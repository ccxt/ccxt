'use strict';

Object.defineProperty(exports, '__esModule', { value: true });

var functions = require('./functions.js');
var errors = require('./errors.js');
var Precise = require('./Precise.js');
var WsClient = require('./ws/WsClient.js');
var Future = require('./ws/Future.js');
var OrderBook = require('./ws/OrderBook.js');
var crypto = require('./functions/crypto.js');
var totp = require('./functions/totp.js');
var generic = require('./functions/generic.js');
var misc = require('./functions/misc.js');

function _interopNamespace(e) {
    if (e && e.__esModule) return e;
    var n = Object.create(null);
    if (e) {
        Object.keys(e).forEach(function (k) {
            if (k !== 'default') {
                var d = Object.getOwnPropertyDescriptor(e, k);
                Object.defineProperty(n, k, d.get ? d : {
                    enumerable: true,
                    get: function () { return e[k]; }
                });
            }
        });
    }
    n["default"] = e;
    return Object.freeze(n);
}

// ----------------------------------------------------------------------------
const { aggregate, arrayConcat, base16ToBinary, base58ToBinary, base64ToBinary, base64ToString, binaryConcat, binaryConcatArray, binaryToBase16, binaryToBase58, binaryToBase64, capitalize, clone, crc32, DECIMAL_PLACES, decimalToPrecision, decode, deepExtend, ecdsa, encode, extend, extractParams, filterBy, flatten, groupBy, hash, hmac, implodeParams, inArray, indexBy, isEmpty, isJsonEncodedObject, isNode, iso8601, json, keysort, merge, microseconds, milliseconds, NO_PADDING, now, numberToBE, numberToLE, numberToString, omit, omitZero, ordered, parse8601, parseDate, parseTimeframe, precisionFromString, rawencode, ROUND, safeFloat, safeFloat2, safeFloatN, safeInteger, safeInteger2, safeIntegerN, safeIntegerProduct, safeIntegerProduct2, safeIntegerProductN, safeString, safeString2, safeStringLower, safeStringLower2, safeStringLowerN, safeStringN, safeStringUpper, safeStringUpper2, safeStringUpperN, safeTimestamp, safeTimestamp2, safeTimestampN, safeValue, safeValue2, safeValueN, seconds, SIGNIFICANT_DIGITS, sortBy, sortBy2, stringToBase64, strip, sum, Throttler, TICK_SIZE, toArray, TRUNCATE, unCamelCase, unique, urlencode, urlencodeNested, urlencodeWithArrayRepeat, uuid, uuid16, uuid22, uuidv1, ymd, ymdhms, yymmdd, yyyymmdd } = functions;
// ----------------------------------------------------------------------------
/**
 * @class Exchange
 */
class Exchange {
    constructor(userConfig = {}) {
        this.throttleProp = undefined;
        this.api = undefined;
        this.user_agent = undefined;
        this.userAgent = undefined;
        //
        this.userAgents = {
            'chrome': 'Mozilla/5.0 (Windows NT 10.0; Win64; x64) AppleWebKit/537.36 (KHTML, like Gecko) Chrome/62.0.3202.94 Safari/537.36',
            'chrome39': 'Mozilla/5.0 (Windows NT 6.1; WOW64) AppleWebKit/537.36 (KHTML, like Gecko) Chrome/39.0.2171.71 Safari/537.36',
            'chrome100': 'Mozilla/5.0 (Macintosh; Intel Mac OS X 10_15_7) AppleWebKit/537.36 (KHTML, like Gecko) Chrome/100.0.4896.75 Safari/537.36',
        };
        this.headers = {};
        this.origin = '*'; // CORS origin
        //
        this.accounts = undefined;
        this.accountsById = undefined;
        this.agent = undefined; // maintained for backwards compatibility
        this.balance = {};
        this.baseCurrencies = undefined;
        this.codes = undefined;
        this.commonCurrencies = undefined;
        this.currencies = undefined;
        this.currencies_by_id = undefined;
        this.enableLastHttpResponse = true;
        this.enableLastJsonResponse = true;
        this.enableLastResponseHeaders = true;
        this.enableRateLimit = undefined;
        this.exceptions = {};
        this.handleContentTypeApplicationZip = false;
        this.handleContentTypeApplicationZip = false;
        this.hostname = undefined;
        this.httpAgent = undefined;
        this.httpExceptions = undefined;
        this.httpsAgent = undefined;
        this.id = undefined;
        this.ids = undefined;
        this.last_http_response = undefined;
        this.last_json_response = undefined;
        this.last_request_body = undefined;
        this.last_request_headers = undefined;
        this.last_request_path = undefined;
        this.last_request_url = undefined;
        this.last_response_headers = undefined;
        this.markets = undefined;
        this.markets_by_id = undefined;
        this.marketsByAltname = undefined;
        this.marketsLoading = undefined;
        this.minFundingAddressLength = 1; // used in checkAddress
        this.name = undefined;
        this.nodeHttpModuleLoaded = false;
        this.number = Number; // or String (a pointer to a function)
        this.orderbooks = {};
        this.orders = undefined;
        this.paddingMode = undefined;
        this.positions = {};
        this.precisionMode = undefined;
        this.quoteCurrencies = undefined;
        this.quoteJsonNumbers = true; // treat numbers in json as quoted precise strings
        this.rateLimit = undefined; // milliseconds
        // whether fees should be summed by currency code
        this.reduceFees = true;
        this.reloadingMarkets = undefined;
        this.requiresEddsa = false;
        this.requiresWeb3 = false;
        this.stablePairs = {};
        this.status = undefined;
        this.substituteCommonCurrencyCodes = true; // reserved
        this.symbols = undefined;
        this.targetAccount = undefined;
        this.throttler = undefined;
        this.tickers = {};
        this.timeframes = {};
        this.timeout = 10000; // milliseconds
        this.tokenBucket = undefined;
        this.transactions = {};
        this.transactions = {};
        this.triggerOrders = undefined;
        this.twofa = undefined; // two-factor authentication (2FA)
        this.validateClientSsl = false;
        this.validateServerSsl = true;
        this.verbose = false;
        this.version = undefined;
        // WS/PRO options
        this.aggregate = aggregate;
        this.arrayConcat = arrayConcat;
        this.base16ToBinary = base16ToBinary;
        this.base58ToBinary = base58ToBinary;
        this.base64ToBinary = base64ToBinary;
        this.base64ToString = base64ToString;
        this.binaryConcat = binaryConcat;
        this.binaryConcatArray = binaryConcatArray;
        this.binaryToBase16 = binaryToBase16;
        this.binaryToBase58 = binaryToBase58;
        this.binaryToBase64 = binaryToBase64;
        this.capitalize = capitalize;
        this.clients = {};
<<<<<<< HEAD
        this.clone = clone;
        this.crc32 = crc32;
        this.decimalToPrecision = decimalToPrecision;
        this.decode = decode;
=======
        this.newUpdates = true;
        this.streaming = {};
        this.alias = false;
>>>>>>> 85180112
        this.deepExtend = deepExtend;
        this.encode = encode;
        this.extend = extend;
        this.extractParams = extractParams;
        this.filterBy = filterBy;
        this.flatten = flatten;
        this.groupBy = groupBy;
        this.hash = hash;
        this.hmac = hmac;
        this.httpProxyAgentModule = undefined;
        this.httpsProxyAgentModule = undefined;
        this.implodeParams = implodeParams;
        this.inArray = inArray;
        this.indexBy = indexBy;
        this.isArray = generic.inArray;
        this.isEmpty = isEmpty;
        this.isJsonEncodedObject = isJsonEncodedObject;
        this.isNode = isNode;
        this.iso8601 = iso8601;
        this.json = json;
        this.keys = generic.keys;
        this.keysort = keysort;
        this.merge = merge;
        this.microseconds = microseconds;
        this.milliseconds = milliseconds;
        this.newUpdates = true;
        this.now = now;
        this.numberToBE = numberToBE;
        this.numberToLE = numberToLE;
        this.numberToString = numberToString;
        this.omit = omit;
        this.omitZero = omitZero;
        this.ordered = ordered;
        this.parse8601 = parse8601;
        this.parseDate = parseDate;
        this.parseTimeframe = parseTimeframe;
        this.precisionFromString = precisionFromString;
        this.proxyDictionaries = {};
        this.proxyModulesLoaded = false;
        this.rawencode = rawencode;
        this.safeFloat = safeFloat;
        this.safeFloat2 = safeFloat2;
        this.safeFloatN = safeFloatN;
        this.safeInteger = safeInteger;
        this.safeInteger2 = safeInteger2;
        this.safeIntegerN = safeIntegerN;
        this.safeIntegerProduct = safeIntegerProduct;
        this.safeIntegerProduct2 = safeIntegerProduct2;
        this.safeIntegerProductN = safeIntegerProductN;
        this.safeString = safeString;
        this.safeString2 = safeString2;
        this.safeStringLower = safeStringLower;
        this.safeStringLower2 = safeStringLower2;
        this.safeStringLowerN = safeStringLowerN;
        this.safeStringN = safeStringN;
        this.safeStringUpper = safeStringUpper;
        this.safeStringUpper2 = safeStringUpper2;
        this.safeStringUpperN = safeStringUpperN;
        this.safeTimestamp = safeTimestamp;
        this.safeTimestamp2 = safeTimestamp2;
        this.safeTimestampN = safeTimestampN;
        this.safeValue = safeValue;
        this.safeValue2 = safeValue2;
        this.safeValueN = safeValueN;
        this.seconds = seconds;
        this.socksProxyAgentModule = undefined;
        this.socksProxyAgentModuleChecked = false;
        this.sortBy = sortBy;
        this.sortBy2 = sortBy2;
        this.streaming = {};
        this.stringToBase64 = stringToBase64;
        this.strip = strip;
        this.sum = sum;
        this.toArray = toArray;
        this.unCamelCase = unCamelCase;
        this.unique = unique;
        this.urlencode = urlencode;
        this.urlencodeNested = urlencodeNested;
        this.urlencodeWithArrayRepeat = urlencodeWithArrayRepeat;
        this.uuid = uuid;
        this.uuid16 = uuid16;
        this.uuid22 = uuid22;
        this.uuidv1 = uuidv1;
        this.values = generic.values;
        this.vwap = misc.vwap;
        this.ymd = ymd;
        this.ymdhms = ymdhms;
        this.yymmdd = yymmdd;
        this.yyyymmdd = yyyymmdd;
        Object.assign(this, functions);
        //
        //     if (isNode) {
        //         this.nodeVersion = process.version.match (/\d+\.\d+\.\d+/)[0]
        //         this.userAgent = {
        //             'User-Agent': 'ccxt/' + (Exchange as any).ccxtVersion +
        //                 ' (+https://github.com/ccxt/ccxt)' +
        //                 ' Node.js/' + this.nodeVersion + ' (JavaScript)'
        //         }
        //     }
        //
        this.options = this.getDefaultOptions(); // exchange-specific options, if any
        // fetch implementation options (JS only)
        // http properties
        this.headers = {};
        this.origin = '*'; // CORS origin
        // underlying properties
        this.handleContentTypeApplicationZip = false;
        this.minFundingAddressLength = 1; // used in checkAddress
        this.number = Number; // or String (a pointer to a function)
        this.quoteJsonNumbers = true; // treat numbers in json as quoted precise strings
        this.substituteCommonCurrencyCodes = true; // reserved
        // whether fees should be summed by currency code
        this.reduceFees = true;
        // do not delete this line, it is needed for users to be able to define their own fetchImplementation
        this.fetchImplementation = undefined;
        this.validateClientSsl = false;
        this.validateServerSsl = true;
        // default property values
        this.timeout = 10000; // milliseconds
        this.twofa = undefined; // two-factor authentication (2FA)
        this.verbose = false;
        // default credentials
        this.apiKey = undefined;
        this.login = undefined;
        this.password = undefined;
        this.privateKey = undefined; // a "0x"-prefixed hexstring private key for a wallet
        this.secret = undefined;
        this.token = undefined; // reserved for HTTP auth in some cases
        this.uid = undefined;
        this.walletAddress = undefined; // a wallet address "0x"-prefixed hexstring
        // placeholders for cached data
        this.balance = {};
        this.myTrades = undefined;
        this.ohlcvs = {};
        this.orderbooks = {};
        this.orders = undefined;
        this.positions = undefined;
        this.tickers = {};
        this.trades = {};
        this.transactions = {};
        // web3 and cryptography flags
        this.requiresEddsa = false;
        this.requiresWeb3 = false;
        // response handling flags and properties
        this.enableLastHttpResponse = true;
        this.enableLastJsonResponse = true;
        this.enableLastResponseHeaders = true;
        this.last_http_response = undefined;
        this.last_json_response = undefined;
        this.last_request_body = undefined;
        this.last_request_headers = undefined;
        this.last_request_path = undefined;
        this.last_request_url = undefined;
        this.last_response_headers = undefined;
        this.lastRestRequestTimestamp = 0;
        // camelCase and snake_notation support
        const unCamelCaseProperties = (obj = this) => {
            if (obj !== null) {
                const ownPropertyNames = Object.getOwnPropertyNames(obj);
                for (let i = 0; i < ownPropertyNames.length; i++) {
                    const k = ownPropertyNames[i];
                    this[unCamelCase(k)] = this[k];
                }
                unCamelCaseProperties(Object.getPrototypeOf(obj));
            }
        };
        unCamelCaseProperties();
        // merge constructor overrides to this instance
        const configEntries = Object.entries(this.describe()).concat(Object.entries(userConfig));
        for (let i = 0; i < configEntries.length; i++) {
            const [property, value] = configEntries[i];
            if (value && Object.getPrototypeOf(value) === Object.prototype) {
                this[property] = this.deepExtend(this[property], value);
            }
            else {
                this[property] = value;
            }
        }
        // ssl options
        if (!this.validateServerSsl) ;
        // generate old metainfo interface
        const hasKeys = Object.keys(this.has);
        for (let i = 0; i < hasKeys.length; i++) {
            const k = hasKeys[i];
            this['has' + this.capitalize(k)] = !!this.has[k]; // converts 'emulated' to true
        }
        // generate implicit api
        if (this.api) {
            this.defineRestApi(this.api, 'request');
        }
        // init the request rate limiter
        this.initRestRateLimiter();
        // init predefined markets if any
        if (this.markets) {
            this.setMarkets(this.markets);
        }
        this.newUpdates = (this.options.newUpdates !== undefined) ? this.options.newUpdates : true;
        this.afterConstruct();
    }
    describe() {
        return {
            'alias': false,
            'api': undefined,
            'certified': false,
            'commonCurrencies': {
                'BCC': 'BCH',
                'BCHSV': 'BSV',
                'XBT': 'BTC',
            },
            'countries': undefined,
            'currencies': {},
            'enableRateLimit': true,
            'exceptions': undefined,
            'fees': {
                'funding': {
                    'deposit': {},
                    'percentage': undefined,
                    'tierBased': undefined,
                    'withdraw': {},
                },
                'trading': {
                    'maker': undefined,
                    'percentage': undefined,
                    'taker': undefined,
                    'tierBased': undefined,
                },
            },
            'has': {
                'addMargin': undefined,
                'cancelAllOrders': undefined,
                'cancelAllOrdersWs': undefined,
                'cancelOrder': true,
                'cancelOrders': undefined,
                'cancelOrdersWs': undefined,
                'cancelOrderWs': undefined,
                'closeAllPositions': undefined,
                'closePosition': undefined,
                'CORS': undefined,
                'createDepositAddress': undefined,
                'createLimitOrder': true,
                'createMarketBuyOrderWithCost': undefined,
                'createMarketOrder': true,
                'createMarketOrderWithCost': undefined,
                'createMarketSellOrderWithCost': undefined,
                'createOrder': true,
                'createOrders': undefined,
                'createOrderWithTakeProfitAndStopLoss': undefined,
                'createOrderWs': undefined,
                'createPostOnlyOrder': undefined,
                'createReduceOnlyOrder': undefined,
                'createStopLimitOrder': undefined,
                'createStopLossOrder': undefined,
                'createStopMarketOrder': undefined,
                'createStopOrder': undefined,
                'createTakeProfitOrder': undefined,
                'createTrailingAmountOrder': undefined,
                'createTrailingPercentOrder': undefined,
                'createTriggerOrder': undefined,
                'editOrder': 'emulated',
                'editOrderWs': undefined,
                'fetchAccounts': undefined,
                'fetchBalance': true,
                'fetchBalanceWs': undefined,
                'fetchBidsAsks': undefined,
                'fetchBorrowInterest': undefined,
                'fetchBorrowRateHistory': undefined,
                'fetchCanceledAndClosedOrders': undefined,
                'fetchCanceledOrders': undefined,
                'fetchClosedOrder': undefined,
                'fetchClosedOrders': undefined,
                'fetchClosedOrdersWs': undefined,
                'fetchCrossBorrowRate': undefined,
                'fetchCrossBorrowRates': undefined,
                'fetchCurrencies': 'emulated',
                'fetchCurrenciesWs': 'emulated',
                'fetchDeposit': undefined,
                'fetchDepositAddress': undefined,
                'fetchDepositAddresses': undefined,
                'fetchDepositAddressesByNetwork': undefined,
                'fetchDeposits': undefined,
                'fetchDepositsWithdrawals': undefined,
                'fetchDepositsWs': undefined,
                'fetchFundingHistory': undefined,
                'fetchFundingRate': undefined,
                'fetchFundingRateHistory': undefined,
                'fetchFundingRates': undefined,
                'fetchIndexOHLCV': undefined,
                'fetchIsolatedBorrowRate': undefined,
                'fetchIsolatedBorrowRates': undefined,
                'fetchL2OrderBook': true,
                'fetchLastPrices': undefined,
                'fetchLedger': undefined,
                'fetchLedgerEntry': undefined,
                'fetchLeverageTiers': undefined,
                'fetchMarketLeverageTiers': undefined,
                'fetchMarkets': true,
                'fetchMarketsWs': undefined,
                'fetchMarkOHLCV': undefined,
                'fetchMyTrades': undefined,
                'fetchOHLCV': undefined,
                'fetchOHLCVWs': undefined,
                'fetchOpenInterest': undefined,
                'fetchOpenInterestHistory': undefined,
                'fetchOpenOrder': undefined,
                'fetchOpenOrders': undefined,
                'fetchOpenOrdersWs': undefined,
                'fetchOrder': undefined,
                'fetchOrderBook': true,
                'fetchOrderBooks': undefined,
                'fetchOrders': undefined,
                'fetchOrdersWs': undefined,
                'fetchOrderTrades': undefined,
                'fetchOrderWs': undefined,
                'fetchPermissions': undefined,
                'fetchPosition': undefined,
                'fetchPositions': undefined,
                'fetchPositionsForSymbol': undefined,
                'fetchPositionsRisk': undefined,
                'fetchPremiumIndexOHLCV': undefined,
                'fetchStatus': undefined,
                'fetchTicker': true,
                'fetchTickers': undefined,
                'fetchTime': undefined,
                'fetchTrades': true,
                'fetchTradesWs': undefined,
                'fetchTradingFee': undefined,
                'fetchTradingFees': undefined,
                'fetchTradingFeesWs': undefined,
                'fetchTradingLimits': undefined,
                'fetchTransactionFee': undefined,
                'fetchTransactionFees': undefined,
                'fetchTransactions': undefined,
                'fetchTransfers': undefined,
                'fetchWithdrawAddresses': undefined,
                'fetchWithdrawal': undefined,
                'fetchWithdrawals': undefined,
                'fetchWithdrawalsWs': undefined,
                'future': undefined,
                'margin': undefined,
                'option': undefined,
                'privateAPI': true,
                'publicAPI': true,
                'reduceMargin': undefined,
                'setLeverage': undefined,
                'setMargin': undefined,
                'setMarginMode': undefined,
                'setPositionMode': undefined,
                'signIn': undefined,
                'spot': undefined,
                'swap': undefined,
                'transfer': undefined,
                'watchBalance': undefined,
                'watchMyTrades': undefined,
                'watchOHLCV': undefined,
                'watchOHLCVForSymbols': undefined,
                'watchOrderBook': undefined,
                'watchOrderBookForSymbols': undefined,
                'watchOrders': undefined,
                'watchTicker': undefined,
                'watchTickers': undefined,
                'watchTrades': undefined,
                'watchTradesForSymbols': undefined,
                'withdraw': undefined,
            },
            'httpExceptions': {
                '400': errors.ExchangeNotAvailable,
                '401': errors.AuthenticationError,
                '403': errors.ExchangeNotAvailable,
                '404': errors.ExchangeNotAvailable,
                '405': errors.ExchangeNotAvailable,
                '407': errors.AuthenticationError,
                '408': errors.RequestTimeout,
                '409': errors.ExchangeNotAvailable,
                '410': errors.ExchangeNotAvailable,
                '418': errors.DDoSProtection,
                '422': errors.ExchangeError,
                '429': errors.RateLimitExceeded,
                '451': errors.ExchangeNotAvailable,
                '500': errors.ExchangeNotAvailable,
                '501': errors.ExchangeNotAvailable,
                '502': errors.ExchangeNotAvailable,
                '503': errors.ExchangeNotAvailable,
                '504': errors.RequestTimeout,
                '511': errors.AuthenticationError,
                '520': errors.ExchangeNotAvailable,
                '521': errors.ExchangeNotAvailable,
                '522': errors.ExchangeNotAvailable,
                '525': errors.ExchangeNotAvailable,
                '526': errors.ExchangeNotAvailable,
                '530': errors.ExchangeNotAvailable,
            },
            'id': undefined,
            'limits': {
                'amount': { 'min': undefined, 'max': undefined },
                'cost': { 'min': undefined, 'max': undefined },
                'leverage': { 'min': undefined, 'max': undefined },
                'price': { 'min': undefined, 'max': undefined },
            },
            'markets': undefined,
            'name': undefined,
            'paddingMode': NO_PADDING,
            'precisionMode': DECIMAL_PLACES,
            'pro': false,
            'rateLimit': 2000,
            'requiredCredentials': {
                'apiKey': true,
                'login': false,
                'password': false,
                'privateKey': false,
                'secret': true,
                'token': false,
                'twofa': false,
                'uid': false,
                'walletAddress': false, // the wallet address "0x"-prefixed hexstring
            },
            'status': {
                'eta': undefined,
                'status': 'ok',
                'updated': undefined,
                'url': undefined,
            },
            'timeframes': undefined,
            'urls': {
                'api': undefined,
                'doc': undefined,
                'fees': undefined,
                'logo': undefined,
                'www': undefined,
            },
        }; // return
    } // describe ()
    encodeURIComponent(...args) {
        // @ts-expect-error
        return encodeURIComponent(...args);
    }
    checkRequiredVersion(requiredVersion, error = true) {
        let result = true;
        const [major1, minor1, patch1] = requiredVersion.split('.'), [major2, minor2, patch2] = Exchange.ccxtVersion.split('.'), intMajor1 = this.parseToInt(major1), intMinor1 = this.parseToInt(minor1), intPatch1 = this.parseToInt(patch1), intMajor2 = this.parseToInt(major2), intMinor2 = this.parseToInt(minor2), intPatch2 = this.parseToInt(patch2);
        if (intMajor1 > intMajor2) {
            result = false;
        }
        if (intMajor1 === intMajor2) {
            if (intMinor1 > intMinor2) {
                result = false;
            }
            else if (intMinor1 === intMinor2 && intPatch1 > intPatch2) {
                result = false;
            }
        }
        if (!result) {
            if (error) {
                throw new errors.NotSupported('Your current version of CCXT is ' + Exchange.ccxtVersion + ', a newer version ' + requiredVersion + ' is required, please, upgrade your version of CCXT');
            }
            else {
                return error;
            }
        }
        return result;
    }
    checkAddress(address) {
        if (address === undefined) {
            throw new errors.InvalidAddress(this.id + ' address is undefined');
        }
        // check the address is not the same letter like 'aaaaa' nor too short nor has a space
        if ((this.unique(address).length === 1) || address.length < this.minFundingAddressLength || address.includes(' ')) {
            throw new errors.InvalidAddress(this.id + ' address is invalid or has less than ' + this.minFundingAddressLength.toString() + ' characters: "' + this.json(address) + '"');
        }
        return address;
    }
    initRestRateLimiter() {
        if (this.rateLimit === undefined) {
            throw new Error(this.id + '.rateLimit property is not configured');
        }
        this.tokenBucket = this.extend({
            delay: 0.001,
            capacity: 1,
            cost: 1,
            maxCapacity: 1000,
            refillRate: (this.rateLimit > 0) ? 1 / this.rateLimit : Number.MAX_VALUE,
        }, this.tokenBucket);
        this.throttler = new Throttler(this.tokenBucket);
    }
    throttle(cost = undefined) {
        return this.throttler.throttle(cost);
    }
    defineRestApiEndpoint(methodName, uppercaseMethod, lowercaseMethod, camelcaseMethod, path, paths, config = {}) {
        const splitPath = path.split(/[^a-zA-Z0-9]/);
        const camelcaseSuffix = splitPath.map(this.capitalize).join('');
        const underscoreSuffix = splitPath.map((x) => x.trim().toLowerCase()).filter((x) => x.length > 0).join('_');
        const camelcasePrefix = [paths[0]].concat(paths.slice(1).map(this.capitalize)).join('');
        const underscorePrefix = [paths[0]].concat(paths.slice(1).map((x) => x.trim()).filter((x) => x.length > 0)).join('_');
        const camelcase = camelcasePrefix + camelcaseMethod + this.capitalize(camelcaseSuffix);
        const underscore = underscorePrefix + '_' + lowercaseMethod + '_' + underscoreSuffix;
        const typeArgument = (paths.length > 1) ? paths : paths[0];
        // handle call costs here
        const partial = async (params = {}, context = {}) => this[methodName](path, typeArgument, uppercaseMethod, params, undefined, undefined, config, context);
        // const partial = async (params) => this[methodName] (path, typeArgument, uppercaseMethod, params || {})
        this[camelcase] = partial;
        this[underscore] = partial;
    }
    defineRestApi(api, methodName, paths = []) {
        const keys = Object.keys(api);
        for (let i = 0; i < keys.length; i++) {
            const key = keys[i];
            const value = api[key];
            const uppercaseMethod = key.toUpperCase();
            const lowercaseMethod = key.toLowerCase();
            const camelcaseMethod = this.capitalize(lowercaseMethod);
            if (Array.isArray(value)) {
                for (let k = 0; k < value.length; k++) {
                    const path = value[k].trim();
                    this.defineRestApiEndpoint(methodName, uppercaseMethod, lowercaseMethod, camelcaseMethod, path, paths);
                }
                // the options HTTP method conflicts with the 'options' API url path
                // } else if (key.match (/^(?:get|post|put|delete|options|head|patch)$/i)) {
            }
            else if (key.match(/^(?:get|post|put|delete|head|patch)$/i)) {
                const endpoints = Object.keys(value);
                for (let j = 0; j < endpoints.length; j++) {
                    const endpoint = endpoints[j];
                    const path = endpoint.trim();
                    const config = value[endpoint];
                    if (typeof config === 'object') {
                        this.defineRestApiEndpoint(methodName, uppercaseMethod, lowercaseMethod, camelcaseMethod, path, paths, config);
                    }
                    else if (typeof config === 'number') {
                        this.defineRestApiEndpoint(methodName, uppercaseMethod, lowercaseMethod, camelcaseMethod, path, paths, { cost: config });
                    }
                    else {
                        throw new errors.NotSupported(this.id + ' defineRestApi() API format is not supported, API leafs must strings, objects or numbers');
                    }
                }
            }
            else {
                this.defineRestApi(value, methodName, paths.concat([key]));
            }
        }
    }
    log(...args) {
        console.log(...args);
    }
    async loadProxyModules() {
        if (this.proxyModulesLoaded) {
            return;
        }
        this.proxyModulesLoaded = true;
        // we have to handle it with below nested way, because of dynamic
        // import issues (https://github.com/ccxt/ccxt/pull/20687)
        try {
            // todo: possible sync alternatives: https://stackoverflow.com/questions/51069002/convert-import-to-synchronous
            this.httpProxyAgentModule = await Promise.resolve().then(function () { return require(/* webpackIgnore: true */ '../static_dependencies/proxies/http-proxy-agent/index.js'); });
            this.httpsProxyAgentModule = await Promise.resolve().then(function () { return require(/* webpackIgnore: true */ '../static_dependencies/proxies/https-proxy-agent/index.js'); });
        }
        catch (e) {
            // if several users are using those frameworks which cause exceptions,
            // let them to be able to load modules still, by installing them
            try {
                // @ts-ignore
                this.httpProxyAgentModule = await Promise.resolve().then(function () { return /*#__PURE__*/_interopNamespace(require(/* webpackIgnore: true */ 'http-proxy-agent')); });
                // @ts-ignore
                this.httpProxyAgentModule = await Promise.resolve().then(function () { return /*#__PURE__*/_interopNamespace(require(/* webpackIgnore: true */ 'https-proxy-agent')); });
            }
            catch (e) { }
        }
        if (this.socksProxyAgentModuleChecked === false) {
            this.socksProxyAgentModuleChecked = true;
            try {
                // @ts-ignore
                this.socksProxyAgentModule = await Promise.resolve().then(function () { return /*#__PURE__*/_interopNamespace(require(/* webpackIgnore: true */ 'socks-proxy-agent')); });
            }
            catch (e) { }
        }
    }
    setProxyAgents(httpProxy, httpsProxy, socksProxy) {
        let chosenAgent = undefined;
        if (httpProxy) {
            if (this.httpProxyAgentModule === undefined) {
                throw new errors.NotSupported(this.id + ' you need to load JS proxy modules with `.loadProxyModules()` method at first to use proxies');
            }
            if (!(httpProxy in this.proxyDictionaries)) {
                this.proxyDictionaries[httpProxy] = new this.httpProxyAgentModule.HttpProxyAgent(httpProxy);
            }
            chosenAgent = this.proxyDictionaries[httpProxy];
        }
        else if (httpsProxy) {
            if (this.httpsProxyAgentModule === undefined) {
                throw new errors.NotSupported(this.id + ' you need to load JS proxy modules with `.loadProxyModules()` method at first to use proxies');
            }
            if (!(httpsProxy in this.proxyDictionaries)) {
                this.proxyDictionaries[httpsProxy] = new this.httpsProxyAgentModule.HttpsProxyAgent(httpsProxy);
            }
            chosenAgent = this.proxyDictionaries[httpsProxy];
            chosenAgent.keepAlive = true;
        }
        else if (socksProxy) {
            if (this.socksProxyAgentModule === undefined) {
                throw new errors.NotSupported(this.id + ' - to use SOCKS proxy with ccxt, at first you need install module "npm i socks-proxy-agent" and then initialize proxies with `.loadProxyModules()` method');
            }
            if (!(socksProxy in this.proxyDictionaries)) {
                this.proxyDictionaries[socksProxy] = new this.socksProxyAgentModule.SocksProxyAgent(socksProxy);
            }
            chosenAgent = this.proxyDictionaries[socksProxy];
        }
        return chosenAgent;
    }
    async loadHttpProxyAgent() {
        // for `http://` protocol proxy-urls, we need to load `http` module only on first call
        if (!this.httpAgent) {
            const httpModule = await Promise.resolve().then(function () { return /*#__PURE__*/_interopNamespace(require(/* webpackIgnore: true */ 'node:http')); });
            this.httpAgent = new httpModule.Agent();
        }
        return this.httpAgent;
    }
    getHttpAgentIfNeeded(url) {
        if (isNode) {
            // only for non-ssl proxy
            if (url.substring(0, 5) === 'ws://') {
                if (this.httpAgent === undefined) {
                    throw new errors.NotSupported(this.id + ' to use proxy with non-ssl ws:// urls, at first run  `await exchange.loadHttpProxyAgent()` method');
                }
                return this.httpAgent;
            }
        }
        return undefined;
    }
    async fetch(url, method = 'GET', headers = undefined, body = undefined) {
        // load node-http(s) modules only on first call
        if (isNode) {
            if (!this.nodeHttpModuleLoaded) {
                this.nodeHttpModuleLoaded = true;
                const httpsModule = await Promise.resolve().then(function () { return /*#__PURE__*/_interopNamespace(require(/* webpackIgnore: true */ 'node:https')); });
                this.httpsAgent = new httpsModule.Agent({ keepAlive: true });
            }
        }
        // ##### PROXY & HEADERS #####
        headers = this.extend(this.headers, headers);
        // proxy-url
        const proxyUrl = this.checkProxyUrlSettings(url, method, headers, body);
        let httpProxyAgent = false;
        if (proxyUrl !== undefined) {
            // part only for node-js
            if (isNode) {
                // in node we need to set header to *
                headers = this.extend({ 'Origin': this.origin }, headers);
                // only for http proxy
                if (proxyUrl.substring(0, 5) === 'http:') {
                    await this.loadHttpProxyAgent();
                    httpProxyAgent = this.httpAgent;
                }
            }
            url = proxyUrl + url;
        }
        // proxy agents
        const [httpProxy, httpsProxy, socksProxy] = this.checkProxySettings(url, method, headers, body);
        this.checkConflictingProxies(httpProxy || httpsProxy || socksProxy, proxyUrl);
        // skip proxies on the browser
        if (isNode) {
            // this is needed in JS, independently whether proxy properties were set or not, we have to load them because of necessity in WS, which would happen beyond 'fetch' method (WS/etc)
            await this.loadProxyModules();
        }
        const chosenAgent = this.setProxyAgents(httpProxy, httpsProxy, socksProxy);
        // user-agent
        const userAgent = (this.userAgent !== undefined) ? this.userAgent : this.user_agent;
        if (userAgent && isNode) {
            if (typeof userAgent === 'string') {
                headers = this.extend({ 'User-Agent': userAgent }, headers);
            }
            else if ((typeof userAgent === 'object') && ('User-Agent' in userAgent)) {
                headers = this.extend(userAgent, headers);
            }
        }
        // set final headers
        headers = this.setHeaders(headers);
        // log
        if (this.verbose) {
            this.log("fetch Request:\n", this.id, method, url, "\nRequestHeaders:\n", headers, "\nRequestBody:\n", body, "\n");
        }
        // end of proxies & headers
        if (this.fetchImplementation === undefined) {
            if (isNode) {
                if (this.agent === undefined) {
                    this.agent = this.httpsAgent;
                }
                try {
                    const module = await Promise.resolve().then(function () { return require(/* webpackIgnore: true */ '../static_dependencies/node-fetch/index.js'); });
                    this.AbortError = module.AbortError;
                    this.fetchImplementation = module.default;
                    this.FetchError = module.FetchError;
                }
                catch (e) {
                    // some users having issues with dynamic imports (https://github.com/ccxt/ccxt/pull/20687)
                    // so let them to fallback to node's native fetch
                    if (typeof fetch === 'function') {
                        this.fetchImplementation = fetch;
                        // as it's browser-compatible implementation ( https://nodejs.org/dist/latest-v20.x/docs/api/globals.html#fetch )
                        // it throws same error types
                        this.AbortError = DOMException;
                        this.FetchError = TypeError;
                    }
                    else {
                        throw new Error('Seems, "fetch" function is not available in your node-js version, please use latest node-js version');
                    }
                }
            }
            else {
                this.fetchImplementation = self.fetch;
                this.AbortError = DOMException;
                this.FetchError = TypeError;
            }
        }
        // fetchImplementation cannot be called on this. in browsers:
        // TypeError Failed to execute 'fetch' on 'Window': Illegal invocation
        const fetchImplementation = this.fetchImplementation;
        const params = { method, headers, body, timeout: this.timeout };
        if (this.agent) {
            params['agent'] = this.agent;
        }
        // override agent, if needed
        if (httpProxyAgent) {
            // if proxyUrl is being used, then specifically in nodejs, we need http module, not https
            params['agent'] = httpProxyAgent;
        }
        else if (chosenAgent) {
            // if http(s)Proxy is being used
            params['agent'] = chosenAgent;
        }
        const controller = new AbortController();
        params['signal'] = controller.signal;
        const timeout = setTimeout(() => {
            controller.abort();
        }, this.timeout);
        try {
            const response = await fetchImplementation(url, params);
            clearTimeout(timeout);
            return this.handleRestResponse(response, url, method, headers, body);
        }
        catch (e) {
            if (e instanceof this.AbortError) {
                throw new errors.RequestTimeout(this.id + ' ' + method + ' ' + url + ' request timed out (' + this.timeout + ' ms)');
            }
            else if (e instanceof this.FetchError) {
                throw new errors.NetworkError(this.id + ' ' + method + ' ' + url + ' fetch failed');
            }
            throw e;
        }
    }
    parseJson(jsonString) {
        try {
            if (this.isJsonEncodedObject(jsonString)) {
                return JSON.parse(this.onJsonResponse(jsonString));
            }
        }
        catch (e) {
            // SyntaxError
            return undefined;
        }
    }
    getResponseHeaders(response) {
        const result = {};
        response.headers.forEach((value, key) => {
            key = key.split('-').map((word) => this.capitalize(word)).join('-');
            result[key] = value;
        });
        return result;
    }
    handleRestResponse(response, url, method = 'GET', requestHeaders = undefined, requestBody = undefined) {
        const responseHeaders = this.getResponseHeaders(response);
        if (this.handleContentTypeApplicationZip && (responseHeaders['Content-Type'] === 'application/zip')) {
            const responseBuffer = response.buffer();
            if (this.enableLastResponseHeaders) {
                this.last_response_headers = responseHeaders;
            }
            if (this.enableLastHttpResponse) {
                this.last_http_response = responseBuffer;
            }
            if (this.verbose) {
                this.log("handleRestResponse:\n", this.id, method, url, response.status, response.statusText, "\nResponseHeaders:\n", responseHeaders, "ZIP redacted", "\n");
            }
            // no error handler needed, because it would not be a zip response in case of an error
            return responseBuffer;
        }
        return response.text().then((responseBody) => {
            const bodyText = this.onRestResponse(response.status, response.statusText, url, method, responseHeaders, responseBody, requestHeaders, requestBody);
            const json = this.parseJson(bodyText);
            if (this.enableLastResponseHeaders) {
                this.last_response_headers = responseHeaders;
            }
            if (this.enableLastHttpResponse) {
                this.last_http_response = responseBody;
            }
            if (this.enableLastJsonResponse) {
                this.last_json_response = json;
            }
            if (this.verbose) {
                this.log("handleRestResponse:\n", this.id, method, url, response.status, response.statusText, "\nResponseHeaders:\n", responseHeaders, "\nResponseBody:\n", responseBody, "\n");
            }
            const skipFurtherErrorHandling = this.handleErrors(response.status, response.statusText, url, method, responseHeaders, responseBody, json, requestHeaders, requestBody);
            if (!skipFurtherErrorHandling) {
                this.handleHttpStatusCode(response.status, response.statusText, url, method, responseBody);
            }
            return json || responseBody;
        });
    }
    onRestResponse(statusCode, statusText, url, method, responseHeaders, responseBody, requestHeaders, requestBody) {
        return responseBody.trim();
    }
    onJsonResponse(responseBody) {
        return this.quoteJsonNumbers ? responseBody.replace(/":([+.0-9eE-]+)([,}])/g, '":"$1"$2') : responseBody;
    }
    async loadMarketsHelper(reload = false, params = {}) {
        if (!reload && this.markets) {
            if (!this.markets_by_id) {
                return this.setMarkets(this.markets);
            }
            return this.markets;
        }
        let currencies = undefined;
        // only call if exchange API provides endpoint (true), thus avoid emulated versions ('emulated')
        if (this.has['fetchCurrencies'] === true) {
            currencies = await this.fetchCurrencies();
        }
        const markets = await this.fetchMarkets(params);
        return this.setMarkets(markets, currencies);
    }
    async loadMarkets(reload = false, params = {}) {
        // this method is async, it returns a promise
        if ((reload && !this.reloadingMarkets) || !this.marketsLoading) {
            this.reloadingMarkets = true;
            this.marketsLoading = this.loadMarketsHelper(reload, params).then((resolved) => {
                this.reloadingMarkets = false;
                return resolved;
            }, (error) => {
                this.reloadingMarkets = false;
                throw error;
            });
        }
        return this.marketsLoading;
    }
    async fetchCurrencies(params = {}) {
        // markets are returned as a list
        // currencies are returned as a dict
        // this is for historical reasons
        // and may be changed for consistency later
        return new Promise((resolve, reject) => resolve(this.currencies));
    }
    async fetchCurrenciesWs(params = {}) {
        // markets are returned as a list
        // currencies are returned as a dict
        // this is for historical reasons
        // and may be changed for consistency later
        return new Promise((resolve, reject) => resolve(this.currencies));
    }
    async fetchMarkets(params = {}) {
        // markets are returned as a list
        // currencies are returned as a dict
        // this is for historical reasons
        // and may be changed for consistency later
        return new Promise((resolve, reject) => resolve(Object.values(this.markets)));
    }
    async fetchMarketsWs(params = {}) {
        // markets are returned as a list
        // currencies are returned as a dict
        // this is for historical reasons
        // and may be changed for consistency later
        return new Promise((resolve, reject) => resolve(Object.values(this.markets)));
    }
    checkRequiredDependencies() {
        return;
    }
    parseNumber(value, d = undefined) {
        if (value === undefined) {
            return d;
        }
        else {
            try {
                return this.number(value);
            }
            catch (e) {
                return d;
            }
        }
    }
    checkOrderArguments(market, type, side, amount, price, params) {
        if (price === undefined) {
            if (type === 'limit') {
                throw new errors.ArgumentsRequired(this.id + ' createOrder() requires a price argument for a limit order');
            }
        }
        if (amount <= 0) {
            throw new errors.ArgumentsRequired(this.id + ' createOrder() amount should be above 0');
        }
    }
    handleHttpStatusCode(code, reason, url, method, body) {
        const codeAsString = code.toString();
        if (codeAsString in this.httpExceptions) {
            const ErrorClass = this.httpExceptions[codeAsString];
            throw new ErrorClass(this.id + ' ' + method + ' ' + url + ' ' + codeAsString + ' ' + reason + ' ' + body);
        }
    }
    remove0xPrefix(hexData) {
        if (hexData.slice(0, 2) === '0x') {
            return hexData.slice(2);
        }
        else {
            return hexData;
        }
    }
    spawn(method, ...args) {
        const future = Future.Future();
        // using setTimeout 0 to force the execution to run after the future is returned
        setTimeout(() => {
            method.apply(this, args).then(future.resolve).catch(future.reject);
        }, 0);
        return future;
    }
    delay(timeout, method, ...args) {
        setTimeout(() => {
            this.spawn(method, ...args);
        }, timeout);
    }
    // -----------------------------------------------------------------------
    // -----------------------------------------------------------------------
    // WS/PRO methods
    orderBook(snapshot = {}, depth = Number.MAX_SAFE_INTEGER) {
        return new OrderBook.OrderBook(snapshot, depth);
    }
    indexedOrderBook(snapshot = {}, depth = Number.MAX_SAFE_INTEGER) {
        return new OrderBook.IndexedOrderBook(snapshot, depth);
    }
    countedOrderBook(snapshot = {}, depth = Number.MAX_SAFE_INTEGER) {
        return new OrderBook.CountedOrderBook(snapshot, depth);
    }
    handleMessage(client, message) {
    } // stub to override
    // ping (client) {} // stub to override
    ping(client) {
        return undefined;
    }
    client(url) {
        this.clients = this.clients || {};
        if (!this.clients[url]) {
            const onMessage = this.handleMessage.bind(this);
            const onError = this.onError.bind(this);
            const onClose = this.onClose.bind(this);
            const onConnected = this.onConnected.bind(this);
            // decide client type here: ws / signalr / socketio
            const wsOptions = this.safeValue(this.options, 'ws', {});
            // proxy agents
            const [httpProxy, httpsProxy, socksProxy] = this.checkWsProxySettings();
            const chosenAgent = this.setProxyAgents(httpProxy, httpsProxy, socksProxy);
            // part only for node-js
            const httpProxyAgent = this.getHttpAgentIfNeeded(url);
            const finalAgent = chosenAgent ? chosenAgent : (httpProxyAgent ? httpProxyAgent : this.agent);
            //
            const options = this.deepExtend(this.streaming, {
                'log': this.log ? this.log.bind(this) : this.log,
                'ping': this.ping ? this.ping.bind(this) : this.ping,
                'verbose': this.verbose,
                'throttler': new Throttler(this.tokenBucket),
                // add support for proxies
                'options': {
                    'agent': finalAgent,
                }
            }, wsOptions);
            this.clients[url] = new WsClient(url, onMessage, onError, onClose, onConnected, options);
        }
        return this.clients[url];
    }
    watchMultiple(url, messageHashes, message = undefined, subscribeHashes = undefined, subscription = undefined) {
        //
        // Without comments the code of this method is short and easy:
        //
        //     const client = this.client (url)
        //     const backoffDelay = 0
        //     const future = client.future (messageHash)
        //     const connected = client.connect (backoffDelay)
        //     connected.then (() => {
        //         if (message && !client.subscriptions[subscribeHash]) {
        //             client.subscriptions[subscribeHash] = true
        //             client.send (message)
        //         }
        //     }).catch ((error) => {})
        //     return future
        //
        // The following is a longer version of this method with comments
        //
        const client = this.client(url);
        // todo: calculate the backoff using the clients cache
        const backoffDelay = 0;
        //
        //  watchOrderBook ---- future ----+---------------+----→ user
        //                                 |               |
        //                                 ↓               ↑
        //                                 |               |
        //                              connect ......→ resolve
        //                                 |               |
        //                                 ↓               ↑
        //                                 |               |
        //                             subscribe -----→ receive
        //
        const future = Future.Future.race(messageHashes.map(messageHash => client.future(messageHash)));
        // read and write subscription, this is done before connecting the client
        // to avoid race conditions when other parts of the code read or write to the client.subscriptions
        let missingSubscriptions = [];
        if (subscribeHashes !== undefined) {
            for (let i = 0; i < subscribeHashes.length; i++) {
                const subscribeHash = subscribeHashes[i];
                if (!client.subscriptions[subscribeHash]) {
                    missingSubscriptions.push(subscribeHash);
                    client.subscriptions[subscribeHash] = subscription || true;
                }
            }
        }
        // we intentionally do not use await here to avoid unhandled exceptions
        // the policy is to make sure that 100% of promises are resolved or rejected
        // either with a call to client.resolve or client.reject with
        //  a proper exception class instance
        const connected = client.connect(backoffDelay);
        // the following is executed only if the catch-clause does not
        // catch any connection-level exceptions from the client
        // (connection established successfully)
        if ((subscribeHashes === undefined) || missingSubscriptions.length) {
            connected.then(() => {
                const options = this.safeValue(this.options, 'ws');
                const cost = this.safeValue(options, 'cost', 1);
                if (message) {
                    if (this.enableRateLimit && client.throttle) {
                        // add cost here |
                        //               |
                        //               V
                        client.throttle(cost).then(() => {
                            client.send(message);
                        }).catch((e) => {
                            for (let i = 0; i < missingSubscriptions.length; i++) {
                                const subscribeHash = missingSubscriptions[i];
                                delete client.subscriptions[subscribeHash];
                            }
                            future.reject(e);
                        });
                    }
                    else {
                        client.send(message)
                            .catch((e) => {
                            for (let i = 0; i < missingSubscriptions.length; i++) {
                                const subscribeHash = missingSubscriptions[i];
                                delete client.subscriptions[subscribeHash];
                            }
                            future.reject(e);
                        });
                    }
                }
            }).catch((e) => {
                for (let i = 0; i < missingSubscriptions.length; i++) {
                    const subscribeHash = missingSubscriptions[i];
                    delete client.subscriptions[subscribeHash];
                }
                future.reject(e);
            });
        }
        return future;
    }
    watch(url, messageHash, message = undefined, subscribeHash = undefined, subscription = undefined) {
        //
        // Without comments the code of this method is short and easy:
        //
        //     const client = this.client (url)
        //     const backoffDelay = 0
        //     const future = client.future (messageHash)
        //     const connected = client.connect (backoffDelay)
        //     connected.then (() => {
        //         if (message && !client.subscriptions[subscribeHash]) {
        //             client.subscriptions[subscribeHash] = true
        //             client.send (message)
        //         }
        //     }).catch ((error) => {})
        //     return future
        //
        // The following is a longer version of this method with comments
        //
        const client = this.client(url);
        // todo: calculate the backoff using the clients cache
        const backoffDelay = 0;
        //
        //  watchOrderBook ---- future ----+---------------+----→ user
        //                                 |               |
        //                                 ↓               ↑
        //                                 |               |
        //                              connect ......→ resolve
        //                                 |               |
        //                                 ↓               ↑
        //                                 |               |
        //                             subscribe -----→ receive
        //
        if ((subscribeHash === undefined) && (messageHash in client.futures)) {
            return client.futures[messageHash];
        }
        const future = client.future(messageHash);
        // read and write subscription, this is done before connecting the client
        // to avoid race conditions when other parts of the code read or write to the client.subscriptions
        const clientSubscription = client.subscriptions[subscribeHash];
        if (!clientSubscription) {
            client.subscriptions[subscribeHash] = subscription || true;
        }
        // we intentionally do not use await here to avoid unhandled exceptions
        // the policy is to make sure that 100% of promises are resolved or rejected
        // either with a call to client.resolve or client.reject with
        //  a proper exception class instance
        const connected = client.connect(backoffDelay);
        // the following is executed only if the catch-clause does not
        // catch any connection-level exceptions from the client
        // (connection established successfully)
        if (!clientSubscription) {
            connected.then(() => {
                const options = this.safeValue(this.options, 'ws');
                const cost = this.safeValue(options, 'cost', 1);
                if (message) {
                    if (this.enableRateLimit && client.throttle) {
                        // add cost here |
                        //               |
                        //               V
                        client.throttle(cost).then(() => {
                            client.send(message);
                        }).catch((e) => {
                            client.onError(e);
                        });
                    }
                    else {
                        client.send(message)
                            .catch((e) => {
                            client.onError(e);
                        });
                    }
                }
            }).catch((e) => {
                delete client.subscriptions[subscribeHash];
                future.reject(e);
            });
        }
        return future;
    }
    onConnected(client, message = undefined) {
        // for user hooks
        // console.log ('Connected to', client.url)
    }
    onError(client, error) {
        if ((client.url in this.clients) && (this.clients[client.url].error)) {
            delete this.clients[client.url];
        }
    }
    onClose(client, error) {
        if (client.error) ;
        else {
            // server disconnected a working connection
            if (this.clients[client.url]) {
                delete this.clients[client.url];
            }
        }
    }
    async close() {
        const clients = Object.values(this.clients || {});
        const closedClients = [];
        for (let i = 0; i < clients.length; i++) {
            const client = clients[i];
            client.error = new errors.ExchangeClosedByUser(this.id + ' closedByUser');
            closedClients.push(client.close());
        }
        await Promise.all(closedClients);
        for (let i = 0; i < clients.length; i++) {
            const client = clients[i];
            delete this.clients[client.url];
        }
        return;
    }
    async loadOrderBook(client, messageHash, symbol, limit = undefined, params = {}) {
        if (!(symbol in this.orderbooks)) {
            client.reject(new errors.ExchangeError(this.id + ' loadOrderBook() orderbook is not initiated'), messageHash);
            return;
        }
        const maxRetries = this.handleOption('watchOrderBook', 'snapshotMaxRetries', 3);
        let tries = 0;
        try {
            const stored = this.orderbooks[symbol];
            while (tries < maxRetries) {
                const cache = stored.cache;
                const orderBook = await this.fetchRestOrderBookSafe(symbol, limit, params);
                const index = this.getCacheIndex(orderBook, cache);
                if (index >= 0) {
                    stored.reset(orderBook);
                    this.handleDeltas(stored, cache.slice(index));
                    stored.cache.length = 0;
                    client.resolve(stored, messageHash);
                    return;
                }
                tries++;
            }
            client.reject(new errors.ExchangeError(this.id + ' nonce is behind the cache after ' + maxRetries.toString() + ' tries.'), messageHash);
            delete this.clients[client.url];
        }
        catch (e) {
            client.reject(e, messageHash);
            await this.loadOrderBook(client, messageHash, symbol, limit, params);
        }
    }
    convertToBigInt(value) {
        return BigInt(value); // used on XT
    }
    stringToCharsArray(value) {
        return value.split('');
    }
    valueIsDefined(value) {
        return value !== undefined && value !== null;
    }
    arraySlice(array, first, second = undefined) {
        if (second === undefined) {
            return array.slice(first);
        }
        return array.slice(first, second);
    }
    getProperty(obj, property, defaultValue = undefined) {
        return (property in obj ? obj[property] : defaultValue);
    }
    setProperty(obj, property, defaultValue = undefined) {
        obj[property] = defaultValue;
    }
    axolotl(payload, hexKey, ed25519) {
        return crypto.axolotl(payload, hexKey, ed25519);
    }
    fixStringifiedJsonMembers(content) {
        // used for instance in bingx
        // when stringified json has members with their values also stringified, like:
        // '{"code":0, "data":{"order":{"orderId":1742968678528512345,"symbol":"BTC-USDT", "takeProfit":"{\"type\":\"TAKE_PROFIT\",\"stopPrice\":43320.1}","reduceOnly":false}}}'
        // we can fix with below manipulations
        // @ts-ignore
        let modifiedContent = content.replaceAll('\\', '');
        modifiedContent = modifiedContent.replaceAll('"{', '{');
        modifiedContent = modifiedContent.replaceAll('}"', '}');
        return modifiedContent;
    }
    /* eslint-enable */
    // ------------------------------------------------------------------------
    // ########################################################################
    // ########################################################################
    // ########################################################################
    // ########################################################################
    // ########                        ########                        ########
    // ########                        ########                        ########
    // ########                        ########                        ########
    // ########                        ########                        ########
    // ########        ########################        ########################
    // ########        ########################        ########################
    // ########        ########################        ########################
    // ########        ########################        ########################
    // ########                        ########                        ########
    // ########                        ########                        ########
    // ########                        ########                        ########
    // ########                        ########                        ########
    // ########################################################################
    // ########################################################################
    // ########################################################################
    // ########################################################################
    // ########        ########        ########                        ########
    // ########        ########        ########                        ########
    // ########        ########        ########                        ########
    // ########        ########        ########                        ########
    // ################        ########################        ################
    // ################        ########################        ################
    // ################        ########################        ################
    // ################        ########################        ################
    // ########        ########        ################        ################
    // ########        ########        ################        ################
    // ########        ########        ################        ################
    // ########        ########        ################        ################
    // ########################################################################
    // ########################################################################
    // ########################################################################
    // ########################################################################
    // ------------------------------------------------------------------------
    // METHODS BELOW THIS LINE ARE TRANSPILED FROM JAVASCRIPT TO PYTHON AND PHP
    safeBoolN(dictionaryOrList, keys, defaultValue = undefined) {
        /**
         * @ignore
         * @method
         * @description safely extract boolean value from dictionary or list
         * @returns {bool | undefined}
         */
        const value = this.safeValueN(dictionaryOrList, keys, defaultValue);
        if (typeof value === 'boolean') {
            return value;
        }
        return defaultValue;
    }
    safeBool2(dictionary, key1, key2, defaultValue = undefined) {
        /**
         * @ignore
         * @method
         * @description safely extract boolean value from dictionary or list
         * @returns {bool | undefined}
         */
        return this.safeBoolN(dictionary, [key1, key2], defaultValue);
    }
    safeBool(dictionary, key, defaultValue = undefined) {
        /**
         * @ignore
         * @method
         * @description safely extract boolean value from dictionary or list
         * @returns {bool | undefined}
         */
        return this.safeBoolN(dictionary, [key], defaultValue);
    }
    safeDictN(dictionaryOrList, keys, defaultValue = undefined) {
        /**
         * @ignore
         * @method
         * @description safely extract a dictionary from dictionary or list
         * @returns {object | undefined}
         */
        const value = this.safeValueN(dictionaryOrList, keys, defaultValue);
        if (typeof value === 'object') {
            return value;
        }
        return defaultValue;
    }
    safeDict(dictionary, key, defaultValue = undefined) {
        /**
         * @ignore
         * @method
         * @description safely extract a dictionary from dictionary or list
         * @returns {object | undefined}
         */
        return this.safeDictN(dictionary, [key], defaultValue);
    }
    safeDict2(dictionary, key1, key2, defaultValue = undefined) {
        /**
         * @ignore
         * @method
         * @description safely extract a dictionary from dictionary or list
         * @returns {object | undefined}
         */
        return this.safeDictN(dictionary, [key1, key2], defaultValue);
    }
    safeListN(dictionaryOrList, keys, defaultValue = undefined) {
        /**
         * @ignore
         * @method
         * @description safely extract an Array from dictionary or list
         * @returns {Array | undefined}
         */
        const value = this.safeValueN(dictionaryOrList, keys, defaultValue);
        if (Array.isArray(value)) {
            return value;
        }
        return defaultValue;
    }
    safeList2(dictionaryOrList, key1, key2, defaultValue = undefined) {
        /**
         * @ignore
         * @method
         * @description safely extract an Array from dictionary or list
         * @returns {Array | undefined}
         */
        return this.safeListN(dictionaryOrList, [key1, key2], defaultValue);
    }
    safeList(dictionaryOrList, key, defaultValue = undefined) {
        /**
         * @ignore
         * @method
         * @description safely extract an Array from dictionary or list
         * @returns {Array | undefined}
         */
        return this.safeListN(dictionaryOrList, [key], defaultValue);
    }
    handleDeltas(orderbook, deltas) {
        for (let i = 0; i < deltas.length; i++) {
            this.handleDelta(orderbook, deltas[i]);
        }
    }
    handleDelta(bookside, delta) {
        throw new errors.NotSupported(this.id + ' handleDelta not supported yet');
    }
    getCacheIndex(orderbook, deltas) {
        // return the first index of the cache that can be applied to the orderbook or -1 if not possible
        return -1;
    }
    findTimeframe(timeframe, timeframes = undefined) {
        if (timeframes === undefined) {
            timeframes = this.timeframes;
        }
        const keys = Object.keys(timeframes);
        for (let i = 0; i < keys.length; i++) {
            const key = keys[i];
            if (timeframes[key] === timeframe) {
                return key;
            }
        }
        return undefined;
    }
    checkProxyUrlSettings(url = undefined, method = undefined, headers = undefined, body = undefined) {
        const usedProxies = [];
        let proxyUrl = undefined;
        if (this.proxyUrl !== undefined) {
            usedProxies.push('proxyUrl');
            proxyUrl = this.proxyUrl;
        }
        if (this.proxy_url !== undefined) {
            usedProxies.push('proxy_url');
            proxyUrl = this.proxy_url;
        }
        if (this.proxyUrlCallback !== undefined) {
            usedProxies.push('proxyUrlCallback');
            proxyUrl = this.proxyUrlCallback(url, method, headers, body);
        }
        if (this.proxy_url_callback !== undefined) {
            usedProxies.push('proxy_url_callback');
            proxyUrl = this.proxy_url_callback(url, method, headers, body);
        }
        // backwards-compatibility
        if (this.proxy !== undefined) {
            usedProxies.push('proxy');
            if (typeof this.proxy === 'function') {
                proxyUrl = this.proxy(url, method, headers, body);
            }
            else {
                proxyUrl = this.proxy;
            }
        }
        const length = usedProxies.length;
        if (length > 1) {
            const joinedProxyNames = usedProxies.join(',');
            throw new errors.ProxyError(this.id + ' you have multiple conflicting proxy settings (' + joinedProxyNames + '), please use only one from : proxyUrl, proxy_url, proxyUrlCallback, proxy_url_callback');
        }
        return proxyUrl;
    }
    checkProxySettings(url = undefined, method = undefined, headers = undefined, body = undefined) {
        const usedProxies = [];
        let httpProxy = undefined;
        let httpsProxy = undefined;
        let socksProxy = undefined;
        // httpProxy
        if (this.valueIsDefined(this.httpProxy)) {
            usedProxies.push('httpProxy');
            httpProxy = this.httpProxy;
        }
        if (this.valueIsDefined(this.http_proxy)) {
            usedProxies.push('http_proxy');
            httpProxy = this.http_proxy;
        }
        if (this.httpProxyCallback !== undefined) {
            usedProxies.push('httpProxyCallback');
            httpProxy = this.httpProxyCallback(url, method, headers, body);
        }
        if (this.http_proxy_callback !== undefined) {
            usedProxies.push('http_proxy_callback');
            httpProxy = this.http_proxy_callback(url, method, headers, body);
        }
        // httpsProxy
        if (this.valueIsDefined(this.httpsProxy)) {
            usedProxies.push('httpsProxy');
            httpsProxy = this.httpsProxy;
        }
        if (this.valueIsDefined(this.https_proxy)) {
            usedProxies.push('https_proxy');
            httpsProxy = this.https_proxy;
        }
        if (this.httpsProxyCallback !== undefined) {
            usedProxies.push('httpsProxyCallback');
            httpsProxy = this.httpsProxyCallback(url, method, headers, body);
        }
        if (this.https_proxy_callback !== undefined) {
            usedProxies.push('https_proxy_callback');
            httpsProxy = this.https_proxy_callback(url, method, headers, body);
        }
        // socksProxy
        if (this.valueIsDefined(this.socksProxy)) {
            usedProxies.push('socksProxy');
            socksProxy = this.socksProxy;
        }
        if (this.valueIsDefined(this.socks_proxy)) {
            usedProxies.push('socks_proxy');
            socksProxy = this.socks_proxy;
        }
        if (this.socksProxyCallback !== undefined) {
            usedProxies.push('socksProxyCallback');
            socksProxy = this.socksProxyCallback(url, method, headers, body);
        }
        if (this.socks_proxy_callback !== undefined) {
            usedProxies.push('socks_proxy_callback');
            socksProxy = this.socks_proxy_callback(url, method, headers, body);
        }
        // check
        const length = usedProxies.length;
        if (length > 1) {
            const joinedProxyNames = usedProxies.join(',');
            throw new errors.ProxyError(this.id + ' you have multiple conflicting proxy settings (' + joinedProxyNames + '), please use only one from: httpProxy, httpsProxy, httpProxyCallback, httpsProxyCallback, socksProxy, socksProxyCallback');
        }
        return [httpProxy, httpsProxy, socksProxy];
    }
    checkWsProxySettings() {
        const usedProxies = [];
        let wsProxy = undefined;
        let wssProxy = undefined;
        let wsSocksProxy = undefined;
        // ws proxy
        if (this.valueIsDefined(this.wsProxy)) {
            usedProxies.push('wsProxy');
            wsProxy = this.wsProxy;
        }
        if (this.valueIsDefined(this.ws_proxy)) {
            usedProxies.push('ws_proxy');
            wsProxy = this.ws_proxy;
        }
        // wss proxy
        if (this.valueIsDefined(this.wssProxy)) {
            usedProxies.push('wssProxy');
            wssProxy = this.wssProxy;
        }
        if (this.valueIsDefined(this.wss_proxy)) {
            usedProxies.push('wss_proxy');
            wssProxy = this.wss_proxy;
        }
        // ws socks proxy
        if (this.valueIsDefined(this.wsSocksProxy)) {
            usedProxies.push('wsSocksProxy');
            wsSocksProxy = this.wsSocksProxy;
        }
        if (this.valueIsDefined(this.ws_socks_proxy)) {
            usedProxies.push('ws_socks_proxy');
            wsSocksProxy = this.ws_socks_proxy;
        }
        // check
        const length = usedProxies.length;
        if (length > 1) {
            const joinedProxyNames = usedProxies.join(',');
            throw new errors.ProxyError(this.id + ' you have multiple conflicting proxy settings (' + joinedProxyNames + '), please use only one from: wsProxy, wssProxy, wsSocksProxy');
        }
        return [wsProxy, wssProxy, wsSocksProxy];
    }
    checkConflictingProxies(proxyAgentSet, proxyUrlSet) {
        if (proxyAgentSet && proxyUrlSet) {
            throw new errors.ProxyError(this.id + ' you have multiple conflicting proxy settings, please use only one from : proxyUrl, httpProxy, httpsProxy, socksProxy');
        }
    }
    findMessageHashes(client, element) {
        const result = [];
        const messageHashes = Object.keys(client.futures);
        for (let i = 0; i < messageHashes.length; i++) {
            const messageHash = messageHashes[i];
            if (messageHash.indexOf(element) >= 0) {
                result.push(messageHash);
            }
        }
        return result;
    }
    filterByLimit(array, limit = undefined, key = 'timestamp', fromStart = false) {
        if (this.valueIsDefined(limit)) {
            const arrayLength = array.length;
            if (arrayLength > 0) {
                let ascending = true;
                if ((key in array[0])) {
                    const first = array[0][key];
                    const last = array[arrayLength - 1][key];
                    if (first !== undefined && last !== undefined) {
                        ascending = first <= last; // true if array is sorted in ascending order based on 'timestamp'
                    }
                }
                if (fromStart) {
                    if (limit > arrayLength) {
                        limit = arrayLength;
                    }
                    array = ascending ? this.arraySlice(array, 0, limit) : this.arraySlice(array, -limit);
                }
                else {
                    array = ascending ? this.arraySlice(array, -limit) : this.arraySlice(array, 0, limit);
                }
            }
        }
        return array;
    }
    filterBySinceLimit(array, since = undefined, limit = undefined, key = 'timestamp', tail = false) {
        const sinceIsDefined = this.valueIsDefined(since);
        const parsedArray = this.toArray(array);
        let result = parsedArray;
        if (sinceIsDefined) {
            result = [];
            for (let i = 0; i < parsedArray.length; i++) {
                const entry = parsedArray[i];
                const value = this.safeValue(entry, key);
                if (value && (value >= since)) {
                    result.push(entry);
                }
            }
        }
        if (tail && limit !== undefined) {
            return this.arraySlice(result, -limit);
        }
        // if the user provided a 'since' argument
        // we want to limit the result starting from the 'since'
        const shouldFilterFromStart = !tail && sinceIsDefined;
        return this.filterByLimit(result, limit, key, shouldFilterFromStart);
    }
    filterByValueSinceLimit(array, field, value = undefined, since = undefined, limit = undefined, key = 'timestamp', tail = false) {
        const valueIsDefined = this.valueIsDefined(value);
        const sinceIsDefined = this.valueIsDefined(since);
        const parsedArray = this.toArray(array);
        let result = parsedArray;
        // single-pass filter for both symbol and since
        if (valueIsDefined || sinceIsDefined) {
            result = [];
            for (let i = 0; i < parsedArray.length; i++) {
                const entry = parsedArray[i];
                const entryFiledEqualValue = entry[field] === value;
                const firstCondition = valueIsDefined ? entryFiledEqualValue : true;
                const entryKeyValue = this.safeValue(entry, key);
                const entryKeyGESince = (entryKeyValue) && since && (entryKeyValue >= since);
                const secondCondition = sinceIsDefined ? entryKeyGESince : true;
                if (firstCondition && secondCondition) {
                    result.push(entry);
                }
            }
        }
        if (tail && limit !== undefined) {
            return this.arraySlice(result, -limit);
        }
        return this.filterByLimit(result, limit, key, sinceIsDefined);
    }
    setSandboxMode(enabled) {
        if (enabled) {
            if ('test' in this.urls) {
                if (typeof this.urls['api'] === 'string') {
                    this.urls['apiBackup'] = this.urls['api'];
                    this.urls['api'] = this.urls['test'];
                }
                else {
                    this.urls['apiBackup'] = this.clone(this.urls['api']);
                    this.urls['api'] = this.clone(this.urls['test']);
                }
            }
            else {
                throw new errors.NotSupported(this.id + ' does not have a sandbox URL');
            }
        }
        else if ('apiBackup' in this.urls) {
            if (typeof this.urls['api'] === 'string') {
                this.urls['api'] = this.urls['apiBackup'];
            }
            else {
                this.urls['api'] = this.clone(this.urls['apiBackup']);
            }
            const newUrls = this.omit(this.urls, 'apiBackup');
            this.urls = newUrls;
        }
    }
    sign(path, api = 'public', method = 'GET', params = {}, headers = undefined, body = undefined) {
        return {};
    }
    async fetchAccounts(params = {}) {
        throw new errors.NotSupported(this.id + ' fetchAccounts() is not supported yet');
    }
    async fetchTrades(symbol, since = undefined, limit = undefined, params = {}) {
        throw new errors.NotSupported(this.id + ' fetchTrades() is not supported yet');
    }
    async fetchTradesWs(symbol, since = undefined, limit = undefined, params = {}) {
        throw new errors.NotSupported(this.id + ' fetchTradesWs() is not supported yet');
    }
    async watchTrades(symbol, since = undefined, limit = undefined, params = {}) {
        throw new errors.NotSupported(this.id + ' watchTrades() is not supported yet');
    }
    async watchTradesForSymbols(symbols, since = undefined, limit = undefined, params = {}) {
        throw new errors.NotSupported(this.id + ' watchTradesForSymbols() is not supported yet');
    }
    async watchMyTradesForSymbols(symbols, since = undefined, limit = undefined, params = {}) {
        throw new errors.NotSupported(this.id + ' watchMyTradesForSymbols() is not supported yet');
    }
    async watchOrdersForSymbols(symbols, since = undefined, limit = undefined, params = {}) {
        throw new errors.NotSupported(this.id + ' watchOrdersForSymbols() is not supported yet');
    }
    async watchOHLCVForSymbols(symbolsAndTimeframes, since = undefined, limit = undefined, params = {}) {
        throw new errors.NotSupported(this.id + ' watchOHLCVForSymbols() is not supported yet');
    }
    async watchOrderBookForSymbols(symbols, limit = undefined, params = {}) {
        throw new errors.NotSupported(this.id + ' watchOrderBookForSymbols() is not supported yet');
    }
    async fetchDepositAddresses(codes = undefined, params = {}) {
        throw new errors.NotSupported(this.id + ' fetchDepositAddresses() is not supported yet');
    }
    async fetchOrderBook(symbol, limit = undefined, params = {}) {
        throw new errors.NotSupported(this.id + ' fetchOrderBook() is not supported yet');
    }
    async fetchMarginMode(symbol = undefined, params = {}) {
        throw new errors.NotSupported(this.id + ' fetchMarginMode() is not supported yet');
    }
    async fetchRestOrderBookSafe(symbol, limit = undefined, params = {}) {
        const fetchSnapshotMaxRetries = this.handleOption('watchOrderBook', 'maxRetries', 3);
        for (let i = 0; i < fetchSnapshotMaxRetries; i++) {
            try {
                const orderBook = await this.fetchOrderBook(symbol, limit, params);
                return orderBook;
            }
            catch (e) {
                if ((i + 1) === fetchSnapshotMaxRetries) {
                    throw e;
                }
            }
        }
        return undefined;
    }
    async watchOrderBook(symbol, limit = undefined, params = {}) {
        throw new errors.NotSupported(this.id + ' watchOrderBook() is not supported yet');
    }
    async fetchTime(params = {}) {
        throw new errors.NotSupported(this.id + ' fetchTime() is not supported yet');
    }
    async fetchTradingLimits(symbols = undefined, params = {}) {
        throw new errors.NotSupported(this.id + ' fetchTradingLimits() is not supported yet');
    }
    parseMarket(market) {
        throw new errors.NotSupported(this.id + ' parseMarket() is not supported yet');
    }
    parseMarkets(markets) {
        const result = [];
        for (let i = 0; i < markets.length; i++) {
            result.push(this.parseMarket(markets[i]));
        }
        return result;
    }
    parseTicker(ticker, market = undefined) {
        throw new errors.NotSupported(this.id + ' parseTicker() is not supported yet');
    }
    parseDepositAddress(depositAddress, currency = undefined) {
        throw new errors.NotSupported(this.id + ' parseDepositAddress() is not supported yet');
    }
    parseTrade(trade, market = undefined) {
        throw new errors.NotSupported(this.id + ' parseTrade() is not supported yet');
    }
    parseTransaction(transaction, currency = undefined) {
        throw new errors.NotSupported(this.id + ' parseTransaction() is not supported yet');
    }
    parseTransfer(transfer, currency = undefined) {
        throw new errors.NotSupported(this.id + ' parseTransfer() is not supported yet');
    }
    parseAccount(account) {
        throw new errors.NotSupported(this.id + ' parseAccount() is not supported yet');
    }
    parseLedgerEntry(item, currency = undefined) {
        throw new errors.NotSupported(this.id + ' parseLedgerEntry() is not supported yet');
    }
    parseOrder(order, market = undefined) {
        throw new errors.NotSupported(this.id + ' parseOrder() is not supported yet');
    }
    async fetchCrossBorrowRates(params = {}) {
        throw new errors.NotSupported(this.id + ' fetchCrossBorrowRates() is not supported yet');
    }
    async fetchIsolatedBorrowRates(params = {}) {
        throw new errors.NotSupported(this.id + ' fetchIsolatedBorrowRates() is not supported yet');
    }
    parseMarketLeverageTiers(info, market = undefined) {
        throw new errors.NotSupported(this.id + ' parseMarketLeverageTiers() is not supported yet');
    }
    async fetchLeverageTiers(symbols = undefined, params = {}) {
        throw new errors.NotSupported(this.id + ' fetchLeverageTiers() is not supported yet');
    }
    parsePosition(position, market = undefined) {
        throw new errors.NotSupported(this.id + ' parsePosition() is not supported yet');
    }
    parseFundingRateHistory(info, market = undefined) {
        throw new errors.NotSupported(this.id + ' parseFundingRateHistory() is not supported yet');
    }
    parseBorrowInterest(info, market = undefined) {
        throw new errors.NotSupported(this.id + ' parseBorrowInterest() is not supported yet');
    }
    parseWsTrade(trade, market = undefined) {
        throw new errors.NotSupported(this.id + ' parseWsTrade() is not supported yet');
    }
    parseWsOrder(order, market = undefined) {
        throw new errors.NotSupported(this.id + ' parseWsOrder() is not supported yet');
    }
    parseWsOrderTrade(trade, market = undefined) {
        throw new errors.NotSupported(this.id + ' parseWsOrderTrade() is not supported yet');
    }
    parseWsOHLCV(ohlcv, market = undefined) {
        return this.parseOHLCV(ohlcv, market);
    }
    async fetchFundingRates(symbols = undefined, params = {}) {
        throw new errors.NotSupported(this.id + ' fetchFundingRates() is not supported yet');
    }
    async transfer(code, amount, fromAccount, toAccount, params = {}) {
        throw new errors.NotSupported(this.id + ' transfer() is not supported yet');
    }
    async withdraw(code, amount, address, tag = undefined, params = {}) {
        throw new errors.NotSupported(this.id + ' withdraw() is not supported yet');
    }
    async createDepositAddress(code, params = {}) {
        throw new errors.NotSupported(this.id + ' createDepositAddress() is not supported yet');
    }
    async setLeverage(leverage, symbol = undefined, params = {}) {
        throw new errors.NotSupported(this.id + ' setLeverage() is not supported yet');
    }
    async fetchOpenInterestHistory(symbol, timeframe = '1h', since = undefined, limit = undefined, params = {}) {
        throw new errors.NotSupported(this.id + ' fetchOpenInterestHistory() is not supported yet');
    }
    async fetchOpenInterest(symbol, params = {}) {
        throw new errors.NotSupported(this.id + ' fetchOpenInterest() is not supported yet');
    }
    async signIn(params = {}) {
        throw new errors.NotSupported(this.id + ' signIn() is not supported yet');
    }
    async fetchPaymentMethods(params = {}) {
        throw new errors.NotSupported(this.id + ' fetchPaymentMethods() is not supported yet');
    }
    parseToInt(number) {
        // Solve Common parseInt misuse ex: parseInt ((since / 1000).toString ())
        // using a number as parameter which is not valid in ts
        const stringifiedNumber = number.toString();
        const convertedNumber = parseFloat(stringifiedNumber);
        return parseInt(convertedNumber);
    }
    parseToNumeric(number) {
        const stringVersion = this.numberToString(number); // this will convert 1.0 and 1 to "1" and 1.1 to "1.1"
        // keep this in mind:
        // in JS: 1 == 1.0 is true;  1 === 1.0 is true
        // in Python: 1 == 1.0 is true
        // in PHP 1 == 1.0 is true, but 1 === 1.0 is false
        if (stringVersion.indexOf('.') >= 0) {
            return parseFloat(stringVersion);
        }
        return parseInt(stringVersion);
    }
    isRoundNumber(value) {
        // this method is similar to isInteger, but this is more loyal and does not check for types.
        // i.e. isRoundNumber(1.000) returns true, while isInteger(1.000) returns false
        const res = this.parseToNumeric((value % 1));
        return res === 0;
    }
    afterConstruct() {
        this.createNetworksByIdObject();
    }
    createNetworksByIdObject() {
        // automatically generate network-id-to-code mappings
        const networkIdsToCodesGenerated = this.invertFlatStringDictionary(this.safeValue(this.options, 'networks', {})); // invert defined networks dictionary
        this.options['networksById'] = this.extend(networkIdsToCodesGenerated, this.safeValue(this.options, 'networksById', {})); // support manually overriden "networksById" dictionary too
    }
    getDefaultOptions() {
        return {
            'defaultNetworkCodeReplacements': {
                'ETH': { 'ERC20': 'ETH' },
                'TRX': { 'TRC20': 'TRX' },
                'CRO': { 'CRC20': 'CRONOS' },
            },
        };
    }
    safeLedgerEntry(entry, currency = undefined) {
        currency = this.safeCurrency(undefined, currency);
        let direction = this.safeString(entry, 'direction');
        let before = this.safeString(entry, 'before');
        let after = this.safeString(entry, 'after');
        const amount = this.safeString(entry, 'amount');
        if (amount !== undefined) {
            if (before === undefined && after !== undefined) {
                before = Precise["default"].stringSub(after, amount);
            }
            else if (before !== undefined && after === undefined) {
                after = Precise["default"].stringAdd(before, amount);
            }
        }
        if (before !== undefined && after !== undefined) {
            if (direction === undefined) {
                if (Precise["default"].stringGt(before, after)) {
                    direction = 'out';
                }
                if (Precise["default"].stringGt(after, before)) {
                    direction = 'in';
                }
            }
        }
        const fee = this.safeValue(entry, 'fee');
        if (fee !== undefined) {
            fee['cost'] = this.safeNumber(fee, 'cost');
        }
        const timestamp = this.safeInteger(entry, 'timestamp');
        const info = this.safeDict(entry, 'info', {});
        return {
            'id': this.safeString(entry, 'id'),
            'timestamp': timestamp,
            'datetime': this.iso8601(timestamp),
            'direction': direction,
            'account': this.safeString(entry, 'account'),
            'referenceId': this.safeString(entry, 'referenceId'),
            'referenceAccount': this.safeString(entry, 'referenceAccount'),
            'type': this.safeString(entry, 'type'),
            'currency': currency['code'],
            'amount': this.parseNumber(amount),
            'before': this.parseNumber(before),
            'after': this.parseNumber(after),
            'status': this.safeString(entry, 'status'),
            'fee': fee,
            'info': info,
        };
    }
    safeCurrencyStructure(currency) {
        return this.extend({
            'active': undefined,
            'code': undefined,
            'deposit': undefined,
            'fee': undefined,
            'fees': {},
            'id': undefined,
            'info': undefined,
            'limits': {
                'deposit': {
                    'min': undefined,
                    'max': undefined,
                },
                'withdraw': {
                    'min': undefined,
                    'max': undefined,
                },
            },
            'name': undefined,
            'networks': {},
            'numericId': undefined,
            'precision': undefined,
            'type': undefined,
            'withdraw': undefined,
        }, currency);
    }
    safeMarketStructure(market = undefined) {
        const cleanStructure = {
            'active': undefined,
            'base': undefined,
            'baseId': undefined,
            'contract': undefined,
            'contractSize': undefined,
            'expiry': undefined,
            'expiryDatetime': undefined,
            'future': undefined,
            'id': undefined,
            'index': undefined,
            'inverse': undefined,
            'limits': {
                'leverage': {
                    'max': undefined,
                    'min': undefined,
                },
                'amount': {
                    'max': undefined,
                    'min': undefined,
                },
                'price': {
                    'max': undefined,
                    'min': undefined,
                },
                'cost': {
                    'max': undefined,
                    'min': undefined,
                },
            },
            'linear': undefined,
            'lowercaseId': undefined,
            'maker': undefined,
            'margin': undefined,
            'option': undefined,
            'optionType': undefined,
            'precision': {
                'amount': undefined,
                'base': undefined,
                'cost': undefined,
                'price': undefined,
                'quote': undefined,
            },
            'quote': undefined,
            'quoteId': undefined,
            'settle': undefined,
            'settleId': undefined,
            'spot': undefined,
            'strike': undefined,
            'swap': undefined,
            'symbol': undefined,
            'taker': undefined,
            'type': undefined,
            'created': undefined,
            'info': undefined,
        };
        if (market !== undefined) {
            const result = this.extend(cleanStructure, market);
            // set undefined swap/future/etc
            if (result['spot']) {
                if (result['contract'] === undefined) {
                    result['contract'] = false;
                }
                if (result['swap'] === undefined) {
                    result['swap'] = false;
                }
                if (result['future'] === undefined) {
                    result['future'] = false;
                }
                if (result['option'] === undefined) {
                    result['option'] = false;
                }
                if (result['index'] === undefined) {
                    result['index'] = false;
                }
            }
            return result;
        }
        return cleanStructure;
    }
    setMarkets(markets, currencies = undefined) {
        const values = [];
        this.markets_by_id = {};
        // handle marketId conflicts
        // we insert spot markets first
        const marketValues = this.sortBy(this.toArray(markets), 'spot', true, true);
        for (let i = 0; i < marketValues.length; i++) {
            const value = marketValues[i];
            if (value['id'] in this.markets_by_id) {
                this.markets_by_id[value['id']].push(value);
            }
            else {
                this.markets_by_id[value['id']] = [value];
            }
            const market = this.deepExtend(this.safeMarketStructure(), {
                'precision': this.precision,
                'limits': this.limits,
            }, this.fees['trading'], value);
            if (market['linear']) {
                market['subType'] = 'linear';
            }
            else if (market['inverse']) {
                market['subType'] = 'inverse';
            }
            else {
                market['subType'] = undefined;
            }
            values.push(market);
        }
        this.markets = this.indexBy(values, 'symbol');
        const marketsSortedBySymbol = this.keysort(this.markets);
        const marketsSortedById = this.keysort(this.markets_by_id);
        this.symbols = Object.keys(marketsSortedBySymbol);
        this.ids = Object.keys(marketsSortedById);
        if (currencies !== undefined) {
            // currencies is always undefined when called in constructor but not when called from loadMarkets
            this.currencies = this.deepExtend(this.currencies, currencies);
        }
        else {
            let baseCurrencies = [];
            let quoteCurrencies = [];
            for (let i = 0; i < values.length; i++) {
                const market = values[i];
                const defaultCurrencyPrecision = (this.precisionMode === DECIMAL_PLACES) ? 8 : this.parseNumber('1e-8');
                const marketPrecision = this.safeDict(market, 'precision', {});
                if ('base' in market) {
                    const currency = this.safeCurrencyStructure({
                        'id': this.safeString2(market, 'baseId', 'base'),
                        'numericId': this.safeInteger(market, 'baseNumericId'),
                        'code': this.safeString(market, 'base'),
                        'precision': this.safeValue2(marketPrecision, 'base', 'amount', defaultCurrencyPrecision),
                    });
                    baseCurrencies.push(currency);
                }
                if ('quote' in market) {
                    const currency = this.safeCurrencyStructure({
                        'id': this.safeString2(market, 'quoteId', 'quote'),
                        'numericId': this.safeInteger(market, 'quoteNumericId'),
                        'code': this.safeString(market, 'quote'),
                        'precision': this.safeValue2(marketPrecision, 'quote', 'price', defaultCurrencyPrecision),
                    });
                    quoteCurrencies.push(currency);
                }
            }
            baseCurrencies = this.sortBy(baseCurrencies, 'code', false, '');
            quoteCurrencies = this.sortBy(quoteCurrencies, 'code', false, '');
            this.baseCurrencies = this.indexBy(baseCurrencies, 'code');
            this.quoteCurrencies = this.indexBy(quoteCurrencies, 'code');
            const allCurrencies = this.arrayConcat(baseCurrencies, quoteCurrencies);
            const groupedCurrencies = this.groupBy(allCurrencies, 'code');
            const codes = Object.keys(groupedCurrencies);
            const resultingCurrencies = [];
            for (let i = 0; i < codes.length; i++) {
                const code = codes[i];
                const groupedCurrenciesCode = this.safeList(groupedCurrencies, code, []);
                let highestPrecisionCurrency = this.safeValue(groupedCurrenciesCode, 0);
                for (let j = 1; j < groupedCurrenciesCode.length; j++) {
                    const currentCurrency = groupedCurrenciesCode[j];
                    if (this.precisionMode === TICK_SIZE) {
                        highestPrecisionCurrency = (currentCurrency['precision'] < highestPrecisionCurrency['precision']) ? currentCurrency : highestPrecisionCurrency;
                    }
                    else {
                        highestPrecisionCurrency = (currentCurrency['precision'] > highestPrecisionCurrency['precision']) ? currentCurrency : highestPrecisionCurrency;
                    }
                }
                resultingCurrencies.push(highestPrecisionCurrency);
            }
            const sortedCurrencies = this.sortBy(resultingCurrencies, 'code');
            this.currencies = this.deepExtend(this.currencies, this.indexBy(sortedCurrencies, 'code'));
        }
        this.currencies_by_id = this.indexBy(this.currencies, 'id');
        const currenciesSortedByCode = this.keysort(this.currencies);
        this.codes = Object.keys(currenciesSortedByCode);
        return this.markets;
    }
    safeBalance(balance) {
        const balances = this.omit(balance, ['info', 'timestamp', 'datetime', 'free', 'used', 'total']);
        const codes = Object.keys(balances);
        balance['free'] = {};
        balance['used'] = {};
        balance['total'] = {};
        const debtBalance = {};
        for (let i = 0; i < codes.length; i++) {
            const code = codes[i];
            let total = this.safeString(balance[code], 'total');
            let free = this.safeString(balance[code], 'free');
            let used = this.safeString(balance[code], 'used');
            const debt = this.safeString(balance[code], 'debt');
            if ((total === undefined) && (free !== undefined) && (used !== undefined)) {
                total = Precise["default"].stringAdd(free, used);
            }
            if ((free === undefined) && (total !== undefined) && (used !== undefined)) {
                free = Precise["default"].stringSub(total, used);
            }
            if ((used === undefined) && (total !== undefined) && (free !== undefined)) {
                used = Precise["default"].stringSub(total, free);
            }
            balance[code]['free'] = this.parseNumber(free);
            balance[code]['used'] = this.parseNumber(used);
            balance[code]['total'] = this.parseNumber(total);
            balance['free'][code] = balance[code]['free'];
            balance['used'][code] = balance[code]['used'];
            balance['total'][code] = balance[code]['total'];
            if (debt !== undefined) {
                balance[code]['debt'] = this.parseNumber(debt);
                debtBalance[code] = balance[code]['debt'];
            }
        }
        const debtBalanceArray = Object.keys(debtBalance);
        const length = debtBalanceArray.length;
        if (length) {
            balance['debt'] = debtBalance;
        }
        return balance;
    }
    safeOrder(order, market = undefined) {
        // parses numbers as strings
        // * it is important pass the trades as unparsed rawTrades
        let amount = this.omitZero(this.safeString(order, 'amount'));
        let remaining = this.safeString(order, 'remaining');
        let filled = this.safeString(order, 'filled');
        let cost = this.safeString(order, 'cost');
        let average = this.omitZero(this.safeString(order, 'average'));
        let price = this.omitZero(this.safeString(order, 'price'));
        let lastTradeTimeTimestamp = this.safeInteger(order, 'lastTradeTimestamp');
        let symbol = this.safeString(order, 'symbol');
        let side = this.safeString(order, 'side');
        const status = this.safeString(order, 'status');
        const parseFilled = (filled === undefined);
        const parseCost = (cost === undefined);
        const parseLastTradeTimeTimestamp = (lastTradeTimeTimestamp === undefined);
        const fee = this.safeValue(order, 'fee');
        const parseFee = (fee === undefined);
        const parseFees = this.safeValue(order, 'fees') === undefined;
        const parseSymbol = symbol === undefined;
        const parseSide = side === undefined;
        const shouldParseFees = parseFee || parseFees;
        const fees = this.safeList(order, 'fees', []);
        let trades = [];
        if (parseFilled || parseCost || shouldParseFees) {
            const rawTrades = this.safeValue(order, 'trades', trades);
            const oldNumber = this.number;
            // we parse trades as strings here!
            this.number = String;
            const firstTrade = this.safeValue(rawTrades, 0);
            // parse trades if they haven't already been parsed
            const tradesAreParsed = ((firstTrade !== undefined) && ('info' in firstTrade) && ('id' in firstTrade));
            if (!tradesAreParsed) {
                trades = this.parseTrades(rawTrades, market);
            }
            else {
                trades = rawTrades;
            }
            this.number = oldNumber;
            let tradesLength = 0;
            const isArray = Array.isArray(trades);
            if (isArray) {
                tradesLength = trades.length;
            }
            if (isArray && (tradesLength > 0)) {
                // move properties that are defined in trades up into the order
                if (order['symbol'] === undefined) {
                    order['symbol'] = trades[0]['symbol'];
                }
                if (order['side'] === undefined) {
                    order['side'] = trades[0]['side'];
                }
                if (order['type'] === undefined) {
                    order['type'] = trades[0]['type'];
                }
                if (order['id'] === undefined) {
                    order['id'] = trades[0]['order'];
                }
                if (parseFilled) {
                    filled = '0';
                }
                if (parseCost) {
                    cost = '0';
                }
                for (let i = 0; i < trades.length; i++) {
                    const trade = trades[i];
                    const tradeAmount = this.safeString(trade, 'amount');
                    if (parseFilled && (tradeAmount !== undefined)) {
                        filled = Precise["default"].stringAdd(filled, tradeAmount);
                    }
                    const tradeCost = this.safeString(trade, 'cost');
                    if (parseCost && (tradeCost !== undefined)) {
                        cost = Precise["default"].stringAdd(cost, tradeCost);
                    }
                    if (parseSymbol) {
                        symbol = this.safeString(trade, 'symbol');
                    }
                    if (parseSide) {
                        side = this.safeString(trade, 'side');
                    }
                    const tradeTimestamp = this.safeValue(trade, 'timestamp');
                    if (parseLastTradeTimeTimestamp && (tradeTimestamp !== undefined)) {
                        if (lastTradeTimeTimestamp === undefined) {
                            lastTradeTimeTimestamp = tradeTimestamp;
                        }
                        else {
                            lastTradeTimeTimestamp = Math.max(lastTradeTimeTimestamp, tradeTimestamp);
                        }
                    }
                    if (shouldParseFees) {
                        const tradeFees = this.safeValue(trade, 'fees');
                        if (tradeFees !== undefined) {
                            for (let j = 0; j < tradeFees.length; j++) {
                                const tradeFee = tradeFees[j];
                                fees.push(this.extend({}, tradeFee));
                            }
                        }
                        else {
                            const tradeFee = this.safeValue(trade, 'fee');
                            if (tradeFee !== undefined) {
                                fees.push(this.extend({}, tradeFee));
                            }
                        }
                    }
                }
            }
        }
        if (shouldParseFees) {
            const reducedFees = this.reduceFees ? this.reduceFeesByCurrency(fees) : fees;
            const reducedLength = reducedFees.length;
            for (let i = 0; i < reducedLength; i++) {
                reducedFees[i]['cost'] = this.safeNumber(reducedFees[i], 'cost');
                if ('rate' in reducedFees[i]) {
                    reducedFees[i]['rate'] = this.safeNumber(reducedFees[i], 'rate');
                }
            }
            if (!parseFee && (reducedLength === 0)) {
                // copy fee to avoid modification by reference
                const feeCopy = this.deepExtend(fee);
                feeCopy['cost'] = this.safeNumber(feeCopy, 'cost');
                if ('rate' in feeCopy) {
                    feeCopy['rate'] = this.safeNumber(feeCopy, 'rate');
                }
                reducedFees.push(feeCopy);
            }
            order['fees'] = reducedFees;
            if (parseFee && (reducedLength === 1)) {
                order['fee'] = reducedFees[0];
            }
        }
        if (amount === undefined) {
            // ensure amount = filled + remaining
            if (filled !== undefined && remaining !== undefined) {
                amount = Precise["default"].stringAdd(filled, remaining);
            }
            else if (status === 'closed') {
                amount = filled;
            }
        }
        if (filled === undefined) {
            if (amount !== undefined && remaining !== undefined) {
                filled = Precise["default"].stringSub(amount, remaining);
            }
            else if (status === 'closed' && amount !== undefined) {
                filled = amount;
            }
        }
        if (remaining === undefined) {
            if (amount !== undefined && filled !== undefined) {
                remaining = Precise["default"].stringSub(amount, filled);
            }
            else if (status === 'closed') {
                remaining = '0';
            }
        }
        // ensure that the average field is calculated correctly
        const inverse = this.safeBool(market, 'inverse', false);
        const contractSize = this.numberToString(this.safeValue(market, 'contractSize', 1));
        // inverse
        // price = filled * contract size / cost
        //
        // linear
        // price = cost / (filled * contract size)
        if (average === undefined) {
            if ((filled !== undefined) && (cost !== undefined) && Precise["default"].stringGt(filled, '0')) {
                const filledTimesContractSize = Precise["default"].stringMul(filled, contractSize);
                if (inverse) {
                    average = Precise["default"].stringDiv(filledTimesContractSize, cost);
                }
                else {
                    average = Precise["default"].stringDiv(cost, filledTimesContractSize);
                }
            }
        }
        // similarly
        // inverse
        // cost = filled * contract size / price
        //
        // linear
        // cost = filled * contract size * price
        const costPriceExists = (average !== undefined) || (price !== undefined);
        if (parseCost && (filled !== undefined) && costPriceExists) {
            let multiplyPrice = undefined;
            if (average === undefined) {
                multiplyPrice = price;
            }
            else {
                multiplyPrice = average;
            }
            // contract trading
            const filledTimesContractSize = Precise["default"].stringMul(filled, contractSize);
            if (inverse) {
                cost = Precise["default"].stringDiv(filledTimesContractSize, multiplyPrice);
            }
            else {
                cost = Precise["default"].stringMul(filledTimesContractSize, multiplyPrice);
            }
        }
        // support for market orders
        const orderType = this.safeValue(order, 'type');
        const emptyPrice = (price === undefined) || Precise["default"].stringEquals(price, '0');
        if (emptyPrice && (orderType === 'market')) {
            price = average;
        }
        // we have trades with string values at this point so we will mutate them
        for (let i = 0; i < trades.length; i++) {
            const entry = trades[i];
            entry['amount'] = this.safeNumber(entry, 'amount');
            entry['price'] = this.safeNumber(entry, 'price');
            entry['cost'] = this.safeNumber(entry, 'cost');
            const tradeFee = this.safeDict(entry, 'fee', {});
            tradeFee['cost'] = this.safeNumber(tradeFee, 'cost');
            if ('rate' in tradeFee) {
                tradeFee['rate'] = this.safeNumber(tradeFee, 'rate');
            }
            const entryFees = this.safeList(entry, 'fees', []);
            for (let j = 0; j < entryFees.length; j++) {
                entryFees[j]['cost'] = this.safeNumber(entryFees[j], 'cost');
            }
            entry['fees'] = entryFees;
            entry['fee'] = tradeFee;
        }
        let timeInForce = this.safeString(order, 'timeInForce');
        let postOnly = this.safeValue(order, 'postOnly');
        // timeInForceHandling
        if (timeInForce === undefined) {
            if (this.safeString(order, 'type') === 'market') {
                timeInForce = 'IOC';
            }
            // allow postOnly override
            if (postOnly) {
                timeInForce = 'PO';
            }
        }
        else if (postOnly === undefined) {
            // timeInForce is not undefined here
            postOnly = timeInForce === 'PO';
        }
        const timestamp = this.safeInteger(order, 'timestamp');
        const lastUpdateTimestamp = this.safeInteger(order, 'lastUpdateTimestamp');
        let datetime = this.safeString(order, 'datetime');
        if (datetime === undefined) {
            datetime = this.iso8601(timestamp);
        }
        const triggerPrice = this.parseNumber(this.safeString2(order, 'triggerPrice', 'stopPrice'));
        const takeProfitPrice = this.parseNumber(this.safeString(order, 'takeProfitPrice'));
        const stopLossPrice = this.parseNumber(this.safeString(order, 'stopLossPrice'));
        return this.extend(order, {
            'amount': this.parseNumber(amount),
            'average': this.parseNumber(average),
            'clientOrderId': this.safeString(order, 'clientOrderId'),
            'cost': this.parseNumber(cost),
            'datetime': datetime,
            'fee': this.safeValue(order, 'fee'),
            'filled': this.parseNumber(filled),
            'id': this.safeString(order, 'id'),
            'lastTradeTimestamp': lastTradeTimeTimestamp,
            'lastUpdateTimestamp': lastUpdateTimestamp,
            'postOnly': postOnly,
            'price': this.parseNumber(price),
            'reduceOnly': this.safeValue(order, 'reduceOnly'),
            'remaining': this.parseNumber(remaining),
            'side': side,
            'status': status,
            'stopLossPrice': stopLossPrice,
            'stopPrice': triggerPrice,
            'symbol': symbol,
            'takeProfitPrice': takeProfitPrice,
            'timeInForce': timeInForce,
            'timestamp': timestamp,
            'trades': trades,
            'triggerPrice': triggerPrice,
            'type': this.safeString(order, 'type'),
        });
    }
    parseOrders(orders, market = undefined, since = undefined, limit = undefined, params = {}) {
        //
        // the value of orders is either a dict or a list
        //
        // dict
        //
        //     {
        //         'id1': { ... },
        //         'id2': { ... },
        //         'id3': { ... },
        //         ...
        //     }
        //
        // list
        //
        //     [
        //         { 'id': 'id1', ... },
        //         { 'id': 'id2', ... },
        //         { 'id': 'id3', ... },
        //         ...
        //     ]
        //
        let results = [];
        if (Array.isArray(orders)) {
            for (let i = 0; i < orders.length; i++) {
                const order = this.extend(this.parseOrder(orders[i], market), params);
                results.push(order);
            }
        }
        else {
            const ids = Object.keys(orders);
            for (let i = 0; i < ids.length; i++) {
                const id = ids[i];
                const order = this.extend(this.parseOrder(this.extend({ 'id': id }, orders[id]), market), params);
                results.push(order);
            }
        }
        results = this.sortBy(results, 'timestamp');
        const symbol = (market !== undefined) ? market['symbol'] : undefined;
        return this.filterBySymbolSinceLimit(results, symbol, since, limit);
    }
    calculateFee(symbol, type, side, amount, price, takerOrMaker = 'taker', params = {}) {
        if (type === 'market' && takerOrMaker === 'maker') {
            throw new errors.ArgumentsRequired(this.id + ' calculateFee() - you have provided incompatible arguments - "market" type order can not be "maker". Change either the "type" or the "takerOrMaker" argument to calculate the fee.');
        }
        const market = this.markets[symbol];
        const feeSide = this.safeString(market, 'feeSide', 'quote');
        let useQuote = undefined;
        if (feeSide === 'get') {
            // the fee is always in the currency you get
            useQuote = side === 'sell';
        }
        else if (feeSide === 'give') {
            // the fee is always in the currency you give
            useQuote = side === 'buy';
        }
        else {
            // the fee is always in feeSide currency
            useQuote = feeSide === 'quote';
        }
        let cost = this.numberToString(amount);
        let key = undefined;
        if (useQuote) {
            const priceString = this.numberToString(price);
            cost = Precise["default"].stringMul(cost, priceString);
            key = 'quote';
        }
        else {
            key = 'base';
        }
        // for derivatives, the fee is in 'settle' currency
        if (!market['spot']) {
            key = 'settle';
        }
        // even if `takerOrMaker` argument was set to 'maker', for 'market' orders we should forcefully override it to 'taker'
        if (type === 'market') {
            takerOrMaker = 'taker';
        }
        const rate = this.safeString(market, takerOrMaker);
        cost = Precise["default"].stringMul(cost, rate);
        return {
            'cost': this.parseNumber(cost),
            'currency': market[key],
            'rate': this.parseNumber(rate),
            'type': takerOrMaker,
        };
    }
    safeLiquidation(liquidation, market = undefined) {
        const contracts = this.safeString(liquidation, 'contracts');
        const contractSize = this.safeString(market, 'contractSize');
        const price = this.safeString(liquidation, 'price');
        let baseValue = this.safeString(liquidation, 'baseValue');
        let quoteValue = this.safeString(liquidation, 'quoteValue');
        if ((baseValue === undefined) && (contracts !== undefined) && (contractSize !== undefined) && (price !== undefined)) {
            baseValue = Precise["default"].stringMul(contracts, contractSize);
        }
        if ((quoteValue === undefined) && (baseValue !== undefined) && (price !== undefined)) {
            quoteValue = Precise["default"].stringMul(baseValue, price);
        }
        liquidation['contracts'] = this.parseNumber(contracts);
        liquidation['contractSize'] = this.parseNumber(contractSize);
        liquidation['price'] = this.parseNumber(price);
        liquidation['baseValue'] = this.parseNumber(baseValue);
        liquidation['quoteValue'] = this.parseNumber(quoteValue);
        return liquidation;
    }
    safeTrade(trade, market = undefined) {
        const amount = this.safeString(trade, 'amount');
        const price = this.safeString(trade, 'price');
        let cost = this.safeString(trade, 'cost');
        if (cost === undefined) {
            // contract trading
            const contractSize = this.safeString(market, 'contractSize');
            let multiplyPrice = price;
            if (contractSize !== undefined) {
                const inverse = this.safeBool(market, 'inverse', false);
                if (inverse) {
                    multiplyPrice = Precise["default"].stringDiv('1', price);
                }
                multiplyPrice = Precise["default"].stringMul(multiplyPrice, contractSize);
            }
            cost = Precise["default"].stringMul(multiplyPrice, amount);
        }
        const parseFee = this.safeValue(trade, 'fee') === undefined;
        const parseFees = this.safeValue(trade, 'fees') === undefined;
        const shouldParseFees = parseFee || parseFees;
        const fees = [];
        const fee = this.safeValue(trade, 'fee');
        if (shouldParseFees) {
            const reducedFees = this.reduceFees ? this.reduceFeesByCurrency(fees) : fees;
            const reducedLength = reducedFees.length;
            for (let i = 0; i < reducedLength; i++) {
                reducedFees[i]['cost'] = this.safeNumber(reducedFees[i], 'cost');
                if ('rate' in reducedFees[i]) {
                    reducedFees[i]['rate'] = this.safeNumber(reducedFees[i], 'rate');
                }
            }
            if (!parseFee && (reducedLength === 0)) {
                // copy fee to avoid modification by reference
                const feeCopy = this.deepExtend(fee);
                feeCopy['cost'] = this.safeNumber(feeCopy, 'cost');
                if ('rate' in feeCopy) {
                    feeCopy['rate'] = this.safeNumber(feeCopy, 'rate');
                }
                reducedFees.push(feeCopy);
            }
            if (parseFees) {
                trade['fees'] = reducedFees;
            }
            if (parseFee && (reducedLength === 1)) {
                trade['fee'] = reducedFees[0];
            }
            const tradeFee = this.safeValue(trade, 'fee');
            if (tradeFee !== undefined) {
                tradeFee['cost'] = this.safeNumber(tradeFee, 'cost');
                if ('rate' in tradeFee) {
                    tradeFee['rate'] = this.safeNumber(tradeFee, 'rate');
                }
                trade['fee'] = tradeFee;
            }
        }
        trade['amount'] = this.parseNumber(amount);
        trade['cost'] = this.parseNumber(cost);
        trade['price'] = this.parseNumber(price);
        return trade;
    }
    invertFlatStringDictionary(dict) {
        const reversed = {};
        const keys = Object.keys(dict);
        for (let i = 0; i < keys.length; i++) {
            const key = keys[i];
            const value = dict[key];
            if (typeof value === 'string') {
                reversed[value] = key;
            }
        }
        return reversed;
    }
    reduceFeesByCurrency(fees) {
        //
        // this function takes a list of fee structures having the following format
        //
        //     string = true
        //
        //     [
        //         { 'currency': 'BTC', 'cost': '0.1' },
        //         { 'currency': 'BTC', 'cost': '0.2'  },
        //         { 'currency': 'BTC', 'cost': '0.2', 'rate': '0.00123' },
        //         { 'currency': 'BTC', 'cost': '0.4', 'rate': '0.00123' },
        //         { 'currency': 'BTC', 'cost': '0.5', 'rate': '0.00456' },
        //         { 'currency': 'USDT', 'cost': '12.3456' },
        //     ]
        //
        //     string = false
        //
        //     [
        //         { 'currency': 'BTC', 'cost': 0.1 },
        //         { 'currency': 'BTC', 'cost': 0.2 },
        //         { 'currency': 'BTC', 'cost': 0.2, 'rate': 0.00123 },
        //         { 'currency': 'BTC', 'cost': 0.4, 'rate': 0.00123 },
        //         { 'currency': 'BTC', 'cost': 0.5, 'rate': 0.00456 },
        //         { 'currency': 'USDT', 'cost': 12.3456 },
        //     ]
        //
        // and returns a reduced fee list, where fees are summed per currency and rate (if any)
        //
        //     string = true
        //
        //     [
        //         { 'currency': 'BTC', 'cost': '0.4'  },
        //         { 'currency': 'BTC', 'cost': '0.6', 'rate': '0.00123' },
        //         { 'currency': 'BTC', 'cost': '0.5', 'rate': '0.00456' },
        //         { 'currency': 'USDT', 'cost': '12.3456' },
        //     ]
        //
        //     string  = false
        //
        //     [
        //         { 'currency': 'BTC', 'cost': 0.3  },
        //         { 'currency': 'BTC', 'cost': 0.6, 'rate': 0.00123 },
        //         { 'currency': 'BTC', 'cost': 0.5, 'rate': 0.00456 },
        //         { 'currency': 'USDT', 'cost': 12.3456 },
        //     ]
        //
        const reduced = {};
        for (let i = 0; i < fees.length; i++) {
            const fee = fees[i];
            const feeCurrencyCode = this.safeString(fee, 'currency');
            if (feeCurrencyCode !== undefined) {
                const rate = this.safeString(fee, 'rate');
                const cost = this.safeValue(fee, 'cost');
                if (Precise["default"].stringEq(cost, '0')) {
                    // omit zero cost fees
                    continue;
                }
                if (!(feeCurrencyCode in reduced)) {
                    reduced[feeCurrencyCode] = {};
                }
                const rateKey = (rate === undefined) ? '' : rate;
                if (rateKey in reduced[feeCurrencyCode]) {
                    reduced[feeCurrencyCode][rateKey]['cost'] = Precise["default"].stringAdd(reduced[feeCurrencyCode][rateKey]['cost'], cost);
                }
                else {
                    reduced[feeCurrencyCode][rateKey] = {
                        'cost': cost,
                        'currency': feeCurrencyCode,
                    };
                    if (rate !== undefined) {
                        reduced[feeCurrencyCode][rateKey]['rate'] = rate;
                    }
                }
            }
        }
        let result = [];
        const feeValues = Object.values(reduced);
        for (let i = 0; i < feeValues.length; i++) {
            const reducedFeeValues = Object.values(feeValues[i]);
            result = this.arrayConcat(result, reducedFeeValues);
        }
        return result;
    }
    safeTicker(ticker, market = undefined) {
        let open = this.omitZero(this.safeString(ticker, 'open'));
        let close = this.omitZero(this.safeString(ticker, 'close'));
        let last = this.omitZero(this.safeString(ticker, 'last'));
        let change = this.omitZero(this.safeString(ticker, 'change'));
        let percentage = this.omitZero(this.safeString(ticker, 'percentage'));
        let average = this.omitZero(this.safeString(ticker, 'average'));
        let vwap = this.omitZero(this.safeString(ticker, 'vwap'));
        const baseVolume = this.safeString(ticker, 'baseVolume');
        const quoteVolume = this.safeString(ticker, 'quoteVolume');
        if (vwap === undefined) {
            vwap = Precise["default"].stringDiv(this.omitZero(quoteVolume), baseVolume);
        }
        if ((last !== undefined) && (close === undefined)) {
            close = last;
        }
        else if ((last === undefined) && (close !== undefined)) {
            last = close;
        }
        if ((last !== undefined) && (open !== undefined)) {
            if (change === undefined) {
                change = Precise["default"].stringSub(last, open);
            }
            if (average === undefined) {
                average = Precise["default"].stringDiv(Precise["default"].stringAdd(last, open), '2');
            }
        }
        if ((percentage === undefined) && (change !== undefined) && (open !== undefined) && Precise["default"].stringGt(open, '0')) {
            percentage = Precise["default"].stringMul(Precise["default"].stringDiv(change, open), '100');
        }
        if ((change === undefined) && (percentage !== undefined) && (open !== undefined)) {
            change = Precise["default"].stringDiv(Precise["default"].stringMul(percentage, open), '100');
        }
        if ((open === undefined) && (last !== undefined) && (change !== undefined)) {
            open = Precise["default"].stringSub(last, change);
        }
        // timestamp and symbol operations don't belong in safeTicker
        // they should be done in the derived classes
        return this.extend(ticker, {
            'ask': this.parseNumber(this.omitZero(this.safeNumber(ticker, 'ask'))),
            'askVolume': this.safeNumber(ticker, 'askVolume'),
            'average': this.parseNumber(average),
            'baseVolume': this.parseNumber(baseVolume),
            'bid': this.parseNumber(this.omitZero(this.safeNumber(ticker, 'bid'))),
            'bidVolume': this.safeNumber(ticker, 'bidVolume'),
            'change': this.parseNumber(change),
            'close': this.parseNumber(this.omitZero(this.parseNumber(close))),
            'high': this.parseNumber(this.omitZero(this.safeString(ticker, 'high'))),
            'last': this.parseNumber(this.omitZero(this.parseNumber(last))),
            'low': this.parseNumber(this.omitZero(this.safeNumber(ticker, 'low'))),
            'open': this.parseNumber(this.omitZero(this.parseNumber(open))),
            'percentage': this.parseNumber(percentage),
            'previousClose': this.safeNumber(ticker, 'previousClose'),
            'quoteVolume': this.parseNumber(quoteVolume),
            'vwap': this.parseNumber(vwap),
        });
    }
    async fetchBorrowRate(code, amount, params = {}) {
        throw new errors.NotSupported(this.id + ' fetchBorrowRate is deprecated, please use fetchCrossBorrowRate or fetchIsolatedBorrowRate instead');
    }
    async repayCrossMargin(code, amount, params = {}) {
        throw new errors.NotSupported(this.id + ' repayCrossMargin is not support yet');
    }
    async repayIsolatedMargin(symbol, code, amount, params = {}) {
        throw new errors.NotSupported(this.id + ' repayIsolatedMargin is not support yet');
    }
    async borrowCrossMargin(code, amount, params = {}) {
        throw new errors.NotSupported(this.id + ' borrowCrossMargin is not support yet');
    }
    async borrowIsolatedMargin(symbol, code, amount, params = {}) {
        throw new errors.NotSupported(this.id + ' borrowIsolatedMargin is not support yet');
    }
    async borrowMargin(code, amount, symbol = undefined, params = {}) {
        throw new errors.NotSupported(this.id + ' borrowMargin is deprecated, please use borrowCrossMargin or borrowIsolatedMargin instead');
    }
    async repayMargin(code, amount, symbol = undefined, params = {}) {
        throw new errors.NotSupported(this.id + ' repayMargin is deprecated, please use repayCrossMargin or repayIsolatedMargin instead');
    }
    async fetchOHLCV(symbol, timeframe = '1m', since = undefined, limit = undefined, params = {}) {
        let message = '';
        if (this.has['fetchTrades']) {
            message = '. If you want to build OHLCV candles from trade executions data, visit https://github.com/ccxt/ccxt/tree/master/examples/ and see "build-ohlcv-bars" file';
        }
        throw new errors.NotSupported(this.id + ' fetchOHLCV() is not supported yet' + message);
    }
    async fetchOHLCVWs(symbol, timeframe = '1m', since = undefined, limit = undefined, params = {}) {
        let message = '';
        if (this.has['fetchTradesWs']) {
            message = '. If you want to build OHLCV candles from trade executions data, visit https://github.com/ccxt/ccxt/tree/master/examples/ and see "build-ohlcv-bars" file';
        }
        throw new errors.NotSupported(this.id + ' fetchOHLCVWs() is not supported yet. Try using fetchOHLCV instead.' + message);
    }
    async watchOHLCV(symbol, timeframe = '1m', since = undefined, limit = undefined, params = {}) {
        throw new errors.NotSupported(this.id + ' watchOHLCV() is not supported yet');
    }
    convertTradingViewToOHLCV(ohlcvs, timestamp = 't', open = 'o', high = 'h', low = 'l', close = 'c', volume = 'v', ms = false) {
        const result = [];
        const timestamps = this.safeList(ohlcvs, timestamp, []);
        const opens = this.safeList(ohlcvs, open, []);
        const highs = this.safeList(ohlcvs, high, []);
        const lows = this.safeList(ohlcvs, low, []);
        const closes = this.safeList(ohlcvs, close, []);
        const volumes = this.safeList(ohlcvs, volume, []);
        for (let i = 0; i < timestamps.length; i++) {
            result.push([
                ms ? this.safeInteger(timestamps, i) : this.safeTimestamp(timestamps, i),
                this.safeValue(opens, i),
                this.safeValue(highs, i),
                this.safeValue(lows, i),
                this.safeValue(closes, i),
                this.safeValue(volumes, i),
            ]);
        }
        return result;
    }
    convertOHLCVToTradingView(ohlcvs, timestamp = 't', open = 'o', high = 'h', low = 'l', close = 'c', volume = 'v', ms = false) {
        const result = {};
        result[close] = [];
        result[high] = [];
        result[low] = [];
        result[open] = [];
        result[timestamp] = [];
        result[volume] = [];
        for (let i = 0; i < ohlcvs.length; i++) {
            const ts = ms ? ohlcvs[i][0] : this.parseToInt(ohlcvs[i][0] / 1000);
            result[timestamp].push(ts);
            result[open].push(ohlcvs[i][1]);
            result[high].push(ohlcvs[i][2]);
            result[low].push(ohlcvs[i][3]);
            result[close].push(ohlcvs[i][4]);
            result[volume].push(ohlcvs[i][5]);
        }
        return result;
    }
    async fetchWebEndpoint(method, endpointMethod, returnAsJson, startRegex = undefined, endRegex = undefined) {
        let errorMessage = '';
        const options = this.safeValue(this.options, method, {});
        const muteOnFailure = this.safeBool(options, 'webApiMuteFailure', true);
        try {
            // if it was not explicitly disabled, then don't fetch
            if (this.safeBool(options, 'webApiEnable', true) !== true) {
                return undefined;
            }
            const maxRetries = this.safeValue(options, 'webApiRetries', 10);
            let response = undefined;
            let retry = 0;
            while (retry < maxRetries) {
                try {
                    response = await this[endpointMethod]({});
                    break;
                }
                catch (e) {
                    retry = retry + 1;
                    if (retry === maxRetries) {
                        throw e;
                    }
                }
            }
            let content = response;
            if (startRegex !== undefined) {
                const splitted_by_start = content.split(startRegex);
                content = splitted_by_start[1]; // we need second part after start
            }
            if (endRegex !== undefined) {
                const splitted_by_end = content.split(endRegex);
                content = splitted_by_end[0]; // we need first part after start
            }
            if (returnAsJson && (typeof content === 'string')) {
                const jsoned = this.parseJson(content.trim()); // content should be trimmed before json parsing
                if (jsoned) {
                    return jsoned; // if parsing was not successfull, exception should be thrown
                }
                else {
                    throw new errors.BadResponse('could not parse the response into json');
                }
            }
            else {
                return content;
            }
        }
        catch (e) {
            errorMessage = this.id + ' ' + method + '() failed to fetch correct data from website. Probably webpage markup has been changed, breaking the page custom parser.';
        }
        if (muteOnFailure) {
            return undefined;
        }
        else {
            throw new errors.BadResponse(errorMessage);
        }
    }
    marketIds(symbols) {
        if (symbols === undefined) {
            return symbols;
        }
        const result = [];
        for (let i = 0; i < symbols.length; i++) {
            result.push(this.marketId(symbols[i]));
        }
        return result;
    }
    marketSymbols(symbols, type = undefined, allowEmpty = true, sameTypeOnly = false, sameSubTypeOnly = false) {
        if (symbols === undefined) {
            if (!allowEmpty) {
                throw new errors.ArgumentsRequired(this.id + ' empty list of symbols is not supported');
            }
            return symbols;
        }
        const symbolsLength = symbols.length;
        if (symbolsLength === 0) {
            if (!allowEmpty) {
                throw new errors.ArgumentsRequired(this.id + ' empty list of symbols is not supported');
            }
            return symbols;
        }
        const result = [];
        let marketType = undefined;
        let isLinearSubType = undefined;
        for (let i = 0; i < symbols.length; i++) {
            const market = this.market(symbols[i]);
            if (sameTypeOnly && (marketType !== undefined)) {
                if (market['type'] !== marketType) {
                    throw new errors.BadRequest(this.id + ' symbols must be of the same type, either ' + marketType + ' or ' + market['type'] + '.');
                }
            }
            if (sameSubTypeOnly && (isLinearSubType !== undefined)) {
                if (market['linear'] !== isLinearSubType) {
                    throw new errors.BadRequest(this.id + ' symbols must be of the same subType, either linear or inverse.');
                }
            }
            if (type !== undefined && market['type'] !== type) {
                throw new errors.BadRequest(this.id + ' symbols must be of the same type ' + type + '. If the type is incorrect you can change it in options or the params of the request');
            }
            marketType = market['type'];
            if (!market['spot']) {
                isLinearSubType = market['linear'];
            }
            const symbol = this.safeString(market, 'symbol', symbols[i]);
            result.push(symbol);
        }
        return result;
    }
    marketCodes(codes) {
        if (codes === undefined) {
            return codes;
        }
        const result = [];
        for (let i = 0; i < codes.length; i++) {
            result.push(this.commonCurrencyCode(codes[i]));
        }
        return result;
    }
    parseBidsAsks(bidasks, priceKey = 0, amountKey = 1, countOrIdKey = 2) {
        bidasks = this.toArray(bidasks);
        const result = [];
        for (let i = 0; i < bidasks.length; i++) {
            result.push(this.parseBidAsk(bidasks[i], priceKey, amountKey, countOrIdKey));
        }
        return result;
    }
    async fetchL2OrderBook(symbol, limit = undefined, params = {}) {
        const orderbook = await this.fetchOrderBook(symbol, limit, params);
        return this.extend(orderbook, {
            'asks': this.sortBy(this.aggregate(orderbook['asks']), 0),
            'bids': this.sortBy(this.aggregate(orderbook['bids']), 0, true),
        });
    }
    filterBySymbol(objects, symbol = undefined) {
        if (symbol === undefined) {
            return objects;
        }
        const result = [];
        for (let i = 0; i < objects.length; i++) {
            const objectSymbol = this.safeString(objects[i], 'symbol');
            if (objectSymbol === symbol) {
                result.push(objects[i]);
            }
        }
        return result;
    }
    parseOHLCV(ohlcv, market = undefined) {
        if (Array.isArray(ohlcv)) {
            return [
                this.safeInteger(ohlcv, 0),
                this.safeNumber(ohlcv, 1),
                this.safeNumber(ohlcv, 2),
                this.safeNumber(ohlcv, 3),
                this.safeNumber(ohlcv, 4),
                this.safeNumber(ohlcv, 5), // volume
            ];
        }
        return ohlcv;
    }
    networkCodeToId(networkCode, currencyCode = undefined) {
        /**
         * @ignore
         * @method
         * @name exchange#networkCodeToId
         * @description tries to convert the provided networkCode (which is expected to be an unified network code) to a network id. In order to achieve this, derived class needs to have 'options->networks' defined.
         * @param {string} networkCode unified network code
         * @param {string} currencyCode unified currency code, but this argument is not required by default, unless there is an exchange (like huobi) that needs an override of the method to be able to pass currencyCode argument additionally
         * @returns {string|undefined} exchange-specific network id
         */
        const networkIdsByCodes = this.safeValue(this.options, 'networks', {});
        let networkId = this.safeString(networkIdsByCodes, networkCode);
        // for example, if 'ETH' is passed for networkCode, but 'ETH' key not defined in `options->networks` object
        if (networkId === undefined) {
            if (currencyCode === undefined) {
                // if currencyCode was not provided, then we just set passed value to networkId
                networkId = networkCode;
            }
            else {
                // if currencyCode was provided, then we try to find if that currencyCode has a replacement (i.e. ERC20 for ETH)
                const defaultNetworkCodeReplacements = this.safeValue(this.options, 'defaultNetworkCodeReplacements', {});
                if (currencyCode in defaultNetworkCodeReplacements) {
                    // if there is a replacement for the passed networkCode, then we use it to find network-id in `options->networks` object
                    const replacementObject = defaultNetworkCodeReplacements[currencyCode]; // i.e. { 'ERC20': 'ETH' }
                    const keys = Object.keys(replacementObject);
                    for (let i = 0; i < keys.length; i++) {
                        const key = keys[i];
                        const value = replacementObject[key];
                        // if value matches to provided unified networkCode, then we use it's key to find network-id in `options->networks` object
                        if (value === networkCode) {
                            networkId = this.safeString(networkIdsByCodes, key);
                            break;
                        }
                    }
                }
                // if it wasn't found, we just set the provided value to network-id
                if (networkId === undefined) {
                    networkId = networkCode;
                }
            }
        }
        return networkId;
    }
    networkIdToCode(networkId, currencyCode = undefined) {
        /**
         * @ignore
         * @method
         * @name exchange#networkIdToCode
         * @description tries to convert the provided exchange-specific networkId to an unified network Code. In order to achieve this, derived class needs to have "options['networksById']" defined.
         * @param {string} networkId exchange specific network id/title, like: TRON, Trc-20, usdt-erc20, etc
         * @param {string|undefined} currencyCode unified currency code, but this argument is not required by default, unless there is an exchange (like huobi) that needs an override of the method to be able to pass currencyCode argument additionally
         * @returns {string|undefined} unified network code
         */
        const networkCodesByIds = this.safeValue(this.options, 'networksById', {});
        let networkCode = this.safeString(networkCodesByIds, networkId, networkId);
        // replace mainnet network-codes (i.e. ERC20->ETH)
        if (currencyCode !== undefined) {
            const defaultNetworkCodeReplacements = this.safeValue(this.options, 'defaultNetworkCodeReplacements', {});
            if (currencyCode in defaultNetworkCodeReplacements) {
                const replacementObject = this.safeDict(defaultNetworkCodeReplacements, currencyCode, {});
                networkCode = this.safeString(replacementObject, networkCode, networkCode);
            }
        }
        return networkCode;
    }
    handleNetworkCodeAndParams(params) {
        const networkCodeInParams = this.safeString2(params, 'networkCode', 'network');
        if (networkCodeInParams !== undefined) {
            params = this.omit(params, ['networkCode', 'network']);
        }
        // if it was not defined by user, we should not set it from 'defaultNetworks', because handleNetworkCodeAndParams is for only request-side and thus we do not fill it with anything. We can only use 'defaultNetworks' after parsing response-side
        return [networkCodeInParams, params];
    }
    defaultNetworkCode(currencyCode) {
        let defaultNetworkCode = undefined;
        const defaultNetworks = this.safeValue(this.options, 'defaultNetworks', {});
        if (currencyCode in defaultNetworks) {
            // if currency had set its network in "defaultNetworks", use it
            defaultNetworkCode = defaultNetworks[currencyCode];
        }
        else {
            // otherwise, try to use the global-scope 'defaultNetwork' value (even if that network is not supported by currency, it doesn't make any problem, this will be just used "at first" if currency supports this network at all)
            const defaultNetwork = this.safeValue(this.options, 'defaultNetwork');
            if (defaultNetwork !== undefined) {
                defaultNetworkCode = defaultNetwork;
            }
        }
        return defaultNetworkCode;
    }
    selectNetworkCodeFromUnifiedNetworks(currencyCode, networkCode, indexedNetworkEntries) {
        return this.selectNetworkKeyFromNetworks(currencyCode, networkCode, indexedNetworkEntries, true);
    }
    selectNetworkIdFromRawNetworks(currencyCode, networkCode, indexedNetworkEntries) {
        return this.selectNetworkKeyFromNetworks(currencyCode, networkCode, indexedNetworkEntries, false);
    }
    selectNetworkKeyFromNetworks(currencyCode, networkCode, indexedNetworkEntries, isIndexedByUnifiedNetworkCode = false) {
        // this method is used against raw & unparse network entries, which are just indexed by network id
        let chosenNetworkId = undefined;
        const availableNetworkIds = Object.keys(indexedNetworkEntries);
        const responseNetworksLength = availableNetworkIds.length;
        if (networkCode !== undefined) {
            if (responseNetworksLength === 0) {
                throw new errors.NotSupported(this.id + ' - ' + networkCode + ' network did not return any result for ' + currencyCode);
            }
            else {
                // if networkCode was provided by user, we should check it after response, as the referenced exchange doesn't support network-code during request
                const networkId = isIndexedByUnifiedNetworkCode ? networkCode : this.networkCodeToId(networkCode, currencyCode);
                if (networkId in indexedNetworkEntries) {
                    chosenNetworkId = networkId;
                }
                else {
                    throw new errors.NotSupported(this.id + ' - ' + networkId + ' network was not found for ' + currencyCode + ', use one of ' + availableNetworkIds.join(', '));
                }
            }
        }
        else {
            if (responseNetworksLength === 0) {
                throw new errors.NotSupported(this.id + ' - no networks were returned for ' + currencyCode);
            }
            else {
                // if networkCode was not provided by user, then we try to use the default network (if it was defined in "defaultNetworks"), otherwise, we just return the first network entry
                const defaultNetworkCode = this.defaultNetworkCode(currencyCode);
                const defaultNetworkId = isIndexedByUnifiedNetworkCode ? defaultNetworkCode : this.networkCodeToId(defaultNetworkCode, currencyCode);
                chosenNetworkId = (defaultNetworkId in indexedNetworkEntries) ? defaultNetworkId : availableNetworkIds[0];
            }
        }
        return chosenNetworkId;
    }
    safeNumber2(dictionary, key1, key2, d = undefined) {
        const value = this.safeString2(dictionary, key1, key2);
        return this.parseNumber(value, d);
    }
    parseOrderBook(orderbook, symbol, timestamp = undefined, bidsKey = 'bids', asksKey = 'asks', priceKey = 0, amountKey = 1, countOrIdKey = 2) {
        const bids = this.parseBidsAsks(this.safeValue(orderbook, bidsKey, []), priceKey, amountKey, countOrIdKey);
        const asks = this.parseBidsAsks(this.safeValue(orderbook, asksKey, []), priceKey, amountKey, countOrIdKey);
        return {
            'asks': this.sortBy(asks, 0),
            'bids': this.sortBy(bids, 0, true),
            'datetime': this.iso8601(timestamp),
            'nonce': undefined,
            'symbol': symbol,
            'timestamp': timestamp,
        };
    }
    parseOHLCVs(ohlcvs, market = undefined, timeframe = '1m', since = undefined, limit = undefined) {
        const results = [];
        for (let i = 0; i < ohlcvs.length; i++) {
            results.push(this.parseOHLCV(ohlcvs[i], market));
        }
        const sorted = this.sortBy(results, 0);
        return this.filterBySinceLimit(sorted, since, limit, 0);
    }
    parseLeverageTiers(response, symbols = undefined, marketIdKey = undefined) {
        // marketIdKey should only be undefined when response is a dictionary
        symbols = this.marketSymbols(symbols);
        const tiers = {};
        for (let i = 0; i < response.length; i++) {
            const item = response[i];
            const id = this.safeString(item, marketIdKey);
            const market = this.safeMarket(id, undefined, undefined, 'swap');
            const symbol = market['symbol'];
            const contract = this.safeBool(market, 'contract', false);
            if (contract && ((symbols === undefined) || this.inArray(symbol, symbols))) {
                tiers[symbol] = this.parseMarketLeverageTiers(item, market);
            }
        }
        return tiers;
    }
    async loadTradingLimits(symbols = undefined, reload = false, params = {}) {
        if (this.has['fetchTradingLimits']) {
            if (reload || !('limitsLoaded' in this.options)) {
                const response = await this.fetchTradingLimits(symbols);
                for (let i = 0; i < symbols.length; i++) {
                    const symbol = symbols[i];
                    this.markets[symbol] = this.deepExtend(this.markets[symbol], response[symbol]);
                }
                this.options['limitsLoaded'] = this.milliseconds();
            }
        }
        return this.markets;
    }
    safePosition(position) {
        // simplified version of: /pull/12765/
        const unrealizedPnlString = this.safeString(position, 'unrealisedPnl');
        const initialMarginString = this.safeString(position, 'initialMargin');
        //
        // PERCENTAGE
        //
        const percentage = this.safeValue(position, 'percentage');
        if ((percentage === undefined) && (unrealizedPnlString !== undefined) && (initialMarginString !== undefined)) {
            // as it was done in all implementations ( aax, btcex, bybit, deribit, ftx, gate, kucoinfutures, phemex )
            const percentageString = Precise["default"].stringMul(Precise["default"].stringDiv(unrealizedPnlString, initialMarginString, 4), '100');
            position['percentage'] = this.parseNumber(percentageString);
        }
        // if contractSize is undefined get from market
        let contractSize = this.safeNumber(position, 'contractSize');
        const symbol = this.safeString(position, 'symbol');
        let market = undefined;
        if (symbol !== undefined) {
            market = this.safeValue(this.markets, symbol);
        }
        if (contractSize === undefined && market !== undefined) {
            contractSize = this.safeNumber(market, 'contractSize');
            position['contractSize'] = contractSize;
        }
        return position;
    }
    parsePositions(positions, symbols = undefined, params = {}) {
        symbols = this.marketSymbols(symbols);
        positions = this.toArray(positions);
        const result = [];
        for (let i = 0; i < positions.length; i++) {
            const position = this.extend(this.parsePosition(positions[i], undefined), params);
            result.push(position);
        }
        return this.filterByArrayPositions(result, 'symbol', symbols, false);
    }
    parseAccounts(accounts, params = {}) {
        accounts = this.toArray(accounts);
        const result = [];
        for (let i = 0; i < accounts.length; i++) {
            const account = this.extend(this.parseAccount(accounts[i]), params);
            result.push(account);
        }
        return result;
    }
    parseTrades(trades, market = undefined, since = undefined, limit = undefined, params = {}) {
        trades = this.toArray(trades);
        let result = [];
        for (let i = 0; i < trades.length; i++) {
            const trade = this.extend(this.parseTrade(trades[i], market), params);
            result.push(trade);
        }
        result = this.sortBy2(result, 'timestamp', 'id');
        const symbol = (market !== undefined) ? market['symbol'] : undefined;
        return this.filterBySymbolSinceLimit(result, symbol, since, limit);
    }
    parseTransactions(transactions, currency = undefined, since = undefined, limit = undefined, params = {}) {
        transactions = this.toArray(transactions);
        let result = [];
        for (let i = 0; i < transactions.length; i++) {
            const transaction = this.extend(this.parseTransaction(transactions[i], currency), params);
            result.push(transaction);
        }
        result = this.sortBy(result, 'timestamp');
        const code = (currency !== undefined) ? currency['code'] : undefined;
        return this.filterByCurrencySinceLimit(result, code, since, limit);
    }
    parseTransfers(transfers, currency = undefined, since = undefined, limit = undefined, params = {}) {
        transfers = this.toArray(transfers);
        let result = [];
        for (let i = 0; i < transfers.length; i++) {
            const transfer = this.extend(this.parseTransfer(transfers[i], currency), params);
            result.push(transfer);
        }
        result = this.sortBy(result, 'timestamp');
        const code = (currency !== undefined) ? currency['code'] : undefined;
        return this.filterByCurrencySinceLimit(result, code, since, limit);
    }
    parseLedger(data, currency = undefined, since = undefined, limit = undefined, params = {}) {
        let result = [];
        const arrayData = this.toArray(data);
        for (let i = 0; i < arrayData.length; i++) {
            const itemOrItems = this.parseLedgerEntry(arrayData[i], currency);
            if (Array.isArray(itemOrItems)) {
                for (let j = 0; j < itemOrItems.length; j++) {
                    result.push(this.extend(itemOrItems[j], params));
                }
            }
            else {
                result.push(this.extend(itemOrItems, params));
            }
        }
        result = this.sortBy(result, 'timestamp');
        const code = (currency !== undefined) ? currency['code'] : undefined;
        return this.filterByCurrencySinceLimit(result, code, since, limit);
    }
    nonce() {
        return this.seconds();
    }
    setHeaders(headers) {
        return headers;
    }
    marketId(symbol) {
        const market = this.market(symbol);
        if (market !== undefined) {
            return market['id'];
        }
        return symbol;
    }
    symbol(symbol) {
        const market = this.market(symbol);
        return this.safeString(market, 'symbol', symbol);
    }
    resolvePath(path, params) {
        return [
            this.implodeParams(path, params),
            this.omit(params, this.extractParams(path)),
        ];
    }
    filterByArray(objects, key, values = undefined, indexed = true) {
        objects = this.toArray(objects);
        // return all of them if no values were passed
        if (values === undefined || !values) {
            return indexed ? this.indexBy(objects, key) : objects;
        }
        const results = [];
        for (let i = 0; i < objects.length; i++) {
            if (this.inArray(objects[i][key], values)) {
                results.push(objects[i]);
            }
        }
        return indexed ? this.indexBy(results, key) : results;
    }
    async fetch2(path, api = 'public', method = 'GET', params = {}, headers = undefined, body = undefined, config = {}) {
        if (this.enableRateLimit) {
            const cost = this.calculateRateLimiterCost(api, method, path, params, config);
            await this.throttle(cost);
        }
        this.lastRestRequestTimestamp = this.milliseconds();
        const request = this.sign(path, api, method, params, headers, body);
        this.last_request_headers = request['headers'];
        this.last_request_body = request['body'];
        this.last_request_url = request['url'];
        return await this.fetch(request['url'], request['method'], request['headers'], request['body']);
    }
    async request(path, api = 'public', method = 'GET', params = {}, headers = undefined, body = undefined, config = {}) {
        return await this.fetch2(path, api, method, params, headers, body, config);
    }
    async loadAccounts(reload = false, params = {}) {
        if (reload) {
            this.accounts = await this.fetchAccounts(params);
        }
        else {
            if (this.accounts) {
                return this.accounts;
            }
            else {
                this.accounts = await this.fetchAccounts(params);
            }
        }
        this.accountsById = this.indexBy(this.accounts, 'id');
        return this.accounts;
    }
    buildOHLCVC(trades, timeframe = '1m', since = 0, limit = 2147483647) {
        // given a sorted arrays of trades (recent last) and a timeframe builds an array of OHLCV candles
        // note, default limit value (2147483647) is max int32 value
        const ms = this.parseTimeframe(timeframe) * 1000;
        const ohlcvs = [];
        const i_timestamp = 0;
        // const open = 1;
        const i_high = 2;
        const i_low = 3;
        const i_close = 4;
        const i_volume = 5;
        const i_count = 6;
        const tradesLength = trades.length;
        const oldest = Math.min(tradesLength, limit);
        for (let i = 0; i < oldest; i++) {
            const trade = trades[i];
            const ts = trade['timestamp'];
            if (ts < since) {
                continue;
            }
            const openingTime = Math.floor(ts / ms) * ms; // shift to the edge of m/h/d (but not M)
            if (openingTime < since) { // we don't need bars, that have opening time earlier than requested
                continue;
            }
            const ohlcv_length = ohlcvs.length;
            const candle = ohlcv_length - 1;
            if ((candle === -1) || (openingTime >= this.sum(ohlcvs[candle][i_timestamp], ms))) {
                // moved to a new timeframe -> create a new candle from opening trade
                ohlcvs.push([
                    openingTime,
                    trade['price'],
                    trade['price'],
                    trade['price'],
                    trade['price'],
                    trade['amount'],
                    1, // count
                ]);
            }
            else {
                // still processing the same timeframe -> update opening trade
                ohlcvs[candle][i_high] = Math.max(ohlcvs[candle][i_high], trade['price']);
                ohlcvs[candle][i_low] = Math.min(ohlcvs[candle][i_low], trade['price']);
                ohlcvs[candle][i_close] = trade['price'];
                ohlcvs[candle][i_volume] = this.sum(ohlcvs[candle][i_volume], trade['amount']);
                ohlcvs[candle][i_count] = this.sum(ohlcvs[candle][i_count], 1);
            }
        }
        return ohlcvs;
    }
    parseTradingViewOHLCV(ohlcvs, market = undefined, timeframe = '1m', since = undefined, limit = undefined) {
        const result = this.convertTradingViewToOHLCV(ohlcvs);
        return this.parseOHLCVs(result, market, timeframe, since, limit);
    }
    async editLimitBuyOrder(id, symbol, amount, price = undefined, params = {}) {
        return await this.editLimitOrder(id, symbol, 'buy', amount, price, params);
    }
    async editLimitSellOrder(id, symbol, amount, price = undefined, params = {}) {
        return await this.editLimitOrder(id, symbol, 'sell', amount, price, params);
    }
    async editLimitOrder(id, symbol, side, amount, price = undefined, params = {}) {
        return await this.editOrder(id, symbol, 'limit', side, amount, price, params);
    }
    async editOrder(id, symbol, type, side, amount = undefined, price = undefined, params = {}) {
        await this.cancelOrder(id, symbol);
        return await this.createOrder(symbol, type, side, amount, price, params);
    }
    async editOrderWs(id, symbol, type, side, amount, price = undefined, params = {}) {
        await this.cancelOrderWs(id, symbol);
        return await this.createOrderWs(symbol, type, side, amount, price, params);
    }
    async fetchPermissions(params = {}) {
        throw new errors.NotSupported(this.id + ' fetchPermissions() is not supported yet');
    }
    async fetchPosition(symbol, params = {}) {
        throw new errors.NotSupported(this.id + ' fetchPosition() is not supported yet');
    }
    async watchPosition(symbol = undefined, params = {}) {
        throw new errors.NotSupported(this.id + ' watchPosition() is not supported yet');
    }
    async watchPositions(symbols = undefined, since = undefined, limit = undefined, params = {}) {
        throw new errors.NotSupported(this.id + ' watchPositions() is not supported yet');
    }
    async watchPositionForSymbols(symbols = undefined, since = undefined, limit = undefined, params = {}) {
        return await this.watchPositions(symbols, since, limit, params);
    }
    async fetchPositionsForSymbol(symbol, params = {}) {
        /**
         * @method
         * @name exchange#fetchPositionsForSymbol
         * @description fetches all open positions for specific symbol, unlike fetchPositions (which is designed to work with multiple symbols) so this method might be preffered for one-market position, because of less rate-limit consumption and speed
         * @param {string} symbol unified market symbol
         * @param {object} params extra parameters specific to the endpoint
         * @returns {object[]} a list of [position structure]{@link https://docs.ccxt.com/#/?id=position-structure} with maximum 3 items - possible one position for "one-way" mode, and possible two positions (long & short) for "two-way" (a.k.a. hedge) mode
         */
        throw new errors.NotSupported(this.id + ' fetchPositionsForSymbol() is not supported yet');
    }
    async fetchPositions(symbols = undefined, params = {}) {
        throw new errors.NotSupported(this.id + ' fetchPositions() is not supported yet');
    }
    async fetchPositionsRisk(symbols = undefined, params = {}) {
        throw new errors.NotSupported(this.id + ' fetchPositionsRisk() is not supported yet');
    }
    async fetchBidsAsks(symbols = undefined, params = {}) {
        throw new errors.NotSupported(this.id + ' fetchBidsAsks() is not supported yet');
    }
    async fetchBorrowInterest(code = undefined, symbol = undefined, since = undefined, limit = undefined, params = {}) {
        throw new errors.NotSupported(this.id + ' fetchBorrowInterest() is not supported yet');
    }
    async fetchLedger(code = undefined, since = undefined, limit = undefined, params = {}) {
        throw new errors.NotSupported(this.id + ' fetchLedger() is not supported yet');
    }
    async fetchLedgerEntry(id, code = undefined, params = {}) {
        throw new errors.NotSupported(this.id + ' fetchLedgerEntry() is not supported yet');
    }
    parseBidAsk(bidask, priceKey = 0, amountKey = 1, countOrIdKey = 2) {
        const price = this.safeNumber(bidask, priceKey);
        const amount = this.safeNumber(bidask, amountKey);
        const countOrId = this.safeInteger(bidask, countOrIdKey);
        const bidAsk = [price, amount];
        if (countOrId !== undefined) {
            bidAsk.push(countOrId);
        }
        return bidAsk;
    }
    safeCurrency(currencyId, currency = undefined) {
        if ((currencyId === undefined) && (currency !== undefined)) {
            return currency;
        }
        if ((this.currencies_by_id !== undefined) && (currencyId in this.currencies_by_id) && (this.currencies_by_id[currencyId] !== undefined)) {
            return this.currencies_by_id[currencyId];
        }
        let code = currencyId;
        if (currencyId !== undefined) {
            code = this.commonCurrencyCode(currencyId.toUpperCase());
        }
        return {
            'id': currencyId,
            'code': code,
            'precision': undefined,
        };
    }
    safeMarket(marketId, market = undefined, delimiter = undefined, marketType = undefined) {
        const result = this.safeMarketStructure({
            'symbol': marketId,
            'marketId': marketId,
        });
        if (marketId !== undefined) {
            if ((this.markets_by_id !== undefined) && (marketId in this.markets_by_id)) {
                const markets = this.markets_by_id[marketId];
                const numMarkets = markets.length;
                if (numMarkets === 1) {
                    return markets[0];
                }
                else {
                    if (marketType === undefined) {
                        if (market === undefined) {
                            throw new errors.ArgumentsRequired(this.id + ' safeMarket() requires a fourth argument for ' + marketId + ' to disambiguate between different markets with the same market id');
                        }
                        else {
                            marketType = market['type'];
                        }
                    }
                    for (let i = 0; i < markets.length; i++) {
                        const currentMarket = markets[i];
                        if (currentMarket[marketType]) {
                            return currentMarket;
                        }
                    }
                }
            }
            else if (delimiter !== undefined && delimiter !== '') {
                const parts = marketId.split(delimiter);
                const partsLength = parts.length;
                if (partsLength === 2) {
                    result['baseId'] = this.safeString(parts, 0);
                    result['quoteId'] = this.safeString(parts, 1);
                    result['base'] = this.safeCurrencyCode(result['baseId']);
                    result['quote'] = this.safeCurrencyCode(result['quoteId']);
                    result['symbol'] = result['base'] + '/' + result['quote'];
                    return result;
                }
                else {
                    return result;
                }
            }
        }
        if (market !== undefined) {
            return market;
        }
        return result;
    }
    checkRequiredCredentials(error = true) {
        const keys = Object.keys(this.requiredCredentials);
        for (let i = 0; i < keys.length; i++) {
            const key = keys[i];
            if (this.requiredCredentials[key] && !this[key]) {
                if (error) {
                    throw new errors.AuthenticationError(this.id + ' requires "' + key + '" credential');
                }
                else {
                    return false;
                }
            }
        }
        return true;
    }
    oath() {
        if (this.twofa !== undefined) {
            return totp.totp(this.twofa);
        }
        else {
            throw new errors.ExchangeError(this.id + ' exchange.twofa has not been set for 2FA Two-Factor Authentication');
        }
    }
    async fetchBalance(params = {}) {
        throw new errors.NotSupported(this.id + ' fetchBalance() is not supported yet');
    }
    async fetchBalanceWs(params = {}) {
        throw new errors.NotSupported(this.id + ' fetchBalanceWs() is not supported yet');
    }
    parseBalance(response) {
        throw new errors.NotSupported(this.id + ' parseBalance() is not supported yet');
    }
    async watchBalance(params = {}) {
        throw new errors.NotSupported(this.id + ' watchBalance() is not supported yet');
    }
    async fetchPartialBalance(part, params = {}) {
        const balance = await this.fetchBalance(params);
        return balance[part];
    }
    async fetchFreeBalance(params = {}) {
        return await this.fetchPartialBalance('free', params);
    }
    async fetchUsedBalance(params = {}) {
        return await this.fetchPartialBalance('used', params);
    }
    async fetchTotalBalance(params = {}) {
        return await this.fetchPartialBalance('total', params);
    }
    async fetchStatus(params = {}) {
        throw new errors.NotSupported(this.id + ' fetchStatus() is not supported yet');
    }
    async fetchFundingFee(code, params = {}) {
        const warnOnFetchFundingFee = this.safeValue(this.options, 'warnOnFetchFundingFee', true);
        if (warnOnFetchFundingFee) {
            throw new errors.NotSupported(this.id + ' fetchFundingFee() method is deprecated, it will be removed in July 2022, please, use fetchTransactionFee() or set exchange.options["warnOnFetchFundingFee"] = false to suppress this warning');
        }
        return await this.fetchTransactionFee(code, params);
    }
    async fetchFundingFees(codes = undefined, params = {}) {
        const warnOnFetchFundingFees = this.safeValue(this.options, 'warnOnFetchFundingFees', true);
        if (warnOnFetchFundingFees) {
            throw new errors.NotSupported(this.id + ' fetchFundingFees() method is deprecated, it will be removed in July 2022. Please, use fetchTransactionFees() or set exchange.options["warnOnFetchFundingFees"] = false to suppress this warning');
        }
        return await this.fetchTransactionFees(codes, params);
    }
    async fetchTransactionFee(code, params = {}) {
        if (!this.has['fetchTransactionFees']) {
            throw new errors.NotSupported(this.id + ' fetchTransactionFee() is not supported yet');
        }
        return await this.fetchTransactionFees([code], params);
    }
    async fetchTransactionFees(codes = undefined, params = {}) {
        throw new errors.NotSupported(this.id + ' fetchTransactionFees() is not supported yet');
    }
    async fetchDepositWithdrawFees(codes = undefined, params = {}) {
        throw new errors.NotSupported(this.id + ' fetchDepositWithdrawFees() is not supported yet');
    }
    async fetchDepositWithdrawFee(code, params = {}) {
        if (!this.has['fetchDepositWithdrawFees']) {
            throw new errors.NotSupported(this.id + ' fetchDepositWithdrawFee() is not supported yet');
        }
        const fees = await this.fetchDepositWithdrawFees([code], params);
        return this.safeValue(fees, code);
    }
    getSupportedMapping(key, mapping = {}) {
        if (key in mapping) {
            return mapping[key];
        }
        else {
            throw new errors.NotSupported(this.id + ' ' + key + ' does not have a value in mapping');
        }
    }
    async fetchCrossBorrowRate(code, params = {}) {
        await this.loadMarkets();
        if (!this.has['fetchBorrowRates']) {
            throw new errors.NotSupported(this.id + ' fetchCrossBorrowRate() is not supported yet');
        }
        const borrowRates = await this.fetchCrossBorrowRates(params);
        const rate = this.safeValue(borrowRates, code);
        if (rate === undefined) {
            throw new errors.ExchangeError(this.id + ' fetchCrossBorrowRate() could not find the borrow rate for currency code ' + code);
        }
        return rate;
    }
    async fetchIsolatedBorrowRate(symbol, params = {}) {
        await this.loadMarkets();
        if (!this.has['fetchBorrowRates']) {
            throw new errors.NotSupported(this.id + ' fetchIsolatedBorrowRate() is not supported yet');
        }
        const borrowRates = await this.fetchIsolatedBorrowRates(params);
        const rate = this.safeValue(borrowRates, symbol);
        if (rate === undefined) {
            throw new errors.ExchangeError(this.id + ' fetchIsolatedBorrowRate() could not find the borrow rate for market symbol ' + symbol);
        }
        return rate;
    }
    handleOptionAndParams(params, methodName, optionName, defaultValue = undefined) {
        // This method can be used to obtain method specific properties, i.e: this.handleOptionAndParams (params, 'fetchPosition', 'marginMode', 'isolated')
        const defaultOptionName = 'default' + this.capitalize(optionName); // we also need to check the 'defaultXyzWhatever'
        // check if params contain the key
        let value = this.safeValue2(params, optionName, defaultOptionName);
        if (value !== undefined) {
            params = this.omit(params, [optionName, defaultOptionName]);
        }
        else {
            // check if exchange has properties for this method
            const exchangeWideMethodOptions = this.safeValue(this.options, methodName);
            if (exchangeWideMethodOptions !== undefined) {
                // check if the option is defined inside this method's props
                value = this.safeValue2(exchangeWideMethodOptions, optionName, defaultOptionName);
            }
            if (value === undefined) {
                // if it's still undefined, check if global exchange-wide option exists
                value = this.safeValue2(this.options, optionName, defaultOptionName);
            }
            // if it's still undefined, use the default value
            value = (value !== undefined) ? value : defaultValue;
        }
        return [value, params];
    }
    handleOptionAndParams2(params, methodName, methodName2, optionName, defaultValue = undefined) {
        // This method can be used to obtain method specific properties, i.e: this.handleOptionAndParams (params, 'fetchPosition', 'marginMode', 'isolated')
        const defaultOptionName = 'default' + this.capitalize(optionName); // we also need to check the 'defaultXyzWhatever'
        // check if params contain the key
        let value = this.safeValue2(params, optionName, defaultOptionName);
        if (value !== undefined) {
            params = this.omit(params, [optionName, defaultOptionName]);
        }
        else {
            // check if exchange has properties for this method
            const exchangeWideMethodOptions = this.safeValue2(this.options, methodName, methodName2);
            if (exchangeWideMethodOptions !== undefined) {
                // check if the option is defined inside this method's props
                value = this.safeValue2(exchangeWideMethodOptions, optionName, defaultOptionName);
            }
            if (value === undefined) {
                // if it's still undefined, check if global exchange-wide option exists
                value = this.safeValue2(this.options, optionName, defaultOptionName);
            }
            // if it's still undefined, use the default value
            value = (value !== undefined) ? value : defaultValue;
        }
        return [value, params];
    }
    handleOption(methodName, optionName, defaultValue = undefined) {
        // eslint-disable-next-line no-unused-vars
        const [result, empty] = this.handleOptionAndParams({}, methodName, optionName, defaultValue);
        return result;
    }
    handleMarketTypeAndParams(methodName, market = undefined, params = {}) {
        const defaultType = this.safeString2(this.options, 'defaultType', 'type', 'spot');
        const methodOptions = this.safeValue(this.options, methodName);
        let methodType = defaultType;
        if (methodOptions !== undefined) {
            if (typeof methodOptions === 'string') {
                methodType = methodOptions;
            }
            else {
                methodType = this.safeString2(methodOptions, 'defaultType', 'type', methodType);
            }
        }
        const marketType = (market === undefined) ? methodType : market['type'];
        const type = this.safeString2(params, 'defaultType', 'type', marketType);
        params = this.omit(params, ['defaultType', 'type']);
        return [type, params];
    }
    handleSubTypeAndParams(methodName, market = undefined, params = {}, defaultValue = undefined) {
        let subType = undefined;
        // if set in params, it takes precedence
        const subTypeInParams = this.safeString2(params, 'subType', 'defaultSubType');
        // avoid omitting if it's not present
        if (subTypeInParams !== undefined) {
            subType = subTypeInParams;
            params = this.omit(params, ['subType', 'defaultSubType']);
        }
        else {
            // at first, check from market object
            if (market !== undefined) {
                if (market['linear']) {
                    subType = 'linear';
                }
                else if (market['inverse']) {
                    subType = 'inverse';
                }
            }
            // if it was not defined in market object
            if (subType === undefined) {
                const values = this.handleOptionAndParams(undefined, methodName, 'subType', defaultValue); // no need to re-test params here
                subType = values[0];
            }
        }
        return [subType, params];
    }
    handleMarginModeAndParams(methodName, params = {}, defaultValue = undefined) {
        /**
         * @ignore
         * @method
         * @param {object} [params] extra parameters specific to the exchange API endpoint
         * @returns {Array} the marginMode in lowercase as specified by params["marginMode"], params["defaultMarginMode"] this.options["marginMode"] or this.options["defaultMarginMode"]
         */
        return this.handleOptionAndParams(params, methodName, 'marginMode', defaultValue);
    }
    throwExactlyMatchedException(exact, string, message) {
        if (string === undefined) {
            return;
        }
        if (string in exact) {
            throw new exact[string](message);
        }
    }
    throwBroadlyMatchedException(broad, string, message) {
        const broadKey = this.findBroadlyMatchedKey(broad, string);
        if (broadKey !== undefined) {
            throw new broad[broadKey](message);
        }
    }
    findBroadlyMatchedKey(broad, string) {
        // a helper for matching error strings exactly vs broadly
        const keys = Object.keys(broad);
        for (let i = 0; i < keys.length; i++) {
            const key = keys[i];
            if (string !== undefined) { // #issues/12698
                if (string.indexOf(key) >= 0) {
                    return key;
                }
            }
        }
        return undefined;
    }
    handleErrors(statusCode, statusText, url, method, responseHeaders, responseBody, response, requestHeaders, requestBody) {
        // it is a stub method that must be overrided in the derived exchange classes
        // throw new NotSupported (this.id + ' handleErrors() not implemented yet');
        return undefined;
    }
    calculateRateLimiterCost(api, method, path, params, config = {}) {
        return this.safeValue(config, 'cost', 1);
    }
    async fetchTicker(symbol, params = {}) {
        if (this.has['fetchTickers']) {
            await this.loadMarkets();
            const market = this.market(symbol);
            symbol = market['symbol'];
            const tickers = await this.fetchTickers([symbol], params);
            const ticker = this.safeValue(tickers, symbol);
            if (ticker === undefined) {
                throw new errors.NullResponse(this.id + ' fetchTickers() could not find a ticker for ' + symbol);
            }
            else {
                return ticker;
            }
        }
        else {
            throw new errors.NotSupported(this.id + ' fetchTicker() is not supported yet');
        }
    }
    async watchTicker(symbol, params = {}) {
        throw new errors.NotSupported(this.id + ' watchTicker() is not supported yet');
    }
    async fetchTickers(symbols = undefined, params = {}) {
        throw new errors.NotSupported(this.id + ' fetchTickers() is not supported yet');
    }
    async fetchOrderBooks(symbols = undefined, limit = undefined, params = {}) {
        throw new errors.NotSupported(this.id + ' fetchOrderBooks() is not supported yet');
    }
    async watchTickers(symbols = undefined, params = {}) {
        throw new errors.NotSupported(this.id + ' watchTickers() is not supported yet');
    }
    async fetchOrder(id, symbol = undefined, params = {}) {
        throw new errors.NotSupported(this.id + ' fetchOrder() is not supported yet');
    }
    async fetchOrderWs(id, symbol = undefined, params = {}) {
        throw new errors.NotSupported(this.id + ' fetchOrderWs() is not supported yet');
    }
    async fetchOrderStatus(id, symbol = undefined, params = {}) {
        // TODO: TypeScript: change method signature by replacing
        // Promise<string> with Promise<Order['status']>.
        const order = await this.fetchOrder(id, symbol, params);
        return order['status'];
    }
    async fetchUnifiedOrder(order, params = {}) {
        return await this.fetchOrder(this.safeValue(order, 'id'), this.safeValue(order, 'symbol'), params);
    }
    async createOrder(symbol, type, side, amount, price = undefined, params = {}) {
        throw new errors.NotSupported(this.id + ' createOrder() is not supported yet');
    }
    async createTrailingAmountOrder(symbol, type, side, amount, price = undefined, trailingAmount = undefined, trailingTriggerPrice = undefined, params = {}) {
        /**
         * @method
         * @name createTrailingAmountOrder
         * @description create a trailing order by providing the symbol, type, side, amount, price and trailingAmount
         * @param {string} symbol unified symbol of the market to create an order in
         * @param {string} type 'market' or 'limit'
         * @param {string} side 'buy' or 'sell'
         * @param {float} amount how much you want to trade in units of the base currency, or number of contracts
         * @param {float} [price] the price for the order to be filled at, in units of the quote currency, ignored in market orders
         * @param {float} trailingAmount the quote amount to trail away from the current market price
         * @param {float} [trailingTriggerPrice] the price to activate a trailing order, default uses the price argument
         * @param {object} [params] extra parameters specific to the exchange API endpoint
         * @returns {object} an [order structure]{@link https://docs.ccxt.com/#/?id=order-structure}
         */
        if (trailingAmount === undefined) {
            throw new errors.ArgumentsRequired(this.id + ' createTrailingAmountOrder() requires a trailingAmount argument');
        }
        params['trailingAmount'] = trailingAmount;
        if (trailingTriggerPrice !== undefined) {
            params['trailingTriggerPrice'] = trailingTriggerPrice;
        }
        if (this.has['createTrailingAmountOrder']) {
            return await this.createOrder(symbol, type, side, amount, price, params);
        }
        throw new errors.NotSupported(this.id + ' createTrailingAmountOrder() is not supported yet');
    }
    async createTrailingPercentOrder(symbol, type, side, amount, price = undefined, trailingPercent = undefined, trailingTriggerPrice = undefined, params = {}) {
        /**
         * @method
         * @name createTrailingPercentOrder
         * @description create a trailing order by providing the symbol, type, side, amount, price and trailingPercent
         * @param {string} symbol unified symbol of the market to create an order in
         * @param {string} type 'market' or 'limit'
         * @param {string} side 'buy' or 'sell'
         * @param {float} amount how much you want to trade in units of the base currency, or number of contracts
         * @param {float} [price] the price for the order to be filled at, in units of the quote currency, ignored in market orders
         * @param {float} trailingPercent the percent to trail away from the current market price
         * @param {float} [trailingTriggerPrice] the price to activate a trailing order, default uses the price argument
         * @param {object} [params] extra parameters specific to the exchange API endpoint
         * @returns {object} an [order structure]{@link https://docs.ccxt.com/#/?id=order-structure}
         */
        if (trailingPercent === undefined) {
            throw new errors.ArgumentsRequired(this.id + ' createTrailingPercentOrder() requires a trailingPercent argument');
        }
        params['trailingPercent'] = trailingPercent;
        if (trailingTriggerPrice !== undefined) {
            params['trailingTriggerPrice'] = trailingTriggerPrice;
        }
        if (this.has['createTrailingPercentOrder']) {
            return await this.createOrder(symbol, type, side, amount, price, params);
        }
        throw new errors.NotSupported(this.id + ' createTrailingPercentOrder() is not supported yet');
    }
    async createMarketOrderWithCost(symbol, side, cost, params = {}) {
        /**
         * @method
         * @name createMarketOrderWithCost
         * @description create a market order by providing the symbol, side and cost
         * @param {string} symbol unified symbol of the market to create an order in
         * @param {string} side 'buy' or 'sell'
         * @param {float} cost how much you want to trade in units of the quote currency
         * @param {object} [params] extra parameters specific to the exchange API endpoint
         * @returns {object} an [order structure]{@link https://docs.ccxt.com/#/?id=order-structure}
         */
        if (this.has['createMarketOrderWithCost'] || (this.has['createMarketBuyOrderWithCost'] && this.has['createMarketSellOrderWithCost'])) {
            return await this.createOrder(symbol, 'market', side, cost, 1, params);
        }
        throw new errors.NotSupported(this.id + ' createMarketOrderWithCost() is not supported yet');
    }
    async createMarketBuyOrderWithCost(symbol, cost, params = {}) {
        /**
         * @method
         * @name createMarketBuyOrderWithCost
         * @description create a market buy order by providing the symbol and cost
         * @param {string} symbol unified symbol of the market to create an order in
         * @param {float} cost how much you want to trade in units of the quote currency
         * @param {object} [params] extra parameters specific to the exchange API endpoint
         * @returns {object} an [order structure]{@link https://docs.ccxt.com/#/?id=order-structure}
         */
        if (this.options['createMarketBuyOrderRequiresPrice'] || this.has['createMarketBuyOrderWithCost']) {
            return await this.createOrder(symbol, 'market', 'buy', cost, 1, params);
        }
        throw new errors.NotSupported(this.id + ' createMarketBuyOrderWithCost() is not supported yet');
    }
    async createMarketSellOrderWithCost(symbol, cost, params = {}) {
        /**
         * @method
         * @name createMarketSellOrderWithCost
         * @description create a market sell order by providing the symbol and cost
         * @param {string} symbol unified symbol of the market to create an order in
         * @param {float} cost how much you want to trade in units of the quote currency
         * @param {object} [params] extra parameters specific to the exchange API endpoint
         * @returns {object} an [order structure]{@link https://docs.ccxt.com/#/?id=order-structure}
         */
        if (this.options['createMarketSellOrderRequiresPrice'] || this.has['createMarketSellOrderWithCost']) {
            return await this.createOrder(symbol, 'market', 'sell', cost, 1, params);
        }
        throw new errors.NotSupported(this.id + ' createMarketSellOrderWithCost() is not supported yet');
    }
    async createTriggerOrder(symbol, type, side, amount, price = undefined, triggerPrice = undefined, params = {}) {
        /**
         * @method
         * @name createTriggerOrder
         * @description create a trigger stop order (type 1)
         * @param {string} symbol unified symbol of the market to create an order in
         * @param {string} type 'market' or 'limit'
         * @param {string} side 'buy' or 'sell'
         * @param {float} amount how much you want to trade in units of the base currency or the number of contracts
         * @param {float} [price] the price to fulfill the order, in units of the quote currency, ignored in market orders
         * @param {float} triggerPrice the price to trigger the stop order, in units of the quote currency
         * @param {object} [params] extra parameters specific to the exchange API endpoint
         * @returns {object} an [order structure]{@link https://docs.ccxt.com/#/?id=order-structure}
         */
        if (triggerPrice === undefined) {
            throw new errors.ArgumentsRequired(this.id + ' createTriggerOrder() requires a triggerPrice argument');
        }
        params['triggerPrice'] = triggerPrice;
        if (this.has['createTriggerOrder']) {
            return await this.createOrder(symbol, type, side, amount, price, params);
        }
        throw new errors.NotSupported(this.id + ' createTriggerOrder() is not supported yet');
    }
    async createStopLossOrder(symbol, type, side, amount, price = undefined, stopLossPrice = undefined, params = {}) {
        /**
         * @method
         * @name createStopLossOrder
         * @description create a trigger stop loss order (type 2)
         * @param {string} symbol unified symbol of the market to create an order in
         * @param {string} type 'market' or 'limit'
         * @param {string} side 'buy' or 'sell'
         * @param {float} amount how much you want to trade in units of the base currency or the number of contracts
         * @param {float} [price] the price to fulfill the order, in units of the quote currency, ignored in market orders
         * @param {float} stopLossPrice the price to trigger the stop loss order, in units of the quote currency
         * @param {object} [params] extra parameters specific to the exchange API endpoint
         * @returns {object} an [order structure]{@link https://docs.ccxt.com/#/?id=order-structure}
         */
        if (stopLossPrice === undefined) {
            throw new errors.ArgumentsRequired(this.id + ' createStopLossOrder() requires a stopLossPrice argument');
        }
        params['stopLossPrice'] = stopLossPrice;
        if (this.has['createStopLossOrder']) {
            return await this.createOrder(symbol, type, side, amount, price, params);
        }
        throw new errors.NotSupported(this.id + ' createStopLossOrder() is not supported yet');
    }
    async createTakeProfitOrder(symbol, type, side, amount, price = undefined, takeProfitPrice = undefined, params = {}) {
        /**
         * @method
         * @name createTakeProfitOrder
         * @description create a trigger take profit order (type 2)
         * @param {string} symbol unified symbol of the market to create an order in
         * @param {string} type 'market' or 'limit'
         * @param {string} side 'buy' or 'sell'
         * @param {float} amount how much you want to trade in units of the base currency or the number of contracts
         * @param {float} [price] the price to fulfill the order, in units of the quote currency, ignored in market orders
         * @param {float} takeProfitPrice the price to trigger the take profit order, in units of the quote currency
         * @param {object} [params] extra parameters specific to the exchange API endpoint
         * @returns {object} an [order structure]{@link https://docs.ccxt.com/#/?id=order-structure}
         */
        if (takeProfitPrice === undefined) {
            throw new errors.ArgumentsRequired(this.id + ' createTakeProfitOrder() requires a takeProfitPrice argument');
        }
        params['takeProfitPrice'] = takeProfitPrice;
        if (this.has['createTakeProfitOrder']) {
            return await this.createOrder(symbol, type, side, amount, price, params);
        }
        throw new errors.NotSupported(this.id + ' createTakeProfitOrder() is not supported yet');
    }
    async createOrderWithTakeProfitAndStopLoss(symbol, type, side, amount, price = undefined, takeProfit = undefined, stopLoss = undefined, params = {}) {
        /**
         * @method
         * @name createOrderWithTakeProfitAndStopLoss
         * @description create an order with a stop loss or take profit attached (type 3)
         * @param {string} symbol unified symbol of the market to create an order in
         * @param {string} type 'market' or 'limit'
         * @param {string} side 'buy' or 'sell'
         * @param {float} amount how much you want to trade in units of the base currency or the number of contracts
         * @param {float} [price] the price to fulfill the order, in units of the quote currency, ignored in market orders
         * @param {float} [takeProfit] the take profit price, in units of the quote currency
         * @param {float} [stopLoss] the stop loss price, in units of the quote currency
         * @param {object} [params] extra parameters specific to the exchange API endpoint
         * @param {string} [params.takeProfitType] *not available on all exchanges* 'limit' or 'market'
         * @param {string} [params.stopLossType] *not available on all exchanges* 'limit' or 'market'
         * @param {string} [params.takeProfitPriceType] *not available on all exchanges* 'last', 'mark' or 'index'
         * @param {string} [params.stopLossPriceType] *not available on all exchanges* 'last', 'mark' or 'index'
         * @param {float} [params.takeProfitLimitPrice] *not available on all exchanges* limit price for a limit take profit order
         * @param {float} [params.stopLossLimitPrice] *not available on all exchanges* stop loss for a limit stop loss order
         * @param {float} [params.takeProfitAmount] *not available on all exchanges* the amount for a take profit
         * @param {float} [params.stopLossAmount] *not available on all exchanges* the amount for a stop loss
         * @returns {object} an [order structure]{@link https://docs.ccxt.com/#/?id=order-structure}
         */
        if ((takeProfit === undefined) && (stopLoss === undefined)) {
            throw new errors.ArgumentsRequired(this.id + ' createOrderWithTakeProfitAndStopLoss() requires either a takeProfit or stopLoss argument');
        }
        if (takeProfit !== undefined) {
            params['takeProfit'] = {
                'triggerPrice': takeProfit,
            };
        }
        if (stopLoss !== undefined) {
            params['stopLoss'] = {
                'triggerPrice': stopLoss,
            };
        }
        const takeProfitType = this.safeString(params, 'takeProfitType');
        const takeProfitPriceType = this.safeString(params, 'takeProfitPriceType');
        const takeProfitLimitPrice = this.safeString(params, 'takeProfitLimitPrice');
        const takeProfitAmount = this.safeString(params, 'takeProfitAmount');
        const stopLossType = this.safeString(params, 'stopLossType');
        const stopLossPriceType = this.safeString(params, 'stopLossPriceType');
        const stopLossLimitPrice = this.safeString(params, 'stopLossLimitPrice');
        const stopLossAmount = this.safeString(params, 'stopLossAmount');
        if (takeProfitType !== undefined) {
            params['takeProfit']['type'] = takeProfitType;
        }
        if (takeProfitPriceType !== undefined) {
            params['takeProfit']['priceType'] = takeProfitPriceType;
        }
        if (takeProfitLimitPrice !== undefined) {
            params['takeProfit']['price'] = this.parseToNumeric(takeProfitLimitPrice);
        }
        if (takeProfitAmount !== undefined) {
            params['takeProfit']['amount'] = this.parseToNumeric(takeProfitAmount);
        }
        if (stopLossType !== undefined) {
            params['stopLoss']['type'] = stopLossType;
        }
        if (stopLossPriceType !== undefined) {
            params['stopLoss']['priceType'] = stopLossPriceType;
        }
        if (stopLossLimitPrice !== undefined) {
            params['stopLoss']['price'] = this.parseToNumeric(stopLossLimitPrice);
        }
        if (stopLossAmount !== undefined) {
            params['stopLoss']['amount'] = this.parseToNumeric(stopLossAmount);
        }
        params = this.omit(params, ['takeProfitType', 'takeProfitPriceType', 'takeProfitLimitPrice', 'takeProfitAmount', 'stopLossType', 'stopLossPriceType', 'stopLossLimitPrice', 'stopLossAmount']);
        if (this.has['createOrderWithTakeProfitAndStopLoss']) {
            return await this.createOrder(symbol, type, side, amount, price, params);
        }
        throw new errors.NotSupported(this.id + ' createOrderWithTakeProfitAndStopLoss() is not supported yet');
    }
    async createOrders(orders, params = {}) {
        throw new errors.NotSupported(this.id + ' createOrders() is not supported yet');
    }
    async createOrderWs(symbol, type, side, amount, price = undefined, params = {}) {
        throw new errors.NotSupported(this.id + ' createOrderWs() is not supported yet');
    }
    async cancelOrder(id, symbol = undefined, params = {}) {
        throw new errors.NotSupported(this.id + ' cancelOrder() is not supported yet');
    }
    async cancelOrderWs(id, symbol = undefined, params = {}) {
        throw new errors.NotSupported(this.id + ' cancelOrderWs() is not supported yet');
    }
    async cancelOrdersWs(ids, symbol = undefined, params = {}) {
        throw new errors.NotSupported(this.id + ' cancelOrdersWs() is not supported yet');
    }
    async cancelAllOrders(symbol = undefined, params = {}) {
        throw new errors.NotSupported(this.id + ' cancelAllOrders() is not supported yet');
    }
    async cancelAllOrdersWs(symbol = undefined, params = {}) {
        throw new errors.NotSupported(this.id + ' cancelAllOrdersWs() is not supported yet');
    }
    async cancelUnifiedOrder(order, params = {}) {
        return this.cancelOrder(this.safeValue(order, 'id'), this.safeValue(order, 'symbol'), params);
    }
    async fetchOrders(symbol = undefined, since = undefined, limit = undefined, params = {}) {
        if (this.has['fetchOpenOrders'] && this.has['fetchClosedOrders']) {
            throw new errors.NotSupported(this.id + ' fetchOrders() is not supported yet, consider using fetchOpenOrders() and fetchClosedOrders() instead');
        }
        throw new errors.NotSupported(this.id + ' fetchOrders() is not supported yet');
    }
    async fetchOrdersWs(symbol = undefined, since = undefined, limit = undefined, params = {}) {
        throw new errors.NotSupported(this.id + ' fetchOrdersWs() is not supported yet');
    }
    async fetchOrderTrades(id, symbol = undefined, since = undefined, limit = undefined, params = {}) {
        throw new errors.NotSupported(this.id + ' fetchOrderTrades() is not supported yet');
    }
    async watchOrders(symbol = undefined, since = undefined, limit = undefined, params = {}) {
        throw new errors.NotSupported(this.id + ' watchOrders() is not supported yet');
    }
    async fetchOpenOrders(symbol = undefined, since = undefined, limit = undefined, params = {}) {
        if (this.has['fetchOrders']) {
            const orders = await this.fetchOrders(symbol, since, limit, params);
            return this.filterBy(orders, 'status', 'open');
        }
        throw new errors.NotSupported(this.id + ' fetchOpenOrders() is not supported yet');
    }
    async fetchOpenOrdersWs(symbol = undefined, since = undefined, limit = undefined, params = {}) {
        if (this.has['fetchOrdersWs']) {
            const orders = await this.fetchOrdersWs(symbol, since, limit, params);
            return this.filterBy(orders, 'status', 'open');
        }
        throw new errors.NotSupported(this.id + ' fetchOpenOrdersWs() is not supported yet');
    }
    async fetchClosedOrders(symbol = undefined, since = undefined, limit = undefined, params = {}) {
        if (this.has['fetchOrders']) {
            const orders = await this.fetchOrders(symbol, since, limit, params);
            return this.filterBy(orders, 'status', 'closed');
        }
        throw new errors.NotSupported(this.id + ' fetchClosedOrders() is not supported yet');
    }
    async fetchCanceledAndClosedOrders(symbol = undefined, since = undefined, limit = undefined, params = {}) {
        throw new errors.NotSupported(this.id + ' fetchCanceledAndClosedOrders() is not supported yet');
    }
    async fetchClosedOrdersWs(symbol = undefined, since = undefined, limit = undefined, params = {}) {
        if (this.has['fetchOrdersWs']) {
            const orders = await this.fetchOrdersWs(symbol, since, limit, params);
            return this.filterBy(orders, 'status', 'closed');
        }
        throw new errors.NotSupported(this.id + ' fetchClosedOrdersWs() is not supported yet');
    }
    async fetchMyTrades(symbol = undefined, since = undefined, limit = undefined, params = {}) {
        throw new errors.NotSupported(this.id + ' fetchMyTrades() is not supported yet');
    }
    async fetchMyLiquidations(symbol = undefined, since = undefined, limit = undefined, params = {}) {
        throw new errors.NotSupported(this.id + ' fetchMyLiquidations() is not supported yet');
    }
    async fetchLiquidations(symbol, since = undefined, limit = undefined, params = {}) {
        throw new errors.NotSupported(this.id + ' fetchLiquidations() is not supported yet');
    }
    async fetchMyTradesWs(symbol = undefined, since = undefined, limit = undefined, params = {}) {
        throw new errors.NotSupported(this.id + ' fetchMyTradesWs() is not supported yet');
    }
    async watchMyTrades(symbol = undefined, since = undefined, limit = undefined, params = {}) {
        throw new errors.NotSupported(this.id + ' watchMyTrades() is not supported yet');
    }
    async fetchGreeks(symbol, params = {}) {
        throw new errors.NotSupported(this.id + ' fetchGreeks() is not supported yet');
    }
    async fetchDepositsWithdrawals(code = undefined, since = undefined, limit = undefined, params = {}) {
        /**
         * @method
         * @name exchange#fetchDepositsWithdrawals
         * @description fetch history of deposits and withdrawals
         * @param {string} [code] unified currency code for the currency of the deposit/withdrawals, default is undefined
         * @param {int} [since] timestamp in ms of the earliest deposit/withdrawal, default is undefined
         * @param {int} [limit] max number of deposit/withdrawals to return, default is undefined
         * @param {object} [params] extra parameters specific to the exchange API endpoint
         * @returns {object} a list of [transaction structures]{@link https://docs.ccxt.com/#/?id=transaction-structure}
         */
        throw new errors.NotSupported(this.id + ' fetchDepositsWithdrawals() is not supported yet');
    }
    async fetchDeposits(symbol = undefined, since = undefined, limit = undefined, params = {}) {
        throw new errors.NotSupported(this.id + ' fetchDeposits() is not supported yet');
    }
    async fetchWithdrawals(symbol = undefined, since = undefined, limit = undefined, params = {}) {
        throw new errors.NotSupported(this.id + ' fetchWithdrawals() is not supported yet');
    }
    async fetchDepositsWs(code = undefined, since = undefined, limit = undefined, params = {}) {
        throw new errors.NotSupported(this.id + ' fetchDepositsWs() is not supported yet');
    }
    async fetchWithdrawalsWs(code = undefined, since = undefined, limit = undefined, params = {}) {
        throw new errors.NotSupported(this.id + ' fetchWithdrawalsWs() is not supported yet');
    }
    async fetchFundingRateHistory(symbol = undefined, since = undefined, limit = undefined, params = {}) {
        throw new errors.NotSupported(this.id + ' fetchFundingRateHistory() is not supported yet');
    }
    async fetchFundingHistory(symbol = undefined, since = undefined, limit = undefined, params = {}) {
        throw new errors.NotSupported(this.id + ' fetchFundingHistory() is not supported yet');
    }
    async closePosition(symbol, side = undefined, params = {}) {
        throw new errors.NotSupported(this.id + ' closePosition() is not supported yet');
    }
    async closeAllPositions(params = {}) {
        throw new errors.NotSupported(this.id + ' closeAllPositions() is not supported yet');
    }
    async fetchL3OrderBook(symbol, limit = undefined, params = {}) {
        throw new errors.BadRequest(this.id + ' fetchL3OrderBook() is not supported yet');
    }
    parseLastPrice(price, market = undefined) {
        throw new errors.NotSupported(this.id + ' parseLastPrice() is not supported yet');
    }
    async fetchDepositAddress(code, params = {}) {
        if (this.has['fetchDepositAddresses']) {
            const depositAddresses = await this.fetchDepositAddresses([code], params);
            const depositAddress = this.safeValue(depositAddresses, code);
            if (depositAddress === undefined) {
                throw new errors.InvalidAddress(this.id + ' fetchDepositAddress() could not find a deposit address for ' + code + ', make sure you have created a corresponding deposit address in your wallet on the exchange website');
            }
            else {
                return depositAddress;
            }
        }
        else {
            throw new errors.NotSupported(this.id + ' fetchDepositAddress() is not supported yet');
        }
    }
    account() {
        return {
            'free': undefined,
            'used': undefined,
            'total': undefined,
        };
    }
    commonCurrencyCode(currency) {
        if (!this.substituteCommonCurrencyCodes) {
            return currency;
        }
        return this.safeString(this.commonCurrencies, currency, currency);
    }
    currency(code) {
        if (this.currencies === undefined) {
            throw new errors.ExchangeError(this.id + ' currencies not loaded');
        }
        if (typeof code === 'string') {
            if (code in this.currencies) {
                return this.currencies[code];
            }
            else if (code in this.currencies_by_id) {
                return this.currencies_by_id[code];
            }
        }
        throw new errors.ExchangeError(this.id + ' does not have currency code ' + code);
    }
    market(symbol) {
        if (this.markets === undefined) {
            throw new errors.ExchangeError(this.id + ' markets not loaded');
        }
        if (symbol in this.markets) {
            return this.markets[symbol];
        }
        else if (symbol in this.markets_by_id) {
            const markets = this.markets_by_id[symbol];
            const defaultType = this.safeString2(this.options, 'defaultType', 'defaultSubType', 'spot');
            for (let i = 0; i < markets.length; i++) {
                const market = markets[i];
                if (market[defaultType]) {
                    return market;
                }
            }
            return markets[0];
        }
        else if ((symbol.endsWith('-C')) || (symbol.endsWith('-P')) || (symbol.startsWith('C-')) || (symbol.startsWith('P-'))) {
            return this.createExpiredOptionMarket(symbol);
        }
        throw new errors.BadSymbol(this.id + ' does not have market symbol ' + symbol);
    }
    createExpiredOptionMarket(symbol) {
        throw new errors.NotSupported(this.id + ' createExpiredOptionMarket () is not supported yet');
    }
    handleWithdrawTagAndParams(tag, params) {
        if ((tag !== undefined) && (typeof tag === 'object')) {
            params = this.extend(tag, params);
            tag = undefined;
        }
        if (tag === undefined) {
            tag = this.safeString(params, 'tag');
            if (tag !== undefined) {
                params = this.omit(params, 'tag');
            }
        }
        return [tag, params];
    }
    async createLimitOrder(symbol, side, amount, price, params = {}) {
        return await this.createOrder(symbol, 'limit', side, amount, price, params);
    }
    async createMarketOrder(symbol, side, amount, price = undefined, params = {}) {
        return await this.createOrder(symbol, 'market', side, amount, price, params);
    }
    async createLimitBuyOrder(symbol, amount, price, params = {}) {
        return await this.createOrder(symbol, 'limit', 'buy', amount, price, params);
    }
    async createLimitSellOrder(symbol, amount, price, params = {}) {
        return await this.createOrder(symbol, 'limit', 'sell', amount, price, params);
    }
    async createMarketBuyOrder(symbol, amount, params = {}) {
        return await this.createOrder(symbol, 'market', 'buy', amount, undefined, params);
    }
    async createMarketSellOrder(symbol, amount, params = {}) {
        return await this.createOrder(symbol, 'market', 'sell', amount, undefined, params);
    }
    costToPrecision(symbol, cost) {
        const market = this.market(symbol);
        return this.decimalToPrecision(cost, TRUNCATE, market['precision']['price'], this.precisionMode, this.paddingMode);
    }
    priceToPrecision(symbol, price) {
        const market = this.market(symbol);
        const result = this.decimalToPrecision(price, ROUND, market['precision']['price'], this.precisionMode, this.paddingMode);
        if (result === '0') {
            throw new errors.InvalidOrder(this.id + ' price of ' + market['symbol'] + ' must be greater than minimum price precision of ' + this.numberToString(market['precision']['price']));
        }
        return result;
    }
    amountToPrecision(symbol, amount) {
        const market = this.market(symbol);
        const result = this.decimalToPrecision(amount, TRUNCATE, market['precision']['amount'], this.precisionMode, this.paddingMode);
        if (result === '0') {
            throw new errors.InvalidOrder(this.id + ' amount of ' + market['symbol'] + ' must be greater than minimum amount precision of ' + this.numberToString(market['precision']['amount']));
        }
        return result;
    }
    feeToPrecision(symbol, fee) {
        const market = this.market(symbol);
        return this.decimalToPrecision(fee, ROUND, market['precision']['price'], this.precisionMode, this.paddingMode);
    }
    currencyToPrecision(code, fee, networkCode = undefined) {
        const currency = this.currencies[code];
        let precision = this.safeValue(currency, 'precision');
        if (networkCode !== undefined) {
            const networks = this.safeDict(currency, 'networks', {});
            const networkItem = this.safeDict(networks, networkCode, {});
            precision = this.safeValue(networkItem, 'precision', precision);
        }
        if (precision === undefined) {
            return this.forceString(fee);
        }
        else {
            return this.decimalToPrecision(fee, ROUND, precision, this.precisionMode, this.paddingMode);
        }
    }
    forceString(value) {
        if (typeof value !== 'string') {
            return this.numberToString(value);
        }
        return value;
    }
    isTickPrecision() {
        return this.precisionMode === TICK_SIZE;
    }
    isDecimalPrecision() {
        return this.precisionMode === DECIMAL_PLACES;
    }
    isSignificantPrecision() {
        return this.precisionMode === SIGNIFICANT_DIGITS;
    }
    safeNumber(obj, key, defaultNumber = undefined) {
        const value = this.safeString(obj, key);
        return this.parseNumber(value, defaultNumber);
    }
    safeNumberN(obj, arr, defaultNumber = undefined) {
        const value = this.safeStringN(obj, arr);
        return this.parseNumber(value, defaultNumber);
    }
    parsePrecision(precision) {
        /**
         * @ignore
         * @method
         * @param {string} precision The number of digits to the right of the decimal
         * @returns {string} a string number equal to 1e-precision
         */
        if (precision === undefined) {
            return undefined;
        }
        const precisionNumber = parseInt(precision);
        if (precisionNumber === 0) {
            return '1';
        }
        let parsedPrecision = '0.';
        for (let i = 0; i < precisionNumber - 1; i++) {
            parsedPrecision = parsedPrecision + '0';
        }
        return parsedPrecision + '1';
    }
    async loadTimeDifference(params = {}) {
        const serverTime = await this.fetchTime(params);
        const after = this.milliseconds();
        this.options['timeDifference'] = after - serverTime;
        return this.options['timeDifference'];
    }
    implodeHostname(url) {
        return this.implodeParams(url, { 'hostname': this.hostname });
    }
    async fetchMarketLeverageTiers(symbol, params = {}) {
        if (this.has['fetchLeverageTiers']) {
            const market = this.market(symbol);
            if (!market['contract']) {
                throw new errors.BadSymbol(this.id + ' fetchMarketLeverageTiers() supports contract markets only');
            }
            const tiers = await this.fetchLeverageTiers([symbol]);
            return this.safeValue(tiers, symbol);
        }
        else {
            throw new errors.NotSupported(this.id + ' fetchMarketLeverageTiers() is not supported yet');
        }
    }
    async createPostOnlyOrder(symbol, type, side, amount, price = undefined, params = {}) {
        if (!this.has['createPostOnlyOrder']) {
            throw new errors.NotSupported(this.id + 'createPostOnlyOrder() is not supported yet');
        }
        const query = this.extend(params, { 'postOnly': true });
        return await this.createOrder(symbol, type, side, amount, price, query);
    }
    async createReduceOnlyOrder(symbol, type, side, amount, price = undefined, params = {}) {
        if (!this.has['createReduceOnlyOrder']) {
            throw new errors.NotSupported(this.id + 'createReduceOnlyOrder() is not supported yet');
        }
        const query = this.extend(params, { 'reduceOnly': true });
        return await this.createOrder(symbol, type, side, amount, price, query);
    }
    async createStopOrder(symbol, type, side, amount, price = undefined, stopPrice = undefined, params = {}) {
        if (!this.has['createStopOrder']) {
            throw new errors.NotSupported(this.id + ' createStopOrder() is not supported yet');
        }
        if (stopPrice === undefined) {
            throw new errors.ArgumentsRequired(this.id + ' create_stop_order() requires a stopPrice argument');
        }
        const query = this.extend(params, { 'stopPrice': stopPrice });
        return await this.createOrder(symbol, type, side, amount, price, query);
    }
    async createStopLimitOrder(symbol, side, amount, price, stopPrice, params = {}) {
        if (!this.has['createStopLimitOrder']) {
            throw new errors.NotSupported(this.id + ' createStopLimitOrder() is not supported yet');
        }
        const query = this.extend(params, { 'stopPrice': stopPrice });
        return await this.createOrder(symbol, 'limit', side, amount, price, query);
    }
    async createStopMarketOrder(symbol, side, amount, stopPrice, params = {}) {
        if (!this.has['createStopMarketOrder']) {
            throw new errors.NotSupported(this.id + ' createStopMarketOrder() is not supported yet');
        }
        const query = this.extend(params, { 'stopPrice': stopPrice });
        return await this.createOrder(symbol, 'market', side, amount, undefined, query);
    }
    safeCurrencyCode(currencyId, currency = undefined) {
        currency = this.safeCurrency(currencyId, currency);
        return currency['code'];
    }
    filterBySymbolSinceLimit(array, symbol = undefined, since = undefined, limit = undefined, tail = false) {
        return this.filterByValueSinceLimit(array, 'symbol', symbol, since, limit, 'timestamp', tail);
    }
    filterByCurrencySinceLimit(array, code = undefined, since = undefined, limit = undefined, tail = false) {
        return this.filterByValueSinceLimit(array, 'currency', code, since, limit, 'timestamp', tail);
    }
    filterBySymbolsSinceLimit(array, symbols = undefined, since = undefined, limit = undefined, tail = false) {
        const result = this.filterByArray(array, 'symbol', symbols, false);
        return this.filterBySinceLimit(result, since, limit, 'timestamp', tail);
    }
    parseLastPrices(pricesData, symbols = undefined, params = {}) {
        //
        // the value of tickers is either a dict or a list
        //
        // dict
        //
        //     {
        //         'marketId1': { ... },
        //         'marketId2': { ... },
        //         ...
        //     }
        //
        // list
        //
        //     [
        //         { 'market': 'marketId1', ... },
        //         { 'market': 'marketId2', ... },
        //         ...
        //     ]
        //
        const results = [];
        if (Array.isArray(pricesData)) {
            for (let i = 0; i < pricesData.length; i++) {
                const priceData = this.extend(this.parseLastPrice(pricesData[i]), params);
                results.push(priceData);
            }
        }
        else {
            const marketIds = Object.keys(pricesData);
            for (let i = 0; i < marketIds.length; i++) {
                const marketId = marketIds[i];
                const market = this.safeMarket(marketId);
                const priceData = this.extend(this.parseLastPrice(pricesData[marketId], market), params);
                results.push(priceData);
            }
        }
        symbols = this.marketSymbols(symbols);
        return this.filterByArray(results, 'symbol', symbols);
    }
    parseTickers(tickers, symbols = undefined, params = {}) {
        //
        // the value of tickers is either a dict or a list
        //
        // dict
        //
        //     {
        //         'marketId1': { ... },
        //         'marketId2': { ... },
        //         'marketId3': { ... },
        //         ...
        //     }
        //
        // list
        //
        //     [
        //         { 'market': 'marketId1', ... },
        //         { 'market': 'marketId2', ... },
        //         { 'market': 'marketId3', ... },
        //         ...
        //     ]
        //
        const results = [];
        if (Array.isArray(tickers)) {
            for (let i = 0; i < tickers.length; i++) {
                const ticker = this.extend(this.parseTicker(tickers[i]), params);
                results.push(ticker);
            }
        }
        else {
            const marketIds = Object.keys(tickers);
            for (let i = 0; i < marketIds.length; i++) {
                const marketId = marketIds[i];
                const market = this.safeMarket(marketId);
                const ticker = this.extend(this.parseTicker(tickers[marketId], market), params);
                results.push(ticker);
            }
        }
        symbols = this.marketSymbols(symbols);
        return this.filterByArray(results, 'symbol', symbols);
    }
    parseDepositAddresses(addresses, codes = undefined, indexed = true, params = {}) {
        let result = [];
        for (let i = 0; i < addresses.length; i++) {
            const address = this.extend(this.parseDepositAddress(addresses[i]), params);
            result.push(address);
        }
        if (codes !== undefined) {
            result = this.filterByArray(result, 'currency', codes, false);
        }
        if (indexed) {
            return this.indexBy(result, 'currency');
        }
        return result;
    }
    parseBorrowInterests(response, market = undefined) {
        const interests = [];
        for (let i = 0; i < response.length; i++) {
            const row = response[i];
            interests.push(this.parseBorrowInterest(row, market));
        }
        return interests;
    }
    parseFundingRateHistories(response, market = undefined, since = undefined, limit = undefined) {
        const rates = [];
        for (let i = 0; i < response.length; i++) {
            const entry = response[i];
            rates.push(this.parseFundingRateHistory(entry, market));
        }
        const sorted = this.sortBy(rates, 'timestamp');
        const symbol = (market === undefined) ? undefined : market['symbol'];
        return this.filterBySymbolSinceLimit(sorted, symbol, since, limit);
    }
    safeSymbol(marketId, market = undefined, delimiter = undefined, marketType = undefined) {
        market = this.safeMarket(marketId, market, delimiter, marketType);
        return market['symbol'];
    }
    parseFundingRate(contract, market = undefined) {
        throw new errors.NotSupported(this.id + ' parseFundingRate() is not supported yet');
    }
    parseFundingRates(response, market = undefined) {
        const result = {};
        for (let i = 0; i < response.length; i++) {
            const parsed = this.parseFundingRate(response[i], market);
            result[parsed['symbol']] = parsed;
        }
        return result;
    }
    isTriggerOrder(params) {
        const isTrigger = this.safeValue2(params, 'trigger', 'stop');
        if (isTrigger) {
            params = this.omit(params, ['trigger', 'stop']);
        }
        return [isTrigger, params];
    }
    isPostOnly(isMarketOrder, exchangeSpecificParam, params = {}) {
        /**
         * @ignore
         * @method
         * @param {string} type Order type
         * @param {boolean} exchangeSpecificParam exchange specific postOnly
         * @param {object} [params] exchange specific params
         * @returns {boolean} true if a post only order, false otherwise
         */
        const timeInForce = this.safeStringUpper(params, 'timeInForce');
        let postOnly = this.safeValue2(params, 'postOnly', 'post_only', false);
        // we assume timeInForce is uppercase from safeStringUpper (params, 'timeInForce')
        const ioc = timeInForce === 'IOC';
        const fok = timeInForce === 'FOK';
        const timeInForcePostOnly = timeInForce === 'PO';
        postOnly = postOnly || timeInForcePostOnly || exchangeSpecificParam;
        if (postOnly) {
            if (ioc || fok) {
                throw new errors.InvalidOrder(this.id + ' postOnly orders cannot have timeInForce equal to ' + timeInForce);
            }
            else if (isMarketOrder) {
                throw new errors.InvalidOrder(this.id + ' market orders cannot be postOnly');
            }
            else {
                return true;
            }
        }
        else {
            return false;
        }
    }
    handlePostOnly(isMarketOrder, exchangeSpecificPostOnlyOption, params = {}) {
        /**
         * @ignore
         * @method
         * @param {string} type Order type
         * @param {boolean} exchangeSpecificBoolean exchange specific postOnly
         * @param {object} [params] exchange specific params
         * @returns {Array}
         */
        const timeInForce = this.safeStringUpper(params, 'timeInForce');
        let postOnly = this.safeBool(params, 'postOnly', false);
        const ioc = timeInForce === 'IOC';
        const fok = timeInForce === 'FOK';
        const po = timeInForce === 'PO';
        postOnly = postOnly || po || exchangeSpecificPostOnlyOption;
        if (postOnly) {
            if (ioc || fok) {
                throw new errors.InvalidOrder(this.id + ' postOnly orders cannot have timeInForce equal to ' + timeInForce);
            }
            else if (isMarketOrder) {
                throw new errors.InvalidOrder(this.id + ' market orders cannot be postOnly');
            }
            else {
                if (po) {
                    params = this.omit(params, 'timeInForce');
                }
                params = this.omit(params, 'postOnly');
                return [true, params];
            }
        }
        return [false, params];
    }
    async fetchLastPrices(symbols = undefined, params = {}) {
        throw new errors.NotSupported(this.id + ' fetchLastPrices() is not supported yet');
    }
    async fetchTradingFees(params = {}) {
        throw new errors.NotSupported(this.id + ' fetchTradingFees() is not supported yet');
    }
    async fetchTradingFeesWs(params = {}) {
        throw new errors.NotSupported(this.id + ' fetchTradingFeesWs() is not supported yet');
    }
    async fetchTradingFee(symbol, params = {}) {
        if (!this.has['fetchTradingFees']) {
            throw new errors.NotSupported(this.id + ' fetchTradingFee() is not supported yet');
        }
        return await this.fetchTradingFees(params);
    }
    parseOpenInterest(interest, market = undefined) {
        throw new errors.NotSupported(this.id + ' parseOpenInterest () is not supported yet');
    }
    parseOpenInterests(response, market = undefined, since = undefined, limit = undefined) {
        const interests = [];
        for (let i = 0; i < response.length; i++) {
            const entry = response[i];
            const interest = this.parseOpenInterest(entry, market);
            interests.push(interest);
        }
        const sorted = this.sortBy(interests, 'timestamp');
        const symbol = this.safeString(market, 'symbol');
        return this.filterBySymbolSinceLimit(sorted, symbol, since, limit);
    }
    async fetchFundingRate(symbol, params = {}) {
        if (this.has['fetchFundingRates']) {
            await this.loadMarkets();
            const market = this.market(symbol);
            symbol = market['symbol'];
            if (!market['contract']) {
                throw new errors.BadSymbol(this.id + ' fetchFundingRate() supports contract markets only');
            }
            const rates = await this.fetchFundingRates([symbol], params);
            const rate = this.safeValue(rates, symbol);
            if (rate === undefined) {
                throw new errors.NullResponse(this.id + ' fetchFundingRate () returned no data for ' + symbol);
            }
            else {
                return rate;
            }
        }
        else {
            throw new errors.NotSupported(this.id + ' fetchFundingRate () is not supported yet');
        }
    }
    async fetchMarkOHLCV(symbol, timeframe = '1m', since = undefined, limit = undefined, params = {}) {
        /**
         * @method
         * @name exchange#fetchMarkOHLCV
         * @description fetches historical mark price candlestick data containing the open, high, low, and close price of a market
         * @param {string} symbol unified symbol of the market to fetch OHLCV data for
         * @param {string} timeframe the length of time each candle represents
         * @param {int} [since] timestamp in ms of the earliest candle to fetch
         * @param {int} [limit] the maximum amount of candles to fetch
         * @param {object} [params] extra parameters specific to the exchange API endpoint
         * @returns {float[][]} A list of candles ordered as timestamp, open, high, low, close, undefined
         */
        if (this.has['fetchMarkOHLCV']) {
            const request = {
                'price': 'mark',
            };
            return await this.fetchOHLCV(symbol, timeframe, since, limit, this.extend(request, params));
        }
        else {
            throw new errors.NotSupported(this.id + ' fetchMarkOHLCV () is not supported yet');
        }
    }
    async fetchIndexOHLCV(symbol, timeframe = '1m', since = undefined, limit = undefined, params = {}) {
        /**
         * @method
         * @name exchange#fetchIndexOHLCV
         * @description fetches historical index price candlestick data containing the open, high, low, and close price of a market
         * @param {string} symbol unified symbol of the market to fetch OHLCV data for
         * @param {string} timeframe the length of time each candle represents
         * @param {int} [since] timestamp in ms of the earliest candle to fetch
         * @param {int} [limit] the maximum amount of candles to fetch
         * @param {object} [params] extra parameters specific to the exchange API endpoint
         * @returns {} A list of candles ordered as timestamp, open, high, low, close, undefined
         */
        if (this.has['fetchIndexOHLCV']) {
            const request = {
                'price': 'index',
            };
            return await this.fetchOHLCV(symbol, timeframe, since, limit, this.extend(request, params));
        }
        else {
            throw new errors.NotSupported(this.id + ' fetchIndexOHLCV () is not supported yet');
        }
    }
    async fetchPremiumIndexOHLCV(symbol, timeframe = '1m', since = undefined, limit = undefined, params = {}) {
        /**
         * @method
         * @name exchange#fetchPremiumIndexOHLCV
         * @description fetches historical premium index price candlestick data containing the open, high, low, and close price of a market
         * @param {string} symbol unified symbol of the market to fetch OHLCV data for
         * @param {string} timeframe the length of time each candle represents
         * @param {int} [since] timestamp in ms of the earliest candle to fetch
         * @param {int} [limit] the maximum amount of candles to fetch
         * @param {object} [params] extra parameters specific to the exchange API endpoint
         * @returns {float[][]} A list of candles ordered as timestamp, open, high, low, close, undefined
         */
        if (this.has['fetchPremiumIndexOHLCV']) {
            const request = {
                'price': 'premiumIndex',
            };
            return await this.fetchOHLCV(symbol, timeframe, since, limit, this.extend(request, params));
        }
        else {
            throw new errors.NotSupported(this.id + ' fetchPremiumIndexOHLCV () is not supported yet');
        }
    }
    handleTimeInForce(params = {}) {
        /**
         * @ignore
         * @method
         * Must add timeInForce to this.options to use this method
         * @returns {string} returns the exchange specific value for timeInForce
         */
        const timeInForce = this.safeStringUpper(params, 'timeInForce'); // supported values GTC, IOC, PO
        if (timeInForce !== undefined) {
            const exchangeValue = this.safeString(this.options['timeInForce'], timeInForce);
            if (exchangeValue === undefined) {
                throw new errors.ExchangeError(this.id + ' does not support timeInForce "' + timeInForce + '"');
            }
            return exchangeValue;
        }
        return undefined;
    }
    convertTypeToAccount(account) {
        /**
         * @ignore
         * @method
         * Must add accountsByType to this.options to use this method
         * @param {string} account key for account name in this.options['accountsByType']
         * @returns the exchange specific account name or the isolated margin id for transfers
         */
        const accountsByType = this.safeValue(this.options, 'accountsByType', {});
        const lowercaseAccount = account.toLowerCase();
        if (lowercaseAccount in accountsByType) {
            return accountsByType[lowercaseAccount];
        }
        else if ((account in this.markets) || (account in this.markets_by_id)) {
            const market = this.market(account);
            return market['id'];
        }
        else {
            return account;
        }
    }
    checkRequiredArgument(methodName, argument, argumentName, options = []) {
        /**
         * @ignore
         * @method
         * @param {string} methodName the name of the method that the argument is being checked for
         * @param {string} argument the argument's actual value provided
         * @param {string} argumentName the name of the argument being checked (for logging purposes)
         * @param {string[]} options a list of options that the argument can be
         * @returns {undefined}
         */
        const optionsLength = options.length;
        if ((argument === undefined) || ((optionsLength > 0) && (!(this.inArray(argument, options))))) {
            const messageOptions = options.join(', ');
            let message = this.id + ' ' + methodName + '() requires a ' + argumentName + ' argument';
            if (messageOptions !== '') {
                message += ', one of ' + '(' + messageOptions + ')';
            }
            throw new errors.ArgumentsRequired(message);
        }
    }
    checkRequiredMarginArgument(methodName, symbol, marginMode) {
        /**
         * @ignore
         * @method
         * @param {string} symbol unified symbol of the market
         * @param {string} methodName name of the method that requires a symbol
         * @param {string} marginMode is either 'isolated' or 'cross'
         */
        if ((marginMode === 'isolated') && (symbol === undefined)) {
            throw new errors.ArgumentsRequired(this.id + ' ' + methodName + '() requires a symbol argument for isolated margin');
        }
        else if ((marginMode === 'cross') && (symbol !== undefined)) {
            throw new errors.ArgumentsRequired(this.id + ' ' + methodName + '() cannot have a symbol argument for cross margin');
        }
    }
    parseDepositWithdrawFees(response, codes = undefined, currencyIdKey = undefined) {
        /**
         * @ignore
         * @method
         * @param {object[]|object} response unparsed response from the exchange
         * @param {string[]|undefined} codes the unified currency codes to fetch transactions fees for, returns all currencies when undefined
         * @param {str} currencyIdKey *should only be undefined when response is a dictionary* the object key that corresponds to the currency id
         * @returns {object} objects with withdraw and deposit fees, indexed by currency codes
         */
        const depositWithdrawFees = {};
        codes = this.marketCodes(codes);
        const isArray = Array.isArray(response);
        let responseKeys = response;
        if (!isArray) {
            responseKeys = Object.keys(response);
        }
        for (let i = 0; i < responseKeys.length; i++) {
            const entry = responseKeys[i];
            const dictionary = isArray ? entry : response[entry];
            const currencyId = isArray ? this.safeString(dictionary, currencyIdKey) : entry;
            const currency = this.safeValue(this.currencies_by_id, currencyId);
            const code = this.safeString(currency, 'code', currencyId);
            if ((codes === undefined) || (this.inArray(code, codes))) {
                depositWithdrawFees[code] = this.parseDepositWithdrawFee(dictionary, currency);
            }
        }
        return depositWithdrawFees;
    }
    parseDepositWithdrawFee(fee, currency = undefined) {
        throw new errors.NotSupported(this.id + ' parseDepositWithdrawFee() is not supported yet');
    }
    depositWithdrawFee(info) {
        return {
            'deposit': {
                'fee': undefined,
                'percentage': undefined,
            },
            'info': info,
            'networks': {},
            'withdraw': {
                'fee': undefined,
                'percentage': undefined,
            },
        };
    }
    assignDefaultDepositWithdrawFees(fee, currency = undefined) {
        /**
         * @ignore
         * @method
         * @description Takes a depositWithdrawFee structure and assigns the default values for withdraw and deposit
         * @param {object} fee A deposit withdraw fee structure
         * @param {object} currency A currency structure, the response from this.currency ()
         * @returns {object} A deposit withdraw fee structure
         */
        const networkKeys = Object.keys(fee['networks']);
        const numNetworks = networkKeys.length;
        if (numNetworks === 1) {
            fee['withdraw'] = fee['networks'][networkKeys[0]]['withdraw'];
            fee['deposit'] = fee['networks'][networkKeys[0]]['deposit'];
            return fee;
        }
        const currencyCode = this.safeString(currency, 'code');
        for (let i = 0; i < numNetworks; i++) {
            const network = networkKeys[i];
            if (network === currencyCode) {
                fee['deposit'] = fee['networks'][networkKeys[i]]['deposit'];
                fee['withdraw'] = fee['networks'][networkKeys[i]]['withdraw'];
            }
        }
        return fee;
    }
    parseIncome(info, market = undefined) {
        throw new errors.NotSupported(this.id + ' parseIncome () is not supported yet');
    }
    parseIncomes(incomes, market = undefined, since = undefined, limit = undefined) {
        /**
         * @ignore
         * @method
         * @description parses funding fee info from exchange response
         * @param {object[]} incomes each item describes once instance of currency being received or paid
         * @param {object} market ccxt market
         * @param {int} [since] when defined, the response items are filtered to only include items after this timestamp
         * @param {int} [limit] limits the number of items in the response
         * @returns {object[]} an array of [funding history structures]{@link https://docs.ccxt.com/#/?id=funding-history-structure}
         */
        const result = [];
        for (let i = 0; i < incomes.length; i++) {
            const entry = incomes[i];
            const parsed = this.parseIncome(entry, market);
            result.push(parsed);
        }
        const sorted = this.sortBy(result, 'timestamp');
        return this.filterBySinceLimit(sorted, since, limit);
    }
    getMarketFromSymbols(symbols = undefined) {
        if (symbols === undefined) {
            return undefined;
        }
        const firstMarket = this.safeString(symbols, 0);
        const market = this.market(firstMarket);
        return market;
    }
    parseWsOHLCVs(ohlcvs, market = undefined, timeframe = '1m', since = undefined, limit = undefined) {
        const results = [];
        for (let i = 0; i < ohlcvs.length; i++) {
            results.push(this.parseWsOHLCV(ohlcvs[i], market));
        }
        return results;
    }
    async fetchTransactions(code = undefined, since = undefined, limit = undefined, params = {}) {
        /**
         * @method
         * @name exchange#fetchTransactions
         * @deprecated
         * @description *DEPRECATED* use fetchDepositsWithdrawals instead
         * @param {string} code unified currency code for the currency of the deposit/withdrawals, default is undefined
         * @param {int} [since] timestamp in ms of the earliest deposit/withdrawal, default is undefined
         * @param {int} [limit] max number of deposit/withdrawals to return, default is undefined
         * @param {object} [params] extra parameters specific to the exchange API endpoint
         * @returns {object} a list of [transaction structures]{@link https://docs.ccxt.com/#/?id=transaction-structure}
         */
        if (this.has['fetchDepositsWithdrawals']) {
            return await this.fetchDepositsWithdrawals(code, since, limit, params);
        }
        else {
            throw new errors.NotSupported(this.id + ' fetchTransactions () is not supported yet');
        }
    }
    filterByArrayPositions(objects, key, values = undefined, indexed = true) {
        /**
         * @ignore
         * @method
         * @description Typed wrapper for filterByArray that returns a list of positions
         */
        return this.filterByArray(objects, key, values, indexed);
    }
    filterByArrayTickers(objects, key, values = undefined, indexed = true) {
        /**
         * @ignore
         * @method
         * @description Typed wrapper for filterByArray that returns a dictionary of tickers
         */
        return this.filterByArray(objects, key, values, indexed);
    }
    createOHLCVObject(symbol, timeframe, data) {
        const res = {};
        res[symbol] = {};
        res[symbol][timeframe] = data;
        return res;
    }
    handleMaxEntriesPerRequestAndParams(method, maxEntriesPerRequest = undefined, params = {}) {
        let newMaxEntriesPerRequest = undefined;
        [newMaxEntriesPerRequest, params] = this.handleOptionAndParams(params, method, 'maxEntriesPerRequest');
        if ((newMaxEntriesPerRequest !== undefined) && (newMaxEntriesPerRequest !== maxEntriesPerRequest)) {
            maxEntriesPerRequest = newMaxEntriesPerRequest;
        }
        if (maxEntriesPerRequest === undefined) {
            maxEntriesPerRequest = 1000; // default to 1000
        }
        return [maxEntriesPerRequest, params];
    }
    async fetchPaginatedCallDynamic(method, symbol = undefined, since = undefined, limit = undefined, params = {}, maxEntriesPerRequest = undefined) {
        let maxCalls = undefined;
        [maxCalls, params] = this.handleOptionAndParams(params, method, 'paginationCalls', 10);
        let maxRetries = undefined;
        [maxRetries, params] = this.handleOptionAndParams(params, method, 'maxRetries', 3);
        let paginationDirection = undefined;
        [paginationDirection, params] = this.handleOptionAndParams(params, method, 'paginationDirection', 'backward');
        let paginationTimestamp = undefined;
        let calls = 0;
        let result = [];
        let errors$1 = 0;
        const until = this.safeInteger2(params, 'untill', 'till'); // do not omit it from params here
        [maxEntriesPerRequest, params] = this.handleMaxEntriesPerRequestAndParams(method, maxEntriesPerRequest, params);
        if ((paginationDirection === 'forward')) {
            if (since === undefined) {
                throw new errors.ArgumentsRequired(this.id + ' pagination requires a since argument when paginationDirection set to forward');
            }
            paginationTimestamp = since;
        }
        while ((calls < maxCalls)) {
            calls += 1;
            try {
                if (paginationDirection === 'backward') {
                    // do it backwards, starting from the last
                    // UNTIL filtering is required in order to work
                    if (paginationTimestamp !== undefined) {
                        params['until'] = paginationTimestamp - 1;
                    }
                    const response = await this[method](symbol, undefined, maxEntriesPerRequest, params);
                    const responseLength = response.length;
                    if (this.verbose) {
                        const backwardMessage = 'Dynamic pagination call ' + calls + ' method ' + method + ' response length ' + responseLength + ' timestamp ' + paginationTimestamp;
                        this.log(backwardMessage);
                    }
                    if (responseLength === 0) {
                        break;
                    }
                    errors$1 = 0;
                    result = this.arrayConcat(result, response);
                    const firstElement = this.safeValue(response, 0);
                    paginationTimestamp = this.safeInteger2(firstElement, 'timestamp', 0);
                    if ((since !== undefined) && (paginationTimestamp <= since)) {
                        break;
                    }
                }
                else {
                    // do it forwards, starting from the since
                    const response = await this[method](symbol, paginationTimestamp, maxEntriesPerRequest, params);
                    const responseLength = response.length;
                    if (this.verbose) {
                        const forwardMessage = 'Dynamic pagination call ' + calls + ' method ' + method + ' response length ' + responseLength + ' timestamp ' + paginationTimestamp;
                        this.log(forwardMessage);
                    }
                    if (responseLength === 0) {
                        break;
                    }
                    errors$1 = 0;
                    result = this.arrayConcat(result, response);
                    const last = this.safeValue(response, responseLength - 1);
                    paginationTimestamp = this.safeInteger(last, 'timestamp') - 1;
                    if ((until !== undefined) && (paginationTimestamp >= until)) {
                        break;
                    }
                }
            }
            catch (e) {
                errors$1 += 1;
                if (errors$1 > maxRetries) {
                    throw e;
                }
            }
        }
        const uniqueResults = this.removeRepeatedElementsFromArray(result);
        const key = (method === 'fetchOHLCV') ? 0 : 'timestamp';
        return this.filterBySinceLimit(uniqueResults, since, limit, key);
    }
    async safeDeterministicCall(method, symbol = undefined, since = undefined, limit = undefined, timeframe = undefined, params = {}) {
        let maxRetries = undefined;
        [maxRetries, params] = this.handleOptionAndParams(params, method, 'maxRetries', 3);
        let errors$1 = 0;
        try {
            if (timeframe && method !== 'fetchFundingRateHistory') {
                return await this[method](symbol, timeframe, since, limit, params);
            }
            else {
                return await this[method](symbol, since, limit, params);
            }
        }
        catch (e) {
            if (e instanceof errors.RateLimitExceeded) {
                throw e; // if we are rate limited, we should not retry and fail fast
            }
            errors$1 += 1;
            if (errors$1 > maxRetries) {
                throw e;
            }
        }
        return undefined;
    }
    async fetchPaginatedCallDeterministic(method, symbol = undefined, since = undefined, limit = undefined, timeframe = undefined, params = {}, maxEntriesPerRequest = undefined) {
        let maxCalls = undefined;
        [maxCalls, params] = this.handleOptionAndParams(params, method, 'paginationCalls', 10);
        [maxEntriesPerRequest, params] = this.handleMaxEntriesPerRequestAndParams(method, maxEntriesPerRequest, params);
        const current = this.milliseconds();
        const tasks = [];
        const time = this.parseTimeframe(timeframe) * 1000;
        const step = time * maxEntriesPerRequest;
        let currentSince = current - (maxCalls * step) - 1;
        if (since !== undefined) {
            currentSince = Math.max(currentSince, since);
        }
        const until = this.safeInteger2(params, 'until', 'till'); // do not omit it here
        if (until !== undefined) {
            const requiredCalls = Math.ceil((until - since) / step);
            if (requiredCalls > maxCalls) {
                throw new errors.BadRequest(this.id + ' the number of required calls is greater than the max number of calls allowed, either increase the paginationCalls or decrease the since-until gap. Current paginationCalls limit is ' + maxCalls.toString() + ' required calls is ' + requiredCalls.toString());
            }
        }
        for (let i = 0; i < maxCalls; i++) {
            if ((until !== undefined) && (currentSince >= until)) {
                break;
            }
            tasks.push(this.safeDeterministicCall(method, symbol, currentSince, maxEntriesPerRequest, timeframe, params));
            currentSince = this.sum(currentSince, step) - 1;
        }
        const results = await Promise.all(tasks);
        let result = [];
        for (let i = 0; i < results.length; i++) {
            result = this.arrayConcat(result, results[i]);
        }
        const uniqueResults = this.removeRepeatedElementsFromArray(result);
        const key = (method === 'fetchOHLCV') ? 0 : 'timestamp';
        return this.filterBySinceLimit(uniqueResults, since, limit, key);
    }
    async fetchPaginatedCallCursor(method, symbol = undefined, since = undefined, limit = undefined, params = {}, cursorReceived = undefined, cursorSent = undefined, cursorIncrement = undefined, maxEntriesPerRequest = undefined) {
        let maxCalls = undefined;
        [maxCalls, params] = this.handleOptionAndParams(params, method, 'paginationCalls', 10);
        let maxRetries = undefined;
        [maxRetries, params] = this.handleOptionAndParams(params, method, 'maxRetries', 3);
        [maxEntriesPerRequest, params] = this.handleMaxEntriesPerRequestAndParams(method, maxEntriesPerRequest, params);
        let cursorValue = undefined;
        let i = 0;
        let errors = 0;
        let result = [];
        while (i < maxCalls) {
            try {
                if (cursorValue !== undefined) {
                    if (cursorIncrement !== undefined) {
                        cursorValue = this.parseToInt(cursorValue) + cursorIncrement;
                    }
                    params[cursorSent] = cursorValue;
                }
                let response = undefined;
                if (method === 'fetchAccounts') {
                    response = await this[method](params);
                }
                else {
                    response = await this[method](symbol, since, maxEntriesPerRequest, params);
                }
                errors = 0;
                const responseLength = response.length;
                if (this.verbose) {
                    const cursorMessage = 'Cursor pagination call ' + i + 1 + ' method ' + method + ' response length ' + responseLength + ' cursor ' + cursorValue;
                    this.log(cursorMessage);
                }
                if (responseLength === 0) {
                    break;
                }
                result = this.arrayConcat(result, response);
                const last = this.safeValue(response, responseLength - 1);
                cursorValue = this.safeValue(last['info'], cursorReceived);
                if (cursorValue === undefined) {
                    break;
                }
                const lastTimestamp = this.safeInteger(last, 'timestamp');
                if (lastTimestamp !== undefined && lastTimestamp < since) {
                    break;
                }
            }
            catch (e) {
                errors += 1;
                if (errors > maxRetries) {
                    throw e;
                }
            }
            i += 1;
        }
        const sorted = this.sortCursorPaginatedResult(result);
        const key = (method === 'fetchOHLCV') ? 0 : 'timestamp';
        return this.filterBySinceLimit(sorted, since, limit, key);
    }
    async fetchPaginatedCallIncremental(method, symbol = undefined, since = undefined, limit = undefined, params = {}, pageKey = undefined, maxEntriesPerRequest = undefined) {
        let maxCalls = undefined;
        [maxCalls, params] = this.handleOptionAndParams(params, method, 'paginationCalls', 10);
        let maxRetries = undefined;
        [maxRetries, params] = this.handleOptionAndParams(params, method, 'maxRetries', 3);
        [maxEntriesPerRequest, params] = this.handleMaxEntriesPerRequestAndParams(method, maxEntriesPerRequest, params);
        let i = 0;
        let errors = 0;
        let result = [];
        while (i < maxCalls) {
            try {
                params[pageKey] = i + 1;
                const response = await this[method](symbol, since, maxEntriesPerRequest, params);
                errors = 0;
                const responseLength = response.length;
                if (this.verbose) {
                    const incrementalMessage = 'Incremental pagination call ' + i + 1 + ' method ' + method + ' response length ' + responseLength;
                    this.log(incrementalMessage);
                }
                if (responseLength === 0) {
                    break;
                }
                result = this.arrayConcat(result, response);
            }
            catch (e) {
                errors += 1;
                if (errors > maxRetries) {
                    throw e;
                }
            }
            i += 1;
        }
        const sorted = this.sortCursorPaginatedResult(result);
        const key = (method === 'fetchOHLCV') ? 0 : 'timestamp';
        return this.filterBySinceLimit(sorted, since, limit, key);
    }
    sortCursorPaginatedResult(result) {
        const first = this.safeValue(result, 0);
        if (first !== undefined) {
            if ('timestamp' in first) {
                return this.sortBy(result, 'timestamp', true);
            }
            if ('id' in first) {
                return this.sortBy(result, 'id', true);
            }
        }
        return result;
    }
    removeRepeatedElementsFromArray(input) {
        const uniqueResult = {};
        for (let i = 0; i < input.length; i++) {
            const entry = input[i];
            const id = this.safeString(entry, 'id');
            if (id !== undefined) {
                if (this.safeString(uniqueResult, id) === undefined) {
                    uniqueResult[id] = entry;
                }
            }
            else {
                const timestamp = this.safeInteger2(entry, 'timestamp', 0);
                if (timestamp !== undefined) {
                    if (this.safeString(uniqueResult, timestamp) === undefined) {
                        uniqueResult[timestamp] = entry;
                    }
                }
            }
        }
        const values = Object.values(uniqueResult);
        const valuesLength = values.length;
        if (valuesLength > 0) {
            return values;
        }
        return input;
    }
    handleUntilOption(key, request, params, multiplier = 1) {
        const until = this.safeValue2(params, 'until', 'till');
        if (until !== undefined) {
            request[key] = this.parseToInt(until * multiplier);
            params = this.omit(params, ['until', 'till']);
        }
        return [request, params];
    }
    safeOpenInterest(interest, market = undefined) {
        return this.extend(interest, {
            'baseVolume': this.safeNumber(interest, 'baseVolume'),
            'datetime': this.safeString(interest, 'datetime'),
            'info': this.safeValue(interest, 'info'),
            'openInterestAmount': this.safeNumber(interest, 'openInterestAmount'),
            'openInterestValue': this.safeNumber(interest, 'openInterestValue'),
            'quoteVolume': this.safeNumber(interest, 'quoteVolume'),
            'symbol': this.safeString(market, 'symbol'),
            'timestamp': this.safeInteger(interest, 'timestamp'),
        });
    }
    parseLiquidation(liquidation, market = undefined) {
        throw new errors.NotSupported(this.id + ' parseLiquidation () is not supported yet');
    }
    parseLiquidations(liquidations, market = undefined, since = undefined, limit = undefined) {
        /**
         * @ignore
         * @method
         * @description parses liquidation info from the exchange response
         * @param {object[]} liquidations each item describes an instance of a liquidation event
         * @param {object} market ccxt market
         * @param {int} [since] when defined, the response items are filtered to only include items after this timestamp
         * @param {int} [limit] limits the number of items in the response
         * @returns {object[]} an array of [liquidation structures]{@link https://docs.ccxt.com/#/?id=liquidation-structure}
         */
        const result = [];
        for (let i = 0; i < liquidations.length; i++) {
            const entry = liquidations[i];
            const parsed = this.parseLiquidation(entry, market);
            result.push(parsed);
        }
        const sorted = this.sortBy(result, 'timestamp');
        const symbol = this.safeString(market, 'symbol');
        return this.filterBySymbolSinceLimit(sorted, symbol, since, limit);
    }
    parseGreeks(greeks, market = undefined) {
        throw new errors.NotSupported(this.id + ' parseGreeks () is not supported yet');
    }
}

exports.Exchange = Exchange;
exports["default"] = Exchange;<|MERGE_RESOLUTION|>--- conflicted
+++ resolved
@@ -122,6 +122,7 @@
         this.version = undefined;
         // WS/PRO options
         this.aggregate = aggregate;
+        this.alias = false;
         this.arrayConcat = arrayConcat;
         this.base16ToBinary = base16ToBinary;
         this.base58ToBinary = base58ToBinary;
@@ -134,16 +135,10 @@
         this.binaryToBase64 = binaryToBase64;
         this.capitalize = capitalize;
         this.clients = {};
-<<<<<<< HEAD
         this.clone = clone;
         this.crc32 = crc32;
         this.decimalToPrecision = decimalToPrecision;
         this.decode = decode;
-=======
-        this.newUpdates = true;
-        this.streaming = {};
-        this.alias = false;
->>>>>>> 85180112
         this.deepExtend = deepExtend;
         this.encode = encode;
         this.extend = extend;
