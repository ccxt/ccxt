'use strict';

Object.defineProperty(exports, '__esModule', { value: true });

var functions = require('./functions.js');
var errors = require('./errors.js');
var Precise = require('./Precise.js');
var WsClient = require('./ws/WsClient.js');
var Future = require('./ws/Future.js');
var OrderBook = require('./ws/OrderBook.js');
var crypto = require('./functions/crypto.js');
var totp = require('./functions/totp.js');
var generic = require('./functions/generic.js');
var misc = require('./functions/misc.js');

function _interopNamespace(e) {
    if (e && e.__esModule) return e;
    var n = Object.create(null);
    if (e) {
        Object.keys(e).forEach(function (k) {
            if (k !== 'default') {
                var d = Object.getOwnPropertyDescriptor(e, k);
                Object.defineProperty(n, k, d.get ? d : {
                    enumerable: true,
                    get: function () { return e[k]; }
                });
            }
        });
    }
    n["default"] = e;
    return Object.freeze(n);
}

// ----------------------------------------------------------------------------
const { aggregate, arrayConcat, base16ToBinary, base58ToBinary, base64ToBinary, base64ToString, binaryConcat, binaryConcatArray, binaryToBase16, binaryToBase58, binaryToBase64, capitalize, clone, crc32, DECIMAL_PLACES, decimalToPrecision, decode, deepExtend, ecdsa, encode, extend, extractParams, filterBy, flatten, groupBy, hash, hmac, implodeParams, inArray, indexBy, isEmpty, isJsonEncodedObject, isNode, iso8601, json, keysort, merge, microseconds, milliseconds, NO_PADDING, now, numberToBE, numberToLE, numberToString, omit, omitZero, ordered, parse8601, parseDate, parseTimeframe, precisionFromString, rawencode, ROUND, safeFloat, safeFloat2, safeFloatN, safeInteger, safeInteger2, safeIntegerN, safeIntegerProduct, safeIntegerProduct2, safeIntegerProductN, safeString, safeString2, safeStringLower, safeStringLower2, safeStringLowerN, safeStringN, safeStringUpper, safeStringUpper2, safeStringUpperN, safeTimestamp, safeTimestamp2, safeTimestampN, safeValue, safeValue2, safeValueN, seconds, SIGNIFICANT_DIGITS, sortBy, sortBy2, stringToBase64, strip, sum, Throttler, TICK_SIZE, toArray, TRUNCATE, unCamelCase, unique, urlencode, urlencodeNested, urlencodeWithArrayRepeat, uuid, uuid16, uuid22, uuidv1, ymd, ymdhms, yymmdd, yyyymmdd } = functions;
// ----------------------------------------------------------------------------
/**
 * @class Exchange
 */
class Exchange {
    constructor(userConfig = {}) {
        this.api = undefined;
        this.user_agent = undefined;
        this.userAgent = undefined;
        //
        this.userAgents = {
            'chrome': 'Mozilla/5.0 (Windows NT 10.0; Win64; x64) AppleWebKit/537.36 (KHTML, like Gecko) Chrome/62.0.3202.94 Safari/537.36',
            'chrome39': 'Mozilla/5.0 (Windows NT 6.1; WOW64) AppleWebKit/537.36 (KHTML, like Gecko) Chrome/39.0.2171.71 Safari/537.36',
            'chrome100': 'Mozilla/5.0 (Macintosh; Intel Mac OS X 10_15_7) AppleWebKit/537.36 (KHTML, like Gecko) Chrome/100.0.4896.75 Safari/537.36',
        };
        this.headers = {};
        this.origin = '*'; // CORS origin
        //
        this.accounts = undefined;
        this.accountsById = undefined;
        this.agent = undefined; // maintained for backwards compatibility
        this.balance = {};
        this.baseCurrencies = undefined;
        this.codes = undefined;
        this.commonCurrencies = undefined;
        this.currencies = undefined;
        this.currencies_by_id = undefined;
        this.enableLastHttpResponse = true;
        this.enableLastJsonResponse = true;
        this.enableLastResponseHeaders = true;
        this.enableRateLimit = undefined;
        this.exceptions = {};
        this.handleContentTypeApplicationZip = false;
        this.handleContentTypeApplicationZip = false;
        this.hostname = undefined;
        this.httpAgent = undefined;
        this.httpExceptions = undefined;
        this.httpsAgent = undefined;
        this.id = undefined;
        this.ids = undefined;
        this.last_http_response = undefined;
        this.last_json_response = undefined;
        this.last_request_body = undefined;
        this.last_request_headers = undefined;
        this.last_request_path = undefined;
        this.last_request_url = undefined;
        this.last_response_headers = undefined;
        this.markets = undefined;
        this.markets_by_id = undefined;
        this.marketsByAltname = undefined;
        this.marketsLoading = undefined;
        this.minFundingAddressLength = 1; // used in checkAddress
        this.name = undefined;
        this.nodeHttpModuleLoaded = false;
        this.number = Number; // or String (a pointer to a function)
        this.orderbooks = {};
        this.orders = undefined;
        this.paddingMode = undefined;
        this.positions = {};
        this.precisionMode = undefined;
        this.quoteCurrencies = undefined;
        this.quoteJsonNumbers = true; // treat numbers in json as quoted precise strings
        this.rateLimit = undefined; // milliseconds
        // whether fees should be summed by currency code
        this.reduceFees = true;
        this.reloadingMarkets = undefined;
        this.requiresEddsa = false;
        this.requiresWeb3 = false;
        this.stablePairs = {};
        this.status = undefined;
        this.substituteCommonCurrencyCodes = true; // reserved
        this.symbols = undefined;
        this.targetAccount = undefined;
        this.throttler = undefined;
        this.tickers = {};
        this.timeframes = {};
        this.timeout = 10000; // milliseconds
        this.tokenBucket = undefined;
        this.transactions = {};
        this.transactions = {};
        this.triggerOrders = undefined;
        this.twofa = undefined; // two-factor authentication (2FA)
        this.validateClientSsl = false;
        this.validateServerSsl = true;
        this.verbose = false;
        this.version = undefined;
        // WS/PRO options
        this.aggregate = aggregate;
        this.arrayConcat = arrayConcat;
        this.base16ToBinary = base16ToBinary;
        this.base58ToBinary = base58ToBinary;
        this.base64ToBinary = base64ToBinary;
        this.base64ToString = base64ToString;
        this.binaryConcat = binaryConcat;
        this.binaryConcatArray = binaryConcatArray;
        this.binaryToBase16 = binaryToBase16;
        this.binaryToBase58 = binaryToBase58;
        this.binaryToBase64 = binaryToBase64;
        this.capitalize = capitalize;
        this.clients = {};
        this.clone = clone;
        this.crc32 = crc32;
        this.decimalToPrecision = decimalToPrecision;
        this.decode = decode;
        this.deepExtend = deepExtend;
        this.encode = encode;
        this.extend = extend;
        this.extractParams = extractParams;
        this.filterBy = filterBy;
        this.flatten = flatten;
        this.groupBy = groupBy;
        this.hash = hash;
        this.hmac = hmac;
        this.httpProxyAgentModule = undefined;
        this.httpsProxyAgentModule = undefined;
        this.implodeParams = implodeParams;
        this.inArray = inArray;
        this.indexBy = indexBy;
        this.isArray = generic.inArray;
        this.isEmpty = isEmpty;
        this.isJsonEncodedObject = isJsonEncodedObject;
        this.isNode = isNode;
        this.iso8601 = iso8601;
        this.json = json;
        this.keys = generic.keys;
        this.keysort = keysort;
        this.merge = merge;
        this.microseconds = microseconds;
        this.milliseconds = milliseconds;
        this.newUpdates = true;
        this.now = now;
        this.numberToBE = numberToBE;
        this.numberToLE = numberToLE;
        this.numberToString = numberToString;
        this.omit = omit;
        this.omitZero = omitZero;
        this.ordered = ordered;
        this.parse8601 = parse8601;
        this.parseDate = parseDate;
        this.parseTimeframe = parseTimeframe;
        this.precisionFromString = precisionFromString;
        this.proxyDictionaries = {};
        this.proxyModulesLoaded = false;
        this.rawencode = rawencode;
        this.safeFloat = safeFloat;
        this.safeFloat2 = safeFloat2;
        this.safeFloatN = safeFloatN;
        this.safeInteger = safeInteger;
        this.safeInteger2 = safeInteger2;
        this.safeIntegerN = safeIntegerN;
        this.safeIntegerProduct = safeIntegerProduct;
        this.safeIntegerProduct2 = safeIntegerProduct2;
        this.safeIntegerProductN = safeIntegerProductN;
        this.safeString = safeString;
        this.safeString2 = safeString2;
        this.safeStringLower = safeStringLower;
        this.safeStringLower2 = safeStringLower2;
        this.safeStringLowerN = safeStringLowerN;
        this.safeStringN = safeStringN;
        this.safeStringUpper = safeStringUpper;
        this.safeStringUpper2 = safeStringUpper2;
        this.safeStringUpperN = safeStringUpperN;
        this.safeTimestamp = safeTimestamp;
        this.safeTimestamp2 = safeTimestamp2;
        this.safeTimestampN = safeTimestampN;
        this.safeValue = safeValue;
        this.safeValue2 = safeValue2;
        this.safeValueN = safeValueN;
        this.seconds = seconds;
        this.socksProxyAgentModule = undefined;
        this.socksProxyAgentModuleChecked = false;
        this.sortBy = sortBy;
        this.sortBy2 = sortBy2;
        this.streaming = {};
        this.stringToBase64 = stringToBase64;
        this.strip = strip;
        this.sum = sum;
        this.toArray = toArray;
        this.unCamelCase = unCamelCase;
        this.unique = unique;
        this.urlencode = urlencode;
        this.urlencodeNested = urlencodeNested;
        this.urlencodeWithArrayRepeat = urlencodeWithArrayRepeat;
        this.uuid = uuid;
        this.uuid16 = uuid16;
        this.uuid22 = uuid22;
        this.uuidv1 = uuidv1;
        this.values = generic.values;
        this.vwap = misc.vwap;
        this.ymd = ymd;
        this.ymdhms = ymdhms;
        this.yymmdd = yymmdd;
        this.yyyymmdd = yyyymmdd;
        Object.assign(this, functions);
        //
        //     if (isNode) {
        //         this.nodeVersion = process.version.match (/\d+\.\d+\.\d+/)[0]
        //         this.userAgent = {
        //             'User-Agent': 'ccxt/' + (Exchange as any).ccxtVersion +
        //                 ' (+https://github.com/ccxt/ccxt)' +
        //                 ' Node.js/' + this.nodeVersion + ' (JavaScript)'
        //         }
        //     }
        //
        this.options = this.getDefaultOptions(); // exchange-specific options, if any
        // fetch implementation options (JS only)
        // http properties
        this.headers = {};
        this.origin = '*'; // CORS origin
        // underlying properties
        this.handleContentTypeApplicationZip = false;
        this.minFundingAddressLength = 1; // used in checkAddress
        this.number = Number; // or String (a pointer to a function)
        this.quoteJsonNumbers = true; // treat numbers in json as quoted precise strings
        this.substituteCommonCurrencyCodes = true; // reserved
        // whether fees should be summed by currency code
        this.reduceFees = true;
        // do not delete this line, it is needed for users to be able to define their own fetchImplementation
        this.fetchImplementation = undefined;
        this.validateClientSsl = false;
        this.validateServerSsl = true;
        // default property values
        this.timeout = 10000; // milliseconds
        this.twofa = undefined; // two-factor authentication (2FA)
        this.verbose = false;
        // default credentials
        this.apiKey = undefined;
        this.login = undefined;
        this.password = undefined;
        this.privateKey = undefined; // a "0x"-prefixed hexstring private key for a wallet
        this.secret = undefined;
        this.token = undefined; // reserved for HTTP auth in some cases
        this.uid = undefined;
        this.walletAddress = undefined; // a wallet address "0x"-prefixed hexstring
        // placeholders for cached data
        this.balance = {};
        this.myTrades = undefined;
        this.ohlcvs = {};
        this.orderbooks = {};
        this.orders = undefined;
        this.positions = undefined;
        this.tickers = {};
        this.trades = {};
        this.transactions = {};
        // web3 and cryptography flags
        this.requiresEddsa = false;
        this.requiresWeb3 = false;
        // response handling flags and properties
        this.enableLastHttpResponse = true;
        this.enableLastJsonResponse = true;
        this.enableLastResponseHeaders = true;
        this.last_http_response = undefined;
        this.last_json_response = undefined;
        this.last_request_body = undefined;
        this.last_request_headers = undefined;
        this.last_request_path = undefined;
        this.last_request_url = undefined;
        this.last_response_headers = undefined;
        this.lastRestRequestTimestamp = 0;
        // camelCase and snake_notation support
        const unCamelCaseProperties = (obj = this) => {
            if (obj !== null) {
                const ownPropertyNames = Object.getOwnPropertyNames(obj);
                for (let i = 0; i < ownPropertyNames.length; i++) {
                    const k = ownPropertyNames[i];
                    this[unCamelCase(k)] = this[k];
                }
                unCamelCaseProperties(Object.getPrototypeOf(obj));
            }
        };
        unCamelCaseProperties();
        // merge constructor overrides to this instance
        const configEntries = Object.entries(this.describe()).concat(Object.entries(userConfig));
        for (let i = 0; i < configEntries.length; i++) {
            const [property, value] = configEntries[i];
            if (value && Object.getPrototypeOf(value) === Object.prototype) {
                this[property] = this.deepExtend(this[property], value);
            }
            else {
                this[property] = value;
            }
        }
        // ssl options
        if (!this.validateServerSsl) ;
        // generate old metainfo interface
        const hasKeys = Object.keys(this.has);
        for (let i = 0; i < hasKeys.length; i++) {
            const k = hasKeys[i];
            this['has' + this.capitalize(k)] = !!this.has[k]; // converts 'emulated' to true
        }
        // generate implicit api
        if (this.api) {
            this.defineRestApi(this.api, 'request');
        }
        // init the request rate limiter
        this.initRestRateLimiter();
        // init predefined markets if any
        if (this.markets) {
            this.setMarkets(this.markets);
        }
        this.newUpdates = (this.options.newUpdates !== undefined) ? this.options.newUpdates : true;
        this.afterConstruct();
    }
    describe() {
        return {
            'alias': false,
            'api': undefined,
            'certified': false,
            'commonCurrencies': {
                'BCC': 'BCH',
                'BCHSV': 'BSV',
                'XBT': 'BTC',
            },
            'countries': undefined,
            'currencies': {},
            'enableRateLimit': true,
            'exceptions': undefined,
            'fees': {
                'funding': {
                    'deposit': {},
                    'percentage': undefined,
                    'tierBased': undefined,
                    'withdraw': {},
                },
                'trading': {
                    'maker': undefined,
                    'percentage': undefined,
                    'taker': undefined,
                    'tierBased': undefined,
                },
            },
            'has': {
                'addMargin': undefined,
                'cancelAllOrders': undefined,
                'cancelAllOrdersWs': undefined,
                'cancelOrder': true,
                'cancelOrders': undefined,
                'cancelOrdersWs': undefined,
                'cancelOrderWs': undefined,
                'CORS': undefined,
                'createDepositAddress': undefined,
                'createLimitOrder': true,
                'createMarketOrder': true,
                'createOrder': true,
                'createOrders': undefined,
                'createOrderWs': undefined,
                'createPostOnlyOrder': undefined,
                'createReduceOnlyOrder': undefined,
                'createStopLimitOrder': undefined,
                'createStopMarketOrder': undefined,
                'createStopOrder': undefined,
                'editOrder': 'emulated',
                'editOrderWs': undefined,
                'fetchAccounts': undefined,
                'fetchBalance': true,
                'fetchBalanceWs': undefined,
                'fetchBidsAsks': undefined,
                'fetchBorrowInterest': undefined,
                'fetchBorrowRateHistory': undefined,
                'fetchCanceledOrders': undefined,
                'fetchClosedOrder': undefined,
                'fetchClosedOrders': undefined,
                'fetchCrossBorrowRate': undefined,
                'fetchCrossBorrowRates': undefined,
                'fetchCurrencies': 'emulated',
                'fetchDeposit': undefined,
                'fetchDepositAddress': undefined,
                'fetchDepositAddresses': undefined,
                'fetchDepositAddressesByNetwork': undefined,
                'fetchDeposits': undefined,
                'fetchDepositsWithdrawals': undefined,
                'fetchFundingHistory': undefined,
                'fetchFundingRate': undefined,
                'fetchFundingRateHistory': undefined,
                'fetchFundingRates': undefined,
                'fetchIndexOHLCV': undefined,
                'fetchIsolatedBorrowRate': undefined,
                'fetchIsolatedBorrowRates': undefined,
                'fetchL2OrderBook': true,
                'fetchLastPrices': undefined,
                'fetchLedger': undefined,
                'fetchLedgerEntry': undefined,
                'fetchLeverageTiers': undefined,
                'fetchMarketLeverageTiers': undefined,
                'fetchMarkets': true,
                'fetchMarkOHLCV': undefined,
                'fetchMyTrades': undefined,
                'fetchOHLCV': undefined,
                'fetchOpenInterest': undefined,
                'fetchOpenInterestHistory': undefined,
                'fetchOpenOrder': undefined,
                'fetchOpenOrders': undefined,
                'fetchOpenOrdersWs': undefined,
                'fetchOrder': undefined,
                'fetchOrderBook': true,
                'fetchOrderBooks': undefined,
                'fetchOrders': undefined,
                'fetchOrderTrades': undefined,
                'fetchOrderWs': undefined,
                'fetchPermissions': undefined,
                'fetchPosition': undefined,
                'fetchPositions': undefined,
                'fetchPositionsForSymbol': undefined,
                'fetchPositionsRisk': undefined,
                'fetchPremiumIndexOHLCV': undefined,
                'fetchStatus': 'emulated',
                'fetchTicker': true,
                'fetchTickers': undefined,
                'fetchTime': undefined,
                'fetchTrades': true,
                'fetchTradesWs': undefined,
                'fetchTradingFee': undefined,
                'fetchTradingFees': undefined,
                'fetchTradingLimits': undefined,
                'fetchTransactionFee': undefined,
                'fetchTransactionFees': undefined,
                'fetchTransactions': undefined,
                'fetchTransfers': undefined,
                'fetchWithdrawAddresses': undefined,
                'fetchWithdrawal': undefined,
                'fetchWithdrawals': undefined,
                'future': undefined,
                'margin': undefined,
                'option': undefined,
                'privateAPI': true,
                'publicAPI': true,
                'reduceMargin': undefined,
                'setLeverage': undefined,
                'setMargin': undefined,
                'setMarginMode': undefined,
                'setPositionMode': undefined,
                'signIn': undefined,
                'spot': undefined,
                'swap': undefined,
                'transfer': undefined,
                'watchBalance': undefined,
                'watchMyTrades': undefined,
                'watchOHLCV': undefined,
                'watchOHLCVForSymbols': undefined,
                'watchOrderBook': undefined,
                'watchOrderBookForSymbols': undefined,
                'watchOrders': undefined,
                'watchTicker': undefined,
                'watchTickers': undefined,
                'watchTrades': undefined,
                'watchTradesForSymbols': undefined,
                'withdraw': undefined,
            },
            'httpExceptions': {
                '400': errors.ExchangeNotAvailable,
                '401': errors.AuthenticationError,
                '403': errors.ExchangeNotAvailable,
                '404': errors.ExchangeNotAvailable,
                '405': errors.ExchangeNotAvailable,
                '407': errors.AuthenticationError,
                '408': errors.RequestTimeout,
                '409': errors.ExchangeNotAvailable,
                '410': errors.ExchangeNotAvailable,
                '418': errors.DDoSProtection,
                '422': errors.ExchangeError,
                '429': errors.RateLimitExceeded,
                '451': errors.ExchangeNotAvailable,
                '500': errors.ExchangeNotAvailable,
                '501': errors.ExchangeNotAvailable,
                '502': errors.ExchangeNotAvailable,
                '503': errors.ExchangeNotAvailable,
                '504': errors.RequestTimeout,
                '511': errors.AuthenticationError,
                '520': errors.ExchangeNotAvailable,
                '521': errors.ExchangeNotAvailable,
                '522': errors.ExchangeNotAvailable,
                '525': errors.ExchangeNotAvailable,
                '526': errors.ExchangeNotAvailable,
                '530': errors.ExchangeNotAvailable,
            },
            'id': undefined,
            'limits': {
                'amount': { 'min': undefined, 'max': undefined },
                'cost': { 'min': undefined, 'max': undefined },
                'leverage': { 'min': undefined, 'max': undefined },
                'price': { 'min': undefined, 'max': undefined },
            },
            'markets': undefined,
            'name': undefined,
            'paddingMode': NO_PADDING,
            'precisionMode': DECIMAL_PLACES,
            'pro': false,
            'rateLimit': 2000,
            'requiredCredentials': {
                'apiKey': true,
                'login': false,
                'password': false,
                'privateKey': false,
                'secret': true,
                'token': false,
                'twofa': false,
                'uid': false,
                'walletAddress': false, // the wallet address "0x"-prefixed hexstring
            },
            'status': {
                'eta': undefined,
                'status': 'ok',
                'updated': undefined,
                'url': undefined,
            },
            'timeframes': undefined,
            'urls': {
                'api': undefined,
                'doc': undefined,
                'fees': undefined,
                'logo': undefined,
                'www': undefined,
            },
        }; // return
    } // describe ()
    encodeURIComponent(...args) {
        // @ts-expect-error
        return encodeURIComponent(...args);
    }
    checkRequiredVersion(requiredVersion, error = true) {
        let result = true;
        const [major1, minor1, patch1] = requiredVersion.split('.'), [major2, minor2, patch2] = Exchange.ccxtVersion.split('.'), intMajor1 = this.parseToInt(major1), intMinor1 = this.parseToInt(minor1), intPatch1 = this.parseToInt(patch1), intMajor2 = this.parseToInt(major2), intMinor2 = this.parseToInt(minor2), intPatch2 = this.parseToInt(patch2);
        if (intMajor1 > intMajor2) {
            result = false;
        }
        if (intMajor1 === intMajor2) {
            if (intMinor1 > intMinor2) {
                result = false;
            }
            else if (intMinor1 === intMinor2 && intPatch1 > intPatch2) {
                result = false;
            }
        }
        if (!result) {
            if (error) {
                throw new errors.NotSupported('Your current version of CCXT is ' + Exchange.ccxtVersion + ', a newer version ' + requiredVersion + ' is required, please, upgrade your version of CCXT');
            }
            else {
                return error;
            }
        }
        return result;
    }
    checkAddress(address) {
        if (address === undefined) {
            throw new errors.InvalidAddress(this.id + ' address is undefined');
        }
        // check the address is not the same letter like 'aaaaa' nor too short nor has a space
        if ((this.unique(address).length === 1) || address.length < this.minFundingAddressLength || address.includes(' ')) {
            throw new errors.InvalidAddress(this.id + ' address is invalid or has less than ' + this.minFundingAddressLength.toString() + ' characters: "' + this.json(address) + '"');
        }
        return address;
    }
    initRestRateLimiter() {
        if (this.rateLimit === undefined) {
            throw new Error(this.id + '.rateLimit property is not configured');
        }
        this.tokenBucket = this.extend({
            delay: 0.001,
            capacity: 1,
            cost: 1,
            maxCapacity: 1000,
            refillRate: (this.rateLimit > 0) ? 1 / this.rateLimit : Number.MAX_VALUE,
        }, this.tokenBucket);
        this.throttler = new Throttler(this.tokenBucket);
    }
    throttle(cost = undefined) {
        return this.throttler.throttle(cost);
    }
    defineRestApiEndpoint(methodName, uppercaseMethod, lowercaseMethod, camelcaseMethod, path, paths, config = {}) {
        const splitPath = path.split(/[^a-zA-Z0-9]/);
        const camelcaseSuffix = splitPath.map(this.capitalize).join('');
        const underscoreSuffix = splitPath.map((x) => x.trim().toLowerCase()).filter((x) => x.length > 0).join('_');
        const camelcasePrefix = [paths[0]].concat(paths.slice(1).map(this.capitalize)).join('');
        const underscorePrefix = [paths[0]].concat(paths.slice(1).map((x) => x.trim()).filter((x) => x.length > 0)).join('_');
        const camelcase = camelcasePrefix + camelcaseMethod + this.capitalize(camelcaseSuffix);
        const underscore = underscorePrefix + '_' + lowercaseMethod + '_' + underscoreSuffix;
        const typeArgument = (paths.length > 1) ? paths : paths[0];
        // handle call costs here
        const partial = async (params = {}, context = {}) => this[methodName](path, typeArgument, uppercaseMethod, params, undefined, undefined, config, context);
        // const partial = async (params) => this[methodName] (path, typeArgument, uppercaseMethod, params || {})
        this[camelcase] = partial;
        this[underscore] = partial;
    }
    defineRestApi(api, methodName, paths = []) {
        const keys = Object.keys(api);
        for (let i = 0; i < keys.length; i++) {
            const key = keys[i];
            const value = api[key];
            const uppercaseMethod = key.toUpperCase();
            const lowercaseMethod = key.toLowerCase();
            const camelcaseMethod = this.capitalize(lowercaseMethod);
            if (Array.isArray(value)) {
                for (let k = 0; k < value.length; k++) {
                    const path = value[k].trim();
                    this.defineRestApiEndpoint(methodName, uppercaseMethod, lowercaseMethod, camelcaseMethod, path, paths);
                }
                // the options HTTP method conflicts with the 'options' API url path
                // } else if (key.match (/^(?:get|post|put|delete|options|head|patch)$/i)) {
            }
            else if (key.match(/^(?:get|post|put|delete|head|patch)$/i)) {
                const endpoints = Object.keys(value);
                for (let j = 0; j < endpoints.length; j++) {
                    const endpoint = endpoints[j];
                    const path = endpoint.trim();
                    const config = value[endpoint];
                    if (typeof config === 'object') {
                        this.defineRestApiEndpoint(methodName, uppercaseMethod, lowercaseMethod, camelcaseMethod, path, paths, config);
                    }
                    else if (typeof config === 'number') {
                        this.defineRestApiEndpoint(methodName, uppercaseMethod, lowercaseMethod, camelcaseMethod, path, paths, { cost: config });
                    }
                    else {
                        throw new errors.NotSupported(this.id + ' defineRestApi() API format is not supported, API leafs must strings, objects or numbers');
                    }
                }
            }
            else {
                this.defineRestApi(value, methodName, paths.concat([key]));
            }
        }
    }
    log(...args) {
        console.log(...args);
    }
    async loadProxyModules() {
        this.proxyModulesLoaded = true;
        // todo: possible sync alternatives: https://stackoverflow.com/questions/51069002/convert-import-to-synchronous
        this.httpProxyAgentModule = await Promise.resolve().then(function () { return require(/* webpackIgnore: true */ '../static_dependencies/proxies/http-proxy-agent/index.js'); });
        this.httpsProxyAgentModule = await Promise.resolve().then(function () { return require(/* webpackIgnore: true */ '../static_dependencies/proxies/https-proxy-agent/index.js'); });
        if (this.socksProxyAgentModuleChecked === false) {
            this.socksProxyAgentModuleChecked = true;
            try {
                // @ts-ignore
                this.socksProxyAgentModule = await Promise.resolve().then(function () { return /*#__PURE__*/_interopNamespace(require(/* webpackIgnore: true */ 'socks-proxy-agent')); });
            }
            catch (e) { }
        }
    }
    setProxyAgents(httpProxy, httpsProxy, socksProxy) {
        let chosenAgent = undefined;
        if (httpProxy) {
            if (this.httpProxyAgentModule === undefined) {
                throw new errors.NotSupported(this.id + ' you need to load JS proxy modules with `.loadProxyModules()` method at first to use proxies');
            }
            if (!(httpProxy in this.proxyDictionaries)) {
                this.proxyDictionaries[httpProxy] = new this.httpProxyAgentModule.HttpProxyAgent(httpProxy);
            }
            chosenAgent = this.proxyDictionaries[httpProxy];
        }
        else if (httpsProxy) {
            if (this.httpsProxyAgentModule === undefined) {
                throw new errors.NotSupported(this.id + ' you need to load JS proxy modules with `.loadProxyModules()` method at first to use proxies');
            }
            if (!(httpsProxy in this.proxyDictionaries)) {
                this.proxyDictionaries[httpsProxy] = new this.httpsProxyAgentModule.HttpsProxyAgent(httpsProxy);
            }
            chosenAgent = this.proxyDictionaries[httpsProxy];
            chosenAgent.keepAlive = true;
        }
        else if (socksProxy) {
            if (this.socksProxyAgentModule === undefined) {
                throw new errors.NotSupported(this.id + ' - to use SOCKS proxy with ccxt, at first you need install module "npm i socks-proxy-agent" and then initialize proxies with `.loadProxyModules()` method');
            }
            if (!(socksProxy in this.proxyDictionaries)) {
                this.proxyDictionaries[socksProxy] = new this.socksProxyAgentModule.SocksProxyAgent(socksProxy);
            }
            chosenAgent = this.proxyDictionaries[socksProxy];
        }
        return chosenAgent;
    }
    async fetch(url, method = 'GET', headers = undefined, body = undefined) {
        // load node-http(s) modules only on first call
        if (isNode) {
            if (!this.nodeHttpModuleLoaded) {
                this.nodeHttpModuleLoaded = true;
                const httpsModule = await Promise.resolve().then(function () { return /*#__PURE__*/_interopNamespace(require(/* webpackIgnore: true */ 'node:https')); });
                this.httpsAgent = new httpsModule.Agent({ keepAlive: true });
            }
        }
        // ##### PROXY & HEADERS #####
        headers = this.extend(this.headers, headers);
        // proxy-url
        const proxyUrl = this.checkProxyUrlSettings(url, method, headers, body);
        let isHttpAgentNeeded = false;
        if (proxyUrl !== undefined) {
            // in node we need to set header to *
            if (isNode) {
                headers = this.extend({ 'Origin': this.origin }, headers);
                if (proxyUrl.substring(0, 5) !== 'https') {
                    // for `http://` protocol proxy-urls, we need to load `http` module only on first call
                    if (!this.httpAgent) {
                        const httpModule = await Promise.resolve().then(function () { return /*#__PURE__*/_interopNamespace(require(/* webpackIgnore: true */ 'node:http')); });
                        this.httpAgent = new httpModule.Agent();
                    }
                    isHttpAgentNeeded = true;
                }
            }
            url = proxyUrl + url;
        }
        // proxy agents
        const [httpProxy, httpsProxy, socksProxy] = this.checkProxySettings(url, method, headers, body);
        this.checkConflictingProxies(httpProxy || httpsProxy || socksProxy, proxyUrl);
        if (!this.proxyModulesLoaded) {
            await this.loadProxyModules(); // this is needed in JS, independently whether proxy properties were set or not, we have to load them because of necessity in WS, which would happen beyond 'fetch' method (WS/etc)
        }
        const chosenAgent = this.setProxyAgents(httpProxy, httpsProxy, socksProxy);
        // user-agent
        const userAgent = (this.userAgent !== undefined) ? this.userAgent : this.user_agent;
        if (userAgent && isNode) {
            if (typeof userAgent === 'string') {
                headers = this.extend({ 'User-Agent': userAgent }, headers);
            }
            else if ((typeof userAgent === 'object') && ('User-Agent' in userAgent)) {
                headers = this.extend(userAgent, headers);
            }
        }
        // set final headers
        headers = this.setHeaders(headers);
        // log
        if (this.verbose) {
            this.log("fetch Request:\n", this.id, method, url, "\nRequestHeaders:\n", headers, "\nRequestBody:\n", body, "\n");
        }
        // end of proxies & headers
        if (this.fetchImplementation === undefined) {
            if (isNode) {
                const module = await Promise.resolve().then(function () { return require(/* webpackIgnore: true */ '../static_dependencies/node-fetch/index.js'); });
                if (this.agent === undefined) {
                    this.agent = this.httpsAgent;
                }
                this.AbortError = module.AbortError;
                this.fetchImplementation = module.default;
                this.FetchError = module.FetchError;
            }
            else {
                this.fetchImplementation = self.fetch;
                this.AbortError = DOMException;
                this.FetchError = TypeError;
            }
        }
        // fetchImplementation cannot be called on this. in browsers:
        // TypeError Failed to execute 'fetch' on 'Window': Illegal invocation
        const fetchImplementation = this.fetchImplementation;
        const params = { method, headers, body, timeout: this.timeout };
        if (this.agent) {
            params['agent'] = this.agent;
        }
        // override agent, if needed
        if (isHttpAgentNeeded) {
            // if proxyUrl is being used, so we don't overwrite `this.agent` itself
            params['agent'] = this.httpAgent;
        }
        else if (chosenAgent) {
            // if http(s)Proxy is being used
            params['agent'] = chosenAgent;
        }
        const controller = new AbortController();
        params['signal'] = controller.signal;
        const timeout = setTimeout(() => {
            controller.abort();
        }, this.timeout);
        try {
            const response = await fetchImplementation(url, params);
            clearTimeout(timeout);
            return this.handleRestResponse(response, url, method, headers, body);
        }
        catch (e) {
            if (e instanceof this.AbortError) {
                throw new errors.RequestTimeout(this.id + ' ' + method + ' ' + url + ' request timed out (' + this.timeout + ' ms)');
            }
            else if (e instanceof this.FetchError) {
                throw new errors.NetworkError(this.id + ' ' + method + ' ' + url + ' fetch failed');
            }
            throw e;
        }
    }
    parseJson(jsonString) {
        try {
            if (this.isJsonEncodedObject(jsonString)) {
                return JSON.parse(this.onJsonResponse(jsonString));
            }
        }
        catch (e) {
            // SyntaxError
            return undefined;
        }
    }
    getResponseHeaders(response) {
        const result = {};
        response.headers.forEach((value, key) => {
            key = key.split('-').map((word) => this.capitalize(word)).join('-');
            result[key] = value;
        });
        return result;
    }
    handleRestResponse(response, url, method = 'GET', requestHeaders = undefined, requestBody = undefined) {
        const responseHeaders = this.getResponseHeaders(response);
        if (this.handleContentTypeApplicationZip && (responseHeaders['Content-Type'] === 'application/zip')) {
            const responseBuffer = response.buffer();
            if (this.enableLastResponseHeaders) {
                this.last_response_headers = responseHeaders;
            }
            if (this.enableLastHttpResponse) {
                this.last_http_response = responseBuffer;
            }
            if (this.verbose) {
                this.log("handleRestResponse:\n", this.id, method, url, response.status, response.statusText, "\nResponseHeaders:\n", responseHeaders, "ZIP redacted", "\n");
            }
            // no error handler needed, because it would not be a zip response in case of an error
            return responseBuffer;
        }
        return response.text().then((responseBody) => {
            const bodyText = this.onRestResponse(response.status, response.statusText, url, method, responseHeaders, responseBody, requestHeaders, requestBody);
            const json = this.parseJson(bodyText);
            if (this.enableLastResponseHeaders) {
                this.last_response_headers = responseHeaders;
            }
            if (this.enableLastHttpResponse) {
                this.last_http_response = responseBody;
            }
            if (this.enableLastJsonResponse) {
                this.last_json_response = json;
            }
            if (this.verbose) {
                this.log("handleRestResponse:\n", this.id, method, url, response.status, response.statusText, "\nResponseHeaders:\n", responseHeaders, "\nResponseBody:\n", responseBody, "\n");
            }
            const skipFurtherErrorHandling = this.handleErrors(response.status, response.statusText, url, method, responseHeaders, responseBody, json, requestHeaders, requestBody);
            if (!skipFurtherErrorHandling) {
                this.handleHttpStatusCode(response.status, response.statusText, url, method, responseBody);
            }
            return json || responseBody;
        });
    }
    onRestResponse(statusCode, statusText, url, method, responseHeaders, responseBody, requestHeaders, requestBody) {
        return responseBody.trim();
    }
    onJsonResponse(responseBody) {
        return this.quoteJsonNumbers ? responseBody.replace(/":([+.0-9eE-]+)([,}])/g, '":"$1"$2') : responseBody;
    }
    async loadMarketsHelper(reload = false, params = {}) {
        if (!reload && this.markets) {
            if (!this.markets_by_id) {
                return this.setMarkets(this.markets);
            }
            return this.markets;
        }
        let currencies = undefined;
        // only call if exchange API provides endpoint (true), thus avoid emulated versions ('emulated')
        if (this.has['fetchCurrencies'] === true) {
            currencies = await this.fetchCurrencies();
        }
        const markets = await this.fetchMarkets(params);
        return this.setMarkets(markets, currencies);
    }
    loadMarkets(reload = false, params = {}) {
        // this method is async, it returns a promise
        if ((reload && !this.reloadingMarkets) || !this.marketsLoading) {
            this.reloadingMarkets = true;
            this.marketsLoading = this.loadMarketsHelper(reload, params).then((resolved) => {
                this.reloadingMarkets = false;
                return resolved;
            }, (error) => {
                this.reloadingMarkets = false;
                throw error;
            });
        }
        return this.marketsLoading;
    }
    fetchCurrencies(params = {}) {
        // markets are returned as a list
        // currencies are returned as a dict
        // this is for historical reasons
        // and may be changed for consistency later
        return new Promise((resolve, reject) => resolve(this.currencies));
    }
    fetchMarkets(params = {}) {
        // markets are returned as a list
        // currencies are returned as a dict
        // this is for historical reasons
        // and may be changed for consistency later
        return new Promise((resolve, reject) => resolve(Object.values(this.markets)));
    }
    checkRequiredDependencies() {
        return;
    }
    parseNumber(value, d = undefined) {
        if (value === undefined) {
            return d;
        }
        else {
            try {
                return this.number(value);
            }
            catch (e) {
                return d;
            }
        }
    }
    checkOrderArguments(market, type, side, amount, price, params) {
        if (price === undefined) {
            if (type === 'limit') {
                throw new errors.ArgumentsRequired(this.id + ' createOrder() requires a price argument for a limit order');
            }
        }
        if (amount <= 0) {
            throw new errors.ArgumentsRequired(this.id + ' createOrder() amount should be above 0');
        }
    }
    handleHttpStatusCode(code, reason, url, method, body) {
        const codeAsString = code.toString();
        if (codeAsString in this.httpExceptions) {
            const ErrorClass = this.httpExceptions[codeAsString];
            throw new ErrorClass(this.id + ' ' + method + ' ' + url + ' ' + codeAsString + ' ' + reason + ' ' + body);
        }
    }
    remove0xPrefix(hexData) {
        if (hexData.slice(0, 2) === '0x') {
            return hexData.slice(2);
        }
        else {
            return hexData;
        }
    }
    spawn(method, ...args) {
        const future = Future.createFuture();
        method.apply(this, args).then(future.resolve).catch(future.reject);
        return future;
    }
    delay(timeout, method, ...args) {
        setTimeout(() => {
            this.spawn(method, ...args);
        }, timeout);
    }
    // -----------------------------------------------------------------------
    // -----------------------------------------------------------------------
    // WS/PRO methods
    orderBook(snapshot = {}, depth = Number.MAX_SAFE_INTEGER) {
        return new OrderBook.OrderBook(snapshot, depth);
    }
    indexedOrderBook(snapshot = {}, depth = Number.MAX_SAFE_INTEGER) {
        return new OrderBook.IndexedOrderBook(snapshot, depth);
    }
    countedOrderBook(snapshot = {}, depth = Number.MAX_SAFE_INTEGER) {
        return new OrderBook.CountedOrderBook(snapshot, depth);
    }
    handleMessage(client, message) {
    } // stub to override
    // ping (client) {} // stub to override
    client(url) {
        this.clients = this.clients || {};
        if (!this.clients[url]) {
            const onMessage = this.handleMessage.bind(this);
            const onError = this.onError.bind(this);
            const onClose = this.onClose.bind(this);
            const onConnected = this.onConnected.bind(this);
            // decide client type here: ws / signalr / socketio
            const wsOptions = this.safeValue(this.options, 'ws', {});
            // proxy agents
            const [httpProxy, httpsProxy, socksProxy] = this.checkWsProxySettings();
            const chosenAgent = this.setProxyAgents(httpProxy, httpsProxy, socksProxy);
            const finalAgent = chosenAgent ? chosenAgent : this.agent;
            //
            const options = this.deepExtend(this.streaming, {
                'log': this.log ? this.log.bind(this) : this.log,
                'ping': this.ping ? this.ping.bind(this) : this.ping,
                'verbose': this.verbose,
                'throttler': new Throttler(this.tokenBucket),
                // add support for proxies
                'options': {
                    'agent': finalAgent,
                }
            }, wsOptions);
            this.clients[url] = new WsClient(url, onMessage, onError, onClose, onConnected, options);
        }
        return this.clients[url];
    }
    watch(url, messageHash, message = undefined, subscribeHash = undefined, subscription = undefined) {
        //
        // Without comments the code of this method is short and easy:
        //
        //     const client = this.client (url)
        //     const backoffDelay = 0
        //     const future = client.future (messageHash)
        //     const connected = client.connect (backoffDelay)
        //     connected.then (() => {
        //         if (message && !client.subscriptions[subscribeHash]) {
        //             client.subscriptions[subscribeHash] = true
        //             client.send (message)
        //         }
        //     }).catch ((error) => {})
        //     return future
        //
        // The following is a longer version of this method with comments
        //
        const client = this.client(url);
        // todo: calculate the backoff using the clients cache
        const backoffDelay = 0;
        //
        //  watchOrderBook ---- future ----+---------------+----→ user
        //                                 |               |
        //                                 ↓               ↑
        //                                 |               |
        //                              connect ......→ resolve
        //                                 |               |
        //                                 ↓               ↑
        //                                 |               |
        //                             subscribe -----→ receive
        //
        if ((subscribeHash === undefined) && (messageHash in client.futures)) {
            return client.futures[messageHash];
        }
        const future = client.future(messageHash);
        // read and write subscription, this is done before connecting the client
        // to avoid race conditions when other parts of the code read or write to the client.subscriptions
        const clientSubscription = client.subscriptions[subscribeHash];
        if (!clientSubscription) {
            client.subscriptions[subscribeHash] = subscription || true;
        }
        // we intentionally do not use await here to avoid unhandled exceptions
        // the policy is to make sure that 100% of promises are resolved or rejected
        // either with a call to client.resolve or client.reject with
        //  a proper exception class instance
        const connected = client.connect(backoffDelay);
        // the following is executed only if the catch-clause does not
        // catch any connection-level exceptions from the client
        // (connection established successfully)
        if (!clientSubscription) {
            connected.then(() => {
                const options = this.safeValue(this.options, 'ws');
                const cost = this.safeValue(options, 'cost', 1);
                if (message) {
                    if (this.enableRateLimit && client.throttle) {
                        // add cost here |
                        //               |
                        //               V
                        client.throttle(cost).then(() => {
                            client.send(message);
                        }).catch((e) => {
                            delete client.subscriptions[subscribeHash];
                            future.reject(e);
                        });
                    }
                    else {
                        client.send(message)
                            .catch((e) => {
                            delete client.subscriptions[subscribeHash];
                            future.reject(e);
                        });
                    }
                }
            }).catch((e) => {
                delete client.subscriptions[subscribeHash];
                future.reject(e);
            });
        }
        return future;
    }
    onConnected(client, message = undefined) {
        // for user hooks
        // console.log ('Connected to', client.url)
    }
    onError(client, error) {
        if ((client.url in this.clients) && (this.clients[client.url].error)) {
            delete this.clients[client.url];
        }
    }
    onClose(client, error) {
        if (client.error) ;
        else {
            // server disconnected a working connection
            if (this.clients[client.url]) {
                delete this.clients[client.url];
            }
        }
    }
    async close() {
        const clients = Object.values(this.clients || {});
        const closedClients = [];
        for (let i = 0; i < clients.length; i++) {
            const client = clients[i];
            delete this.clients[client.url];
            closedClients.push(client.close());
        }
        return Promise.all(closedClients);
    }
    async loadOrderBook(client, messageHash, symbol, limit = undefined, params = {}) {
        if (!(symbol in this.orderbooks)) {
            client.reject(new errors.ExchangeError(this.id + ' loadOrderBook() orderbook is not initiated'), messageHash);
            return;
        }
        const maxRetries = this.handleOption('watchOrderBook', 'snapshotMaxRetries', 3);
        let tries = 0;
        try {
            const stored = this.orderbooks[symbol];
            while (tries < maxRetries) {
                const cache = stored.cache;
                const orderBook = await this.fetchRestOrderBookSafe(symbol, limit, params);
                const index = this.getCacheIndex(orderBook, cache);
                if (index >= 0) {
                    stored.reset(orderBook);
                    this.handleDeltas(stored, cache.slice(index));
                    stored.cache.length = 0;
                    client.resolve(stored, messageHash);
                    return;
                }
                tries++;
            }
            client.reject(new errors.ExchangeError(this.id + ' nonce is behind the cache after ' + maxRetries.toString() + ' tries.'), messageHash);
            delete this.clients[client.url];
        }
        catch (e) {
            client.reject(e, messageHash);
            await this.loadOrderBook(client, messageHash, symbol, limit, params);
        }
    }
    convertToBigInt(value) {
        return BigInt(value); // used on XT
    }
    stringToCharsArray(value) {
        return value.split('');
    }
    valueIsDefined(value) {
        return value !== undefined && value !== null;
    }
    arraySlice(array, first, second = undefined) {
        if (second === undefined) {
            return array.slice(first);
        }
        return array.slice(first, second);
    }
    getProperty(obj, property, defaultValue = undefined) {
        return (property in obj ? obj[property] : defaultValue);
    }
    setProperty(obj, property, defaultValue = undefined) {
        obj[property] = defaultValue;
    }
    axolotl(payload, hexKey, ed25519) {
        return crypto.axolotl(payload, hexKey, ed25519);
    }
    /* eslint-enable */
    // ------------------------------------------------------------------------
    // ########################################################################
    // ########################################################################
    // ########################################################################
    // ########################################################################
    // ########                        ########                        ########
    // ########                        ########                        ########
    // ########                        ########                        ########
    // ########                        ########                        ########
    // ########        ########################        ########################
    // ########        ########################        ########################
    // ########        ########################        ########################
    // ########        ########################        ########################
    // ########                        ########                        ########
    // ########                        ########                        ########
    // ########                        ########                        ########
    // ########                        ########                        ########
    // ########################################################################
    // ########################################################################
    // ########################################################################
    // ########################################################################
    // ########        ########        ########                        ########
    // ########        ########        ########                        ########
    // ########        ########        ########                        ########
    // ########        ########        ########                        ########
    // ################        ########################        ################
    // ################        ########################        ################
    // ################        ########################        ################
    // ################        ########################        ################
    // ########        ########        ################        ################
    // ########        ########        ################        ################
    // ########        ########        ################        ################
    // ########        ########        ################        ################
    // ########################################################################
    // ########################################################################
    // ########################################################################
    // ########################################################################
    // ------------------------------------------------------------------------
    // METHODS BELOW THIS LINE ARE TRANSPILED FROM JAVASCRIPT TO PYTHON AND PHP
    handleDeltas(orderbook, deltas) {
        for (let i = 0; i < deltas.length; i++) {
            this.handleDelta(orderbook, deltas[i]);
        }
    }
    handleDelta(bookside, delta) {
        throw new errors.NotSupported(this.id + ' handleDelta not supported yet');
    }
    getCacheIndex(orderbook, deltas) {
        // return the first index of the cache that can be applied to the orderbook or -1 if not possible
        return -1;
    }
    findTimeframe(timeframe, timeframes = undefined) {
        if (timeframes === undefined) {
            timeframes = this.timeframes;
        }
        const keys = Object.keys(timeframes);
        for (let i = 0; i < keys.length; i++) {
            const key = keys[i];
            if (timeframes[key] === timeframe) {
                return key;
            }
        }
        return undefined;
    }
    checkProxyUrlSettings(url = undefined, method = undefined, headers = undefined, body = undefined) {
        const usedProxies = [];
        let proxyUrl = undefined;
        if (this.proxyUrl !== undefined) {
            usedProxies.push('proxyUrl');
            proxyUrl = this.proxyUrl;
        }
        if (this.proxy_url !== undefined) {
            usedProxies.push('proxy_url');
            proxyUrl = this.proxy_url;
        }
        if (this.proxyUrlCallback !== undefined) {
            usedProxies.push('proxyUrlCallback');
            proxyUrl = this.proxyUrlCallback(url, method, headers, body);
        }
        if (this.proxy_url_callback !== undefined) {
            usedProxies.push('proxy_url_callback');
            proxyUrl = this.proxy_url_callback(url, method, headers, body);
        }
        // backwards-compatibility
        if (this.proxy !== undefined) {
            usedProxies.push('proxy');
            if (typeof this.proxy === 'function') {
                proxyUrl = this.proxy(url, method, headers, body);
            }
            else {
                proxyUrl = this.proxy;
            }
        }
        const length = usedProxies.length;
        if (length > 1) {
            const joinedProxyNames = usedProxies.join(',');
            throw new errors.ExchangeError(this.id + ' you have multiple conflicting proxy_url settings (' + joinedProxyNames + '), please use only one from : proxyUrl, proxy_url, proxyUrlCallback, proxy_url_callback');
        }
        return proxyUrl;
    }
    checkProxySettings(url = undefined, method = undefined, headers = undefined, body = undefined) {
        const usedProxies = [];
        let httpProxy = undefined;
        let httpsProxy = undefined;
        let socksProxy = undefined;
        // httpProxy
        if (this.httpProxy !== undefined) {
            usedProxies.push('httpProxy');
            httpProxy = this.httpProxy;
        }
        if (this.http_proxy !== undefined) {
            usedProxies.push('http_proxy');
            httpProxy = this.http_proxy;
        }
        if (this.httpProxyCallback !== undefined) {
            usedProxies.push('httpProxyCallback');
            httpProxy = this.httpProxyCallback(url, method, headers, body);
        }
        if (this.http_proxy_callback !== undefined) {
            usedProxies.push('http_proxy_callback');
            httpProxy = this.http_proxy_callback(url, method, headers, body);
        }
        // httpsProxy
        if (this.httpsProxy !== undefined) {
            usedProxies.push('httpsProxy');
            httpsProxy = this.httpsProxy;
        }
        if (this.https_proxy !== undefined) {
            usedProxies.push('https_proxy');
            httpsProxy = this.https_proxy;
        }
        if (this.httpsProxyCallback !== undefined) {
            usedProxies.push('httpsProxyCallback');
            httpsProxy = this.httpsProxyCallback(url, method, headers, body);
        }
        if (this.https_proxy_callback !== undefined) {
            usedProxies.push('https_proxy_callback');
            httpsProxy = this.https_proxy_callback(url, method, headers, body);
        }
        // socksProxy
        if (this.socksProxy !== undefined) {
            usedProxies.push('socksProxy');
            socksProxy = this.socksProxy;
        }
        if (this.socks_proxy !== undefined) {
            usedProxies.push('socks_proxy');
            socksProxy = this.socks_proxy;
        }
        if (this.socksProxyCallback !== undefined) {
            usedProxies.push('socksProxyCallback');
            socksProxy = this.socksProxyCallback(url, method, headers, body);
        }
        if (this.socks_proxy_callback !== undefined) {
            usedProxies.push('socks_proxy_callback');
            socksProxy = this.socks_proxy_callback(url, method, headers, body);
        }
        // check
        const length = usedProxies.length;
        if (length > 1) {
            const joinedProxyNames = usedProxies.join(',');
            throw new errors.ExchangeError(this.id + ' you have multiple conflicting settings (' + joinedProxyNames + '), please use only one from: httpProxy, httpsProxy, httpProxyCallback, httpsProxyCallback, socksProxy, socksProxyCallback');
        }
        return [httpProxy, httpsProxy, socksProxy];
    }
    checkWsProxySettings() {
        const usedProxies = [];
        let wsProxy = undefined;
        let wssProxy = undefined;
        // wsProxy
        if (this.wsProxy !== undefined) {
            usedProxies.push('wsProxy');
            wsProxy = this.wsProxy;
        }
        if (this.ws_proxy !== undefined) {
            usedProxies.push('ws_proxy');
            wsProxy = this.ws_proxy;
        }
        // wsProxy
        if (this.wssProxy !== undefined) {
            usedProxies.push('wssProxy');
            wssProxy = this.wssProxy;
        }
        if (this.wss_proxy !== undefined) {
            usedProxies.push('wss_proxy');
            wssProxy = this.wss_proxy;
        }
        // check
        const length = usedProxies.length;
        if (length > 1) {
            const joinedProxyNames = usedProxies.join(',');
            throw new errors.ExchangeError(this.id + ' you have multiple conflicting settings (' + joinedProxyNames + '), please use only one from: wsProxy, wssProxy');
        }
        return [wsProxy, wssProxy];
    }
    checkConflictingProxies(proxyAgentSet, proxyUrlSet) {
        if (proxyAgentSet && proxyUrlSet) {
            throw new errors.ExchangeError(this.id + ' you have multiple conflicting proxy settings, please use only one from : proxyUrl, httpProxy, httpsProxy, socksProxy');
        }
    }
    findMessageHashes(client, element) {
        const result = [];
        const messageHashes = Object.keys(client.futures);
        for (let i = 0; i < messageHashes.length; i++) {
            const messageHash = messageHashes[i];
            if (messageHash.indexOf(element) >= 0) {
                result.push(messageHash);
            }
        }
        return result;
    }
    filterByLimit(array, limit = undefined, key = 'timestamp') {
        if (this.valueIsDefined(limit)) {
            const arrayLength = array.length;
            if (arrayLength > 0) {
                let ascending = true;
                if ((key in array[0])) {
                    const first = array[0][key];
                    const last = array[arrayLength - 1][key];
                    if (first !== undefined && last !== undefined) {
                        ascending = first <= last; // true if array is sorted in ascending order based on 'timestamp'
                    }
                }
                array = ascending ? this.arraySlice(array, -limit) : this.arraySlice(array, 0, limit);
            }
        }
        return array;
    }
    filterBySinceLimit(array, since = undefined, limit = undefined, key = 'timestamp', tail = false) {
        const sinceIsDefined = this.valueIsDefined(since);
        const parsedArray = this.toArray(array);
        let result = parsedArray;
        if (sinceIsDefined) {
            result = [];
            for (let i = 0; i < parsedArray.length; i++) {
                const entry = parsedArray[i];
                const value = this.safeValue(entry, key);
                if (value && (value >= since)) {
                    result.push(entry);
                }
            }
        }
        if (tail && limit !== undefined) {
            return this.arraySlice(result, -limit);
        }
        return this.filterByLimit(result, limit, key);
    }
    filterByValueSinceLimit(array, field, value = undefined, since = undefined, limit = undefined, key = 'timestamp', tail = false) {
        const valueIsDefined = this.valueIsDefined(value);
        const sinceIsDefined = this.valueIsDefined(since);
        const parsedArray = this.toArray(array);
        let result = parsedArray;
        // single-pass filter for both symbol and since
        if (valueIsDefined || sinceIsDefined) {
            result = [];
            for (let i = 0; i < parsedArray.length; i++) {
                const entry = parsedArray[i];
                const entryFiledEqualValue = entry[field] === value;
                const firstCondition = valueIsDefined ? entryFiledEqualValue : true;
                const entryKeyValue = this.safeValue(entry, key);
                const entryKeyGESince = (entryKeyValue) && since && (entryKeyValue >= since);
                const secondCondition = sinceIsDefined ? entryKeyGESince : true;
                if (firstCondition && secondCondition) {
                    result.push(entry);
                }
            }
        }
        if (tail && limit !== undefined) {
            return this.arraySlice(result, -limit);
        }
        return this.filterByLimit(result, limit, key);
    }
    setSandboxMode(enabled) {
        if (enabled) {
            if ('test' in this.urls) {
                if (typeof this.urls['api'] === 'string') {
                    this.urls['apiBackup'] = this.urls['api'];
                    this.urls['api'] = this.urls['test'];
                }
                else {
                    this.urls['apiBackup'] = this.clone(this.urls['api']);
                    this.urls['api'] = this.clone(this.urls['test']);
                }
            }
            else {
                throw new errors.NotSupported(this.id + ' does not have a sandbox URL');
            }
        }
        else if ('apiBackup' in this.urls) {
            if (typeof this.urls['api'] === 'string') {
                this.urls['api'] = this.urls['apiBackup'];
            }
            else {
                this.urls['api'] = this.clone(this.urls['apiBackup']);
            }
            const newUrls = this.omit(this.urls, 'apiBackup');
            this.urls = newUrls;
        }
    }
    sign(path, api = 'public', method = 'GET', params = {}, headers = undefined, body = undefined) {
        return {};
    }
    async fetchAccounts(params = {}) {
        throw new errors.NotSupported(this.id + ' fetchAccounts() is not supported yet');
    }
    async fetchTrades(symbol, since = undefined, limit = undefined, params = {}) {
        throw new errors.NotSupported(this.id + ' fetchTrades() is not supported yet');
    }
    async fetchTradesWs(symbol, since = undefined, limit = undefined, params = {}) {
        throw new errors.NotSupported(this.id + ' fetchTradesWs() is not supported yet');
    }
    async watchTrades(symbol, since = undefined, limit = undefined, params = {}) {
        throw new errors.NotSupported(this.id + ' watchTrades() is not supported yet');
    }
    async watchTradesForSymbols(symbols, since = undefined, limit = undefined, params = {}) {
        throw new errors.NotSupported(this.id + ' watchTradesForSymbols() is not supported yet');
    }
    async watchMyTradesForSymbols(symbols, since = undefined, limit = undefined, params = {}) {
        throw new errors.NotSupported(this.id + ' watchMyTradesForSymbols() is not supported yet');
    }
    async watchOrdersForSymbols(symbols, since = undefined, limit = undefined, params = {}) {
        throw new errors.NotSupported(this.id + ' watchOrdersForSymbols() is not supported yet');
    }
    async watchOHLCVForSymbols(symbolsAndTimeframes, since = undefined, limit = undefined, params = {}) {
        throw new errors.NotSupported(this.id + ' watchOHLCVForSymbols() is not supported yet');
    }
    async watchOrderBookForSymbols(symbols, limit = undefined, params = {}) {
        throw new errors.NotSupported(this.id + ' watchOrderBookForSymbols() is not supported yet');
    }
    async fetchDepositAddresses(codes = undefined, params = {}) {
        throw new errors.NotSupported(this.id + ' fetchDepositAddresses() is not supported yet');
    }
    async fetchOrderBook(symbol, limit = undefined, params = {}) {
        throw new errors.NotSupported(this.id + ' fetchOrderBook() is not supported yet');
    }
    async fetchMarginMode(symbol = undefined, params = {}) {
        throw new errors.NotSupported(this.id + ' fetchMarginMode() is not supported yet');
    }
    async fetchRestOrderBookSafe(symbol, limit = undefined, params = {}) {
        const fetchSnapshotMaxRetries = this.handleOption('watchOrderBook', 'maxRetries', 3);
        for (let i = 0; i < fetchSnapshotMaxRetries; i++) {
            try {
                const orderBook = await this.fetchOrderBook(symbol, limit, params);
                return orderBook;
            }
            catch (e) {
                if ((i + 1) === fetchSnapshotMaxRetries) {
                    throw e;
                }
            }
        }
        return undefined;
    }
    async watchOrderBook(symbol, limit = undefined, params = {}) {
        throw new errors.NotSupported(this.id + ' watchOrderBook() is not supported yet');
    }
    async fetchTime(params = {}) {
        throw new errors.NotSupported(this.id + ' fetchTime() is not supported yet');
    }
    async fetchTradingLimits(symbols = undefined, params = {}) {
        throw new errors.NotSupported(this.id + ' fetchTradingLimits() is not supported yet');
    }
    parseMarket(market) {
        throw new errors.NotSupported(this.id + ' parseMarket() is not supported yet');
    }
    parseMarkets(markets) {
        const result = [];
        for (let i = 0; i < markets.length; i++) {
            result.push(this.parseMarket(markets[i]));
        }
        return result;
    }
    parseTicker(ticker, market = undefined) {
        throw new errors.NotSupported(this.id + ' parseTicker() is not supported yet');
    }
    parseDepositAddress(depositAddress, currency = undefined) {
        throw new errors.NotSupported(this.id + ' parseDepositAddress() is not supported yet');
    }
    parseTrade(trade, market = undefined) {
        throw new errors.NotSupported(this.id + ' parseTrade() is not supported yet');
    }
    parseTransaction(transaction, currency = undefined) {
        throw new errors.NotSupported(this.id + ' parseTransaction() is not supported yet');
    }
    parseTransfer(transfer, currency = undefined) {
        throw new errors.NotSupported(this.id + ' parseTransfer() is not supported yet');
    }
    parseAccount(account) {
        throw new errors.NotSupported(this.id + ' parseAccount() is not supported yet');
    }
    parseLedgerEntry(item, currency = undefined) {
        throw new errors.NotSupported(this.id + ' parseLedgerEntry() is not supported yet');
    }
    parseOrder(order, market = undefined) {
        throw new errors.NotSupported(this.id + ' parseOrder() is not supported yet');
    }
    async fetchCrossBorrowRates(params = {}) {
        throw new errors.NotSupported(this.id + ' fetchCrossBorrowRates() is not supported yet');
    }
    async fetchIsolatedBorrowRates(params = {}) {
        throw new errors.NotSupported(this.id + ' fetchIsolatedBorrowRates() is not supported yet');
    }
    parseMarketLeverageTiers(info, market = undefined) {
        throw new errors.NotSupported(this.id + ' parseMarketLeverageTiers() is not supported yet');
    }
    async fetchLeverageTiers(symbols = undefined, params = {}) {
        throw new errors.NotSupported(this.id + ' fetchLeverageTiers() is not supported yet');
    }
    parsePosition(position, market = undefined) {
        throw new errors.NotSupported(this.id + ' parsePosition() is not supported yet');
    }
    parseFundingRateHistory(info, market = undefined) {
        throw new errors.NotSupported(this.id + ' parseFundingRateHistory() is not supported yet');
    }
    parseBorrowInterest(info, market = undefined) {
        throw new errors.NotSupported(this.id + ' parseBorrowInterest() is not supported yet');
    }
    parseWsTrade(trade, market = undefined) {
        throw new errors.NotSupported(this.id + ' parseWsTrade() is not supported yet');
    }
    parseWsOrder(order, market = undefined) {
        throw new errors.NotSupported(this.id + ' parseWsOrder() is not supported yet');
    }
    parseWsOrderTrade(trade, market = undefined) {
        throw new errors.NotSupported(this.id + ' parseWsOrderTrade() is not supported yet');
    }
    parseWsOHLCV(ohlcv, market = undefined) {
        return this.parseOHLCV(ohlcv, market);
    }
    async fetchFundingRates(symbols = undefined, params = {}) {
        throw new errors.NotSupported(this.id + ' fetchFundingRates() is not supported yet');
    }
    async transfer(code, amount, fromAccount, toAccount, params = {}) {
        throw new errors.NotSupported(this.id + ' transfer() is not supported yet');
    }
    async withdraw(code, amount, address, tag = undefined, params = {}) {
        throw new errors.NotSupported(this.id + ' withdraw() is not supported yet');
    }
    async createDepositAddress(code, params = {}) {
        throw new errors.NotSupported(this.id + ' createDepositAddress() is not supported yet');
    }
    async setLeverage(leverage, symbol = undefined, params = {}) {
        throw new errors.NotSupported(this.id + ' setLeverage() is not supported yet');
    }
    parseToInt(number) {
        // Solve Common parseInt misuse ex: parseInt ((since / 1000).toString ())
        // using a number as parameter which is not valid in ts
        const stringifiedNumber = number.toString();
        const convertedNumber = parseFloat(stringifiedNumber);
        return parseInt(convertedNumber);
    }
    parseToNumeric(number) {
        const stringVersion = this.numberToString(number); // this will convert 1.0 and 1 to "1" and 1.1 to "1.1"
        // keep this in mind:
        // in JS: 1 == 1.0 is true;  1 === 1.0 is true
        // in Python: 1 == 1.0 is true
        // in PHP 1 == 1.0 is true, but 1 === 1.0 is false
        if (stringVersion.indexOf('.') >= 0) {
            return parseFloat(stringVersion);
        }
        return parseInt(stringVersion);
    }
    isRoundNumber(value) {
        // this method is similar to isInteger, but this is more loyal and does not check for types.
        // i.e. isRoundNumber(1.000) returns true, while isInteger(1.000) returns false
        const res = this.parseToNumeric((value % 1));
        return res === 0;
    }
    afterConstruct() {
        this.createNetworksByIdObject();
    }
    createNetworksByIdObject() {
        // automatically generate network-id-to-code mappings
        const networkIdsToCodesGenerated = this.invertFlatStringDictionary(this.safeValue(this.options, 'networks', {})); // invert defined networks dictionary
        this.options['networksById'] = this.extend(networkIdsToCodesGenerated, this.safeValue(this.options, 'networksById', {})); // support manually overriden "networksById" dictionary too
    }
    getDefaultOptions() {
        return {
            'defaultNetworkCodeReplacements': {
                'ETH': { 'ERC20': 'ETH' },
                'TRX': { 'TRC20': 'TRX' },
                'CRO': { 'CRC20': 'CRONOS' },
            },
        };
    }
    safeLedgerEntry(entry, currency = undefined) {
        currency = this.safeCurrency(undefined, currency);
        let direction = this.safeString(entry, 'direction');
        let before = this.safeString(entry, 'before');
        let after = this.safeString(entry, 'after');
        const amount = this.safeString(entry, 'amount');
        if (amount !== undefined) {
            if (before === undefined && after !== undefined) {
                before = Precise["default"].stringSub(after, amount);
            }
            else if (before !== undefined && after === undefined) {
                after = Precise["default"].stringAdd(before, amount);
            }
        }
        if (before !== undefined && after !== undefined) {
            if (direction === undefined) {
                if (Precise["default"].stringGt(before, after)) {
                    direction = 'out';
                }
                if (Precise["default"].stringGt(after, before)) {
                    direction = 'in';
                }
            }
        }
        const fee = this.safeValue(entry, 'fee');
        if (fee !== undefined) {
            fee['cost'] = this.safeNumber(fee, 'cost');
        }
        const timestamp = this.safeInteger(entry, 'timestamp');
        return {
            'id': this.safeString(entry, 'id'),
            'timestamp': timestamp,
            'datetime': this.iso8601(timestamp),
            'direction': direction,
            'account': this.safeString(entry, 'account'),
            'referenceId': this.safeString(entry, 'referenceId'),
            'referenceAccount': this.safeString(entry, 'referenceAccount'),
            'type': this.safeString(entry, 'type'),
            'currency': currency['code'],
            'amount': this.parseNumber(amount),
            'before': this.parseNumber(before),
            'after': this.parseNumber(after),
            'status': this.safeString(entry, 'status'),
            'fee': fee,
            'info': entry,
        };
    }
    safeCurrencyStructure(currency) {
        return this.extend({
            'active': undefined,
            'code': undefined,
            'deposit': undefined,
            'fee': undefined,
            'fees': {},
            'id': undefined,
            'info': undefined,
            'limits': {
                'deposit': {
                    'min': undefined,
                    'max': undefined,
                },
                'withdraw': {
                    'min': undefined,
                    'max': undefined,
                },
            },
            'name': undefined,
            'networks': {},
            'numericId': undefined,
            'precision': undefined,
            'type': undefined,
            'withdraw': undefined,
        }, currency);
    }
    safeMarketStructure(market = undefined) {
        const cleanStructure = {
            'active': undefined,
            'base': undefined,
            'baseId': undefined,
            'contract': undefined,
<<<<<<< HEAD
=======
            'linear': undefined,
            'inverse': undefined,
            'subType': undefined,
            'taker': undefined,
            'maker': undefined,
>>>>>>> 2678359c
            'contractSize': undefined,
            'expiry': undefined,
            'expiryDatetime': undefined,
            'future': undefined,
            'id': undefined,
            'index': undefined,
            'inverse': undefined,
            'limits': {
                'leverage': {
                    'max': undefined,
                    'min': undefined,
                },
                'amount': {
                    'max': undefined,
                    'min': undefined,
                },
                'price': {
                    'max': undefined,
                    'min': undefined,
                },
                'cost': {
                    'max': undefined,
                    'min': undefined,
                },
            },
            'linear': undefined,
            'lowercaseId': undefined,
            'maker': undefined,
            'margin': undefined,
            'option': undefined,
            'optionType': undefined,
            'precision': {
                'amount': undefined,
                'base': undefined,
                'cost': undefined,
                'price': undefined,
                'quote': undefined,
            },
            'quote': undefined,
            'quoteId': undefined,
            'settle': undefined,
            'settleId': undefined,
            'spot': undefined,
            'strike': undefined,
            'swap': undefined,
            'symbol': undefined,
            'taker': undefined,
            'type': undefined,
            'created': undefined,
            'info': undefined,
        };
        if (market !== undefined) {
            const result = this.extend(cleanStructure, market);
            // set undefined swap/future/etc
            if (result['spot']) {
                if (result['contract'] === undefined) {
                    result['contract'] = false;
                }
                if (result['swap'] === undefined) {
                    result['swap'] = false;
                }
                if (result['future'] === undefined) {
                    result['future'] = false;
                }
                if (result['option'] === undefined) {
                    result['option'] = false;
                }
                if (result['index'] === undefined) {
                    result['index'] = false;
                }
            }
            return result;
        }
        return cleanStructure;
    }
    setMarkets(markets, currencies = undefined) {
        const values = [];
        this.markets_by_id = {};
        // handle marketId conflicts
        // we insert spot markets first
        const marketValues = this.sortBy(this.toArray(markets), 'spot', true, true);
        for (let i = 0; i < marketValues.length; i++) {
            const value = marketValues[i];
            if (value['id'] in this.markets_by_id) {
                this.markets_by_id[value['id']].push(value);
            }
            else {
                this.markets_by_id[value['id']] = [value];
            }
            const market = this.deepExtend(this.safeMarketStructure(), {
                'precision': this.precision,
                'limits': this.limits,
            }, this.fees['trading'], value);
            if (market['linear']) {
                market['subType'] = 'linear';
            }
            else if (market['inverse']) {
                market['subType'] = 'inverse';
            }
            else {
                market['subType'] = undefined;
            }
            values.push(market);
        }
        this.markets = this.indexBy(values, 'symbol');
        const marketsSortedBySymbol = this.keysort(this.markets);
        const marketsSortedById = this.keysort(this.markets_by_id);
        this.symbols = Object.keys(marketsSortedBySymbol);
        this.ids = Object.keys(marketsSortedById);
        if (currencies !== undefined) {
            // currencies is always undefined when called in constructor but not when called from loadMarkets
            this.currencies = this.deepExtend(this.currencies, currencies);
        }
        else {
            let baseCurrencies = [];
            let quoteCurrencies = [];
            for (let i = 0; i < values.length; i++) {
                const market = values[i];
                const defaultCurrencyPrecision = (this.precisionMode === DECIMAL_PLACES) ? 8 : this.parseNumber('1e-8');
                const marketPrecision = this.safeValue(market, 'precision', {});
                if ('base' in market) {
                    const currency = this.safeCurrencyStructure({
                        'id': this.safeString2(market, 'baseId', 'base'),
                        'numericId': this.safeInteger(market, 'baseNumericId'),
                        'code': this.safeString(market, 'base'),
                        'precision': this.safeValue2(marketPrecision, 'base', 'amount', defaultCurrencyPrecision),
                    });
                    baseCurrencies.push(currency);
                }
                if ('quote' in market) {
                    const currency = this.safeCurrencyStructure({
                        'id': this.safeString2(market, 'quoteId', 'quote'),
                        'numericId': this.safeInteger(market, 'quoteNumericId'),
                        'code': this.safeString(market, 'quote'),
                        'precision': this.safeValue2(marketPrecision, 'quote', 'price', defaultCurrencyPrecision),
                    });
                    quoteCurrencies.push(currency);
                }
            }
            baseCurrencies = this.sortBy(baseCurrencies, 'code', false, '');
            quoteCurrencies = this.sortBy(quoteCurrencies, 'code', false, '');
            this.baseCurrencies = this.indexBy(baseCurrencies, 'code');
            this.quoteCurrencies = this.indexBy(quoteCurrencies, 'code');
            const allCurrencies = this.arrayConcat(baseCurrencies, quoteCurrencies);
            const groupedCurrencies = this.groupBy(allCurrencies, 'code');
            const codes = Object.keys(groupedCurrencies);
            const resultingCurrencies = [];
            for (let i = 0; i < codes.length; i++) {
                const code = codes[i];
                const groupedCurrenciesCode = this.safeValue(groupedCurrencies, code, []);
                let highestPrecisionCurrency = this.safeValue(groupedCurrenciesCode, 0);
                for (let j = 1; j < groupedCurrenciesCode.length; j++) {
                    const currentCurrency = groupedCurrenciesCode[j];
                    if (this.precisionMode === TICK_SIZE) {
                        highestPrecisionCurrency = (currentCurrency['precision'] < highestPrecisionCurrency['precision']) ? currentCurrency : highestPrecisionCurrency;
                    }
                    else {
                        highestPrecisionCurrency = (currentCurrency['precision'] > highestPrecisionCurrency['precision']) ? currentCurrency : highestPrecisionCurrency;
                    }
                }
                resultingCurrencies.push(highestPrecisionCurrency);
            }
            const sortedCurrencies = this.sortBy(resultingCurrencies, 'code');
            this.currencies = this.deepExtend(this.currencies, this.indexBy(sortedCurrencies, 'code'));
        }
        this.currencies_by_id = this.indexBy(this.currencies, 'id');
        const currenciesSortedByCode = this.keysort(this.currencies);
        this.codes = Object.keys(currenciesSortedByCode);
        return this.markets;
    }
    safeBalance(balance) {
        const balances = this.omit(balance, ['info', 'timestamp', 'datetime', 'free', 'used', 'total']);
        const codes = Object.keys(balances);
        balance['free'] = {};
        balance['used'] = {};
        balance['total'] = {};
        const debtBalance = {};
        for (let i = 0; i < codes.length; i++) {
            const code = codes[i];
            let total = this.safeString(balance[code], 'total');
            let free = this.safeString(balance[code], 'free');
            let used = this.safeString(balance[code], 'used');
            const debt = this.safeString(balance[code], 'debt');
            if ((total === undefined) && (free !== undefined) && (used !== undefined)) {
                total = Precise["default"].stringAdd(free, used);
            }
            if ((free === undefined) && (total !== undefined) && (used !== undefined)) {
                free = Precise["default"].stringSub(total, used);
            }
            if ((used === undefined) && (total !== undefined) && (free !== undefined)) {
                used = Precise["default"].stringSub(total, free);
            }
            balance[code]['free'] = this.parseNumber(free);
            balance[code]['used'] = this.parseNumber(used);
            balance[code]['total'] = this.parseNumber(total);
            balance['free'][code] = balance[code]['free'];
            balance['used'][code] = balance[code]['used'];
            balance['total'][code] = balance[code]['total'];
            if (debt !== undefined) {
                balance[code]['debt'] = this.parseNumber(debt);
                debtBalance[code] = balance[code]['debt'];
            }
        }
        const debtBalanceArray = Object.keys(debtBalance);
        const length = debtBalanceArray.length;
        if (length) {
            balance['debt'] = debtBalance;
        }
        return balance;
    }
    safeOrder(order, market = undefined) {
        // parses numbers as strings
        // * it is important pass the trades as unparsed rawTrades
        let amount = this.omitZero(this.safeString(order, 'amount'));
        let remaining = this.safeString(order, 'remaining');
        let filled = this.safeString(order, 'filled');
        let cost = this.safeString(order, 'cost');
        let average = this.omitZero(this.safeString(order, 'average'));
        let price = this.omitZero(this.safeString(order, 'price'));
        let lastTradeTimeTimestamp = this.safeInteger(order, 'lastTradeTimestamp');
        let symbol = this.safeString(order, 'symbol');
        let side = this.safeString(order, 'side');
        const status = this.safeString(order, 'status');
        const parseFilled = (filled === undefined);
        const parseCost = (cost === undefined);
        const parseLastTradeTimeTimestamp = (lastTradeTimeTimestamp === undefined);
        const fee = this.safeValue(order, 'fee');
        const parseFee = (fee === undefined);
        const parseFees = this.safeValue(order, 'fees') === undefined;
        const parseSymbol = symbol === undefined;
        const parseSide = side === undefined;
        const shouldParseFees = parseFee || parseFees;
        const fees = this.safeValue(order, 'fees', []);
        let trades = [];
        if (parseFilled || parseCost || shouldParseFees) {
            const rawTrades = this.safeValue(order, 'trades', trades);
            const oldNumber = this.number;
            // we parse trades as strings here!
            this.number = String;
            const firstTrade = this.safeValue(rawTrades, 0);
            // parse trades if they haven't already been parsed
            const tradesAreParsed = ((firstTrade !== undefined) && ('info' in firstTrade) && ('id' in firstTrade));
            if (!tradesAreParsed) {
                trades = this.parseTrades(rawTrades, market);
            }
            else {
                trades = rawTrades;
            }
            this.number = oldNumber;
            let tradesLength = 0;
            const isArray = Array.isArray(trades);
            if (isArray) {
                tradesLength = trades.length;
            }
            if (isArray && (tradesLength > 0)) {
                // move properties that are defined in trades up into the order
                if (order['symbol'] === undefined) {
                    order['symbol'] = trades[0]['symbol'];
                }
                if (order['side'] === undefined) {
                    order['side'] = trades[0]['side'];
                }
                if (order['type'] === undefined) {
                    order['type'] = trades[0]['type'];
                }
                if (order['id'] === undefined) {
                    order['id'] = trades[0]['order'];
                }
                if (parseFilled) {
                    filled = '0';
                }
                if (parseCost) {
                    cost = '0';
                }
                for (let i = 0; i < trades.length; i++) {
                    const trade = trades[i];
                    const tradeAmount = this.safeString(trade, 'amount');
                    if (parseFilled && (tradeAmount !== undefined)) {
                        filled = Precise["default"].stringAdd(filled, tradeAmount);
                    }
                    const tradeCost = this.safeString(trade, 'cost');
                    if (parseCost && (tradeCost !== undefined)) {
                        cost = Precise["default"].stringAdd(cost, tradeCost);
                    }
                    if (parseSymbol) {
                        symbol = this.safeString(trade, 'symbol');
                    }
                    if (parseSide) {
                        side = this.safeString(trade, 'side');
                    }
                    const tradeTimestamp = this.safeValue(trade, 'timestamp');
                    if (parseLastTradeTimeTimestamp && (tradeTimestamp !== undefined)) {
                        if (lastTradeTimeTimestamp === undefined) {
                            lastTradeTimeTimestamp = tradeTimestamp;
                        }
                        else {
                            lastTradeTimeTimestamp = Math.max(lastTradeTimeTimestamp, tradeTimestamp);
                        }
                    }
                    if (shouldParseFees) {
                        const tradeFees = this.safeValue(trade, 'fees');
                        if (tradeFees !== undefined) {
                            for (let j = 0; j < tradeFees.length; j++) {
                                const tradeFee = tradeFees[j];
                                fees.push(this.extend({}, tradeFee));
                            }
                        }
                        else {
                            const tradeFee = this.safeValue(trade, 'fee');
                            if (tradeFee !== undefined) {
                                fees.push(this.extend({}, tradeFee));
                            }
                        }
                    }
                }
            }
        }
        if (shouldParseFees) {
            const reducedFees = this.reduceFees ? this.reduceFeesByCurrency(fees) : fees;
            const reducedLength = reducedFees.length;
            for (let i = 0; i < reducedLength; i++) {
                reducedFees[i]['cost'] = this.safeNumber(reducedFees[i], 'cost');
                if ('rate' in reducedFees[i]) {
                    reducedFees[i]['rate'] = this.safeNumber(reducedFees[i], 'rate');
                }
            }
            if (!parseFee && (reducedLength === 0)) {
                // copy fee to avoid modification by reference
                const feeCopy = this.deepExtend(fee);
                feeCopy['cost'] = this.safeNumber(feeCopy, 'cost');
                if ('rate' in feeCopy) {
                    feeCopy['rate'] = this.safeNumber(feeCopy, 'rate');
                }
                reducedFees.push(feeCopy);
            }
            order['fees'] = reducedFees;
            if (parseFee && (reducedLength === 1)) {
                order['fee'] = reducedFees[0];
            }
        }
        if (amount === undefined) {
            // ensure amount = filled + remaining
            if (filled !== undefined && remaining !== undefined) {
                amount = Precise["default"].stringAdd(filled, remaining);
            }
            else if (status === 'closed') {
                amount = filled;
            }
        }
        if (filled === undefined) {
            if (amount !== undefined && remaining !== undefined) {
                filled = Precise["default"].stringSub(amount, remaining);
            }
            else if (status === 'closed' && amount !== undefined) {
                filled = amount;
            }
        }
        if (remaining === undefined) {
            if (amount !== undefined && filled !== undefined) {
                remaining = Precise["default"].stringSub(amount, filled);
            }
            else if (status === 'closed') {
                remaining = '0';
            }
        }
        // ensure that the average field is calculated correctly
        const inverse = this.safeValue(market, 'inverse', false);
        const contractSize = this.numberToString(this.safeValue(market, 'contractSize', 1));
        // inverse
        // price = filled * contract size / cost
        //
        // linear
        // price = cost / (filled * contract size)
        if (average === undefined) {
            if ((filled !== undefined) && (cost !== undefined) && Precise["default"].stringGt(filled, '0')) {
                const filledTimesContractSize = Precise["default"].stringMul(filled, contractSize);
                if (inverse) {
                    average = Precise["default"].stringDiv(filledTimesContractSize, cost);
                }
                else {
                    average = Precise["default"].stringDiv(cost, filledTimesContractSize);
                }
            }
        }
        // similarly
        // inverse
        // cost = filled * contract size / price
        //
        // linear
        // cost = filled * contract size * price
        const costPriceExists = (average !== undefined) || (price !== undefined);
        if (parseCost && (filled !== undefined) && costPriceExists) {
            let multiplyPrice = undefined;
            if (average === undefined) {
                multiplyPrice = price;
            }
            else {
                multiplyPrice = average;
            }
            // contract trading
            const filledTimesContractSize = Precise["default"].stringMul(filled, contractSize);
            if (inverse) {
                cost = Precise["default"].stringDiv(filledTimesContractSize, multiplyPrice);
            }
            else {
                cost = Precise["default"].stringMul(filledTimesContractSize, multiplyPrice);
            }
        }
        // support for market orders
        const orderType = this.safeValue(order, 'type');
        const emptyPrice = (price === undefined) || Precise["default"].stringEquals(price, '0');
        if (emptyPrice && (orderType === 'market')) {
            price = average;
        }
        // we have trades with string values at this point so we will mutate them
        for (let i = 0; i < trades.length; i++) {
            const entry = trades[i];
            entry['amount'] = this.safeNumber(entry, 'amount');
            entry['price'] = this.safeNumber(entry, 'price');
            entry['cost'] = this.safeNumber(entry, 'cost');
            const tradeFee = this.safeValue(entry, 'fee', {});
            tradeFee['cost'] = this.safeNumber(tradeFee, 'cost');
            if ('rate' in tradeFee) {
                tradeFee['rate'] = this.safeNumber(tradeFee, 'rate');
            }
            entry['fee'] = tradeFee;
        }
        let timeInForce = this.safeString(order, 'timeInForce');
        let postOnly = this.safeValue(order, 'postOnly');
        // timeInForceHandling
        if (timeInForce === undefined) {
            if (this.safeString(order, 'type') === 'market') {
                timeInForce = 'IOC';
            }
            // allow postOnly override
            if (postOnly) {
                timeInForce = 'PO';
            }
        }
        else if (postOnly === undefined) {
            // timeInForce is not undefined here
            postOnly = timeInForce === 'PO';
        }
        const timestamp = this.safeInteger(order, 'timestamp');
        const lastUpdateTimestamp = this.safeInteger(order, 'lastUpdateTimestamp');
        let datetime = this.safeString(order, 'datetime');
        if (datetime === undefined) {
            datetime = this.iso8601(timestamp);
        }
        const triggerPrice = this.parseNumber(this.safeString2(order, 'triggerPrice', 'stopPrice'));
        const takeProfitPrice = this.parseNumber(this.safeString(order, 'takeProfitPrice'));
        const stopLossPrice = this.parseNumber(this.safeString(order, 'stopLossPrice'));
        return this.extend(order, {
            'amount': this.parseNumber(amount),
            'average': this.parseNumber(average),
            'clientOrderId': this.safeString(order, 'clientOrderId'),
            'cost': this.parseNumber(cost),
            'datetime': datetime,
            'fee': this.safeValue(order, 'fee'),
            'filled': this.parseNumber(filled),
            'id': this.safeString(order, 'id'),
            'lastTradeTimestamp': lastTradeTimeTimestamp,
            'lastUpdateTimestamp': lastUpdateTimestamp,
            'postOnly': postOnly,
            'price': this.parseNumber(price),
            'reduceOnly': this.safeValue(order, 'reduceOnly'),
            'remaining': this.parseNumber(remaining),
            'side': side,
            'status': status,
            'stopLossPrice': stopLossPrice,
            'stopPrice': triggerPrice,
            'symbol': symbol,
            'takeProfitPrice': takeProfitPrice,
            'timeInForce': timeInForce,
            'timestamp': timestamp,
            'trades': trades,
            'triggerPrice': triggerPrice,
            'type': this.safeString(order, 'type'),
        });
    }
    parseOrders(orders, market = undefined, since = undefined, limit = undefined, params = {}) {
        //
        // the value of orders is either a dict or a list
        //
        // dict
        //
        //     {
        //         'id1': { ... },
        //         'id2': { ... },
        //         'id3': { ... },
        //         ...
        //     }
        //
        // list
        //
        //     [
        //         { 'id': 'id1', ... },
        //         { 'id': 'id2', ... },
        //         { 'id': 'id3', ... },
        //         ...
        //     ]
        //
        let results = [];
        if (Array.isArray(orders)) {
            for (let i = 0; i < orders.length; i++) {
                const order = this.extend(this.parseOrder(orders[i], market), params);
                results.push(order);
            }
        }
        else {
            const ids = Object.keys(orders);
            for (let i = 0; i < ids.length; i++) {
                const id = ids[i];
                const order = this.extend(this.parseOrder(this.extend({ 'id': id }, orders[id]), market), params);
                results.push(order);
            }
        }
        results = this.sortBy(results, 'timestamp');
        const symbol = (market !== undefined) ? market['symbol'] : undefined;
        return this.filterBySymbolSinceLimit(results, symbol, since, limit);
    }
    calculateFee(symbol, type, side, amount, price, takerOrMaker = 'taker', params = {}) {
        if (type === 'market' && takerOrMaker === 'maker') {
            throw new errors.ArgumentsRequired(this.id + ' calculateFee() - you have provided incompatible arguments - "market" type order can not be "maker". Change either the "type" or the "takerOrMaker" argument to calculate the fee.');
        }
        const market = this.markets[symbol];
        const feeSide = this.safeString(market, 'feeSide', 'quote');
        let useQuote = undefined;
        if (feeSide === 'get') {
            // the fee is always in the currency you get
            useQuote = side === 'sell';
        }
        else if (feeSide === 'give') {
            // the fee is always in the currency you give
            useQuote = side === 'buy';
        }
        else {
            // the fee is always in feeSide currency
            useQuote = feeSide === 'quote';
        }
        let cost = this.numberToString(amount);
        let key = undefined;
        if (useQuote) {
            const priceString = this.numberToString(price);
            cost = Precise["default"].stringMul(cost, priceString);
            key = 'quote';
        }
        else {
            key = 'base';
        }
        // for derivatives, the fee is in 'settle' currency
        if (!market['spot']) {
            key = 'settle';
        }
        // even if `takerOrMaker` argument was set to 'maker', for 'market' orders we should forcefully override it to 'taker'
        if (type === 'market') {
            takerOrMaker = 'taker';
        }
        const rate = this.safeString(market, takerOrMaker);
        cost = Precise["default"].stringMul(cost, rate);
        return {
            'cost': this.parseNumber(cost),
            'currency': market[key],
            'rate': this.parseNumber(rate),
            'type': takerOrMaker,
        };
    }
    safeLiquidation(liquidation, market = undefined) {
        const contracts = this.safeString(liquidation, 'contracts');
        const contractSize = this.safeString(market, 'contractSize');
        const price = this.safeString(liquidation, 'price');
        let baseValue = this.safeString(liquidation, 'baseValue');
        let quoteValue = this.safeString(liquidation, 'quoteValue');
        if ((baseValue === undefined) && (contracts !== undefined) && (contractSize !== undefined) && (price !== undefined)) {
            baseValue = Precise["default"].stringMul(contracts, contractSize);
        }
        if ((quoteValue === undefined) && (baseValue !== undefined) && (price !== undefined)) {
            quoteValue = Precise["default"].stringMul(baseValue, price);
        }
        liquidation['contracts'] = this.parseNumber(contracts);
        liquidation['contractSize'] = this.parseNumber(contractSize);
        liquidation['price'] = this.parseNumber(price);
        liquidation['baseValue'] = this.parseNumber(baseValue);
        liquidation['quoteValue'] = this.parseNumber(quoteValue);
        return liquidation;
    }
    safeTrade(trade, market = undefined) {
        const amount = this.safeString(trade, 'amount');
        const price = this.safeString(trade, 'price');
        let cost = this.safeString(trade, 'cost');
        if (cost === undefined) {
            // contract trading
            const contractSize = this.safeString(market, 'contractSize');
            let multiplyPrice = price;
            if (contractSize !== undefined) {
                const inverse = this.safeValue(market, 'inverse', false);
                if (inverse) {
                    multiplyPrice = Precise["default"].stringDiv('1', price);
                }
                multiplyPrice = Precise["default"].stringMul(multiplyPrice, contractSize);
            }
            cost = Precise["default"].stringMul(multiplyPrice, amount);
        }
        const parseFee = this.safeValue(trade, 'fee') === undefined;
        const parseFees = this.safeValue(trade, 'fees') === undefined;
        const shouldParseFees = parseFee || parseFees;
        const fees = [];
        const fee = this.safeValue(trade, 'fee');
        if (shouldParseFees) {
            const reducedFees = this.reduceFees ? this.reduceFeesByCurrency(fees) : fees;
            const reducedLength = reducedFees.length;
            for (let i = 0; i < reducedLength; i++) {
                reducedFees[i]['cost'] = this.safeNumber(reducedFees[i], 'cost');
                if ('rate' in reducedFees[i]) {
                    reducedFees[i]['rate'] = this.safeNumber(reducedFees[i], 'rate');
                }
            }
            if (!parseFee && (reducedLength === 0)) {
                // copy fee to avoid modification by reference
                const feeCopy = this.deepExtend(fee);
                feeCopy['cost'] = this.safeNumber(feeCopy, 'cost');
                if ('rate' in feeCopy) {
                    feeCopy['rate'] = this.safeNumber(feeCopy, 'rate');
                }
                reducedFees.push(feeCopy);
            }
            if (parseFees) {
                trade['fees'] = reducedFees;
            }
            if (parseFee && (reducedLength === 1)) {
                trade['fee'] = reducedFees[0];
            }
            const tradeFee = this.safeValue(trade, 'fee');
            if (tradeFee !== undefined) {
                tradeFee['cost'] = this.safeNumber(tradeFee, 'cost');
                if ('rate' in tradeFee) {
                    tradeFee['rate'] = this.safeNumber(tradeFee, 'rate');
                }
                trade['fee'] = tradeFee;
            }
        }
        trade['amount'] = this.parseNumber(amount);
        trade['cost'] = this.parseNumber(cost);
        trade['price'] = this.parseNumber(price);
        return trade;
    }
    invertFlatStringDictionary(dict) {
        const reversed = {};
        const keys = Object.keys(dict);
        for (let i = 0; i < keys.length; i++) {
            const key = keys[i];
            const value = dict[key];
            if (typeof value === 'string') {
                reversed[value] = key;
            }
        }
        return reversed;
    }
    reduceFeesByCurrency(fees) {
        //
        // this function takes a list of fee structures having the following format
        //
        //     string = true
        //
        //     [
        //         { 'currency': 'BTC', 'cost': '0.1' },
        //         { 'currency': 'BTC', 'cost': '0.2'  },
        //         { 'currency': 'BTC', 'cost': '0.2', 'rate': '0.00123' },
        //         { 'currency': 'BTC', 'cost': '0.4', 'rate': '0.00123' },
        //         { 'currency': 'BTC', 'cost': '0.5', 'rate': '0.00456' },
        //         { 'currency': 'USDT', 'cost': '12.3456' },
        //     ]
        //
        //     string = false
        //
        //     [
        //         { 'currency': 'BTC', 'cost': 0.1 },
        //         { 'currency': 'BTC', 'cost': 0.2 },
        //         { 'currency': 'BTC', 'cost': 0.2, 'rate': 0.00123 },
        //         { 'currency': 'BTC', 'cost': 0.4, 'rate': 0.00123 },
        //         { 'currency': 'BTC', 'cost': 0.5, 'rate': 0.00456 },
        //         { 'currency': 'USDT', 'cost': 12.3456 },
        //     ]
        //
        // and returns a reduced fee list, where fees are summed per currency and rate (if any)
        //
        //     string = true
        //
        //     [
        //         { 'currency': 'BTC', 'cost': '0.4'  },
        //         { 'currency': 'BTC', 'cost': '0.6', 'rate': '0.00123' },
        //         { 'currency': 'BTC', 'cost': '0.5', 'rate': '0.00456' },
        //         { 'currency': 'USDT', 'cost': '12.3456' },
        //     ]
        //
        //     string  = false
        //
        //     [
        //         { 'currency': 'BTC', 'cost': 0.3  },
        //         { 'currency': 'BTC', 'cost': 0.6, 'rate': 0.00123 },
        //         { 'currency': 'BTC', 'cost': 0.5, 'rate': 0.00456 },
        //         { 'currency': 'USDT', 'cost': 12.3456 },
        //     ]
        //
        const reduced = {};
        for (let i = 0; i < fees.length; i++) {
            const fee = fees[i];
            const feeCurrencyCode = this.safeString(fee, 'currency');
            if (feeCurrencyCode !== undefined) {
                const rate = this.safeString(fee, 'rate');
                const cost = this.safeValue(fee, 'cost');
                if (Precise["default"].stringEq(cost, '0')) {
                    // omit zero cost fees
                    continue;
                }
                if (!(feeCurrencyCode in reduced)) {
                    reduced[feeCurrencyCode] = {};
                }
                const rateKey = (rate === undefined) ? '' : rate;
                if (rateKey in reduced[feeCurrencyCode]) {
                    reduced[feeCurrencyCode][rateKey]['cost'] = Precise["default"].stringAdd(reduced[feeCurrencyCode][rateKey]['cost'], cost);
                }
                else {
                    reduced[feeCurrencyCode][rateKey] = {
                        'cost': cost,
                        'currency': feeCurrencyCode,
                    };
                    if (rate !== undefined) {
                        reduced[feeCurrencyCode][rateKey]['rate'] = rate;
                    }
                }
            }
        }
        let result = [];
        const feeValues = Object.values(reduced);
        for (let i = 0; i < feeValues.length; i++) {
            const reducedFeeValues = Object.values(feeValues[i]);
            result = this.arrayConcat(result, reducedFeeValues);
        }
        return result;
    }
    safeTicker(ticker, market = undefined) {
        let open = this.omitZero(this.safeString(ticker, 'open'));
        let close = this.omitZero(this.safeString(ticker, 'close'));
        let last = this.omitZero(this.safeString(ticker, 'last'));
        let change = this.omitZero(this.safeString(ticker, 'change'));
        let percentage = this.omitZero(this.safeString(ticker, 'percentage'));
        let average = this.omitZero(this.safeString(ticker, 'average'));
        let vwap = this.omitZero(this.safeString(ticker, 'vwap'));
        const baseVolume = this.safeString(ticker, 'baseVolume');
        const quoteVolume = this.safeString(ticker, 'quoteVolume');
        if (vwap === undefined) {
            vwap = Precise["default"].stringDiv(this.omitZero(quoteVolume), baseVolume);
        }
        if ((last !== undefined) && (close === undefined)) {
            close = last;
        }
        else if ((last === undefined) && (close !== undefined)) {
            last = close;
        }
        if ((last !== undefined) && (open !== undefined)) {
            if (change === undefined) {
                change = Precise["default"].stringSub(last, open);
            }
            if (average === undefined) {
                average = Precise["default"].stringDiv(Precise["default"].stringAdd(last, open), '2');
            }
        }
        if ((percentage === undefined) && (change !== undefined) && (open !== undefined) && Precise["default"].stringGt(open, '0')) {
            percentage = Precise["default"].stringMul(Precise["default"].stringDiv(change, open), '100');
        }
        if ((change === undefined) && (percentage !== undefined) && (open !== undefined)) {
            change = Precise["default"].stringDiv(Precise["default"].stringMul(percentage, open), '100');
        }
        if ((open === undefined) && (last !== undefined) && (change !== undefined)) {
            open = Precise["default"].stringSub(last, change);
        }
        // timestamp and symbol operations don't belong in safeTicker
        // they should be done in the derived classes
        return this.extend(ticker, {
            'ask': this.parseNumber(this.omitZero(this.safeNumber(ticker, 'ask'))),
            'askVolume': this.safeNumber(ticker, 'askVolume'),
<<<<<<< HEAD
            'average': this.parseNumber(average),
            'baseVolume': this.parseNumber(baseVolume),
            'bid': this.parseNumber(this.omitZero(this.safeNumber(ticker, 'bid'))),
            'bidVolume': this.safeNumber(ticker, 'bidVolume'),
            'change': this.parseNumber(change),
            'close': this.parseNumber(this.omitZero(this.parseNumber(close))),
            'high': this.parseNumber(this.omitZero(this.safeString(ticker, 'high"'))),
            'last': this.parseNumber(this.omitZero(this.parseNumber(last))),
=======
            'high': this.parseNumber(this.omitZero(this.safeString(ticker, 'high'))),
>>>>>>> 2678359c
            'low': this.parseNumber(this.omitZero(this.safeNumber(ticker, 'low'))),
            'open': this.parseNumber(this.omitZero(this.parseNumber(open))),
            'percentage': this.parseNumber(percentage),
            'previousClose': this.safeNumber(ticker, 'previousClose'),
            'quoteVolume': this.parseNumber(quoteVolume),
            'vwap': this.parseNumber(vwap),
        });
    }
    async fetchBorrowRate(code, amount, params = {}) {
        throw new errors.NotSupported(this.id + ' fetchBorrowRate is deprecated, please use fetchCrossBorrowRate or fetchIsolatedBorrowRate instead');
    }
    async repayCrossMargin(code, amount, params = {}) {
        throw new errors.NotSupported(this.id + ' repayCrossMargin is not support yet');
    }
    async repayIsolatedMargin(symbol, code, amount, params = {}) {
        throw new errors.NotSupported(this.id + ' repayIsolatedMargin is not support yet');
    }
    async borrowCrossMargin(code, amount, params = {}) {
        throw new errors.NotSupported(this.id + ' borrowCrossMargin is not support yet');
    }
    async borrowIsolatedMargin(symbol, code, amount, params = {}) {
        throw new errors.NotSupported(this.id + ' borrowIsolatedMargin is not support yet');
    }
    async borrowMargin(code, amount, symbol = undefined, params = {}) {
        throw new errors.NotSupported(this.id + ' borrowMargin is deprecated, please use borrowCrossMargin or borrowIsolatedMargin instead');
    }
    async repayMargin(code, amount, symbol = undefined, params = {}) {
        throw new errors.NotSupported(this.id + ' repayMargin is deprecated, please use repayCrossMargin or repayIsolatedMargin instead');
    }
    async fetchOHLCV(symbol, timeframe = '1m', since = undefined, limit = undefined, params = {}) {
        let message = '';
        if (this.has['fetchTrades']) {
            message = '. If you want to build OHLCV candles from trade executions data, visit https://github.com/ccxt/ccxt/tree/master/examples/ and see "build-ohlcv-bars" file';
        }
        throw new errors.NotSupported(this.id + ' fetchOHLCV() is not supported yet' + message);
    }
    async watchOHLCV(symbol, timeframe = '1m', since = undefined, limit = undefined, params = {}) {
        throw new errors.NotSupported(this.id + ' watchOHLCV() is not supported yet');
    }
    convertTradingViewToOHLCV(ohlcvs, timestamp = 't', open = 'o', high = 'h', low = 'l', close = 'c', volume = 'v', ms = false) {
        const result = [];
        const timestamps = this.safeValue(ohlcvs, timestamp, []);
        const opens = this.safeValue(ohlcvs, open, []);
        const highs = this.safeValue(ohlcvs, high, []);
        const lows = this.safeValue(ohlcvs, low, []);
        const closes = this.safeValue(ohlcvs, close, []);
        const volumes = this.safeValue(ohlcvs, volume, []);
        for (let i = 0; i < timestamps.length; i++) {
            result.push([
                ms ? this.safeInteger(timestamps, i) : this.safeTimestamp(timestamps, i),
                this.safeValue(opens, i),
                this.safeValue(highs, i),
                this.safeValue(lows, i),
                this.safeValue(closes, i),
                this.safeValue(volumes, i),
            ]);
        }
        return result;
    }
    convertOHLCVToTradingView(ohlcvs, timestamp = 't', open = 'o', high = 'h', low = 'l', close = 'c', volume = 'v', ms = false) {
        const result = {};
        result[close] = [];
        result[high] = [];
        result[low] = [];
        result[open] = [];
        result[timestamp] = [];
        result[volume] = [];
        for (let i = 0; i < ohlcvs.length; i++) {
            const ts = ms ? ohlcvs[i][0] : this.parseToInt(ohlcvs[i][0] / 1000);
            result[timestamp].push(ts);
            result[open].push(ohlcvs[i][1]);
            result[high].push(ohlcvs[i][2]);
            result[low].push(ohlcvs[i][3]);
            result[close].push(ohlcvs[i][4]);
            result[volume].push(ohlcvs[i][5]);
        }
        return result;
    }
    async fetchWebEndpoint(method, endpointMethod, returnAsJson, startRegex = undefined, endRegex = undefined) {
        let errorMessage = '';
        const options = this.safeValue(this.options, method, {});
        const muteOnFailure = this.safeValue(options, 'webApiMuteFailure', true);
        try {
            // if it was not explicitly disabled, then don't fetch
            if (this.safeValue(options, 'webApiEnable', true) !== true) {
                return undefined;
            }
            const maxRetries = this.safeValue(options, 'webApiRetries', 10);
            let response = undefined;
            let retry = 0;
            while (retry < maxRetries) {
                try {
                    response = await this[endpointMethod]({});
                    break;
                }
                catch (e) {
                    retry = retry + 1;
                    if (retry === maxRetries) {
                        throw e;
                    }
                }
            }
            let content = response;
            if (startRegex !== undefined) {
                const splitted_by_start = content.split(startRegex);
                content = splitted_by_start[1]; // we need second part after start
            }
            if (endRegex !== undefined) {
                const splitted_by_end = content.split(endRegex);
                content = splitted_by_end[0]; // we need first part after start
            }
            if (returnAsJson && (typeof content === 'string')) {
                const jsoned = this.parseJson(content.trim()); // content should be trimmed before json parsing
                if (jsoned) {
                    return jsoned; // if parsing was not successfull, exception should be thrown
                }
                else {
                    throw new errors.BadResponse('could not parse the response into json');
                }
            }
            else {
                return content;
            }
        }
        catch (e) {
            errorMessage = this.id + ' ' + method + '() failed to fetch correct data from website. Probably webpage markup has been changed, breaking the page custom parser.';
        }
        if (muteOnFailure) {
            return undefined;
        }
        else {
            throw new errors.BadResponse(errorMessage);
        }
    }
    marketIds(symbols) {
        if (symbols === undefined) {
            return symbols;
        }
        const result = [];
        for (let i = 0; i < symbols.length; i++) {
            result.push(this.marketId(symbols[i]));
        }
        return result;
    }
    marketSymbols(symbols, type = undefined, allowEmpty = true, sameTypeOnly = false, sameSubTypeOnly = false) {
        if (symbols === undefined) {
            if (!allowEmpty) {
                throw new errors.ArgumentsRequired(this.id + ' empty list of symbols is not supported');
            }
            return symbols;
        }
        const symbolsLength = symbols.length;
        if (symbolsLength === 0) {
            if (!allowEmpty) {
                throw new errors.ArgumentsRequired(this.id + ' empty list of symbols is not supported');
            }
            return symbols;
        }
        const result = [];
        let marketType = undefined;
        let isLinearSubType = undefined;
        for (let i = 0; i < symbols.length; i++) {
            const market = this.market(symbols[i]);
            if (sameTypeOnly && (marketType !== undefined)) {
                if (market['type'] !== marketType) {
                    throw new errors.BadRequest(this.id + ' symbols must be of the same type, either ' + marketType + ' or ' + market['type'] + '.');
                }
            }
            if (sameSubTypeOnly && (isLinearSubType !== undefined)) {
                if (market['linear'] !== isLinearSubType) {
                    throw new errors.BadRequest(this.id + ' symbols must be of the same subType, either linear or inverse.');
                }
            }
            if (type !== undefined && market['type'] !== type) {
                throw new errors.BadRequest(this.id + ' symbols must be of the same type ' + type + '. If the type is incorrect you can change it in options or the params of the request');
            }
            marketType = market['type'];
            if (!market['spot']) {
                isLinearSubType = market['linear'];
            }
            const symbol = this.safeString(market, 'symbol', symbols[i]);
            result.push(symbol);
        }
        return result;
    }
    marketCodes(codes) {
        if (codes === undefined) {
            return codes;
        }
        const result = [];
        for (let i = 0; i < codes.length; i++) {
            result.push(this.commonCurrencyCode(codes[i]));
        }
        return result;
    }
    parseBidsAsks(bidasks, priceKey = 0, amountKey = 1) {
        bidasks = this.toArray(bidasks);
        const result = [];
        for (let i = 0; i < bidasks.length; i++) {
            result.push(this.parseBidAsk(bidasks[i], priceKey, amountKey));
        }
        return result;
    }
    async fetchL2OrderBook(symbol, limit = undefined, params = {}) {
        const orderbook = await this.fetchOrderBook(symbol, limit, params);
        return this.extend(orderbook, {
            'asks': this.sortBy(this.aggregate(orderbook['asks']), 0),
            'bids': this.sortBy(this.aggregate(orderbook['bids']), 0, true),
        });
    }
    filterBySymbol(objects, symbol = undefined) {
        if (symbol === undefined) {
            return objects;
        }
        const result = [];
        for (let i = 0; i < objects.length; i++) {
            const objectSymbol = this.safeString(objects[i], 'symbol');
            if (objectSymbol === symbol) {
                result.push(objects[i]);
            }
        }
        return result;
    }
    parseOHLCV(ohlcv, market = undefined) {
        if (Array.isArray(ohlcv)) {
            return [
                this.safeInteger(ohlcv, 0),
                this.safeNumber(ohlcv, 1),
                this.safeNumber(ohlcv, 2),
                this.safeNumber(ohlcv, 3),
                this.safeNumber(ohlcv, 4),
                this.safeNumber(ohlcv, 5), // volume
            ];
        }
        return ohlcv;
    }
    networkCodeToId(networkCode, currencyCode = undefined) {
        /**
         * @ignore
         * @method
         * @name exchange#networkCodeToId
         * @description tries to convert the provided networkCode (which is expected to be an unified network code) to a network id. In order to achieve this, derived class needs to have 'options->networks' defined.
         * @param {string} networkCode unified network code
         * @param {string} currencyCode unified currency code, but this argument is not required by default, unless there is an exchange (like huobi) that needs an override of the method to be able to pass currencyCode argument additionally
         * @returns {string|undefined} exchange-specific network id
         */
        const networkIdsByCodes = this.safeValue(this.options, 'networks', {});
        let networkId = this.safeString(networkIdsByCodes, networkCode);
        // for example, if 'ETH' is passed for networkCode, but 'ETH' key not defined in `options->networks` object
        if (networkId === undefined) {
            if (currencyCode === undefined) {
                // if currencyCode was not provided, then we just set passed value to networkId
                networkId = networkCode;
            }
            else {
                // if currencyCode was provided, then we try to find if that currencyCode has a replacement (i.e. ERC20 for ETH)
                const defaultNetworkCodeReplacements = this.safeValue(this.options, 'defaultNetworkCodeReplacements', {});
                if (currencyCode in defaultNetworkCodeReplacements) {
                    // if there is a replacement for the passed networkCode, then we use it to find network-id in `options->networks` object
                    const replacementObject = defaultNetworkCodeReplacements[currencyCode]; // i.e. { 'ERC20': 'ETH' }
                    const keys = Object.keys(replacementObject);
                    for (let i = 0; i < keys.length; i++) {
                        const key = keys[i];
                        const value = replacementObject[key];
                        // if value matches to provided unified networkCode, then we use it's key to find network-id in `options->networks` object
                        if (value === networkCode) {
                            networkId = this.safeString(networkIdsByCodes, key);
                            break;
                        }
                    }
                }
                // if it wasn't found, we just set the provided value to network-id
                if (networkId === undefined) {
                    networkId = networkCode;
                }
            }
        }
        return networkId;
    }
    networkIdToCode(networkId, currencyCode = undefined) {
        /**
         * @ignore
         * @method
         * @name exchange#networkIdToCode
         * @description tries to convert the provided exchange-specific networkId to an unified network Code. In order to achieve this, derived class needs to have "options['networksById']" defined.
         * @param {string} networkId exchange specific network id/title, like: TRON, Trc-20, usdt-erc20, etc
         * @param {string|undefined} currencyCode unified currency code, but this argument is not required by default, unless there is an exchange (like huobi) that needs an override of the method to be able to pass currencyCode argument additionally
         * @returns {string|undefined} unified network code
         */
        const networkCodesByIds = this.safeValue(this.options, 'networksById', {});
        let networkCode = this.safeString(networkCodesByIds, networkId, networkId);
        // replace mainnet network-codes (i.e. ERC20->ETH)
        if (currencyCode !== undefined) {
            const defaultNetworkCodeReplacements = this.safeValue(this.options, 'defaultNetworkCodeReplacements', {});
            if (currencyCode in defaultNetworkCodeReplacements) {
                const replacementObject = this.safeValue(defaultNetworkCodeReplacements, currencyCode, {});
                networkCode = this.safeString(replacementObject, networkCode, networkCode);
            }
        }
        return networkCode;
    }
    handleNetworkCodeAndParams(params) {
        const networkCodeInParams = this.safeString2(params, 'networkCode', 'network');
        if (networkCodeInParams !== undefined) {
            params = this.omit(params, ['networkCode', 'network']);
        }
        // if it was not defined by user, we should not set it from 'defaultNetworks', because handleNetworkCodeAndParams is for only request-side and thus we do not fill it with anything. We can only use 'defaultNetworks' after parsing response-side
        return [networkCodeInParams, params];
    }
    defaultNetworkCode(currencyCode) {
        let defaultNetworkCode = undefined;
        const defaultNetworks = this.safeValue(this.options, 'defaultNetworks', {});
        if (currencyCode in defaultNetworks) {
            // if currency had set its network in "defaultNetworks", use it
            defaultNetworkCode = defaultNetworks[currencyCode];
        }
        else {
            // otherwise, try to use the global-scope 'defaultNetwork' value (even if that network is not supported by currency, it doesn't make any problem, this will be just used "at first" if currency supports this network at all)
            const defaultNetwork = this.safeValue(this.options, 'defaultNetwork');
            if (defaultNetwork !== undefined) {
                defaultNetworkCode = defaultNetwork;
            }
        }
        return defaultNetworkCode;
    }
    selectNetworkCodeFromUnifiedNetworks(currencyCode, networkCode, indexedNetworkEntries) {
        return this.selectNetworkKeyFromNetworks(currencyCode, networkCode, indexedNetworkEntries, true);
    }
    selectNetworkIdFromRawNetworks(currencyCode, networkCode, indexedNetworkEntries) {
        return this.selectNetworkKeyFromNetworks(currencyCode, networkCode, indexedNetworkEntries, false);
    }
    selectNetworkKeyFromNetworks(currencyCode, networkCode, indexedNetworkEntries, isIndexedByUnifiedNetworkCode = false) {
        // this method is used against raw & unparse network entries, which are just indexed by network id
        let chosenNetworkId = undefined;
        const availableNetworkIds = Object.keys(indexedNetworkEntries);
        const responseNetworksLength = availableNetworkIds.length;
        if (networkCode !== undefined) {
            if (responseNetworksLength === 0) {
                throw new errors.NotSupported(this.id + ' - ' + networkCode + ' network did not return any result for ' + currencyCode);
            }
            else {
                // if networkCode was provided by user, we should check it after response, as the referenced exchange doesn't support network-code during request
                const networkId = isIndexedByUnifiedNetworkCode ? networkCode : this.networkCodeToId(networkCode, currencyCode);
                if (networkId in indexedNetworkEntries) {
                    chosenNetworkId = networkId;
                }
                else {
                    throw new errors.NotSupported(this.id + ' - ' + networkId + ' network was not found for ' + currencyCode + ', use one of ' + availableNetworkIds.join(', '));
                }
            }
        }
        else {
            if (responseNetworksLength === 0) {
                throw new errors.NotSupported(this.id + ' - no networks were returned for ' + currencyCode);
            }
            else {
                // if networkCode was not provided by user, then we try to use the default network (if it was defined in "defaultNetworks"), otherwise, we just return the first network entry
                const defaultNetworkCode = this.defaultNetworkCode(currencyCode);
                const defaultNetworkId = isIndexedByUnifiedNetworkCode ? defaultNetworkCode : this.networkCodeToId(defaultNetworkCode, currencyCode);
                chosenNetworkId = (defaultNetworkId in indexedNetworkEntries) ? defaultNetworkId : availableNetworkIds[0];
            }
        }
        return chosenNetworkId;
    }
    safeNumber2(dictionary, key1, key2, d = undefined) {
        const value = this.safeString2(dictionary, key1, key2);
        return this.parseNumber(value, d);
    }
    parseOrderBook(orderbook, symbol, timestamp = undefined, bidsKey = 'bids', asksKey = 'asks', priceKey = 0, amountKey = 1) {
        const bids = this.parseBidsAsks(this.safeValue(orderbook, bidsKey, []), priceKey, amountKey);
        const asks = this.parseBidsAsks(this.safeValue(orderbook, asksKey, []), priceKey, amountKey);
        return {
            'asks': this.sortBy(asks, 0),
            'bids': this.sortBy(bids, 0, true),
            'datetime': this.iso8601(timestamp),
            'nonce': undefined,
            'symbol': symbol,
            'timestamp': timestamp,
        };
    }
    parseOHLCVs(ohlcvs, market = undefined, timeframe = '1m', since = undefined, limit = undefined) {
        const results = [];
        for (let i = 0; i < ohlcvs.length; i++) {
            results.push(this.parseOHLCV(ohlcvs[i], market));
        }
        const sorted = this.sortBy(results, 0);
        return this.filterBySinceLimit(sorted, since, limit, 0);
    }
    parseLeverageTiers(response, symbols = undefined, marketIdKey = undefined) {
        // marketIdKey should only be undefined when response is a dictionary
        symbols = this.marketSymbols(symbols);
        const tiers = {};
        for (let i = 0; i < response.length; i++) {
            const item = response[i];
            const id = this.safeString(item, marketIdKey);
            const market = this.safeMarket(id, undefined, undefined, this.safeString(this.options, 'defaultType'));
            const symbol = market['symbol'];
            const contract = this.safeValue(market, 'contract', false);
            if (contract && ((symbols === undefined) || this.inArray(symbol, symbols))) {
                tiers[symbol] = this.parseMarketLeverageTiers(item, market);
            }
        }
        return tiers;
    }
    async loadTradingLimits(symbols = undefined, reload = false, params = {}) {
        if (this.has['fetchTradingLimits']) {
            if (reload || !('limitsLoaded' in this.options)) {
                const response = await this.fetchTradingLimits(symbols);
                for (let i = 0; i < symbols.length; i++) {
                    const symbol = symbols[i];
                    this.markets[symbol] = this.deepExtend(this.markets[symbol], response[symbol]);
                }
                this.options['limitsLoaded'] = this.milliseconds();
            }
        }
        return this.markets;
    }
    safePosition(position) {
        // simplified version of: /pull/12765/
        const unrealizedPnlString = this.safeString(position, 'unrealisedPnl');
        const initialMarginString = this.safeString(position, 'initialMargin');
        //
        // PERCENTAGE
        //
        const percentage = this.safeValue(position, 'percentage');
        if ((percentage === undefined) && (unrealizedPnlString !== undefined) && (initialMarginString !== undefined)) {
            // as it was done in all implementations ( aax, btcex, bybit, deribit, ftx, gate, kucoinfutures, phemex )
            const percentageString = Precise["default"].stringMul(Precise["default"].stringDiv(unrealizedPnlString, initialMarginString, 4), '100');
            position['percentage'] = this.parseNumber(percentageString);
        }
        // if contractSize is undefined get from market
        let contractSize = this.safeNumber(position, 'contractSize');
        const symbol = this.safeString(position, 'symbol');
        let market = undefined;
        if (symbol !== undefined) {
            market = this.safeValue(this.markets, symbol);
        }
        if (contractSize === undefined && market !== undefined) {
            contractSize = this.safeNumber(market, 'contractSize');
            position['contractSize'] = contractSize;
        }
        return position;
    }
    parsePositions(positions, symbols = undefined, params = {}) {
        symbols = this.marketSymbols(symbols);
        positions = this.toArray(positions);
        const result = [];
        for (let i = 0; i < positions.length; i++) {
            const position = this.extend(this.parsePosition(positions[i], undefined), params);
            result.push(position);
        }
        return this.filterByArrayPositions(result, 'symbol', symbols, false);
    }
    parseAccounts(accounts, params = {}) {
        accounts = this.toArray(accounts);
        const result = [];
        for (let i = 0; i < accounts.length; i++) {
            const account = this.extend(this.parseAccount(accounts[i]), params);
            result.push(account);
        }
        return result;
    }
    parseTrades(trades, market = undefined, since = undefined, limit = undefined, params = {}) {
        trades = this.toArray(trades);
        let result = [];
        for (let i = 0; i < trades.length; i++) {
            const trade = this.extend(this.parseTrade(trades[i], market), params);
            result.push(trade);
        }
        result = this.sortBy2(result, 'timestamp', 'id');
        const symbol = (market !== undefined) ? market['symbol'] : undefined;
        return this.filterBySymbolSinceLimit(result, symbol, since, limit);
    }
    parseTransactions(transactions, currency = undefined, since = undefined, limit = undefined, params = {}) {
        transactions = this.toArray(transactions);
        let result = [];
        for (let i = 0; i < transactions.length; i++) {
            const transaction = this.extend(this.parseTransaction(transactions[i], currency), params);
            result.push(transaction);
        }
        result = this.sortBy(result, 'timestamp');
        const code = (currency !== undefined) ? currency['code'] : undefined;
        return this.filterByCurrencySinceLimit(result, code, since, limit);
    }
    parseTransfers(transfers, currency = undefined, since = undefined, limit = undefined, params = {}) {
        transfers = this.toArray(transfers);
        let result = [];
        for (let i = 0; i < transfers.length; i++) {
            const transfer = this.extend(this.parseTransfer(transfers[i], currency), params);
            result.push(transfer);
        }
        result = this.sortBy(result, 'timestamp');
        const code = (currency !== undefined) ? currency['code'] : undefined;
        return this.filterByCurrencySinceLimit(result, code, since, limit);
    }
    parseLedger(data, currency = undefined, since = undefined, limit = undefined, params = {}) {
        let result = [];
        const arrayData = this.toArray(data);
        for (let i = 0; i < arrayData.length; i++) {
            const itemOrItems = this.parseLedgerEntry(arrayData[i], currency);
            if (Array.isArray(itemOrItems)) {
                for (let j = 0; j < itemOrItems.length; j++) {
                    result.push(this.extend(itemOrItems[j], params));
                }
            }
            else {
                result.push(this.extend(itemOrItems, params));
            }
        }
        result = this.sortBy(result, 'timestamp');
        const code = (currency !== undefined) ? currency['code'] : undefined;
        return this.filterByCurrencySinceLimit(result, code, since, limit);
    }
    nonce() {
        return this.seconds();
    }
    setHeaders(headers) {
        return headers;
    }
    marketId(symbol) {
        const market = this.market(symbol);
        if (market !== undefined) {
            return market['id'];
        }
        return symbol;
    }
    symbol(symbol) {
        const market = this.market(symbol);
        return this.safeString(market, 'symbol', symbol);
    }
    resolvePath(path, params) {
        return [
            this.implodeParams(path, params),
            this.omit(params, this.extractParams(path)),
        ];
    }
    filterByArray(objects, key, values = undefined, indexed = true) {
        objects = this.toArray(objects);
        // return all of them if no values were passed
        if (values === undefined || !values) {
            return indexed ? this.indexBy(objects, key) : objects;
        }
        const results = [];
        for (let i = 0; i < objects.length; i++) {
            if (this.inArray(objects[i][key], values)) {
                results.push(objects[i]);
            }
        }
        return indexed ? this.indexBy(results, key) : results;
    }
    async fetch2(path, api = 'public', method = 'GET', params = {}, headers = undefined, body = undefined, config = {}) {
        if (this.enableRateLimit) {
            const cost = this.calculateRateLimiterCost(api, method, path, params, config);
            await this.throttle(cost);
        }
        this.lastRestRequestTimestamp = this.milliseconds();
        const request = this.sign(path, api, method, params, headers, body);
        this.last_request_headers = request['headers'];
        this.last_request_body = request['body'];
        this.last_request_url = request['url'];
        return await this.fetch(request['url'], request['method'], request['headers'], request['body']);
    }
    async request(path, api = 'public', method = 'GET', params = {}, headers = undefined, body = undefined, config = {}) {
        return await this.fetch2(path, api, method, params, headers, body, config);
    }
    async loadAccounts(reload = false, params = {}) {
        if (reload) {
            this.accounts = await this.fetchAccounts(params);
        }
        else {
            if (this.accounts) {
                return this.accounts;
            }
            else {
                this.accounts = await this.fetchAccounts(params);
            }
        }
        this.accountsById = this.indexBy(this.accounts, 'id');
        return this.accounts;
    }
    buildOHLCVC(trades, timeframe = '1m', since = 0, limit = 2147483647) {
        // given a sorted arrays of trades (recent last) and a timeframe builds an array of OHLCV candles
        // note, default limit value (2147483647) is max int32 value
        const ms = this.parseTimeframe(timeframe) * 1000;
        const ohlcvs = [];
        const i_timestamp = 0;
        // const open = 1;
        const i_high = 2;
        const i_low = 3;
        const i_close = 4;
        const i_volume = 5;
        const i_count = 6;
        const tradesLength = trades.length;
        const oldest = Math.min(tradesLength, limit);
        for (let i = 0; i < oldest; i++) {
            const trade = trades[i];
            const ts = trade['timestamp'];
            if (ts < since) {
                continue;
            }
            const openingTime = Math.floor(ts / ms) * ms; // shift to the edge of m/h/d (but not M)
            if (openingTime < since) { // we don't need bars, that have opening time earlier than requested
                continue;
            }
            const ohlcv_length = ohlcvs.length;
            const candle = ohlcv_length - 1;
            if ((candle === -1) || (openingTime >= this.sum(ohlcvs[candle][i_timestamp], ms))) {
                // moved to a new timeframe -> create a new candle from opening trade
                ohlcvs.push([
                    openingTime,
                    trade['price'],
                    trade['price'],
                    trade['price'],
                    trade['price'],
                    trade['amount'],
                    1, // count
                ]);
            }
            else {
                // still processing the same timeframe -> update opening trade
                ohlcvs[candle][i_high] = Math.max(ohlcvs[candle][i_high], trade['price']);
                ohlcvs[candle][i_low] = Math.min(ohlcvs[candle][i_low], trade['price']);
                ohlcvs[candle][i_close] = trade['price'];
                ohlcvs[candle][i_volume] = this.sum(ohlcvs[candle][i_volume], trade['amount']);
                ohlcvs[candle][i_count] = this.sum(ohlcvs[candle][i_count], 1);
            }
        }
        return ohlcvs;
    }
    parseTradingViewOHLCV(ohlcvs, market = undefined, timeframe = '1m', since = undefined, limit = undefined) {
        const result = this.convertTradingViewToOHLCV(ohlcvs);
        return this.parseOHLCVs(result, market, timeframe, since, limit);
    }
    async editLimitBuyOrder(id, symbol, amount, price = undefined, params = {}) {
        return await this.editLimitOrder(id, symbol, 'buy', amount, price, params);
    }
    async editLimitSellOrder(id, symbol, amount, price = undefined, params = {}) {
        return await this.editLimitOrder(id, symbol, 'sell', amount, price, params);
    }
    async editLimitOrder(id, symbol, side, amount, price = undefined, params = {}) {
        return await this.editOrder(id, symbol, 'limit', side, amount, price, params);
    }
    async editOrder(id, symbol, type, side, amount = undefined, price = undefined, params = {}) {
        await this.cancelOrder(id, symbol);
        return await this.createOrder(symbol, type, side, amount, price, params);
    }
    async editOrderWs(id, symbol, type, side, amount, price = undefined, params = {}) {
        await this.cancelOrderWs(id, symbol);
        return await this.createOrderWs(symbol, type, side, amount, price, params);
    }
    async fetchPermissions(params = {}) {
        throw new errors.NotSupported(this.id + ' fetchPermissions() is not supported yet');
    }
    async fetchPosition(symbol, params = {}) {
        throw new errors.NotSupported(this.id + ' fetchPosition() is not supported yet');
    }
    async watchPosition(symbol = undefined, params = {}) {
        throw new errors.NotSupported(this.id + ' watchPosition() is not supported yet');
    }
    async watchPositions(symbols = undefined, since = undefined, limit = undefined, params = {}) {
        throw new errors.NotSupported(this.id + ' watchPositions() is not supported yet');
    }
    async watchPositionForSymbols(symbols = undefined, since = undefined, limit = undefined, params = {}) {
        return await this.watchPositions(symbols, since, limit, params);
    }
    async fetchPositionsForSymbol(symbol, params = {}) {
        /**
         * @method
         * @name exchange#fetchPositionsForSymbol
         * @description fetches all open positions for specific symbol, unlike fetchPositions (which is designed to work with multiple symbols) so this method might be preffered for one-market position, because of less rate-limit consumption and speed
         * @param {string} symbol unified market symbol
         * @param {object} params extra parameters specific to the endpoint
         * @returns {object[]} a list of [position structure]{@link https://docs.ccxt.com/#/?id=position-structure} with maximum 3 items - possible one position for "one-way" mode, and possible two positions (long & short) for "two-way" (a.k.a. hedge) mode
         */
        throw new errors.NotSupported(this.id + ' fetchPositionsForSymbol() is not supported yet');
    }
    async fetchPositions(symbols = undefined, params = {}) {
        throw new errors.NotSupported(this.id + ' fetchPositions() is not supported yet');
    }
    async fetchPositionsRisk(symbols = undefined, params = {}) {
        throw new errors.NotSupported(this.id + ' fetchPositionsRisk() is not supported yet');
    }
    async fetchBidsAsks(symbols = undefined, params = {}) {
        throw new errors.NotSupported(this.id + ' fetchBidsAsks() is not supported yet');
    }
    parseBidAsk(bidask, priceKey = 0, amountKey = 1) {
        const price = this.safeNumber(bidask, priceKey);
        const amount = this.safeNumber(bidask, amountKey);
        return [price, amount];
    }
    safeCurrency(currencyId, currency = undefined) {
        if ((currencyId === undefined) && (currency !== undefined)) {
            return currency;
        }
        if ((this.currencies_by_id !== undefined) && (currencyId in this.currencies_by_id) && (this.currencies_by_id[currencyId] !== undefined)) {
            return this.currencies_by_id[currencyId];
        }
        let code = currencyId;
        if (currencyId !== undefined) {
            code = this.commonCurrencyCode(currencyId.toUpperCase());
        }
        return {
            'id': currencyId,
            'code': code,
            'precision': undefined,
        };
    }
    safeMarket(marketId, market = undefined, delimiter = undefined, marketType = undefined) {
        const result = this.safeMarketStructure({
            'symbol': marketId,
            'marketId': marketId,
        });
        if (marketId !== undefined) {
            if ((this.markets_by_id !== undefined) && (marketId in this.markets_by_id)) {
                const markets = this.markets_by_id[marketId];
                const numMarkets = markets.length;
                if (numMarkets === 1) {
                    return markets[0];
                }
                else {
                    if (marketType === undefined) {
                        if (market === undefined) {
                            throw new errors.ArgumentsRequired(this.id + ' safeMarket() requires a fourth argument for ' + marketId + ' to disambiguate between different markets with the same market id');
                        }
                        else {
                            marketType = market['type'];
                        }
                    }
                    for (let i = 0; i < markets.length; i++) {
                        const currentMarket = markets[i];
                        if (currentMarket[marketType]) {
                            return currentMarket;
                        }
                    }
                }
            }
            else if (delimiter !== undefined) {
                const parts = marketId.split(delimiter);
                const partsLength = parts.length;
                if (partsLength === 2) {
                    result['baseId'] = this.safeString(parts, 0);
                    result['quoteId'] = this.safeString(parts, 1);
                    result['base'] = this.safeCurrencyCode(result['baseId']);
                    result['quote'] = this.safeCurrencyCode(result['quoteId']);
                    result['symbol'] = result['base'] + '/' + result['quote'];
                    return result;
                }
                else {
                    return result;
                }
            }
        }
        if (market !== undefined) {
            return market;
        }
        return result;
    }
    checkRequiredCredentials(error = true) {
        const keys = Object.keys(this.requiredCredentials);
        for (let i = 0; i < keys.length; i++) {
            const key = keys[i];
            if (this.requiredCredentials[key] && !this[key]) {
                if (error) {
                    throw new errors.AuthenticationError(this.id + ' requires "' + key + '" credential');
                }
                else {
                    return false;
                }
            }
        }
        return true;
    }
    oath() {
        if (this.twofa !== undefined) {
            return totp.totp(this.twofa);
        }
        else {
            throw new errors.ExchangeError(this.id + ' exchange.twofa has not been set for 2FA Two-Factor Authentication');
        }
    }
    async fetchBalance(params = {}) {
        throw new errors.NotSupported(this.id + ' fetchBalance() is not supported yet');
    }
    async fetchBalanceWs(params = {}) {
        throw new errors.NotSupported(this.id + ' fetchBalanceWs() is not supported yet');
    }
    parseBalance(response) {
        throw new errors.NotSupported(this.id + ' parseBalance() is not supported yet');
    }
    async watchBalance(params = {}) {
        throw new errors.NotSupported(this.id + ' watchBalance() is not supported yet');
    }
    async fetchPartialBalance(part, params = {}) {
        const balance = await this.fetchBalance(params);
        return balance[part];
    }
    async fetchFreeBalance(params = {}) {
        return await this.fetchPartialBalance('free', params);
    }
    async fetchUsedBalance(params = {}) {
        return await this.fetchPartialBalance('used', params);
    }
    async fetchTotalBalance(params = {}) {
        return await this.fetchPartialBalance('total', params);
    }
    async fetchStatus(params = {}) {
        throw new errors.NotSupported(this.id + ' fetchStatus() is not supported yet');
    }
    async fetchFundingFee(code, params = {}) {
        const warnOnFetchFundingFee = this.safeValue(this.options, 'warnOnFetchFundingFee', true);
        if (warnOnFetchFundingFee) {
            throw new errors.NotSupported(this.id + ' fetchFundingFee() method is deprecated, it will be removed in July 2022, please, use fetchTransactionFee() or set exchange.options["warnOnFetchFundingFee"] = false to suppress this warning');
        }
        return await this.fetchTransactionFee(code, params);
    }
    async fetchFundingFees(codes = undefined, params = {}) {
        const warnOnFetchFundingFees = this.safeValue(this.options, 'warnOnFetchFundingFees', true);
        if (warnOnFetchFundingFees) {
            throw new errors.NotSupported(this.id + ' fetchFundingFees() method is deprecated, it will be removed in July 2022. Please, use fetchTransactionFees() or set exchange.options["warnOnFetchFundingFees"] = false to suppress this warning');
        }
        return await this.fetchTransactionFees(codes, params);
    }
    async fetchTransactionFee(code, params = {}) {
        if (!this.has['fetchTransactionFees']) {
            throw new errors.NotSupported(this.id + ' fetchTransactionFee() is not supported yet');
        }
        return await this.fetchTransactionFees([code], params);
    }
    async fetchTransactionFees(codes = undefined, params = {}) {
        throw new errors.NotSupported(this.id + ' fetchTransactionFees() is not supported yet');
    }
    async fetchDepositWithdrawFees(codes = undefined, params = {}) {
        throw new errors.NotSupported(this.id + ' fetchDepositWithdrawFees() is not supported yet');
    }
    async fetchDepositWithdrawFee(code, params = {}) {
        if (!this.has['fetchDepositWithdrawFees']) {
            throw new errors.NotSupported(this.id + ' fetchDepositWithdrawFee() is not supported yet');
        }
        const fees = await this.fetchDepositWithdrawFees([code], params);
        return this.safeValue(fees, code);
    }
    getSupportedMapping(key, mapping = {}) {
        if (key in mapping) {
            return mapping[key];
        }
        else {
            throw new errors.NotSupported(this.id + ' ' + key + ' does not have a value in mapping');
        }
    }
    async fetchCrossBorrowRate(code, params = {}) {
        await this.loadMarkets();
        if (!this.has['fetchBorrowRates']) {
            throw new errors.NotSupported(this.id + ' fetchCrossBorrowRate() is not supported yet');
        }
        const borrowRates = await this.fetchCrossBorrowRates(params);
        const rate = this.safeValue(borrowRates, code);
        if (rate === undefined) {
            throw new errors.ExchangeError(this.id + ' fetchCrossBorrowRate() could not find the borrow rate for currency code ' + code);
        }
        return rate;
    }
    async fetchIsolatedBorrowRate(symbol, params = {}) {
        await this.loadMarkets();
        if (!this.has['fetchBorrowRates']) {
            throw new errors.NotSupported(this.id + ' fetchIsolatedBorrowRate() is not supported yet');
        }
        const borrowRates = await this.fetchIsolatedBorrowRates(params);
        const rate = this.safeValue(borrowRates, symbol);
        if (rate === undefined) {
            throw new errors.ExchangeError(this.id + ' fetchIsolatedBorrowRate() could not find the borrow rate for market symbol ' + symbol);
        }
        return rate;
    }
    handleOptionAndParams(params, methodName, optionName, defaultValue = undefined) {
        // This method can be used to obtain method specific properties, i.e: this.handleOptionAndParams (params, 'fetchPosition', 'marginMode', 'isolated')
        const defaultOptionName = 'default' + this.capitalize(optionName); // we also need to check the 'defaultXyzWhatever'
        // check if params contain the key
        let value = this.safeValue2(params, optionName, defaultOptionName);
        if (value !== undefined) {
            params = this.omit(params, [optionName, defaultOptionName]);
        }
        else {
            // check if exchange has properties for this method
            const exchangeWideMethodOptions = this.safeValue(this.options, methodName);
            if (exchangeWideMethodOptions !== undefined) {
                // check if the option is defined inside this method's props
                value = this.safeValue2(exchangeWideMethodOptions, optionName, defaultOptionName);
            }
            if (value === undefined) {
                // if it's still undefined, check if global exchange-wide option exists
                value = this.safeValue2(this.options, optionName, defaultOptionName);
            }
            // if it's still undefined, use the default value
            value = (value !== undefined) ? value : defaultValue;
        }
        return [value, params];
    }
    handleOption(methodName, optionName, defaultValue = undefined) {
        // eslint-disable-next-line no-unused-vars
        const [result, empty] = this.handleOptionAndParams({}, methodName, optionName, defaultValue);
        return result;
    }
    handleMarketTypeAndParams(methodName, market = undefined, params = {}) {
        const defaultType = this.safeString2(this.options, 'defaultType', 'type', 'spot');
        const methodOptions = this.safeValue(this.options, methodName);
        let methodType = defaultType;
        if (methodOptions !== undefined) {
            if (typeof methodOptions === 'string') {
                methodType = methodOptions;
            }
            else {
                methodType = this.safeString2(methodOptions, 'defaultType', 'type', methodType);
            }
        }
        const marketType = (market === undefined) ? methodType : market['type'];
        const type = this.safeString2(params, 'defaultType', 'type', marketType);
        params = this.omit(params, ['defaultType', 'type']);
        return [type, params];
    }
    handleSubTypeAndParams(methodName, market = undefined, params = {}, defaultValue = undefined) {
        let subType = undefined;
        // if set in params, it takes precedence
        const subTypeInParams = this.safeString2(params, 'subType', 'defaultSubType');
        // avoid omitting if it's not present
        if (subTypeInParams !== undefined) {
            subType = subTypeInParams;
            params = this.omit(params, ['subType', 'defaultSubType']);
        }
        else {
            // at first, check from market object
            if (market !== undefined) {
                if (market['linear']) {
                    subType = 'linear';
                }
                else if (market['inverse']) {
                    subType = 'inverse';
                }
            }
            // if it was not defined in market object
            if (subType === undefined) {
                const values = this.handleOptionAndParams(undefined, methodName, 'subType', defaultValue); // no need to re-test params here
                subType = values[0];
            }
        }
        return [subType, params];
    }
    handleMarginModeAndParams(methodName, params = {}, defaultValue = undefined) {
        /**
         * @ignore
         * @method
         * @param {object} [params] extra parameters specific to the exchange API endpoint
         * @returns {Array} the marginMode in lowercase as specified by params["marginMode"], params["defaultMarginMode"] this.options["marginMode"] or this.options["defaultMarginMode"]
         */
        return this.handleOptionAndParams(params, methodName, 'marginMode', defaultValue);
    }
    throwExactlyMatchedException(exact, string, message) {
        if (string in exact) {
            throw new exact[string](message);
        }
    }
    throwBroadlyMatchedException(broad, string, message) {
        const broadKey = this.findBroadlyMatchedKey(broad, string);
        if (broadKey !== undefined) {
            throw new broad[broadKey](message);
        }
    }
    findBroadlyMatchedKey(broad, string) {
        // a helper for matching error strings exactly vs broadly
        const keys = Object.keys(broad);
        for (let i = 0; i < keys.length; i++) {
            const key = keys[i];
            if (string !== undefined) { // #issues/12698
                if (string.indexOf(key) >= 0) {
                    return key;
                }
            }
        }
        return undefined;
    }
    handleErrors(statusCode, statusText, url, method, responseHeaders, responseBody, response, requestHeaders, requestBody) {
        // it is a stub method that must be overrided in the derived exchange classes
        // throw new NotSupported (this.id + ' handleErrors() not implemented yet');
        return undefined;
    }
    calculateRateLimiterCost(api, method, path, params, config = {}) {
        return this.safeValue(config, 'cost', 1);
    }
    async fetchTicker(symbol, params = {}) {
        if (this.has['fetchTickers']) {
            await this.loadMarkets();
            const market = this.market(symbol);
            symbol = market['symbol'];
            const tickers = await this.fetchTickers([symbol], params);
            const ticker = this.safeValue(tickers, symbol);
            if (ticker === undefined) {
                throw new errors.NullResponse(this.id + ' fetchTickers() could not find a ticker for ' + symbol);
            }
            else {
                return ticker;
            }
        }
        else {
            throw new errors.NotSupported(this.id + ' fetchTicker() is not supported yet');
        }
    }
    async watchTicker(symbol, params = {}) {
        throw new errors.NotSupported(this.id + ' watchTicker() is not supported yet');
    }
    async fetchTickers(symbols = undefined, params = {}) {
        throw new errors.NotSupported(this.id + ' fetchTickers() is not supported yet');
    }
    async fetchOrderBooks(symbols = undefined, limit = undefined, params = {}) {
        throw new errors.NotSupported(this.id + ' fetchOrderBooks() is not supported yet');
    }
    async watchTickers(symbols = undefined, params = {}) {
        throw new errors.NotSupported(this.id + ' watchTickers() is not supported yet');
    }
    async fetchOrder(id, symbol = undefined, params = {}) {
        throw new errors.NotSupported(this.id + ' fetchOrder() is not supported yet');
    }
    async fetchOrderWs(id, symbol = undefined, params = {}) {
        throw new errors.NotSupported(this.id + ' fetchOrderWs() is not supported yet');
    }
    async fetchOrderStatus(id, symbol = undefined, params = {}) {
        // TODO: TypeScript: change method signature by replacing
        // Promise<string> with Promise<Order['status']>.
        const order = await this.fetchOrder(id, symbol, params);
        return order['status'];
    }
    async fetchUnifiedOrder(order, params = {}) {
        return await this.fetchOrder(this.safeValue(order, 'id'), this.safeValue(order, 'symbol'), params);
    }
    async createOrder(symbol, type, side, amount, price = undefined, params = {}) {
        throw new errors.NotSupported(this.id + ' createOrder() is not supported yet');
    }
    async createOrders(orders, params = {}) {
        throw new errors.NotSupported(this.id + ' createOrders() is not supported yet');
    }
    async createOrderWs(symbol, type, side, amount, price = undefined, params = {}) {
        throw new errors.NotSupported(this.id + ' createOrderWs() is not supported yet');
    }
    async cancelOrder(id, symbol = undefined, params = {}) {
        throw new errors.NotSupported(this.id + ' cancelOrder() is not supported yet');
    }
    async cancelOrderWs(id, symbol = undefined, params = {}) {
        throw new errors.NotSupported(this.id + ' cancelOrderWs() is not supported yet');
    }
    async cancelOrdersWs(ids, symbol = undefined, params = {}) {
        throw new errors.NotSupported(this.id + ' cancelOrdersWs() is not supported yet');
    }
    async cancelAllOrders(symbol = undefined, params = {}) {
        throw new errors.NotSupported(this.id + ' cancelAllOrders() is not supported yet');
    }
    async cancelAllOrdersWs(symbol = undefined, params = {}) {
        throw new errors.NotSupported(this.id + ' cancelAllOrdersWs() is not supported yet');
    }
    async cancelUnifiedOrder(order, params = {}) {
        return this.cancelOrder(this.safeValue(order, 'id'), this.safeValue(order, 'symbol'), params);
    }
    async fetchOrders(symbol = undefined, since = undefined, limit = undefined, params = {}) {
        throw new errors.NotSupported(this.id + ' fetchOrders() is not supported yet');
    }
    async fetchOrderTrades(id, symbol = undefined, since = undefined, limit = undefined, params = {}) {
        throw new errors.NotSupported(this.id + ' fetchOrderTrades() is not supported yet');
    }
    async watchOrders(symbol = undefined, since = undefined, limit = undefined, params = {}) {
        throw new errors.NotSupported(this.id + ' watchOrders() is not supported yet');
    }
    async fetchOpenOrders(symbol = undefined, since = undefined, limit = undefined, params = {}) {
        throw new errors.NotSupported(this.id + ' fetchOpenOrders() is not supported yet');
    }
    async fetchOpenOrdersWs(symbol = undefined, since = undefined, limit = undefined, params = {}) {
        throw new errors.NotSupported(this.id + ' fetchOpenOrdersWs() is not supported yet');
    }
    async fetchClosedOrders(symbol = undefined, since = undefined, limit = undefined, params = {}) {
        throw new errors.NotSupported(this.id + ' fetchClosedOrders() is not supported yet');
    }
    async fetchMyTrades(symbol = undefined, since = undefined, limit = undefined, params = {}) {
        throw new errors.NotSupported(this.id + ' fetchMyTrades() is not supported yet');
    }
    async fetchMyLiquidations(symbol = undefined, since = undefined, limit = undefined, params = {}) {
        throw new errors.NotSupported(this.id + ' fetchMyLiquidations() is not supported yet');
    }
    async fetchLiquidations(symbol, since = undefined, limit = undefined, params = {}) {
        throw new errors.NotSupported(this.id + ' fetchLiquidations() is not supported yet');
    }
    async fetchMyTradesWs(symbol = undefined, since = undefined, limit = undefined, params = {}) {
        throw new errors.NotSupported(this.id + ' fetchMyTradesWs() is not supported yet');
    }
    async watchMyTrades(symbol = undefined, since = undefined, limit = undefined, params = {}) {
        throw new errors.NotSupported(this.id + ' watchMyTrades() is not supported yet');
    }
    async fetchOHLCVWs(symbol, timeframe = '1m', since = undefined, limit = undefined, params = {}) {
        throw new errors.NotSupported(this.id + ' fetchOHLCVWs() is not supported yet');
    }
    async fetchGreeks(symbol, params = {}) {
        throw new errors.NotSupported(this.id + ' fetchGreeks() is not supported yet');
    }
    async fetchDepositsWithdrawals(code = undefined, since = undefined, limit = undefined, params = {}) {
        /**
         * @method
         * @name exchange#fetchDepositsWithdrawals
         * @description fetch history of deposits and withdrawals
         * @param {string} [code] unified currency code for the currency of the deposit/withdrawals, default is undefined
         * @param {int} [since] timestamp in ms of the earliest deposit/withdrawal, default is undefined
         * @param {int} [limit] max number of deposit/withdrawals to return, default is undefined
         * @param {object} [params] extra parameters specific to the exchange API endpoint
         * @returns {object} a list of [transaction structures]{@link https://docs.ccxt.com/#/?id=transaction-structure}
         */
        throw new errors.NotSupported(this.id + ' fetchDepositsWithdrawals() is not supported yet');
    }
    async fetchDeposits(symbol = undefined, since = undefined, limit = undefined, params = {}) {
        throw new errors.NotSupported(this.id + ' fetchDeposits() is not supported yet');
    }
    async fetchWithdrawals(symbol = undefined, since = undefined, limit = undefined, params = {}) {
        throw new errors.NotSupported(this.id + ' fetchWithdrawals() is not supported yet');
    }
    async fetchOpenInterest(symbol, params = {}) {
        throw new errors.NotSupported(this.id + ' fetchOpenInterest() is not supported yet');
    }
    async fetchFundingRateHistory(symbol = undefined, since = undefined, limit = undefined, params = {}) {
        throw new errors.NotSupported(this.id + ' fetchFundingRateHistory() is not supported yet');
    }
    async fetchFundingHistory(symbol = undefined, since = undefined, limit = undefined, params = {}) {
        throw new errors.NotSupported(this.id + ' fetchFundingHistory() is not supported yet');
    }
    parseLastPrice(price, market = undefined) {
        throw new errors.NotSupported(this.id + ' parseLastPrice() is not supported yet');
    }
    async fetchDepositAddress(code, params = {}) {
        if (this.has['fetchDepositAddresses']) {
            const depositAddresses = await this.fetchDepositAddresses([code], params);
            const depositAddress = this.safeValue(depositAddresses, code);
            if (depositAddress === undefined) {
                throw new errors.InvalidAddress(this.id + ' fetchDepositAddress() could not find a deposit address for ' + code + ', make sure you have created a corresponding deposit address in your wallet on the exchange website');
            }
            else {
                return depositAddress;
            }
        }
        else {
            throw new errors.NotSupported(this.id + ' fetchDepositAddress() is not supported yet');
        }
    }
    account() {
        return {
            'free': undefined,
            'used': undefined,
            'total': undefined,
        };
    }
    commonCurrencyCode(currency) {
        if (!this.substituteCommonCurrencyCodes) {
            return currency;
        }
        return this.safeString(this.commonCurrencies, currency, currency);
    }
    currency(code) {
        if (this.currencies === undefined) {
            throw new errors.ExchangeError(this.id + ' currencies not loaded');
        }
        if (typeof code === 'string') {
            if (code in this.currencies) {
                return this.currencies[code];
            }
            else if (code in this.currencies_by_id) {
                return this.currencies_by_id[code];
            }
        }
        throw new errors.ExchangeError(this.id + ' does not have currency code ' + code);
    }
    market(symbol) {
        if (this.markets === undefined) {
            throw new errors.ExchangeError(this.id + ' markets not loaded');
        }
        if (symbol in this.markets) {
            return this.markets[symbol];
        }
        else if (symbol in this.markets_by_id) {
            const markets = this.markets_by_id[symbol];
            const defaultType = this.safeString2(this.options, 'defaultType', 'defaultSubType', 'spot');
            for (let i = 0; i < markets.length; i++) {
                const market = markets[i];
                if (market[defaultType]) {
                    return market;
                }
            }
            return markets[0];
        }
        throw new errors.BadSymbol(this.id + ' does not have market symbol ' + symbol);
    }
    handleWithdrawTagAndParams(tag, params) {
        if (typeof tag === 'object') {
            params = this.extend(tag, params);
            tag = undefined;
        }
        if (tag === undefined) {
            tag = this.safeString(params, 'tag');
            if (tag !== undefined) {
                params = this.omit(params, 'tag');
            }
        }
        return [tag, params];
    }
    async createLimitOrder(symbol, side, amount, price, params = {}) {
        return await this.createOrder(symbol, 'limit', side, amount, price, params);
    }
    async createMarketOrder(symbol, side, amount, price = undefined, params = {}) {
        return await this.createOrder(symbol, 'market', side, amount, price, params);
    }
    async createLimitBuyOrder(symbol, amount, price, params = {}) {
        return await this.createOrder(symbol, 'limit', 'buy', amount, price, params);
    }
    async createLimitSellOrder(symbol, amount, price, params = {}) {
        return await this.createOrder(symbol, 'limit', 'sell', amount, price, params);
    }
    async createMarketBuyOrder(symbol, amount, params = {}) {
        return await this.createOrder(symbol, 'market', 'buy', amount, undefined, params);
    }
    async createMarketSellOrder(symbol, amount, params = {}) {
        return await this.createOrder(symbol, 'market', 'sell', amount, undefined, params);
    }
    costToPrecision(symbol, cost) {
        const market = this.market(symbol);
        return this.decimalToPrecision(cost, TRUNCATE, market['precision']['price'], this.precisionMode, this.paddingMode);
    }
    priceToPrecision(symbol, price) {
        const market = this.market(symbol);
        const result = this.decimalToPrecision(price, ROUND, market['precision']['price'], this.precisionMode, this.paddingMode);
        if (result === '0') {
            throw new errors.InvalidOrder(this.id + ' price of ' + market['symbol'] + ' must be greater than minimum price precision of ' + this.numberToString(market['precision']['price']));
        }
        return result;
    }
    amountToPrecision(symbol, amount) {
        const market = this.market(symbol);
        const result = this.decimalToPrecision(amount, TRUNCATE, market['precision']['amount'], this.precisionMode, this.paddingMode);
        if (result === '0') {
            throw new errors.InvalidOrder(this.id + ' amount of ' + market['symbol'] + ' must be greater than minimum amount precision of ' + this.numberToString(market['precision']['amount']));
        }
        return result;
    }
    feeToPrecision(symbol, fee) {
        const market = this.market(symbol);
        return this.decimalToPrecision(fee, ROUND, market['precision']['price'], this.precisionMode, this.paddingMode);
    }
    currencyToPrecision(code, fee, networkCode = undefined) {
        const currency = this.currencies[code];
        let precision = this.safeValue(currency, 'precision');
        if (networkCode !== undefined) {
            const networks = this.safeValue(currency, 'networks', {});
            const networkItem = this.safeValue(networks, networkCode, {});
            precision = this.safeValue(networkItem, 'precision', precision);
        }
        if (precision === undefined) {
            return this.forceString(fee);
        }
        else {
            return this.decimalToPrecision(fee, ROUND, precision, this.precisionMode, this.paddingMode);
        }
    }
    forceString(value) {
        if (typeof value !== 'string') {
            return this.numberToString(value);
        }
        return value;
    }
    isTickPrecision() {
        return this.precisionMode === TICK_SIZE;
    }
    isDecimalPrecision() {
        return this.precisionMode === DECIMAL_PLACES;
    }
    isSignificantPrecision() {
        return this.precisionMode === SIGNIFICANT_DIGITS;
    }
    safeNumber(obj, key, defaultNumber = undefined) {
        const value = this.safeString(obj, key);
        return this.parseNumber(value, defaultNumber);
    }
    safeNumberN(obj, arr, defaultNumber = undefined) {
        const value = this.safeStringN(obj, arr);
        return this.parseNumber(value, defaultNumber);
    }
    parsePrecision(precision) {
        /**
         * @ignore
         * @method
         * @param {string} precision The number of digits to the right of the decimal
         * @returns {string} a string number equal to 1e-precision
         */
        if (precision === undefined) {
            return undefined;
        }
        const precisionNumber = parseInt(precision);
        if (precisionNumber === 0) {
            return '1';
        }
        let parsedPrecision = '0.';
        for (let i = 0; i < precisionNumber - 1; i++) {
            parsedPrecision = parsedPrecision + '0';
        }
        return parsedPrecision + '1';
    }
    async loadTimeDifference(params = {}) {
        const serverTime = await this.fetchTime(params);
        const after = this.milliseconds();
        this.options['timeDifference'] = after - serverTime;
        return this.options['timeDifference'];
    }
    implodeHostname(url) {
        return this.implodeParams(url, { 'hostname': this.hostname });
    }
    async fetchMarketLeverageTiers(symbol, params = {}) {
        if (this.has['fetchLeverageTiers']) {
            const market = this.market(symbol);
            if (!market['contract']) {
                throw new errors.BadSymbol(this.id + ' fetchMarketLeverageTiers() supports contract markets only');
            }
            const tiers = await this.fetchLeverageTiers([symbol]);
            return this.safeValue(tiers, symbol);
        }
        else {
            throw new errors.NotSupported(this.id + ' fetchMarketLeverageTiers() is not supported yet');
        }
    }
    async createPostOnlyOrder(symbol, type, side, amount, price, params = {}) {
        if (!this.has['createPostOnlyOrder']) {
            throw new errors.NotSupported(this.id + 'createPostOnlyOrder() is not supported yet');
        }
        const query = this.extend(params, { 'postOnly': true });
        return await this.createOrder(symbol, type, side, amount, price, query);
    }
    async createReduceOnlyOrder(symbol, type, side, amount, price, params = {}) {
        if (!this.has['createReduceOnlyOrder']) {
            throw new errors.NotSupported(this.id + 'createReduceOnlyOrder() is not supported yet');
        }
        const query = this.extend(params, { 'reduceOnly': true });
        return await this.createOrder(symbol, type, side, amount, price, query);
    }
    async createStopOrder(symbol, type, side, amount, price = undefined, stopPrice = undefined, params = {}) {
        if (!this.has['createStopOrder']) {
            throw new errors.NotSupported(this.id + ' createStopOrder() is not supported yet');
        }
        if (stopPrice === undefined) {
            throw new errors.ArgumentsRequired(this.id + ' create_stop_order() requires a stopPrice argument');
        }
        const query = this.extend(params, { 'stopPrice': stopPrice });
        return await this.createOrder(symbol, type, side, amount, price, query);
    }
    async createStopLimitOrder(symbol, side, amount, price, stopPrice, params = {}) {
        if (!this.has['createStopLimitOrder']) {
            throw new errors.NotSupported(this.id + ' createStopLimitOrder() is not supported yet');
        }
        const query = this.extend(params, { 'stopPrice': stopPrice });
        return await this.createOrder(symbol, 'limit', side, amount, price, query);
    }
    async createStopMarketOrder(symbol, side, amount, stopPrice, params = {}) {
        if (!this.has['createStopMarketOrder']) {
            throw new errors.NotSupported(this.id + ' createStopMarketOrder() is not supported yet');
        }
        const query = this.extend(params, { 'stopPrice': stopPrice });
        return await this.createOrder(symbol, 'market', side, amount, undefined, query);
    }
    safeCurrencyCode(currencyId, currency = undefined) {
        currency = this.safeCurrency(currencyId, currency);
        return currency['code'];
    }
    filterBySymbolSinceLimit(array, symbol = undefined, since = undefined, limit = undefined, tail = false) {
        return this.filterByValueSinceLimit(array, 'symbol', symbol, since, limit, 'timestamp', tail);
    }
    filterByCurrencySinceLimit(array, code = undefined, since = undefined, limit = undefined, tail = false) {
        return this.filterByValueSinceLimit(array, 'currency', code, since, limit, 'timestamp', tail);
    }
    filterBySymbolsSinceLimit(array, symbols = undefined, since = undefined, limit = undefined, tail = false) {
        const result = this.filterByArray(array, 'symbol', symbols, false);
        return this.filterBySinceLimit(result, since, limit, 'timestamp', tail);
    }
    parseLastPrices(pricesData, symbols = undefined, params = {}) {
        //
        // the value of tickers is either a dict or a list
        //
        // dict
        //
        //     {
        //         'marketId1': { ... },
        //         'marketId2': { ... },
        //         ...
        //     }
        //
        // list
        //
        //     [
        //         { 'market': 'marketId1', ... },
        //         { 'market': 'marketId2', ... },
        //         ...
        //     ]
        //
        const results = [];
        if (Array.isArray(pricesData)) {
            for (let i = 0; i < pricesData.length; i++) {
                const priceData = this.extend(this.parseLastPrice(pricesData[i]), params);
                results.push(priceData);
            }
        }
        else {
            const marketIds = Object.keys(pricesData);
            for (let i = 0; i < marketIds.length; i++) {
                const marketId = marketIds[i];
                const market = this.safeMarket(marketId);
                const priceData = this.extend(this.parseLastPrice(pricesData[marketId], market), params);
                results.push(priceData);
            }
        }
        symbols = this.marketSymbols(symbols);
        return this.filterByArray(results, 'symbol', symbols);
    }
    parseTickers(tickers, symbols = undefined, params = {}) {
        //
        // the value of tickers is either a dict or a list
        //
        // dict
        //
        //     {
        //         'marketId1': { ... },
        //         'marketId2': { ... },
        //         'marketId3': { ... },
        //         ...
        //     }
        //
        // list
        //
        //     [
        //         { 'market': 'marketId1', ... },
        //         { 'market': 'marketId2', ... },
        //         { 'market': 'marketId3', ... },
        //         ...
        //     ]
        //
        const results = [];
        if (Array.isArray(tickers)) {
            for (let i = 0; i < tickers.length; i++) {
                const ticker = this.extend(this.parseTicker(tickers[i]), params);
                results.push(ticker);
            }
        }
        else {
            const marketIds = Object.keys(tickers);
            for (let i = 0; i < marketIds.length; i++) {
                const marketId = marketIds[i];
                const market = this.safeMarket(marketId);
                const ticker = this.extend(this.parseTicker(tickers[marketId], market), params);
                results.push(ticker);
            }
        }
        symbols = this.marketSymbols(symbols);
        return this.filterByArray(results, 'symbol', symbols);
    }
    parseDepositAddresses(addresses, codes = undefined, indexed = true, params = {}) {
        let result = [];
        for (let i = 0; i < addresses.length; i++) {
            const address = this.extend(this.parseDepositAddress(addresses[i]), params);
            result.push(address);
        }
        if (codes !== undefined) {
            result = this.filterByArray(result, 'currency', codes, false);
        }
        if (indexed) {
            return this.indexBy(result, 'currency');
        }
        return result;
    }
    parseBorrowInterests(response, market = undefined) {
        const interests = [];
        for (let i = 0; i < response.length; i++) {
            const row = response[i];
            interests.push(this.parseBorrowInterest(row, market));
        }
        return interests;
    }
    parseFundingRateHistories(response, market = undefined, since = undefined, limit = undefined) {
        const rates = [];
        for (let i = 0; i < response.length; i++) {
            const entry = response[i];
            rates.push(this.parseFundingRateHistory(entry, market));
        }
        const sorted = this.sortBy(rates, 'timestamp');
        const symbol = (market === undefined) ? undefined : market['symbol'];
        return this.filterBySymbolSinceLimit(sorted, symbol, since, limit);
    }
    safeSymbol(marketId, market = undefined, delimiter = undefined, marketType = undefined) {
        market = this.safeMarket(marketId, market, delimiter, marketType);
        return market['symbol'];
    }
    parseFundingRate(contract, market = undefined) {
        throw new errors.NotSupported(this.id + ' parseFundingRate() is not supported yet');
    }
    parseFundingRates(response, market = undefined) {
        const result = {};
        for (let i = 0; i < response.length; i++) {
            const parsed = this.parseFundingRate(response[i], market);
            result[parsed['symbol']] = parsed;
        }
        return result;
    }
    isTriggerOrder(params) {
        const isTrigger = this.safeValue2(params, 'trigger', 'stop');
        if (isTrigger) {
            params = this.omit(params, ['trigger', 'stop']);
        }
        return [isTrigger, params];
    }
    isPostOnly(isMarketOrder, exchangeSpecificParam, params = {}) {
        /**
         * @ignore
         * @method
         * @param {string} type Order type
         * @param {boolean} exchangeSpecificParam exchange specific postOnly
         * @param {object} [params] exchange specific params
         * @returns {boolean} true if a post only order, false otherwise
         */
        const timeInForce = this.safeStringUpper(params, 'timeInForce');
        let postOnly = this.safeValue2(params, 'postOnly', 'post_only', false);
        // we assume timeInForce is uppercase from safeStringUpper (params, 'timeInForce')
        const ioc = timeInForce === 'IOC';
        const fok = timeInForce === 'FOK';
        const timeInForcePostOnly = timeInForce === 'PO';
        postOnly = postOnly || timeInForcePostOnly || exchangeSpecificParam;
        if (postOnly) {
            if (ioc || fok) {
                throw new errors.InvalidOrder(this.id + ' postOnly orders cannot have timeInForce equal to ' + timeInForce);
            }
            else if (isMarketOrder) {
                throw new errors.InvalidOrder(this.id + ' market orders cannot be postOnly');
            }
            else {
                return true;
            }
        }
        else {
            return false;
        }
    }
    handlePostOnly(isMarketOrder, exchangeSpecificPostOnlyOption, params = {}) {
        /**
         * @ignore
         * @method
         * @param {string} type Order type
         * @param {boolean} exchangeSpecificBoolean exchange specific postOnly
         * @param {object} [params] exchange specific params
         * @returns {Array}
         */
        const timeInForce = this.safeStringUpper(params, 'timeInForce');
        let postOnly = this.safeValue(params, 'postOnly', false);
        const ioc = timeInForce === 'IOC';
        const fok = timeInForce === 'FOK';
        const po = timeInForce === 'PO';
        postOnly = postOnly || po || exchangeSpecificPostOnlyOption;
        if (postOnly) {
            if (ioc || fok) {
                throw new errors.InvalidOrder(this.id + ' postOnly orders cannot have timeInForce equal to ' + timeInForce);
            }
            else if (isMarketOrder) {
                throw new errors.InvalidOrder(this.id + ' market orders cannot be postOnly');
            }
            else {
                if (po) {
                    params = this.omit(params, 'timeInForce');
                }
                params = this.omit(params, 'postOnly');
                return [true, params];
            }
        }
        return [false, params];
    }
    async fetchLastPrices(symbols = undefined, params = {}) {
        throw new errors.NotSupported(this.id + ' fetchLastPrices() is not supported yet');
    }
    async fetchTradingFees(params = {}) {
        throw new errors.NotSupported(this.id + ' fetchTradingFees() is not supported yet');
    }
    async fetchTradingFee(symbol, params = {}) {
        if (!this.has['fetchTradingFees']) {
            throw new errors.NotSupported(this.id + ' fetchTradingFee() is not supported yet');
        }
        return await this.fetchTradingFees(params);
    }
    parseOpenInterest(interest, market = undefined) {
        throw new errors.NotSupported(this.id + ' parseOpenInterest () is not supported yet');
    }
    parseOpenInterests(response, market = undefined, since = undefined, limit = undefined) {
        const interests = [];
        for (let i = 0; i < response.length; i++) {
            const entry = response[i];
            const interest = this.parseOpenInterest(entry, market);
            interests.push(interest);
        }
        const sorted = this.sortBy(interests, 'timestamp');
        const symbol = this.safeString(market, 'symbol');
        return this.filterBySymbolSinceLimit(sorted, symbol, since, limit);
    }
    async fetchFundingRate(symbol, params = {}) {
        if (this.has['fetchFundingRates']) {
            await this.loadMarkets();
            const market = this.market(symbol);
            symbol = market['symbol'];
            if (!market['contract']) {
                throw new errors.BadSymbol(this.id + ' fetchFundingRate() supports contract markets only');
            }
            const rates = await this.fetchFundingRates([symbol], params);
            const rate = this.safeValue(rates, symbol);
            if (rate === undefined) {
                throw new errors.NullResponse(this.id + ' fetchFundingRate () returned no data for ' + symbol);
            }
            else {
                return rate;
            }
        }
        else {
            throw new errors.NotSupported(this.id + ' fetchFundingRate () is not supported yet');
        }
    }
    async fetchMarkOHLCV(symbol, timeframe = '1m', since = undefined, limit = undefined, params = {}) {
        /**
         * @method
         * @name exchange#fetchMarkOHLCV
         * @description fetches historical mark price candlestick data containing the open, high, low, and close price of a market
         * @param {string} symbol unified symbol of the market to fetch OHLCV data for
         * @param {string} timeframe the length of time each candle represents
         * @param {int} [since] timestamp in ms of the earliest candle to fetch
         * @param {int} [limit] the maximum amount of candles to fetch
         * @param {object} [params] extra parameters specific to the exchange API endpoint
         * @returns {float[][]} A list of candles ordered as timestamp, open, high, low, close, undefined
         */
        if (this.has['fetchMarkOHLCV']) {
            const request = {
                'price': 'mark',
            };
            return await this.fetchOHLCV(symbol, timeframe, since, limit, this.extend(request, params));
        }
        else {
            throw new errors.NotSupported(this.id + ' fetchMarkOHLCV () is not supported yet');
        }
    }
    async fetchIndexOHLCV(symbol, timeframe = '1m', since = undefined, limit = undefined, params = {}) {
        /**
         * @method
         * @name exchange#fetchIndexOHLCV
         * @description fetches historical index price candlestick data containing the open, high, low, and close price of a market
         * @param {string} symbol unified symbol of the market to fetch OHLCV data for
         * @param {string} timeframe the length of time each candle represents
         * @param {int} [since] timestamp in ms of the earliest candle to fetch
         * @param {int} [limit] the maximum amount of candles to fetch
         * @param {object} [params] extra parameters specific to the exchange API endpoint
         * @returns {} A list of candles ordered as timestamp, open, high, low, close, undefined
         */
        if (this.has['fetchIndexOHLCV']) {
            const request = {
                'price': 'index',
            };
            return await this.fetchOHLCV(symbol, timeframe, since, limit, this.extend(request, params));
        }
        else {
            throw new errors.NotSupported(this.id + ' fetchIndexOHLCV () is not supported yet');
        }
    }
    async fetchPremiumIndexOHLCV(symbol, timeframe = '1m', since = undefined, limit = undefined, params = {}) {
        /**
         * @method
         * @name exchange#fetchPremiumIndexOHLCV
         * @description fetches historical premium index price candlestick data containing the open, high, low, and close price of a market
         * @param {string} symbol unified symbol of the market to fetch OHLCV data for
         * @param {string} timeframe the length of time each candle represents
         * @param {int} [since] timestamp in ms of the earliest candle to fetch
         * @param {int} [limit] the maximum amount of candles to fetch
         * @param {object} [params] extra parameters specific to the exchange API endpoint
         * @returns {float[][]} A list of candles ordered as timestamp, open, high, low, close, undefined
         */
        if (this.has['fetchPremiumIndexOHLCV']) {
            const request = {
                'price': 'premiumIndex',
            };
            return await this.fetchOHLCV(symbol, timeframe, since, limit, this.extend(request, params));
        }
        else {
            throw new errors.NotSupported(this.id + ' fetchPremiumIndexOHLCV () is not supported yet');
        }
    }
    handleTimeInForce(params = {}) {
        /**
         * @ignore
         * @method
         * * Must add timeInForce to this.options to use this method
         * @return {string} returns the exchange specific value for timeInForce
         */
        const timeInForce = this.safeStringUpper(params, 'timeInForce'); // supported values GTC, IOC, PO
        if (timeInForce !== undefined) {
            const exchangeValue = this.safeString(this.options['timeInForce'], timeInForce);
            if (exchangeValue === undefined) {
                throw new errors.ExchangeError(this.id + ' does not support timeInForce "' + timeInForce + '"');
            }
            return exchangeValue;
        }
        return undefined;
    }
    convertTypeToAccount(account) {
        /**
         * @ignore
         * @method
         * * Must add accountsByType to this.options to use this method
         * @param {string} account key for account name in this.options['accountsByType']
         * @returns the exchange specific account name or the isolated margin id for transfers
         */
        const accountsByType = this.safeValue(this.options, 'accountsByType', {});
        const lowercaseAccount = account.toLowerCase();
        if (lowercaseAccount in accountsByType) {
            return accountsByType[lowercaseAccount];
        }
        else if ((account in this.markets) || (account in this.markets_by_id)) {
            const market = this.market(account);
            return market['id'];
        }
        else {
            return account;
        }
    }
    checkRequiredArgument(methodName, argument, argumentName, options = []) {
        /**
         * @ignore
         * @method
         * @param {string} methodName the name of the method that the argument is being checked for
         * @param {string} argument the argument's actual value provided
         * @param {string} argumentName the name of the argument being checked (for logging purposes)
         * @param {string[]} options a list of options that the argument can be
         * @returns {undefined}
         */
        const optionsLength = options.length;
        if ((argument === undefined) || ((optionsLength > 0) && (!(this.inArray(argument, options))))) {
            const messageOptions = options.join(', ');
            let message = this.id + ' ' + methodName + '() requires a ' + argumentName + ' argument';
            if (messageOptions !== '') {
                message += ', one of ' + '(' + messageOptions + ')';
            }
            throw new errors.ArgumentsRequired(message);
        }
    }
    checkRequiredMarginArgument(methodName, symbol, marginMode) {
        /**
         * @ignore
         * @method
         * @param {string} symbol unified symbol of the market
         * @param {string} methodName name of the method that requires a symbol
         * @param {string} marginMode is either 'isolated' or 'cross'
         */
        if ((marginMode === 'isolated') && (symbol === undefined)) {
            throw new errors.ArgumentsRequired(this.id + ' ' + methodName + '() requires a symbol argument for isolated margin');
        }
        else if ((marginMode === 'cross') && (symbol !== undefined)) {
            throw new errors.ArgumentsRequired(this.id + ' ' + methodName + '() cannot have a symbol argument for cross margin');
        }
    }
    parseDepositWithdrawFees(response, codes = undefined, currencyIdKey = undefined) {
        /**
         * @ignore
         * @method
         * @param {object[]|object} response unparsed response from the exchange
         * @param {string[]|undefined} codes the unified currency codes to fetch transactions fees for, returns all currencies when undefined
         * @param {str} currencyIdKey *should only be undefined when response is a dictionary* the object key that corresponds to the currency id
         * @returns {object} objects with withdraw and deposit fees, indexed by currency codes
         */
        const depositWithdrawFees = {};
        codes = this.marketCodes(codes);
        const isArray = Array.isArray(response);
        let responseKeys = response;
        if (!isArray) {
            responseKeys = Object.keys(response);
        }
        for (let i = 0; i < responseKeys.length; i++) {
            const entry = responseKeys[i];
            const dictionary = isArray ? entry : response[entry];
            const currencyId = isArray ? this.safeString(dictionary, currencyIdKey) : entry;
            const currency = this.safeValue(this.currencies_by_id, currencyId);
            const code = this.safeString(currency, 'code', currencyId);
            if ((codes === undefined) || (this.inArray(code, codes))) {
                depositWithdrawFees[code] = this.parseDepositWithdrawFee(dictionary, currency);
            }
        }
        return depositWithdrawFees;
    }
    parseDepositWithdrawFee(fee, currency = undefined) {
        throw new errors.NotSupported(this.id + ' parseDepositWithdrawFee() is not supported yet');
    }
    depositWithdrawFee(info) {
        return {
            'deposit': {
                'fee': undefined,
                'percentage': undefined,
            },
            'info': info,
            'networks': {},
            'withdraw': {
                'fee': undefined,
                'percentage': undefined,
            },
        };
    }
    assignDefaultDepositWithdrawFees(fee, currency = undefined) {
        /**
         * @ignore
         * @method
         * @description Takes a depositWithdrawFee structure and assigns the default values for withdraw and deposit
         * @param {object} fee A deposit withdraw fee structure
         * @param {object} currency A currency structure, the response from this.currency ()
         * @returns {object} A deposit withdraw fee structure
         */
        const networkKeys = Object.keys(fee['networks']);
        const numNetworks = networkKeys.length;
        if (numNetworks === 1) {
            fee['withdraw'] = fee['networks'][networkKeys[0]]['withdraw'];
            fee['deposit'] = fee['networks'][networkKeys[0]]['deposit'];
            return fee;
        }
        const currencyCode = this.safeString(currency, 'code');
        for (let i = 0; i < numNetworks; i++) {
            const network = networkKeys[i];
            if (network === currencyCode) {
                fee['deposit'] = fee['networks'][networkKeys[i]]['deposit'];
                fee['withdraw'] = fee['networks'][networkKeys[i]]['withdraw'];
            }
        }
        return fee;
    }
    parseIncome(info, market = undefined) {
        throw new errors.NotSupported(this.id + ' parseIncome () is not supported yet');
    }
    parseIncomes(incomes, market = undefined, since = undefined, limit = undefined) {
        /**
         * @ignore
         * @method
         * @description parses funding fee info from exchange response
         * @param {object[]} incomes each item describes once instance of currency being received or paid
         * @param {object} market ccxt market
         * @param {int} [since] when defined, the response items are filtered to only include items after this timestamp
         * @param {int} [limit] limits the number of items in the response
         * @returns {object[]} an array of [funding history structures]{@link https://docs.ccxt.com/#/?id=funding-history-structure}
         */
        const result = [];
        for (let i = 0; i < incomes.length; i++) {
            const entry = incomes[i];
            const parsed = this.parseIncome(entry, market);
            result.push(parsed);
        }
        const sorted = this.sortBy(result, 'timestamp');
        return this.filterBySinceLimit(sorted, since, limit);
    }
    getMarketFromSymbols(symbols = undefined) {
        if (symbols === undefined) {
            return undefined;
        }
        const firstMarket = this.safeString(symbols, 0);
        const market = this.market(firstMarket);
        return market;
    }
    parseWsOHLCVs(ohlcvs, market = undefined, timeframe = '1m', since = undefined, limit = undefined) {
        const results = [];
        for (let i = 0; i < ohlcvs.length; i++) {
            results.push(this.parseWsOHLCV(ohlcvs[i], market));
        }
        return results;
    }
    async fetchTransactions(code = undefined, since = undefined, limit = undefined, params = {}) {
        /**
         * @method
         * @name exchange#fetchTransactions
         * @deprecated
         * @description *DEPRECATED* use fetchDepositsWithdrawals instead
         * @param {string} code unified currency code for the currency of the deposit/withdrawals, default is undefined
         * @param {int} [since] timestamp in ms of the earliest deposit/withdrawal, default is undefined
         * @param {int} [limit] max number of deposit/withdrawals to return, default is undefined
         * @param {object} [params] extra parameters specific to the exchange API endpoint
         * @returns {object} a list of [transaction structures]{@link https://docs.ccxt.com/#/?id=transaction-structure}
         */
        if (this.has['fetchDepositsWithdrawals']) {
            return await this.fetchDepositsWithdrawals(code, since, limit, params);
        }
        else {
            throw new errors.NotSupported(this.id + ' fetchTransactions () is not supported yet');
        }
    }
    filterByArrayPositions(objects, key, values = undefined, indexed = true) {
        /**
         * @ignore
         * @method
         * @description Typed wrapper for filterByArray that returns a list of positions
         */
        return this.filterByArray(objects, key, values, indexed);
    }
    filterByArrayTickers(objects, key, values = undefined, indexed = true) {
        /**
         * @ignore
         * @method
         * @description Typed wrapper for filterByArray that returns a dictionary of tickers
         */
        return this.filterByArray(objects, key, values, indexed);
    }
    resolvePromiseIfMessagehashMatches(client, prefix, symbol, data) {
        const messageHashes = this.findMessageHashes(client, prefix);
        for (let i = 0; i < messageHashes.length; i++) {
            const messageHash = messageHashes[i];
            const parts = messageHash.split('::');
            const symbolsString = parts[1];
            const symbols = symbolsString.split(',');
            if (this.inArray(symbol, symbols)) {
                client.resolve(data, messageHash);
            }
        }
    }
    resolveMultipleOHLCV(client, prefix, symbol, timeframe, data) {
        const messageHashes = this.findMessageHashes(client, 'multipleOHLCV::');
        for (let i = 0; i < messageHashes.length; i++) {
            const messageHash = messageHashes[i];
            const parts = messageHash.split('::');
            const symbolsAndTimeframes = parts[1];
            const splitted = symbolsAndTimeframes.split(',');
            const id = symbol + '#' + timeframe;
            if (this.inArray(id, splitted)) {
                client.resolve([symbol, timeframe, data], messageHash);
            }
        }
    }
    createOHLCVObject(symbol, timeframe, data) {
        const res = {};
        res[symbol] = {};
        res[symbol][timeframe] = data;
        return res;
    }
    handleMaxEntriesPerRequestAndParams(method, maxEntriesPerRequest = undefined, params = {}) {
        let newMaxEntriesPerRequest = undefined;
        [newMaxEntriesPerRequest, params] = this.handleOptionAndParams(params, method, 'maxEntriesPerRequest');
        if ((newMaxEntriesPerRequest !== undefined) && (newMaxEntriesPerRequest !== maxEntriesPerRequest)) {
            maxEntriesPerRequest = newMaxEntriesPerRequest;
        }
        if (maxEntriesPerRequest === undefined) {
            maxEntriesPerRequest = 1000; // default to 1000
        }
        return [maxEntriesPerRequest, params];
    }
    async fetchPaginatedCallDynamic(method, symbol = undefined, since = undefined, limit = undefined, params = {}, maxEntriesPerRequest = undefined) {
        let maxCalls = undefined;
        [maxCalls, params] = this.handleOptionAndParams(params, method, 'paginationCalls', 10);
        let maxRetries = undefined;
        [maxRetries, params] = this.handleOptionAndParams(params, method, 'maxRetries', 3);
        let paginationDirection = undefined;
        [paginationDirection, params] = this.handleOptionAndParams(params, method, 'paginationDirection', 'backward');
        let paginationTimestamp = undefined;
        let calls = 0;
        let result = [];
        let errors$1 = 0;
        const until = this.safeInteger2(params, 'untill', 'till'); // do not omit it from params here
        [maxEntriesPerRequest, params] = this.handleMaxEntriesPerRequestAndParams(method, maxEntriesPerRequest, params);
        if ((paginationDirection === 'forward')) {
            if (since === undefined) {
                throw new errors.ArgumentsRequired(this.id + ' pagination requires a since argument when paginationDirection set to forward');
            }
            paginationTimestamp = since;
        }
        while ((calls < maxCalls)) {
            calls += 1;
            try {
                if (paginationDirection === 'backward') {
                    // do it backwards, starting from the last
                    // UNTIL filtering is required in order to work
                    if (paginationTimestamp !== undefined) {
                        params['until'] = paginationTimestamp - 1;
                    }
                    const response = await this[method](symbol, undefined, maxEntriesPerRequest, params);
                    const responseLength = response.length;
                    if (this.verbose) {
                        this.log('Dynamic pagination call', calls, 'method', method, 'response length', responseLength, 'timestamp', paginationTimestamp);
                    }
                    if (responseLength === 0) {
                        break;
                    }
                    errors$1 = 0;
                    result = this.arrayConcat(result, response);
                    const firstElement = this.safeValue(response, 0);
                    paginationTimestamp = this.safeInteger2(firstElement, 'timestamp', 0);
                    if ((since !== undefined) && (paginationTimestamp <= since)) {
                        break;
                    }
                }
                else {
                    // do it forwards, starting from the since
                    const response = await this[method](symbol, paginationTimestamp, maxEntriesPerRequest, params);
                    const responseLength = response.length;
                    if (this.verbose) {
                        this.log('Dynamic pagination call', calls, 'method', method, 'response length', responseLength, 'timestamp', paginationTimestamp);
                    }
                    if (responseLength === 0) {
                        break;
                    }
                    errors$1 = 0;
                    result = this.arrayConcat(result, response);
                    const last = this.safeValue(response, responseLength - 1);
                    paginationTimestamp = this.safeInteger(last, 'timestamp') - 1;
                    if ((until !== undefined) && (paginationTimestamp >= until)) {
                        break;
                    }
                }
            }
            catch (e) {
                errors$1 += 1;
                if (errors$1 > maxRetries) {
                    throw e;
                }
            }
        }
        const uniqueResults = this.removeRepeatedElementsFromArray(result);
        const key = (method === 'fetchOHLCV') ? 0 : 'timestamp';
        return this.filterBySinceLimit(uniqueResults, since, limit, key);
    }
    async safeDeterministicCall(method, symbol = undefined, since = undefined, limit = undefined, timeframe = undefined, params = {}) {
        let maxRetries = undefined;
        [maxRetries, params] = this.handleOptionAndParams(params, method, 'maxRetries', 3);
        let errors$1 = 0;
        try {
            if (timeframe && method !== 'fetchFundingRateHistory') {
                return await this[method](symbol, timeframe, since, limit, params);
            }
            else {
                return await this[method](symbol, since, limit, params);
            }
        }
        catch (e) {
            if (e instanceof errors.RateLimitExceeded) {
                throw e; // if we are rate limited, we should not retry and fail fast
            }
            errors$1 += 1;
            if (errors$1 > maxRetries) {
                throw e;
            }
        }
    }
    async fetchPaginatedCallDeterministic(method, symbol = undefined, since = undefined, limit = undefined, timeframe = undefined, params = {}, maxEntriesPerRequest = undefined) {
        let maxCalls = undefined;
        [maxCalls, params] = this.handleOptionAndParams(params, method, 'paginationCalls', 10);
        [maxEntriesPerRequest, params] = this.handleMaxEntriesPerRequestAndParams(method, maxEntriesPerRequest, params);
        const current = this.milliseconds();
        const tasks = [];
        const time = this.parseTimeframe(timeframe) * 1000;
        const step = time * maxEntriesPerRequest;
        let currentSince = current - (maxCalls * step) - 1;
        if (since !== undefined) {
            currentSince = Math.max(currentSince, since);
        }
        const until = this.safeInteger2(params, 'until', 'till'); // do not omit it here
        if (until !== undefined) {
            const requiredCalls = Math.ceil((until - since) / step);
            if (requiredCalls > maxCalls) {
                throw new errors.BadRequest(this.id + ' the number of required calls is greater than the max number of calls allowed, either increase the paginationCalls or decrease the since-until gap. Current paginationCalls limit is ' + maxCalls.toString() + ' required calls is ' + requiredCalls.toString());
            }
        }
        for (let i = 0; i < maxCalls; i++) {
            if ((until !== undefined) && (currentSince >= until)) {
                break;
            }
            tasks.push(this.safeDeterministicCall(method, symbol, currentSince, maxEntriesPerRequest, timeframe, params));
            currentSince = this.sum(currentSince, step) - 1;
        }
        const results = await Promise.all(tasks);
        let result = [];
        for (let i = 0; i < results.length; i++) {
            result = this.arrayConcat(result, results[i]);
        }
        const uniqueResults = this.removeRepeatedElementsFromArray(result);
        const key = (method === 'fetchOHLCV') ? 0 : 'timestamp';
        return this.filterBySinceLimit(uniqueResults, since, limit, key);
    }
    async fetchPaginatedCallCursor(method, symbol = undefined, since = undefined, limit = undefined, params = {}, cursorReceived = undefined, cursorSent = undefined, cursorIncrement = undefined, maxEntriesPerRequest = undefined) {
        let maxCalls = undefined;
        [maxCalls, params] = this.handleOptionAndParams(params, method, 'paginationCalls', 10);
        let maxRetries = undefined;
        [maxRetries, params] = this.handleOptionAndParams(params, method, 'maxRetries', 3);
        [maxEntriesPerRequest, params] = this.handleMaxEntriesPerRequestAndParams(method, maxEntriesPerRequest, params);
        let cursorValue = undefined;
        let i = 0;
        let errors = 0;
        let result = [];
        while (i < maxCalls) {
            try {
                if (cursorValue !== undefined) {
                    if (cursorIncrement !== undefined) {
                        cursorValue = this.parseToInt(cursorValue) + cursorIncrement;
                    }
                    params[cursorSent] = cursorValue;
                }
                let response = undefined;
                if (method === 'fetchAccounts') {
                    response = await this[method](params);
                }
                else {
                    response = await this[method](symbol, since, maxEntriesPerRequest, params);
                }
                errors = 0;
                const responseLength = response.length;
                if (this.verbose) {
                    this.log('Cursor pagination call', i + 1, 'method', method, 'response length', responseLength, 'cursor', cursorValue);
                }
                if (responseLength === 0) {
                    break;
                }
                result = this.arrayConcat(result, response);
                const last = this.safeValue(response, responseLength - 1);
                cursorValue = this.safeValue(last['info'], cursorReceived);
                if (cursorValue === undefined) {
                    break;
                }
            }
            catch (e) {
                errors += 1;
                if (errors > maxRetries) {
                    throw e;
                }
            }
            i += 1;
        }
        const sorted = this.sortCursorPaginatedResult(result);
        const key = (method === 'fetchOHLCV') ? 0 : 'timestamp';
        return this.filterBySinceLimit(sorted, since, limit, key);
    }
    async fetchPaginatedCallIncremental(method, symbol = undefined, since = undefined, limit = undefined, params = {}, pageKey = undefined, maxEntriesPerRequest = undefined) {
        let maxCalls = undefined;
        [maxCalls, params] = this.handleOptionAndParams(params, method, 'paginationCalls', 10);
        let maxRetries = undefined;
        [maxRetries, params] = this.handleOptionAndParams(params, method, 'maxRetries', 3);
        [maxEntriesPerRequest, params] = this.handleMaxEntriesPerRequestAndParams(method, maxEntriesPerRequest, params);
        let i = 0;
        let errors = 0;
        let result = [];
        while (i < maxCalls) {
            try {
                params[pageKey] = i + 1;
                const response = await this[method](symbol, since, maxEntriesPerRequest, params);
                errors = 0;
                const responseLength = response.length;
                if (this.verbose) {
                    this.log('Incremental pagination call', i + 1, 'method', method, 'response length', responseLength);
                }
                if (responseLength === 0) {
                    break;
                }
                result = this.arrayConcat(result, response);
            }
            catch (e) {
                errors += 1;
                if (errors > maxRetries) {
                    throw e;
                }
            }
            i += 1;
        }
        const sorted = this.sortCursorPaginatedResult(result);
        const key = (method === 'fetchOHLCV') ? 0 : 'timestamp';
        return this.filterBySinceLimit(sorted, since, limit, key);
    }
    sortCursorPaginatedResult(result) {
        const first = this.safeValue(result, 0);
        if (first !== undefined) {
            if ('timestamp' in first) {
                return this.sortBy(result, 'timestamp');
            }
            if ('id' in first) {
                return this.sortBy(result, 'id');
            }
        }
        return result;
    }
    removeRepeatedElementsFromArray(input) {
        const uniqueResult = {};
        for (let i = 0; i < input.length; i++) {
            const entry = input[i];
            const id = this.safeString(entry, 'id');
            if (id !== undefined) {
                if (this.safeString(uniqueResult, id) === undefined) {
                    uniqueResult[id] = entry;
                }
            }
            else {
                const timestamp = this.safeInteger2(entry, 'timestamp', 0);
                if (timestamp !== undefined) {
                    if (this.safeString(uniqueResult, timestamp) === undefined) {
                        uniqueResult[timestamp] = entry;
                    }
                }
            }
        }
        const values = Object.values(uniqueResult);
        const valuesLength = values.length;
        if (valuesLength > 0) {
            return values;
        }
        return input;
    }
    handleUntilOption(key, request, params, multiplier = 1) {
        const until = this.safeValue2(params, 'until', 'till');
        if (until !== undefined) {
            request[key] = this.parseToInt(until * multiplier);
            params = this.omit(params, ['until', 'till']);
        }
        return [request, params];
    }
    safeOpenInterest(interest, market = undefined) {
        return this.extend(interest, {
            'baseVolume': this.safeNumber(interest, 'baseVolume'),
            'datetime': this.safeString(interest, 'datetime'),
            'info': this.safeValue(interest, 'info'),
            'openInterestAmount': this.safeNumber(interest, 'openInterestAmount'),
            'openInterestValue': this.safeNumber(interest, 'openInterestValue'),
            'quoteVolume': this.safeNumber(interest, 'quoteVolume'),
            'symbol': this.safeString(market, 'symbol'),
            'timestamp': this.safeInteger(interest, 'timestamp'),
        });
    }
    parseLiquidation(liquidation, market = undefined) {
        throw new errors.NotSupported(this.id + ' parseLiquidation () is not supported yet');
    }
    parseLiquidations(liquidations, market = undefined, since = undefined, limit = undefined) {
        /**
         * @ignore
         * @method
         * @description parses liquidation info from the exchange response
         * @param {object[]} liquidations each item describes an instance of a liquidation event
         * @param {object} market ccxt market
         * @param {int} [since] when defined, the response items are filtered to only include items after this timestamp
         * @param {int} [limit] limits the number of items in the response
         * @returns {object[]} an array of [liquidation structures]{@link https://docs.ccxt.com/#/?id=liquidation-structure}
         */
        const result = [];
        for (let i = 0; i < liquidations.length; i++) {
            const entry = liquidations[i];
            const parsed = this.parseLiquidation(entry, market);
            result.push(parsed);
        }
        const sorted = this.sortBy(result, 'timestamp');
        const symbol = this.safeString(market, 'symbol');
        return this.filterBySymbolSinceLimit(sorted, symbol, since, limit);
    }
    parseGreeks(greeks, market = undefined) {
        throw new errors.NotSupported(this.id + ' parseGreeks () is not supported yet');
    }
}

exports.Exchange = Exchange;
exports["default"] = Exchange;<|MERGE_RESOLUTION|>--- conflicted
+++ resolved
@@ -1737,14 +1737,6 @@
             'base': undefined,
             'baseId': undefined,
             'contract': undefined,
-<<<<<<< HEAD
-=======
-            'linear': undefined,
-            'inverse': undefined,
-            'subType': undefined,
-            'taker': undefined,
-            'maker': undefined,
->>>>>>> 2678359c
             'contractSize': undefined,
             'expiry': undefined,
             'expiryDatetime': undefined,
@@ -2527,18 +2519,14 @@
         return this.extend(ticker, {
             'ask': this.parseNumber(this.omitZero(this.safeNumber(ticker, 'ask'))),
             'askVolume': this.safeNumber(ticker, 'askVolume'),
-<<<<<<< HEAD
             'average': this.parseNumber(average),
             'baseVolume': this.parseNumber(baseVolume),
             'bid': this.parseNumber(this.omitZero(this.safeNumber(ticker, 'bid'))),
             'bidVolume': this.safeNumber(ticker, 'bidVolume'),
             'change': this.parseNumber(change),
             'close': this.parseNumber(this.omitZero(this.parseNumber(close))),
-            'high': this.parseNumber(this.omitZero(this.safeString(ticker, 'high"'))),
+            'high': this.parseNumber(this.omitZero(this.safeString(ticker, 'high'))),
             'last': this.parseNumber(this.omitZero(this.parseNumber(last))),
-=======
-            'high': this.parseNumber(this.omitZero(this.safeString(ticker, 'high'))),
->>>>>>> 2678359c
             'low': this.parseNumber(this.omitZero(this.safeNumber(ticker, 'low'))),
             'open': this.parseNumber(this.omitZero(this.parseNumber(open))),
             'percentage': this.parseNumber(percentage),
