'use strict';

Object.defineProperty(exports, '__esModule', { value: true });

var functions = require('./functions.js');
var errors = require('./errors.js');
var Precise = require('./Precise.js');
var WsClient = require('./ws/WsClient.js');
var Future = require('./ws/Future.js');
var OrderBook = require('./ws/OrderBook.js');
var totp = require('./functions/totp.js');
var generic = require('./functions/generic.js');
var misc = require('./functions/misc.js');

function _interopNamespace(e) {
    if (e && e.__esModule) return e;
    var n = Object.create(null);
    if (e) {
        Object.keys(e).forEach(function (k) {
            if (k !== 'default') {
                var d = Object.getOwnPropertyDescriptor(e, k);
                Object.defineProperty(n, k, d.get ? d : {
                    enumerable: true,
                    get: function () { return e[k]; }
                });
            }
        });
    }
    n["default"] = e;
    return Object.freeze(n);
}

// ----------------------------------------------------------------------------
const { aggregate, arrayConcat, base16ToBinary, base58ToBinary, base64ToBinary, base64ToString, binaryConcat, binaryConcatArray, binaryToBase16, binaryToBase58, binaryToBase64, capitalize, clone, crc32, DECIMAL_PLACES, decimalToPrecision, decode, deepExtend, ecdsa, encode, extend, extractParams, filterBy, flatten, groupBy, hash, hmac, implodeParams, inArray, indexBy, isArray, isEmpty, isJsonEncodedObject, isNode, iso8601, json, keys, keysort, merge, microseconds, milliseconds, NO_PADDING, now, numberToBE, numberToLE, numberToString, omit, omitZero, ordered, parse8601, parseDate, parseTimeframe, precisionFromString, rawencode, ROUND, safeFloat, safeFloat2, safeFloatN, safeInteger, safeInteger2, safeIntegerN, safeIntegerProduct, safeIntegerProduct2, safeIntegerProductN, safeString, safeString2, safeStringLower, safeStringLower2, safeStringLowerN, safeStringN, safeStringUpper, safeStringUpper2, safeStringUpperN, safeTimestamp, safeTimestamp2, safeTimestampN, safeValue, safeValue2, safeValueN, seconds, SIGNIFICANT_DIGITS sortBy, sortBy2, stringToBase64, strip, sum, Throttler, TICK_SIZE, toArray, TRUNCATE, unCamelCase, unique, urlencode, urlencodeNested, urlencodeWithArrayRepeat, uuid, uuid16, uuid22, uuidv1, values, vwap, ymd, ymdhms, yymmdd, yyyymmdd } = functions;
// ----------------------------------------------------------------------------
/**
 * @class Exchange
 */
class Exchange {
    constructor(userConfig = {}) {
        this.api = undefined;
        this.userAgent = undefined;
        this.user_agent = undefined;
        //
        this.userAgents = {
            'chrome': 'Mozilla/5.0 (Windows NT 10.0; Win64; x64) AppleWebKit/537.36 (KHTML, like Gecko) Chrome/62.0.3202.94 Safari/537.36',
            'chrome39': 'Mozilla/5.0 (Windows NT 6.1; WOW64) AppleWebKit/537.36 (KHTML, like Gecko) Chrome/39.0.2171.71 Safari/537.36',
            'chrome100': 'Mozilla/5.0 (Macintosh; Intel Mac OS X 10_15_7) AppleWebKit/537.36 (KHTML, like Gecko) Chrome/100.0.4896.75 Safari/537.36',
        };
        this.headers = {};
        this.origin = '*'; // CORS origin
        //
        this.agent = undefined; // maintained for backwards compatibility
        this.handleContentTypeApplicationZip = false;
        this.minFundingAddressLength = 1; // used in checkAddress
        this.number = Number; // or String (a pointer to a function)
        this.quoteJsonNumbers = true; // treat numbers in json as quoted precise strings
        this.substituteCommonCurrencyCodes = true; // reserved
        // whether fees should be summed by currency code
        this.accounts = undefined;
        this.accountsById = undefined;
        this.balance = {};
<<<<<<< HEAD
        this.baseCurrencies = undefined;
        this.codes = undefined;
        this.commonCurrencies = undefined;
        this.currencies = undefined;
        this.currencies_by_id = undefined;
=======
        this.orderbooks = {};
        this.tickers = {};
        this.orders = undefined;
        this.triggerOrders = undefined;
        this.transactions = {};
        this.positions = {};
        this.requiresWeb3 = false;
        this.requiresEddsa = false;
        this.enableLastJsonResponse = true;
>>>>>>> f4c04605
        this.enableLastHttpResponse = true;
        this.enableLastJsonResponse = true;
        this.enableLastResponseHeaders = true;
        this.enableRateLimit = undefined;
        this.exceptions = {};
        this.hostname = undefined;
        this.httpExceptions = undefined;
        this.id = undefined;
        this.ids = undefined;
        this.last_http_response = undefined;
        this.last_json_response = undefined;
        this.last_response_headers = undefined;
        this.markets = undefined;
        this.markets_by_id = undefined;
        this.marketsByAltname = undefined;
        this.marketsLoading = undefined;
        this.name = undefined;
        this.orderbooks = {};
        this.orders = undefined;
        this.paddingMode = undefined;
        this.positions = {};
        this.precisionMode = undefined;
        this.quoteCurrencies = undefined;
        this.rateLimit = undefined; // milliseconds
        this.reduceFees = true;
        this.reloadingMarkets = undefined;
        this.requiresEddsa = false;
        this.requiresWeb3 = false;
        this.stablePairs = {};
        this.status = undefined;
        this.symbols = undefined;
        this.targetAccount = undefined;
        this.throttler = undefined;
        this.tickers = {};
        this.timeframes = {};
        this.timeout = 10000; // milliseconds
        this.tokenBucket = undefined;
        this.transactions = {};
        this.twofa = undefined; // two-factor authentication (2FA)
        this.validateClientSsl = false;
        this.validateServerSsl = true;
        this.verbose = false;
        this.version = undefined;
        // WS/PRO options
        this.aggregate = aggregate;
        this.arrayConcat = arrayConcat;
        this.base16ToBinary = base16ToBinary;
        this.base58ToBinary = base58ToBinary;
        this.base64ToBinary = base64ToBinary;
        this.base64ToString = base64ToString;
        this.binaryConcat = binaryConcat;
        this.binaryConcatArray = binaryConcatArray;
        this.binaryToBase16 = binaryToBase16;
        this.binaryToBase58 = binaryToBase58;
        this.binaryToBase64 = binaryToBase64;
        this.capitalize = capitalize;
        this.clients = {};
        this.clone = clone;
        this.crc32 = crc32;
        this.decimalToPrecision = decimalToPrecision;
        this.decode = decode;
        this.deepExtend = deepExtend;
        this.encode = encode;
        this.extend = extend;
        this.extractParams = extractParams;
        this.filterBy = filterBy;
        this.flatten = flatten;
        this.groupBy = groupBy;
        this.hash = hash;
        this.hmac = hmac;
        this.implodeParams = implodeParams;
        this.inArray = inArray;
        this.indexBy = indexBy;
        this.isArray = generic.inArray;
        this.isEmpty = isEmpty;
        this.isJsonEncodedObject = isJsonEncodedObject;
        this.isNode = isNode;
        this.iso8601 = iso8601;
        this.json = json;
        this.keys = generic.keys;
        this.keysort = keysort;
        this.merge = merge;
        this.microseconds = microseconds;
        this.milliseconds = milliseconds;
        this.newUpdates = true;
        this.now = now;
        this.numberToBE = numberToBE;
        this.numberToLE = numberToLE;
        this.numberToString = numberToString;
        this.omit = omit;
        this.omitZero = omitZero;
        this.ordered = ordered;
        this.parse8601 = parse8601;
        this.parseDate = parseDate;
        this.parseTimeframe = parseTimeframe;
        this.precisionFromString = precisionFromString;
        this.rawencode = rawencode;
        this.safeFloat = safeFloat;
        this.safeFloat2 = safeFloat2;
        this.safeFloatN = safeFloatN;
        this.safeInteger = safeInteger;
        this.safeInteger2 = safeInteger2;
        this.safeIntegerN = safeIntegerN;
        this.safeIntegerProduct = safeIntegerProduct;
        this.safeIntegerProduct2 = safeIntegerProduct2;
        this.safeIntegerProductN = safeIntegerProductN;
        this.safeString = safeString;
        this.safeString2 = safeString2;
        this.safeStringLower = safeStringLower;
        this.safeStringLower2 = safeStringLower2;
        this.safeStringLowerN = safeStringLowerN;
        this.safeStringN = safeStringN;
        this.safeStringUpper = safeStringUpper;
        this.safeStringUpper2 = safeStringUpper2;
        this.safeStringUpperN = safeStringUpperN;
        this.safeTimestamp = safeTimestamp;
        this.safeTimestamp2 = safeTimestamp2;
        this.safeTimestampN = safeTimestampN;
        this.safeValue = safeValue;
        this.safeValue2 = safeValue2;
        this.safeValueN = safeValueN;
        this.seconds = seconds;
        this.sortBy = sortBy;
        this.sortBy2 = sortBy2;
        this.streaming = {};
        this.stringToBase64 = stringToBase64;
        this.strip = strip;
        this.sum = sum;
        this.toArray = toArray;
        this.unCamelCase = unCamelCase;
        this.unique = unique;
        this.urlencode = urlencode;
        this.urlencodeNested = urlencodeNested;
        this.urlencodeWithArrayRepeat = urlencodeWithArrayRepeat;
        this.uuid = uuid;
        this.uuid16 = uuid16;
        this.uuid22 = uuid22;
        this.uuidv1 = uuidv1;
        this.values = generic.values;
        this.vwap = misc.vwap;
        this.ymd = ymd;
        this.ymdhms = ymdhms;
        this.yymmdd = yymmdd;
        this.yyyymmdd = yyyymmdd;
        Object.assign(this, functions);
        //
        //     if (isNode) {
        //         this.nodeVersion = process.version.match (/\d+\.\d+\.\d+/)[0]
        //         this.userAgent = {
        //             'User-Agent': 'ccxt/' + (Exchange as any).ccxtVersion +
        //                 ' (+https://github.com/ccxt/ccxt)' +
        //                 ' Node.js/' + this.nodeVersion + ' (JavaScript)'
        //         }
        //     }
        //
        this.options = this.getDefaultOptions(); // exchange-specific options, if any
        // fetch implementation options (JS only)
        // http properties
        this.headers = {};
        this.origin = '*'; // CORS origin
        // underlying properties
        this.handleContentTypeApplicationZip = false;
        this.minFundingAddressLength = 1; // used in checkAddress
        this.number = Number; // or String (a pointer to a function)
        this.quoteJsonNumbers = true; // treat numbers in json as quoted precise strings
        this.substituteCommonCurrencyCodes = true; // reserved
        // whether fees should be summed by currency code
        this.reduceFees = true;
        // do not delete this line, it is needed for users to be able to define their own fetchImplementation
        this.fetchImplementation = undefined;
        this.validateClientSsl = false;
        this.validateServerSsl = true;
        // default property values
        this.timeout = 10000; // milliseconds
        this.twofa = undefined; // two-factor authentication (2FA)
        this.verbose = false;
        // default credentials
        this.apiKey = undefined;
        this.login = undefined;
        this.password = undefined;
        this.privateKey = undefined; // a "0x"-prefixed hexstring private key for a wallet
        this.secret = undefined;
        this.token = undefined; // reserved for HTTP auth in some cases
        this.uid = undefined;
        this.walletAddress = undefined; // a wallet address "0x"-prefixed hexstring
        // placeholders for cached data
        this.balance = {};
        this.myTrades = undefined;
        this.ohlcvs = {};
        this.orderbooks = {};
        this.orders = undefined;
        this.positions = {};
        this.tickers = {};
        this.trades = {};
        this.transactions = {};
        // web3 and cryptography flags
        this.requiresEddsa = false;
        this.requiresWeb3 = false;
        // response handling flags and properties
        this.enableLastHttpResponse = true;
        this.enableLastJsonResponse = true;
        this.enableLastResponseHeaders = true;
        this.last_http_response = undefined;
        this.last_json_response = undefined;
        this.last_response_headers = undefined;
        this.lastRestRequestTimestamp = 0;
        // camelCase and snake_notation support
        const unCamelCaseProperties = (obj = this) => {
            if (obj !== null) {
                const ownPropertyNames = Object.getOwnPropertyNames(obj);
                for (let i = 0; i < ownPropertyNames.length; i++) {
                    const k = ownPropertyNames[i];
                    this[unCamelCase(k)] = this[k];
                }
                unCamelCaseProperties(Object.getPrototypeOf(obj));
            }
        };
        unCamelCaseProperties();
        // merge constructor overrides to this instance
        const configEntries = Object.entries(this.describe()).concat(Object.entries(userConfig));
        for (let i = 0; i < configEntries.length; i++) {
            const [property, value] = configEntries[i];
            if (value && Object.getPrototypeOf(value) === Object.prototype) {
                this[property] = this.deepExtend(this[property], value);
            }
            else {
                this[property] = value;
            }
        }
        // ssl options
        if (!this.validateServerSsl) ;
        // generate old metainfo interface
        const hasKeys = Object.keys(this.has);
        for (let i = 0; i < hasKeys.length; i++) {
            const k = hasKeys[i];
            this['has' + this.capitalize(k)] = !!this.has[k]; // converts 'emulated' to true
        }
        // generate implicit api
        if (this.api) {
            this.defineRestApi(this.api, 'request');
        }
        // init the request rate limiter
        this.initRestRateLimiter();
        // init predefined markets if any
        if (this.markets) {
            this.setMarkets(this.markets);
        }
        this.newUpdates = (this.options.newUpdates !== undefined) ? this.options.newUpdates : true;
        this.afterConstruct();
    }
    describe() {
        return {
            'alias': false,
            'api': undefined,
            'certified': false,
            'commonCurrencies': {
                'BCC': 'BCH',
                'BCHSV': 'BSV',
                'XBT': 'BTC',
            },
            'countries': undefined,
            'currencies': {},
            'enableRateLimit': true,
            'exceptions': undefined,
            'fees': {
                'funding': {
                    'deposit': {},
                    'percentage': undefined,
                    'tierBased': undefined,
                    'withdraw': {},
                },
                'trading': {
                    'maker': undefined,
                    'percentage': undefined,
                    'taker': undefined,
                    'tierBased': undefined,
                },
            },
            'has': {
                'addMargin': undefined,
                'cancelAllOrders': undefined,
                'cancelAllOrdersWs': undefined,
                'cancelOrder': true,
                'cancelOrders': undefined,
                'cancelOrdersWs': undefined,
                'cancelOrderWs': undefined,
                'CORS': undefined,
                'createDepositAddress': undefined,
                'createLimitOrder': true,
                'createMarketOrder': true,
                'createOrder': true,
                'createOrderWs': undefined,
                'createPostOnlyOrder': undefined,
                'createReduceOnlyOrder': undefined,
                'createStopLimitOrder': undefined,
                'createStopMarketOrder': undefined,
                'createStopOrder': undefined,
                'editOrder': 'emulated',
                'editOrderWs': undefined,
                'fetchAccounts': undefined,
                'fetchBalance': true,
                'fetchBalanceWs': undefined,
                'fetchBidsAsks': undefined,
                'fetchBorrowInterest': undefined,
                'fetchBorrowRate': undefined,
                'fetchBorrowRateHistory': undefined,
                'fetchBorrowRates': undefined,
                'fetchBorrowRatesPerSymbol': undefined,
                'fetchCanceledOrders': undefined,
                'fetchClosedOrder': undefined,
                'fetchClosedOrders': undefined,
                'fetchCurrencies': 'emulated',
                'fetchDeposit': undefined,
                'fetchDepositAddress': undefined,
                'fetchDepositAddresses': undefined,
                'fetchDepositAddressesByNetwork': undefined,
                'fetchDeposits': undefined,
                'fetchDepositsWithdrawals': undefined,
                'fetchFundingHistory': undefined,
                'fetchFundingRate': undefined,
                'fetchFundingRateHistory': undefined,
                'fetchFundingRates': undefined,
                'fetchIndexOHLCV': undefined,
                'fetchL2OrderBook': true,
                'fetchLastPrices': undefined,
                'fetchLedger': undefined,
                'fetchLedgerEntry': undefined,
                'fetchLeverageTiers': undefined,
                'fetchMarketLeverageTiers': undefined,
                'fetchMarkets': true,
                'fetchMarkOHLCV': undefined,
                'fetchMyTrades': undefined,
                'fetchOHLCV': undefined,
                'fetchOpenInterest': undefined,
                'fetchOpenInterestHistory': undefined,
                'fetchOpenOrder': undefined,
                'fetchOpenOrders': undefined,
                'fetchOpenOrdersWs': undefined,
                'fetchOrder': undefined,
                'fetchOrderBook': true,
                'fetchOrderBooks': undefined,
                'fetchOrders': undefined,
                'fetchOrderTrades': undefined,
                'fetchOrderWs': undefined,
                'fetchPermissions': undefined,
                'fetchPosition': undefined,
                'fetchPositions': undefined,
                'fetchPositionsBySymbol': undefined,
                'fetchPositionsRisk': undefined,
                'fetchPremiumIndexOHLCV': undefined,
                'fetchStatus': 'emulated',
                'fetchTicker': true,
                'fetchTickers': undefined,
                'fetchTime': undefined,
                'fetchTrades': true,
                'fetchTradesWs': undefined,
                'fetchTradingFee': undefined,
                'fetchTradingFees': undefined,
                'fetchTradingLimits': undefined,
                'fetchTransactionFee': undefined,
                'fetchTransactionFees': undefined,
                'fetchTransactions': undefined,
                'fetchTransfers': undefined,
                'fetchWithdrawAddresses': undefined,
                'fetchWithdrawal': undefined,
                'fetchWithdrawals': undefined,
                'future': undefined,
                'margin': undefined,
                'option': undefined,
                'privateAPI': true,
                'publicAPI': true,
                'reduceMargin': undefined,
                'setLeverage': undefined,
                'setMargin': undefined,
                'setMarginMode': undefined,
                'setPositionMode': undefined,
                'signIn': undefined,
                'spot': undefined,
                'swap': undefined,
                'transfer': undefined,
                'watchBalance': undefined,
                'watchMyTrades': undefined,
                'watchOHLCV': undefined,
                'watchOHLCVForSymbols': undefined,
                'watchOrderBook': undefined,
                'watchOrderBookForSymbols': undefined,
                'watchOrders': undefined,
                'watchTicker': undefined,
                'watchTickers': undefined,
                'watchTrades': undefined,
                'watchTradesForSymbols': undefined,
                'withdraw': undefined,
            },
            'httpExceptions': {
                '400': errors.ExchangeNotAvailable,
                '401': errors.AuthenticationError,
                '403': errors.ExchangeNotAvailable,
                '404': errors.ExchangeNotAvailable,
                '405': errors.ExchangeNotAvailable,
                '407': errors.AuthenticationError,
                '408': errors.RequestTimeout,
                '409': errors.ExchangeNotAvailable,
                '410': errors.ExchangeNotAvailable,
                '418': errors.DDoSProtection,
                '422': errors.ExchangeError,
                '429': errors.RateLimitExceeded,
                '451': errors.ExchangeNotAvailable,
                '500': errors.ExchangeNotAvailable,
                '501': errors.ExchangeNotAvailable,
                '502': errors.ExchangeNotAvailable,
                '503': errors.ExchangeNotAvailable,
                '504': errors.RequestTimeout,
                '511': errors.AuthenticationError,
                '520': errors.ExchangeNotAvailable,
                '521': errors.ExchangeNotAvailable,
                '522': errors.ExchangeNotAvailable,
                '525': errors.ExchangeNotAvailable,
                '526': errors.ExchangeNotAvailable,
                '530': errors.ExchangeNotAvailable,
            },
            'id': undefined,
            'limits': {
                'amount': { 'min': undefined, 'max': undefined },
                'cost': { 'min': undefined, 'max': undefined },
                'leverage': { 'min': undefined, 'max': undefined },
                'price': { 'min': undefined, 'max': undefined },
            },
            'markets': undefined,
            'name': undefined,
            'paddingMode': NO_PADDING,
            'precisionMode': DECIMAL_PLACES,
            'pro': false,
            'rateLimit': 2000,
            'requiredCredentials': {
                'apiKey': true,
                'login': false,
                'password': false,
                'privateKey': false,
                'secret': true,
                'token': false,
                'twofa': false,
                'uid': false,
                'walletAddress': false, // the wallet address "0x"-prefixed hexstring
            },
            'status': {
                'eta': undefined,
                'status': 'ok',
                'updated': undefined,
                'url': undefined,
            },
            'timeframes': undefined,
            'urls': {
                'api': undefined,
                'doc': undefined,
                'fees': undefined,
                'logo': undefined,
                'www': undefined,
            },
        }; // return
    } // describe ()
    encodeURIComponent(...args) {
        // @ts-expect-error
        return encodeURIComponent(...args);
    }
    checkRequiredVersion(requiredVersion, error = true) {
        let result = true;
        const [major1, minor1, patch1] = requiredVersion.split('.'), [major2, minor2, patch2] = Exchange.ccxtVersion.split('.'), intMajor1 = this.parseToInt(major1), intMinor1 = this.parseToInt(minor1), intPatch1 = this.parseToInt(patch1), intMajor2 = this.parseToInt(major2), intMinor2 = this.parseToInt(minor2), intPatch2 = this.parseToInt(patch2);
        if (intMajor1 > intMajor2) {
            result = false;
        }
        if (intMajor1 === intMajor2) {
            if (intMinor1 > intMinor2) {
                result = false;
            }
            else if (intMinor1 === intMinor2 && intPatch1 > intPatch2) {
                result = false;
            }
        }
        if (!result) {
            if (error) {
                throw new errors.NotSupported('Your current version of CCXT is ' + Exchange.ccxtVersion + ', a newer version ' + requiredVersion + ' is required, please, upgrade your version of CCXT');
            }
            else {
                return error;
            }
        }
        return result;
    }
    checkAddress(address) {
        if (address === undefined) {
            throw new errors.InvalidAddress(this.id + ' address is undefined');
        }
        // check the address is not the same letter like 'aaaaa' nor too short nor has a space
        if ((this.unique(address).length === 1) || address.length < this.minFundingAddressLength || address.includes(' ')) {
            throw new errors.InvalidAddress(this.id + ' address is invalid or has less than ' + this.minFundingAddressLength.toString() + ' characters: "' + this.json(address) + '"');
        }
        return address;
    }
    initRestRateLimiter() {
        if (this.rateLimit === undefined) {
            throw new Error(this.id + '.rateLimit property is not configured');
        }
        this.tokenBucket = this.extend({
            delay: 0.001,
            capacity: 1,
            cost: 1,
            maxCapacity: 1000,
            refillRate: (this.rateLimit > 0) ? 1 / this.rateLimit : Number.MAX_VALUE,
        }, this.tokenBucket);
        this.throttler = new Throttler(this.tokenBucket);
    }
    throttle(cost = undefined) {
        return this.throttler.throttle(cost);
    }
    defineRestApiEndpoint(methodName, uppercaseMethod, lowercaseMethod, camelcaseMethod, path, paths, config = {}) {
        const splitPath = path.split(/[^a-zA-Z0-9]/);
        const camelcaseSuffix = splitPath.map(this.capitalize).join('');
        const underscoreSuffix = splitPath.map((x) => x.trim().toLowerCase()).filter((x) => x.length > 0).join('_');
        const camelcasePrefix = [paths[0]].concat(paths.slice(1).map(this.capitalize)).join('');
        const underscorePrefix = [paths[0]].concat(paths.slice(1).map((x) => x.trim()).filter((x) => x.length > 0)).join('_');
        const camelcase = camelcasePrefix + camelcaseMethod + this.capitalize(camelcaseSuffix);
        const underscore = underscorePrefix + '_' + lowercaseMethod + '_' + underscoreSuffix;
        const typeArgument = (paths.length > 1) ? paths : paths[0];
        // handle call costs here
        const partial = async (params = {}, context = {}) => this[methodName](path, typeArgument, uppercaseMethod, params, undefined, undefined, config, context);
        // const partial = async (params) => this[methodName] (path, typeArgument, uppercaseMethod, params || {})
        this[camelcase] = partial;
        this[underscore] = partial;
    }
    defineRestApi(api, methodName, paths = []) {
        const keys = Object.keys(api);
        for (let i = 0; i < keys.length; i++) {
            const key = keys[i];
            const value = api[key];
            const uppercaseMethod = key.toUpperCase();
            const lowercaseMethod = key.toLowerCase();
            const camelcaseMethod = this.capitalize(lowercaseMethod);
            if (Array.isArray(value)) {
                for (let k = 0; k < value.length; k++) {
                    const path = value[k].trim();
                    this.defineRestApiEndpoint(methodName, uppercaseMethod, lowercaseMethod, camelcaseMethod, path, paths);
                }
                // the options HTTP method conflicts with the 'options' API url path
                // } else if (key.match (/^(?:get|post|put|delete|options|head|patch)$/i)) {
            }
            else if (key.match(/^(?:get|post|put|delete|head|patch)$/i)) {
                const endpoints = Object.keys(value);
                for (let j = 0; j < endpoints.length; j++) {
                    const endpoint = endpoints[j];
                    const path = endpoint.trim();
                    const config = value[endpoint];
                    if (typeof config === 'object') {
                        this.defineRestApiEndpoint(methodName, uppercaseMethod, lowercaseMethod, camelcaseMethod, path, paths, config);
                    }
                    else if (typeof config === 'number') {
                        this.defineRestApiEndpoint(methodName, uppercaseMethod, lowercaseMethod, camelcaseMethod, path, paths, { cost: config });
                    }
                    else {
                        throw new errors.NotSupported(this.id + ' defineRestApi() API format is not supported, API leafs must strings, objects or numbers');
                    }
                }
            }
            else {
                this.defineRestApi(value, methodName, paths.concat([key]));
            }
        }
    }
    log(...args) {
        console.log(...args);
    }
    async fetch(url, method = 'GET', headers = undefined, body = undefined) {
        // ##### PROXY & HEADERS #####
        headers = this.extend(this.headers, headers);
        const [proxyUrl, httpProxy, httpsProxy, socksProxy] = this.checkProxySettings(url, method, headers, body);
        if (proxyUrl !== undefined) {
            // in node we need to set header to *
            if (isNode) {
                headers = this.extend({ 'Origin': this.origin }, headers);
            }
            url = proxyUrl + url;
        }
        else if (httpProxy !== undefined) {
            const module = await Promise.resolve().then(function () { return require(/* webpackIgnore: true */ '../static_dependencies/proxies/http-proxy-agent/index.js'); });
            const proxyAgent = new module.HttpProxyAgent(httpProxy);
            this.agent = proxyAgent;
        }
        else if (httpsProxy !== undefined) {
            const module = await Promise.resolve().then(function () { return require(/* webpackIgnore: true */ '../static_dependencies/proxies/https-proxy-agent/index.js'); });
            const proxyAgent = new module.HttpsProxyAgent(httpsProxy);
            proxyAgent.keepAlive = true;
            this.agent = proxyAgent;
        }
        else if (socksProxy !== undefined) {
            let module = undefined;
            try {
                // @ts-ignore
                module = await Promise.resolve().then(function () { return /*#__PURE__*/_interopNamespace(require(/* webpackIgnore: true */ 'socks-proxy-agent')); });
            }
            catch (e) {
                throw new errors.NotSupported(this.id + ' - to use SOCKS proxy with ccxt, at first you need install module "npm i socks-proxy-agent" ');
            }
            this.agent = new module.SocksProxyAgent(socksProxy);
        }
        const userAgent = (this.userAgent !== undefined) ? this.userAgent : this.user_agent;
        if (userAgent && isNode) {
            if (typeof userAgent === 'string') {
                headers = this.extend({ 'User-Agent': userAgent }, headers);
            }
            else if ((typeof userAgent === 'object') && ('User-Agent' in userAgent)) {
                headers = this.extend(userAgent, headers);
            }
        }
        headers = this.setHeaders(headers);
        // ######## end of proxies ########
        if (this.verbose) {
            this.log("fetch Request:\n", this.id, method, url, "\nRequestHeaders:\n", headers, "\nRequestBody:\n", body, "\n");
        }
        if (this.fetchImplementation === undefined) {
            if (isNode) {
                const module = await Promise.resolve().then(function () { return require(/* webpackIgnore: true */ '../static_dependencies/node-fetch/index.js'); });
                if (this.agent === undefined) {
                    const { Agent } = await Promise.resolve().then(function () { return /*#__PURE__*/_interopNamespace(require(/* webpackIgnore: true */ 'node:https')); });
                    this.agent = new Agent({ keepAlive: true });
                }
                this.AbortError = module.AbortError;
                this.fetchImplementation = module.default;
                this.FetchError = module.FetchError;
            }
            else {
                this.fetchImplementation = self.fetch;
                this.AbortError = DOMException;
                this.FetchError = TypeError;
            }
        }
        // fetchImplementation cannot be called on this. in browsers:
        // TypeError Failed to execute 'fetch' on 'Window': Illegal invocation
        const fetchImplementation = this.fetchImplementation;
        const params = { method, headers, body, timeout: this.timeout };
        if (this.agent) {
            params['agent'] = this.agent;
        }
        const controller = new AbortController();
        params['signal'] = controller.signal;
        const timeout = setTimeout(() => {
            controller.abort();
        }, this.timeout);
        try {
            const response = await fetchImplementation(url, params);
            clearTimeout(timeout);
            return this.handleRestResponse(response, url, method, headers, body);
        }
        catch (e) {
            if (e instanceof this.AbortError) {
                throw new errors.RequestTimeout(this.id + ' ' + method + ' ' + url + ' request timed out (' + this.timeout + ' ms)');
            }
            else if (e instanceof this.FetchError) {
                throw new errors.NetworkError(this.id + ' ' + method + ' ' + url + ' fetch failed');
            }
            throw e;
        }
    }
    parseJson(jsonString) {
        try {
            if (this.isJsonEncodedObject(jsonString)) {
                return JSON.parse(this.onJsonResponse(jsonString));
            }
        }
        catch (e) {
            // SyntaxError
            return undefined;
        }
    }
    getResponseHeaders(response) {
        const result = {};
        response.headers.forEach((value, key) => {
            key = key.split('-').map((word) => this.capitalize(word)).join('-');
            result[key] = value;
        });
        return result;
    }
    handleRestResponse(response, url, method = 'GET', requestHeaders = undefined, requestBody = undefined) {
        const responseHeaders = this.getResponseHeaders(response);
        if (this.handleContentTypeApplicationZip && (responseHeaders['Content-Type'] === 'application/zip')) {
            const responseBuffer = response.buffer();
            if (this.enableLastResponseHeaders) {
                this.last_response_headers = responseHeaders;
            }
            if (this.enableLastHttpResponse) {
                this.last_http_response = responseBuffer;
            }
            if (this.verbose) {
                this.log("handleRestResponse:\n", this.id, method, url, response.status, response.statusText, "\nResponseHeaders:\n", responseHeaders, "ZIP redacted", "\n");
            }
            // no error handler needed, because it would not be a zip response in case of an error
            return responseBuffer;
        }
        return response.text().then((responseBody) => {
            const bodyText = this.onRestResponse(response.status, response.statusText, url, method, responseHeaders, responseBody, requestHeaders, requestBody);
            const json = this.parseJson(bodyText);
            if (this.enableLastResponseHeaders) {
                this.last_response_headers = responseHeaders;
            }
            if (this.enableLastHttpResponse) {
                this.last_http_response = responseBody;
            }
            if (this.enableLastJsonResponse) {
                this.last_json_response = json;
            }
            if (this.verbose) {
                this.log("handleRestResponse:\n", this.id, method, url, response.status, response.statusText, "\nResponseHeaders:\n", responseHeaders, "\nResponseBody:\n", responseBody, "\n");
            }
            const skipFurtherErrorHandling = this.handleErrors(response.status, response.statusText, url, method, responseHeaders, responseBody, json, requestHeaders, requestBody);
            if (!skipFurtherErrorHandling) {
                this.handleHttpStatusCode(response.status, response.statusText, url, method, responseBody);
            }
            return json || responseBody;
        });
    }
    onRestResponse(statusCode, statusText, url, method, responseHeaders, responseBody, requestHeaders, requestBody) {
        return responseBody.trim();
    }
    onJsonResponse(responseBody) {
        return this.quoteJsonNumbers ? responseBody.replace(/":([+.0-9eE-]+)([,}])/g, '":"$1"$2') : responseBody;
    }
    async loadMarketsHelper(reload = false, params = {}) {
        if (!reload && this.markets) {
            if (!this.markets_by_id) {
                return this.setMarkets(this.markets);
            }
            return this.markets;
        }
        let currencies = undefined;
        // only call if exchange API provides endpoint (true), thus avoid emulated versions ('emulated')
        if (this.has['fetchCurrencies'] === true) {
            currencies = await this.fetchCurrencies();
        }
        const markets = await this.fetchMarkets(params);
        return this.setMarkets(markets, currencies);
    }
    loadMarkets(reload = false, params = {}) {
        // this method is async, it returns a promise
        if ((reload && !this.reloadingMarkets) || !this.marketsLoading) {
            this.reloadingMarkets = true;
            this.marketsLoading = this.loadMarketsHelper(reload, params).then((resolved) => {
                this.reloadingMarkets = false;
                return resolved;
            }, (error) => {
                this.reloadingMarkets = false;
                throw error;
            });
        }
        return this.marketsLoading;
    }
    fetchCurrencies(params = {}) {
        // markets are returned as a list
        // currencies are returned as a dict
        // this is for historical reasons
        // and may be changed for consistency later
        return new Promise((resolve, reject) => resolve(this.currencies));
    }
    fetchMarkets(params = {}) {
        // markets are returned as a list
        // currencies are returned as a dict
        // this is for historical reasons
        // and may be changed for consistency later
        return new Promise((resolve, reject) => resolve(Object.values(this.markets)));
    }
    checkRequiredDependencies() {
        return;
    }
    parseNumber(value, d = undefined) {
        if (value === undefined) {
            return d;
        }
        else {
            try {
                return this.number(value);
            }
            catch (e) {
                return d;
            }
        }
    }
    checkOrderArguments(market, type, side, amount, price, params) {
        if (price === undefined) {
            if (type === 'limit') {
                throw new errors.ArgumentsRequired(this.id + ' createOrder() requires a price argument for a limit order');
            }
        }
        if (amount <= 0) {
            throw new errors.ArgumentsRequired(this.id + ' createOrder() amount should be above 0');
        }
    }
    handleHttpStatusCode(code, reason, url, method, body) {
        const codeAsString = code.toString();
        if (codeAsString in this.httpExceptions) {
            const ErrorClass = this.httpExceptions[codeAsString];
            throw new ErrorClass(this.id + ' ' + method + ' ' + url + ' ' + codeAsString + ' ' + reason + ' ' + body);
        }
    }
    remove0xPrefix(hexData) {
        if (hexData.slice(0, 2) === '0x') {
            return hexData.slice(2);
        }
        else {
            return hexData;
        }
    }
    spawn(method, ...args) {
        const future = Future.createFuture();
        method.apply(this, args).then(future.resolve).catch(future.reject);
        return future;
    }
    delay(timeout, method, ...args) {
        setTimeout(() => {
            this.spawn(method, ...args);
        }, timeout);
    }
    // -----------------------------------------------------------------------
    // -----------------------------------------------------------------------
    // WS/PRO methods
    orderBook(snapshot = {}, depth = Number.MAX_SAFE_INTEGER) {
        return new OrderBook.OrderBook(snapshot, depth);
    }
    indexedOrderBook(snapshot = {}, depth = Number.MAX_SAFE_INTEGER) {
        return new OrderBook.IndexedOrderBook(snapshot, depth);
    }
    countedOrderBook(snapshot = {}, depth = Number.MAX_SAFE_INTEGER) {
        return new OrderBook.CountedOrderBook(snapshot, depth);
    }
    handleMessage(client, message) {
    } // stub to override
    // ping (client) {} // stub to override
    client(url) {
        this.clients = this.clients || {};
        if (!this.clients[url]) {
            const onMessage = this.handleMessage.bind(this);
            const onError = this.onError.bind(this);
            const onClose = this.onClose.bind(this);
            const onConnected = this.onConnected.bind(this);
            // decide client type here: ws / signalr / socketio
            const wsOptions = this.safeValue(this.options, 'ws', {});
            const options = this.deepExtend(this.streaming, {
                'log': this.log ? this.log.bind(this) : this.log,
                'ping': this.ping ? this.ping.bind(this) : this.ping,
                'verbose': this.verbose,
                'throttler': new Throttler(this.tokenBucket),
                // add support for proxies
                'options': {
                    'agent': this.agent,
                }
            }, wsOptions);
            this.clients[url] = new WsClient(url, onMessage, onError, onClose, onConnected, options);
        }
        return this.clients[url];
    }
    watch(url, messageHash, message = undefined, subscribeHash = undefined, subscription = undefined) {
        //
        // Without comments the code of this method is short and easy:
        //
        //     const client = this.client (url)
        //     const backoffDelay = 0
        //     const future = client.future (messageHash)
        //     const connected = client.connect (backoffDelay)
        //     connected.then (() => {
        //         if (message && !client.subscriptions[subscribeHash]) {
        //             client.subscriptions[subscribeHash] = true
        //             client.send (message)
        //         }
        //     }).catch ((error) => {})
        //     return future
        //
        // The following is a longer version of this method with comments
        //
        const client = this.client(url);
        // todo: calculate the backoff using the clients cache
        const backoffDelay = 0;
        //
        //  watchOrderBook ---- future ----+---------------+----→ user
        //                                 |               |
        //                                 ↓               ↑
        //                                 |               |
        //                              connect ......→ resolve
        //                                 |               |
        //                                 ↓               ↑
        //                                 |               |
        //                             subscribe -----→ receive
        //
        if ((subscribeHash === undefined) && (messageHash in client.futures)) {
            return client.futures[messageHash];
        }
        const future = client.future(messageHash);
        // read and write subscription, this is done before connecting the client
        // to avoid race conditions when other parts of the code read or write to the client.subscriptions
        const clientSubscription = client.subscriptions[subscribeHash];
        if (!clientSubscription) {
            client.subscriptions[subscribeHash] = subscription || true;
        }
        // we intentionally do not use await here to avoid unhandled exceptions
        // the policy is to make sure that 100% of promises are resolved or rejected
        // either with a call to client.resolve or client.reject with
        //  a proper exception class instance
        const connected = client.connect(backoffDelay);
        // the following is executed only if the catch-clause does not
        // catch any connection-level exceptions from the client
        // (connection established successfully)
        if (!clientSubscription) {
            connected.then(() => {
                const options = this.safeValue(this.options, 'ws');
                const cost = this.safeValue(options, 'cost', 1);
                if (message) {
                    if (this.enableRateLimit && client.throttle) {
                        // add cost here |
                        //               |
                        //               V
                        client.throttle(cost).then(() => {
                            client.send(message);
                        }).catch((e) => {
                            delete client.subscriptions[subscribeHash];
                            future.reject(e);
                        });
                    }
                    else {
                        client.send(message)
                            .catch((e) => {
                            delete client.subscriptions[subscribeHash];
                            future.reject(e);
                        });
                    }
                }
            }).catch((e) => {
                delete client.subscriptions[subscribeHash];
                future.reject(e);
            });
        }
        return future;
    }
    onConnected(client, message = undefined) {
        // for user hooks
        // console.log ('Connected to', client.url)
    }
    onError(client, error) {
        if ((client.url in this.clients) && (this.clients[client.url].error)) {
            delete this.clients[client.url];
        }
    }
    onClose(client, error) {
        if (client.error) ;
        else {
            // server disconnected a working connection
            if (this.clients[client.url]) {
                delete this.clients[client.url];
            }
        }
    }
    async close() {
        const clients = Object.values(this.clients || {});
        const closedClients = [];
        for (let i = 0; i < clients.length; i++) {
            const client = clients[i];
            delete this.clients[client.url];
            closedClients.push(client.close());
        }
        return Promise.all(closedClients);
    }
    async loadOrderBook(client, messageHash, symbol, limit = undefined, params = {}) {
        if (!(symbol in this.orderbooks)) {
            client.reject(new errors.ExchangeError(this.id + ' loadOrderBook() orderbook is not initiated'), messageHash);
            return;
        }
        const maxRetries = this.handleOption('watchOrderBook', 'snapshotMaxRetries', 3);
        let tries = 0;
        try {
            const stored = this.orderbooks[symbol];
            while (tries < maxRetries) {
                const cache = stored.cache;
                const orderBook = await this.fetchRestOrderBookSafe(symbol, limit, params);
                const index = this.getCacheIndex(orderBook, cache);
                if (index >= 0) {
                    stored.reset(orderBook);
                    this.handleDeltas(stored, cache.slice(index));
                    stored.cache.length = 0;
                    client.resolve(stored, messageHash);
                    return;
                }
                tries++;
            }
            client.reject(new errors.ExchangeError(this.id + ' nonce is behind the cache after ' + maxRetries.toString() + ' tries.'), messageHash);
            delete this.clients[client.url];
        }
        catch (e) {
            client.reject(e, messageHash);
            await this.loadOrderBook(client, messageHash, symbol, limit, params);
        }
    }
    convertToBigInt(value) {
        return BigInt(value); // used on XT
    }
    stringToCharsArray(value) {
        return value.split('');
    }
    valueIsDefined(value) {
        return value !== undefined && value !== null;
    }
    arraySlice(array, first, second = undefined) {
        if (second === undefined) {
            return array.slice(first);
        }
        return array.slice(first, second);
    }
    getProperty(obj, property, defaultValue = undefined) {
        return (property in obj ? obj[property] : defaultValue);
    }
    /* eslint-enable */
    // ------------------------------------------------------------------------
    // ########################################################################
    // ########################################################################
    // ########################################################################
    // ########################################################################
    // ########                        ########                        ########
    // ########                        ########                        ########
    // ########                        ########                        ########
    // ########                        ########                        ########
    // ########        ########################        ########################
    // ########        ########################        ########################
    // ########        ########################        ########################
    // ########        ########################        ########################
    // ########                        ########                        ########
    // ########                        ########                        ########
    // ########                        ########                        ########
    // ########                        ########                        ########
    // ########################################################################
    // ########################################################################
    // ########################################################################
    // ########################################################################
    // ########        ########        ########                        ########
    // ########        ########        ########                        ########
    // ########        ########        ########                        ########
    // ########        ########        ########                        ########
    // ################        ########################        ################
    // ################        ########################        ################
    // ################        ########################        ################
    // ################        ########################        ################
    // ########        ########        ################        ################
    // ########        ########        ################        ################
    // ########        ########        ################        ################
    // ########        ########        ################        ################
    // ########################################################################
    // ########################################################################
    // ########################################################################
    // ########################################################################
    // ------------------------------------------------------------------------
    // METHODS BELOW THIS LINE ARE TRANSPILED FROM JAVASCRIPT TO PYTHON AND PHP
    handleDeltas(orderbook, deltas) {
        for (let i = 0; i < deltas.length; i++) {
            this.handleDelta(orderbook, deltas[i]);
        }
    }
    handleDelta(bookside, delta) {
        throw new errors.NotSupported(this.id + ' handleDelta not supported yet');
    }
    getCacheIndex(orderbook, deltas) {
        // return the first index of the cache that can be applied to the orderbook or -1 if not possible
        return -1;
    }
    findTimeframe(timeframe, timeframes = undefined) {
        if (timeframes === undefined) {
            timeframes = this.timeframes;
        }
        const keys = Object.keys(timeframes);
        for (let i = 0; i < keys.length; i++) {
            const key = keys[i];
            if (timeframes[key] === timeframe) {
                return key;
            }
        }
        return undefined;
    }
    checkProxySettings(url, method, headers, body) {
        let proxyUrl = (this.proxyUrl !== undefined) ? this.proxyUrl : this.proxy_url;
        const proxyUrlCallback = (this.proxyUrlCallback !== undefined) ? this.proxyUrlCallback : this.proxy_url_callback;
        if (proxyUrlCallback !== undefined) {
            proxyUrl = proxyUrlCallback(url, method, headers, body);
        }
        // backwards-compatibility
        if (this.proxy !== undefined) {
            if (typeof this.proxy === 'function') {
                proxyUrl = this.proxy(url, method, headers, body);
            }
            else {
                proxyUrl = this.proxy;
            }
        }
        let httpProxy = (this.httpProxy !== undefined) ? this.httpProxy : this.http_proxy;
        const httpProxyCallback = (this.httpProxyCallback !== undefined) ? this.httpProxyCallback : this.http_proxy_callback;
        if (httpProxyCallback !== undefined) {
            httpProxy = httpProxyCallback(url, method, headers, body);
        }
        let httpsProxy = (this.httpsProxy !== undefined) ? this.httpsProxy : this.https_proxy;
        const httpsProxyCallback = (this.httpsProxyCallback !== undefined) ? this.httpsProxyCallback : this.https_proxy_callback;
        if (httpsProxyCallback !== undefined) {
            httpsProxy = httpsProxyCallback(url, method, headers, body);
        }
        let socksProxy = (this.socksProxy !== undefined) ? this.socksProxy : this.socks_proxy;
        const socksProxyCallback = (this.socksProxyCallback !== undefined) ? this.socksProxyCallback : this.socks_proxy_callback;
        if (socksProxyCallback !== undefined) {
            socksProxy = socksProxyCallback(url, method, headers, body);
        }
        let val = 0;
        if (proxyUrl !== undefined) {
            val = val + 1;
        }
        if (proxyUrlCallback !== undefined) {
            val = val + 1;
        }
        if (httpProxy !== undefined) {
            val = val + 1;
        }
        if (httpProxyCallback !== undefined) {
            val = val + 1;
        }
        if (httpsProxy !== undefined) {
            val = val + 1;
        }
        if (httpsProxyCallback !== undefined) {
            val = val + 1;
        }
        if (socksProxy !== undefined) {
            val = val + 1;
        }
        if (socksProxyCallback !== undefined) {
            val = val + 1;
        }
        if (val > 1) {
            throw new errors.ExchangeError(this.id + ' you have multiple conflicting proxy settings, please use only one from : proxyUrl, httpProxy, httpsProxy, socksProxy, userAgent');
        }
        return [proxyUrl, httpProxy, httpsProxy, socksProxy];
    }
    findMessageHashes(client, element) {
        const result = [];
        const messageHashes = Object.keys(client.futures);
        for (let i = 0; i < messageHashes.length; i++) {
            const messageHash = messageHashes[i];
            if (messageHash.indexOf(element) >= 0) {
                result.push(messageHash);
            }
        }
        return result;
    }
    filterByLimit(array, limit = undefined, key = 'timestamp') {
        if (this.valueIsDefined(limit)) {
            const arrayLength = array.length;
            if (arrayLength > 0) {
                let ascending = true;
                if ((key in array[0])) {
                    const first = array[0][key];
                    const last = array[arrayLength - 1][key];
                    if (first !== undefined && last !== undefined) {
                        ascending = first <= last; // true if array is sorted in ascending order based on 'timestamp'
                    }
                }
                array = ascending ? this.arraySlice(array, -limit) : this.arraySlice(array, 0, limit);
            }
        }
        return array;
    }
    filterBySinceLimit(array, since = undefined, limit = undefined, key = 'timestamp', tail = false) {
        const sinceIsDefined = this.valueIsDefined(since);
        const parsedArray = this.toArray(array);
        let result = parsedArray;
        if (sinceIsDefined) {
            result = [];
            for (let i = 0; i < parsedArray.length; i++) {
                const entry = parsedArray[i];
                const value = this.safeValue(entry, key);
                if (value && (value >= since)) {
                    result.push(entry);
                }
            }
        }
        if (tail && limit !== undefined) {
            return this.arraySlice(result, -limit);
        }
        return this.filterByLimit(result, limit, key);
    }
    filterByValueSinceLimit(array, field, value = undefined, since = undefined, limit = undefined, key = 'timestamp', tail = false) {
        const valueIsDefined = this.valueIsDefined(value);
        const sinceIsDefined = this.valueIsDefined(since);
        const parsedArray = this.toArray(array);
        let result = parsedArray;
        // single-pass filter for both symbol and since
        if (valueIsDefined || sinceIsDefined) {
            result = [];
            for (let i = 0; i < parsedArray.length; i++) {
                const entry = parsedArray[i];
                const entryFiledEqualValue = entry[field] === value;
                const firstCondition = valueIsDefined ? entryFiledEqualValue : true;
                const entryKeyValue = this.safeValue(entry, key);
                const entryKeyGESince = (entryKeyValue) && since && (entryKeyValue >= since);
                const secondCondition = sinceIsDefined ? entryKeyGESince : true;
                if (firstCondition && secondCondition) {
                    result.push(entry);
                }
            }
        }
        if (tail && limit !== undefined) {
            return this.arraySlice(result, -limit);
        }
        return this.filterByLimit(result, limit, key);
    }
    setSandboxMode(enabled) {
        if (enabled) {
            if ('test' in this.urls) {
                if (typeof this.urls['api'] === 'string') {
                    this.urls['apiBackup'] = this.urls['api'];
                    this.urls['api'] = this.urls['test'];
                }
                else {
                    this.urls['apiBackup'] = this.clone(this.urls['api']);
                    this.urls['api'] = this.clone(this.urls['test']);
                }
            }
            else {
                throw new errors.NotSupported(this.id + ' does not have a sandbox URL');
            }
        }
        else if ('apiBackup' in this.urls) {
            if (typeof this.urls['api'] === 'string') {
                this.urls['api'] = this.urls['apiBackup'];
            }
            else {
                this.urls['api'] = this.clone(this.urls['apiBackup']);
            }
            const newUrls = this.omit(this.urls, 'apiBackup');
            this.urls = newUrls;
        }
    }
    sign(path, api = 'public', method = 'GET', params = {}, headers = undefined, body = undefined) {
        return {};
    }
    async fetchAccounts(params = {}) {
        throw new errors.NotSupported(this.id + ' fetchAccounts() is not supported yet');
    }
    async fetchTrades(symbol, since = undefined, limit = undefined, params = {}) {
        throw new errors.NotSupported(this.id + ' fetchTrades() is not supported yet');
    }
    async fetchTradesWs(symbol, since = undefined, limit = undefined, params = {}) {
        throw new errors.NotSupported(this.id + ' fetchTradesWs() is not supported yet');
    }
    async watchTrades(symbol, since = undefined, limit = undefined, params = {}) {
        throw new errors.NotSupported(this.id + ' watchTrades() is not supported yet');
    }
    async watchTradesForSymbols(symbols, since = undefined, limit = undefined, params = {}) {
        throw new errors.NotSupported(this.id + ' watchTradesForSymbols() is not supported yet');
    }
    async watchMyTradesForSymbols(symbols, since = undefined, limit = undefined, params = {}) {
        throw new errors.NotSupported(this.id + ' watchMyTradesForSymbols() is not supported yet');
    }
    async watchOrdersForSymbols(symbols, since = undefined, limit = undefined, params = {}) {
        throw new errors.NotSupported(this.id + ' watchOrdersForSymbols() is not supported yet');
    }
    async watchOHLCVForSymbols(symbolsAndTimeframes, since = undefined, limit = undefined, params = {}) {
        throw new errors.NotSupported(this.id + ' watchOHLCVForSymbols() is not supported yet');
    }
    async watchOrderBookForSymbols(symbols, limit = undefined, params = {}) {
        throw new errors.NotSupported(this.id + ' watchOrderBookForSymbols() is not supported yet');
    }
    async fetchDepositAddresses(codes = undefined, params = {}) {
        throw new errors.NotSupported(this.id + ' fetchDepositAddresses() is not supported yet');
    }
    async fetchOrderBook(symbol, limit = undefined, params = {}) {
        throw new errors.NotSupported(this.id + ' fetchOrderBook() is not supported yet');
    }
    async fetchRestOrderBookSafe(symbol, limit = undefined, params = {}) {
        const fetchSnapshotMaxRetries = this.handleOption('watchOrderBook', 'maxRetries', 3);
        for (let i = 0; i < fetchSnapshotMaxRetries; i++) {
            try {
                const orderBook = await this.fetchOrderBook(symbol, limit, params);
                return orderBook;
            }
            catch (e) {
                if ((i + 1) === fetchSnapshotMaxRetries) {
                    throw e;
                }
            }
        }
        return undefined;
    }
    async watchOrderBook(symbol, limit = undefined, params = {}) {
        throw new errors.NotSupported(this.id + ' watchOrderBook() is not supported yet');
    }
    async fetchTime(params = {}) {
        throw new errors.NotSupported(this.id + ' fetchTime() is not supported yet');
    }
    async fetchTradingLimits(symbols = undefined, params = {}) {
        throw new errors.NotSupported(this.id + ' fetchTradingLimits() is not supported yet');
    }
    parseTicker(ticker, market = undefined) {
        throw new errors.NotSupported(this.id + ' parseTicker() is not supported yet');
    }
    parseDepositAddress(depositAddress, currency = undefined) {
        throw new errors.NotSupported(this.id + ' parseDepositAddress() is not supported yet');
    }
    parseTrade(trade, market = undefined) {
        throw new errors.NotSupported(this.id + ' parseTrade() is not supported yet');
    }
    parseTransaction(transaction, currency = undefined) {
        throw new errors.NotSupported(this.id + ' parseTransaction() is not supported yet');
    }
    parseTransfer(transfer, currency = undefined) {
        throw new errors.NotSupported(this.id + ' parseTransfer() is not supported yet');
    }
    parseAccount(account) {
        throw new errors.NotSupported(this.id + ' parseAccount() is not supported yet');
    }
    parseLedgerEntry(item, currency = undefined) {
        throw new errors.NotSupported(this.id + ' parseLedgerEntry() is not supported yet');
    }
    parseOrder(order, market = undefined) {
        throw new errors.NotSupported(this.id + ' parseOrder() is not supported yet');
    }
    async fetchBorrowRates(params = {}) {
        throw new errors.NotSupported(this.id + ' fetchBorrowRates() is not supported yet');
    }
    parseMarketLeverageTiers(info, market = undefined) {
        throw new errors.NotSupported(this.id + ' parseMarketLeverageTiers() is not supported yet');
    }
    async fetchLeverageTiers(symbols = undefined, params = {}) {
        throw new errors.NotSupported(this.id + ' fetchLeverageTiers() is not supported yet');
    }
    parsePosition(position, market = undefined) {
        throw new errors.NotSupported(this.id + ' parsePosition() is not supported yet');
    }
    parseFundingRateHistory(info, market = undefined) {
        throw new errors.NotSupported(this.id + ' parseFundingRateHistory() is not supported yet');
    }
    parseBorrowInterest(info, market = undefined) {
        throw new errors.NotSupported(this.id + ' parseBorrowInterest() is not supported yet');
    }
    parseWsTrade(trade, market = undefined) {
        throw new errors.NotSupported(this.id + ' parseWsTrade() is not supported yet');
    }
    parseWsOrder(order, market = undefined) {
        throw new errors.NotSupported(this.id + ' parseWsOrder() is not supported yet');
    }
    parseWsOrderTrade(trade, market = undefined) {
        throw new errors.NotSupported(this.id + ' parseWsOrderTrade() is not supported yet');
    }
    parseWsOHLCV(ohlcv, market = undefined) {
        return this.parseOHLCV(ohlcv, market);
    }
    async fetchFundingRates(symbols = undefined, params = {}) {
        throw new errors.NotSupported(this.id + ' fetchFundingRates() is not supported yet');
    }
    async transfer(code, amount, fromAccount, toAccount, params = {}) {
        throw new errors.NotSupported(this.id + ' transfer() is not supported yet');
    }
    async withdraw(code, amount, address, tag = undefined, params = {}) {
        throw new errors.NotSupported(this.id + ' withdraw() is not supported yet');
    }
    async createDepositAddress(code, params = {}) {
        throw new errors.NotSupported(this.id + ' createDepositAddress() is not supported yet');
    }
    async setLeverage(leverage, symbol = undefined, params = {}) {
        throw new errors.NotSupported(this.id + ' setLeverage() is not supported yet');
    }
    parseToInt(number) {
        // Solve Common parseInt misuse ex: parseInt ((since / 1000).toString ())
        // using a number as parameter which is not valid in ts
        const stringifiedNumber = number.toString();
        const convertedNumber = parseFloat(stringifiedNumber);
        return parseInt(convertedNumber);
    }
    afterConstruct() {
        this.createNetworksByIdObject();
    }
    createNetworksByIdObject() {
        // automatically generate network-id-to-code mappings
        const networkIdsToCodesGenerated = this.invertFlatStringDictionary(this.safeValue(this.options, 'networks', {})); // invert defined networks dictionary
        this.options['networksById'] = this.extend(networkIdsToCodesGenerated, this.safeValue(this.options, 'networksById', {})); // support manually overriden "networksById" dictionary too
    }
    getDefaultOptions() {
        return {
            'defaultNetworkCodeReplacements': {
                'ETH': { 'ERC20': 'ETH' },
                'TRX': { 'TRC20': 'TRX' },
                'CRO': { 'CRC20': 'CRONOS' },
            },
        };
    }
    safeLedgerEntry(entry, currency = undefined) {
        currency = this.safeCurrency(undefined, currency);
        let direction = this.safeString(entry, 'direction');
        let before = this.safeString(entry, 'before');
        let after = this.safeString(entry, 'after');
        const amount = this.safeString(entry, 'amount');
        if (amount !== undefined) {
            if (before === undefined && after !== undefined) {
                before = Precise["default"].stringSub(after, amount);
            }
            else if (before !== undefined && after === undefined) {
                after = Precise["default"].stringAdd(before, amount);
            }
        }
        if (before !== undefined && after !== undefined) {
            if (direction === undefined) {
                if (Precise["default"].stringGt(before, after)) {
                    direction = 'out';
                }
                if (Precise["default"].stringGt(after, before)) {
                    direction = 'in';
                }
            }
        }
        const fee = this.safeValue(entry, 'fee');
        if (fee !== undefined) {
            fee['cost'] = this.safeNumber(fee, 'cost');
        }
        const timestamp = this.safeInteger(entry, 'timestamp');
        return {
            'id': this.safeString(entry, 'id'),
            'timestamp': timestamp,
            'datetime': this.iso8601(timestamp),
            'direction': direction,
            'account': this.safeString(entry, 'account'),
            'referenceId': this.safeString(entry, 'referenceId'),
            'referenceAccount': this.safeString(entry, 'referenceAccount'),
            'type': this.safeString(entry, 'type'),
            'currency': currency['code'],
            'amount': this.parseNumber(amount),
            'before': this.parseNumber(before),
            'after': this.parseNumber(after),
            'status': this.safeString(entry, 'status'),
            'fee': fee,
            'info': entry,
        };
    }
    safeCurrencyStructure(currency) {
        return this.extend({
            'active': undefined,
            'code': undefined,
            'deposit': undefined,
            'fee': undefined,
            'fees': {},
            'id': undefined,
            'info': undefined,
            'limits': {
                'deposit': {
                    'min': undefined,
                    'max': undefined,
                },
                'withdraw': {
                    'min': undefined,
                    'max': undefined,
                },
            },
            'name': undefined,
            'networks': {},
            'numericId': undefined,
            'precision': undefined,
            'type': undefined,
            'withdraw': undefined,
        }, currency);
    }
    safeMarketStructure(market = undefined) {
        const cleanStructure = {
            'id': undefined,
            'lowercaseId': undefined,
            'symbol': undefined,
            'base': undefined,
            'quote': undefined,
            'settle': undefined,
            'baseId': undefined,
            'quoteId': undefined,
            'settleId': undefined,
            'type': undefined,
            'spot': undefined,
            'margin': undefined,
            'swap': undefined,
            'future': undefined,
            'option': undefined,
            'index': undefined,
            'active': undefined,
            'contract': undefined,
            'linear': undefined,
            'inverse': undefined,
            'taker': undefined,
            'maker': undefined,
            'contractSize': undefined,
            'expiry': undefined,
            'expiryDatetime': undefined,
            'strike': undefined,
            'optionType': undefined,
            'precision': {
                'amount': undefined,
                'price': undefined,
                'cost': undefined,
                'base': undefined,
                'quote': undefined,
            },
            'limits': {
                'leverage': {
                    'min': undefined,
                    'max': undefined,
                },
                'amount': {
                    'min': undefined,
                    'max': undefined,
                },
                'price': {
                    'min': undefined,
                    'max': undefined,
                },
                'cost': {
                    'min': undefined,
                    'max': undefined,
                },
            },
            'created': undefined,
            'info': undefined,
        };
        if (market !== undefined) {
            const result = this.extend(cleanStructure, market);
            // set undefined swap/future/etc
            if (result['spot']) {
                if (result['contract'] === undefined) {
                    result['contract'] = false;
                }
                if (result['swap'] === undefined) {
                    result['swap'] = false;
                }
                if (result['future'] === undefined) {
                    result['future'] = false;
                }
                if (result['option'] === undefined) {
                    result['option'] = false;
                }
                if (result['index'] === undefined) {
                    result['index'] = false;
                }
            }
            return result;
        }
        return cleanStructure;
    }
    setMarkets(markets, currencies = undefined) {
        const values = [];
        this.markets_by_id = {};
        // handle marketId conflicts
        // we insert spot markets first
        const marketValues = this.sortBy(this.toArray(markets), 'spot', true);
        for (let i = 0; i < marketValues.length; i++) {
            const value = marketValues[i];
            if (value['id'] in this.markets_by_id) {
                this.markets_by_id[value['id']].push(value);
            }
            else {
                this.markets_by_id[value['id']] = [value];
            }
            const market = this.deepExtend(this.safeMarket(), {
                'precision': this.precision,
                'limits': this.limits,
            }, this.fees['trading'], value);
            values.push(market);
        }
        this.markets = this.indexBy(values, 'symbol');
        const marketsSortedBySymbol = this.keysort(this.markets);
        const marketsSortedById = this.keysort(this.markets_by_id);
        this.symbols = Object.keys(marketsSortedBySymbol);
        this.ids = Object.keys(marketsSortedById);
        if (currencies !== undefined) {
            // currencies is always undefined when called in constructor but not when called from loadMarkets
            this.currencies = this.deepExtend(this.currencies, currencies);
        }
        else {
            let baseCurrencies = [];
            let quoteCurrencies = [];
            for (let i = 0; i < values.length; i++) {
                const market = values[i];
                const defaultCurrencyPrecision = (this.precisionMode === DECIMAL_PLACES) ? 8 : this.parseNumber('1e-8');
                const marketPrecision = this.safeValue(market, 'precision', {});
                if ('base' in market) {
                    const currency = this.safeCurrencyStructure({
                        'id': this.safeString2(market, 'baseId', 'base'),
                        'numericId': this.safeInteger(market, 'baseNumericId'),
                        'code': this.safeString(market, 'base'),
                        'precision': this.safeValue2(marketPrecision, 'base', 'amount', defaultCurrencyPrecision),
                    });
                    baseCurrencies.push(currency);
                }
                if ('quote' in market) {
                    const currency = this.safeCurrencyStructure({
                        'id': this.safeString2(market, 'quoteId', 'quote'),
                        'numericId': this.safeInteger(market, 'quoteNumericId'),
                        'code': this.safeString(market, 'quote'),
                        'precision': this.safeValue2(marketPrecision, 'quote', 'price', defaultCurrencyPrecision),
                    });
                    quoteCurrencies.push(currency);
                }
            }
            baseCurrencies = this.sortBy(baseCurrencies, 'code');
            quoteCurrencies = this.sortBy(quoteCurrencies, 'code');
            this.baseCurrencies = this.indexBy(baseCurrencies, 'code');
            this.quoteCurrencies = this.indexBy(quoteCurrencies, 'code');
            const allCurrencies = this.arrayConcat(baseCurrencies, quoteCurrencies);
            const groupedCurrencies = this.groupBy(allCurrencies, 'code');
            const codes = Object.keys(groupedCurrencies);
            const resultingCurrencies = [];
            for (let i = 0; i < codes.length; i++) {
                const code = codes[i];
                const groupedCurrenciesCode = this.safeValue(groupedCurrencies, code, []);
                let highestPrecisionCurrency = this.safeValue(groupedCurrenciesCode, 0);
                for (let j = 1; j < groupedCurrenciesCode.length; j++) {
                    const currentCurrency = groupedCurrenciesCode[j];
                    if (this.precisionMode === TICK_SIZE) {
                        highestPrecisionCurrency = (currentCurrency['precision'] < highestPrecisionCurrency['precision']) ? currentCurrency : highestPrecisionCurrency;
                    }
                    else {
                        highestPrecisionCurrency = (currentCurrency['precision'] > highestPrecisionCurrency['precision']) ? currentCurrency : highestPrecisionCurrency;
                    }
                }
                resultingCurrencies.push(highestPrecisionCurrency);
            }
            const sortedCurrencies = this.sortBy(resultingCurrencies, 'code');
            this.currencies = this.deepExtend(this.currencies, this.indexBy(sortedCurrencies, 'code'));
        }
        this.currencies_by_id = this.indexBy(this.currencies, 'id');
        const currenciesSortedByCode = this.keysort(this.currencies);
        this.codes = Object.keys(currenciesSortedByCode);
        return this.markets;
    }
    safeBalance(balance) {
        const balances = this.omit(balance, ['info', 'timestamp', 'datetime', 'free', 'used', 'total']);
        const codes = Object.keys(balances);
        balance['free'] = {};
        balance['used'] = {};
        balance['total'] = {};
        const debtBalance = {};
        for (let i = 0; i < codes.length; i++) {
            const code = codes[i];
            let total = this.safeString(balance[code], 'total');
            let free = this.safeString(balance[code], 'free');
            let used = this.safeString(balance[code], 'used');
            const debt = this.safeString(balance[code], 'debt');
            if ((total === undefined) && (free !== undefined) && (used !== undefined)) {
                total = Precise["default"].stringAdd(free, used);
            }
            if ((free === undefined) && (total !== undefined) && (used !== undefined)) {
                free = Precise["default"].stringSub(total, used);
            }
            if ((used === undefined) && (total !== undefined) && (free !== undefined)) {
                used = Precise["default"].stringSub(total, free);
            }
            balance[code]['free'] = this.parseNumber(free);
            balance[code]['used'] = this.parseNumber(used);
            balance[code]['total'] = this.parseNumber(total);
            balance['free'][code] = balance[code]['free'];
            balance['used'][code] = balance[code]['used'];
            balance['total'][code] = balance[code]['total'];
            if (debt !== undefined) {
                balance[code]['debt'] = this.parseNumber(debt);
                debtBalance[code] = balance[code]['debt'];
            }
        }
        const debtBalanceArray = Object.keys(debtBalance);
        const length = debtBalanceArray.length;
        if (length) {
            balance['debt'] = debtBalance;
        }
        return balance;
    }
    safeOrder(order, market = undefined) {
        // parses numbers as strings
        // * it is important pass the trades as unparsed rawTrades
        let amount = this.omitZero(this.safeString(order, 'amount'));
        let remaining = this.safeString(order, 'remaining');
        let filled = this.safeString(order, 'filled');
        let cost = this.safeString(order, 'cost');
        let average = this.omitZero(this.safeString(order, 'average'));
        let price = this.omitZero(this.safeString(order, 'price'));
        let lastTradeTimeTimestamp = this.safeInteger(order, 'lastTradeTimestamp');
        let symbol = this.safeString(order, 'symbol');
        let side = this.safeString(order, 'side');
        const status = this.safeString(order, 'status');
        const parseFilled = (filled === undefined);
        const parseCost = (cost === undefined);
        const parseLastTradeTimeTimestamp = (lastTradeTimeTimestamp === undefined);
        const fee = this.safeValue(order, 'fee');
        const parseFee = (fee === undefined);
        const parseFees = this.safeValue(order, 'fees') === undefined;
        const parseSymbol = symbol === undefined;
        const parseSide = side === undefined;
        const shouldParseFees = parseFee || parseFees;
        const fees = this.safeValue(order, 'fees', []);
        let trades = [];
        if (parseFilled || parseCost || shouldParseFees) {
            const rawTrades = this.safeValue(order, 'trades', trades);
            const oldNumber = this.number;
            // we parse trades as strings here!
            this.number = String;
            const firstTrade = this.safeValue(rawTrades, 0);
            // parse trades if they haven't already been parsed
            const tradesAreParsed = ((firstTrade !== undefined) && ('info' in firstTrade) && ('id' in firstTrade));
            if (!tradesAreParsed) {
                trades = this.parseTrades(rawTrades, market);
            }
            else {
                trades = rawTrades;
            }
            this.number = oldNumber;
            let tradesLength = 0;
            const isArray = Array.isArray(trades);
            if (isArray) {
                tradesLength = trades.length;
            }
            if (isArray && (tradesLength > 0)) {
                // move properties that are defined in trades up into the order
                if (order['symbol'] === undefined) {
                    order['symbol'] = trades[0]['symbol'];
                }
                if (order['side'] === undefined) {
                    order['side'] = trades[0]['side'];
                }
                if (order['type'] === undefined) {
                    order['type'] = trades[0]['type'];
                }
                if (order['id'] === undefined) {
                    order['id'] = trades[0]['order'];
                }
                if (parseFilled) {
                    filled = '0';
                }
                if (parseCost) {
                    cost = '0';
                }
                for (let i = 0; i < trades.length; i++) {
                    const trade = trades[i];
                    const tradeAmount = this.safeString(trade, 'amount');
                    if (parseFilled && (tradeAmount !== undefined)) {
                        filled = Precise["default"].stringAdd(filled, tradeAmount);
                    }
                    const tradeCost = this.safeString(trade, 'cost');
                    if (parseCost && (tradeCost !== undefined)) {
                        cost = Precise["default"].stringAdd(cost, tradeCost);
                    }
                    if (parseSymbol) {
                        symbol = this.safeString(trade, 'symbol');
                    }
                    if (parseSide) {
                        side = this.safeString(trade, 'side');
                    }
                    const tradeTimestamp = this.safeValue(trade, 'timestamp');
                    if (parseLastTradeTimeTimestamp && (tradeTimestamp !== undefined)) {
                        if (lastTradeTimeTimestamp === undefined) {
                            lastTradeTimeTimestamp = tradeTimestamp;
                        }
                        else {
                            lastTradeTimeTimestamp = Math.max(lastTradeTimeTimestamp, tradeTimestamp);
                        }
                    }
                    if (shouldParseFees) {
                        const tradeFees = this.safeValue(trade, 'fees');
                        if (tradeFees !== undefined) {
                            for (let j = 0; j < tradeFees.length; j++) {
                                const tradeFee = tradeFees[j];
                                fees.push(this.extend({}, tradeFee));
                            }
                        }
                        else {
                            const tradeFee = this.safeValue(trade, 'fee');
                            if (tradeFee !== undefined) {
                                fees.push(this.extend({}, tradeFee));
                            }
                        }
                    }
                }
            }
        }
        if (shouldParseFees) {
            const reducedFees = this.reduceFees ? this.reduceFeesByCurrency(fees) : fees;
            const reducedLength = reducedFees.length;
            for (let i = 0; i < reducedLength; i++) {
                reducedFees[i]['cost'] = this.safeNumber(reducedFees[i], 'cost');
                if ('rate' in reducedFees[i]) {
                    reducedFees[i]['rate'] = this.safeNumber(reducedFees[i], 'rate');
                }
            }
            if (!parseFee && (reducedLength === 0)) {
                fee['cost'] = this.safeNumber(fee, 'cost');
                if ('rate' in fee) {
                    fee['rate'] = this.safeNumber(fee, 'rate');
                }
                reducedFees.push(fee);
            }
            order['fees'] = reducedFees;
            if (parseFee && (reducedLength === 1)) {
                order['fee'] = reducedFees[0];
            }
        }
        if (amount === undefined) {
            // ensure amount = filled + remaining
            if (filled !== undefined && remaining !== undefined) {
                amount = Precise["default"].stringAdd(filled, remaining);
            }
            else if (status === 'closed') {
                amount = filled;
            }
        }
        if (filled === undefined) {
            if (amount !== undefined && remaining !== undefined) {
                filled = Precise["default"].stringSub(amount, remaining);
            }
            else if (status === 'closed' && amount !== undefined) {
                filled = amount;
            }
        }
        if (remaining === undefined) {
            if (amount !== undefined && filled !== undefined) {
                remaining = Precise["default"].stringSub(amount, filled);
            }
            else if (status === 'closed') {
                remaining = '0';
            }
        }
        // ensure that the average field is calculated correctly
        const inverse = this.safeValue(market, 'inverse', false);
        const contractSize = this.numberToString(this.safeValue(market, 'contractSize', 1));
        // inverse
        // price = filled * contract size / cost
        //
        // linear
        // price = cost / (filled * contract size)
        if (average === undefined) {
            if ((filled !== undefined) && (cost !== undefined) && Precise["default"].stringGt(filled, '0')) {
                const filledTimesContractSize = Precise["default"].stringMul(filled, contractSize);
                if (inverse) {
                    average = Precise["default"].stringDiv(filledTimesContractSize, cost);
                }
                else {
                    average = Precise["default"].stringDiv(cost, filledTimesContractSize);
                }
            }
        }
        // similarly
        // inverse
        // cost = filled * contract size / price
        //
        // linear
        // cost = filled * contract size * price
        const costPriceExists = (average !== undefined) || (price !== undefined);
        if (parseCost && (filled !== undefined) && costPriceExists) {
            let multiplyPrice = undefined;
            if (average === undefined) {
                multiplyPrice = price;
            }
            else {
                multiplyPrice = average;
            }
            // contract trading
            const filledTimesContractSize = Precise["default"].stringMul(filled, contractSize);
            if (inverse) {
                cost = Precise["default"].stringDiv(filledTimesContractSize, multiplyPrice);
            }
            else {
                cost = Precise["default"].stringMul(filledTimesContractSize, multiplyPrice);
            }
        }
        // support for market orders
        const orderType = this.safeValue(order, 'type');
        const emptyPrice = (price === undefined) || Precise["default"].stringEquals(price, '0');
        if (emptyPrice && (orderType === 'market')) {
            price = average;
        }
        // we have trades with string values at this point so we will mutate them
        for (let i = 0; i < trades.length; i++) {
            const entry = trades[i];
            entry['amount'] = this.safeNumber(entry, 'amount');
            entry['price'] = this.safeNumber(entry, 'price');
            entry['cost'] = this.safeNumber(entry, 'cost');
            const tradeFee = this.safeValue(entry, 'fee', {});
            tradeFee['cost'] = this.safeNumber(tradeFee, 'cost');
            if ('rate' in tradeFee) {
                tradeFee['rate'] = this.safeNumber(tradeFee, 'rate');
            }
            entry['fee'] = tradeFee;
        }
        let timeInForce = this.safeString(order, 'timeInForce');
        let postOnly = this.safeValue(order, 'postOnly');
        // timeInForceHandling
        if (timeInForce === undefined) {
            if (this.safeString(order, 'type') === 'market') {
                timeInForce = 'IOC';
            }
            // allow postOnly override
            if (postOnly) {
                timeInForce = 'PO';
            }
        }
        else if (postOnly === undefined) {
            // timeInForce is not undefined here
            postOnly = timeInForce === 'PO';
        }
        const timestamp = this.safeInteger(order, 'timestamp');
        const lastUpdateTimestamp = this.safeInteger(order, 'lastUpdateTimestamp');
        let datetime = this.safeString(order, 'datetime');
        if (datetime === undefined) {
            datetime = this.iso8601(timestamp);
        }
        const triggerPrice = this.parseNumber(this.safeString2(order, 'triggerPrice', 'stopPrice'));
        const takeProfitPrice = this.parseNumber(this.safeString(order, 'takeProfitPrice'));
        const stopLossPrice = this.parseNumber(this.safeString(order, 'stopLossPrice'));
        return this.extend(order, {
            'amount': this.parseNumber(amount),
            'average': this.parseNumber(average),
            'clientOrderId': this.safeString(order, 'clientOrderId'),
            'cost': this.parseNumber(cost),
            'datetime': datetime,
            'fee': this.safeValue(order, 'fee'),
            'filled': this.parseNumber(filled),
            'id': this.safeString(order, 'id'),
            'lastTradeTimestamp': lastTradeTimeTimestamp,
            'lastUpdateTimestamp': lastUpdateTimestamp,
            'postOnly': postOnly,
            'price': this.parseNumber(price),
            'reduceOnly': this.safeValue(order, 'reduceOnly'),
            'remaining': this.parseNumber(remaining),
            'side': side,
            'status': status,
            'stopLossPrice': stopLossPrice,
            'stopPrice': triggerPrice,
            'symbol': symbol,
            'takeProfitPrice': takeProfitPrice,
            'timeInForce': timeInForce,
            'timestamp': timestamp,
            'trades': trades,
            'triggerPrice': triggerPrice,
            'type': this.safeString(order, 'type'),
        });
    }
    parseOrders(orders, market = undefined, since = undefined, limit = undefined, params = {}) {
        //
        // the value of orders is either a dict or a list
        //
        // dict
        //
        //     {
        //         'id1': { ... },
        //         'id2': { ... },
        //         'id3': { ... },
        //         ...
        //     }
        //
        // list
        //
        //     [
        //         { 'id': 'id1', ... },
        //         { 'id': 'id2', ... },
        //         { 'id': 'id3', ... },
        //         ...
        //     ]
        //
        let results = [];
        if (Array.isArray(orders)) {
            for (let i = 0; i < orders.length; i++) {
                const order = this.extend(this.parseOrder(orders[i], market), params);
                results.push(order);
            }
        }
        else {
            const ids = Object.keys(orders);
            for (let i = 0; i < ids.length; i++) {
                const id = ids[i];
                const order = this.extend(this.parseOrder(this.extend({ 'id': id }, orders[id]), market), params);
                results.push(order);
            }
        }
        results = this.sortBy(results, 'timestamp');
        const symbol = (market !== undefined) ? market['symbol'] : undefined;
        return this.filterBySymbolSinceLimit(results, symbol, since, limit);
    }
    calculateFee(symbol, type, side, amount, price, takerOrMaker = 'taker', params = {}) {
        if (type === 'market' && takerOrMaker === 'maker') {
            throw new errors.ArgumentsRequired(this.id + ' calculateFee() - you have provided incompatible arguments - "market" type order can not be "maker". Change either the "type" or the "takerOrMaker" argument to calculate the fee.');
        }
        const market = this.markets[symbol];
        const feeSide = this.safeString(market, 'feeSide', 'quote');
        let useQuote = undefined;
        if (feeSide === 'get') {
            // the fee is always in the currency you get
            useQuote = side === 'sell';
        }
        else if (feeSide === 'give') {
            // the fee is always in the currency you give
            useQuote = side === 'buy';
        }
        else {
            // the fee is always in feeSide currency
            useQuote = feeSide === 'quote';
        }
        let cost = this.numberToString(amount);
        let key = undefined;
        if (useQuote) {
            const priceString = this.numberToString(price);
            cost = Precise["default"].stringMul(cost, priceString);
            key = 'quote';
        }
        else {
            key = 'base';
        }
        // for derivatives, the fee is in 'settle' currency
        if (!market['spot']) {
            key = 'settle';
        }
        // even if `takerOrMaker` argument was set to 'maker', for 'market' orders we should forcefully override it to 'taker'
        if (type === 'market') {
            takerOrMaker = 'taker';
        }
        const rate = this.safeString(market, takerOrMaker);
        cost = Precise["default"].stringMul(cost, rate);
        return {
            'cost': this.parseNumber(cost),
            'currency': market[key],
            'rate': this.parseNumber(rate),
            'type': takerOrMaker,
        };
    }
    safeTrade(trade, market = undefined) {
        const amount = this.safeString(trade, 'amount');
        const price = this.safeString(trade, 'price');
        let cost = this.safeString(trade, 'cost');
        if (cost === undefined) {
            // contract trading
            const contractSize = this.safeString(market, 'contractSize');
            let multiplyPrice = price;
            if (contractSize !== undefined) {
                const inverse = this.safeValue(market, 'inverse', false);
                if (inverse) {
                    multiplyPrice = Precise["default"].stringDiv('1', price);
                }
                multiplyPrice = Precise["default"].stringMul(multiplyPrice, contractSize);
            }
            cost = Precise["default"].stringMul(multiplyPrice, amount);
        }
        const parseFee = this.safeValue(trade, 'fee') === undefined;
        const parseFees = this.safeValue(trade, 'fees') === undefined;
        const shouldParseFees = parseFee || parseFees;
        const fees = [];
        const fee = this.safeValue(trade, 'fee');
        if (shouldParseFees) {
            const reducedFees = this.reduceFees ? this.reduceFeesByCurrency(fees) : fees;
            const reducedLength = reducedFees.length;
            for (let i = 0; i < reducedLength; i++) {
                reducedFees[i]['cost'] = this.safeNumber(reducedFees[i], 'cost');
                if ('rate' in reducedFees[i]) {
                    reducedFees[i]['rate'] = this.safeNumber(reducedFees[i], 'rate');
                }
            }
            if (!parseFee && (reducedLength === 0)) {
                fee['cost'] = this.safeNumber(fee, 'cost');
                if ('rate' in fee) {
                    fee['rate'] = this.safeNumber(fee, 'rate');
                }
                reducedFees.push(fee);
            }
            if (parseFees) {
                trade['fees'] = reducedFees;
            }
            if (parseFee && (reducedLength === 1)) {
                trade['fee'] = reducedFees[0];
            }
            const tradeFee = this.safeValue(trade, 'fee');
            if (tradeFee !== undefined) {
                tradeFee['cost'] = this.safeNumber(tradeFee, 'cost');
                if ('rate' in tradeFee) {
                    tradeFee['rate'] = this.safeNumber(tradeFee, 'rate');
                }
                trade['fee'] = tradeFee;
            }
        }
        trade['amount'] = this.parseNumber(amount);
        trade['cost'] = this.parseNumber(cost);
        trade['price'] = this.parseNumber(price);
        return trade;
    }
    invertFlatStringDictionary(dict) {
        const reversed = {};
        const keys = Object.keys(dict);
        for (let i = 0; i < keys.length; i++) {
            const key = keys[i];
            const value = dict[key];
            if (typeof value === 'string') {
                reversed[value] = key;
            }
        }
        return reversed;
    }
    reduceFeesByCurrency(fees) {
        //
        // this function takes a list of fee structures having the following format
        //
        //     string = true
        //
        //     [
        //         { 'currency': 'BTC', 'cost': '0.1' },
        //         { 'currency': 'BTC', 'cost': '0.2'  },
        //         { 'currency': 'BTC', 'cost': '0.2', 'rate': '0.00123' },
        //         { 'currency': 'BTC', 'cost': '0.4', 'rate': '0.00123' },
        //         { 'currency': 'BTC', 'cost': '0.5', 'rate': '0.00456' },
        //         { 'currency': 'USDT', 'cost': '12.3456' },
        //     ]
        //
        //     string = false
        //
        //     [
        //         { 'currency': 'BTC', 'cost': 0.1 },
        //         { 'currency': 'BTC', 'cost': 0.2 },
        //         { 'currency': 'BTC', 'cost': 0.2, 'rate': 0.00123 },
        //         { 'currency': 'BTC', 'cost': 0.4, 'rate': 0.00123 },
        //         { 'currency': 'BTC', 'cost': 0.5, 'rate': 0.00456 },
        //         { 'currency': 'USDT', 'cost': 12.3456 },
        //     ]
        //
        // and returns a reduced fee list, where fees are summed per currency and rate (if any)
        //
        //     string = true
        //
        //     [
        //         { 'currency': 'BTC', 'cost': '0.4'  },
        //         { 'currency': 'BTC', 'cost': '0.6', 'rate': '0.00123' },
        //         { 'currency': 'BTC', 'cost': '0.5', 'rate': '0.00456' },
        //         { 'currency': 'USDT', 'cost': '12.3456' },
        //     ]
        //
        //     string  = false
        //
        //     [
        //         { 'currency': 'BTC', 'cost': 0.3  },
        //         { 'currency': 'BTC', 'cost': 0.6, 'rate': 0.00123 },
        //         { 'currency': 'BTC', 'cost': 0.5, 'rate': 0.00456 },
        //         { 'currency': 'USDT', 'cost': 12.3456 },
        //     ]
        //
        const reduced = {};
        for (let i = 0; i < fees.length; i++) {
            const fee = fees[i];
            const feeCurrencyCode = this.safeString(fee, 'currency');
            if (feeCurrencyCode !== undefined) {
                const rate = this.safeString(fee, 'rate');
                const cost = this.safeValue(fee, 'cost');
                if (Precise["default"].stringEq(cost, '0')) {
                    // omit zero cost fees
                    continue;
                }
                if (!(feeCurrencyCode in reduced)) {
                    reduced[feeCurrencyCode] = {};
                }
                const rateKey = (rate === undefined) ? '' : rate;
                if (rateKey in reduced[feeCurrencyCode]) {
                    reduced[feeCurrencyCode][rateKey]['cost'] = Precise["default"].stringAdd(reduced[feeCurrencyCode][rateKey]['cost'], cost);
                }
                else {
                    reduced[feeCurrencyCode][rateKey] = {
                        'cost': cost,
                        'currency': feeCurrencyCode,
                    };
                    if (rate !== undefined) {
                        reduced[feeCurrencyCode][rateKey]['rate'] = rate;
                    }
                }
            }
        }
        let result = [];
        const feeValues = Object.values(reduced);
        for (let i = 0; i < feeValues.length; i++) {
            const reducedFeeValues = Object.values(feeValues[i]);
            result = this.arrayConcat(result, reducedFeeValues);
        }
        return result;
    }
    safeTicker(ticker, market = undefined) {
        let open = this.safeValue(ticker, 'open');
        let close = this.safeValue(ticker, 'close');
        let last = this.safeValue(ticker, 'last');
        let change = this.safeValue(ticker, 'change');
        let percentage = this.safeValue(ticker, 'percentage');
        let average = this.safeValue(ticker, 'average');
        let vwap = this.safeValue(ticker, 'vwap');
        const baseVolume = this.safeString(ticker, 'baseVolume');
        const quoteVolume = this.safeString(ticker, 'quoteVolume');
        if (vwap === undefined) {
            vwap = Precise["default"].stringDiv(quoteVolume, baseVolume);
        }
        if ((last !== undefined) && (close === undefined)) {
            close = last;
        }
        else if ((last === undefined) && (close !== undefined)) {
            last = close;
        }
        if ((last !== undefined) && (open !== undefined)) {
            if (change === undefined) {
                change = Precise["default"].stringSub(last, open);
            }
            if (average === undefined) {
                average = Precise["default"].stringDiv(Precise["default"].stringAdd(last, open), '2');
            }
        }
        if ((percentage === undefined) && (change !== undefined) && (open !== undefined) && Precise["default"].stringGt(open, '0')) {
            percentage = Precise["default"].stringMul(Precise["default"].stringDiv(change, open), '100');
        }
        if ((change === undefined) && (percentage !== undefined) && (open !== undefined)) {
            change = Precise["default"].stringDiv(Precise["default"].stringMul(percentage, open), '100');
        }
        if ((open === undefined) && (last !== undefined) && (change !== undefined)) {
            open = Precise["default"].stringSub(last, change);
        }
        // timestamp and symbol operations don't belong in safeTicker
        // they should be done in the derived classes
        return this.extend(ticker, {
            'ask': this.omitZero(this.safeNumber(ticker, 'ask')),
            'askVolume': this.safeNumber(ticker, 'askVolume'),
            'average': this.omitZero(this.parseNumber(average)),
            'baseVolume': this.parseNumber(baseVolume),
            'bid': this.omitZero(this.safeNumber(ticker, 'bid')),
            'bidVolume': this.safeNumber(ticker, 'bidVolume'),
            'change': this.parseNumber(change),
            'close': this.omitZero(this.parseNumber(close)),
            'high': this.omitZero(this.safeNumber(ticker, 'high')),
            'last': this.omitZero(this.parseNumber(last)),
            'low': this.omitZero(this.safeNumber(ticker, 'low')),
            'open': this.omitZero(this.parseNumber(open)),
            'percentage': this.parseNumber(percentage),
            'previousClose': this.safeNumber(ticker, 'previousClose'),
            'quoteVolume': this.parseNumber(quoteVolume),
            'vwap': this.omitZero(this.parseNumber(vwap)),
        });
    }
    async fetchOHLCV(symbol, timeframe = '1m', since = undefined, limit = undefined, params = {}) {
        let message = '';
        if (this.has['fetchTrades']) {
            message = '. If you want to build OHLCV candles from trade executions data, visit https://github.com/ccxt/ccxt/tree/master/examples/ and see "build-ohlcv-bars" file';
        }
        throw new errors.NotSupported(this.id + ' fetchOHLCV() is not supported yet' + message);
    }
    async watchOHLCV(symbol, timeframe = '1m', since = undefined, limit = undefined, params = {}) {
        throw new errors.NotSupported(this.id + ' watchOHLCV() is not supported yet');
    }
    convertTradingViewToOHLCV(ohlcvs, timestamp = 't', open = 'o', high = 'h', low = 'l', close = 'c', volume = 'v', ms = false) {
        const result = [];
        const timestamps = this.safeValue(ohlcvs, timestamp, []);
        const opens = this.safeValue(ohlcvs, open, []);
        const highs = this.safeValue(ohlcvs, high, []);
        const lows = this.safeValue(ohlcvs, low, []);
        const closes = this.safeValue(ohlcvs, close, []);
        const volumes = this.safeValue(ohlcvs, volume, []);
        for (let i = 0; i < timestamps.length; i++) {
            result.push([
                ms ? this.safeInteger(timestamps, i) : this.safeTimestamp(timestamps, i),
                this.safeValue(opens, i),
                this.safeValue(highs, i),
                this.safeValue(lows, i),
                this.safeValue(closes, i),
                this.safeValue(volumes, i),
            ]);
        }
        return result;
    }
    convertOHLCVToTradingView(ohlcvs, timestamp = 't', open = 'o', high = 'h', low = 'l', close = 'c', volume = 'v', ms = false) {
        const result = {};
        result[close] = [];
        result[high] = [];
        result[low] = [];
        result[open] = [];
        result[timestamp] = [];
        result[volume] = [];
        for (let i = 0; i < ohlcvs.length; i++) {
            const ts = ms ? ohlcvs[i][0] : this.parseToInt(ohlcvs[i][0] / 1000);
            result[timestamp].push(ts);
            result[open].push(ohlcvs[i][1]);
            result[high].push(ohlcvs[i][2]);
            result[low].push(ohlcvs[i][3]);
            result[close].push(ohlcvs[i][4]);
            result[volume].push(ohlcvs[i][5]);
        }
        return result;
    }
    async fetchWebEndpoint(method, endpointMethod, returnAsJson, startRegex = undefined, endRegex = undefined) {
        let errorMessage = '';
        const options = this.safeValue(this.options, method, {});
        const muteOnFailure = this.safeValue(options, 'webApiMuteFailure', true);
        try {
            // if it was not explicitly disabled, then don't fetch
            if (this.safeValue(options, 'webApiEnable', true) !== true) {
                return undefined;
            }
            const maxRetries = this.safeValue(options, 'webApiRetries', 10);
            let response = undefined;
            let retry = 0;
            while (retry < maxRetries) {
                try {
                    response = await this[endpointMethod]({});
                    break;
                }
                catch (e) {
                    retry = retry + 1;
                    if (retry === maxRetries) {
                        throw e;
                    }
                }
            }
            let content = response;
            if (startRegex !== undefined) {
                const splitted_by_start = content.split(startRegex);
                content = splitted_by_start[1]; // we need second part after start
            }
            if (endRegex !== undefined) {
                const splitted_by_end = content.split(endRegex);
                content = splitted_by_end[0]; // we need first part after start
            }
            if (returnAsJson && (typeof content === 'string')) {
                const jsoned = this.parseJson(content.trim()); // content should be trimmed before json parsing
                if (jsoned) {
                    return jsoned; // if parsing was not successfull, exception should be thrown
                }
                else {
                    throw new errors.BadResponse('could not parse the response into json');
                }
            }
            else {
                return content;
            }
        }
        catch (e) {
            errorMessage = this.id + ' ' + method + '() failed to fetch correct data from website. Probably webpage markup has been changed, breaking the page custom parser.';
        }
        if (muteOnFailure) {
            return undefined;
        }
        else {
            throw new errors.BadResponse(errorMessage);
        }
    }
    marketIds(symbols) {
        if (symbols === undefined) {
            return symbols;
        }
        const result = [];
        for (let i = 0; i < symbols.length; i++) {
            result.push(this.marketId(symbols[i]));
        }
        return result;
    }
    marketSymbols(symbols, type = undefined, allowEmpty = true, sameTypeOnly = false, sameSubTypeOnly = false) {
        if (symbols === undefined) {
            if (!allowEmpty) {
                throw new errors.ArgumentsRequired(this.id + ' empty list of symbols is not supported');
            }
            return symbols;
        }
        const symbolsLength = symbols.length;
        if (symbolsLength === 0) {
            if (!allowEmpty) {
                throw new errors.ArgumentsRequired(this.id + ' empty list of symbols is not supported');
            }
            return symbols;
        }
        const result = [];
        let marketType = undefined;
        let isLinearSubType = undefined;
        for (let i = 0; i < symbols.length; i++) {
            const market = this.market(symbols[i]);
            if (sameTypeOnly && (marketType !== undefined)) {
                if (market['type'] !== marketType) {
                    throw new errors.BadRequest(this.id + ' symbols must be of the same type, either ' + marketType + ' or ' + market['type'] + '.');
                }
            }
            if (sameSubTypeOnly && (isLinearSubType !== undefined)) {
                if (market['linear'] !== isLinearSubType) {
                    throw new errors.BadRequest(this.id + ' symbols must be of the same subType, either linear or inverse.');
                }
            }
            if (type !== undefined && market['type'] !== type) {
                throw new errors.BadRequest(this.id + ' symbols must be of the same type ' + type + '. If the type is incorrect you can change it in options or the params of the request');
            }
            marketType = market['type'];
            if (!market['spot']) {
                isLinearSubType = market['linear'];
            }
            const symbol = this.safeString(market, 'symbol', symbols[i]);
            result.push(symbol);
        }
        return result;
    }
    marketCodes(codes) {
        if (codes === undefined) {
            return codes;
        }
        const result = [];
        for (let i = 0; i < codes.length; i++) {
            result.push(this.commonCurrencyCode(codes[i]));
        }
        return result;
    }
    parseBidsAsks(bidasks, priceKey = 0, amountKey = 1) {
        bidasks = this.toArray(bidasks);
        const result = [];
        for (let i = 0; i < bidasks.length; i++) {
            result.push(this.parseBidAsk(bidasks[i], priceKey, amountKey));
        }
        return result;
    }
    async fetchL2OrderBook(symbol, limit = undefined, params = {}) {
        const orderbook = await this.fetchOrderBook(symbol, limit, params);
        return this.extend(orderbook, {
            'asks': this.sortBy(this.aggregate(orderbook['asks']), 0),
            'bids': this.sortBy(this.aggregate(orderbook['bids']), 0, true),
        });
    }
    filterBySymbol(objects, symbol = undefined) {
        if (symbol === undefined) {
            return objects;
        }
        const result = [];
        for (let i = 0; i < objects.length; i++) {
            const objectSymbol = this.safeString(objects[i], 'symbol');
            if (objectSymbol === symbol) {
                result.push(objects[i]);
            }
        }
        return result;
    }
    parseOHLCV(ohlcv, market = undefined) {
        if (Array.isArray(ohlcv)) {
            return [
                this.safeInteger(ohlcv, 0),
                this.safeNumber(ohlcv, 1),
                this.safeNumber(ohlcv, 2),
                this.safeNumber(ohlcv, 3),
                this.safeNumber(ohlcv, 4),
                this.safeNumber(ohlcv, 5), // volume
            ];
        }
        return ohlcv;
    }
    networkCodeToId(networkCode, currencyCode = undefined) {
        /**
         * @ignore
         * @method
         * @name exchange#networkCodeToId
         * @description tries to convert the provided networkCode (which is expected to be an unified network code) to a network id. In order to achieve this, derived class needs to have 'options->networks' defined.
         * @param {string} networkCode unified network code
         * @param {string} currencyCode unified currency code, but this argument is not required by default, unless there is an exchange (like huobi) that needs an override of the method to be able to pass currencyCode argument additionally
         * @returns {string|undefined} exchange-specific network id
         */
        const networkIdsByCodes = this.safeValue(this.options, 'networks', {});
        let networkId = this.safeString(networkIdsByCodes, networkCode);
        // for example, if 'ETH' is passed for networkCode, but 'ETH' key not defined in `options->networks` object
        if (networkId === undefined) {
            if (currencyCode === undefined) {
                // if currencyCode was not provided, then we just set passed value to networkId
                networkId = networkCode;
            }
            else {
                // if currencyCode was provided, then we try to find if that currencyCode has a replacement (i.e. ERC20 for ETH)
                const defaultNetworkCodeReplacements = this.safeValue(this.options, 'defaultNetworkCodeReplacements', {});
                if (currencyCode in defaultNetworkCodeReplacements) {
                    // if there is a replacement for the passed networkCode, then we use it to find network-id in `options->networks` object
                    const replacementObject = defaultNetworkCodeReplacements[currencyCode]; // i.e. { 'ERC20': 'ETH' }
                    const keys = Object.keys(replacementObject);
                    for (let i = 0; i < keys.length; i++) {
                        const key = keys[i];
                        const value = replacementObject[key];
                        // if value matches to provided unified networkCode, then we use it's key to find network-id in `options->networks` object
                        if (value === networkCode) {
                            networkId = this.safeString(networkIdsByCodes, key);
                            break;
                        }
                    }
                }
                // if it wasn't found, we just set the provided value to network-id
                if (networkId === undefined) {
                    networkId = networkCode;
                }
            }
        }
        return networkId;
    }
    networkIdToCode(networkId, currencyCode = undefined) {
        /**
         * @ignore
         * @method
         * @name exchange#networkIdToCode
         * @description tries to convert the provided exchange-specific networkId to an unified network Code. In order to achieve this, derived class needs to have "options['networksById']" defined.
         * @param {string} networkId exchange specific network id/title, like: TRON, Trc-20, usdt-erc20, etc
         * @param {string|undefined} currencyCode unified currency code, but this argument is not required by default, unless there is an exchange (like huobi) that needs an override of the method to be able to pass currencyCode argument additionally
         * @returns {string|undefined} unified network code
         */
        const networkCodesByIds = this.safeValue(this.options, 'networksById', {});
        let networkCode = this.safeString(networkCodesByIds, networkId, networkId);
        // replace mainnet network-codes (i.e. ERC20->ETH)
        if (currencyCode !== undefined) {
            const defaultNetworkCodeReplacements = this.safeValue(this.options, 'defaultNetworkCodeReplacements', {});
            if (currencyCode in defaultNetworkCodeReplacements) {
                const replacementObject = this.safeValue(defaultNetworkCodeReplacements, currencyCode, {});
                networkCode = this.safeString(replacementObject, networkCode, networkCode);
            }
        }
        return networkCode;
    }
    handleNetworkCodeAndParams(params) {
        const networkCodeInParams = this.safeString2(params, 'networkCode', 'network');
        if (networkCodeInParams !== undefined) {
            params = this.omit(params, ['networkCode', 'network']);
        }
        // if it was not defined by user, we should not set it from 'defaultNetworks', because handleNetworkCodeAndParams is for only request-side and thus we do not fill it with anything. We can only use 'defaultNetworks' after parsing response-side
        return [networkCodeInParams, params];
    }
    defaultNetworkCode(currencyCode) {
        let defaultNetworkCode = undefined;
        const defaultNetworks = this.safeValue(this.options, 'defaultNetworks', {});
        if (currencyCode in defaultNetworks) {
            // if currency had set its network in "defaultNetworks", use it
            defaultNetworkCode = defaultNetworks[currencyCode];
        }
        else {
            // otherwise, try to use the global-scope 'defaultNetwork' value (even if that network is not supported by currency, it doesn't make any problem, this will be just used "at first" if currency supports this network at all)
            const defaultNetwork = this.safeValue(this.options, 'defaultNetwork');
            if (defaultNetwork !== undefined) {
                defaultNetworkCode = defaultNetwork;
            }
        }
        return defaultNetworkCode;
    }
    selectNetworkCodeFromUnifiedNetworks(currencyCode, networkCode, indexedNetworkEntries) {
        return this.selectNetworkKeyFromNetworks(currencyCode, networkCode, indexedNetworkEntries, true);
    }
    selectNetworkIdFromRawNetworks(currencyCode, networkCode, indexedNetworkEntries) {
        return this.selectNetworkKeyFromNetworks(currencyCode, networkCode, indexedNetworkEntries, false);
    }
    selectNetworkKeyFromNetworks(currencyCode, networkCode, indexedNetworkEntries, isIndexedByUnifiedNetworkCode = false) {
        // this method is used against raw & unparse network entries, which are just indexed by network id
        let chosenNetworkId = undefined;
        const availableNetworkIds = Object.keys(indexedNetworkEntries);
        const responseNetworksLength = availableNetworkIds.length;
        if (networkCode !== undefined) {
            if (responseNetworksLength === 0) {
                throw new errors.NotSupported(this.id + ' - ' + networkCode + ' network did not return any result for ' + currencyCode);
            }
            else {
                // if networkCode was provided by user, we should check it after response, as the referenced exchange doesn't support network-code during request
                const networkId = isIndexedByUnifiedNetworkCode ? networkCode : this.networkCodeToId(networkCode, currencyCode);
                if (networkId in indexedNetworkEntries) {
                    chosenNetworkId = networkId;
                }
                else {
                    throw new errors.NotSupported(this.id + ' - ' + networkId + ' network was not found for ' + currencyCode + ', use one of ' + availableNetworkIds.join(', '));
                }
            }
        }
        else {
            if (responseNetworksLength === 0) {
                throw new errors.NotSupported(this.id + ' - no networks were returned for ' + currencyCode);
            }
            else {
                // if networkCode was not provided by user, then we try to use the default network (if it was defined in "defaultNetworks"), otherwise, we just return the first network entry
                const defaultNetworkCode = this.defaultNetworkCode(currencyCode);
                const defaultNetworkId = isIndexedByUnifiedNetworkCode ? defaultNetworkCode : this.networkCodeToId(defaultNetworkCode, currencyCode);
                chosenNetworkId = (defaultNetworkId in indexedNetworkEntries) ? defaultNetworkId : availableNetworkIds[0];
            }
        }
        return chosenNetworkId;
    }
    safeNumber2(dictionary, key1, key2, d = undefined) {
        const value = this.safeString2(dictionary, key1, key2);
        return this.parseNumber(value, d);
    }
    parseOrderBook(orderbook, symbol, timestamp = undefined, bidsKey = 'bids', asksKey = 'asks', priceKey = 0, amountKey = 1) {
        const bids = this.parseBidsAsks(this.safeValue(orderbook, bidsKey, []), priceKey, amountKey);
        const asks = this.parseBidsAsks(this.safeValue(orderbook, asksKey, []), priceKey, amountKey);
        return {
            'asks': this.sortBy(asks, 0),
            'bids': this.sortBy(bids, 0, true),
            'datetime': this.iso8601(timestamp),
            'nonce': undefined,
            'symbol': symbol,
            'timestamp': timestamp,
        };
    }
    parseOHLCVs(ohlcvs, market = undefined, timeframe = '1m', since = undefined, limit = undefined) {
        const results = [];
        for (let i = 0; i < ohlcvs.length; i++) {
            results.push(this.parseOHLCV(ohlcvs[i], market));
        }
        const sorted = this.sortBy(results, 0);
        return this.filterBySinceLimit(sorted, since, limit, 0);
    }
    parseLeverageTiers(response, symbols = undefined, marketIdKey = undefined) {
        // marketIdKey should only be undefined when response is a dictionary
        symbols = this.marketSymbols(symbols);
        const tiers = {};
        for (let i = 0; i < response.length; i++) {
            const item = response[i];
            const id = this.safeString(item, marketIdKey);
            const market = this.safeMarket(id, undefined, undefined, this.safeString(this.options, 'defaultType'));
            const symbol = market['symbol'];
            const contract = this.safeValue(market, 'contract', false);
            if (contract && ((symbols === undefined) || this.inArray(symbol, symbols))) {
                tiers[symbol] = this.parseMarketLeverageTiers(item, market);
            }
        }
        return tiers;
    }
    async loadTradingLimits(symbols = undefined, reload = false, params = {}) {
        if (this.has['fetchTradingLimits']) {
            if (reload || !('limitsLoaded' in this.options)) {
                const response = await this.fetchTradingLimits(symbols);
                for (let i = 0; i < symbols.length; i++) {
                    const symbol = symbols[i];
                    this.markets[symbol] = this.deepExtend(this.markets[symbol], response[symbol]);
                }
                this.options['limitsLoaded'] = this.milliseconds();
            }
        }
        return this.markets;
    }
    safePosition(position) {
        // simplified version of: /pull/12765/
        const unrealizedPnlString = this.safeString(position, 'unrealisedPnl');
        const initialMarginString = this.safeString(position, 'initialMargin');
        //
        // PERCENTAGE
        //
        const percentage = this.safeValue(position, 'percentage');
        if ((percentage === undefined) && (unrealizedPnlString !== undefined) && (initialMarginString !== undefined)) {
            // as it was done in all implementations ( aax, btcex, bybit, deribit, ftx, gate, kucoinfutures, phemex )
            const percentageString = Precise["default"].stringMul(Precise["default"].stringDiv(unrealizedPnlString, initialMarginString, 4), '100');
            position['percentage'] = this.parseNumber(percentageString);
        }
        // if contractSize is undefined get from market
        let contractSize = this.safeNumber(position, 'contractSize');
        const symbol = this.safeString(position, 'symbol');
        let market = undefined;
        if (symbol !== undefined) {
            market = this.market(symbol);
        }
        if (contractSize === undefined && market !== undefined) {
            contractSize = this.safeNumber(market, 'contractSize');
            position['contractSize'] = contractSize;
        }
        return position;
    }
    parsePositions(positions, symbols = undefined, params = {}) {
        symbols = this.marketSymbols(symbols);
        positions = this.toArray(positions);
        const result = [];
        for (let i = 0; i < positions.length; i++) {
            const position = this.extend(this.parsePosition(positions[i], undefined), params);
            result.push(position);
        }
        return this.filterByArrayPositions(result, 'symbol', symbols, false);
    }
    parseAccounts(accounts, params = {}) {
        accounts = this.toArray(accounts);
        const result = [];
        for (let i = 0; i < accounts.length; i++) {
            const account = this.extend(this.parseAccount(accounts[i]), params);
            result.push(account);
        }
        return result;
    }
    parseTrades(trades, market = undefined, since = undefined, limit = undefined, params = {}) {
        trades = this.toArray(trades);
        let result = [];
        for (let i = 0; i < trades.length; i++) {
            const trade = this.extend(this.parseTrade(trades[i], market), params);
            result.push(trade);
        }
        result = this.sortBy2(result, 'timestamp', 'id');
        const symbol = (market !== undefined) ? market['symbol'] : undefined;
        return this.filterBySymbolSinceLimit(result, symbol, since, limit);
    }
    parseTransactions(transactions, currency = undefined, since = undefined, limit = undefined, params = {}) {
        transactions = this.toArray(transactions);
        let result = [];
        for (let i = 0; i < transactions.length; i++) {
            const transaction = this.extend(this.parseTransaction(transactions[i], currency), params);
            result.push(transaction);
        }
        result = this.sortBy(result, 'timestamp');
        const code = (currency !== undefined) ? currency['code'] : undefined;
        return this.filterByCurrencySinceLimit(result, code, since, limit);
    }
    parseTransfers(transfers, currency = undefined, since = undefined, limit = undefined, params = {}) {
        transfers = this.toArray(transfers);
        let result = [];
        for (let i = 0; i < transfers.length; i++) {
            const transfer = this.extend(this.parseTransfer(transfers[i], currency), params);
            result.push(transfer);
        }
        result = this.sortBy(result, 'timestamp');
        const code = (currency !== undefined) ? currency['code'] : undefined;
        return this.filterByCurrencySinceLimit(result, code, since, limit);
    }
    parseLedger(data, currency = undefined, since = undefined, limit = undefined, params = {}) {
        let result = [];
        const arrayData = this.toArray(data);
        for (let i = 0; i < arrayData.length; i++) {
            const itemOrItems = this.parseLedgerEntry(arrayData[i], currency);
            if (Array.isArray(itemOrItems)) {
                for (let j = 0; j < itemOrItems.length; j++) {
                    result.push(this.extend(itemOrItems[j], params));
                }
            }
            else {
                result.push(this.extend(itemOrItems, params));
            }
        }
        result = this.sortBy(result, 'timestamp');
        const code = (currency !== undefined) ? currency['code'] : undefined;
        return this.filterByCurrencySinceLimit(result, code, since, limit);
    }
    nonce() {
        return this.seconds();
    }
    setHeaders(headers) {
        return headers;
    }
    marketId(symbol) {
        const market = this.market(symbol);
        if (market !== undefined) {
            return market['id'];
        }
        return symbol;
    }
    symbol(symbol) {
        const market = this.market(symbol);
        return this.safeString(market, 'symbol', symbol);
    }
    resolvePath(path, params) {
        return [
            this.implodeParams(path, params),
            this.omit(params, this.extractParams(path)),
        ];
    }
    filterByArray(objects, key, values = undefined, indexed = true) {
        objects = this.toArray(objects);
        // return all of them if no values were passed
        if (values === undefined || !values) {
            return indexed ? this.indexBy(objects, key) : objects;
        }
        const results = [];
        for (let i = 0; i < objects.length; i++) {
            if (this.inArray(objects[i][key], values)) {
                results.push(objects[i]);
            }
        }
        return indexed ? this.indexBy(results, key) : results;
    }
    async fetch2(path, api = 'public', method = 'GET', params = {}, headers = undefined, body = undefined, config = {}) {
        if (this.enableRateLimit) {
            const cost = this.calculateRateLimiterCost(api, method, path, params, config);
            await this.throttle(cost);
        }
        this.lastRestRequestTimestamp = this.milliseconds();
        const request = this.sign(path, api, method, params, headers, body);
        return await this.fetch(request['url'], request['method'], request['headers'], request['body']);
    }
    async request(path, api = 'public', method = 'GET', params = {}, headers = undefined, body = undefined, config = {}) {
        return await this.fetch2(path, api, method, params, headers, body, config);
    }
    async loadAccounts(reload = false, params = {}) {
        if (reload) {
            this.accounts = await this.fetchAccounts(params);
        }
        else {
            if (this.accounts) {
                return this.accounts;
            }
            else {
                this.accounts = await this.fetchAccounts(params);
            }
        }
        this.accountsById = this.indexBy(this.accounts, 'id');
        return this.accounts;
    }
    buildOHLCVC(trades, timeframe = '1m', since = 0, limit = 2147483647) {
        // given a sorted arrays of trades (recent last) and a timeframe builds an array of OHLCV candles
        // note, default limit value (2147483647) is max int32 value
        const ms = this.parseTimeframe(timeframe) * 1000;
        const ohlcvs = [];
        const i_timestamp = 0;
        // const open = 1;
        const i_high = 2;
        const i_low = 3;
        const i_close = 4;
        const i_volume = 5;
        const i_count = 6;
        const tradesLength = trades.length;
        const oldest = Math.min(tradesLength, limit);
        for (let i = 0; i < oldest; i++) {
            const trade = trades[i];
            const ts = trade['timestamp'];
            if (ts < since) {
                continue;
            }
            const openingTime = Math.floor(ts / ms) * ms; // shift to the edge of m/h/d (but not M)
            if (openingTime < since) { // we don't need bars, that have opening time earlier than requested
                continue;
            }
            const ohlcv_length = ohlcvs.length;
            const candle = ohlcv_length - 1;
            if ((candle === -1) || (openingTime >= this.sum(ohlcvs[candle][i_timestamp], ms))) {
                // moved to a new timeframe -> create a new candle from opening trade
                ohlcvs.push([
                    openingTime,
                    trade['price'],
                    trade['price'],
                    trade['price'],
                    trade['price'],
                    trade['amount'],
                    1, // count
                ]);
            }
            else {
                // still processing the same timeframe -> update opening trade
                ohlcvs[candle][i_high] = Math.max(ohlcvs[candle][i_high], trade['price']);
                ohlcvs[candle][i_low] = Math.min(ohlcvs[candle][i_low], trade['price']);
                ohlcvs[candle][i_close] = trade['price'];
                ohlcvs[candle][i_volume] = this.sum(ohlcvs[candle][i_volume], trade['amount']);
                ohlcvs[candle][i_count] = this.sum(ohlcvs[candle][i_count], 1);
            }
        }
        return ohlcvs;
    }
    parseTradingViewOHLCV(ohlcvs, market = undefined, timeframe = '1m', since = undefined, limit = undefined) {
        const result = this.convertTradingViewToOHLCV(ohlcvs);
        return this.parseOHLCVs(result, market, timeframe, since, limit);
    }
    async editLimitBuyOrder(id, symbol, amount, price = undefined, params = {}) {
        return await this.editLimitOrder(id, symbol, 'buy', amount, price, params);
    }
    async editLimitSellOrder(id, symbol, amount, price = undefined, params = {}) {
        return await this.editLimitOrder(id, symbol, 'sell', amount, price, params);
    }
    async editLimitOrder(id, symbol, side, amount, price = undefined, params = {}) {
        return await this.editOrder(id, symbol, 'limit', side, amount, price, params);
    }
    async editOrder(id, symbol, type, side, amount = undefined, price = undefined, params = {}) {
        await this.cancelOrder(id, symbol);
        return await this.createOrder(symbol, type, side, amount, price, params);
    }
    async editOrderWs(id, symbol, type, side, amount, price = undefined, params = {}) {
        await this.cancelOrderWs(id, symbol);
        return await this.createOrderWs(symbol, type, side, amount, price, params);
    }
    async fetchPermissions(params = {}) {
        throw new errors.NotSupported(this.id + ' fetchPermissions() is not supported yet');
    }
    async fetchPosition(symbol, params = {}) {
        throw new errors.NotSupported(this.id + ' fetchPosition() is not supported yet');
    }
    async fetchPositionsBySymbol(symbol, params = {}) {
        /**
         * @method
         * @name exchange#fetchPositionsBySymbol
         * @description specifically fetches positions for specific symbol, unlike fetchPositions (which can work with multiple symbols, but because of that, it might be slower & more rate-limit consuming)
         * @param {string} symbol unified market symbol of the market the position is held in
         * @param {object} params extra parameters specific to the endpoint
         * @returns {object[]} a list of [position structure]{@link https://github.com/ccxt/ccxt/wiki/Manual#position-structure} with maximum 3 items - one position for "one-way" mode, and two positions (long & short) for "two-way" (a.k.a. hedge) mode
         */
        throw new errors.NotSupported(this.id + ' fetchPositionsBySymbol() is not supported yet');
    }
    async fetchPositions(symbols = undefined, params = {}) {
        throw new errors.NotSupported(this.id + ' fetchPositions() is not supported yet');
    }
    async fetchPositionsRisk(symbols = undefined, params = {}) {
        throw new errors.NotSupported(this.id + ' fetchPositionsRisk() is not supported yet');
    }
    async fetchBidsAsks(symbols = undefined, params = {}) {
        throw new errors.NotSupported(this.id + ' fetchBidsAsks() is not supported yet');
    }
    parseBidAsk(bidask, priceKey = 0, amountKey = 1) {
        const price = this.safeNumber(bidask, priceKey);
        const amount = this.safeNumber(bidask, amountKey);
        return [price, amount];
    }
    safeCurrency(currencyId, currency = undefined) {
        if ((currencyId === undefined) && (currency !== undefined)) {
            return currency;
        }
        if ((this.currencies_by_id !== undefined) && (currencyId in this.currencies_by_id) && (this.currencies_by_id[currencyId] !== undefined)) {
            return this.currencies_by_id[currencyId];
        }
        let code = currencyId;
        if (currencyId !== undefined) {
            code = this.commonCurrencyCode(currencyId.toUpperCase());
        }
        return {
            'id': currencyId,
            'code': code,
        };
    }
    safeMarket(marketId = undefined, market = undefined, delimiter = undefined, marketType = undefined) {
        const result = {
            'active': undefined,
            'base': undefined,
            'baseId': undefined,
            'contract': false,
            'contractSize': undefined,
            'expiry': undefined,
            'expiryDatetime': undefined,
            'future': false,
            'id': marketId,
            'info': undefined,
            'inverse': undefined,
            'limits': {
                'amount': {
                    'min': undefined,
                    'max': undefined,
                },
                'cost': {
                    'min': undefined,
                    'max': undefined,
                },
                'price': {
                    'min': undefined,
                    'max': undefined,
                },
            },
            'linear': undefined,
            'margin': false,
            'option': false,
            'optionType': undefined,
            'precision': {
                'amount': undefined,
                'price': undefined,
            },
            'quote': undefined,
            'quoteId': undefined,
            'settle': undefined,
            'settleId': undefined,
            'spot': false,
            'strike': undefined,
            'swap': false,
            'symbol': marketId,
            'type': undefined,
        };
        if (marketId !== undefined) {
            if ((this.markets_by_id !== undefined) && (marketId in this.markets_by_id)) {
                const markets = this.markets_by_id[marketId];
                const numMarkets = markets.length;
                if (numMarkets === 1) {
                    return markets[0];
                }
                else {
                    if ((marketType === undefined) && (market === undefined)) {
                        throw new errors.ArgumentsRequired(this.id + ' safeMarket() requires a fourth argument for ' + marketId + ' to disambiguate between different markets with the same market id');
                    }
                    const inferredMarketType = (marketType === undefined) ? market['type'] : marketType;
                    for (let i = 0; i < markets.length; i++) {
                        const currentMarket = markets[i];
                        if (currentMarket[inferredMarketType]) {
                            return currentMarket;
                        }
                    }
                }
            }
            else if (delimiter !== undefined) {
                const parts = marketId.split(delimiter);
                const partsLength = parts.length;
                if (partsLength === 2) {
                    result['baseId'] = this.safeString(parts, 0);
                    result['quoteId'] = this.safeString(parts, 1);
                    result['base'] = this.safeCurrencyCode(result['baseId']);
                    result['quote'] = this.safeCurrencyCode(result['quoteId']);
                    result['symbol'] = result['base'] + '/' + result['quote'];
                    return result;
                }
                else {
                    return result;
                }
            }
        }
        if (market !== undefined) {
            return market;
        }
        return result;
    }
    checkRequiredCredentials(error = true) {
        const keys = Object.keys(this.requiredCredentials);
        for (let i = 0; i < keys.length; i++) {
            const key = keys[i];
            if (this.requiredCredentials[key] && !this[key]) {
                if (error) {
                    throw new errors.AuthenticationError(this.id + ' requires "' + key + '" credential');
                }
                else {
                    return false;
                }
            }
        }
        return true;
    }
    oath() {
        if (this.twofa !== undefined) {
            return totp.totp(this.twofa);
        }
        else {
            throw new errors.ExchangeError(this.id + ' exchange.twofa has not been set for 2FA Two-Factor Authentication');
        }
    }
    async fetchBalance(params = {}) {
        throw new errors.NotSupported(this.id + ' fetchBalance() is not supported yet');
    }
    async fetchBalanceWs(params = {}) {
        throw new errors.NotSupported(this.id + ' fetchBalanceWs() is not supported yet');
    }
    parseBalance(response) {
        throw new errors.NotSupported(this.id + ' parseBalance() is not supported yet');
    }
    async watchBalance(params = {}) {
        throw new errors.NotSupported(this.id + ' watchBalance() is not supported yet');
    }
    async fetchPartialBalance(part, params = {}) {
        const balance = await this.fetchBalance(params);
        return balance[part];
    }
    async fetchFreeBalance(params = {}) {
        return await this.fetchPartialBalance('free', params);
    }
    async fetchUsedBalance(params = {}) {
        return await this.fetchPartialBalance('used', params);
    }
    async fetchTotalBalance(params = {}) {
        return await this.fetchPartialBalance('total', params);
    }
    async fetchStatus(params = {}) {
        if (this.has['fetchTime']) {
            const time = await this.fetchTime(params);
            this.status = this.extend(this.status, {
                'updated': time,
                'info': time,
            });
        }
        if (!('info' in this.status)) {
            this.status['info'] = undefined;
        }
        return this.status;
    }
    async fetchFundingFee(code, params = {}) {
        const warnOnFetchFundingFee = this.safeValue(this.options, 'warnOnFetchFundingFee', true);
        if (warnOnFetchFundingFee) {
            throw new errors.NotSupported(this.id + ' fetchFundingFee() method is deprecated, it will be removed in July 2022, please, use fetchTransactionFee() or set exchange.options["warnOnFetchFundingFee"] = false to suppress this warning');
        }
        return await this.fetchTransactionFee(code, params);
    }
    async fetchFundingFees(codes = undefined, params = {}) {
        const warnOnFetchFundingFees = this.safeValue(this.options, 'warnOnFetchFundingFees', true);
        if (warnOnFetchFundingFees) {
            throw new errors.NotSupported(this.id + ' fetchFundingFees() method is deprecated, it will be removed in July 2022. Please, use fetchTransactionFees() or set exchange.options["warnOnFetchFundingFees"] = false to suppress this warning');
        }
        return await this.fetchTransactionFees(codes, params);
    }
    async fetchTransactionFee(code, params = {}) {
        if (!this.has['fetchTransactionFees']) {
            throw new errors.NotSupported(this.id + ' fetchTransactionFee() is not supported yet');
        }
        return await this.fetchTransactionFees([code], params);
    }
    async fetchTransactionFees(codes = undefined, params = {}) {
        throw new errors.NotSupported(this.id + ' fetchTransactionFees() is not supported yet');
    }
    async fetchDepositWithdrawFees(codes = undefined, params = {}) {
        throw new errors.NotSupported(this.id + ' fetchDepositWithdrawFees() is not supported yet');
    }
    async fetchDepositWithdrawFee(code, params = {}) {
        if (!this.has['fetchDepositWithdrawFees']) {
            throw new errors.NotSupported(this.id + ' fetchDepositWithdrawFee() is not supported yet');
        }
        const fees = await this.fetchDepositWithdrawFees([code], params);
        return this.safeValue(fees, code);
    }
    getSupportedMapping(key, mapping = {}) {
        if (key in mapping) {
            return mapping[key];
        }
        else {
            throw new errors.NotSupported(this.id + ' ' + key + ' does not have a value in mapping');
        }
    }
    async fetchBorrowRate(code, params = {}) {
        await this.loadMarkets();
        if (!this.has['fetchBorrowRates']) {
            throw new errors.NotSupported(this.id + ' fetchBorrowRate() is not supported yet');
        }
        const borrowRates = await this.fetchBorrowRates(params);
        const rate = this.safeValue(borrowRates, code);
        if (rate === undefined) {
            throw new errors.ExchangeError(this.id + ' fetchBorrowRate() could not find the borrow rate for currency code ' + code);
        }
        return rate;
    }
    handleOptionAndParams(params, methodName, optionName, defaultValue = undefined) {
        // This method can be used to obtain method specific properties, i.e: this.handleOptionAndParams (params, 'fetchPosition', 'marginMode', 'isolated')
        const defaultOptionName = 'default' + this.capitalize(optionName); // we also need to check the 'defaultXyzWhatever'
        // check if params contain the key
        let value = this.safeValue2(params, optionName, defaultOptionName);
        if (value !== undefined) {
            params = this.omit(params, [optionName, defaultOptionName]);
        }
        else {
            // check if exchange has properties for this method
            const exchangeWideMethodOptions = this.safeValue(this.options, methodName);
            if (exchangeWideMethodOptions !== undefined) {
                // check if the option is defined inside this method's props
                value = this.safeValue2(exchangeWideMethodOptions, optionName, defaultOptionName);
            }
            if (value === undefined) {
                // if it's still undefined, check if global exchange-wide option exists
                value = this.safeValue2(this.options, optionName, defaultOptionName);
            }
            // if it's still undefined, use the default value
            value = (value !== undefined) ? value : defaultValue;
        }
        return [value, params];
    }
    handleOption(methodName, optionName, defaultValue = undefined) {
        // eslint-disable-next-line no-unused-vars
        const [result, empty] = this.handleOptionAndParams({}, methodName, optionName, defaultValue);
        return result;
    }
    handleMarketTypeAndParams(methodName, market = undefined, params = {}) {
        const defaultType = this.safeString2(this.options, 'defaultType', 'type', 'spot');
        const methodOptions = this.safeValue(this.options, methodName);
        let methodType = defaultType;
        if (methodOptions !== undefined) {
            if (typeof methodOptions === 'string') {
                methodType = methodOptions;
            }
            else {
                methodType = this.safeString2(methodOptions, 'defaultType', 'type', methodType);
            }
        }
        const marketType = (market === undefined) ? methodType : market['type'];
        const type = this.safeString2(params, 'defaultType', 'type', marketType);
        params = this.omit(params, ['defaultType', 'type']);
        return [type, params];
    }
    handleSubTypeAndParams(methodName, market = undefined, params = {}, defaultValue = undefined) {
        let subType = undefined;
        // if set in params, it takes precedence
        const subTypeInParams = this.safeString2(params, 'subType', 'defaultSubType');
        // avoid omitting if it's not present
        if (subTypeInParams !== undefined) {
            subType = subTypeInParams;
            params = this.omit(params, ['subType', 'defaultSubType']);
        }
        else {
            // at first, check from market object
            if (market !== undefined) {
                if (market['linear']) {
                    subType = 'linear';
                }
                else if (market['inverse']) {
                    subType = 'inverse';
                }
            }
            // if it was not defined in market object
            if (subType === undefined) {
                const values = this.handleOptionAndParams(undefined, methodName, 'subType', defaultValue); // no need to re-test params here
                subType = values[0];
            }
        }
        return [subType, params];
    }
    handleMarginModeAndParams(methodName, params = {}, defaultValue = undefined) {
        /**
         * @ignore
         * @method
         * @param {object} [params] extra parameters specific to the exchange api endpoint
         * @returns {Array} the marginMode in lowercase as specified by params["marginMode"], params["defaultMarginMode"] this.options["marginMode"] or this.options["defaultMarginMode"]
         */
        return this.handleOptionAndParams(params, methodName, 'marginMode', defaultValue);
    }
    throwExactlyMatchedException(exact, string, message) {
        if (string in exact) {
            throw new exact[string](message);
        }
    }
    throwBroadlyMatchedException(broad, string, message) {
        const broadKey = this.findBroadlyMatchedKey(broad, string);
        if (broadKey !== undefined) {
            throw new broad[broadKey](message);
        }
    }
    findBroadlyMatchedKey(broad, string) {
        // a helper for matching error strings exactly vs broadly
        const keys = Object.keys(broad);
        for (let i = 0; i < keys.length; i++) {
            const key = keys[i];
            if (string !== undefined) { // #issues/12698
                if (string.indexOf(key) >= 0) {
                    return key;
                }
            }
        }
        return undefined;
    }
    handleErrors(statusCode, statusText, url, method, responseHeaders, responseBody, response, requestHeaders, requestBody) {
        // it is a stub method that must be overrided in the derived exchange classes
        // throw new NotSupported (this.id + ' handleErrors() not implemented yet');
        return undefined;
    }
    calculateRateLimiterCost(api, method, path, params, config = {}) {
        return this.safeValue(config, 'cost', 1);
    }
    async fetchTicker(symbol, params = {}) {
        if (this.has['fetchTickers']) {
            await this.loadMarkets();
            const market = this.market(symbol);
            symbol = market['symbol'];
            const tickers = await this.fetchTickers([symbol], params);
            const ticker = this.safeValue(tickers, symbol);
            if (ticker === undefined) {
                throw new errors.NullResponse(this.id + ' fetchTickers() could not find a ticker for ' + symbol);
            }
            else {
                return ticker;
            }
        }
        else {
            throw new errors.NotSupported(this.id + ' fetchTicker() is not supported yet');
        }
    }
    async watchTicker(symbol, params = {}) {
        throw new errors.NotSupported(this.id + ' watchTicker() is not supported yet');
    }
    async fetchTickers(symbols = undefined, params = {}) {
        throw new errors.NotSupported(this.id + ' fetchTickers() is not supported yet');
    }
    async fetchOrderBooks(symbols = undefined, limit = undefined, params = {}) {
        throw new errors.NotSupported(this.id + ' fetchOrderBooks() is not supported yet');
    }
    async watchTickers(symbols = undefined, params = {}) {
        throw new errors.NotSupported(this.id + ' watchTickers() is not supported yet');
    }
    async fetchOrder(id, symbol = undefined, params = {}) {
        throw new errors.NotSupported(this.id + ' fetchOrder() is not supported yet');
    }
    async fetchOrderWs(id, symbol = undefined, params = {}) {
        throw new errors.NotSupported(this.id + ' fetchOrderWs() is not supported yet');
    }
    async fetchOrderStatus(id, symbol = undefined, params = {}) {
        // TODO: TypeScript: change method signature by replacing
        // Promise<string> with Promise<Order['status']>.
        const order = await this.fetchOrder(id, symbol, params);
        return order['status'];
    }
    async fetchUnifiedOrder(order, params = {}) {
        return await this.fetchOrder(this.safeValue(order, 'id'), this.safeValue(order, 'symbol'), params);
    }
    async createOrder(symbol, type, side, amount, price = undefined, params = {}) {
        throw new errors.NotSupported(this.id + ' createOrder() is not supported yet');
    }
    async createOrderWs(symbol, type, side, amount, price = undefined, params = {}) {
        throw new errors.NotSupported(this.id + ' createOrderWs() is not supported yet');
    }
    async cancelOrder(id, symbol = undefined, params = {}) {
        throw new errors.NotSupported(this.id + ' cancelOrder() is not supported yet');
    }
    async cancelOrderWs(id, symbol = undefined, params = {}) {
        throw new errors.NotSupported(this.id + ' cancelOrderWs() is not supported yet');
    }
    async cancelOrdersWs(ids, symbol = undefined, params = {}) {
        throw new errors.NotSupported(this.id + ' cancelOrdersWs() is not supported yet');
    }
    async cancelAllOrders(symbol = undefined, params = {}) {
        throw new errors.NotSupported(this.id + ' cancelAllOrders() is not supported yet');
    }
    async cancelAllOrdersWs(symbol = undefined, params = {}) {
        throw new errors.NotSupported(this.id + ' cancelAllOrdersWs() is not supported yet');
    }
    async cancelUnifiedOrder(order, params = {}) {
        return this.cancelOrder(this.safeValue(order, 'id'), this.safeValue(order, 'symbol'), params);
    }
    async fetchOrders(symbol = undefined, since = undefined, limit = undefined, params = {}) {
        throw new errors.NotSupported(this.id + ' fetchOrders() is not supported yet');
    }
    async fetchOrderTrades(id, symbol = undefined, since = undefined, limit = undefined, params = {}) {
        throw new errors.NotSupported(this.id + ' fetchOrderTrades() is not supported yet');
    }
    async watchOrders(symbol = undefined, since = undefined, limit = undefined, params = {}) {
        throw new errors.NotSupported(this.id + ' watchOrders() is not supported yet');
    }
    async fetchOpenOrders(symbol = undefined, since = undefined, limit = undefined, params = {}) {
        throw new errors.NotSupported(this.id + ' fetchOpenOrders() is not supported yet');
    }
    async fetchOpenOrdersWs(symbol = undefined, since = undefined, limit = undefined, params = {}) {
        throw new errors.NotSupported(this.id + ' fetchOpenOrdersWs() is not supported yet');
    }
    async fetchClosedOrders(symbol = undefined, since = undefined, limit = undefined, params = {}) {
        throw new errors.NotSupported(this.id + ' fetchClosedOrders() is not supported yet');
    }
    async fetchMyTrades(symbol = undefined, since = undefined, limit = undefined, params = {}) {
        throw new errors.NotSupported(this.id + ' fetchMyTrades() is not supported yet');
    }
    async fetchMyLiquidations(symbol = undefined, since = undefined, limit = undefined, params = {}) {
        throw new errors.NotSupported(this.id + ' fetchMyLiquidations() is not supported yet');
    }
    async fetchLiquidations(symbol, since = undefined, limit = undefined, params = {}) {
        throw new errors.NotSupported(this.id + ' fetchLiquidations() is not supported yet');
    }
    async fetchMyTradesWs(symbol = undefined, since = undefined, limit = undefined, params = {}) {
        throw new errors.NotSupported(this.id + ' fetchMyTradesWs() is not supported yet');
    }
    async watchMyTrades(symbol = undefined, since = undefined, limit = undefined, params = {}) {
        throw new errors.NotSupported(this.id + ' watchMyTrades() is not supported yet');
    }
    async fetchOHLCVWs(symbol, timeframe = '1m', since = undefined, limit = undefined, params = {}) {
        throw new errors.NotSupported(this.id + ' fetchOHLCVWs() is not supported yet');
    }
    async fetchDepositsWithdrawals(code = undefined, since = undefined, limit = undefined, params = {}) {
        /**
         * @method
         * @name exchange#fetchDepositsWithdrawals
         * @description fetch history of deposits and withdrawals
         * @param {string} [code] unified currency code for the currency of the deposit/withdrawals, default is undefined
         * @param {int} [since] timestamp in ms of the earliest deposit/withdrawal, default is undefined
         * @param {int} [limit] max number of deposit/withdrawals to return, default is undefined
         * @param {object} [params] extra parameters specific to the exchange api endpoint
         * @returns {object} a list of [transaction structures]{@link https://github.com/ccxt/ccxt/wiki/Manual#transaction-structure}
         */
        throw new errors.NotSupported(this.id + ' fetchDepositsWithdrawals() is not supported yet');
    }
    async fetchDeposits(symbol = undefined, since = undefined, limit = undefined, params = {}) {
        throw new errors.NotSupported(this.id + ' fetchDeposits() is not supported yet');
    }
    async fetchWithdrawals(symbol = undefined, since = undefined, limit = undefined, params = {}) {
        throw new errors.NotSupported(this.id + ' fetchWithdrawals() is not supported yet');
    }
    async fetchOpenInterest(symbol, params = {}) {
        throw new errors.NotSupported(this.id + ' fetchOpenInterest() is not supported yet');
    }
    async fetchFundingRateHistory(symbol = undefined, since = undefined, limit = undefined, params = {}) {
        throw new errors.NotSupported(this.id + ' fetchFundingRateHistory() is not supported yet');
    }
    parseLastPrice(price, market = undefined) {
        throw new errors.NotSupported(this.id + ' parseLastPrice() is not supported yet');
    }
    async fetchDepositAddress(code, params = {}) {
        if (this.has['fetchDepositAddresses']) {
            const depositAddresses = await this.fetchDepositAddresses([code], params);
            const depositAddress = this.safeValue(depositAddresses, code);
            if (depositAddress === undefined) {
                throw new errors.InvalidAddress(this.id + ' fetchDepositAddress() could not find a deposit address for ' + code + ', make sure you have created a corresponding deposit address in your wallet on the exchange website');
            }
            else {
                return depositAddress;
            }
        }
        else {
            throw new errors.NotSupported(this.id + ' fetchDepositAddress() is not supported yet');
        }
    }
    account() {
        return {
            'free': undefined,
            'used': undefined,
            'total': undefined,
        };
    }
    commonCurrencyCode(currency) {
        if (!this.substituteCommonCurrencyCodes) {
            return currency;
        }
        return this.safeString(this.commonCurrencies, currency, currency);
    }
    currency(code) {
        if (this.currencies === undefined) {
            throw new errors.ExchangeError(this.id + ' currencies not loaded');
        }
        if (typeof code === 'string') {
            if (code in this.currencies) {
                return this.currencies[code];
            }
            else if (code in this.currencies_by_id) {
                return this.currencies_by_id[code];
            }
        }
        throw new errors.ExchangeError(this.id + ' does not have currency code ' + code);
    }
    market(symbol) {
        if (this.markets === undefined) {
            throw new errors.ExchangeError(this.id + ' markets not loaded');
        }
        if (typeof symbol === 'string') {
            if (symbol in this.markets) {
                return this.markets[symbol];
            }
            else if (symbol in this.markets_by_id) {
                const markets = this.markets_by_id[symbol];
                const defaultType = this.safeString2(this.options, 'defaultType', 'defaultSubType', 'spot');
                for (let i = 0; i < markets.length; i++) {
                    const market = markets[i];
                    if (market[defaultType]) {
                        return market;
                    }
                }
                return markets[0];
            }
        }
        throw new errors.BadSymbol(this.id + ' does not have market symbol ' + symbol);
    }
    handleWithdrawTagAndParams(tag, params) {
        if (typeof tag === 'object') {
            params = this.extend(tag, params);
            tag = undefined;
        }
        if (tag === undefined) {
            tag = this.safeString(params, 'tag');
            if (tag !== undefined) {
                params = this.omit(params, 'tag');
            }
        }
        return [tag, params];
    }
    async createLimitOrder(symbol, side, amount, price, params = {}) {
        return await this.createOrder(symbol, 'limit', side, amount, price, params);
    }
    async createMarketOrder(symbol, side, amount, price = undefined, params = {}) {
        return await this.createOrder(symbol, 'market', side, amount, price, params);
    }
    async createLimitBuyOrder(symbol, amount, price, params = {}) {
        return await this.createOrder(symbol, 'limit', 'buy', amount, price, params);
    }
    async createLimitSellOrder(symbol, amount, price, params = {}) {
        return await this.createOrder(symbol, 'limit', 'sell', amount, price, params);
    }
    async createMarketBuyOrder(symbol, amount, params = {}) {
        return await this.createOrder(symbol, 'market', 'buy', amount, undefined, params);
    }
    async createMarketSellOrder(symbol, amount, params = {}) {
        return await this.createOrder(symbol, 'market', 'sell', amount, undefined, params);
    }
    costToPrecision(symbol, cost) {
        const market = this.market(symbol);
        return this.decimalToPrecision(cost, TRUNCATE, market['precision']['price'], this.precisionMode, this.paddingMode);
    }
    priceToPrecision(symbol, price) {
        const market = this.market(symbol);
        const result = this.decimalToPrecision(price, ROUND, market['precision']['price'], this.precisionMode, this.paddingMode);
        if (result === '0') {
            throw new errors.InvalidOrder(this.id + ' price of ' + market['symbol'] + ' must be greater than minimum price precision of ' + this.numberToString(market['precision']['price']));
        }
        return result;
    }
    amountToPrecision(symbol, amount) {
        const market = this.market(symbol);
        const result = this.decimalToPrecision(amount, TRUNCATE, market['precision']['amount'], this.precisionMode, this.paddingMode);
        if (result === '0') {
            throw new errors.InvalidOrder(this.id + ' amount of ' + market['symbol'] + ' must be greater than minimum amount precision of ' + this.numberToString(market['precision']['amount']));
        }
        return result;
    }
    feeToPrecision(symbol, fee) {
        const market = this.market(symbol);
        return this.decimalToPrecision(fee, ROUND, market['precision']['price'], this.precisionMode, this.paddingMode);
    }
    currencyToPrecision(code, fee, networkCode = undefined) {
        const currency = this.currencies[code];
        let precision = this.safeValue(currency, 'precision');
        if (networkCode !== undefined) {
            const networks = this.safeValue(currency, 'networks', {});
            const networkItem = this.safeValue(networks, networkCode, {});
            precision = this.safeValue(networkItem, 'precision', precision);
        }
        if (precision === undefined) {
            return this.forceString(fee);
        }
        else {
            return this.decimalToPrecision(fee, ROUND, precision, this.precisionMode, this.paddingMode);
        }
    }
    forceString(value) {
        if (typeof value !== 'string') {
            return this.numberToString(value);
        }
        return value;
    }
    isTickPrecision() {
        return this.precisionMode === TICK_SIZE;
    }
    isDecimalPrecision() {
        return this.precisionMode === DECIMAL_PLACES;
    }
    isSignificantPrecision() {
        return this.precisionMode === SIGNIFICANT_DIGITS;
    }
    safeNumber(obj, key, defaultNumber = undefined) {
        const value = this.safeString(obj, key);
        return this.parseNumber(value, defaultNumber);
    }
    safeNumberN(obj, arr, defaultNumber = undefined) {
        const value = this.safeStringN(obj, arr);
        return this.parseNumber(value, defaultNumber);
    }
    parsePrecision(precision) {
        /**
         * @ignore
         * @method
         * @param {string} precision The number of digits to the right of the decimal
         * @returns {string} a string number equal to 1e-precision
         */
        if (precision === undefined) {
            return undefined;
        }
        const precisionNumber = parseInt(precision);
        if (precisionNumber === 0) {
            return '1';
        }
        let parsedPrecision = '0.';
        for (let i = 0; i < precisionNumber - 1; i++) {
            parsedPrecision = parsedPrecision + '0';
        }
        return parsedPrecision + '1';
    }
    async loadTimeDifference(params = {}) {
        const serverTime = await this.fetchTime(params);
        const after = this.milliseconds();
        this.options['timeDifference'] = after - serverTime;
        return this.options['timeDifference'];
    }
    implodeHostname(url) {
        return this.implodeParams(url, { 'hostname': this.hostname });
    }
    async fetchMarketLeverageTiers(symbol, params = {}) {
        if (this.has['fetchLeverageTiers']) {
            const market = this.market(symbol);
            if (!market['contract']) {
                throw new errors.BadSymbol(this.id + ' fetchMarketLeverageTiers() supports contract markets only');
            }
            const tiers = await this.fetchLeverageTiers([symbol]);
            return this.safeValue(tiers, symbol);
        }
        else {
            throw new errors.NotSupported(this.id + ' fetchMarketLeverageTiers() is not supported yet');
        }
    }
    async createPostOnlyOrder(symbol, type, side, amount, price, params = {}) {
        if (!this.has['createPostOnlyOrder']) {
            throw new errors.NotSupported(this.id + 'createPostOnlyOrder() is not supported yet');
        }
        const query = this.extend(params, { 'postOnly': true });
        return await this.createOrder(symbol, type, side, amount, price, query);
    }
    async createReduceOnlyOrder(symbol, type, side, amount, price, params = {}) {
        if (!this.has['createReduceOnlyOrder']) {
            throw new errors.NotSupported(this.id + 'createReduceOnlyOrder() is not supported yet');
        }
        const query = this.extend(params, { 'reduceOnly': true });
        return await this.createOrder(symbol, type, side, amount, price, query);
    }
    async createStopOrder(symbol, type, side, amount, price = undefined, stopPrice = undefined, params = {}) {
        if (!this.has['createStopOrder']) {
            throw new errors.NotSupported(this.id + ' createStopOrder() is not supported yet');
        }
        if (stopPrice === undefined) {
            throw new errors.ArgumentsRequired(this.id + ' create_stop_order() requires a stopPrice argument');
        }
        const query = this.extend(params, { 'stopPrice': stopPrice });
        return await this.createOrder(symbol, type, side, amount, price, query);
    }
    async createStopLimitOrder(symbol, side, amount, price, stopPrice, params = {}) {
        if (!this.has['createStopLimitOrder']) {
            throw new errors.NotSupported(this.id + ' createStopLimitOrder() is not supported yet');
        }
        const query = this.extend(params, { 'stopPrice': stopPrice });
        return await this.createOrder(symbol, 'limit', side, amount, price, query);
    }
    async createStopMarketOrder(symbol, side, amount, stopPrice, params = {}) {
        if (!this.has['createStopMarketOrder']) {
            throw new errors.NotSupported(this.id + ' createStopMarketOrder() is not supported yet');
        }
        const query = this.extend(params, { 'stopPrice': stopPrice });
        return await this.createOrder(symbol, 'market', side, amount, undefined, query);
    }
    safeCurrencyCode(currencyId, currency = undefined) {
        currency = this.safeCurrency(currencyId, currency);
        return currency['code'];
    }
    filterBySymbolSinceLimit(array, symbol = undefined, since = undefined, limit = undefined, tail = false) {
        return this.filterByValueSinceLimit(array, 'symbol', symbol, since, limit, 'timestamp', tail);
    }
    filterByCurrencySinceLimit(array, code = undefined, since = undefined, limit = undefined, tail = false) {
        return this.filterByValueSinceLimit(array, 'currency', code, since, limit, 'timestamp', tail);
    }
    parseLastPrices(pricesData, symbols = undefined, params = {}) {
        //
        // the value of tickers is either a dict or a list
        //
        // dict
        //
        //     {
        //         'marketId1': { ... },
        //         'marketId2': { ... },
        //         ...
        //     }
        //
        // list
        //
        //     [
        //         { 'market': 'marketId1', ... },
        //         { 'market': 'marketId2', ... },
        //         ...
        //     ]
        //
        const results = [];
        if (Array.isArray(pricesData)) {
            for (let i = 0; i < pricesData.length; i++) {
                const priceData = this.extend(this.parseLastPrice(pricesData[i]), params);
                results.push(priceData);
            }
        }
        else {
            const marketIds = Object.keys(pricesData);
            for (let i = 0; i < marketIds.length; i++) {
                const marketId = marketIds[i];
                const market = this.safeMarket(marketId);
                const priceData = this.extend(this.parseLastPrice(pricesData[marketId], market), params);
                results.push(priceData);
            }
        }
        symbols = this.marketSymbols(symbols);
        return this.filterByArray(results, 'symbol', symbols);
    }
    parseTickers(tickers, symbols = undefined, params = {}) {
        //
        // the value of tickers is either a dict or a list
        //
        // dict
        //
        //     {
        //         'marketId1': { ... },
        //         'marketId2': { ... },
        //         'marketId3': { ... },
        //         ...
        //     }
        //
        // list
        //
        //     [
        //         { 'market': 'marketId1', ... },
        //         { 'market': 'marketId2', ... },
        //         { 'market': 'marketId3', ... },
        //         ...
        //     ]
        //
        const results = [];
        if (Array.isArray(tickers)) {
            for (let i = 0; i < tickers.length; i++) {
                const ticker = this.extend(this.parseTicker(tickers[i]), params);
                results.push(ticker);
            }
        }
        else {
            const marketIds = Object.keys(tickers);
            for (let i = 0; i < marketIds.length; i++) {
                const marketId = marketIds[i];
                const market = this.safeMarket(marketId);
                const ticker = this.extend(this.parseTicker(tickers[marketId], market), params);
                results.push(ticker);
            }
        }
        symbols = this.marketSymbols(symbols);
        return this.filterByArray(results, 'symbol', symbols);
    }
    parseDepositAddresses(addresses, codes = undefined, indexed = true, params = {}) {
        let result = [];
        for (let i = 0; i < addresses.length; i++) {
            const address = this.extend(this.parseDepositAddress(addresses[i]), params);
            result.push(address);
        }
        if (codes !== undefined) {
            result = this.filterByArray(result, 'currency', codes, false);
        }
        if (indexed) {
            return this.indexBy(result, 'currency');
        }
        return result;
    }
    parseBorrowInterests(response, market = undefined) {
        const interests = [];
        for (let i = 0; i < response.length; i++) {
            const row = response[i];
            interests.push(this.parseBorrowInterest(row, market));
        }
        return interests;
    }
    parseFundingRateHistories(response, market = undefined, since = undefined, limit = undefined) {
        const rates = [];
        for (let i = 0; i < response.length; i++) {
            const entry = response[i];
            rates.push(this.parseFundingRateHistory(entry, market));
        }
        const sorted = this.sortBy(rates, 'timestamp');
        const symbol = (market === undefined) ? undefined : market['symbol'];
        return this.filterBySymbolSinceLimit(sorted, symbol, since, limit);
    }
    safeSymbol(marketId, market = undefined, delimiter = undefined, marketType = undefined) {
        market = this.safeMarket(marketId, market, delimiter, marketType);
        return market['symbol'];
    }
    parseFundingRate(contract, market = undefined) {
        throw new errors.NotSupported(this.id + ' parseFundingRate() is not supported yet');
    }
    parseFundingRates(response, market = undefined) {
        const result = {};
        for (let i = 0; i < response.length; i++) {
            const parsed = this.parseFundingRate(response[i], market);
            result[parsed['symbol']] = parsed;
        }
        return result;
    }
    isTriggerOrder(params) {
        const isTrigger = this.safeValue2(params, 'trigger', 'stop');
        if (isTrigger) {
            params = this.omit(params, ['trigger', 'stop']);
        }
        return [isTrigger, params];
    }
    isPostOnly(isMarketOrder, exchangeSpecificParam, params = {}) {
        /**
         * @ignore
         * @method
         * @param {string} type Order type
         * @param {boolean} exchangeSpecificParam exchange specific postOnly
         * @param {object} [params] exchange specific params
         * @returns {boolean} true if a post only order, false otherwise
         */
        const timeInForce = this.safeStringUpper(params, 'timeInForce');
        let postOnly = this.safeValue2(params, 'postOnly', 'post_only', false);
        // we assume timeInForce is uppercase from safeStringUpper (params, 'timeInForce')
        const ioc = timeInForce === 'IOC';
        const fok = timeInForce === 'FOK';
        const timeInForcePostOnly = timeInForce === 'PO';
        postOnly = postOnly || timeInForcePostOnly || exchangeSpecificParam;
        if (postOnly) {
            if (ioc || fok) {
                throw new errors.InvalidOrder(this.id + ' postOnly orders cannot have timeInForce equal to ' + timeInForce);
            }
            else if (isMarketOrder) {
                throw new errors.InvalidOrder(this.id + ' market orders cannot be postOnly');
            }
            else {
                return true;
            }
        }
        else {
            return false;
        }
    }
    handlePostOnly(isMarketOrder, exchangeSpecificPostOnlyOption, params = {}) {
        /**
         * @ignore
         * @method
         * @param {string} type Order type
         * @param {boolean} exchangeSpecificBoolean exchange specific postOnly
         * @param {object} [params] exchange specific params
         * @returns {Array}
         */
        const timeInForce = this.safeStringUpper(params, 'timeInForce');
        let postOnly = this.safeValue(params, 'postOnly', false);
        const ioc = timeInForce === 'IOC';
        const fok = timeInForce === 'FOK';
        const po = timeInForce === 'PO';
        postOnly = postOnly || po || exchangeSpecificPostOnlyOption;
        if (postOnly) {
            if (ioc || fok) {
                throw new errors.InvalidOrder(this.id + ' postOnly orders cannot have timeInForce equal to ' + timeInForce);
            }
            else if (isMarketOrder) {
                throw new errors.InvalidOrder(this.id + ' market orders cannot be postOnly');
            }
            else {
                if (po) {
                    params = this.omit(params, 'timeInForce');
                }
                params = this.omit(params, 'postOnly');
                return [true, params];
            }
        }
        return [false, params];
    }
    async fetchLastPrices(symbols = undefined, params = {}) {
        throw new errors.NotSupported(this.id + ' fetchLastPrices() is not supported yet');
    }
    async fetchTradingFees(params = {}) {
        throw new errors.NotSupported(this.id + ' fetchTradingFees() is not supported yet');
    }
    async fetchTradingFee(symbol, params = {}) {
        if (!this.has['fetchTradingFees']) {
            throw new errors.NotSupported(this.id + ' fetchTradingFee() is not supported yet');
        }
        return await this.fetchTradingFees(params);
    }
    parseOpenInterest(interest, market = undefined) {
        throw new errors.NotSupported(this.id + ' parseOpenInterest () is not supported yet');
    }
    parseOpenInterests(response, market = undefined, since = undefined, limit = undefined) {
        const interests = [];
        for (let i = 0; i < response.length; i++) {
            const entry = response[i];
            const interest = this.parseOpenInterest(entry, market);
            interests.push(interest);
        }
        const sorted = this.sortBy(interests, 'timestamp');
        const symbol = this.safeString(market, 'symbol');
        return this.filterBySymbolSinceLimit(sorted, symbol, since, limit);
    }
    async fetchFundingRate(symbol, params = {}) {
        if (this.has['fetchFundingRates']) {
            await this.loadMarkets();
            const market = this.market(symbol);
            symbol = market['symbol'];
            if (!market['contract']) {
                throw new errors.BadSymbol(this.id + ' fetchFundingRate() supports contract markets only');
            }
            const rates = await this.fetchFundingRates([symbol], params);
            const rate = this.safeValue(rates, symbol);
            if (rate === undefined) {
                throw new errors.NullResponse(this.id + ' fetchFundingRate () returned no data for ' + symbol);
            }
            else {
                return rate;
            }
        }
        else {
            throw new errors.NotSupported(this.id + ' fetchFundingRate () is not supported yet');
        }
    }
    async fetchMarkOHLCV(symbol, timeframe = '1m', since = undefined, limit = undefined, params = {}) {
        /**
         * @method
         * @name exchange#fetchMarkOHLCV
         * @description fetches historical mark price candlestick data containing the open, high, low, and close price of a market
         * @param {string} symbol unified symbol of the market to fetch OHLCV data for
         * @param {string} timeframe the length of time each candle represents
         * @param {int} [since] timestamp in ms of the earliest candle to fetch
         * @param {int} [limit] the maximum amount of candles to fetch
         * @param {object} [params] extra parameters specific to the exchange api endpoint
         * @returns {float[][]} A list of candles ordered as timestamp, open, high, low, close, undefined
         */
        if (this.has['fetchMarkOHLCV']) {
            const request = {
                'price': 'mark',
            };
            return await this.fetchOHLCV(symbol, timeframe, since, limit, this.extend(request, params));
        }
        else {
            throw new errors.NotSupported(this.id + ' fetchMarkOHLCV () is not supported yet');
        }
    }
    async fetchIndexOHLCV(symbol, timeframe = '1m', since = undefined, limit = undefined, params = {}) {
        /**
         * @method
         * @name exchange#fetchIndexOHLCV
         * @description fetches historical index price candlestick data containing the open, high, low, and close price of a market
         * @param {string} symbol unified symbol of the market to fetch OHLCV data for
         * @param {string} timeframe the length of time each candle represents
         * @param {int} [since] timestamp in ms of the earliest candle to fetch
         * @param {int} [limit] the maximum amount of candles to fetch
         * @param {object} [params] extra parameters specific to the exchange api endpoint
         * @returns {} A list of candles ordered as timestamp, open, high, low, close, undefined
         */
        if (this.has['fetchIndexOHLCV']) {
            const request = {
                'price': 'index',
            };
            return await this.fetchOHLCV(symbol, timeframe, since, limit, this.extend(request, params));
        }
        else {
            throw new errors.NotSupported(this.id + ' fetchIndexOHLCV () is not supported yet');
        }
    }
    async fetchPremiumIndexOHLCV(symbol, timeframe = '1m', since = undefined, limit = undefined, params = {}) {
        /**
         * @method
         * @name exchange#fetchPremiumIndexOHLCV
         * @description fetches historical premium index price candlestick data containing the open, high, low, and close price of a market
         * @param {string} symbol unified symbol of the market to fetch OHLCV data for
         * @param {string} timeframe the length of time each candle represents
         * @param {int} [since] timestamp in ms of the earliest candle to fetch
         * @param {int} [limit] the maximum amount of candles to fetch
         * @param {object} [params] extra parameters specific to the exchange api endpoint
         * @returns {float[][]} A list of candles ordered as timestamp, open, high, low, close, undefined
         */
        if (this.has['fetchPremiumIndexOHLCV']) {
            const request = {
                'price': 'premiumIndex',
            };
            return await this.fetchOHLCV(symbol, timeframe, since, limit, this.extend(request, params));
        }
        else {
            throw new errors.NotSupported(this.id + ' fetchPremiumIndexOHLCV () is not supported yet');
        }
    }
    handleTimeInForce(params = {}) {
        /**
         * @ignore
         * @method
         * * Must add timeInForce to this.options to use this method
         * @return {string} returns the exchange specific value for timeInForce
         */
        const timeInForce = this.safeStringUpper(params, 'timeInForce'); // supported values GTC, IOC, PO
        if (timeInForce !== undefined) {
            const exchangeValue = this.safeString(this.options['timeInForce'], timeInForce);
            if (exchangeValue === undefined) {
                throw new errors.ExchangeError(this.id + ' does not support timeInForce "' + timeInForce + '"');
            }
            return exchangeValue;
        }
        return undefined;
    }
    convertTypeToAccount(account) {
        /**
         * @ignore
         * @method
         * * Must add accountsByType to this.options to use this method
         * @param {string} account key for account name in this.options['accountsByType']
         * @returns the exchange specific account name or the isolated margin id for transfers
         */
        const accountsByType = this.safeValue(this.options, 'accountsByType', {});
        const lowercaseAccount = account.toLowerCase();
        if (lowercaseAccount in accountsByType) {
            return accountsByType[lowercaseAccount];
        }
        else if ((account in this.markets) || (account in this.markets_by_id)) {
            const market = this.market(account);
            return market['id'];
        }
        else {
            return account;
        }
    }
    checkRequiredArgument(methodName, argument, argumentName, options = []) {
        /**
         * @ignore
         * @method
         * @param {string} methodName the name of the method that the argument is being checked for
         * @param {string} argument the argument's actual value provided
         * @param {string} argumentName the name of the argument being checked (for logging purposes)
         * @param {string[]} options a list of options that the argument can be
         * @returns {undefined}
         */
        const optionsLength = options.length;
        if ((argument === undefined) || ((optionsLength > 0) && (!(this.inArray(argument, options))))) {
            const messageOptions = options.join(', ');
            let message = this.id + ' ' + methodName + '() requires a ' + argumentName + ' argument';
            if (messageOptions !== '') {
                message += ', one of ' + '(' + messageOptions + ')';
            }
            throw new errors.ArgumentsRequired(message);
        }
    }
    checkRequiredMarginArgument(methodName, symbol, marginMode) {
        /**
         * @ignore
         * @method
         * @param {string} symbol unified symbol of the market
         * @param {string} methodName name of the method that requires a symbol
         * @param {string} marginMode is either 'isolated' or 'cross'
         */
        if ((marginMode === 'isolated') && (symbol === undefined)) {
            throw new errors.ArgumentsRequired(this.id + ' ' + methodName + '() requires a symbol argument for isolated margin');
        }
        else if ((marginMode === 'cross') && (symbol !== undefined)) {
            throw new errors.ArgumentsRequired(this.id + ' ' + methodName + '() cannot have a symbol argument for cross margin');
        }
    }
    checkRequiredSymbol(methodName, symbol) {
        /**
         * @ignore
         * @method
         * @param {string} symbol unified symbol of the market
         * @param {string} methodName name of the method that requires a symbol
         */
        this.checkRequiredArgument(methodName, symbol, 'symbol');
    }
    parseDepositWithdrawFees(response, codes = undefined, currencyIdKey = undefined) {
        /**
         * @ignore
         * @method
         * @param {object[]|object} response unparsed response from the exchange
         * @param {string[]|undefined} codes the unified currency codes to fetch transactions fees for, returns all currencies when undefined
         * @param {str} currencyIdKey *should only be undefined when response is a dictionary* the object key that corresponds to the currency id
         * @returns {object} objects with withdraw and deposit fees, indexed by currency codes
         */
        const depositWithdrawFees = {};
        codes = this.marketCodes(codes);
        const isArray = Array.isArray(response);
        let responseKeys = response;
        if (!isArray) {
            responseKeys = Object.keys(response);
        }
        for (let i = 0; i < responseKeys.length; i++) {
            const entry = responseKeys[i];
            const dictionary = isArray ? entry : response[entry];
            const currencyId = isArray ? this.safeString(dictionary, currencyIdKey) : entry;
            const currency = this.safeValue(this.currencies_by_id, currencyId);
            const code = this.safeString(currency, 'code', currencyId);
            if ((codes === undefined) || (this.inArray(code, codes))) {
                depositWithdrawFees[code] = this.parseDepositWithdrawFee(dictionary, currency);
            }
        }
        return depositWithdrawFees;
    }
    parseDepositWithdrawFee(fee, currency = undefined) {
        throw new errors.NotSupported(this.id + ' parseDepositWithdrawFee() is not supported yet');
    }
    depositWithdrawFee(info) {
        return {
            'deposit': {
                'fee': undefined,
                'percentage': undefined,
            },
            'info': info,
            'networks': {},
            'withdraw': {
                'fee': undefined,
                'percentage': undefined,
            },
        };
    }
    assignDefaultDepositWithdrawFees(fee, currency = undefined) {
        /**
         * @ignore
         * @method
         * @description Takes a depositWithdrawFee structure and assigns the default values for withdraw and deposit
         * @param {object} fee A deposit withdraw fee structure
         * @param {object} currency A currency structure, the response from this.currency ()
         * @returns {object} A deposit withdraw fee structure
         */
        const networkKeys = Object.keys(fee['networks']);
        const numNetworks = networkKeys.length;
        if (numNetworks === 1) {
            fee['withdraw'] = fee['networks'][networkKeys[0]]['withdraw'];
            fee['deposit'] = fee['networks'][networkKeys[0]]['deposit'];
            return fee;
        }
        const currencyCode = this.safeString(currency, 'code');
        for (let i = 0; i < numNetworks; i++) {
            const network = networkKeys[i];
            if (network === currencyCode) {
                fee['deposit'] = fee['networks'][networkKeys[i]]['deposit'];
                fee['withdraw'] = fee['networks'][networkKeys[i]]['withdraw'];
            }
        }
        return fee;
    }
    parseIncome(info, market = undefined) {
        throw new errors.NotSupported(this.id + ' parseIncome () is not supported yet');
    }
    parseIncomes(incomes, market = undefined, since = undefined, limit = undefined) {
        /**
         * @ignore
         * @method
         * @description parses funding fee info from exchange response
         * @param {object[]} incomes each item describes once instance of currency being received or paid
         * @param {object} market ccxt market
         * @param {int} [since] when defined, the response items are filtered to only include items after this timestamp
         * @param {int} [limit] limits the number of items in the response
         * @returns {object[]} an array of [funding history structures]{@link https://github.com/ccxt/ccxt/wiki/Manual#funding-history-structure}
         */
        const result = [];
        for (let i = 0; i < incomes.length; i++) {
            const entry = incomes[i];
            const parsed = this.parseIncome(entry, market);
            result.push(parsed);
        }
        const sorted = this.sortBy(result, 'timestamp');
        return this.filterBySinceLimit(sorted, since, limit);
    }
    getMarketFromSymbols(symbols = undefined) {
        if (symbols === undefined) {
            return undefined;
        }
        const firstMarket = this.safeString(symbols, 0);
        const market = this.market(firstMarket);
        return market;
    }
    parseWsOHLCVs(ohlcvs, market = undefined, timeframe = '1m', since = undefined, limit = undefined) {
        const results = [];
        for (let i = 0; i < ohlcvs.length; i++) {
            results.push(this.parseWsOHLCV(ohlcvs[i], market));
        }
        return results;
    }
    async fetchTransactions(code = undefined, since = undefined, limit = undefined, params = {}) {
        /**
         * @method
         * @name exchange#fetchTransactions
         * @deprecated
         * @description *DEPRECATED* use fetchDepositsWithdrawals instead
         * @param {string} code unified currency code for the currency of the deposit/withdrawals, default is undefined
         * @param {int} [since] timestamp in ms of the earliest deposit/withdrawal, default is undefined
         * @param {int} [limit] max number of deposit/withdrawals to return, default is undefined
         * @param {object} [params] extra parameters specific to the exchange api endpoint
         * @returns {object} a list of [transaction structures]{@link https://github.com/ccxt/ccxt/wiki/Manual#transaction-structure}
         */
        if (this.has['fetchDepositsWithdrawals']) {
            return await this.fetchDepositsWithdrawals(code, since, limit, params);
        }
        else {
            throw new errors.NotSupported(this.id + ' fetchTransactions () is not supported yet');
        }
    }
    filterByArrayPositions(objects, key, values = undefined, indexed = true) {
        /**
         * @ignore
         * @method
         * @description Typed wrapper for filterByArray that returns a list of positions
         */
        return this.filterByArray(objects, key, values, indexed);
    }
    filterByArrayTickers(objects, key, values = undefined, indexed = true) {
        /**
         * @ignore
         * @method
         * @description Typed wrapper for filterByArray that returns a dictionary of tickers
         */
        return this.filterByArray(objects, key, values, indexed);
    }
    resolvePromiseIfMessagehashMatches(client, prefix, symbol, data) {
        const messageHashes = this.findMessageHashes(client, prefix);
        for (let i = 0; i < messageHashes.length; i++) {
            const messageHash = messageHashes[i];
            const parts = messageHash.split('::');
            const symbolsString = parts[1];
            const symbols = symbolsString.split(',');
            if (this.inArray(symbol, symbols)) {
                client.resolve(data, messageHash);
            }
        }
    }
    resolveMultipleOHLCV(client, prefix, symbol, timeframe, data) {
        const messageHashes = this.findMessageHashes(client, 'multipleOHLCV::');
        for (let i = 0; i < messageHashes.length; i++) {
            const messageHash = messageHashes[i];
            const parts = messageHash.split('::');
            const symbolsAndTimeframes = parts[1];
            const splitted = symbolsAndTimeframes.split(',');
            const id = symbol + '#' + timeframe;
            if (this.inArray(id, splitted)) {
                client.resolve([symbol, timeframe, data], messageHash);
            }
        }
    }
    createOHLCVObject(symbol, timeframe, data) {
        const res = {};
        res[symbol] = {};
        res[symbol][timeframe] = data;
        return res;
    }
    handleMaxEntriesPerRequestAndParams(method, maxEntriesPerRequest = undefined, params = {}) {
        let newMaxEntriesPerRequest = undefined;
        [newMaxEntriesPerRequest, params] = this.handleOptionAndParams(params, method, 'maxEntriesPerRequest');
        if ((newMaxEntriesPerRequest !== undefined) && (newMaxEntriesPerRequest !== maxEntriesPerRequest)) {
            maxEntriesPerRequest = newMaxEntriesPerRequest;
        }
        if (maxEntriesPerRequest === undefined) {
            maxEntriesPerRequest = 1000; // default to 1000
        }
        return [maxEntriesPerRequest, params];
    }
    async fetchPaginatedCallDynamic(method, symbol = undefined, since = undefined, limit = undefined, params = {}, maxEntriesPerRequest = undefined) {
        let maxCalls = undefined;
        [maxCalls, params] = this.handleOptionAndParams(params, method, 'paginationCalls', 10);
        let maxRetries = undefined;
        [maxRetries, params] = this.handleOptionAndParams(params, method, 'maxRetries', 3);
        let paginationDirection = undefined;
        [paginationDirection, params] = this.handleOptionAndParams(params, method, 'paginationDirection', 'backward');
        let paginationTimestamp = undefined;
        let calls = 0;
        let result = [];
        let errors$1 = 0;
        const until = this.safeInteger2(params, 'untill', 'till'); // do not omit it from params here
        [maxEntriesPerRequest, params] = this.handleMaxEntriesPerRequestAndParams(method, maxEntriesPerRequest, params);
        if ((paginationDirection === 'forward')) {
            if (since === undefined) {
                throw new errors.ArgumentsRequired(this.id + ' pagination requires a since argument when paginationDirection set to forward');
            }
            paginationTimestamp = since;
        }
        while ((calls < maxCalls)) {
            calls += 1;
            try {
                if (paginationDirection === 'backward') {
                    // do it backwards, starting from the last
                    // UNTIL filtering is required in order to work
                    if (paginationTimestamp !== undefined) {
                        params['until'] = paginationTimestamp - 1;
                    }
                    const response = await this[method](symbol, undefined, maxEntriesPerRequest, params);
                    const responseLength = response.length;
                    if (this.verbose) {
                        this.log('Dynamic pagination call', calls, 'method', method, 'response length', responseLength, 'timestamp', paginationTimestamp);
                    }
                    if (responseLength === 0) {
                        break;
                    }
                    errors$1 = 0;
                    result = this.arrayConcat(result, response);
                    const firstElement = this.safeValue(response, 0);
                    paginationTimestamp = this.safeInteger2(firstElement, 'timestamp', 0);
                    if ((since !== undefined) && (paginationTimestamp <= since)) {
                        break;
                    }
                }
                else {
                    // do it forwards, starting from the since
                    const response = await this[method](symbol, paginationTimestamp, maxEntriesPerRequest, params);
                    const responseLength = response.length;
                    if (this.verbose) {
                        this.log('Dynamic pagination call', calls, 'method', method, 'response length', responseLength, 'timestamp', paginationTimestamp);
                    }
                    if (responseLength === 0) {
                        break;
                    }
                    errors$1 = 0;
                    result = this.arrayConcat(result, response);
                    const last = this.safeValue(response, responseLength - 1);
                    paginationTimestamp = this.safeInteger(last, 'timestamp') - 1;
                    if ((until !== undefined) && (paginationTimestamp >= until)) {
                        break;
                    }
                }
            }
            catch (e) {
                errors$1 += 1;
                if (errors$1 > maxRetries) {
                    throw e;
                }
            }
        }
        const uniqueResults = this.removeRepeatedElementsFromArray(result);
        const key = (method === 'fetchOHLCV') ? 0 : 'timestamp';
        return this.filterBySinceLimit(uniqueResults, since, limit, key);
    }
    async safeDeterministicCall(method, symbol = undefined, since = undefined, limit = undefined, timeframe = undefined, params = {}) {
        let maxRetries = undefined;
        [maxRetries, params] = this.handleOptionAndParams(params, method, 'maxRetries', 3);
        let errors$1 = 0;
        try {
            if (timeframe && method !== 'fetchFundingRateHistory') {
                return await this[method](symbol, timeframe, since, limit, params);
            }
            else {
                return await this[method](symbol, since, limit, params);
            }
        }
        catch (e) {
            if (e instanceof errors.RateLimitExceeded) {
                throw e; // if we are rate limited, we should not retry and fail fast
            }
            errors$1 += 1;
            if (errors$1 > maxRetries) {
                throw e;
            }
        }
    }
    async fetchPaginatedCallDeterministic(method, symbol = undefined, since = undefined, limit = undefined, timeframe = undefined, params = {}, maxEntriesPerRequest = undefined) {
        let maxCalls = undefined;
        [maxCalls, params] = this.handleOptionAndParams(params, method, 'paginationCalls', 10);
        [maxEntriesPerRequest, params] = this.handleMaxEntriesPerRequestAndParams(method, maxEntriesPerRequest, params);
        const current = this.milliseconds();
        const tasks = [];
        const time = this.parseTimeframe(timeframe) * 1000;
        const step = time * maxEntriesPerRequest;
        let currentSince = current - (maxCalls * step) - 1;
        if (since !== undefined) {
            currentSince = Math.max(currentSince, since);
        }
        const until = this.safeInteger2(params, 'until', 'till'); // do not omit it here
        if (until !== undefined) {
            const requiredCalls = Math.ceil((until - since) / step);
            if (requiredCalls > maxCalls) {
                throw new errors.BadRequest(this.id + ' the number of required calls is greater than the max number of calls allowed, either increase the paginationCalls or decrease the since-until gap. Current paginationCalls limit is ' + maxCalls.toString() + ' required calls is ' + requiredCalls.toString());
            }
        }
        for (let i = 0; i < maxCalls; i++) {
            if ((until !== undefined) && (currentSince >= until)) {
                break;
            }
            tasks.push(this.safeDeterministicCall(method, symbol, currentSince, maxEntriesPerRequest, timeframe, params));
            currentSince = this.sum(currentSince, step) - 1;
        }
        const results = await Promise.all(tasks);
        let result = [];
        for (let i = 0; i < results.length; i++) {
            result = this.arrayConcat(result, results[i]);
        }
        const uniqueResults = this.removeRepeatedElementsFromArray(result);
        const key = (method === 'fetchOHLCV') ? 0 : 'timestamp';
        return this.filterBySinceLimit(uniqueResults, since, limit, key);
    }
    async fetchPaginatedCallCursor(method, symbol = undefined, since = undefined, limit = undefined, params = {}, cursorReceived = undefined, cursorSent = undefined, cursorIncrement = undefined, maxEntriesPerRequest = undefined) {
        let maxCalls = undefined;
        [maxCalls, params] = this.handleOptionAndParams(params, method, 'paginationCalls', 10);
        let maxRetries = undefined;
        [maxRetries, params] = this.handleOptionAndParams(params, method, 'maxRetries', 3);
        [maxEntriesPerRequest, params] = this.handleMaxEntriesPerRequestAndParams(method, maxEntriesPerRequest, params);
        let cursorValue = undefined;
        let i = 0;
        let errors = 0;
        let result = [];
        while (i < maxCalls) {
            try {
                if (cursorValue !== undefined) {
                    if (cursorIncrement !== undefined) {
                        cursorValue = this.parseToInt(cursorValue) + cursorIncrement;
                    }
                    params[cursorSent] = cursorValue;
                }
                const response = await this[method](symbol, since, maxEntriesPerRequest, params);
                errors = 0;
                const responseLength = response.length;
                if (this.verbose) {
                    this.log('Cursor pagination call', i + 1, 'method', method, 'response length', responseLength, 'cursor', cursorValue);
                }
                if (responseLength === 0) {
                    break;
                }
                result = this.arrayConcat(result, response);
                const last = this.safeValue(response, responseLength - 1);
                cursorValue = this.safeValue(last['info'], cursorReceived);
                if (cursorValue === undefined) {
                    break;
                }
            }
            catch (e) {
                errors += 1;
                if (errors > maxRetries) {
                    throw e;
                }
            }
            i += 1;
        }
        const sorted = this.sortCursorPaginatedResult(result);
        const key = (method === 'fetchOHLCV') ? 0 : 'timestamp';
        return this.filterBySinceLimit(sorted, since, limit, key);
    }
    async fetchPaginatedCallIncremental(method, symbol = undefined, since = undefined, limit = undefined, params = {}, pageKey = undefined, maxEntriesPerRequest = undefined) {
        let maxCalls = undefined;
        [maxCalls, params] = this.handleOptionAndParams(params, method, 'paginationCalls', 10);
        let maxRetries = undefined;
        [maxRetries, params] = this.handleOptionAndParams(params, method, 'maxRetries', 3);
        [maxEntriesPerRequest, params] = this.handleMaxEntriesPerRequestAndParams(method, maxEntriesPerRequest, params);
        let i = 0;
        let errors = 0;
        let result = [];
        while (i < maxCalls) {
            try {
                params[pageKey] = i + 1;
                const response = await this[method](symbol, since, maxEntriesPerRequest, params);
                errors = 0;
                const responseLength = response.length;
                if (this.verbose) {
                    this.log('Incremental pagination call', i + 1, 'method', method, 'response length', responseLength);
                }
                if (responseLength === 0) {
                    break;
                }
                result = this.arrayConcat(result, response);
            }
            catch (e) {
                errors += 1;
                if (errors > maxRetries) {
                    throw e;
                }
            }
            i += 1;
        }
        const sorted = this.sortCursorPaginatedResult(result);
        const key = (method === 'fetchOHLCV') ? 0 : 'timestamp';
        return this.filterBySinceLimit(sorted, since, limit, key);
    }
    sortCursorPaginatedResult(result) {
        const first = this.safeValue(result, 0);
        if (first !== undefined) {
            if ('timestamp' in first) {
                return this.sortBy(result, 'timestamp');
            }
            if ('id' in first) {
                return this.sortBy(result, 'id');
            }
        }
        return result;
    }
    removeRepeatedElementsFromArray(input) {
        const uniqueResult = {};
        for (let i = 0; i < input.length; i++) {
            const entry = input[i];
            const id = this.safeString(entry, 'id');
            if (id !== undefined) {
                if (this.safeString(uniqueResult, id) === undefined) {
                    uniqueResult[id] = entry;
                }
            }
            else {
                const timestamp = this.safeInteger2(entry, 'timestamp', 0);
                if (timestamp !== undefined) {
                    if (this.safeString(uniqueResult, timestamp) === undefined) {
                        uniqueResult[timestamp] = entry;
                    }
                }
            }
        }
        const values = Object.values(uniqueResult);
        const valuesLength = values.length;
        if (valuesLength > 0) {
            return values;
        }
        return input;
    }
    handleUntilOption(key, request, params, multiplier = 1) {
        const until = this.safeValue2(params, 'until', 'till');
        if (until !== undefined) {
            request[key] = this.parseToInt(until * multiplier);
            params = this.omit(params, ['until', 'till']);
        }
        return [request, params];
    }
    safeOpenInterest(interest, market = undefined) {
        return this.extend(interest, {
            'symbol': this.safeString(market, 'symbol'),
            'baseVolume': this.safeNumber(interest, 'baseVolume'),
            'quoteVolume': this.safeNumber(interest, 'quoteVolume'),
            'openInterestAmount': this.safeNumber(interest, 'openInterestAmount'),
            'openInterestValue': this.safeNumber(interest, 'openInterestValue'),
            'timestamp': this.safeInteger(interest, 'timestamp'),
            'datetime': this.safeString(interest, 'datetime'),
            'info': this.safeValue(interest, 'info'),
        });
    }
    parseLiquidation(liquidation, market = undefined) {
        throw new errors.NotSupported(this.id + ' parseLiquidation () is not supported yet');
    }
    parseLiquidations(liquidations, market = undefined, since = undefined, limit = undefined) {
        /**
         * @ignore
         * @method
         * @description parses liquidation info from the exchange response
         * @param {object[]} liquidations each item describes an instance of a liquidation event
         * @param {object} market ccxt market
         * @param {int} [since] when defined, the response items are filtered to only include items after this timestamp
         * @param {int} [limit] limits the number of items in the response
         * @returns {object[]} an array of [liquidation structures]{@link https://github.com/ccxt/ccxt/wiki/Manual#liquidation-structure}
         */
        const result = [];
        for (let i = 0; i < liquidations.length; i++) {
            const entry = liquidations[i];
            const parsed = this.parseLiquidation(entry, market);
            result.push(parsed);
        }
        const sorted = this.sortBy(result, 'timestamp');
        const symbol = this.safeString(market, 'symbol');
        return this.filterBySymbolSinceLimit(sorted, symbol, since, limit);
    }
}

exports.Exchange = Exchange;
exports["default"] = Exchange;<|MERGE_RESOLUTION|>--- conflicted
+++ resolved
@@ -56,27 +56,14 @@
         this.number = Number; // or String (a pointer to a function)
         this.quoteJsonNumbers = true; // treat numbers in json as quoted precise strings
         this.substituteCommonCurrencyCodes = true; // reserved
-        // whether fees should be summed by currency code
         this.accounts = undefined;
         this.accountsById = undefined;
         this.balance = {};
-<<<<<<< HEAD
         this.baseCurrencies = undefined;
         this.codes = undefined;
         this.commonCurrencies = undefined;
         this.currencies = undefined;
         this.currencies_by_id = undefined;
-=======
-        this.orderbooks = {};
-        this.tickers = {};
-        this.orders = undefined;
-        this.triggerOrders = undefined;
-        this.transactions = {};
-        this.positions = {};
-        this.requiresWeb3 = false;
-        this.requiresEddsa = false;
-        this.enableLastJsonResponse = true;
->>>>>>> f4c04605
         this.enableLastHttpResponse = true;
         this.enableLastJsonResponse = true;
         this.enableLastResponseHeaders = true;
@@ -101,6 +88,7 @@
         this.precisionMode = undefined;
         this.quoteCurrencies = undefined;
         this.rateLimit = undefined; // milliseconds
+        // whether fees should be summed by currency code
         this.reduceFees = true;
         this.reloadingMarkets = undefined;
         this.requiresEddsa = false;
@@ -115,6 +103,7 @@
         this.timeout = 10000; // milliseconds
         this.tokenBucket = undefined;
         this.transactions = {};
+        this.triggerOrders = undefined;
         this.twofa = undefined; // two-factor authentication (2FA)
         this.validateClientSsl = false;
         this.validateServerSsl = true;
@@ -1543,32 +1532,40 @@
     }
     safeMarketStructure(market = undefined) {
         const cleanStructure = {
-            'id': undefined,
-            'lowercaseId': undefined,
-            'symbol': undefined,
+            'active': undefined,
             'base': undefined,
-            'quote': undefined,
-            'settle': undefined,
             'baseId': undefined,
-            'quoteId': undefined,
-            'settleId': undefined,
-            'type': undefined,
-            'spot': undefined,
-            'margin': undefined,
-            'swap': undefined,
-            'future': undefined,
-            'option': undefined,
-            'index': undefined,
-            'active': undefined,
             'contract': undefined,
-            'linear': undefined,
-            'inverse': undefined,
-            'taker': undefined,
-            'maker': undefined,
             'contractSize': undefined,
             'expiry': undefined,
             'expiryDatetime': undefined,
-            'strike': undefined,
+            'future': undefined,
+            'id': undefined,
+            'index': undefined,
+            'inverse': undefined,
+            'limits': {
+                'leverage': {
+                    'max': undefined,
+                    'min': undefined,
+                },
+                'amount': {
+                    'max': undefined,
+                    'min': undefined,
+                },
+                'price': {
+                    'max': undefined,
+                    'min': undefined,
+                },
+                'cost': {
+                    'max': undefined,
+                    'min': undefined,
+                },
+            },
+            'linear': undefined,
+            'lowercaseId': undefined,
+            'maker': undefined,
+            'margin': undefined,
+            'option': undefined,
             'optionType': undefined,
             'precision': {
                 'amount': undefined,
@@ -1577,24 +1574,16 @@
                 'base': undefined,
                 'quote': undefined,
             },
-            'limits': {
-                'leverage': {
-                    'min': undefined,
-                    'max': undefined,
-                },
-                'amount': {
-                    'min': undefined,
-                    'max': undefined,
-                },
-                'price': {
-                    'min': undefined,
-                    'max': undefined,
-                },
-                'cost': {
-                    'min': undefined,
-                    'max': undefined,
-                },
-            },
+            'quote': undefined,
+            'quoteId': undefined,
+            'settle': undefined,
+            'settleId': undefined,
+            'spot': undefined,
+            'strike': undefined,
+            'swap': undefined,
+            'symbol': undefined,
+            'taker': undefined,
+            'type': undefined,
             'created': undefined,
             'info': undefined,
         };
@@ -4510,14 +4499,14 @@
     }
     safeOpenInterest(interest, market = undefined) {
         return this.extend(interest, {
-            'symbol': this.safeString(market, 'symbol'),
             'baseVolume': this.safeNumber(interest, 'baseVolume'),
-            'quoteVolume': this.safeNumber(interest, 'quoteVolume'),
+            'datetime': this.safeString(interest, 'datetime'),
+            'info': this.safeValue(interest, 'info'),
             'openInterestAmount': this.safeNumber(interest, 'openInterestAmount'),
             'openInterestValue': this.safeNumber(interest, 'openInterestValue'),
+            'quoteVolume': this.safeNumber(interest, 'quoteVolume'),
+            'symbol': this.safeString(market, 'symbol'),
             'timestamp': this.safeInteger(interest, 'timestamp'),
-            'datetime': this.safeString(interest, 'datetime'),
-            'info': this.safeValue(interest, 'info'),
         });
     }
     parseLiquidation(liquidation, market = undefined) {
