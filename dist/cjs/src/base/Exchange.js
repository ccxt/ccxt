--- conflicted
+++ resolved
@@ -31,11 +31,7 @@
 }
 
 // ----------------------------------------------------------------------------
-<<<<<<< HEAD
-const { aggregate, arrayConcat, base16ToBinary, base58ToBinary, base64ToBinary, base64ToString, binaryConcat, binaryConcatArray, binaryToBase16, binaryToBase58, binaryToBase64, capitalize, clone, crc32, DECIMAL_PLACES, decimalToPrecision, decode, deepExtend, ecdsa, encode, extend, extractParams, filterBy, flatten, groupBy, hash, hmac, implodeParams, inArray, indexBy, isArray, isEmpty, isJsonEncodedObject, isNode, iso8601, json, keys, keysort, merge, microseconds, milliseconds, NO_PADDING, now, numberToBE, numberToLE, numberToString, omit, omitZero, ordered, parse8601, parseDate, parseTimeframe, precisionFromString, rawencode, ROUND, safeFloat, safeFloat2, safeFloatN, safeInteger, safeInteger2, safeIntegerN, safeIntegerProduct, safeIntegerProduct2, safeIntegerProductN, safeString, safeString2, safeStringLower, safeStringLower2, safeStringLowerN, safeStringN, safeStringUpper, safeStringUpper2, safeStringUpperN, safeTimestamp, safeTimestamp2, safeTimestampN, safeValue, safeValue2, safeValueN, seconds, SIGNIFICANT_DIGITS, sortBy, sortBy2, stringToBase64, strip, sum, Throttler, TICK_SIZE, toArray, TRUNCATE, unCamelCase, unique, urlencode, urlencodeNested, urlencodeWithArrayRepeat, uuid, uuid16, uuid22, uuidv1, values, vwap, ymd, ymdhms, yymmdd, yyyymmdd } = functions;
-=======
-const { isNode, deepExtend, extend, clone, flatten, unique, indexBy, sortBy, sortBy2, safeFloat2, groupBy, aggregate, uuid, unCamelCase, precisionFromString, Throttler, capitalize, now, decimalToPrecision, safeValue, safeValue2, safeString, safeString2, seconds, milliseconds, binaryToBase16, numberToBE, base16ToBinary, iso8601, omit, isJsonEncodedObject, safeInteger, sum, omitZero, implodeParams, extractParams, json, merge, binaryConcat, hash, ecdsa, arrayConcat, encode, urlencode, hmac, numberToString, parseTimeframe, safeInteger2, safeStringLower, parse8601, yyyymmdd, safeStringUpper, safeTimestamp, binaryConcatArray, uuidv1, numberToLE, ymdhms, stringToBase64, decode, uuid22, safeIntegerProduct2, safeIntegerProduct, safeStringLower2, yymmdd, base58ToBinary, binaryToBase58, safeTimestamp2, rawencode, keysort, inArray, isEmpty, ordered, filterBy, uuid16, safeFloat, base64ToBinary, safeStringUpper2, urlencodeWithArrayRepeat, microseconds, binaryToBase64, strip, toArray, safeFloatN, safeIntegerN, safeIntegerProductN, safeTimestampN, safeValueN, safeStringN, safeStringLowerN, safeStringUpperN, urlencodeNested, parseDate, ymd, base64ToString, crc32, TRUNCATE, ROUND, DECIMAL_PLACES, NO_PADDING, TICK_SIZE, SIGNIFICANT_DIGITS } = functions;
->>>>>>> 4c0a1801
+const { aggregate, arrayConcat, base16ToBinary, base58ToBinary, base64ToBinary, base64ToString, binaryConcat, binaryConcatArray, binaryToBase16, binaryToBase58, binaryToBase64, capitalize, clone, crc32, DECIMAL_PLACES, decimalToPrecision, decode, deepExtend, ecdsa, encode, extend, extractParams, filterBy, flatten, groupBy, hash, hmac, implodeParams, inArray, indexBy, isArray, isEmpty, isJsonEncodedObject, isNode, iso8601, json, keys, keysort, merge, microseconds, milliseconds, NO_PADDING, now, numberToBE, numberToLE, numberToString, omit, omitZero, ordered, parse8601, parseDate, parseTimeframe, precisionFromString, rawencode, ROUND, safeFloat, safeFloat2, safeFloatN, safeInteger, safeInteger2, safeIntegerN, safeIntegerProduct, safeIntegerProduct2, safeIntegerProductN, safeString, safeString2, safeStringLower, safeStringLower2, safeStringLowerN, safeStringN, safeStringUpper, safeStringUpper2, safeStringUpperN, safeTimestamp, safeTimestamp2, safeTimestampN, safeValue, safeValue2, safeValueN, seconds, SIGNIFICANT_DIGITS sortBy, sortBy2, stringToBase64, strip, sum, Throttler, TICK_SIZE, toArray, TRUNCATE, unCamelCase, unique, urlencode, urlencodeNested, urlencodeWithArrayRepeat, uuid, uuid16, uuid22, uuidv1, values, vwap, ymd, ymdhms, yymmdd, yyyymmdd } = functions;
 // ----------------------------------------------------------------------------
 /**
  * @class Exchange
@@ -55,63 +51,63 @@
         this.origin = '*'; // CORS origin
         //
         this.agent = undefined; // maintained for backwards compatibility
+        this.handleContentTypeApplicationZip = false;
         this.minFundingAddressLength = 1; // used in checkAddress
+        this.number = Number; // or String (a pointer to a function)
+        this.quoteJsonNumbers = true; // treat numbers in json as quoted precise strings
         this.substituteCommonCurrencyCodes = true; // reserved
-        this.quoteJsonNumbers = true; // treat numbers in json as quoted precise strings
-        this.number = Number; // or String (a pointer to a function)
-        this.handleContentTypeApplicationZip = false;
         // whether fees should be summed by currency code
-        this.reduceFees = true;
-        this.validateServerSsl = true;
-        this.validateClientSsl = false;
-        this.timeout = 10000; // milliseconds
-        this.twofa = undefined; // two-factor authentication (2FA)
-        this.verbose = false;
+        this.accounts = undefined;
+        this.accountsById = undefined;
         this.balance = {};
-        this.orderbooks = {};
-        this.orders = undefined;
-        this.positions = {};
-        this.tickers = {};
-        this.transactions = {};
-        this.requiresEddsa = false;
-        this.requiresWeb3 = false;
+        this.baseCurrencies = undefined;
+        this.codes = undefined;
+        this.commonCurrencies = undefined;
+        this.currencies = undefined;
+        this.currencies_by_id = undefined;
         this.enableLastHttpResponse = true;
         this.enableLastJsonResponse = true;
         this.enableLastResponseHeaders = true;
+        this.enableRateLimit = undefined;
+        this.exceptions = {};
+        this.hostname = undefined;
+        this.httpExceptions = undefined;
+        this.id = undefined;
+        this.ids = undefined;
         this.last_http_response = undefined;
         this.last_json_response = undefined;
         this.last_response_headers = undefined;
-        this.id = undefined;
         this.markets = undefined;
+        this.markets_by_id = undefined;
+        this.marketsByAltname = undefined;
+        this.marketsLoading = undefined;
+        this.name = undefined;
+        this.orderbooks = {};
+        this.orders = undefined;
+        this.paddingMode = undefined;
+        this.positions = {};
+        this.precisionMode = undefined;
+        this.quoteCurrencies = undefined;
+        this.rateLimit = undefined; // milliseconds
+        this.reduceFees = true;
+        this.reloadingMarkets = undefined;
+        this.requiresEddsa = false;
+        this.requiresWeb3 = false;
+        this.stablePairs = {};
         this.status = undefined;
-        this.enableRateLimit = undefined;
-        this.rateLimit = undefined; // milliseconds
+        this.symbols = undefined;
+        this.targetAccount = undefined;
         this.throttler = undefined;
+        this.tickers = {};
+        this.timeframes = {};
+        this.timeout = 10000; // milliseconds
         this.tokenBucket = undefined;
-        this.httpExceptions = undefined;
-        this.currencies = undefined;
-        this.ids = undefined;
-        this.markets_by_id = undefined;
-        this.symbols = undefined;
-        this.baseCurrencies = undefined;
-        this.codes = undefined;
-        this.currencies_by_id = undefined;
-        this.quoteCurrencies = undefined;
-        this.marketsLoading = undefined;
-        this.reloadingMarkets = undefined;
-        this.accounts = undefined;
-        this.accountsById = undefined;
-        this.commonCurrencies = undefined;
-        this.hostname = undefined;
-        this.paddingMode = undefined;
-        this.precisionMode = undefined;
-        this.exceptions = {};
-        this.timeframes = {};
+        this.transactions = {};
+        this.twofa = undefined; // two-factor authentication (2FA)
+        this.validateClientSsl = false;
+        this.validateServerSsl = true;
+        this.verbose = false;
         this.version = undefined;
-        this.marketsByAltname = undefined;
-        this.name = undefined;
-        this.targetAccount = undefined;
-        this.stablePairs = {};
         // WS/PRO options
         this.aggregate = aggregate;
         this.arrayConcat = arrayConcat;
@@ -131,13 +127,7 @@
         this.decimalToPrecision = decimalToPrecision;
         this.decode = decode;
         this.deepExtend = deepExtend;
-<<<<<<< HEAD
         this.encode = encode;
-=======
-        this.isNode = isNode;
-        this.keys = generic.keys;
-        this.values = generic.values;
->>>>>>> 4c0a1801
         this.extend = extend;
         this.extractParams = extractParams;
         this.filterBy = filterBy;
@@ -148,18 +138,14 @@
         this.implodeParams = implodeParams;
         this.inArray = inArray;
         this.indexBy = indexBy;
-        this.isArray = isArray;
+        this.isArray = generic.inArray;
         this.isEmpty = isEmpty;
         this.isJsonEncodedObject = isJsonEncodedObject;
         this.isNode = isNode;
         this.iso8601 = iso8601;
         this.json = json;
-<<<<<<< HEAD
-        this.keys = keys;
+        this.keys = generic.keys;
         this.keysort = keysort;
-=======
-        this.vwap = misc.vwap;
->>>>>>> 4c0a1801
         this.merge = merge;
         this.microseconds = microseconds;
         this.milliseconds = milliseconds;
@@ -217,18 +203,12 @@
         this.uuid16 = uuid16;
         this.uuid22 = uuid22;
         this.uuidv1 = uuidv1;
-        this.values = values;
-        this.vwap = vwap;
+        this.values = generic.values;
+        this.vwap = misc.vwap;
         this.ymd = ymd;
-<<<<<<< HEAD
         this.ymdhms = ymdhms;
         this.yymmdd = yymmdd;
         this.yyyymmdd = yyyymmdd;
-=======
-        this.isArray = generic.inArray;
-        this.base64ToString = base64ToString;
-        this.crc32 = crc32;
->>>>>>> 4c0a1801
         Object.assign(this, functions);
         //
         //     if (isNode) {
@@ -364,14 +344,14 @@
                 },
             },
             'has': {
-                'CORS': undefined,
                 'addMargin': undefined,
                 'cancelAllOrders': undefined,
                 'cancelAllOrdersWs': undefined,
                 'cancelOrder': true,
-                'cancelOrderWs': undefined,
                 'cancelOrders': undefined,
                 'cancelOrdersWs': undefined,
+                'cancelOrderWs': undefined,
+                'CORS': undefined,
                 'createDepositAddress': undefined,
                 'createLimitOrder': true,
                 'createMarketOrder': true,
@@ -413,9 +393,9 @@
                 'fetchLedger': undefined,
                 'fetchLedgerEntry': undefined,
                 'fetchLeverageTiers': undefined,
-                'fetchMarkOHLCV': undefined,
                 'fetchMarketLeverageTiers': undefined,
                 'fetchMarkets': true,
+                'fetchMarkOHLCV': undefined,
                 'fetchMyTrades': undefined,
                 'fetchOHLCV': undefined,
                 'fetchOpenInterest': undefined,
@@ -426,9 +406,9 @@
                 'fetchOrder': undefined,
                 'fetchOrderBook': true,
                 'fetchOrderBooks': undefined,
+                'fetchOrders': undefined,
                 'fetchOrderTrades': undefined,
                 'fetchOrderWs': undefined,
-                'fetchOrders': undefined,
                 'fetchPermissions': undefined,
                 'fetchPosition': undefined,
                 'fetchPositions': undefined,
