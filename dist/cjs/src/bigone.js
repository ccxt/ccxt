--- conflicted
+++ resolved
@@ -822,13 +822,8 @@
          * @method
          * @name bigone#fetchTickers
          * @description fetches price tickers for multiple markets, statistical information calculated over the past 24 hours for each market
-<<<<<<< HEAD
-         * @param {string[]|undefined} symbols unified symbols of the markets to fetch the ticker for, all market tickers are returned if not assigned
-         * @param {object} [params] extra parameters specific to the bigone api endpoint
-=======
          * @param {string[]} [symbols] unified symbols of the markets to fetch the ticker for, all market tickers are returned if not assigned
          * @param {object} [params] extra parameters specific to the exchange API endpoint
->>>>>>> f0305503
          * @returns {object} a dictionary of [ticker structures]{@link https://docs.ccxt.com/#/?id=ticker-structure}
          */
         await this.loadMarkets();
