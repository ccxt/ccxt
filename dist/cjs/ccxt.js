'use strict';

Object.defineProperty(exports, '__esModule', { value: true });

require('./_virtual/_commonjsHelpers.js');
require('./_virtual/formats.cjs.js');
require('./_virtual/index.cjs.js');
require('./_virtual/parse.cjs.js');
require('./_virtual/stringify.cjs.js');
require('./_virtual/utils.cjs.js');
var Exchange = require('./src/base/Exchange.js');
var Precise = require('./src/base/Precise.js');
var functions = require('./src/base/functions.js');
var errors = require('./src/base/errors.js');
var ace = require('./src/ace.js');
var alpaca = require('./src/alpaca.js');
var ascendex = require('./src/ascendex.js');
var bequant = require('./src/bequant.js');
var bigone = require('./src/bigone.js');
var binance = require('./src/binance.js');
var binancecoinm = require('./src/binancecoinm.js');
var binanceus = require('./src/binanceus.js');
var binanceusdm = require('./src/binanceusdm.js');
var bingx = require('./src/bingx.js');
var bit2c = require('./src/bit2c.js');
var bitbank = require('./src/bitbank.js');
var bitbay = require('./src/bitbay.js');
var bitbns = require('./src/bitbns.js');
var bitcoincom = require('./src/bitcoincom.js');
var bitfinex = require('./src/bitfinex.js');
var bitfinex2 = require('./src/bitfinex2.js');
var bitflyer = require('./src/bitflyer.js');
var bitforex = require('./src/bitforex.js');
var bitget = require('./src/bitget.js');
var bithumb = require('./src/bithumb.js');
var bitmart = require('./src/bitmart.js');
var bitmex = require('./src/bitmex.js');
var bitopro = require('./src/bitopro.js');
var bitpanda = require('./src/bitpanda.js');
var bitrue = require('./src/bitrue.js');
var bitso = require('./src/bitso.js');
var bitstamp = require('./src/bitstamp.js');
var bitteam = require('./src/bitteam.js');
var bitvavo = require('./src/bitvavo.js');
var bl3p = require('./src/bl3p.js');
var blockchaincom = require('./src/blockchaincom.js');
var btcalpha = require('./src/btcalpha.js');
var btcbox = require('./src/btcbox.js');
var btcmarkets = require('./src/btcmarkets.js');
var btcturk = require('./src/btcturk.js');
var bybit = require('./src/bybit.js');
var cex = require('./src/cex.js');
var coinbase = require('./src/coinbase.js');
var coinbasepro = require('./src/coinbasepro.js');
var coincheck = require('./src/coincheck.js');
var coinex = require('./src/coinex.js');
var coinlist = require('./src/coinlist.js');
var coinmate = require('./src/coinmate.js');
var coinmetro = require('./src/coinmetro.js');
var coinone = require('./src/coinone.js');
var coinsph = require('./src/coinsph.js');
var coinspot = require('./src/coinspot.js');
var cryptocom = require('./src/cryptocom.js');
var currencycom = require('./src/currencycom.js');
var delta = require('./src/delta.js');
var deribit = require('./src/deribit.js');
var digifinex = require('./src/digifinex.js');
var exmo = require('./src/exmo.js');
var fmfwio = require('./src/fmfwio.js');
var gate = require('./src/gate.js');
var gateio = require('./src/gateio.js');
var gemini = require('./src/gemini.js');
var hitbtc = require('./src/hitbtc.js');
var hitbtc3 = require('./src/hitbtc3.js');
var hollaex = require('./src/hollaex.js');
var htx = require('./src/htx.js');
var huobi = require('./src/huobi.js');
var huobijp = require('./src/huobijp.js');
var idex = require('./src/idex.js');
var independentreserve = require('./src/independentreserve.js');
var indodax = require('./src/indodax.js');
var kraken = require('./src/kraken.js');
var krakenfutures = require('./src/krakenfutures.js');
var kucoin = require('./src/kucoin.js');
var kucoinfutures = require('./src/kucoinfutures.js');
var kuna = require('./src/kuna.js');
var latoken = require('./src/latoken.js');
var lbank = require('./src/lbank.js');
var luno = require('./src/luno.js');
var lykke = require('./src/lykke.js');
var mercado = require('./src/mercado.js');
var mexc = require('./src/mexc.js');
var ndax = require('./src/ndax.js');
var novadax = require('./src/novadax.js');
var oceanex = require('./src/oceanex.js');
var okcoin = require('./src/okcoin.js');
var okx = require('./src/okx.js');
var onetrading = require('./src/onetrading.js');
var p2b = require('./src/p2b.js');
var paymium = require('./src/paymium.js');
var phemex = require('./src/phemex.js');
var poloniex = require('./src/poloniex.js');
var poloniexfutures = require('./src/poloniexfutures.js');
var probit = require('./src/probit.js');
var timex = require('./src/timex.js');
var tokocrypto = require('./src/tokocrypto.js');
var upbit = require('./src/upbit.js');
var wavesexchange = require('./src/wavesexchange.js');
var wazirx = require('./src/wazirx.js');
var whitebit = require('./src/whitebit.js');
var woo = require('./src/woo.js');
var yobit = require('./src/yobit.js');
var zaif = require('./src/zaif.js');
var zonda = require('./src/zonda.js');
var alpaca$1 = require('./src/pro/alpaca.js');
var ascendex$1 = require('./src/pro/ascendex.js');
var bequant$1 = require('./src/pro/bequant.js');
var binance$1 = require('./src/pro/binance.js');
var binancecoinm$1 = require('./src/pro/binancecoinm.js');
var binanceus$1 = require('./src/pro/binanceus.js');
var binanceusdm$1 = require('./src/pro/binanceusdm.js');
var bingx$1 = require('./src/pro/bingx.js');
var bitcoincom$1 = require('./src/pro/bitcoincom.js');
var bitfinex$1 = require('./src/pro/bitfinex.js');
var bitfinex2$1 = require('./src/pro/bitfinex2.js');
var bitget$1 = require('./src/pro/bitget.js');
var bitmart$1 = require('./src/pro/bitmart.js');
var bitmex$1 = require('./src/pro/bitmex.js');
var bitopro$1 = require('./src/pro/bitopro.js');
var bitpanda$1 = require('./src/pro/bitpanda.js');
var bitrue$1 = require('./src/pro/bitrue.js');
var bitstamp$1 = require('./src/pro/bitstamp.js');
var bitvavo$1 = require('./src/pro/bitvavo.js');
var blockchaincom$1 = require('./src/pro/blockchaincom.js');
var bybit$1 = require('./src/pro/bybit.js');
var cex$1 = require('./src/pro/cex.js');
var coinbase$1 = require('./src/pro/coinbase.js');
var coinbasepro$1 = require('./src/pro/coinbasepro.js');
var coincheck$1 = require('./src/pro/coincheck.js');
var coinex$1 = require('./src/pro/coinex.js');
var coinone$1 = require('./src/pro/coinone.js');
var cryptocom$1 = require('./src/pro/cryptocom.js');
var currencycom$1 = require('./src/pro/currencycom.js');
var deribit$1 = require('./src/pro/deribit.js');
var exmo$1 = require('./src/pro/exmo.js');
var gate$1 = require('./src/pro/gate.js');
var gateio$1 = require('./src/pro/gateio.js');
var gemini$1 = require('./src/pro/gemini.js');
var hitbtc$1 = require('./src/pro/hitbtc.js');
var hollaex$1 = require('./src/pro/hollaex.js');
var htx$1 = require('./src/pro/htx.js');
var huobi$1 = require('./src/pro/huobi.js');
var huobijp$1 = require('./src/pro/huobijp.js');
var idex$1 = require('./src/pro/idex.js');
var independentreserve$1 = require('./src/pro/independentreserve.js');
var kraken$1 = require('./src/pro/kraken.js');
var krakenfutures$1 = require('./src/pro/krakenfutures.js');
var kucoin$1 = require('./src/pro/kucoin.js');
var kucoinfutures$1 = require('./src/pro/kucoinfutures.js');
var lbank$1 = require('./src/pro/lbank.js');
var luno$1 = require('./src/pro/luno.js');
var mexc$1 = require('./src/pro/mexc.js');
var ndax$1 = require('./src/pro/ndax.js');
var okcoin$1 = require('./src/pro/okcoin.js');
var okx$1 = require('./src/pro/okx.js');
var onetrading$1 = require('./src/pro/onetrading.js');
var phemex$1 = require('./src/pro/phemex.js');
var poloniex$1 = require('./src/pro/poloniex.js');
var poloniexfutures$1 = require('./src/pro/poloniexfutures.js');
var probit$1 = require('./src/pro/probit.js');
var upbit$1 = require('./src/pro/upbit.js');
var wazirx$1 = require('./src/pro/wazirx.js');
var whitebit$1 = require('./src/pro/whitebit.js');
var woo$1 = require('./src/pro/woo.js');

//-----------------------------------------------------------------------------
// this is updated by vss.js when building
<<<<<<< HEAD
const version = '4.1.64';
=======
const version = '4.2.28';
>>>>>>> f0305503
Exchange["default"].ccxtVersion = version;
const exchanges = {
    'ace': ace,
    'alpaca': alpaca,
    'ascendex': ascendex,
    'bequant': bequant,
    'bigone': bigone,
    'binance': binance,
    'binancecoinm': binancecoinm,
    'binanceus': binanceus,
    'binanceusdm': binanceusdm,
    'bingx': bingx,
    'bit2c': bit2c,
    'bitbank': bitbank,
    'bitbay': bitbay,
    'bitbns': bitbns,
    'bitcoincom': bitcoincom,
    'bitfinex': bitfinex,
    'bitfinex2': bitfinex2,
    'bitflyer': bitflyer,
    'bitforex': bitforex,
    'bitget': bitget,
    'bithumb': bithumb,
    'bitmart': bitmart,
    'bitmex': bitmex,
    'bitopro': bitopro,
    'bitpanda': bitpanda,
    'bitrue': bitrue,
    'bitso': bitso,
    'bitstamp': bitstamp,
    'bitteam': bitteam,
    'bitvavo': bitvavo,
    'bl3p': bl3p,
    'blockchaincom': blockchaincom,
    'btcalpha': btcalpha,
    'btcbox': btcbox,
    'btcmarkets': btcmarkets,
    'btcturk': btcturk,
    'bybit': bybit,
    'cex': cex,
    'coinbase': coinbase,
    'coinbasepro': coinbasepro,
    'coincheck': coincheck,
    'coinex': coinex,
    'coinlist': coinlist,
    'coinmate': coinmate,
    'coinmetro': coinmetro,
    'coinone': coinone,
    'coinsph': coinsph,
    'coinspot': coinspot,
    'cryptocom': cryptocom,
    'currencycom': currencycom,
    'delta': delta,
    'deribit': deribit,
    'digifinex': digifinex,
    'exmo': exmo,
    'fmfwio': fmfwio,
    'gate': gate,
    'gateio': gateio,
    'gemini': gemini,
    'hitbtc': hitbtc,
    'hitbtc3': hitbtc3,
    'hollaex': hollaex,
    'htx': htx,
    'huobi': huobi,
    'huobijp': huobijp,
    'idex': idex,
    'independentreserve': independentreserve,
    'indodax': indodax,
    'kraken': kraken,
    'krakenfutures': krakenfutures,
    'kucoin': kucoin,
    'kucoinfutures': kucoinfutures,
    'kuna': kuna,
    'latoken': latoken,
    'lbank': lbank,
    'luno': luno,
    'lykke': lykke,
    'mercado': mercado,
    'mexc': mexc,
    'ndax': ndax,
    'novadax': novadax,
    'oceanex': oceanex,
    'okcoin': okcoin,
    'okx': okx,
    'onetrading': onetrading,
    'p2b': p2b,
    'paymium': paymium,
    'phemex': phemex,
    'poloniex': poloniex,
    'poloniexfutures': poloniexfutures,
    'probit': probit,
    'timex': timex,
    'tokocrypto': tokocrypto,
    'upbit': upbit,
    'wavesexchange': wavesexchange,
    'wazirx': wazirx,
    'whitebit': whitebit,
    'woo': woo,
    'yobit': yobit,
    'zaif': zaif,
    'zonda': zonda,
};
const pro = {
    'alpaca': alpaca$1,
    'ascendex': ascendex$1,
    'bequant': bequant$1,
    'binance': binance$1,
    'binancecoinm': binancecoinm$1,
    'binanceus': binanceus$1,
    'binanceusdm': binanceusdm$1,
    'bingx': bingx$1,
    'bitcoincom': bitcoincom$1,
    'bitfinex': bitfinex$1,
    'bitfinex2': bitfinex2$1,
    'bitget': bitget$1,
    'bitmart': bitmart$1,
    'bitmex': bitmex$1,
    'bitopro': bitopro$1,
    'bitpanda': bitpanda$1,
    'bitrue': bitrue$1,
    'bitstamp': bitstamp$1,
    'bitvavo': bitvavo$1,
    'blockchaincom': blockchaincom$1,
    'bybit': bybit$1,
    'cex': cex$1,
    'coinbase': coinbase$1,
    'coinbasepro': coinbasepro$1,
    'coincheck': coincheck$1,
    'coinex': coinex$1,
    'coinone': coinone$1,
    'cryptocom': cryptocom$1,
    'currencycom': currencycom$1,
    'deribit': deribit$1,
    'exmo': exmo$1,
    'gate': gate$1,
    'gateio': gateio$1,
    'gemini': gemini$1,
    'hitbtc': hitbtc$1,
    'hollaex': hollaex$1,
    'htx': htx$1,
    'huobi': huobi$1,
    'huobijp': huobijp$1,
    'idex': idex$1,
    'independentreserve': independentreserve$1,
    'kraken': kraken$1,
    'krakenfutures': krakenfutures$1,
    'kucoin': kucoin$1,
    'kucoinfutures': kucoinfutures$1,
    'lbank': lbank$1,
    'luno': luno$1,
    'mexc': mexc$1,
    'ndax': ndax$1,
    'okcoin': okcoin$1,
    'okx': okx$1,
    'onetrading': onetrading$1,
    'phemex': phemex$1,
    'poloniex': poloniex$1,
    'poloniexfutures': poloniexfutures$1,
    'probit': probit$1,
    'upbit': upbit$1,
    'wazirx': wazirx$1,
    'whitebit': whitebit$1,
    'woo': woo$1,
};
pro.exchanges = Object.keys(pro);
pro['Exchange'] = Exchange["default"]; // now the same for rest and ts
//-----------------------------------------------------------------------------
const ccxt = Object.assign({ version, Exchange: Exchange["default"], Precise: Precise["default"], 'exchanges': Object.keys(exchanges), 'pro': pro }, exchanges, functions, errors);
//-----------------------------------------------------------------------------

exports.Exchange = Exchange["default"];
exports.Precise = Precise["default"];
exports.functions = functions;
exports.AccountNotEnabled = errors.AccountNotEnabled;
exports.AccountSuspended = errors.AccountSuspended;
exports.AddressPending = errors.AddressPending;
exports.ArgumentsRequired = errors.ArgumentsRequired;
exports.AuthenticationError = errors.AuthenticationError;
exports.BadRequest = errors.BadRequest;
exports.BadResponse = errors.BadResponse;
exports.BadSymbol = errors.BadSymbol;
exports.BaseError = errors.BaseError;
exports.CancelPending = errors.CancelPending;
exports.DDoSProtection = errors.DDoSProtection;
exports.DuplicateOrderId = errors.DuplicateOrderId;
exports.ExchangeError = errors.ExchangeError;
exports.ExchangeNotAvailable = errors.ExchangeNotAvailable;
exports.InsufficientFunds = errors.InsufficientFunds;
exports.InvalidAddress = errors.InvalidAddress;
exports.InvalidNonce = errors.InvalidNonce;
exports.InvalidOrder = errors.InvalidOrder;
exports.MarginModeAlreadySet = errors.MarginModeAlreadySet;
exports.NetworkError = errors.NetworkError;
exports.NoChange = errors.NoChange;
exports.NotSupported = errors.NotSupported;
exports.NullResponse = errors.NullResponse;
exports.OnMaintenance = errors.OnMaintenance;
exports.OrderImmediatelyFillable = errors.OrderImmediatelyFillable;
exports.OrderNotCached = errors.OrderNotCached;
exports.OrderNotFillable = errors.OrderNotFillable;
exports.OrderNotFound = errors.OrderNotFound;
exports.PermissionDenied = errors.PermissionDenied;
exports.RateLimitExceeded = errors.RateLimitExceeded;
exports.RequestTimeout = errors.RequestTimeout;
exports.errors = errors;
exports.ace = ace;
exports.alpaca = alpaca;
exports.ascendex = ascendex;
exports.bequant = bequant;
exports.bigone = bigone;
exports.binance = binance;
exports.binancecoinm = binancecoinm;
exports.binanceus = binanceus;
exports.binanceusdm = binanceusdm;
exports.bingx = bingx;
exports.bit2c = bit2c;
exports.bitbank = bitbank;
exports.bitbay = bitbay;
exports.bitbns = bitbns;
exports.bitcoincom = bitcoincom;
exports.bitfinex = bitfinex;
exports.bitfinex2 = bitfinex2;
exports.bitflyer = bitflyer;
exports.bitforex = bitforex;
exports.bitget = bitget;
exports.bithumb = bithumb;
exports.bitmart = bitmart;
exports.bitmex = bitmex;
exports.bitopro = bitopro;
exports.bitpanda = bitpanda;
exports.bitrue = bitrue;
exports.bitso = bitso;
exports.bitstamp = bitstamp;
exports.bitteam = bitteam;
exports.bitvavo = bitvavo;
exports.bl3p = bl3p;
exports.blockchaincom = blockchaincom;
exports.btcalpha = btcalpha;
exports.btcbox = btcbox;
exports.btcmarkets = btcmarkets;
exports.btcturk = btcturk;
exports.bybit = bybit;
exports.cex = cex;
exports.coinbase = coinbase;
exports.coinbasepro = coinbasepro;
exports.coincheck = coincheck;
exports.coinex = coinex;
exports.coinlist = coinlist;
exports.coinmate = coinmate;
exports.coinmetro = coinmetro;
exports.coinone = coinone;
exports.coinsph = coinsph;
exports.coinspot = coinspot;
exports.cryptocom = cryptocom;
exports.currencycom = currencycom;
exports.delta = delta;
exports.deribit = deribit;
exports.digifinex = digifinex;
exports.exmo = exmo;
exports.fmfwio = fmfwio;
exports.gate = gate;
exports.gateio = gateio;
exports.gemini = gemini;
exports.hitbtc = hitbtc;
exports.hitbtc3 = hitbtc3;
exports.hollaex = hollaex;
exports.htx = htx;
exports.huobi = huobi;
exports.huobijp = huobijp;
exports.idex = idex;
exports.independentreserve = independentreserve;
exports.indodax = indodax;
exports.kraken = kraken;
exports.krakenfutures = krakenfutures;
exports.kucoin = kucoin;
exports.kucoinfutures = kucoinfutures;
exports.kuna = kuna;
exports.latoken = latoken;
exports.lbank = lbank;
exports.luno = luno;
exports.lykke = lykke;
exports.mercado = mercado;
exports.mexc = mexc;
exports.ndax = ndax;
exports.novadax = novadax;
exports.oceanex = oceanex;
exports.okcoin = okcoin;
exports.okx = okx;
exports.onetrading = onetrading;
exports.p2b = p2b;
exports.paymium = paymium;
exports.phemex = phemex;
exports.poloniex = poloniex;
exports.poloniexfutures = poloniexfutures;
exports.probit = probit;
exports.timex = timex;
exports.tokocrypto = tokocrypto;
exports.upbit = upbit;
exports.wavesexchange = wavesexchange;
exports.wazirx = wazirx;
exports.whitebit = whitebit;
exports.woo = woo;
exports.yobit = yobit;
exports.zaif = zaif;
exports.zonda = zonda;
exports["default"] = ccxt;
exports.exchanges = exchanges;
exports.pro = pro;
exports.version = version;<|MERGE_RESOLUTION|>--- conflicted
+++ resolved
@@ -175,11 +175,7 @@
 
 //-----------------------------------------------------------------------------
 // this is updated by vss.js when building
-<<<<<<< HEAD
-const version = '4.1.64';
-=======
 const version = '4.2.28';
->>>>>>> f0305503
 Exchange["default"].ccxtVersion = version;
 const exchanges = {
     'ace': ace,
