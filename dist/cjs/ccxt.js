--- conflicted
+++ resolved
@@ -8,21 +8,21 @@
 require('./_virtual/parse.cjs.js');
 require('./_virtual/stringify.cjs.js');
 require('./_virtual/utils.cjs.js');
+require('./_virtual/formats.cjs2.js');
+require('./_virtual/index.cjs2.js');
+require('./_virtual/parse.cjs2.js');
+require('./_virtual/stringify.cjs2.js');
+require('./_virtual/utils.cjs2.js');
 var Exchange = require('./src/base/Exchange.js');
 var Precise = require('./src/base/Precise.js');
 var functions = require('./src/base/functions.js');
 var errors = require('./src/base/errors.js');
-<<<<<<< HEAD
 var abantether = require('./src/abantether.js');
-var ace = require('./src/ace.js');
 var afratether = require('./src/afratether.js');
 var alpaca = require('./src/alpaca.js');
+var apex = require('./src/apex.js');
 var arzinja = require('./src/arzinja.js');
 var arzplus = require('./src/arzplus.js');
-=======
-var alpaca = require('./src/alpaca.js');
-var apex = require('./src/apex.js');
->>>>>>> 1a915204
 var ascendex = require('./src/ascendex.js');
 var bequant = require('./src/bequant.js');
 var bigone = require('./src/bigone.js');
@@ -43,11 +43,7 @@
 var bitmart = require('./src/bitmart.js');
 var bitmex = require('./src/bitmex.js');
 var bitopro = require('./src/bitopro.js');
-<<<<<<< HEAD
-var bitpanda = require('./src/bitpanda.js');
 var bitpin = require('./src/bitpin.js');
-=======
->>>>>>> 1a915204
 var bitrue = require('./src/bitrue.js');
 var bitso = require('./src/bitso.js');
 var bitstamp = require('./src/bitstamp.js');
@@ -81,13 +77,10 @@
 var deribit = require('./src/deribit.js');
 var derive = require('./src/derive.js');
 var digifinex = require('./src/digifinex.js');
-<<<<<<< HEAD
+var ellipx = require('./src/ellipx.js');
 var eterex = require('./src/eterex.js');
 var excoino = require('./src/excoino.js');
 var exir = require('./src/exir.js');
-=======
-var ellipx = require('./src/ellipx.js');
->>>>>>> 1a915204
 var exmo = require('./src/exmo.js');
 var exnovin = require('./src/exnovin.js');
 var farhadexchange = require('./src/farhadexchange.js');
@@ -99,11 +92,7 @@
 var hashkey = require('./src/hashkey.js');
 var hibachi = require('./src/hibachi.js');
 var hitbtc = require('./src/hitbtc.js');
-<<<<<<< HEAD
-var hitbtc3 = require('./src/hitbtc3.js');
 var hitobit = require('./src/hitobit.js');
-=======
->>>>>>> 1a915204
 var hollaex = require('./src/hollaex.js');
 var htx = require('./src/htx.js');
 var huobi = require('./src/huobi.js');
@@ -129,11 +118,8 @@
 var okcoin = require('./src/okcoin.js');
 var okexchange = require('./src/okexchange.js');
 var okx = require('./src/okx.js');
-<<<<<<< HEAD
+var okxus = require('./src/okxus.js');
 var ompfinex = require('./src/ompfinex.js');
-=======
-var okxus = require('./src/okxus.js');
->>>>>>> 1a915204
 var onetrading = require('./src/onetrading.js');
 var oxfun = require('./src/oxfun.js');
 var p2b = require('./src/p2b.js');
@@ -153,11 +139,8 @@
 var twox = require('./src/twox.js');
 var ubitex = require('./src/ubitex.js');
 var upbit = require('./src/upbit.js');
-<<<<<<< HEAD
+var vertex = require('./src/vertex.js');
 var wallex = require('./src/wallex.js');
-=======
-var vertex = require('./src/vertex.js');
->>>>>>> 1a915204
 var wavesexchange = require('./src/wavesexchange.js');
 var whitebit = require('./src/whitebit.js');
 var woo = require('./src/woo.js');
@@ -242,148 +225,15 @@
 
 //-----------------------------------------------------------------------------
 // this is updated by vss.js when building
-<<<<<<< HEAD
-const version = '4.3.46-0.1';
-Exchange["default"].ccxtVersion = version;
-const exchanges = {
-    'abantether': abantether,
-    'ace': ace,
-    'afratether': afratether,
-    'alpaca': alpaca,
-    'arzinja': arzinja,
-    'arzplus': arzplus,
-    'ascendex': ascendex,
-    'bequant': bequant,
-    'bigone': bigone,
-    'binance': binance,
-    'binancecoinm': binancecoinm,
-    'binanceus': binanceus,
-    'binanceusdm': binanceusdm,
-    'bingx': bingx,
-    'bit2c': bit2c,
-    'bitbank': bitbank,
-    'bitbay': bitbay,
-    'bitbns': bitbns,
-    'bitcoincom': bitcoincom,
-    'bitfinex': bitfinex,
-    'bitfinex2': bitfinex2,
-    'bitflyer': bitflyer,
-    'bitget': bitget,
-    'bithumb': bithumb,
-    'bitimen': bitimen,
-    'bitir': bitir,
-    'bitmart': bitmart,
-    'bitmex': bitmex,
-    'bitopro': bitopro,
-    'bitpanda': bitpanda,
-    'bitpin': bitpin,
-    'bitrue': bitrue,
-    'bitso': bitso,
-    'bitstamp': bitstamp,
-    'bitteam': bitteam,
-    'bitvavo': bitvavo,
-    'bl3p': bl3p,
-    'blockchaincom': blockchaincom,
-    'blofin': blofin,
-    'btcalpha': btcalpha,
-    'btcbox': btcbox,
-    'btcmarkets': btcmarkets,
-    'btcturk': btcturk,
-    'bybit': bybit,
-    'cex': cex,
-    'coinbase': coinbase,
-    'coinbaseadvanced': coinbaseadvanced,
-    'coinbaseexchange': coinbaseexchange,
-    'coinbaseinternational': coinbaseinternational,
-    'coincheck': coincheck,
-    'coinex': coinex,
-    'coinlist': coinlist,
-    'coinmate': coinmate,
-    'coinmetro': coinmetro,
-    'coinone': coinone,
-    'coinsph': coinsph,
-    'coinspot': coinspot,
-    'cryptocom': cryptocom,
-    'currencycom': currencycom,
-    'delta': delta,
-    'deribit': deribit,
-    'digifinex': digifinex,
-    'eterex': eterex,
-    'excoino': excoino,
-    'exir': exir,
-    'exmo': exmo,
-    'exnovin': exnovin,
-    'farhadexchange': farhadexchange,
-    'fmfwio': fmfwio,
-    'gate': gate,
-    'gateio': gateio,
-    'gemini': gemini,
-    'hitbtc': hitbtc,
-    'hitbtc3': hitbtc3,
-    'hitobit': hitobit,
-    'hollaex': hollaex,
-    'htx': htx,
-    'huobi': huobi,
-    'huobijp': huobijp,
-    'hyperliquid': hyperliquid,
-    'idex': idex,
-    'independentreserve': independentreserve,
-    'indodax': indodax,
-    'jibitex': jibitex,
-    'kraken': kraken,
-    'krakenfutures': krakenfutures,
-    'kucoin': kucoin,
-    'kucoinfutures': kucoinfutures,
-    'kuna': kuna,
-    'latoken': latoken,
-    'lbank': lbank,
-    'luno': luno,
-    'lykke': lykke,
-    'mercado': mercado,
-    'mexc': mexc,
-    'ndax': ndax,
-    'nobitex': nobitex,
-    'novadax': novadax,
-    'oceanex': oceanex,
-    'okcoin': okcoin,
-    'okexchange': okexchange,
-    'okx': okx,
-    'ompfinex': ompfinex,
-    'onetrading': onetrading,
-    'oxfun': oxfun,
-    'p2b': p2b,
-    'paymium': paymium,
-    'phemex': phemex,
-    'poloniex': poloniex,
-    'poloniexfutures': poloniexfutures,
-    'probit': probit,
-    'ramzinex': ramzinex,
-    'sarmayex': sarmayex,
-    'sarrafex': sarrafex,
-    'tabdeal': tabdeal,
-    'tetherland': tetherland,
-    'timex': timex,
-    'tokocrypto': tokocrypto,
-    'tradeogre': tradeogre,
-    'twox': twox,
-    'ubitex': ubitex,
-    'upbit': upbit,
-    'wallex': wallex,
-    'wavesexchange': wavesexchange,
-    'wazirx': wazirx,
-    'whitebit': whitebit,
-    'woo': woo,
-    'woofipro': woofipro,
-    'xt': xt,
-    'yobit': yobit,
-    'zaif': zaif,
-    'zonda': zonda,
-=======
 const version = '4.5.0';
 Exchange["default"].ccxtVersion = version;
 const exchanges = {
+    'abantether': abantether["default"],
+    'afratether': afratether["default"],
     'alpaca': alpaca["default"],
     'apex': apex["default"],
+    'arzinja': arzinja["default"],
+    'arzplus': arzplus["default"],
     'ascendex': ascendex["default"],
     'bequant': bequant["default"],
     'bigone': bigone["default"],
@@ -399,9 +249,12 @@
     'bitflyer': bitflyer["default"],
     'bitget': bitget["default"],
     'bithumb': bithumb["default"],
+    'bitimen': bitimen["default"],
+    'bitir': bitir["default"],
     'bitmart': bitmart["default"],
     'bitmex': bitmex["default"],
     'bitopro': bitopro["default"],
+    'bitpin': bitpin["default"],
     'bitrue': bitrue["default"],
     'bitso': bitso["default"],
     'bitstamp': bitstamp["default"],
@@ -436,7 +289,12 @@
     'derive': derive["default"],
     'digifinex': digifinex["default"],
     'ellipx': ellipx["default"],
+    'eterex': eterex["default"],
+    'excoino': excoino["default"],
+    'exir': exir["default"],
     'exmo': exmo["default"],
+    'exnovin': exnovin["default"],
+    'farhadexchange': farhadexchange["default"],
     'fmfwio': fmfwio["default"],
     'foxbit': foxbit["default"],
     'gate': gate["default"],
@@ -445,12 +303,14 @@
     'hashkey': hashkey["default"],
     'hibachi': hibachi["default"],
     'hitbtc': hitbtc["default"],
+    'hitobit': hitobit["default"],
     'hollaex': hollaex["default"],
     'htx': htx["default"],
     'huobi': huobi["default"],
     'hyperliquid': hyperliquid["default"],
     'independentreserve': independentreserve["default"],
     'indodax': indodax["default"],
+    'jibitex': jibitex["default"],
     'kraken': kraken["default"],
     'krakenfutures': krakenfutures["default"],
     'kucoin': kucoin["default"],
@@ -463,11 +323,14 @@
     'modetrade': modetrade["default"],
     'myokx': myokx["default"],
     'ndax': ndax["default"],
+    'nobitex': nobitex["default"],
     'novadax': novadax["default"],
     'oceanex': oceanex["default"],
     'okcoin': okcoin["default"],
+    'okexchange': okexchange["default"],
     'okx': okx["default"],
     'okxus': okxus["default"],
+    'ompfinex': ompfinex["default"],
     'onetrading': onetrading["default"],
     'oxfun': oxfun["default"],
     'p2b': p2b["default"],
@@ -476,11 +339,19 @@
     'phemex': phemex["default"],
     'poloniex': poloniex["default"],
     'probit': probit["default"],
+    'ramzinex': ramzinex["default"],
+    'sarmayex': sarmayex["default"],
+    'sarrafex': sarrafex["default"],
+    'tabdeal': tabdeal["default"],
+    'tetherland': tetherland["default"],
     'timex': timex["default"],
     'tokocrypto': tokocrypto["default"],
     'tradeogre': tradeogre["default"],
+    'twox': twox["default"],
+    'ubitex': ubitex["default"],
     'upbit': upbit["default"],
     'vertex': vertex["default"],
+    'wallex': wallex["default"],
     'wavesexchange': wavesexchange["default"],
     'whitebit': whitebit["default"],
     'woo': woo["default"],
@@ -489,7 +360,6 @@
     'yobit': yobit["default"],
     'zaif': zaif["default"],
     'zonda': zonda["default"],
->>>>>>> 1a915204
 };
 const pro = {
     'alpaca': alpaca$1["default"],
@@ -617,142 +487,12 @@
 exports.RestrictedLocation = errors.RestrictedLocation;
 exports.UnsubscribeError = errors.UnsubscribeError;
 exports.errors = errors;
-<<<<<<< HEAD
-exports.abantether = abantether;
-exports.ace = ace;
-exports.afratether = afratether;
-exports.alpaca = alpaca;
-exports.arzinja = arzinja;
-exports.arzplus = arzplus;
-exports.ascendex = ascendex;
-exports.bequant = bequant;
-exports.bigone = bigone;
-exports.binance = binance;
-exports.binancecoinm = binancecoinm;
-exports.binanceus = binanceus;
-exports.binanceusdm = binanceusdm;
-exports.bingx = bingx;
-exports.bit2c = bit2c;
-exports.bitbank = bitbank;
-exports.bitbay = bitbay;
-exports.bitbns = bitbns;
-exports.bitcoincom = bitcoincom;
-exports.bitfinex = bitfinex;
-exports.bitfinex2 = bitfinex2;
-exports.bitflyer = bitflyer;
-exports.bitget = bitget;
-exports.bithumb = bithumb;
-exports.bitimen = bitimen;
-exports.bitir = bitir;
-exports.bitmart = bitmart;
-exports.bitmex = bitmex;
-exports.bitopro = bitopro;
-exports.bitpanda = bitpanda;
-exports.bitpin = bitpin;
-exports.bitrue = bitrue;
-exports.bitso = bitso;
-exports.bitstamp = bitstamp;
-exports.bitteam = bitteam;
-exports.bitvavo = bitvavo;
-exports.bl3p = bl3p;
-exports.blockchaincom = blockchaincom;
-exports.blofin = blofin;
-exports.btcalpha = btcalpha;
-exports.btcbox = btcbox;
-exports.btcmarkets = btcmarkets;
-exports.btcturk = btcturk;
-exports.bybit = bybit;
-exports.cex = cex;
-exports.coinbase = coinbase;
-exports.coinbaseadvanced = coinbaseadvanced;
-exports.coinbaseexchange = coinbaseexchange;
-exports.coinbaseinternational = coinbaseinternational;
-exports.coincheck = coincheck;
-exports.coinex = coinex;
-exports.coinlist = coinlist;
-exports.coinmate = coinmate;
-exports.coinmetro = coinmetro;
-exports.coinone = coinone;
-exports.coinsph = coinsph;
-exports.coinspot = coinspot;
-exports.cryptocom = cryptocom;
-exports.currencycom = currencycom;
-exports.delta = delta;
-exports.deribit = deribit;
-exports.digifinex = digifinex;
-exports.eterex = eterex;
-exports.excoino = excoino;
-exports.exir = exir;
-exports.exmo = exmo;
-exports.exnovin = exnovin;
-exports.farhadexchange = farhadexchange;
-exports.fmfwio = fmfwio;
-exports.gate = gate;
-exports.gateio = gateio;
-exports.gemini = gemini;
-exports.hitbtc = hitbtc;
-exports.hitbtc3 = hitbtc3;
-exports.hitobit = hitobit;
-exports.hollaex = hollaex;
-exports.htx = htx;
-exports.huobi = huobi;
-exports.huobijp = huobijp;
-exports.hyperliquid = hyperliquid;
-exports.idex = idex;
-exports.independentreserve = independentreserve;
-exports.indodax = indodax;
-exports.jibitex = jibitex;
-exports.kraken = kraken;
-exports.krakenfutures = krakenfutures;
-exports.kucoin = kucoin;
-exports.kucoinfutures = kucoinfutures;
-exports.kuna = kuna;
-exports.latoken = latoken;
-exports.lbank = lbank;
-exports.luno = luno;
-exports.lykke = lykke;
-exports.mercado = mercado;
-exports.mexc = mexc;
-exports.ndax = ndax;
-exports.nobitex = nobitex;
-exports.novadax = novadax;
-exports.oceanex = oceanex;
-exports.okcoin = okcoin;
-exports.okexchange = okexchange;
-exports.okx = okx;
-exports.ompfinex = ompfinex;
-exports.onetrading = onetrading;
-exports.oxfun = oxfun;
-exports.p2b = p2b;
-exports.paymium = paymium;
-exports.phemex = phemex;
-exports.poloniex = poloniex;
-exports.poloniexfutures = poloniexfutures;
-exports.probit = probit;
-exports.ramzinex = ramzinex;
-exports.sarmayex = sarmayex;
-exports.sarrafex = sarrafex;
-exports.tabdeal = tabdeal;
-exports.tetherland = tetherland;
-exports.timex = timex;
-exports.tokocrypto = tokocrypto;
-exports.tradeogre = tradeogre;
-exports.twox = twox;
-exports.ubitex = ubitex;
-exports.upbit = upbit;
-exports.wallex = wallex;
-exports.wavesexchange = wavesexchange;
-exports.wazirx = wazirx;
-exports.whitebit = whitebit;
-exports.woo = woo;
-exports.woofipro = woofipro;
-exports.xt = xt;
-exports.yobit = yobit;
-exports.zaif = zaif;
-exports.zonda = zonda;
-=======
+exports.abantether = abantether["default"];
+exports.afratether = afratether["default"];
 exports.alpaca = alpaca["default"];
 exports.apex = apex["default"];
+exports.arzinja = arzinja["default"];
+exports.arzplus = arzplus["default"];
 exports.ascendex = ascendex["default"];
 exports.bequant = bequant["default"];
 exports.bigone = bigone["default"];
@@ -768,9 +508,12 @@
 exports.bitflyer = bitflyer["default"];
 exports.bitget = bitget["default"];
 exports.bithumb = bithumb["default"];
+exports.bitimen = bitimen["default"];
+exports.bitir = bitir["default"];
 exports.bitmart = bitmart["default"];
 exports.bitmex = bitmex["default"];
 exports.bitopro = bitopro["default"];
+exports.bitpin = bitpin["default"];
 exports.bitrue = bitrue["default"];
 exports.bitso = bitso["default"];
 exports.bitstamp = bitstamp["default"];
@@ -805,7 +548,12 @@
 exports.derive = derive["default"];
 exports.digifinex = digifinex["default"];
 exports.ellipx = ellipx["default"];
+exports.eterex = eterex["default"];
+exports.excoino = excoino["default"];
+exports.exir = exir["default"];
 exports.exmo = exmo["default"];
+exports.exnovin = exnovin["default"];
+exports.farhadexchange = farhadexchange["default"];
 exports.fmfwio = fmfwio["default"];
 exports.foxbit = foxbit["default"];
 exports.gate = gate["default"];
@@ -814,12 +562,14 @@
 exports.hashkey = hashkey["default"];
 exports.hibachi = hibachi["default"];
 exports.hitbtc = hitbtc["default"];
+exports.hitobit = hitobit["default"];
 exports.hollaex = hollaex["default"];
 exports.htx = htx["default"];
 exports.huobi = huobi["default"];
 exports.hyperliquid = hyperliquid["default"];
 exports.independentreserve = independentreserve["default"];
 exports.indodax = indodax["default"];
+exports.jibitex = jibitex["default"];
 exports.kraken = kraken["default"];
 exports.krakenfutures = krakenfutures["default"];
 exports.kucoin = kucoin["default"];
@@ -832,11 +582,14 @@
 exports.modetrade = modetrade["default"];
 exports.myokx = myokx["default"];
 exports.ndax = ndax["default"];
+exports.nobitex = nobitex["default"];
 exports.novadax = novadax["default"];
 exports.oceanex = oceanex["default"];
 exports.okcoin = okcoin["default"];
+exports.okexchange = okexchange["default"];
 exports.okx = okx["default"];
 exports.okxus = okxus["default"];
+exports.ompfinex = ompfinex["default"];
 exports.onetrading = onetrading["default"];
 exports.oxfun = oxfun["default"];
 exports.p2b = p2b["default"];
@@ -845,11 +598,19 @@
 exports.phemex = phemex["default"];
 exports.poloniex = poloniex["default"];
 exports.probit = probit["default"];
+exports.ramzinex = ramzinex["default"];
+exports.sarmayex = sarmayex["default"];
+exports.sarrafex = sarrafex["default"];
+exports.tabdeal = tabdeal["default"];
+exports.tetherland = tetherland["default"];
 exports.timex = timex["default"];
 exports.tokocrypto = tokocrypto["default"];
 exports.tradeogre = tradeogre["default"];
+exports.twox = twox["default"];
+exports.ubitex = ubitex["default"];
 exports.upbit = upbit["default"];
 exports.vertex = vertex["default"];
+exports.wallex = wallex["default"];
 exports.wavesexchange = wavesexchange["default"];
 exports.whitebit = whitebit["default"];
 exports.woo = woo["default"];
@@ -858,7 +619,6 @@
 exports.yobit = yobit["default"];
 exports.zaif = zaif["default"];
 exports.zonda = zonda["default"];
->>>>>>> 1a915204
 exports["default"] = ccxt;
 exports.exchanges = exchanges;
 exports.pro = pro;
