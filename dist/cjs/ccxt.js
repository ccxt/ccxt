--- conflicted
+++ resolved
@@ -202,11 +202,7 @@
 
 //-----------------------------------------------------------------------------
 // this is updated by vss.js when building
-<<<<<<< HEAD
-const version = '4.4.43';
-=======
 const version = '4.4.45';
->>>>>>> 49ac94e1
 Exchange["default"].ccxtVersion = version;
 const exchanges = {
     'ace': ace,
