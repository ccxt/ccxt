--- conflicted
+++ resolved
@@ -74,13 +74,10 @@
         parent::__construct($options);
         $this->default_connector = $this->create_connector();
         $this->set_request_browser($this->default_connector);
-<<<<<<< HEAD
         $this->throttler = new Throttler($this->tokenBucket);
         $maxMessagesPerTopic = $this->safe_integer($this->streaming, 'maxMessagesPerTopic', 100);
         $verbose = $this->safe_bool($this->streaming, 'verbose', $this->verbose);
         $this->stream = new Stream ($maxMessagesPerTopic,  $verbose);
-=======
->>>>>>> b395409f
     }
 
     public function set_request_browser($connector) {
