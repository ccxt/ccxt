<?php


namespace ccxt\async;

use ccxt;

// rounding mode
const TRUNCATE = ccxt\TRUNCATE;
const ROUND = ccxt\ROUND;
const ROUND_UP = ccxt\ROUND_UP;
const ROUND_DOWN = ccxt\ROUND_DOWN;

// digits counting mode
const DECIMAL_PLACES = ccxt\DECIMAL_PLACES;
const SIGNIFICANT_DIGITS = ccxt\SIGNIFICANT_DIGITS;
const TICK_SIZE = ccxt\TICK_SIZE;

// padding mode
const NO_PADDING = ccxt\NO_PADDING;
const PAD_WITH_ZERO = ccxt\PAD_WITH_ZERO;

use React;
use Recoil;

use Generator;
use Exception;

include 'Throttle.php';

$version = '1.85.88';

require_once "ExchangeCommon.php";

class Exchange extends \ccxt\Exchange {

<<<<<<< HEAD
    use ExchangeCommon;

    const VERSION = '1.85.84';
=======
    const VERSION = '1.85.88';
>>>>>>> b2592c43

    public static $loop;
    public static $kernel;
    public $browser;
    public $marketsLoading = null;
    public $reloadingMarkets = null;
    public $tokenBucket;
    public $throttle;

    public static function get_loop() {
        return React\EventLoop\Loop::get();
    }

    public static function get_kernel() {
        if (!static::$kernel) {
            static::$kernel = Recoil\React\ReactKernel::create(static::get_loop());
        }
        return static::$kernel;
    }

    public static function execute_and_run($arg) {
        $kernel = static::get_kernel();
        $kernel->execute($arg);
        $kernel->run();
    }

    public function __construct($options = array()) {
        if (!class_exists('React\\EventLoop\\Factory')) {
            throw new ccxt\NotSupported("React is not installed\n\ncomposer require --ignore-platform-reqs react/http:\"^1.4.0\"\n\n");
        }
        if (!class_exists('Recoil\\React\\ReactKernel')) {
            throw new ccxt\NotSupported("Recoil is not installed\n\ncomposer require --ignore-platform-reqs recoil/react:\"1.0.2\"\n\n");
        }
        $config = $this->omit($options, array('loop', 'kernel'));
        parent::__construct($config);
        // we only want one instance of the loop and one instance of the kernel
        if (static::$loop === null) {
            if (array_key_exists('loop', $options)) {
                static::$loop = $options['loop'];
            } else {
                static::$loop = static::get_loop();
            }
        } else if (array_key_exists('loop', $options)) {
            throw new Exception($this->id . ' cannot use two different loops');
        }

        if (static::$kernel === null) {
            if (array_key_exists('kernel', $options)) {
                static::$kernel = $options['kernel'];
            } else {
                static::$kernel = Recoil\React\ReactKernel::create(static::$loop);
            }
        } else if (array_key_exists('kernel', $options)) {
            throw new Exception($this->id . ' cannot use two different loops');
        }

        $connector = new React\Socket\Connector(static::$loop, array(
            'timeout' => $this->timeout,
        ));
        if ($this->browser === null) {
            $this->browser = (new React\Http\Browser(static::$loop, $connector))->withRejectErrorResponse(false);
        }
        $this->throttle = new Throttle($this->tokenBucket, static::$kernel);
    }

    public function fetch($url, $method = 'GET', $headers = null, $body = null) {

        $headers = array_merge($this->headers, $headers ? $headers : array());
        if (!$headers) {
            $headers = array();
        }

        if (strlen($this->proxy)) {
            $headers['Origin'] = $this->origin;
        }

        if ($this->userAgent) {
            if (gettype($this->userAgent) == 'string') {
                $headers['User-Agent'] = $this->userAgent;
            } elseif ((gettype($this->userAgent) == 'array') && array_key_exists('User-Agent', $this->userAgent)) {
                $headers['User-Agent'] = $this->userAgent['User-Agent'];
            }
        }

        // this name for the proxy string is deprecated
        // we should rename it to $this->cors everywhere
        $url = $this->proxy . $url;

        if ($this->verbose) {
            print_r(array('fetch Request:', $this->id, $method, $url, 'RequestHeaders:', $headers, 'RequestBody:', $body));
        }

        $this->lastRestRequestTimestamp = $this->milliseconds();

        try {
            $result = yield $this->browser->request($method, $url, $headers, $body);
        } catch (Exception $e) {
            $message = $e->getMessage();
            if (strpos($message, 'timed out') !== false) { // no way to determine this easily https://github.com/clue/reactphp-buzz/issues/146
                throw new ccxt\RequestTimeout(implode(' ', array($url, $method, 28, $message))); // 28 for compatibility with CURL
            } else if (strpos($message, 'DNS query') !== false) {
                throw new ccxt\NetworkError($message);
            } else {
                throw new ccxt\ExchangeError($message);
            }
        }

        $raw_response_headers = $result->getHeaders();
        $raw_header_keys = array_keys($raw_response_headers);
        $response_headers = array();
        foreach ($raw_header_keys as $header) {
            $response_headers[$header] = $result->getHeaderLine($header);
        }
        $http_status_code = $result->getStatusCode();
        $http_status_text = $result->getReasonPhrase();
        $response_body = strval($result->getBody());

        $response_body = $this->on_rest_response($http_status_code, $http_status_text, $url, $method, $response_headers, $response_body, $headers, $body);

        if ($this->enableLastHttpResponse) {
            $this->last_http_response = $response_body;
        }

        if ($this->enableLastResponseHeaders) {
            $this->last_response_headers = $response_headers;
        }

        if ($this->verbose) {
            print_r(array('fetch Response:', $this->id, $method, $url, $http_status_code, 'ResponseHeaders:', $response_headers, 'ResponseBody:', $response_body));
        }

        $json_response = null;
        $is_json_encoded_response = $this->is_json_encoded_object($response_body);

        if ($is_json_encoded_response) {
            $json_response = $this->parse_json($response_body);
            if ($this->enableLastJsonResponse) {
                $this->last_json_response = $json_response;
            }
        }

        $this->handle_errors($http_status_code, $http_status_text, $url, $method, $response_headers, $response_body, $json_response, $headers, $body);
        $this->handle_http_status_code($http_status_code, $http_status_text, $url, $method, $response_body);

        return isset($json_response) ? $json_response : $response_body;
    }

    public function fetch2($path, $api = 'public', $method = 'GET', $params = array(), $headers = null, $body = null, $config = array(), $context = array()) {
        if ($this->enableRateLimit) {
            $cost = $this->calculate_rate_limiter_cost($api, $method, $path, $params, $config, $context);
            yield call_user_func($this->throttle, $cost);
        }
        $request = $this->sign($path, $api, $method, $params, $headers, $body);
        return yield $this->fetch($request['url'], $request['method'], $request['headers'], $request['body']);
    }

    public function fetch_permissions($params = array()) {
        throw new NotSupported($this->id . ' fetch_permissions() is not supported yet');
    }


    public function load_markets_helper($reload = false, $params = array()) {
        // copied from js
        if (!$reload && $this->markets) {
            if (!$this->markets_by_id) {
                return $this->set_markets ($this->markets);
            }
            return $this->markets;
        }
        $currencies = null;
        if (array_key_exists('fetchCurrencies', $this->has) && $this->has['fetchCurrencies'] === true) {
            $currencies = yield $this->fetch_currencies ();
        }
        $markets = yield $this->fetch_markets ($params);
        return $this->set_markets ($markets, $currencies);
    }

    public function loadMarkets($reload = false, $params = array()) {
        return yield $this->load_markets($reload, $params);
    }

    public function load_markets($reload = false, $params = array()) {
        if (($reload && !$this->reloadingMarkets) || !$this->marketsLoading) {
            $this->reloadingMarkets = true;
            $this->marketsLoading = static::$kernel->execute($this->load_markets_helper($reload, $params))->promise()->then(function ($resolved) {
                $this->reloadingMarkets = false;
                return $resolved;
            }, function ($error) {
                $this->reloadingMarkets = false;
                throw $error;
            });
        }
        return $this->marketsLoading;
    }

    public function loadAccounts($reload = false, $params = array()) {
        return yield $this->load_accounts($reload, $params);
    }

    public function load_accounts($reload = false, $params = array()) {
        if ($reload) {
            $this->accounts = yield $this->fetch_accounts($params);
        } else {
            if ($this->accounts) {
                yield;
                return $this->accounts;
            } else {
                $this->accounts = yield $this->fetch_accounts($params);
            }
        }
        $this->accountsById = static::index_by($this->accounts, 'id');
        return $this->accounts;
    }

    public function fetch_l2_order_book($symbol, $limit = null, $params = array()) {
        $orderbook = yield $this->fetch_order_book($symbol, $limit, $params);
        return array_merge($orderbook, array(
            'bids' => $this->sort_by($this->aggregate($orderbook['bids']), 0, true),
            'asks' => $this->sort_by($this->aggregate($orderbook['asks']), 0),
        ));
    }

    public function fetch_partial_balance($part, $params = array()) {
        $balance = yield $this->fetch_balance($params);
        return $balance[$part];
    }

    public function load_trading_limits($symbols = null, $reload = false, $params = array()) {
        yield;
        if ($this->has['fetchTradingLimits']) {
            if ($reload || !(is_array($this->options) && array_key_exists('limitsLoaded', $this->options))) {
                $response = yield $this->fetch_trading_limits($symbols);
                // $limits = $response['limits'];
                // $keys = is_array ($limits) ? array_keys ($limits) : array ();
                for ($i = 0; $i < count($symbols); $i++) {
                    $symbol = $symbols[$i];
                    $this->markets[$symbol] = array_replace_recursive($this->markets[$symbol], $response[$symbol]);
                }
                $this->options['limitsLoaded'] = $this->milliseconds();
            }
        }
        return $this->markets;
    }

    public function fetch_ohlcv($symbol, $timeframe = '1m', $since = null, $limit = null, $params = array()) {
        if (!$this->has['fetchTrades']) {
            throw new NotSupported($this->id . ' fetch_ohlcv() is not supported yet');
        }
        yield $this->load_markets();
        $trades = yield $this->fetch_trades($symbol, $since, $limit, $params);
        return $this->build_ohlcv($trades, $timeframe, $since, $limit);
    }

    public function fetch_status($params = array()) {
        if ($this->has['fetchTime']) {
            $time = yield $this->fetch_time($params);
            $this->status = array_merge($this->status, array(
                'updated' => $time,
            ));
        }
        return $this->status;
    }

    public function create_limit_order($symbol, $side, $amount, $price, $params = array()) {
        return yield $this->create_order($symbol, 'limit', $side, $amount, $price, $params);
    }

    public function create_market_order($symbol, $side, $amount, $price = null, $params = array()) {
        return yield $this->create_order($symbol, 'market', $side, $amount, $price, $params);
    }

    public function create_limit_buy_order($symbol, $amount, $price, $params = array()) {
        return yield $this->create_order($symbol, 'limit', 'buy', $amount, $price, $params);
    }

    public function create_limit_sell_order($symbol, $amount, $price, $params = array()) {
        return yield $this->create_order($symbol, 'limit', 'sell', $amount, $price, $params);
    }

    public function create_market_buy_order($symbol, $amount, $params = array()) {
        return yield $this->create_order($symbol, 'market', 'buy', $amount, null, $params);
    }

    public function create_market_sell_order($symbol, $amount, $params = array()) {
        return yield $this->create_order($symbol, 'market', 'sell', $amount, null, $params);
    }

    public function edit_order($id, $symbol, $type, $side, $amount, $price = null, $params = array()) {
        yield $this->cancel_order($id, $symbol, $params);
        return yield $this->create_order($symbol, $type, $side, $amount, $price, $params);
    }

    public function fetch_deposit_address($code, $params = array()) {
        if ($this->has['fetchDepositAddresses']) {
            $deposit_addresses = yield $this->fetch_deposit_addresses(array($code), $params);
            $deposit_address = $this->safe_value($deposit_addresses, $code);
            if ($deposit_address === null) {
                throw new InvalidAddress($this->id . ' fetchDepositAddress could not find a deposit address for ' . $code . ', make sure you have created a corresponding deposit address in your wallet on the exchange website');
            } else {
                return $deposit_address;
            }
        } else {
            throw new NotSupported ($this->id . ' fetchDepositAddress() is not supported yet');
        }
    }

    public function fetch_ticker($symbol, $params = array ()) {
        if ($this->has['fetchTickers']) {
            $tickers = yield $this->fetch_tickers(array( $symbol ), $params);
            $ticker = $this->safe_value($tickers, $symbol);
            if ($ticker === null) {
                throw new NullResponse($this->id . ' fetchTickers() could not find a $ticker for ' . $symbol);
            } else {
                return $ticker;
            }
        } else {
            throw new NotSupported($this->id . ' fetchTicker() is not supported yet');
        }
    }

    public function fetch_market_leverage_tiers($symbol, $params = array()) {
        if ($this->has['fetchLeverageTiers']) {
            $market = yield $this->market($symbol);
            if (!$market['contract']) {
                throw new BadRequest($this->id . ' fetch_market_leverage_tiers() supports contract markets only');
            }
            $tiers = yield $this->fetch_leverage_tiers(array($symbol));
            return $this->safe_value($tiers, $symbol);
        } else {
            throw new NotSupported($this->id . ' fetch_market_leverage_tiers() is not supported yet');
        }
    }

    public function sleep($milliseconds) {
        $time = $milliseconds / 1000;
        $loop = $this->get_loop();
        $timer = null;
        return new React\Promise\Promise(function ($resolve) use ($loop, $time, &$timer) {
            $timer = $loop->addTimer($time, function () use ($resolve) {
                $resolve(null);
            });
        });
    }

    public function create_post_only_order($symbol, $type, $side, $amount, $price, $params = array()) {
        if (!$this->has['createPostOnlyOrder']) {
            throw new NotSupported($this->id . ' create_post_only_order() is not supported yet');
        }
        $array = array('postOnly' => true);
        $query = array_merge($params, $array);
        return yield $this->create_order($symbol, $type, $side, $amount, $price, $params);
    }

    public function create_stop_order($symbol, $type, $side, $amount, $price = null, $stopPrice = null, $params = array()) {
        if (!$this->has['createStopOrder']) {
            throw new NotSupported($this->id . ' create_stop_order() is not supported yet');
        }
        if ($stopPrice === null) {
            throw new ArgumentsRequired($this->id . ' create_stop_order() requires a stopPrice argument');
        }
        $array = array('stopPrice' => $stopPrice);
        $query = array_merge($params, $array);
        return yield $this->create_order($symbol, $type, $side, $amount, $price, $query);
    }

    public function create_stop_limit_order($symbol, $side, $amount, $price, $stopPrice, $params = array()) {
        if (!$this->has['createStopLimitOrder']) {
            throw new NotSupported($this->id . ' create_stop_limit_order() is not supported yet');
        }
        $array = array('stopPrice' => $stopPrice);
        $query = array_merge($params, $array);
        return yield $this->create_order($symbol, 'limit', $side, $amount, $price, $query);
    }

    public function create_stop_market_order($symbol, $side, $amount, $stopPrice, $params = array()) {
        if (!$this->has['createStopMarketOrder']) {
            throw new NotSupported($this->id . ' create_stop_market_order() is not supported yet');
        }
        $array = array('stopPrice' => $stopPrice);
        $query = array_merge($params, $array);
        return yield $this->create_order($symbol, 'market', $side, $amount, null, $query);
    }
}<|MERGE_RESOLUTION|>--- conflicted
+++ resolved
@@ -34,13 +34,9 @@
 
 class Exchange extends \ccxt\Exchange {
 
-<<<<<<< HEAD
     use ExchangeCommon;
 
-    const VERSION = '1.85.84';
-=======
     const VERSION = '1.85.88';
->>>>>>> b2592c43
 
     public static $loop;
     public static $kernel;
