<?php


namespace ccxt\async;

use ccxt;

// rounding mode
const TRUNCATE = ccxt\TRUNCATE;
const ROUND = ccxt\ROUND;
const ROUND_UP = ccxt\ROUND_UP;
const ROUND_DOWN = ccxt\ROUND_DOWN;

// digits counting mode
const DECIMAL_PLACES = ccxt\DECIMAL_PLACES;
const SIGNIFICANT_DIGITS = ccxt\SIGNIFICANT_DIGITS;
const TICK_SIZE = ccxt\TICK_SIZE;

// padding mode
const NO_PADDING = ccxt\NO_PADDING;
const PAD_WITH_ZERO = ccxt\PAD_WITH_ZERO;

use ccxt\Precise;
use ccxt\AuthenticationError;
use ccxt\ExchangeError;
use ccxt\NotSupported;
use ccxt\BadSymbol;
use ccxt\ArgumentsRequired;
use ccxt\pro\ClientTrait;
use ccxt\RateLimitExceeded;
use ccxt\NullResponse;
use ccxt\InvalidAddress;
use ccxt\InvalidOrder;
use ccxt\BadResponse;
use ccxt\BadRequest;
use React\Promise;

use React;
use React\Async;
use React\EventLoop\Loop;

use Exception;

$version = '4.1.55';

class Exchange extends \ccxt\Exchange {

    const VERSION = '4.1.55';

    public $browser;
    public $marketsLoading = null;
    public $reloadingMarkets = null;
    public $tokenBucket;
    public Throttler $throttler;

    public $streaming = array(
        'keepAlive' => 30000,
        'heartbeat' => true,
        'ping' => null,
        'maxPingPongMisses' => 2.0,
    );

    public $proxy_files_dir = __DIR__ . '/../static_dependencies/proxies/';

    use ClientTrait;

    public function __construct($options = array()) {
        parent::__construct($options);
        $this->set_request_browser();
        $this->throttler = new Throttler($this->tokenBucket);
    }

    public function set_request_browser($connector_options = array()) {
        $connector = new React\Socket\Connector(array_merge(array(
            'timeout' => $this->timeout,
        ), $connector_options), Loop::get());
        $this->browser = (new React\Http\Browser($connector, Loop::get()))->withRejectErrorResponse(false);
    }

    public function fetch($url, $method = 'GET', $headers = null, $body = null) {
        // wrap this in as a promise so it executes asynchronously
        return React\Async\async(function () use ($url, $method, $headers, $body) {

            $this->last_request_headers = $headers;

            // ##### PROXY & HEADERS #####
            $headers = array_merge($this->headers, $headers ? $headers : array());

            [ $proxyUrl, $httpProxy, $httpsProxy, $socksProxy ] = $this->check_proxy_settings($url, $method, $headers, $body);
            if ($proxyUrl !== null) {
                $url = $proxyUrl . $url;
                $headers['Origin'] = $this->origin;
            } else if ($httpProxy !== null) {
                include_once ($this->proxy_files_dir. 'reactphp-http-proxy/src/ProxyConnector.php');
                $proxy = new \Clue\React\HttpProxy\ProxyConnector($httpProxy);
                $request_browser_options = array( 'tcp' => $proxy, 'dns' => false );
            }  else if ($httpsProxy !== null) {
                include_once ($this->proxy_files_dir. 'reactphp-http-proxy/src/ProxyConnector.php');
                $proxy = new \Clue\React\HttpProxy\ProxyConnector($httpsProxy);
                $request_browser_options = array( 'tcp' => $proxy, 'dns' => false );
                $this->set_request_browser($request_browser_options);
            } else if ($socksProxy !== null) {
                $className = '\\Clue\\React\\Socks\\Client';
                if (!class_exists($className)) {
                    throw new NotSupported($this->id . ' - to use SOCKS proxy with ccxt, at first you need install module "composer require clue/socks-react"');
                }
                $proxy = new $className($socksProxy);
                $request_browser_options = array( 'tcp' => $proxy, 'dns' => false );
                $this->set_request_browser($request_browser_options);
            }

            $userAgent = ($this->userAgent !== null) ? $this->userAgent : $this->user_agent;
            if ($userAgent) {
                if (gettype($userAgent) === 'string') {
                    $headers['User-Agent'] = $userAgent;
                } elseif ((gettype($userAgent) === 'array') && array_key_exists('User-Agent', $userAgent)) {
                    $headers['User-Agent'] = $userAgent['User-Agent'];
                }
            }
            // ######## end of proxies ########

            if ($this->verbose) {
                print_r(array('fetch Request:', $this->id, $method, $url, 'RequestHeaders:', $headers, 'RequestBody:', $body));
            }

            $this->lastRestRequestTimestamp = $this->milliseconds();

            try {
                $body = $body ?? ''; // https://github.com/ccxt/ccxt/pull/16555
                $result = React\Async\await($this->browser->request($method, $url, $headers, $body));
            } catch (Exception $e) {
                $message = $e->getMessage();
                if (strpos($message, 'timed out') !== false) { // no way to determine this easily https://github.com/clue/reactphp-buzz/issues/146
                    throw new ccxt\RequestTimeout(implode(' ', array($url, $method, 28, $message))); // 28 for compatibility with CURL
                } else if (strpos($message, 'DNS query') !== false) {
                    throw new ccxt\NetworkError($message);
                } else {
                    throw new ccxt\NetworkError($message);
                }
            }

            $raw_response_headers = $result->getHeaders();
            $raw_header_keys = array_keys($raw_response_headers);
            $response_headers = array();
            foreach ($raw_header_keys as $header) {
                $response_headers[$header] = $result->getHeaderLine($header);
            }
            $http_status_code = $result->getStatusCode();
            $http_status_text = $result->getReasonPhrase();
            $response_body = strval($result->getBody());

            $response_body = $this->on_rest_response($http_status_code, $http_status_text, $url, $method, $response_headers, $response_body, $headers, $body);

            if ($this->enableLastHttpResponse) {
                $this->last_http_response = $response_body;
            }

            if ($this->enableLastResponseHeaders) {
                $this->last_response_headers = $response_headers;
            }

            if ($this->verbose) {
                print_r(array('fetch Response:', $this->id, $method, $url, $http_status_code, 'ResponseHeaders:', $response_headers, 'ResponseBody:', $response_body));
            }

            $json_response = null;
            $is_json_encoded_response = $this->is_json_encoded_object($response_body);

            if ($is_json_encoded_response) {
                $json_response = $this->parse_json($response_body);
                if ($this->enableLastJsonResponse) {
                    $this->last_json_response = $json_response;
                }
            }

            $this->handle_errors($http_status_code, $http_status_text, $url, $method, $response_headers, $response_body, $json_response, $headers, $body);
            $this->handle_http_status_code($http_status_code, $http_status_text, $url, $method, $response_body);

            return isset($json_response) ? $json_response : $response_body;
        }) ();
    }

    public function fetch_currencies($params = array()) {
        return React\Async\async(function () use ($params) {
            return parent::fetch_currencies($params);
        }) ();
    }

    public function load_markets_helper($reload = false, $params = array()) {
        // copied from js
        return React\Async\async(function () use ($reload, $params) {
            if (!$reload && $this->markets) {
                if (!$this->markets_by_id) {
                    return $this->set_markets ($this->markets);
                }
                return $this->markets;
            }
            $currencies = null;
            if (array_key_exists('fetchCurrencies', $this->has) && $this->has['fetchCurrencies'] === true) {
                $currencies = React\Async\await($this->fetch_currencies());
            }
            $markets = React\Async\await($this->fetch_markets($params));
            return $this->set_markets ($markets, $currencies);
        }) ();
    }

    public function loadMarkets($reload = false, $params = array()) {
        // returns a promise
        return $this->load_markets($reload, $params);
    }

    public function load_markets($reload = false, $params = array()) {
        if (($reload && !$this->reloadingMarkets) || !$this->marketsLoading) {
            $this->reloadingMarkets = true;
            $this->marketsLoading = $this->load_markets_helper($reload, $params)->then(function ($resolved) {
                $this->reloadingMarkets = false;
                return $resolved;
            }, function ($error) {
                $this->reloadingMarkets = false;
                throw $error;
            });
        }
        return $this->marketsLoading;
    }

    public function loadAccounts($reload = false, $params = array()) {
        return $this->load_accounts($reload, $params);
    }

    public function fetch_markets($params = array()) {
        return Async\async(function () use ($params) {
            return parent::fetch_markets($params);
        }) ();
    }

    public function sleep($milliseconds) {
        $time = $milliseconds / 1000;
        return new React\Promise\Promise(function ($resolve) use ($time) {
            React\EventLoop\Loop::addTimer($time, function () use ($resolve) {
                $resolve(null);
            });
        });
    }

    public function throttle($cost = null) {
        // stub so the async throttler gets called instead of the sync throttler
        return call_user_func($this->throttler, $cost);
    }

    // the ellipsis packing/unpacking requires PHP 5.6+ :(
    function spawn($method, ... $args) {
        return Async\async(function () use ($method, $args) {
            return Async\await($method(...$args));
        }) ();
    }

    function delay($timeout, $method, ... $args) {
        Loop::addTimer($timeout / 1000, function () use ($method, $args) {
            $this->spawn($method, ...$args);
        });
    }

    // ########################################################################
    // ########################################################################
    // ########################################################################
    // ########################################################################
    // ########                        ########                        ########
    // ########                        ########                        ########
    // ########                        ########                        ########
    // ########                        ########                        ########
    // ########        ########################        ########################
    // ########        ########################        ########################
    // ########        ########################        ########################
    // ########        ########################        ########################
    // ########                        ########                        ########
    // ########                        ########                        ########
    // ########                        ########                        ########
    // ########                        ########                        ########
    // ########################################################################
    // ########################################################################
    // ########################################################################
    // ########################################################################
    // ########        ########        ########                        ########
    // ########        ########        ########                        ########
    // ########        ########        ########                        ########
    // ########        ########        ########                        ########
    // ################        ########################        ################
    // ################        ########################        ################
    // ################        ########################        ################
    // ################        ########################        ################
    // ########        ########        ################        ################
    // ########        ########        ################        ################
    // ########        ########        ################        ################
    // ########        ########        ################        ################
    // ########################################################################
    // ########################################################################
    // ########################################################################
    // ########################################################################

    // METHODS BELOW THIS LINE ARE TRANSPILED FROM JAVASCRIPT TO PYTHON AND PHP

    public function handle_deltas($orderbook, $deltas) {
        for ($i = 0; $i < count($deltas); $i++) {
            $this->handle_delta($orderbook, $deltas[$i]);
        }
    }

    public function handle_delta($bookside, $delta) {
        throw new NotSupported($this->id . ' handleDelta not supported yet');
    }

    public function get_cache_index($orderbook, $deltas) {
        // return the first index of the cache that can be applied to the $orderbook or -1 if not possible
        return -1;
    }

    public function find_timeframe($timeframe, $timeframes = null) {
        if ($timeframes === null) {
            $timeframes = $this->timeframes;
        }
        $keys = is_array($timeframes) ? array_keys($timeframes) : array();
        for ($i = 0; $i < count($keys); $i++) {
            $key = $keys[$i];
            if ($timeframes[$key] === $timeframe) {
                return $key;
            }
        }
        return null;
    }

    public function check_proxy_settings($url, $method, $headers, $body) {
        $proxyUrl = ($this->proxyUrl !== null) ? $this->proxyUrl : $this->proxy_url;
        $proxyUrlCallback = ($this->proxyUrlCallback !== null) ? $this->proxyUrlCallback : $this->proxy_url_callback;
        if ($proxyUrlCallback !== null) {
            $proxyUrl = $proxyUrlCallback ($url, $method, $headers, $body);
        }
        // backwards-compatibility
        if ($this->proxy !== null) {
            if (is_callable($this->proxy)) {
                $proxyUrl = $this->proxy ($url, $method, $headers, $body);
            } else {
                $proxyUrl = $this->proxy;
            }
        }
        $httpProxy = ($this->httpProxy !== null) ? $this->httpProxy : $this->http_proxy;
        $httpProxyCallback = ($this->httpProxyCallback !== null) ? $this->httpProxyCallback : $this->http_proxy_callback;
        if ($httpProxyCallback !== null) {
            $httpProxy = $httpProxyCallback ($url, $method, $headers, $body);
        }
        $httpsProxy = ($this->httpsProxy !== null) ? $this->httpsProxy : $this->https_proxy;
        $httpsProxyCallback = ($this->httpsProxyCallback !== null) ? $this->httpsProxyCallback : $this->https_proxy_callback;
        if ($httpsProxyCallback !== null) {
            $httpsProxy = $httpsProxyCallback ($url, $method, $headers, $body);
        }
        $socksProxy = ($this->socksProxy !== null) ? $this->socksProxy : $this->socks_proxy;
        $socksProxyCallback = ($this->socksProxyCallback !== null) ? $this->socksProxyCallback : $this->socks_proxy_callback;
        if ($socksProxyCallback !== null) {
            $socksProxy = $socksProxyCallback ($url, $method, $headers, $body);
        }
        $val = 0;
        if ($proxyUrl !== null) {
            $val = $val + 1;
        }
        if ($proxyUrlCallback !== null) {
            $val = $val + 1;
        }
        if ($httpProxy !== null) {
            $val = $val + 1;
        }
        if ($httpProxyCallback !== null) {
            $val = $val + 1;
        }
        if ($httpsProxy !== null) {
            $val = $val + 1;
        }
        if ($httpsProxyCallback !== null) {
            $val = $val + 1;
        }
        if ($socksProxy !== null) {
            $val = $val + 1;
        }
        if ($socksProxyCallback !== null) {
            $val = $val + 1;
        }
        if ($val > 1) {
            throw new ExchangeError($this->id . ' you have multiple conflicting proxy settings, please use only one from : $proxyUrl, $httpProxy, $httpsProxy, $socksProxy, userAgent');
        }
        return array( $proxyUrl, $httpProxy, $httpsProxy, $socksProxy );
    }

    public function find_message_hashes($client, string $element) {
        $result = array();
        $messageHashes = is_array($client->futures) ? array_keys($client->futures) : array();
        for ($i = 0; $i < count($messageHashes); $i++) {
            $messageHash = $messageHashes[$i];
            if (mb_strpos($messageHash, $element) !== false) {
                $result[] = $messageHash;
            }
        }
        return $result;
    }

    public function filter_by_limit(array $array, ?int $limit = null, int|string $key = 'timestamp') {
        if ($this->valueIsDefined ($limit)) {
            $arrayLength = count($array);
            if ($arrayLength > 0) {
                $ascending = true;
                if ((is_array($array[0]) && array_key_exists($key, $array[0]))) {
                    $first = $array[0][$key];
                    $last = $array[$arrayLength - 1][$key];
                    if ($first !== null && $last !== null) {
                        $ascending = $first <= $last;  // true if $array is sorted in $ascending order based on 'timestamp'
                    }
                }
                $array = $ascending ? $this->arraySlice ($array, -$limit) : $this->arraySlice ($array, 0, $limit);
            }
        }
        return $array;
    }

    public function filter_by_since_limit(array $array, ?int $since = null, ?int $limit = null, int|string $key = 'timestamp', $tail = false) {
        $sinceIsDefined = $this->valueIsDefined ($since);
        $parsedArray = $this->to_array($array);
        $result = $parsedArray;
        if ($sinceIsDefined) {
            $result = [ ];
            for ($i = 0; $i < count($parsedArray); $i++) {
                $entry = $parsedArray[$i];
                $value = $this->safe_value($entry, $key);
                if ($value && ($value >= $since)) {
                    $result[] = $entry;
                }
            }
        }
        if ($tail && $limit !== null) {
            return $this->arraySlice ($result, -$limit);
        }
        return $this->filter_by_limit($result, $limit, $key);
    }

    public function filter_by_value_since_limit(array $array, int|string $field, $value = null, ?int $since = null, ?int $limit = null, $key = 'timestamp', $tail = false) {
        $valueIsDefined = $this->valueIsDefined ($value);
        $sinceIsDefined = $this->valueIsDefined ($since);
        $parsedArray = $this->to_array($array);
        $result = $parsedArray;
        // single-pass filter for both symbol and $since
        if ($valueIsDefined || $sinceIsDefined) {
            $result = [ ];
            for ($i = 0; $i < count($parsedArray); $i++) {
                $entry = $parsedArray[$i];
                $entryFiledEqualValue = $entry[$field] === $value;
                $firstCondition = $valueIsDefined ? $entryFiledEqualValue : true;
                $entryKeyValue = $this->safe_value($entry, $key);
                $entryKeyGESince = ($entryKeyValue) && $since && ($entryKeyValue >= $since);
                $secondCondition = $sinceIsDefined ? $entryKeyGESince : true;
                if ($firstCondition && $secondCondition) {
                    $result[] = $entry;
                }
            }
        }
        if ($tail && $limit !== null) {
            return $this->arraySlice ($result, -$limit);
        }
        return $this->filter_by_limit($result, $limit, $key);
    }

    public function set_sandbox_mode($enabled) {
        if ($enabled) {
            if (is_array($this->urls) && array_key_exists('test', $this->urls)) {
                if (gettype($this->urls['api']) === 'string') {
                    $this->urls['apiBackup'] = $this->urls['api'];
                    $this->urls['api'] = $this->urls['test'];
                } else {
                    $this->urls['apiBackup'] = $this->clone ($this->urls['api']);
                    $this->urls['api'] = $this->clone ($this->urls['test']);
                }
            } else {
                throw new NotSupported($this->id . ' does not have a sandbox URL');
            }
        } elseif (is_array($this->urls) && array_key_exists('apiBackup', $this->urls)) {
            if (gettype($this->urls['api']) === 'string') {
                $this->urls['api'] = $this->urls['apiBackup'];
            } else {
                $this->urls['api'] = $this->clone ($this->urls['apiBackup']);
            }
            $newUrls = $this->omit ($this->urls, 'apiBackup');
            $this->urls = $newUrls;
        }
    }

    public function sign($path, mixed $api = 'public', $method = 'GET', $params = array (), mixed $headers = null, mixed $body = null) {
        return array();
    }

    public function fetch_accounts($params = array ()) {
        throw new NotSupported($this->id . ' fetchAccounts() is not supported yet');
    }

    public function fetch_trades(string $symbol, ?int $since = null, ?int $limit = null, $params = array ()) {
        throw new NotSupported($this->id . ' fetchTrades() is not supported yet');
    }

    public function fetch_trades_ws(string $symbol, ?int $since = null, ?int $limit = null, $params = array ()) {
        throw new NotSupported($this->id . ' fetchTradesWs() is not supported yet');
    }

    public function watch_trades(string $symbol, ?int $since = null, ?int $limit = null, $params = array ()) {
        throw new NotSupported($this->id . ' watchTrades() is not supported yet');
    }

    public function watch_trades_for_symbols(array $symbols, ?int $since = null, ?int $limit = null, $params = array ()) {
        throw new NotSupported($this->id . ' watchTradesForSymbols() is not supported yet');
    }

    public function watch_my_trades_for_symbols(array $symbols, ?int $since = null, ?int $limit = null, $params = array ()) {
        throw new NotSupported($this->id . ' watchMyTradesForSymbols() is not supported yet');
    }

    public function watch_orders_for_symbols(array $symbols, ?int $since = null, ?int $limit = null, $params = array ()) {
        throw new NotSupported($this->id . ' watchOrdersForSymbols() is not supported yet');
    }

    public function watch_ohlcv_for_symbols(array $symbolsAndTimeframes, ?int $since = null, ?int $limit = null, $params = array ()) {
        throw new NotSupported($this->id . ' watchOHLCVForSymbols() is not supported yet');
    }

    public function watch_order_book_for_symbols(array $symbols, ?int $limit = null, $params = array ()) {
        throw new NotSupported($this->id . ' watchOrderBookForSymbols() is not supported yet');
    }

    public function fetch_deposit_addresses(?array $codes = null, $params = array ()) {
        throw new NotSupported($this->id . ' fetchDepositAddresses() is not supported yet');
    }

    public function fetch_order_book(string $symbol, ?int $limit = null, $params = array ()) {
        throw new NotSupported($this->id . ' fetchOrderBook() is not supported yet');
    }

    public function fetch_margin_mode(?string $symbol = null, $params = array ()) {
        throw new NotSupported($this->id . ' fetchMarginMode() is not supported yet');
    }

    public function fetch_rest_order_book_safe($symbol, $limit = null, $params = array ()) {
        return Async\async(function () use ($symbol, $limit, $params) {
            $fetchSnapshotMaxRetries = $this->handleOption ('watchOrderBook', 'maxRetries', 3);
            for ($i = 0; $i < $fetchSnapshotMaxRetries; $i++) {
                try {
                    $orderBook = Async\await($this->fetch_order_book($symbol, $limit, $params));
                    return $orderBook;
                } catch (Exception $e) {
                    if (($i + 1) === $fetchSnapshotMaxRetries) {
                        throw $e;
                    }
                }
            }
            return null;
        }) ();
    }

    public function watch_order_book(string $symbol, ?int $limit = null, $params = array ()) {
        throw new NotSupported($this->id . ' watchOrderBook() is not supported yet');
    }

    public function fetch_time($params = array ()) {
        throw new NotSupported($this->id . ' fetchTime() is not supported yet');
    }

    public function fetch_trading_limits(?array $symbols = null, $params = array ()) {
        throw new NotSupported($this->id . ' fetchTradingLimits() is not supported yet');
    }

    public function parse_market($market) {
        throw new NotSupported($this->id . ' parseMarket() is not supported yet');
    }

    public function parse_markets($markets) {
        $result = array();
        for ($i = 0; $i < count($markets); $i++) {
            $result[] = $this->parseMarket ($markets[$i]);
        }
        return $result;
    }

    public function parse_ticker(array $ticker, ?array $market = null) {
        throw new NotSupported($this->id . ' parseTicker() is not supported yet');
    }

    public function parse_deposit_address($depositAddress, ?array $currency = null) {
        throw new NotSupported($this->id . ' parseDepositAddress() is not supported yet');
    }

    public function parse_trade(array $trade, ?array $market = null) {
        throw new NotSupported($this->id . ' parseTrade() is not supported yet');
    }

    public function parse_transaction($transaction, ?array $currency = null) {
        throw new NotSupported($this->id . ' parseTransaction() is not supported yet');
    }

    public function parse_transfer($transfer, ?array $currency = null) {
        throw new NotSupported($this->id . ' parseTransfer() is not supported yet');
    }

    public function parse_account($account) {
        throw new NotSupported($this->id . ' parseAccount() is not supported yet');
    }

    public function parse_ledger_entry($item, ?array $currency = null) {
        throw new NotSupported($this->id . ' parseLedgerEntry() is not supported yet');
    }

    public function parse_order($order, ?array $market = null) {
        throw new NotSupported($this->id . ' parseOrder() is not supported yet');
    }

    public function fetch_borrow_rates($params = array ()) {
        throw new NotSupported($this->id . ' fetchBorrowRates() is not supported yet');
    }

    public function parse_market_leverage_tiers($info, ?array $market = null) {
        throw new NotSupported($this->id . ' parseMarketLeverageTiers() is not supported yet');
    }

    public function fetch_leverage_tiers(?array $symbols = null, $params = array ()) {
        throw new NotSupported($this->id . ' fetchLeverageTiers() is not supported yet');
    }

    public function parse_position($position, ?array $market = null) {
        throw new NotSupported($this->id . ' parsePosition() is not supported yet');
    }

    public function parse_funding_rate_history($info, ?array $market = null) {
        throw new NotSupported($this->id . ' parseFundingRateHistory() is not supported yet');
    }

    public function parse_borrow_interest($info, ?array $market = null) {
        throw new NotSupported($this->id . ' parseBorrowInterest() is not supported yet');
    }

    public function parse_ws_trade($trade, ?array $market = null) {
        throw new NotSupported($this->id . ' parseWsTrade() is not supported yet');
    }

    public function parse_ws_order($order, ?array $market = null) {
        throw new NotSupported($this->id . ' parseWsOrder() is not supported yet');
    }

    public function parse_ws_order_trade($trade, ?array $market = null) {
        throw new NotSupported($this->id . ' parseWsOrderTrade() is not supported yet');
    }

    public function parse_ws_ohlcv($ohlcv, ?array $market = null) {
        return $this->parse_ohlcv($ohlcv, $market);
    }

    public function fetch_funding_rates(?array $symbols = null, $params = array ()) {
        throw new NotSupported($this->id . ' fetchFundingRates() is not supported yet');
    }

    public function transfer(string $code, $amount, $fromAccount, $toAccount, $params = array ()) {
        throw new NotSupported($this->id . ' transfer() is not supported yet');
    }

    public function withdraw(string $code, $amount, $address, $tag = null, $params = array ()) {
        throw new NotSupported($this->id . ' withdraw() is not supported yet');
    }

    public function create_deposit_address(string $code, $params = array ()) {
        throw new NotSupported($this->id . ' createDepositAddress() is not supported yet');
    }

    public function set_leverage($leverage, ?string $symbol = null, $params = array ()) {
        throw new NotSupported($this->id . ' setLeverage() is not supported yet');
    }

    public function parse_to_int($number) {
        // Solve Common intvalmisuse ex => intval((since / (string) 1000))
        // using a $number which is not valid in ts
        $stringifiedNumber = (string) $number;
        $convertedNumber = floatval($stringifiedNumber);
        return intval($convertedNumber);
    }

    public function parse_to_numeric($number) {
        $stringVersion = $this->number_to_string($number); // this will convert 1.0 and 1 to "1" and 1.1 to "1.1"
        // keep this in mind:
        // in JS => 1 == 1.0 is true
        // in Python => 1 == 1.0 is true
        // in PHP 1 == 1.0 is false
        if (mb_strpos($stringVersion, '.') > 0) {
            return floatval($stringVersion);
        }
        return intval($stringVersion);
    }

    public function after_construct() {
        $this->create_networks_by_id_object();
    }

    public function create_networks_by_id_object() {
        // automatically generate network-id-to-code mappings
        $networkIdsToCodesGenerated = $this->invert_flat_string_dictionary($this->safe_value($this->options, 'networks', array())); // invert defined networks dictionary
        $this->options['networksById'] = array_merge($networkIdsToCodesGenerated, $this->safe_value($this->options, 'networksById', array())); // support manually overriden "networksById" dictionary too
    }

    public function get_default_options() {
        return array(
            'defaultNetworkCodeReplacements' => array(
                'ETH' => array( 'ERC20' => 'ETH' ),
                'TRX' => array( 'TRC20' => 'TRX' ),
                'CRO' => array( 'CRC20' => 'CRONOS' ),
            ),
        );
    }

    public function safe_ledger_entry(array $entry, ?array $currency = null) {
        $currency = $this->safe_currency(null, $currency);
        $direction = $this->safe_string($entry, 'direction');
        $before = $this->safe_string($entry, 'before');
        $after = $this->safe_string($entry, 'after');
        $amount = $this->safe_string($entry, 'amount');
        if ($amount !== null) {
            if ($before === null && $after !== null) {
                $before = Precise::string_sub($after, $amount);
            } elseif ($before !== null && $after === null) {
                $after = Precise::string_add($before, $amount);
            }
        }
        if ($before !== null && $after !== null) {
            if ($direction === null) {
                if (Precise::string_gt($before, $after)) {
                    $direction = 'out';
                }
                if (Precise::string_gt($after, $before)) {
                    $direction = 'in';
                }
            }
        }
        $fee = $this->safe_value($entry, 'fee');
        if ($fee !== null) {
            $fee['cost'] = $this->safe_number($fee, 'cost');
        }
        $timestamp = $this->safe_integer($entry, 'timestamp');
        return array(
            'id' => $this->safe_string($entry, 'id'),
            'timestamp' => $timestamp,
            'datetime' => $this->iso8601 ($timestamp),
            'direction' => $direction,
            'account' => $this->safe_string($entry, 'account'),
            'referenceId' => $this->safe_string($entry, 'referenceId'),
            'referenceAccount' => $this->safe_string($entry, 'referenceAccount'),
            'type' => $this->safe_string($entry, 'type'),
            'currency' => $currency['code'],
            'amount' => $this->parse_number($amount),
            'before' => $this->parse_number($before),
            'after' => $this->parse_number($after),
            'status' => $this->safe_string($entry, 'status'),
            'fee' => $fee,
            'info' => $entry,
        );
    }

    public function safe_currency_structure(array $currency) {
        return array_merge(array(
            'active' => null,
            'code' => null,
            'deposit' => null,
            'fee' => null,
            'fees' => array(),
            'id' => null,
            'info' => null,
            'limits' => array(
                'deposit' => array(
                    'min' => null,
                    'max' => null,
                ),
                'withdraw' => array(
                    'min' => null,
                    'max' => null,
                ),
            ),
            'name' => null,
            'networks' => array(),
            'numericId' => null,
            'precision' => null,
            'type' => null,
            'withdraw' => null,
        ), $currency);
    }

    public function safe_market_structure($market = null) {
        $cleanStructure = array(
            'active' => null,
            'base' => null,
            'baseId' => null,
            'contract' => null,
            'contractSize' => null,
            'expiry' => null,
            'expiryDatetime' => null,
            'future' => null,
            'id' => null,
            'index' => null,
            'inverse' => null,
            'limits' => array(
                'leverage' => array(
                    'max' => null,
                    'min' => null,
                ),
                'amount' => array(
                    'max' => null,
                    'min' => null,
                ),
                'price' => array(
                    'max' => null,
                    'min' => null,
                ),
                'cost' => array(
                    'max' => null,
                    'min' => null,
                ),
            ),
            'linear' => null,
            'lowercaseId' => null,
            'maker' => null,
            'margin' => null,
            'option' => null,
            'optionType' => null,
            'precision' => array(
                'amount' => null,
                'base' => null,
                'cost' => null,
                'price' => null,
                'quote' => null,
            ),
            'quote' => null,
            'quoteId' => null,
            'settle' => null,
            'settleId' => null,
            'spot' => null,
            'strike' => null,
            'swap' => null,
            'symbol' => null,
            'taker' => null,
            'type' => null,
            'created' => null,
            'info' => null,
        );
        if ($market !== null) {
            $result = array_merge($cleanStructure, $market);
            // set null swap/future/etc
            if ($result['spot']) {
                if ($result['contract'] === null) {
                    $result['contract'] = false;
                }
                if ($result['swap'] === null) {
                    $result['swap'] = false;
                }
                if ($result['future'] === null) {
                    $result['future'] = false;
                }
                if ($result['option'] === null) {
                    $result['option'] = false;
                }
                if ($result['index'] === null) {
                    $result['index'] = false;
                }
            }
            return $result;
        }
        return $cleanStructure;
    }

    public function set_markets($markets, $currencies = null) {
        $values = array();
        $this->markets_by_id = array();
        // handle marketId conflicts
        // we insert spot $markets first
        $marketValues = $this->sort_by($this->to_array($markets), 'spot', true, true);
        for ($i = 0; $i < count($marketValues); $i++) {
            $value = $marketValues[$i];
            if (is_array($this->markets_by_id) && array_key_exists($value['id'], $this->markets_by_id)) {
                ($this->markets_by_id[$value['id']])[] = $value;
            } else {
                $this->markets_by_id[$value['id']] = array( $value );
            }
            $market = $this->deep_extend($this->safe_market_structure(), array(
                'precision' => $this->precision,
                'limits' => $this->limits,
            ), $this->fees['trading'], $value);
            $values[] = $market;
        }
        $this->markets = $this->index_by($values, 'symbol');
        $marketsSortedBySymbol = $this->keysort ($this->markets);
        $marketsSortedById = $this->keysort ($this->markets_by_id);
        $this->symbols = is_array($marketsSortedBySymbol) ? array_keys($marketsSortedBySymbol) : array();
        $this->ids = is_array($marketsSortedById) ? array_keys($marketsSortedById) : array();
        if ($currencies !== null) {
            // $currencies is always null when called in constructor but not when called from loadMarkets
            $this->currencies = $this->deep_extend($this->currencies, $currencies);
        } else {
            $baseCurrencies = array();
            $quoteCurrencies = array();
            for ($i = 0; $i < count($values); $i++) {
                $market = $values[$i];
                $defaultCurrencyPrecision = ($this->precisionMode === DECIMAL_PLACES) ? 8 : $this->parse_number('1e-8');
                $marketPrecision = $this->safe_value($market, 'precision', array());
                if (is_array($market) && array_key_exists('base', $market)) {
                    $currency = $this->safe_currency_structure(array(
                        'id' => $this->safe_string_2($market, 'baseId', 'base'),
                        'numericId' => $this->safe_integer($market, 'baseNumericId'),
                        'code' => $this->safe_string($market, 'base'),
                        'precision' => $this->safe_value_2($marketPrecision, 'base', 'amount', $defaultCurrencyPrecision),
                    ));
                    $baseCurrencies[] = $currency;
                }
                if (is_array($market) && array_key_exists('quote', $market)) {
                    $currency = $this->safe_currency_structure(array(
                        'id' => $this->safe_string_2($market, 'quoteId', 'quote'),
                        'numericId' => $this->safe_integer($market, 'quoteNumericId'),
                        'code' => $this->safe_string($market, 'quote'),
                        'precision' => $this->safe_value_2($marketPrecision, 'quote', 'price', $defaultCurrencyPrecision),
                    ));
                    $quoteCurrencies[] = $currency;
                }
            }
            $baseCurrencies = $this->sort_by($baseCurrencies, 'code', false, '');
            $quoteCurrencies = $this->sort_by($quoteCurrencies, 'code', false, '');
            $this->baseCurrencies = $this->index_by($baseCurrencies, 'code');
            $this->quoteCurrencies = $this->index_by($quoteCurrencies, 'code');
            $allCurrencies = $this->array_concat($baseCurrencies, $quoteCurrencies);
            $groupedCurrencies = $this->group_by($allCurrencies, 'code');
            $codes = is_array($groupedCurrencies) ? array_keys($groupedCurrencies) : array();
            $resultingCurrencies = array();
            for ($i = 0; $i < count($codes); $i++) {
                $code = $codes[$i];
                $groupedCurrenciesCode = $this->safe_value($groupedCurrencies, $code, array());
                $highestPrecisionCurrency = $this->safe_value($groupedCurrenciesCode, 0);
                for ($j = 1; $j < count($groupedCurrenciesCode); $j++) {
                    $currentCurrency = $groupedCurrenciesCode[$j];
                    if ($this->precisionMode === TICK_SIZE) {
                        $highestPrecisionCurrency = ($currentCurrency['precision'] < $highestPrecisionCurrency['precision']) ? $currentCurrency : $highestPrecisionCurrency;
                    } else {
                        $highestPrecisionCurrency = ($currentCurrency['precision'] > $highestPrecisionCurrency['precision']) ? $currentCurrency : $highestPrecisionCurrency;
                    }
                }
                $resultingCurrencies[] = $highestPrecisionCurrency;
            }
            $sortedCurrencies = $this->sort_by($resultingCurrencies, 'code');
            $this->currencies = $this->deep_extend($this->currencies, $this->index_by($sortedCurrencies, 'code'));
        }
        $this->currencies_by_id = $this->index_by($this->currencies, 'id');
        $currenciesSortedByCode = $this->keysort ($this->currencies);
        $this->codes = is_array($currenciesSortedByCode) ? array_keys($currenciesSortedByCode) : array();
        return $this->markets;
    }

    public function safe_balance(array $balance) {
        $balances = $this->omit ($balance, array( 'info', 'timestamp', 'datetime', 'free', 'used', 'total' ));
        $codes = is_array($balances) ? array_keys($balances) : array();
        $balance['free'] = array();
        $balance['used'] = array();
        $balance['total'] = array();
        $debtBalance = array();
        for ($i = 0; $i < count($codes); $i++) {
            $code = $codes[$i];
            $total = $this->safe_string($balance[$code], 'total');
            $free = $this->safe_string($balance[$code], 'free');
            $used = $this->safe_string($balance[$code], 'used');
            $debt = $this->safe_string($balance[$code], 'debt');
            if (($total === null) && ($free !== null) && ($used !== null)) {
                $total = Precise::string_add($free, $used);
            }
            if (($free === null) && ($total !== null) && ($used !== null)) {
                $free = Precise::string_sub($total, $used);
            }
            if (($used === null) && ($total !== null) && ($free !== null)) {
                $used = Precise::string_sub($total, $free);
            }
            $balance[$code]['free'] = $this->parse_number($free);
            $balance[$code]['used'] = $this->parse_number($used);
            $balance[$code]['total'] = $this->parse_number($total);
            $balance['free'][$code] = $balance[$code]['free'];
            $balance['used'][$code] = $balance[$code]['used'];
            $balance['total'][$code] = $balance[$code]['total'];
            if ($debt !== null) {
                $balance[$code]['debt'] = $this->parse_number($debt);
                $debtBalance[$code] = $balance[$code]['debt'];
            }
        }
        $debtBalanceArray = is_array($debtBalance) ? array_keys($debtBalance) : array();
        $length = count($debtBalanceArray);
        if ($length) {
            $balance['debt'] = $debtBalance;
        }
        return $balance;
    }

    public function safe_order(array $order, ?array $market = null) {
        // parses numbers
        // * it is important pass the $trades $rawTrades
        $amount = $this->omit_zero($this->safe_string($order, 'amount'));
        $remaining = $this->safe_string($order, 'remaining');
        $filled = $this->safe_string($order, 'filled');
        $cost = $this->safe_string($order, 'cost');
        $average = $this->omit_zero($this->safe_string($order, 'average'));
        $price = $this->omit_zero($this->safe_string($order, 'price'));
        $lastTradeTimeTimestamp = $this->safe_integer($order, 'lastTradeTimestamp');
        $symbol = $this->safe_string($order, 'symbol');
        $side = $this->safe_string($order, 'side');
        $status = $this->safe_string($order, 'status');
        $parseFilled = ($filled === null);
        $parseCost = ($cost === null);
        $parseLastTradeTimeTimestamp = ($lastTradeTimeTimestamp === null);
        $fee = $this->safe_value($order, 'fee');
        $parseFee = ($fee === null);
        $parseFees = $this->safe_value($order, 'fees') === null;
        $parseSymbol = $symbol === null;
        $parseSide = $side === null;
        $shouldParseFees = $parseFee || $parseFees;
        $fees = $this->safe_value($order, 'fees', array());
        $trades = array();
        if ($parseFilled || $parseCost || $shouldParseFees) {
            $rawTrades = $this->safe_value($order, 'trades', $trades);
            $oldNumber = $this->number;
            // we parse $trades here!
            $this->number = 'strval';
            $firstTrade = $this->safe_value($rawTrades, 0);
            // parse $trades if they haven't already been parsed
            $tradesAreParsed = (($firstTrade !== null) && (is_array($firstTrade) && array_key_exists('info', $firstTrade)) && (is_array($firstTrade) && array_key_exists('id', $firstTrade)));
            if (!$tradesAreParsed) {
                $trades = $this->parse_trades($rawTrades, $market);
            } else {
                $trades = $rawTrades;
            }
            $this->number = $oldNumber;
            $tradesLength = 0;
            $isArray = gettype($trades) === 'array' && array_keys($trades) === array_keys(array_keys($trades));
            if ($isArray) {
                $tradesLength = count($trades);
            }
            if ($isArray && ($tradesLength > 0)) {
                // move properties that are defined in $trades up into the $order
                if ($order['symbol'] === null) {
                    $order['symbol'] = $trades[0]['symbol'];
                }
                if ($order['side'] === null) {
                    $order['side'] = $trades[0]['side'];
                }
                if ($order['type'] === null) {
                    $order['type'] = $trades[0]['type'];
                }
                if ($order['id'] === null) {
                    $order['id'] = $trades[0]['order'];
                }
                if ($parseFilled) {
                    $filled = '0';
                }
                if ($parseCost) {
                    $cost = '0';
                }
                for ($i = 0; $i < count($trades); $i++) {
                    $trade = $trades[$i];
                    $tradeAmount = $this->safe_string($trade, 'amount');
                    if ($parseFilled && ($tradeAmount !== null)) {
                        $filled = Precise::string_add($filled, $tradeAmount);
                    }
                    $tradeCost = $this->safe_string($trade, 'cost');
                    if ($parseCost && ($tradeCost !== null)) {
                        $cost = Precise::string_add($cost, $tradeCost);
                    }
                    if ($parseSymbol) {
                        $symbol = $this->safe_string($trade, 'symbol');
                    }
                    if ($parseSide) {
                        $side = $this->safe_string($trade, 'side');
                    }
                    $tradeTimestamp = $this->safe_value($trade, 'timestamp');
                    if ($parseLastTradeTimeTimestamp && ($tradeTimestamp !== null)) {
                        if ($lastTradeTimeTimestamp === null) {
                            $lastTradeTimeTimestamp = $tradeTimestamp;
                        } else {
                            $lastTradeTimeTimestamp = max ($lastTradeTimeTimestamp, $tradeTimestamp);
                        }
                    }
                    if ($shouldParseFees) {
                        $tradeFees = $this->safe_value($trade, 'fees');
                        if ($tradeFees !== null) {
                            for ($j = 0; $j < count($tradeFees); $j++) {
                                $tradeFee = $tradeFees[$j];
                                $fees[] = array_merge(array(), $tradeFee);
                            }
                        } else {
                            $tradeFee = $this->safe_value($trade, 'fee');
                            if ($tradeFee !== null) {
                                $fees[] = array_merge(array(), $tradeFee);
                            }
                        }
                    }
                }
            }
        }
        if ($shouldParseFees) {
            $reducedFees = $this->reduceFees ? $this->reduce_fees_by_currency($fees) : $fees;
            $reducedLength = count($reducedFees);
            for ($i = 0; $i < $reducedLength; $i++) {
                $reducedFees[$i]['cost'] = $this->safe_number($reducedFees[$i], 'cost');
                if (is_array($reducedFees[$i]) && array_key_exists('rate', $reducedFees[$i])) {
                    $reducedFees[$i]['rate'] = $this->safe_number($reducedFees[$i], 'rate');
                }
            }
            if (!$parseFee && ($reducedLength === 0)) {
                $fee['cost'] = $this->safe_number($fee, 'cost');
                if (is_array($fee) && array_key_exists('rate', $fee)) {
                    $fee['rate'] = $this->safe_number($fee, 'rate');
                }
                $reducedFees[] = $fee;
            }
            $order['fees'] = $reducedFees;
            if ($parseFee && ($reducedLength === 1)) {
                $order['fee'] = $reducedFees[0];
            }
        }
        if ($amount === null) {
            // ensure $amount = $filled . $remaining
            if ($filled !== null && $remaining !== null) {
                $amount = Precise::string_add($filled, $remaining);
            } elseif ($status === 'closed') {
                $amount = $filled;
            }
        }
        if ($filled === null) {
            if ($amount !== null && $remaining !== null) {
                $filled = Precise::string_sub($amount, $remaining);
            } elseif ($status === 'closed' && $amount !== null) {
                $filled = $amount;
            }
        }
        if ($remaining === null) {
            if ($amount !== null && $filled !== null) {
                $remaining = Precise::string_sub($amount, $filled);
            } elseif ($status === 'closed') {
                $remaining = '0';
            }
        }
        // ensure that the $average field is calculated correctly
        $inverse = $this->safe_value($market, 'inverse', false);
        $contractSize = $this->number_to_string($this->safe_value($market, 'contractSize', 1));
        // $inverse
        // $price = $filled * contract size / $cost
        //
        // linear
        // $price = $cost / ($filled * contract size)
        if ($average === null) {
            if (($filled !== null) && ($cost !== null) && Precise::string_gt($filled, '0')) {
                $filledTimesContractSize = Precise::string_mul($filled, $contractSize);
                if ($inverse) {
                    $average = Precise::string_div($filledTimesContractSize, $cost);
                } else {
                    $average = Precise::string_div($cost, $filledTimesContractSize);
                }
            }
        }
        // similarly
        // $inverse
        // $cost = $filled * contract size / $price
        //
        // linear
        // $cost = $filled * contract size * $price
        $costPriceExists = ($average !== null) || ($price !== null);
        if ($parseCost && ($filled !== null) && $costPriceExists) {
            $multiplyPrice = null;
            if ($average === null) {
                $multiplyPrice = $price;
            } else {
                $multiplyPrice = $average;
            }
            // contract trading
            $filledTimesContractSize = Precise::string_mul($filled, $contractSize);
            if ($inverse) {
                $cost = Precise::string_div($filledTimesContractSize, $multiplyPrice);
            } else {
                $cost = Precise::string_mul($filledTimesContractSize, $multiplyPrice);
            }
        }
        // support for $market orders
        $orderType = $this->safe_value($order, 'type');
        $emptyPrice = ($price === null) || Precise::string_equals($price, '0');
        if ($emptyPrice && ($orderType === 'market')) {
            $price = $average;
        }
        // we have $trades with string values at this point so we will mutate them
        for ($i = 0; $i < count($trades); $i++) {
            $entry = $trades[$i];
            $entry['amount'] = $this->safe_number($entry, 'amount');
            $entry['price'] = $this->safe_number($entry, 'price');
            $entry['cost'] = $this->safe_number($entry, 'cost');
            $tradeFee = $this->safe_value($entry, 'fee', array());
            $tradeFee['cost'] = $this->safe_number($tradeFee, 'cost');
            if (is_array($tradeFee) && array_key_exists('rate', $tradeFee)) {
                $tradeFee['rate'] = $this->safe_number($tradeFee, 'rate');
            }
            $entry['fee'] = $tradeFee;
        }
        $timeInForce = $this->safe_string($order, 'timeInForce');
        $postOnly = $this->safe_value($order, 'postOnly');
        // timeInForceHandling
        if ($timeInForce === null) {
            if ($this->safe_string($order, 'type') === 'market') {
                $timeInForce = 'IOC';
            }
            // allow $postOnly override
            if ($postOnly) {
                $timeInForce = 'PO';
            }
        } elseif ($postOnly === null) {
            // $timeInForce is not null here
            $postOnly = $timeInForce === 'PO';
        }
        $timestamp = $this->safe_integer($order, 'timestamp');
        $lastUpdateTimestamp = $this->safe_integer($order, 'lastUpdateTimestamp');
        $datetime = $this->safe_string($order, 'datetime');
        if ($datetime === null) {
            $datetime = $this->iso8601 ($timestamp);
        }
        $triggerPrice = $this->parse_number($this->safe_string_2($order, 'triggerPrice', 'stopPrice'));
        $takeProfitPrice = $this->parse_number($this->safe_string($order, 'takeProfitPrice'));
        $stopLossPrice = $this->parse_number($this->safe_string($order, 'stopLossPrice'));
        return array_merge($order, array(
            'amount' => $this->parse_number($amount),
            'average' => $this->parse_number($average),
            'clientOrderId' => $this->safe_string($order, 'clientOrderId'),
            'cost' => $this->parse_number($cost),
            'datetime' => $datetime,
            'fee' => $this->safe_value($order, 'fee'),
            'filled' => $this->parse_number($filled),
            'id' => $this->safe_string($order, 'id'),
            'lastTradeTimestamp' => $lastTradeTimeTimestamp,
            'lastUpdateTimestamp' => $lastUpdateTimestamp,
            'postOnly' => $postOnly,
            'price' => $this->parse_number($price),
            'reduceOnly' => $this->safe_value($order, 'reduceOnly'),
            'remaining' => $this->parse_number($remaining),
            'side' => $side,
            'status' => $status,
            'stopLossPrice' => $stopLossPrice,
            'stopPrice' => $triggerPrice, // ! deprecated, use $triggerPrice instead
            'symbol' => $symbol,
            'takeProfitPrice' => $takeProfitPrice,
            'timeInForce' => $timeInForce,
            'timestamp' => $timestamp,
            'trades' => $trades,
            'triggerPrice' => $triggerPrice,
            'type' => $this->safe_string($order, 'type'),
        ));
    }

    public function parse_orders(array $orders, ?array $market = null, ?int $since = null, ?int $limit = null, $params = array ()) {
        //
        // the value of $orders is either a dict or a list
        //
        // dict
        //
        //     {
        //         'id1' => array( ... ),
        //         'id2' => array( ... ),
        //         'id3' => array( ... ),
        //         ...
        //     }
        //
        // list
        //
        //     array(
        //         array( 'id' => 'id1', ... ),
        //         array( 'id' => 'id2', ... ),
        //         array( 'id' => 'id3', ... ),
        //         ...
        //     )
        //
        $results = array();
        if (gettype($orders) === 'array' && array_keys($orders) === array_keys(array_keys($orders))) {
            for ($i = 0; $i < count($orders); $i++) {
                $order = array_merge($this->parse_order($orders[$i], $market), $params);
                $results[] = $order;
            }
        } else {
            $ids = is_array($orders) ? array_keys($orders) : array();
            for ($i = 0; $i < count($ids); $i++) {
                $id = $ids[$i];
                $order = array_merge($this->parse_order(array_merge(array( 'id' => $id ), $orders[$id]), $market), $params);
                $results[] = $order;
            }
        }
        $results = $this->sort_by($results, 'timestamp');
        $symbol = ($market !== null) ? $market['symbol'] : null;
        return $this->filter_by_symbol_since_limit($results, $symbol, $since, $limit);
    }

    public function calculate_fee(string $symbol, string $type, string $side, float $amount, float $price, $takerOrMaker = 'taker', $params = array ()) {
        if ($type === 'market' && $takerOrMaker === 'maker') {
            throw new ArgumentsRequired($this->id . ' calculateFee() - you have provided incompatible arguments - "market" $type order can not be "maker". Change either the "type" or the "takerOrMaker" argument to calculate the fee.');
        }
        $market = $this->markets[$symbol];
        $feeSide = $this->safe_string($market, 'feeSide', 'quote');
        $useQuote = null;
        if ($feeSide === 'get') {
            // the fee is always in the currency you get
            $useQuote = $side === 'sell';
        } elseif ($feeSide === 'give') {
            // the fee is always in the currency you give
            $useQuote = $side === 'buy';
        } else {
            // the fee is always in $feeSide currency
            $useQuote = $feeSide === 'quote';
        }
        $cost = $this->number_to_string($amount);
        $key = null;
        if ($useQuote) {
            $priceString = $this->number_to_string($price);
            $cost = Precise::string_mul($cost, $priceString);
            $key = 'quote';
        } else {
            $key = 'base';
        }
        // for derivatives, the fee is in 'settle' currency
        if (!$market['spot']) {
            $key = 'settle';
        }
        // even if `$takerOrMaker` argument was set to 'maker', for 'market' orders we should forcefully override it to 'taker'
        if ($type === 'market') {
            $takerOrMaker = 'taker';
        }
        $rate = $this->safe_string($market, $takerOrMaker);
        $cost = Precise::string_mul($cost, $rate);
        return array(
            'cost' => $this->parse_number($cost),
            'currency' => $market[$key],
            'rate' => $this->parse_number($rate),
            'type' => $takerOrMaker,
        );
    }

    public function safe_liquidation(array $liquidation, ?array $market = null) {
        $contracts = $this->safe_string($liquidation, 'contracts');
        $contractSize = $this->safe_string($market, 'contractSize');
        $price = $this->safe_string($liquidation, 'price');
        $baseValue = $this->safe_string($liquidation, 'baseValue');
        $quoteValue = $this->safe_string($liquidation, 'quoteValue');
        if (($baseValue === null) && ($contracts !== null) && ($contractSize !== null) && ($price !== null)) {
            $baseValue = Precise::string_mul($contracts, $contractSize);
        }
        if (($quoteValue === null) && ($baseValue !== null) && ($price !== null)) {
            $quoteValue = Precise::string_mul($baseValue, $price);
        }
        $liquidation['contracts'] = $this->parse_number($contracts);
        $liquidation['contractSize'] = $this->parse_number($contractSize);
        $liquidation['price'] = $this->parse_number($price);
        $liquidation['baseValue'] = $this->parse_number($baseValue);
        $liquidation['quoteValue'] = $this->parse_number($quoteValue);
        return $liquidation;
    }

    public function safe_trade(array $trade, ?array $market = null) {
        $amount = $this->safe_string($trade, 'amount');
        $price = $this->safe_string($trade, 'price');
        $cost = $this->safe_string($trade, 'cost');
        if ($cost === null) {
            // contract trading
            $contractSize = $this->safe_string($market, 'contractSize');
            $multiplyPrice = $price;
            if ($contractSize !== null) {
                $inverse = $this->safe_value($market, 'inverse', false);
                if ($inverse) {
                    $multiplyPrice = Precise::string_div('1', $price);
                }
                $multiplyPrice = Precise::string_mul($multiplyPrice, $contractSize);
            }
            $cost = Precise::string_mul($multiplyPrice, $amount);
        }
        $parseFee = $this->safe_value($trade, 'fee') === null;
        $parseFees = $this->safe_value($trade, 'fees') === null;
        $shouldParseFees = $parseFee || $parseFees;
        $fees = array();
        $fee = $this->safe_value($trade, 'fee');
        if ($shouldParseFees) {
            $reducedFees = $this->reduceFees ? $this->reduce_fees_by_currency($fees) : $fees;
            $reducedLength = count($reducedFees);
            for ($i = 0; $i < $reducedLength; $i++) {
                $reducedFees[$i]['cost'] = $this->safe_number($reducedFees[$i], 'cost');
                if (is_array($reducedFees[$i]) && array_key_exists('rate', $reducedFees[$i])) {
                    $reducedFees[$i]['rate'] = $this->safe_number($reducedFees[$i], 'rate');
                }
            }
            if (!$parseFee && ($reducedLength === 0)) {
                $fee['cost'] = $this->safe_number($fee, 'cost');
                if (is_array($fee) && array_key_exists('rate', $fee)) {
                    $fee['rate'] = $this->safe_number($fee, 'rate');
                }
                $reducedFees[] = $fee;
            }
            if ($parseFees) {
                $trade['fees'] = $reducedFees;
            }
            if ($parseFee && ($reducedLength === 1)) {
                $trade['fee'] = $reducedFees[0];
            }
            $tradeFee = $this->safe_value($trade, 'fee');
            if ($tradeFee !== null) {
                $tradeFee['cost'] = $this->safe_number($tradeFee, 'cost');
                if (is_array($tradeFee) && array_key_exists('rate', $tradeFee)) {
                    $tradeFee['rate'] = $this->safe_number($tradeFee, 'rate');
                }
                $trade['fee'] = $tradeFee;
            }
        }
        $trade['amount'] = $this->parse_number($amount);
        $trade['cost'] = $this->parse_number($cost);
        $trade['price'] = $this->parse_number($price);
        return $trade;
    }

    public function invert_flat_string_dictionary($dict) {
        $reversed = array();
        $keys = is_array($dict) ? array_keys($dict) : array();
        for ($i = 0; $i < count($keys); $i++) {
            $key = $keys[$i];
            $value = $dict[$key];
            if (gettype($value) === 'string') {
                $reversed[$value] = $key;
            }
        }
        return $reversed;
    }

    public function reduce_fees_by_currency($fees) {
        //
        // this function takes a list of $fee structures having the following format
        //
        //     string = true
        //
        //     array(
        //         array( 'currency' => 'BTC', 'cost' => '0.1' ),
        //         array( 'currency' => 'BTC', 'cost' => '0.2'  ),
        //         array( 'currency' => 'BTC', 'cost' => '0.2', 'rate' => '0.00123' ),
        //         array( 'currency' => 'BTC', 'cost' => '0.4', 'rate' => '0.00123' ),
        //         array( 'currency' => 'BTC', 'cost' => '0.5', 'rate' => '0.00456' ),
        //         array( 'currency' => 'USDT', 'cost' => '12.3456' ),
        //     )
        //
        //     string = false
        //
        //     array(
        //         array( 'currency' => 'BTC', 'cost' => 0.1 ),
        //         array( 'currency' => 'BTC', 'cost' => 0.2 ),
        //         array( 'currency' => 'BTC', 'cost' => 0.2, 'rate' => 0.00123 ),
        //         array( 'currency' => 'BTC', 'cost' => 0.4, 'rate' => 0.00123 ),
        //         array( 'currency' => 'BTC', 'cost' => 0.5, 'rate' => 0.00456 ),
        //         array( 'currency' => 'USDT', 'cost' => 12.3456 ),
        //     )
        //
        // and returns a $reduced $fee list, where $fees are summed per currency and $rate (if any)
        //
        //     string = true
        //
        //     array(
        //         array( 'currency' => 'BTC', 'cost' => '0.4'  ),
        //         array( 'currency' => 'BTC', 'cost' => '0.6', 'rate' => '0.00123' ),
        //         array( 'currency' => 'BTC', 'cost' => '0.5', 'rate' => '0.00456' ),
        //         array( 'currency' => 'USDT', 'cost' => '12.3456' ),
        //     )
        //
        //     string  = false
        //
        //     array(
        //         array( 'currency' => 'BTC', 'cost' => 0.3  ),
        //         array( 'currency' => 'BTC', 'cost' => 0.6, 'rate' => 0.00123 ),
        //         array( 'currency' => 'BTC', 'cost' => 0.5, 'rate' => 0.00456 ),
        //         array( 'currency' => 'USDT', 'cost' => 12.3456 ),
        //     )
        //
        $reduced = array();
        for ($i = 0; $i < count($fees); $i++) {
            $fee = $fees[$i];
            $feeCurrencyCode = $this->safe_string($fee, 'currency');
            if ($feeCurrencyCode !== null) {
                $rate = $this->safe_string($fee, 'rate');
                $cost = $this->safe_value($fee, 'cost');
                if (Precise::string_eq($cost, '0')) {
                    // omit zero $cost $fees
                    continue;
                }
                if (!(is_array($reduced) && array_key_exists($feeCurrencyCode, $reduced))) {
                    $reduced[$feeCurrencyCode] = array();
                }
                $rateKey = ($rate === null) ? '' : $rate;
                if (is_array($reduced[$feeCurrencyCode]) && array_key_exists($rateKey, $reduced[$feeCurrencyCode])) {
                    $reduced[$feeCurrencyCode][$rateKey]['cost'] = Precise::string_add($reduced[$feeCurrencyCode][$rateKey]['cost'], $cost);
                } else {
                    $reduced[$feeCurrencyCode][$rateKey] = array(
                        'cost' => $cost,
                        'currency' => $feeCurrencyCode,
                    );
                    if ($rate !== null) {
                        $reduced[$feeCurrencyCode][$rateKey]['rate'] = $rate;
                    }
                }
            }
        }
        $result = array();
        $feeValues = is_array($reduced) ? array_values($reduced) : array();
        for ($i = 0; $i < count($feeValues); $i++) {
            $reducedFeeValues = is_array($feeValues[$i]) ? array_values($feeValues[$i]) : array();
            $result = $this->array_concat($result, $reducedFeeValues);
        }
        return $result;
    }

    public function safe_ticker(array $ticker, ?array $market = null) {
        $open = $this->safe_value($ticker, 'open');
        $close = $this->safe_value($ticker, 'close');
        $last = $this->safe_value($ticker, 'last');
        $change = $this->safe_value($ticker, 'change');
        $percentage = $this->safe_value($ticker, 'percentage');
        $average = $this->safe_value($ticker, 'average');
        $vwap = $this->safe_value($ticker, 'vwap');
        $baseVolume = $this->safe_string($ticker, 'baseVolume');
        $quoteVolume = $this->safe_string($ticker, 'quoteVolume');
        if ($vwap === null) {
            $vwap = Precise::string_div($quoteVolume, $baseVolume);
        }
        if (($last !== null) && ($close === null)) {
            $close = $last;
        } elseif (($last === null) && ($close !== null)) {
            $last = $close;
        }
        if (($last !== null) && ($open !== null)) {
            if ($change === null) {
                $change = Precise::string_sub($last, $open);
            }
            if ($average === null) {
                $average = Precise::string_div(Precise::string_add($last, $open), '2');
            }
        }
        if (($percentage === null) && ($change !== null) && ($open !== null) && Precise::string_gt($open, '0')) {
            $percentage = Precise::string_mul(Precise::string_div($change, $open), '100');
        }
        if (($change === null) && ($percentage !== null) && ($open !== null)) {
            $change = Precise::string_div(Precise::string_mul($percentage, $open), '100');
        }
        if (($open === null) && ($last !== null) && ($change !== null)) {
            $open = Precise::string_sub($last, $change);
        }
        // timestamp and symbol operations don't belong in safeTicker
        // they should be done in the derived classes
        return array_merge($ticker, array(
            'ask' => $this->omit_zero($this->safe_number($ticker, 'ask')),
            'askVolume' => $this->safe_number($ticker, 'askVolume'),
            'average' => $this->omit_zero($this->parse_number($average)),
            'baseVolume' => $this->parse_number($baseVolume),
            'bid' => $this->omit_zero($this->safe_number($ticker, 'bid')),
            'bidVolume' => $this->safe_number($ticker, 'bidVolume'),
            'change' => $this->parse_number($change),
            'close' => $this->omit_zero($this->parse_number($close)),
            'high' => $this->omit_zero($this->safe_number($ticker, 'high')),
            'last' => $this->omit_zero($this->parse_number($last)),
            'low' => $this->omit_zero($this->safe_number($ticker, 'low')),
            'open' => $this->omit_zero($this->parse_number($open)),
            'percentage' => $this->parse_number($percentage),
            'previousClose' => $this->safe_number($ticker, 'previousClose'),
            'quoteVolume' => $this->parse_number($quoteVolume),
            'vwap' => $this->omit_zero($this->parse_number($vwap)),
        ));
    }

    public function fetch_ohlcv(string $symbol, $timeframe = '1m', ?int $since = null, ?int $limit = null, $params = array ()) {
        $message = '';
        if ($this->has['fetchTrades']) {
            $message = '. If you want to build OHLCV candles from trade executions data, visit https://github.com/ccxt/ccxt/tree/master/examples/ and see "build-ohlcv-bars" file';
        }
        throw new NotSupported($this->id . ' fetchOHLCV() is not supported yet' . $message);
    }

    public function watch_ohlcv(string $symbol, $timeframe = '1m', ?int $since = null, ?int $limit = null, $params = array ()) {
        throw new NotSupported($this->id . ' watchOHLCV() is not supported yet');
    }

    public function convert_trading_view_to_ohlcv($ohlcvs, $timestamp = 't', $open = 'o', $high = 'h', $low = 'l', $close = 'c', $volume = 'v', $ms = false) {
        $result = array();
        $timestamps = $this->safe_value($ohlcvs, $timestamp, array());
        $opens = $this->safe_value($ohlcvs, $open, array());
        $highs = $this->safe_value($ohlcvs, $high, array());
        $lows = $this->safe_value($ohlcvs, $low, array());
        $closes = $this->safe_value($ohlcvs, $close, array());
        $volumes = $this->safe_value($ohlcvs, $volume, array());
        for ($i = 0; $i < count($timestamps); $i++) {
            $result[] = array(
                $ms ? $this->safe_integer($timestamps, $i) : $this->safe_timestamp($timestamps, $i),
                $this->safe_value($opens, $i),
                $this->safe_value($highs, $i),
                $this->safe_value($lows, $i),
                $this->safe_value($closes, $i),
                $this->safe_value($volumes, $i),
            );
        }
        return $result;
    }

    public function convert_ohlcv_to_trading_view($ohlcvs, $timestamp = 't', $open = 'o', $high = 'h', $low = 'l', $close = 'c', $volume = 'v', $ms = false) {
        $result = array();
        $result[$close] = array();
        $result[$high] = array();
        $result[$low] = array();
        $result[$open] = array();
        $result[$timestamp] = array();
        $result[$volume] = array();
        for ($i = 0; $i < count($ohlcvs); $i++) {
            $ts = $ms ? $ohlcvs[$i][0] : $this->parseToInt ($ohlcvs[$i][0] / 1000);
            $result[$timestamp][] = $ts;
            $result[$open][] = $ohlcvs[$i][1];
            $result[$high][] = $ohlcvs[$i][2];
            $result[$low][] = $ohlcvs[$i][3];
            $result[$close][] = $ohlcvs[$i][4];
            $result[$volume][] = $ohlcvs[$i][5];
        }
        return $result;
    }

    public function fetch_web_endpoint($method, $endpointMethod, $returnAsJson, $startRegex = null, $endRegex = null) {
        return Async\async(function () use ($method, $endpointMethod, $returnAsJson, $startRegex, $endRegex) {
            $errorMessage = '';
            $options = $this->safe_value($this->options, $method, array());
            $muteOnFailure = $this->safe_value($options, 'webApiMuteFailure', true);
            try {
                // if it was not explicitly disabled, then don't fetch
                if ($this->safe_value($options, 'webApiEnable', true) !== true) {
                    return null;
                }
                $maxRetries = $this->safe_value($options, 'webApiRetries', 10);
                $response = null;
                $retry = 0;
                while ($retry < $maxRetries) {
                    try {
                        $response = Async\await($this->$endpointMethod (array()));
                        break;
                    } catch (Exception $e) {
                        $retry = $retry + 1;
                        if ($retry === $maxRetries) {
                            throw $e;
                        }
                    }
                }
                $content = $response;
                if ($startRegex !== null) {
                    $splitted_by_start = explode($startRegex, $content);
                    $content = $splitted_by_start[1]; // we need second part after start
                }
                if ($endRegex !== null) {
                    $splitted_by_end = explode($endRegex, $content);
                    $content = $splitted_by_end[0]; // we need first part after start
                }
                if ($returnAsJson && (gettype($content) === 'string')) {
                    $jsoned = $this->parse_json(trim($content)); // $content should be trimmed before json parsing
                    if ($jsoned) {
                        return $jsoned; // if parsing was not successfull, exception should be thrown
                    } else {
                        throw new BadResponse('could not parse the $response into json');
                    }
                } else {
                    return $content;
                }
            } catch (Exception $e) {
                $errorMessage = $this->id . ' ' . $method . '() failed to fetch correct data from website. Probably webpage markup has been changed, breaking the page custom parser.';
            }
            if ($muteOnFailure) {
                return null;
            } else {
                throw new BadResponse($errorMessage);
            }
        }) ();
    }

    public function market_ids($symbols) {
        if ($symbols === null) {
            return $symbols;
        }
        $result = array();
        for ($i = 0; $i < count($symbols); $i++) {
            $result[] = $this->market_id($symbols[$i]);
        }
        return $result;
    }

    public function market_symbols($symbols, ?string $type = null, $allowEmpty = true, $sameTypeOnly = false, $sameSubTypeOnly = false) {
        if ($symbols === null) {
            if (!$allowEmpty) {
                throw new ArgumentsRequired($this->id . ' empty list of $symbols is not supported');
            }
            return $symbols;
        }
        $symbolsLength = count($symbols);
        if ($symbolsLength === 0) {
            if (!$allowEmpty) {
                throw new ArgumentsRequired($this->id . ' empty list of $symbols is not supported');
            }
            return $symbols;
        }
        $result = array();
        $marketType = null;
        $isLinearSubType = null;
        for ($i = 0; $i < count($symbols); $i++) {
            $market = $this->market ($symbols[$i]);
            if ($sameTypeOnly && ($marketType !== null)) {
                if ($market['type'] !== $marketType) {
                    throw new BadRequest($this->id . ' $symbols must be of the same $type, either ' . $marketType . ' or ' . $market['type'] . '.');
                }
            }
            if ($sameSubTypeOnly && ($isLinearSubType !== null)) {
                if ($market['linear'] !== $isLinearSubType) {
                    throw new BadRequest($this->id . ' $symbols must be of the same subType, either linear or inverse.');
                }
            }
            if ($type !== null && $market['type'] !== $type) {
                throw new BadRequest($this->id . ' $symbols must be of the same $type ' . $type . '. If the $type is incorrect you can change it in options or the params of the request');
            }
            $marketType = $market['type'];
            if (!$market['spot']) {
                $isLinearSubType = $market['linear'];
            }
            $symbol = $this->safe_string($market, 'symbol', $symbols[$i]);
            $result[] = $symbol;
        }
        return $result;
    }

    public function market_codes($codes) {
        if ($codes === null) {
            return $codes;
        }
        $result = array();
        for ($i = 0; $i < count($codes); $i++) {
            $result[] = $this->common_currency_code($codes[$i]);
        }
        return $result;
    }

    public function parse_bids_asks($bidasks, int|string $priceKey = 0, int|string $amountKey = 1) {
        $bidasks = $this->to_array($bidasks);
        $result = array();
        for ($i = 0; $i < count($bidasks); $i++) {
            $result[] = $this->parse_bid_ask($bidasks[$i], $priceKey, $amountKey);
        }
        return $result;
    }

    public function fetch_l2_order_book(string $symbol, ?int $limit = null, $params = array ()) {
        return Async\async(function () use ($symbol, $limit, $params) {
            $orderbook = Async\await($this->fetch_order_book($symbol, $limit, $params));
            return array_merge($orderbook, array(
                'asks' => $this->sort_by($this->aggregate ($orderbook['asks']), 0),
                'bids' => $this->sort_by($this->aggregate ($orderbook['bids']), 0, true),
            ));
        }) ();
    }

    public function filter_by_symbol($objects, ?string $symbol = null) {
        if ($symbol === null) {
            return $objects;
        }
        $result = array();
        for ($i = 0; $i < count($objects); $i++) {
            $objectSymbol = $this->safe_string($objects[$i], 'symbol');
            if ($objectSymbol === $symbol) {
                $result[] = $objects[$i];
            }
        }
        return $result;
    }

    public function parse_ohlcv($ohlcv, ?array $market = null): array {
        if (gettype($ohlcv) === 'array' && array_keys($ohlcv) === array_keys(array_keys($ohlcv))) {
            return array(
                $this->safe_integer($ohlcv, 0), // timestamp
                $this->safe_number($ohlcv, 1), // open
                $this->safe_number($ohlcv, 2), // high
                $this->safe_number($ohlcv, 3), // low
                $this->safe_number($ohlcv, 4), // close
                $this->safe_number($ohlcv, 5), // volume
            );
        }
        return $ohlcv;
    }

    public function network_code_to_id($networkCode, $currencyCode = null) {
        /**
         * @ignore
         * tries to convert the provided $networkCode (which is expected to be an unified network code) to a network id. In order to achieve this, derived class needs to have 'options->networks' defined.
         * @param {string} $networkCode unified network code
         * @param {string} $currencyCode unified currency code, but this argument is not required by default, unless there is an exchange (like huobi) that needs an override of the method to be able to pass $currencyCode argument additionally
         * @return {string|null} exchange-specific network id
         */
        $networkIdsByCodes = $this->safe_value($this->options, 'networks', array());
        $networkId = $this->safe_string($networkIdsByCodes, $networkCode);
        // for example, if 'ETH' is passed for $networkCode, but 'ETH' $key not defined in `options->networks` object
        if ($networkId === null) {
            if ($currencyCode === null) {
                // if $currencyCode was not provided, then we just set passed $value to $networkId
                $networkId = $networkCode;
            } else {
                // if $currencyCode was provided, then we try to find if that $currencyCode has a replacement ($i->e. ERC20 for ETH)
                $defaultNetworkCodeReplacements = $this->safe_value($this->options, 'defaultNetworkCodeReplacements', array());
                if (is_array($defaultNetworkCodeReplacements) && array_key_exists($currencyCode, $defaultNetworkCodeReplacements)) {
                    // if there is a replacement for the passed $networkCode, then we use it to find network-id in `options->networks` object
                    $replacementObject = $defaultNetworkCodeReplacements[$currencyCode]; // $i->e. array( 'ERC20' => 'ETH' )
                    $keys = is_array($replacementObject) ? array_keys($replacementObject) : array();
                    for ($i = 0; $i < count($keys); $i++) {
                        $key = $keys[$i];
                        $value = $replacementObject[$key];
                        // if $value matches to provided unified $networkCode, then we use it's $key to find network-id in `options->networks` object
                        if ($value === $networkCode) {
                            $networkId = $this->safe_string($networkIdsByCodes, $key);
                            break;
                        }
                    }
                }
                // if it wasn't found, we just set the provided $value to network-id
                if ($networkId === null) {
                    $networkId = $networkCode;
                }
            }
        }
        return $networkId;
    }

    public function network_id_to_code($networkId, $currencyCode = null) {
        /**
         * @ignore
         * tries to convert the provided exchange-specific $networkId to an unified network Code. In order to achieve this, derived class needs to have "options['networksById']" defined.
         * @param {string} $networkId exchange specific network id/title, like => TRON, Trc-20, usdt-erc20, etc
         * @param {string|null} $currencyCode unified currency code, but this argument is not required by default, unless there is an exchange (like huobi) that needs an override of the method to be able to pass $currencyCode argument additionally
         * @return {string|null} unified network code
         */
        $networkCodesByIds = $this->safe_value($this->options, 'networksById', array());
        $networkCode = $this->safe_string($networkCodesByIds, $networkId, $networkId);
        // replace mainnet network-codes (i.e. ERC20->ETH)
        if ($currencyCode !== null) {
            $defaultNetworkCodeReplacements = $this->safe_value($this->options, 'defaultNetworkCodeReplacements', array());
            if (is_array($defaultNetworkCodeReplacements) && array_key_exists($currencyCode, $defaultNetworkCodeReplacements)) {
                $replacementObject = $this->safe_value($defaultNetworkCodeReplacements, $currencyCode, array());
                $networkCode = $this->safe_string($replacementObject, $networkCode, $networkCode);
            }
        }
        return $networkCode;
    }

    public function handle_network_code_and_params($params) {
        $networkCodeInParams = $this->safe_string_2($params, 'networkCode', 'network');
        if ($networkCodeInParams !== null) {
            $params = $this->omit ($params, array( 'networkCode', 'network' ));
        }
        // if it was not defined by user, we should not set it from 'defaultNetworks', because handleNetworkCodeAndParams is for only request-side and thus we do not fill it with anything. We can only use 'defaultNetworks' after parsing response-side
        return array( $networkCodeInParams, $params );
    }

    public function default_network_code($currencyCode) {
        $defaultNetworkCode = null;
        $defaultNetworks = $this->safe_value($this->options, 'defaultNetworks', array());
        if (is_array($defaultNetworks) && array_key_exists($currencyCode, $defaultNetworks)) {
            // if currency had set its network in "defaultNetworks", use it
            $defaultNetworkCode = $defaultNetworks[$currencyCode];
        } else {
            // otherwise, try to use the global-scope 'defaultNetwork' value (even if that network is not supported by currency, it doesn't make any problem, this will be just used "at first" if currency supports this network at all)
            $defaultNetwork = $this->safe_value($this->options, 'defaultNetwork');
            if ($defaultNetwork !== null) {
                $defaultNetworkCode = $defaultNetwork;
            }
        }
        return $defaultNetworkCode;
    }

    public function select_network_code_from_unified_networks($currencyCode, $networkCode, $indexedNetworkEntries) {
        return $this->select_network_key_from_networks($currencyCode, $networkCode, $indexedNetworkEntries, true);
    }

    public function select_network_id_from_raw_networks($currencyCode, $networkCode, $indexedNetworkEntries) {
        return $this->select_network_key_from_networks($currencyCode, $networkCode, $indexedNetworkEntries, false);
    }

    public function select_network_key_from_networks($currencyCode, $networkCode, $indexedNetworkEntries, $isIndexedByUnifiedNetworkCode = false) {
        // this method is used against raw & unparse network entries, which are just indexed by network id
        $chosenNetworkId = null;
        $availableNetworkIds = is_array($indexedNetworkEntries) ? array_keys($indexedNetworkEntries) : array();
        $responseNetworksLength = count($availableNetworkIds);
        if ($networkCode !== null) {
            if ($responseNetworksLength === 0) {
                throw new NotSupported($this->id . ' - ' . $networkCode . ' network did not return any result for ' . $currencyCode);
            } else {
                // if $networkCode was provided by user, we should check it after response, referenced exchange doesn't support network-code during request
                $networkId = $isIndexedByUnifiedNetworkCode ? $networkCode : $this->network_code_to_id($networkCode, $currencyCode);
                if (is_array($indexedNetworkEntries) && array_key_exists($networkId, $indexedNetworkEntries)) {
                    $chosenNetworkId = $networkId;
                } else {
                    throw new NotSupported($this->id . ' - ' . $networkId . ' network was not found for ' . $currencyCode . ', use one of ' . implode(', ', $availableNetworkIds));
                }
            }
        } else {
            if ($responseNetworksLength === 0) {
                throw new NotSupported($this->id . ' - no networks were returned for ' . $currencyCode);
            } else {
                // if $networkCode was not provided by user, then we try to use the default network (if it was defined in "defaultNetworks"), otherwise, we just return the first network entry
                $defaultNetworkCode = $this->default_network_code($currencyCode);
                $defaultNetworkId = $isIndexedByUnifiedNetworkCode ? $defaultNetworkCode : $this->network_code_to_id($defaultNetworkCode, $currencyCode);
                $chosenNetworkId = (is_array($indexedNetworkEntries) && array_key_exists($defaultNetworkId, $indexedNetworkEntries)) ? $defaultNetworkId : $availableNetworkIds[0];
            }
        }
        return $chosenNetworkId;
    }

    public function safe_number_2($dictionary, $key1, $key2, $d = null) {
        $value = $this->safe_string_2($dictionary, $key1, $key2);
        return $this->parse_number($value, $d);
    }

    public function parse_order_book(array $orderbook, string $symbol, ?int $timestamp = null, $bidsKey = 'bids', $asksKey = 'asks', int|string $priceKey = 0, int|string $amountKey = 1) {
        $bids = $this->parse_bids_asks($this->safe_value($orderbook, $bidsKey, array()), $priceKey, $amountKey);
        $asks = $this->parse_bids_asks($this->safe_value($orderbook, $asksKey, array()), $priceKey, $amountKey);
        return array(
            'asks' => $this->sort_by($asks, 0),
            'bids' => $this->sort_by($bids, 0, true),
            'datetime' => $this->iso8601 ($timestamp),
            'nonce' => null,
            'symbol' => $symbol,
            'timestamp' => $timestamp,
        );
    }

    public function parse_ohlcvs(array $ohlcvs, mixed $market = null, string $timeframe = '1m', ?int $since = null, ?int $limit = null) {
        $results = array();
        for ($i = 0; $i < count($ohlcvs); $i++) {
            $results[] = $this->parse_ohlcv($ohlcvs[$i], $market);
        }
        $sorted = $this->sort_by($results, 0);
        return $this->filter_by_since_limit($sorted, $since, $limit, 0);
    }

    public function parse_leverage_tiers($response, ?array $symbols = null, $marketIdKey = null) {
        // $marketIdKey should only be null when $response is a dictionary
        $symbols = $this->market_symbols($symbols);
        $tiers = array();
        for ($i = 0; $i < count($response); $i++) {
            $item = $response[$i];
            $id = $this->safe_string($item, $marketIdKey);
            $market = $this->safe_market($id, null, null, $this->safe_string($this->options, 'defaultType'));
            $symbol = $market['symbol'];
            $contract = $this->safe_value($market, 'contract', false);
            if ($contract && (($symbols === null) || $this->in_array($symbol, $symbols))) {
                $tiers[$symbol] = $this->parse_market_leverage_tiers($item, $market);
            }
        }
        return $tiers;
    }

    public function load_trading_limits(?array $symbols = null, $reload = false, $params = array ()) {
        return Async\async(function () use ($symbols, $reload, $params) {
            if ($this->has['fetchTradingLimits']) {
                if ($reload || !(is_array($this->options) && array_key_exists('limitsLoaded', $this->options))) {
                    $response = Async\await($this->fetch_trading_limits($symbols));
                    for ($i = 0; $i < count($symbols); $i++) {
                        $symbol = $symbols[$i];
                        $this->markets[$symbol] = $this->deep_extend($this->markets[$symbol], $response[$symbol]);
                    }
                    $this->options['limitsLoaded'] = $this->milliseconds ();
                }
            }
            return $this->markets;
        }) ();
    }

    public function safe_position($position) {
        // simplified version of => /pull/12765/
        $unrealizedPnlString = $this->safe_string($position, 'unrealisedPnl');
        $initialMarginString = $this->safe_string($position, 'initialMargin');
        //
        // PERCENTAGE
        //
        $percentage = $this->safe_value($position, 'percentage');
        if (($percentage === null) && ($unrealizedPnlString !== null) && ($initialMarginString !== null)) {
            // was done in all implementations ( aax, btcex, bybit, deribit, ftx, gate, kucoinfutures, phemex )
            $percentageString = Precise::string_mul(Precise::string_div($unrealizedPnlString, $initialMarginString, 4), '100');
            $position['percentage'] = $this->parse_number($percentageString);
        }
        // if $contractSize is null get from $market
        $contractSize = $this->safe_number($position, 'contractSize');
        $symbol = $this->safe_string($position, 'symbol');
        $market = null;
        if ($symbol !== null) {
            $market = $this->safe_value($this->markets, $symbol);
        }
        if ($contractSize === null && $market !== null) {
            $contractSize = $this->safe_number($market, 'contractSize');
            $position['contractSize'] = $contractSize;
        }
        return $position;
    }

    public function parse_positions($positions, ?array $symbols = null, $params = array ()) {
        $symbols = $this->market_symbols($symbols);
        $positions = $this->to_array($positions);
        $result = array();
        for ($i = 0; $i < count($positions); $i++) {
            $position = array_merge($this->parse_position($positions[$i], null), $params);
            $result[] = $position;
        }
        return $this->filter_by_array_positions($result, 'symbol', $symbols, false);
    }

    public function parse_accounts($accounts, $params = array ()) {
        $accounts = $this->to_array($accounts);
        $result = array();
        for ($i = 0; $i < count($accounts); $i++) {
            $account = array_merge($this->parse_account($accounts[$i]), $params);
            $result[] = $account;
        }
        return $result;
    }

    public function parse_trades($trades, ?array $market = null, ?int $since = null, ?int $limit = null, $params = array ()) {
        $trades = $this->to_array($trades);
        $result = array();
        for ($i = 0; $i < count($trades); $i++) {
            $trade = array_merge($this->parse_trade($trades[$i], $market), $params);
            $result[] = $trade;
        }
        $result = $this->sort_by_2($result, 'timestamp', 'id');
        $symbol = ($market !== null) ? $market['symbol'] : null;
        return $this->filter_by_symbol_since_limit($result, $symbol, $since, $limit);
    }

    public function parse_transactions($transactions, ?array $currency = null, ?int $since = null, ?int $limit = null, $params = array ()) {
        $transactions = $this->to_array($transactions);
        $result = array();
        for ($i = 0; $i < count($transactions); $i++) {
            $transaction = array_merge($this->parse_transaction($transactions[$i], $currency), $params);
            $result[] = $transaction;
        }
        $result = $this->sort_by($result, 'timestamp');
        $code = ($currency !== null) ? $currency['code'] : null;
        return $this->filter_by_currency_since_limit($result, $code, $since, $limit);
    }

    public function parse_transfers($transfers, ?array $currency = null, ?int $since = null, ?int $limit = null, $params = array ()) {
        $transfers = $this->to_array($transfers);
        $result = array();
        for ($i = 0; $i < count($transfers); $i++) {
            $transfer = array_merge($this->parse_transfer($transfers[$i], $currency), $params);
            $result[] = $transfer;
        }
        $result = $this->sort_by($result, 'timestamp');
        $code = ($currency !== null) ? $currency['code'] : null;
        return $this->filter_by_currency_since_limit($result, $code, $since, $limit);
    }

    public function parse_ledger($data, ?array $currency = null, ?int $since = null, ?int $limit = null, $params = array ()) {
        $result = array();
        $arrayData = $this->to_array($data);
        for ($i = 0; $i < count($arrayData); $i++) {
            $itemOrItems = $this->parse_ledger_entry($arrayData[$i], $currency);
            if (gettype($itemOrItems) === 'array' && array_keys($itemOrItems) === array_keys(array_keys($itemOrItems))) {
                for ($j = 0; $j < count($itemOrItems); $j++) {
                    $result[] = array_merge($itemOrItems[$j], $params);
                }
            } else {
                $result[] = array_merge($itemOrItems, $params);
            }
        }
        $result = $this->sort_by($result, 'timestamp');
        $code = ($currency !== null) ? $currency['code'] : null;
        return $this->filter_by_currency_since_limit($result, $code, $since, $limit);
    }

    public function nonce() {
        return $this->seconds ();
    }

    public function set_headers($headers) {
        return $headers;
    }

    public function market_id(string $symbol) {
        $market = $this->market ($symbol);
        if ($market !== null) {
            return $market['id'];
        }
        return $symbol;
    }

    public function symbol(string $symbol) {
        $market = $this->market ($symbol);
        return $this->safe_string($market, 'symbol', $symbol);
    }

    public function resolve_path($path, $params) {
        return array(
            $this->implode_params($path, $params),
            $this->omit ($params, $this->extract_params($path)),
        );
    }

    public function filter_by_array($objects, int|string $key, $values = null, $indexed = true) {
        $objects = $this->to_array($objects);
        // return all of them if no $values were passed
        if ($values === null || !$values) {
            return $indexed ? $this->index_by($objects, $key) : $objects;
        }
        $results = array();
        for ($i = 0; $i < count($objects); $i++) {
            if ($this->in_array($objects[$i][$key], $values)) {
                $results[] = $objects[$i];
            }
        }
        return $indexed ? $this->index_by($results, $key) : $results;
    }

    public function fetch2($path, mixed $api = 'public', $method = 'GET', $params = array (), mixed $headers = null, mixed $body = null, $config = array ()) {
        return Async\async(function () use ($path, $api, $method, $params, $headers, $body, $config) {
            if ($this->enableRateLimit) {
                $cost = $this->calculate_rate_limiter_cost($api, $method, $path, $params, $config);
                Async\await($this->throttle ($cost));
            }
            $this->lastRestRequestTimestamp = $this->milliseconds ();
            $request = $this->sign ($path, $api, $method, $params, $headers, $body);
            $this->last_request_headers = $request['headers'];
            $this->last_request_body = $request['body'];
            $this->last_request_url = $request['url'];
            return Async\await($this->fetch ($request['url'], $request['method'], $request['headers'], $request['body']));
        }) ();
    }

    public function request($path, mixed $api = 'public', $method = 'GET', $params = array (), mixed $headers = null, mixed $body = null, $config = array ()) {
        return Async\async(function () use ($path, $api, $method, $params, $headers, $body, $config) {
            return Async\await($this->fetch2 ($path, $api, $method, $params, $headers, $body, $config));
        }) ();
    }

    public function load_accounts($reload = false, $params = array ()) {
        return Async\async(function () use ($reload, $params) {
            if ($reload) {
                $this->accounts = Async\await($this->fetch_accounts($params));
            } else {
                if ($this->accounts) {
                    return $this->accounts;
                } else {
                    $this->accounts = Async\await($this->fetch_accounts($params));
                }
            }
            $this->accountsById = $this->index_by($this->accounts, 'id');
            return $this->accounts;
        }) ();
    }

    public function build_ohlcvc(array $trades, string $timeframe = '1m', float $since = 0, float $limit = 2147483647) {
        // given a sorted arrays of $trades (recent last) and a $timeframe builds an array of OHLCV candles
        // note, default $limit value (2147483647) is max int32 value
        $ms = $this->parse_timeframe($timeframe) * 1000;
        $ohlcvs = array();
        $i_timestamp = 0;
        // $open = 1;
        $i_high = 2;
        $i_low = 3;
        $i_close = 4;
        $i_volume = 5;
        $i_count = 6;
        $tradesLength = count($trades);
        $oldest = min ($tradesLength, $limit);
        for ($i = 0; $i < $oldest; $i++) {
            $trade = $trades[$i];
            $ts = $trade['timestamp'];
            if ($ts < $since) {
                continue;
            }
            $openingTime = (int) floor($ts / $ms) * $ms; // shift to the edge of m/h/d (but not M)
            if ($openingTime < $since) { // we don't need bars, that have opening time earlier than requested
                continue;
            }
            $ohlcv_length = count($ohlcvs);
            $candle = $ohlcv_length - 1;
            if (($candle === -1) || ($openingTime >= $this->sum ($ohlcvs[$candle][$i_timestamp], $ms))) {
                // moved to a new $timeframe -> create a new $candle from opening $trade
                $ohlcvs[] = [
                    $openingTime, // timestamp
                    $trade['price'], // O
                    $trade['price'], // H
                    $trade['price'], // L
                    $trade['price'], // C
                    $trade['amount'], // V
                    1, // count
                ];
            } else {
                // still processing the same $timeframe -> update opening $trade
                $ohlcvs[$candle][$i_high] = max ($ohlcvs[$candle][$i_high], $trade['price']);
                $ohlcvs[$candle][$i_low] = min ($ohlcvs[$candle][$i_low], $trade['price']);
                $ohlcvs[$candle][$i_close] = $trade['price'];
                $ohlcvs[$candle][$i_volume] = $this->sum ($ohlcvs[$candle][$i_volume], $trade['amount']);
                $ohlcvs[$candle][$i_count] = $this->sum ($ohlcvs[$candle][$i_count], 1);
            }
        }
        return $ohlcvs;
    }

    public function parse_trading_view_ohlcv($ohlcvs, $market = null, $timeframe = '1m', ?int $since = null, ?int $limit = null) {
        $result = $this->convert_trading_view_to_ohlcv($ohlcvs);
        return $this->parse_ohlcvs($result, $market, $timeframe, $since, $limit);
    }

    public function edit_limit_buy_order($id, $symbol, $amount, $price = null, $params = array ()) {
        return Async\async(function () use ($id, $symbol, $amount, $price, $params) {
            return Async\await($this->edit_limit_order($id, $symbol, 'buy', $amount, $price, $params));
        }) ();
    }

    public function edit_limit_sell_order($id, $symbol, $amount, $price = null, $params = array ()) {
        return Async\async(function () use ($id, $symbol, $amount, $price, $params) {
            return Async\await($this->edit_limit_order($id, $symbol, 'sell', $amount, $price, $params));
        }) ();
    }

    public function edit_limit_order($id, $symbol, $side, $amount, $price = null, $params = array ()) {
        return Async\async(function () use ($id, $symbol, $side, $amount, $price, $params) {
            return Async\await($this->edit_order($id, $symbol, 'limit', $side, $amount, $price, $params));
        }) ();
    }

    public function edit_order(string $id, $symbol, $type, $side, $amount = null, $price = null, $params = array ()) {
        return Async\async(function () use ($id, $symbol, $type, $side, $amount, $price, $params) {
            Async\await($this->cancelOrder ($id, $symbol));
            return Async\await($this->create_order($symbol, $type, $side, $amount, $price, $params));
        }) ();
    }

    public function edit_order_ws(string $id, string $symbol, string $type, string $side, float $amount, ?float $price = null, $params = array ()) {
        return Async\async(function () use ($id, $symbol, $type, $side, $amount, $price, $params) {
            Async\await($this->cancelOrderWs ($id, $symbol));
            return Async\await($this->createOrderWs ($symbol, $type, $side, $amount, $price, $params));
        }) ();
    }

    public function fetch_permissions($params = array ()) {
        throw new NotSupported($this->id . ' fetchPermissions() is not supported yet');
    }

    public function fetch_position(string $symbol, $params = array ()) {
        throw new NotSupported($this->id . ' fetchPosition() is not supported yet');
    }

    public function watch_position(?string $symbol = null, $params = array ()) {
        throw new NotSupported($this->id . ' watchPosition() is not supported yet');
    }

    public function watch_positions(?array $symbols = null, ?int $since = null, ?int $limit = null, $params = array ()) {
        throw new NotSupported($this->id . ' watchPositions() is not supported yet');
    }

    public function watch_position_for_symbols(?array $symbols = null, ?int $since = null, ?int $limit = null, $params = array ()) {
        return $this->watchPositions ($symbols, $since, $limit, $params);
    }

    public function fetch_positions_by_symbol(string $symbol, $params = array ()) {
        /**
         * specifically fetches positions for specific $symbol, unlike fetchPositions (which can work with multiple symbols, but because of that, it might be slower & more rate-limit consuming)
         * @param {string} $symbol unified market $symbol of the market the position is held in
         * @param {array} $params extra parameters specific to the endpoint
         * @return {array[]} a list of {@link https://github.com/ccxt/ccxt/wiki/Manual#position-structure position structure} with maximum 3 items - one position for "one-way" mode, and two positions (long & short) for "two-way" (a.k.a. hedge) mode
         */
        throw new NotSupported($this->id . ' fetchPositionsBySymbol() is not supported yet');
    }

    public function fetch_positions(?array $symbols = null, $params = array ()) {
        throw new NotSupported($this->id . ' fetchPositions() is not supported yet');
    }

    public function fetch_positions_risk(?array $symbols = null, $params = array ()) {
        throw new NotSupported($this->id . ' fetchPositionsRisk() is not supported yet');
    }

    public function fetch_bids_asks(?array $symbols = null, $params = array ()) {
        throw new NotSupported($this->id . ' fetchBidsAsks() is not supported yet');
    }

    public function parse_bid_ask($bidask, int|string $priceKey = 0, int|string $amountKey = 1) {
        $price = $this->safe_number($bidask, $priceKey);
        $amount = $this->safe_number($bidask, $amountKey);
        return array( $price, $amount );
    }

    public function safe_currency(?string $currencyId, ?array $currency = null) {
        if (($currencyId === null) && ($currency !== null)) {
            return $currency;
        }
        if (($this->currencies_by_id !== null) && (is_array($this->currencies_by_id) && array_key_exists($currencyId, $this->currencies_by_id)) && ($this->currencies_by_id[$currencyId] !== null)) {
            return $this->currencies_by_id[$currencyId];
        }
        $code = $currencyId;
        if ($currencyId !== null) {
            $code = $this->common_currency_code(strtoupper($currencyId));
        }
        return array(
            'id' => $currencyId,
            'code' => $code,
            'precision' => null,
        );
    }

<<<<<<< HEAD
    public function safe_market($marketId = null, $market = null, $delimiter = null, $marketType = null) {
        $result = array(
            'active' => null,
            'base' => null,
            'baseId' => null,
            'contract' => false,
            'contractSize' => null,
            'expiry' => null,
            'expiryDatetime' => null,
            'future' => false,
            'id' => $marketId,
            'info' => null,
            'inverse' => null,
            'limits' => array(
                'amount' => array(
                    'min' => null,
                    'max' => null,
                ),
                'cost' => array(
                    'min' => null,
                    'max' => null,
                ),
                'price' => array(
                    'min' => null,
                    'max' => null,
                ),
            ),
            'linear' => null,
            'margin' => false,
            'option' => false,
            'optionType' => null,
            'precision' => array(
                'amount' => null,
                'price' => null,
            ),
            'quote' => null,
            'quoteId' => null,
            'settle' => null,
            'settleId' => null,
            'spot' => false,
            'strike' => null,
            'swap' => false,
            'symbol' => $marketId,
            'type' => null,
        );
=======
    public function safe_market(?string $marketId, ?array $market = null, ?string $delimiter = null, ?string $marketType = null) {
        $result = $this->safe_market_structure(array(
            'symbol' => $marketId,
            'marketId' => $marketId,
        ));
>>>>>>> 038a7485
        if ($marketId !== null) {
            if (($this->markets_by_id !== null) && (is_array($this->markets_by_id) && array_key_exists($marketId, $this->markets_by_id))) {
                $markets = $this->markets_by_id[$marketId];
                $numMarkets = count($markets);
                if ($numMarkets === 1) {
                    return $markets[0];
                } else {
                    if ($marketType === null) {
                        if ($market === null) {
                            throw new ArgumentsRequired($this->id . ' safeMarket() requires a fourth argument for ' . $marketId . ' to disambiguate between different $markets with the same $market id');
                        } else {
                            $marketType = $market['type'];
                        }
                    }
                    for ($i = 0; $i < count($markets); $i++) {
                        $currentMarket = $markets[$i];
                        if ($currentMarket[$marketType]) {
                            return $currentMarket;
                        }
                    }
                }
            } elseif ($delimiter !== null) {
                $parts = explode($delimiter, $marketId);
                $partsLength = count($parts);
                if ($partsLength === 2) {
                    $result['baseId'] = $this->safe_string($parts, 0);
                    $result['quoteId'] = $this->safe_string($parts, 1);
                    $result['base'] = $this->safe_currency_code($result['baseId']);
                    $result['quote'] = $this->safe_currency_code($result['quoteId']);
                    $result['symbol'] = $result['base'] . '/' . $result['quote'];
                    return $result;
                } else {
                    return $result;
                }
            }
        }
        if ($market !== null) {
            return $market;
        }
        return $result;
    }

    public function check_required_credentials($error = true) {
        $keys = is_array($this->requiredCredentials) ? array_keys($this->requiredCredentials) : array();
        for ($i = 0; $i < count($keys); $i++) {
            $key = $keys[$i];
            if ($this->requiredCredentials[$key] && !$this->$key) {
                if ($error) {
                    throw new AuthenticationError($this->id . ' requires "' . $key . '" credential');
                } else {
                    return false;
                }
            }
        }
        return true;
    }

    public function oath() {
        if ($this->twofa !== null) {
            return $this->totp($this->twofa);
        } else {
            throw new ExchangeError($this->id . ' exchange.twofa has not been set for 2FA Two-Factor Authentication');
        }
    }

    public function fetch_balance($params = array ()) {
        throw new NotSupported($this->id . ' fetchBalance() is not supported yet');
    }

    public function fetch_balance_ws($params = array ()) {
        throw new NotSupported($this->id . ' fetchBalanceWs() is not supported yet');
    }

    public function parse_balance($response) {
        throw new NotSupported($this->id . ' parseBalance() is not supported yet');
    }

    public function watch_balance($params = array ()) {
        throw new NotSupported($this->id . ' watchBalance() is not supported yet');
    }

    public function fetch_partial_balance($part, $params = array ()) {
        return Async\async(function () use ($part, $params) {
            $balance = Async\await($this->fetch_balance($params));
            return $balance[$part];
        }) ();
    }

    public function fetch_free_balance($params = array ()) {
        return Async\async(function () use ($params) {
            return Async\await($this->fetch_partial_balance('free', $params));
        }) ();
    }

    public function fetch_used_balance($params = array ()) {
        return Async\async(function () use ($params) {
            return Async\await($this->fetch_partial_balance('used', $params));
        }) ();
    }

    public function fetch_total_balance($params = array ()) {
        return Async\async(function () use ($params) {
            return Async\await($this->fetch_partial_balance('total', $params));
        }) ();
    }

    public function fetch_status($params = array ()) {
        throw new NotSupported($this->id . ' fetchStatus() is not supported yet');
    }

    public function fetch_funding_fee(string $code, $params = array ()) {
        return Async\async(function () use ($code, $params) {
            $warnOnFetchFundingFee = $this->safe_value($this->options, 'warnOnFetchFundingFee', true);
            if ($warnOnFetchFundingFee) {
                throw new NotSupported($this->id . ' fetchFundingFee() method is deprecated, it will be removed in July 2022, please, use fetchTransactionFee() or set exchange.options["warnOnFetchFundingFee"] = false to suppress this warning');
            }
            return Async\await($this->fetch_transaction_fee($code, $params));
        }) ();
    }

    public function fetch_funding_fees(?array $codes = null, $params = array ()) {
        return Async\async(function () use ($codes, $params) {
            $warnOnFetchFundingFees = $this->safe_value($this->options, 'warnOnFetchFundingFees', true);
            if ($warnOnFetchFundingFees) {
                throw new NotSupported($this->id . ' fetchFundingFees() method is deprecated, it will be removed in July 2022. Please, use fetchTransactionFees() or set exchange.options["warnOnFetchFundingFees"] = false to suppress this warning');
            }
            return Async\await($this->fetch_transaction_fees($codes, $params));
        }) ();
    }

    public function fetch_transaction_fee(string $code, $params = array ()) {
        return Async\async(function () use ($code, $params) {
            if (!$this->has['fetchTransactionFees']) {
                throw new NotSupported($this->id . ' fetchTransactionFee() is not supported yet');
            }
            return Async\await($this->fetch_transaction_fees(array( $code ), $params));
        }) ();
    }

    public function fetch_transaction_fees(?array $codes = null, $params = array ()) {
        throw new NotSupported($this->id . ' fetchTransactionFees() is not supported yet');
    }

    public function fetch_deposit_withdraw_fees(?array $codes = null, $params = array ()) {
        throw new NotSupported($this->id . ' fetchDepositWithdrawFees() is not supported yet');
    }

    public function fetch_deposit_withdraw_fee(string $code, $params = array ()) {
        return Async\async(function () use ($code, $params) {
            if (!$this->has['fetchDepositWithdrawFees']) {
                throw new NotSupported($this->id . ' fetchDepositWithdrawFee() is not supported yet');
            }
            $fees = Async\await($this->fetchDepositWithdrawFees (array( $code ), $params));
            return $this->safe_value($fees, $code);
        }) ();
    }

    public function get_supported_mapping($key, $mapping = array ()) {
        if (is_array($mapping) && array_key_exists($key, $mapping)) {
            return $mapping[$key];
        } else {
            throw new NotSupported($this->id . ' ' . $key . ' does not have a value in mapping');
        }
    }

    public function fetch_borrow_rate(string $code, $params = array ()) {
        return Async\async(function () use ($code, $params) {
            Async\await($this->load_markets());
            if (!$this->has['fetchBorrowRates']) {
                throw new NotSupported($this->id . ' fetchBorrowRate() is not supported yet');
            }
            $borrowRates = Async\await($this->fetch_borrow_rates($params));
            $rate = $this->safe_value($borrowRates, $code);
            if ($rate === null) {
                throw new ExchangeError($this->id . ' fetchBorrowRate() could not find the borrow $rate for currency $code ' . $code);
            }
            return $rate;
        }) ();
    }

    public function handle_option_and_params($params, $methodName, $optionName, $defaultValue = null) {
        // This method can be used to obtain method specific properties, i.e => $this->handle_option_and_params($params, 'fetchPosition', 'marginMode', 'isolated')
        $defaultOptionName = 'default' . $this->capitalize ($optionName); // we also need to check the 'defaultXyzWhatever'
        // check if $params contain the key
        $value = $this->safe_value_2($params, $optionName, $defaultOptionName);
        if ($value !== null) {
            $params = $this->omit ($params, array( $optionName, $defaultOptionName ));
        } else {
            // check if exchange has properties for this method
            $exchangeWideMethodOptions = $this->safe_value($this->options, $methodName);
            if ($exchangeWideMethodOptions !== null) {
                // check if the option is defined inside this method's props
                $value = $this->safe_value_2($exchangeWideMethodOptions, $optionName, $defaultOptionName);
            }
            if ($value === null) {
                // if it's still null, check if global exchange-wide option exists
                $value = $this->safe_value_2($this->options, $optionName, $defaultOptionName);
            }
            // if it's still null, use the default $value
            $value = ($value !== null) ? $value : $defaultValue;
        }
        return array( $value, $params );
    }

    public function handle_option($methodName, $optionName, $defaultValue = null) {
        // eslint-disable-next-line no-unused-vars
        list($result, $empty) = $this->handle_option_and_params(array(), $methodName, $optionName, $defaultValue);
        return $result;
    }

    public function handle_market_type_and_params($methodName, $market = null, $params = array ()) {
        $defaultType = $this->safe_string_2($this->options, 'defaultType', 'type', 'spot');
        $methodOptions = $this->safe_value($this->options, $methodName);
        $methodType = $defaultType;
        if ($methodOptions !== null) {
            if (gettype($methodOptions) === 'string') {
                $methodType = $methodOptions;
            } else {
                $methodType = $this->safe_string_2($methodOptions, 'defaultType', 'type', $methodType);
            }
        }
        $marketType = ($market === null) ? $methodType : $market['type'];
        $type = $this->safe_string_2($params, 'defaultType', 'type', $marketType);
        $params = $this->omit ($params, array( 'defaultType', 'type' ));
        return array( $type, $params );
    }

    public function handle_sub_type_and_params($methodName, $market = null, $params = array (), $defaultValue = null) {
        $subType = null;
        // if set in $params, it takes precedence
        $subTypeInParams = $this->safe_string_2($params, 'subType', 'defaultSubType');
        // avoid omitting if it's not present
        if ($subTypeInParams !== null) {
            $subType = $subTypeInParams;
            $params = $this->omit ($params, array( 'subType', 'defaultSubType' ));
        } else {
            // at first, check from $market object
            if ($market !== null) {
                if ($market['linear']) {
                    $subType = 'linear';
                } elseif ($market['inverse']) {
                    $subType = 'inverse';
                }
            }
            // if it was not defined in $market object
            if ($subType === null) {
                $values = $this->handle_option_and_params(null, $methodName, 'subType', $defaultValue); // no need to re-test $params here
                $subType = $values[0];
            }
        }
        return array( $subType, $params );
    }

    public function handle_margin_mode_and_params($methodName, $params = array (), $defaultValue = null) {
        /**
         * @ignore
         * @param {array} [$params] extra parameters specific to the exchange api endpoint
         * @return {Array} the marginMode in lowercase by $params["marginMode"], $params["defaultMarginMode"] $this->options["marginMode"] or $this->options["defaultMarginMode"]
         */
        return $this->handle_option_and_params($params, $methodName, 'marginMode', $defaultValue);
    }

    public function throw_exactly_matched_exception($exact, $string, $message) {
        if (is_array($exact) && array_key_exists($string, $exact)) {
            throw new $exact[$string]($message);
        }
    }

    public function throw_broadly_matched_exception($broad, $string, $message) {
        $broadKey = $this->find_broadly_matched_key($broad, $string);
        if ($broadKey !== null) {
            throw new $broad[$broadKey]($message);
        }
    }

    public function find_broadly_matched_key($broad, $string) {
        // a helper for matching error strings exactly vs broadly
        $keys = is_array($broad) ? array_keys($broad) : array();
        for ($i = 0; $i < count($keys); $i++) {
            $key = $keys[$i];
            if ($string !== null) { // #issues/12698
                if (mb_strpos($string, $key) !== false) {
                    return $key;
                }
            }
        }
        return null;
    }

    public function handle_errors($statusCode, $statusText, $url, $method, $responseHeaders, $responseBody, $response, $requestHeaders, $requestBody) {
        // it is a stub $method that must be overrided in the derived exchange classes
        // throw new NotSupported($this->id . ' handleErrors() not implemented yet');
        return null;
    }

    public function calculate_rate_limiter_cost($api, $method, $path, $params, $config = array ()) {
        return $this->safe_value($config, 'cost', 1);
    }

    public function fetch_ticker(string $symbol, $params = array ()) {
        return Async\async(function () use ($symbol, $params) {
            if ($this->has['fetchTickers']) {
                Async\await($this->load_markets());
                $market = $this->market ($symbol);
                $symbol = $market['symbol'];
                $tickers = Async\await($this->fetch_tickers(array( $symbol ), $params));
                $ticker = $this->safe_value($tickers, $symbol);
                if ($ticker === null) {
                    throw new NullResponse($this->id . ' fetchTickers() could not find a $ticker for ' . $symbol);
                } else {
                    return $ticker;
                }
            } else {
                throw new NotSupported($this->id . ' fetchTicker() is not supported yet');
            }
        }) ();
    }

    public function watch_ticker(string $symbol, $params = array ()) {
        throw new NotSupported($this->id . ' watchTicker() is not supported yet');
    }

    public function fetch_tickers(?array $symbols = null, $params = array ()) {
        throw new NotSupported($this->id . ' fetchTickers() is not supported yet');
    }

    public function fetch_order_books(?array $symbols = null, ?int $limit = null, $params = array ()) {
        throw new NotSupported($this->id . ' fetchOrderBooks() is not supported yet');
    }

    public function watch_tickers(?array $symbols = null, $params = array ()) {
        throw new NotSupported($this->id . ' watchTickers() is not supported yet');
    }

    public function fetch_order(string $id, ?string $symbol = null, $params = array ()) {
        throw new NotSupported($this->id . ' fetchOrder() is not supported yet');
    }

    public function fetch_order_ws(string $id, ?string $symbol = null, $params = array ()) {
        throw new NotSupported($this->id . ' fetchOrderWs() is not supported yet');
    }

    public function fetch_order_status(string $id, ?string $symbol = null, $params = array ()) {
        return Async\async(function () use ($id, $symbol, $params) {
            // TODO => TypeScript => change method signature by replacing
            // Promise<string> with Promise<Order['status']>.
            $order = Async\await($this->fetch_order($id, $symbol, $params));
            return $order['status'];
        }) ();
    }

    public function fetch_unified_order($order, $params = array ()) {
        return Async\async(function () use ($order, $params) {
            return Async\await($this->fetch_order($this->safe_value($order, 'id'), $this->safe_value($order, 'symbol'), $params));
        }) ();
    }

    public function create_order(string $symbol, string $type, string $side, $amount, $price = null, $params = array ()) {
        throw new NotSupported($this->id . ' createOrder() is not supported yet');
    }

    public function create_orders(array $orders, $params = array ()) {
        throw new NotSupported($this->id . ' createOrders() is not supported yet');
    }

    public function create_order_ws(string $symbol, string $type, string $side, float $amount, ?float $price = null, $params = array ()) {
        throw new NotSupported($this->id . ' createOrderWs() is not supported yet');
    }

    public function cancel_order(string $id, ?string $symbol = null, $params = array ()) {
        throw new NotSupported($this->id . ' cancelOrder() is not supported yet');
    }

    public function cancel_order_ws(string $id, ?string $symbol = null, $params = array ()) {
        throw new NotSupported($this->id . ' cancelOrderWs() is not supported yet');
    }

    public function cancel_orders_ws(array $ids, ?string $symbol = null, $params = array ()) {
        throw new NotSupported($this->id . ' cancelOrdersWs() is not supported yet');
    }

    public function cancel_all_orders(?string $symbol = null, $params = array ()) {
        throw new NotSupported($this->id . ' cancelAllOrders() is not supported yet');
    }

    public function cancel_all_orders_ws(?string $symbol = null, $params = array ()) {
        throw new NotSupported($this->id . ' cancelAllOrdersWs() is not supported yet');
    }

    public function cancel_unified_order($order, $params = array ()) {
        return $this->cancelOrder ($this->safe_value($order, 'id'), $this->safe_value($order, 'symbol'), $params);
    }

    public function fetch_orders(?string $symbol = null, ?int $since = null, ?int $limit = null, $params = array ()) {
        throw new NotSupported($this->id . ' fetchOrders() is not supported yet');
    }

    public function fetch_order_trades(string $id, ?string $symbol = null, ?int $since = null, ?int $limit = null, $params = array ()) {
        throw new NotSupported($this->id . ' fetchOrderTrades() is not supported yet');
    }

    public function watch_orders(?string $symbol = null, ?int $since = null, ?int $limit = null, $params = array ()) {
        throw new NotSupported($this->id . ' watchOrders() is not supported yet');
    }

    public function fetch_open_orders(?string $symbol = null, ?int $since = null, ?int $limit = null, $params = array ()) {
        throw new NotSupported($this->id . ' fetchOpenOrders() is not supported yet');
    }

    public function fetch_open_orders_ws(?string $symbol = null, ?int $since = null, ?int $limit = null, $params = array ()) {
        throw new NotSupported($this->id . ' fetchOpenOrdersWs() is not supported yet');
    }

    public function fetch_closed_orders(?string $symbol = null, ?int $since = null, ?int $limit = null, $params = array ()) {
        throw new NotSupported($this->id . ' fetchClosedOrders() is not supported yet');
    }

    public function fetch_my_trades(?string $symbol = null, ?int $since = null, ?int $limit = null, $params = array ()) {
        throw new NotSupported($this->id . ' fetchMyTrades() is not supported yet');
    }

    public function fetch_my_liquidations(?string $symbol = null, ?int $since = null, ?int $limit = null, $params = array ()) {
        throw new NotSupported($this->id . ' fetchMyLiquidations() is not supported yet');
    }

    public function fetch_liquidations(string $symbol, ?int $since = null, ?int $limit = null, $params = array ()) {
        throw new NotSupported($this->id . ' fetchLiquidations() is not supported yet');
    }

    public function fetch_my_trades_ws(?string $symbol = null, ?int $since = null, ?int $limit = null, $params = array ()) {
        throw new NotSupported($this->id . ' fetchMyTradesWs() is not supported yet');
    }

    public function watch_my_trades(?string $symbol = null, ?int $since = null, ?int $limit = null, $params = array ()) {
        throw new NotSupported($this->id . ' watchMyTrades() is not supported yet');
    }

    public function fetch_ohlcv_ws(string $symbol, string $timeframe = '1m', ?int $since = null, ?int $limit = null, $params = array ()) {
        throw new NotSupported($this->id . ' fetchOHLCVWs() is not supported yet');
    }

    public function fetch_greeks(string $symbol, $params = array ()) {
        throw new NotSupported($this->id . ' fetchGreeks() is not supported yet');
    }

    public function fetch_deposits_withdrawals(?string $code = null, ?int $since = null, ?int $limit = null, $params = array ()) {
        /**
         * fetch history of deposits and withdrawals
         * @param {string} [$code] unified currency $code for the currency of the deposit/withdrawals, default is null
         * @param {int} [$since] timestamp in ms of the earliest deposit/withdrawal, default is null
         * @param {int} [$limit] max number of deposit/withdrawals to return, default is null
         * @param {array} [$params] extra parameters specific to the exchange api endpoint
         * @return {array} a list of {@link https://github.com/ccxt/ccxt/wiki/Manual#transaction-structure transaction structures}
         */
        throw new NotSupported($this->id . ' fetchDepositsWithdrawals() is not supported yet');
    }

    public function fetch_deposits(?string $symbol = null, ?int $since = null, ?int $limit = null, $params = array ()) {
        throw new NotSupported($this->id . ' fetchDeposits() is not supported yet');
    }

    public function fetch_withdrawals(?string $symbol = null, ?int $since = null, ?int $limit = null, $params = array ()) {
        throw new NotSupported($this->id . ' fetchWithdrawals() is not supported yet');
    }

    public function fetch_open_interest(string $symbol, $params = array ()) {
        throw new NotSupported($this->id . ' fetchOpenInterest() is not supported yet');
    }

    public function fetch_funding_rate_history(?string $symbol = null, ?int $since = null, ?int $limit = null, $params = array ()) {
        throw new NotSupported($this->id . ' fetchFundingRateHistory() is not supported yet');
    }

    public function fetch_funding_history(?string $symbol = null, ?int $since = null, ?int $limit = null, $params = array ()) {
        throw new NotSupported($this->id . ' fetchFundingHistory() is not supported yet');
    }

    public function parse_last_price($price, ?array $market = null) {
        throw new NotSupported($this->id . ' parseLastPrice() is not supported yet');
    }

    public function fetch_deposit_address(string $code, $params = array ()) {
        return Async\async(function () use ($code, $params) {
            if ($this->has['fetchDepositAddresses']) {
                $depositAddresses = Async\await($this->fetchDepositAddresses (array( $code ), $params));
                $depositAddress = $this->safe_value($depositAddresses, $code);
                if ($depositAddress === null) {
                    throw new InvalidAddress($this->id . ' fetchDepositAddress() could not find a deposit address for ' . $code . ', make sure you have created a corresponding deposit address in your wallet on the exchange website');
                } else {
                    return $depositAddress;
                }
            } else {
                throw new NotSupported($this->id . ' fetchDepositAddress() is not supported yet');
            }
        }) ();
    }

    public function account(): array {
        return array(
            'free' => null,
            'used' => null,
            'total' => null,
        );
    }

    public function common_currency_code(string $currency) {
        if (!$this->substituteCommonCurrencyCodes) {
            return $currency;
        }
        return $this->safe_string($this->commonCurrencies, $currency, $currency);
    }

    public function currency($code) {
        if ($this->currencies === null) {
            throw new ExchangeError($this->id . ' currencies not loaded');
        }
        if (gettype($code) === 'string') {
            if (is_array($this->currencies) && array_key_exists($code, $this->currencies)) {
                return $this->currencies[$code];
            } elseif (is_array($this->currencies_by_id) && array_key_exists($code, $this->currencies_by_id)) {
                return $this->currencies_by_id[$code];
            }
        }
        throw new ExchangeError($this->id . ' does not have currency $code ' . $code);
    }

    public function market(string $symbol) {
        if ($this->markets === null) {
            throw new ExchangeError($this->id . ' $markets not loaded');
        }
        if (is_array($this->markets) && array_key_exists($symbol, $this->markets)) {
            return $this->markets[$symbol];
        } elseif (is_array($this->markets_by_id) && array_key_exists($symbol, $this->markets_by_id)) {
            $markets = $this->markets_by_id[$symbol];
            $defaultType = $this->safe_string_2($this->options, 'defaultType', 'defaultSubType', 'spot');
            for ($i = 0; $i < count($markets); $i++) {
                $market = $markets[$i];
                if ($market[$defaultType]) {
                    return $market;
                }
            }
            return $markets[0];
        }
        throw new BadSymbol($this->id . ' does not have $market $symbol ' . $symbol);
    }

    public function handle_withdraw_tag_and_params($tag, $params) {
        if (gettype($tag) === 'array') {
            $params = array_merge($tag, $params);
            $tag = null;
        }
        if ($tag === null) {
            $tag = $this->safe_string($params, 'tag');
            if ($tag !== null) {
                $params = $this->omit ($params, 'tag');
            }
        }
        return array( $tag, $params );
    }

    public function create_limit_order(string $symbol, string $side, $amount, $price, $params = array ()) {
        return Async\async(function () use ($symbol, $side, $amount, $price, $params) {
            return Async\await($this->create_order($symbol, 'limit', $side, $amount, $price, $params));
        }) ();
    }

    public function create_market_order(string $symbol, string $side, $amount, $price = null, $params = array ()) {
        return Async\async(function () use ($symbol, $side, $amount, $price, $params) {
            return Async\await($this->create_order($symbol, 'market', $side, $amount, $price, $params));
        }) ();
    }

    public function create_limit_buy_order(string $symbol, $amount, $price, $params = array ()) {
        return Async\async(function () use ($symbol, $amount, $price, $params) {
            return Async\await($this->create_order($symbol, 'limit', 'buy', $amount, $price, $params));
        }) ();
    }

    public function create_limit_sell_order(string $symbol, $amount, $price, $params = array ()) {
        return Async\async(function () use ($symbol, $amount, $price, $params) {
            return Async\await($this->create_order($symbol, 'limit', 'sell', $amount, $price, $params));
        }) ();
    }

    public function create_market_buy_order(string $symbol, $amount, $params = array ()) {
        return Async\async(function () use ($symbol, $amount, $params) {
            return Async\await($this->create_order($symbol, 'market', 'buy', $amount, null, $params));
        }) ();
    }

    public function create_market_sell_order(string $symbol, $amount, $params = array ()) {
        return Async\async(function () use ($symbol, $amount, $params) {
            return Async\await($this->create_order($symbol, 'market', 'sell', $amount, null, $params));
        }) ();
    }

    public function cost_to_precision(string $symbol, $cost) {
        $market = $this->market ($symbol);
        return $this->decimal_to_precision($cost, TRUNCATE, $market['precision']['price'], $this->precisionMode, $this->paddingMode);
    }

    public function price_to_precision(string $symbol, $price) {
        $market = $this->market ($symbol);
        $result = $this->decimal_to_precision($price, ROUND, $market['precision']['price'], $this->precisionMode, $this->paddingMode);
        if ($result === '0') {
            throw new InvalidOrder($this->id . ' $price of ' . $market['symbol'] . ' must be greater than minimum $price precision of ' . $this->number_to_string($market['precision']['price']));
        }
        return $result;
    }

    public function amount_to_precision(string $symbol, $amount) {
        $market = $this->market ($symbol);
        $result = $this->decimal_to_precision($amount, TRUNCATE, $market['precision']['amount'], $this->precisionMode, $this->paddingMode);
        if ($result === '0') {
            throw new InvalidOrder($this->id . ' $amount of ' . $market['symbol'] . ' must be greater than minimum $amount precision of ' . $this->number_to_string($market['precision']['amount']));
        }
        return $result;
    }

    public function fee_to_precision(string $symbol, $fee) {
        $market = $this->market ($symbol);
        return $this->decimal_to_precision($fee, ROUND, $market['precision']['price'], $this->precisionMode, $this->paddingMode);
    }

    public function currency_to_precision(string $code, $fee, $networkCode = null) {
        $currency = $this->currencies[$code];
        $precision = $this->safe_value($currency, 'precision');
        if ($networkCode !== null) {
            $networks = $this->safe_value($currency, 'networks', array());
            $networkItem = $this->safe_value($networks, $networkCode, array());
            $precision = $this->safe_value($networkItem, 'precision', $precision);
        }
        if ($precision === null) {
            return $this->forceString ($fee);
        } else {
            return $this->decimal_to_precision($fee, ROUND, $precision, $this->precisionMode, $this->paddingMode);
        }
    }

    public function force_string($value) {
        if (gettype($value) !== 'string') {
            return $this->number_to_string($value);
        }
        return $value;
    }

    public function is_tick_precision() {
        return $this->precisionMode === TICK_SIZE;
    }

    public function is_decimal_precision() {
        return $this->precisionMode === DECIMAL_PLACES;
    }

    public function is_significant_precision() {
        return $this->precisionMode === SIGNIFICANT_DIGITS;
    }

    public function safe_number(array $obj, int|string $key, ?float $defaultNumber = null) {
        $value = $this->safe_string($obj, $key);
        return $this->parse_number($value, $defaultNumber);
    }

    public function safe_number_n(array $obj, array $arr, ?float $defaultNumber = null) {
        $value = $this->safe_string_n($obj, $arr);
        return $this->parse_number($value, $defaultNumber);
    }

    public function parse_precision(?string $precision) {
        /**
         * @ignore
         * @param {string} $precision The number of digits to the right of the decimal
         * @return {string} a string number equal to 1e-$precision
         */
        if ($precision === null) {
            return null;
        }
        $precisionNumber = intval($precision);
        if ($precisionNumber === 0) {
            return '1';
        }
        $parsedPrecision = '0.';
        for ($i = 0; $i < $precisionNumber - 1; $i++) {
            $parsedPrecision = $parsedPrecision . '0';
        }
        return $parsedPrecision . '1';
    }

    public function load_time_difference($params = array ()) {
        return Async\async(function () use ($params) {
            $serverTime = Async\await($this->fetch_time($params));
            $after = $this->milliseconds ();
            $this->options['timeDifference'] = $after - $serverTime;
            return $this->options['timeDifference'];
        }) ();
    }

    public function implode_hostname(string $url) {
        return $this->implode_params($url, array( 'hostname' => $this->hostname ));
    }

    public function fetch_market_leverage_tiers(string $symbol, $params = array ()) {
        return Async\async(function () use ($symbol, $params) {
            if ($this->has['fetchLeverageTiers']) {
                $market = $this->market ($symbol);
                if (!$market['contract']) {
                    throw new BadSymbol($this->id . ' fetchMarketLeverageTiers() supports contract markets only');
                }
                $tiers = Async\await($this->fetch_leverage_tiers(array( $symbol )));
                return $this->safe_value($tiers, $symbol);
            } else {
                throw new NotSupported($this->id . ' fetchMarketLeverageTiers() is not supported yet');
            }
        }) ();
    }

    public function create_post_only_order(string $symbol, string $type, string $side, $amount, $price, $params = array ()) {
        return Async\async(function () use ($symbol, $type, $side, $amount, $price, $params) {
            if (!$this->has['createPostOnlyOrder']) {
                throw new NotSupported($this->id . 'createPostOnlyOrder() is not supported yet');
            }
            $query = array_merge($params, array( 'postOnly' => true ));
            return Async\await($this->create_order($symbol, $type, $side, $amount, $price, $query));
        }) ();
    }

    public function create_reduce_only_order(string $symbol, string $type, string $side, $amount, $price, $params = array ()) {
        return Async\async(function () use ($symbol, $type, $side, $amount, $price, $params) {
            if (!$this->has['createReduceOnlyOrder']) {
                throw new NotSupported($this->id . 'createReduceOnlyOrder() is not supported yet');
            }
            $query = array_merge($params, array( 'reduceOnly' => true ));
            return Async\await($this->create_order($symbol, $type, $side, $amount, $price, $query));
        }) ();
    }

    public function create_stop_order(string $symbol, string $type, string $side, $amount, $price = null, $stopPrice = null, $params = array ()) {
        return Async\async(function () use ($symbol, $type, $side, $amount, $price, $stopPrice, $params) {
            if (!$this->has['createStopOrder']) {
                throw new NotSupported($this->id . ' createStopOrder() is not supported yet');
            }
            if ($stopPrice === null) {
                throw new ArgumentsRequired($this->id . ' create_stop_order() requires a $stopPrice argument');
            }
            $query = array_merge($params, array( 'stopPrice' => $stopPrice ));
            return Async\await($this->create_order($symbol, $type, $side, $amount, $price, $query));
        }) ();
    }

    public function create_stop_limit_order(string $symbol, string $side, $amount, $price, $stopPrice, $params = array ()) {
        return Async\async(function () use ($symbol, $side, $amount, $price, $stopPrice, $params) {
            if (!$this->has['createStopLimitOrder']) {
                throw new NotSupported($this->id . ' createStopLimitOrder() is not supported yet');
            }
            $query = array_merge($params, array( 'stopPrice' => $stopPrice ));
            return Async\await($this->create_order($symbol, 'limit', $side, $amount, $price, $query));
        }) ();
    }

    public function create_stop_market_order(string $symbol, string $side, $amount, $stopPrice, $params = array ()) {
        return Async\async(function () use ($symbol, $side, $amount, $stopPrice, $params) {
            if (!$this->has['createStopMarketOrder']) {
                throw new NotSupported($this->id . ' createStopMarketOrder() is not supported yet');
            }
            $query = array_merge($params, array( 'stopPrice' => $stopPrice ));
            return Async\await($this->create_order($symbol, 'market', $side, $amount, null, $query));
        }) ();
    }

    public function safe_currency_code(?string $currencyId, ?array $currency = null) {
        $currency = $this->safe_currency($currencyId, $currency);
        return $currency['code'];
    }

    public function filter_by_symbol_since_limit($array, ?string $symbol = null, ?int $since = null, ?int $limit = null, $tail = false) {
        return $this->filter_by_value_since_limit($array, 'symbol', $symbol, $since, $limit, 'timestamp', $tail);
    }

    public function filter_by_currency_since_limit($array, $code = null, ?int $since = null, ?int $limit = null, $tail = false) {
        return $this->filter_by_value_since_limit($array, 'currency', $code, $since, $limit, 'timestamp', $tail);
    }

    public function filter_by_symbols_since_limit($array, ?array $symbols = null, ?int $since = null, ?int $limit = null, $tail = false) {
        $result = $this->filter_by_array($array, 'symbol', $symbols, false);
        return $this->filter_by_since_limit($result, $since, $limit, 'timestamp', $tail);
    }

    public function parse_last_prices($pricesData, ?array $symbols = null, $params = array ()) {
        //
        // the value of tickers is either a dict or a list
        //
        // dict
        //
        //     {
        //         'marketId1' => array( ... ),
        //         'marketId2' => array( ... ),
        //         ...
        //     }
        //
        // list
        //
        //     array(
        //         array( 'market' => 'marketId1', ... ),
        //         array( 'market' => 'marketId2', ... ),
        //         ...
        //     )
        //
        $results = array();
        if (gettype($pricesData) === 'array' && array_keys($pricesData) === array_keys(array_keys($pricesData))) {
            for ($i = 0; $i < count($pricesData); $i++) {
                $priceData = array_merge($this->parseLastPrice ($pricesData[$i]), $params);
                $results[] = $priceData;
            }
        } else {
            $marketIds = is_array($pricesData) ? array_keys($pricesData) : array();
            for ($i = 0; $i < count($marketIds); $i++) {
                $marketId = $marketIds[$i];
                $market = $this->safe_market($marketId);
                $priceData = array_merge($this->parseLastPrice ($pricesData[$marketId], $market), $params);
                $results[] = $priceData;
            }
        }
        $symbols = $this->market_symbols($symbols);
        return $this->filter_by_array($results, 'symbol', $symbols);
    }

    public function parse_tickers($tickers, ?array $symbols = null, $params = array ()) {
        //
        // the value of $tickers is either a dict or a list
        //
        // dict
        //
        //     {
        //         'marketId1' => array( ... ),
        //         'marketId2' => array( ... ),
        //         'marketId3' => array( ... ),
        //         ...
        //     }
        //
        // list
        //
        //     array(
        //         array( 'market' => 'marketId1', ... ),
        //         array( 'market' => 'marketId2', ... ),
        //         array( 'market' => 'marketId3', ... ),
        //         ...
        //     )
        //
        $results = array();
        if (gettype($tickers) === 'array' && array_keys($tickers) === array_keys(array_keys($tickers))) {
            for ($i = 0; $i < count($tickers); $i++) {
                $ticker = array_merge($this->parse_ticker($tickers[$i]), $params);
                $results[] = $ticker;
            }
        } else {
            $marketIds = is_array($tickers) ? array_keys($tickers) : array();
            for ($i = 0; $i < count($marketIds); $i++) {
                $marketId = $marketIds[$i];
                $market = $this->safe_market($marketId);
                $ticker = array_merge($this->parse_ticker($tickers[$marketId], $market), $params);
                $results[] = $ticker;
            }
        }
        $symbols = $this->market_symbols($symbols);
        return $this->filter_by_array($results, 'symbol', $symbols);
    }

    public function parse_deposit_addresses($addresses, ?array $codes = null, $indexed = true, $params = array ()) {
        $result = array();
        for ($i = 0; $i < count($addresses); $i++) {
            $address = array_merge($this->parse_deposit_address($addresses[$i]), $params);
            $result[] = $address;
        }
        if ($codes !== null) {
            $result = $this->filter_by_array($result, 'currency', $codes, false);
        }
        if ($indexed) {
            return $this->index_by($result, 'currency');
        }
        return $result;
    }

    public function parse_borrow_interests($response, ?array $market = null) {
        $interests = array();
        for ($i = 0; $i < count($response); $i++) {
            $row = $response[$i];
            $interests[] = $this->parse_borrow_interest($row, $market);
        }
        return $interests;
    }

    public function parse_funding_rate_histories($response, $market = null, ?int $since = null, ?int $limit = null) {
        $rates = array();
        for ($i = 0; $i < count($response); $i++) {
            $entry = $response[$i];
            $rates[] = $this->parse_funding_rate_history($entry, $market);
        }
        $sorted = $this->sort_by($rates, 'timestamp');
        $symbol = ($market === null) ? null : $market['symbol'];
        return $this->filter_by_symbol_since_limit($sorted, $symbol, $since, $limit);
    }

    public function safe_symbol(?string $marketId, ?array $market = null, ?string $delimiter = null, ?string $marketType = null) {
        $market = $this->safe_market($marketId, $market, $delimiter, $marketType);
        return $market['symbol'];
    }

    public function parse_funding_rate(string $contract, ?array $market = null) {
        throw new NotSupported($this->id . ' parseFundingRate() is not supported yet');
    }

    public function parse_funding_rates($response, ?array $market = null) {
        $result = array();
        for ($i = 0; $i < count($response); $i++) {
            $parsed = $this->parse_funding_rate($response[$i], $market);
            $result[$parsed['symbol']] = $parsed;
        }
        return $result;
    }

    public function is_trigger_order($params) {
        $isTrigger = $this->safe_value_2($params, 'trigger', 'stop');
        if ($isTrigger) {
            $params = $this->omit ($params, array( 'trigger', 'stop' ));
        }
        return array( $isTrigger, $params );
    }

    public function is_post_only(bool $isMarketOrder, $exchangeSpecificParam, $params = array ()) {
        /**
         * @ignore
         * @param {string} type Order type
         * @param {boolean} $exchangeSpecificParam exchange specific $postOnly
         * @param {array} [$params] exchange specific $params
         * @return {boolean} true if a post only order, false otherwise
         */
        $timeInForce = $this->safe_string_upper($params, 'timeInForce');
        $postOnly = $this->safe_value_2($params, 'postOnly', 'post_only', false);
        // we assume $timeInForce is uppercase from safeStringUpper ($params, 'timeInForce')
        $ioc = $timeInForce === 'IOC';
        $fok = $timeInForce === 'FOK';
        $timeInForcePostOnly = $timeInForce === 'PO';
        $postOnly = $postOnly || $timeInForcePostOnly || $exchangeSpecificParam;
        if ($postOnly) {
            if ($ioc || $fok) {
                throw new InvalidOrder($this->id . ' $postOnly orders cannot have $timeInForce equal to ' . $timeInForce);
            } elseif ($isMarketOrder) {
                throw new InvalidOrder($this->id . ' market orders cannot be postOnly');
            } else {
                return true;
            }
        } else {
            return false;
        }
    }

    public function handle_post_only(bool $isMarketOrder, bool $exchangeSpecificPostOnlyOption, mixed $params = array ()) {
        /**
         * @ignore
         * @param {string} type Order type
         * @param {boolean} exchangeSpecificBoolean exchange specific $postOnly
         * @param {array} [$params] exchange specific $params
         * @return {Array}
         */
        $timeInForce = $this->safe_string_upper($params, 'timeInForce');
        $postOnly = $this->safe_value($params, 'postOnly', false);
        $ioc = $timeInForce === 'IOC';
        $fok = $timeInForce === 'FOK';
        $po = $timeInForce === 'PO';
        $postOnly = $postOnly || $po || $exchangeSpecificPostOnlyOption;
        if ($postOnly) {
            if ($ioc || $fok) {
                throw new InvalidOrder($this->id . ' $postOnly orders cannot have $timeInForce equal to ' . $timeInForce);
            } elseif ($isMarketOrder) {
                throw new InvalidOrder($this->id . ' market orders cannot be postOnly');
            } else {
                if ($po) {
                    $params = $this->omit ($params, 'timeInForce');
                }
                $params = $this->omit ($params, 'postOnly');
                return array( true, $params );
            }
        }
        return array( false, $params );
    }

    public function fetch_last_prices(?array $symbols = null, $params = array ()) {
        throw new NotSupported($this->id . ' fetchLastPrices() is not supported yet');
    }

    public function fetch_trading_fees($params = array ()) {
        throw new NotSupported($this->id . ' fetchTradingFees() is not supported yet');
    }

    public function fetch_trading_fee(string $symbol, $params = array ()) {
        return Async\async(function () use ($symbol, $params) {
            if (!$this->has['fetchTradingFees']) {
                throw new NotSupported($this->id . ' fetchTradingFee() is not supported yet');
            }
            return Async\await($this->fetch_trading_fees($params));
        }) ();
    }

    public function parse_open_interest($interest, ?array $market = null) {
        throw new NotSupported($this->id . ' parseOpenInterest () is not supported yet');
    }

    public function parse_open_interests($response, $market = null, ?int $since = null, ?int $limit = null) {
        $interests = array();
        for ($i = 0; $i < count($response); $i++) {
            $entry = $response[$i];
            $interest = $this->parse_open_interest($entry, $market);
            $interests[] = $interest;
        }
        $sorted = $this->sort_by($interests, 'timestamp');
        $symbol = $this->safe_string($market, 'symbol');
        return $this->filter_by_symbol_since_limit($sorted, $symbol, $since, $limit);
    }

    public function fetch_funding_rate(string $symbol, $params = array ()) {
        return Async\async(function () use ($symbol, $params) {
            if ($this->has['fetchFundingRates']) {
                Async\await($this->load_markets());
                $market = $this->market ($symbol);
                $symbol = $market['symbol'];
                if (!$market['contract']) {
                    throw new BadSymbol($this->id . ' fetchFundingRate() supports contract markets only');
                }
                $rates = Async\await($this->fetchFundingRates (array( $symbol ), $params));
                $rate = $this->safe_value($rates, $symbol);
                if ($rate === null) {
                    throw new NullResponse($this->id . ' fetchFundingRate () returned no data for ' . $symbol);
                } else {
                    return $rate;
                }
            } else {
                throw new NotSupported($this->id . ' fetchFundingRate () is not supported yet');
            }
        }) ();
    }

    public function fetch_mark_ohlcv($symbol, $timeframe = '1m', ?int $since = null, ?int $limit = null, $params = array ()) {
        return Async\async(function () use ($symbol, $timeframe, $since, $limit, $params) {
            /**
             * fetches historical mark price candlestick data containing the open, high, low, and close price of a market
             * @param {string} $symbol unified $symbol of the market to fetch OHLCV data for
             * @param {string} $timeframe the length of time each candle represents
             * @param {int} [$since] timestamp in ms of the earliest candle to fetch
             * @param {int} [$limit] the maximum amount of candles to fetch
             * @param {array} [$params] extra parameters specific to the exchange api endpoint
             * @return {float[][]} A list of candles ordered, open, high, low, close, null
             */
            if ($this->has['fetchMarkOHLCV']) {
                $request = array(
                    'price' => 'mark',
                );
                return Async\await($this->fetch_ohlcv($symbol, $timeframe, $since, $limit, array_merge($request, $params)));
            } else {
                throw new NotSupported($this->id . ' fetchMarkOHLCV () is not supported yet');
            }
        }) ();
    }

    public function fetch_index_ohlcv(string $symbol, $timeframe = '1m', ?int $since = null, ?int $limit = null, $params = array ()) {
        return Async\async(function () use ($symbol, $timeframe, $since, $limit, $params) {
            /**
             * fetches historical index price candlestick data containing the open, high, low, and close price of a market
             * @param {string} $symbol unified $symbol of the market to fetch OHLCV data for
             * @param {string} $timeframe the length of time each candle represents
             * @param {int} [$since] timestamp in ms of the earliest candle to fetch
             * @param {int} [$limit] the maximum amount of candles to fetch
             * @param {array} [$params] extra parameters specific to the exchange api endpoint
             * @return array() A list of candles ordered, open, high, low, close, null
             */
            if ($this->has['fetchIndexOHLCV']) {
                $request = array(
                    'price' => 'index',
                );
                return Async\await($this->fetch_ohlcv($symbol, $timeframe, $since, $limit, array_merge($request, $params)));
            } else {
                throw new NotSupported($this->id . ' fetchIndexOHLCV () is not supported yet');
            }
        }) ();
    }

    public function fetch_premium_index_ohlcv(string $symbol, $timeframe = '1m', ?int $since = null, ?int $limit = null, $params = array ()) {
        return Async\async(function () use ($symbol, $timeframe, $since, $limit, $params) {
            /**
             * fetches historical premium index price candlestick data containing the open, high, low, and close price of a market
             * @param {string} $symbol unified $symbol of the market to fetch OHLCV data for
             * @param {string} $timeframe the length of time each candle represents
             * @param {int} [$since] timestamp in ms of the earliest candle to fetch
             * @param {int} [$limit] the maximum amount of candles to fetch
             * @param {array} [$params] extra parameters specific to the exchange api endpoint
             * @return {float[][]} A list of candles ordered, open, high, low, close, null
             */
            if ($this->has['fetchPremiumIndexOHLCV']) {
                $request = array(
                    'price' => 'premiumIndex',
                );
                return Async\await($this->fetch_ohlcv($symbol, $timeframe, $since, $limit, array_merge($request, $params)));
            } else {
                throw new NotSupported($this->id . ' fetchPremiumIndexOHLCV () is not supported yet');
            }
        }) ();
    }

    public function handle_time_in_force($params = array ()) {
        /**
         * @ignore
         * * Must add $timeInForce to $this->options to use this method
         * @return {string} returns the exchange specific value for $timeInForce
         */
        $timeInForce = $this->safe_string_upper($params, 'timeInForce'); // supported values GTC, IOC, PO
        if ($timeInForce !== null) {
            $exchangeValue = $this->safe_string($this->options['timeInForce'], $timeInForce);
            if ($exchangeValue === null) {
                throw new ExchangeError($this->id . ' does not support $timeInForce "' . $timeInForce . '"');
            }
            return $exchangeValue;
        }
        return null;
    }

    public function convert_type_to_account($account) {
        /**
         * @ignore
         * * Must add $accountsByType to $this->options to use this method
         * @param {string} $account key for $account name in $this->options['accountsByType']
         * @return the exchange specific $account name or the isolated margin id for transfers
         */
        $accountsByType = $this->safe_value($this->options, 'accountsByType', array());
        $lowercaseAccount = strtolower($account);
        if (is_array($accountsByType) && array_key_exists($lowercaseAccount, $accountsByType)) {
            return $accountsByType[$lowercaseAccount];
        } elseif ((is_array($this->markets) && array_key_exists($account, $this->markets)) || (is_array($this->markets_by_id) && array_key_exists($account, $this->markets_by_id))) {
            $market = $this->market ($account);
            return $market['id'];
        } else {
            return $account;
        }
    }

    public function check_required_argument($methodName, $argument, $argumentName, $options = []) {
        /**
         * @ignore
         * @param {string} $methodName the name of the method that the $argument is being checked for
         * @param {string} $argument the argument's actual value provided
         * @param {string} $argumentName the name of the $argument being checked (for logging purposes)
         * @param {string[]} $options a list of $options that the $argument can be
         * @return {null}
         */
        $optionsLength = count($options);
        if (($argument === null) || (($optionsLength > 0) && (!($this->in_array($argument, $options))))) {
            $messageOptions = implode(', ', $options);
            $message = $this->id . ' ' . $methodName . '() requires a ' . $argumentName . ' argument';
            if ($messageOptions !== '') {
                $message .= ', one of ' . '(' . $messageOptions . ')';
            }
            throw new ArgumentsRequired($message);
        }
    }

    public function check_required_margin_argument(string $methodName, string $symbol, string $marginMode) {
        /**
         * @ignore
         * @param {string} $symbol unified $symbol of the market
         * @param {string} $methodName name of the method that requires a $symbol
         * @param {string} $marginMode is either 'isolated' or 'cross'
         */
        if (($marginMode === 'isolated') && ($symbol === null)) {
            throw new ArgumentsRequired($this->id . ' ' . $methodName . '() requires a $symbol argument for isolated margin');
        } elseif (($marginMode === 'cross') && ($symbol !== null)) {
            throw new ArgumentsRequired($this->id . ' ' . $methodName . '() cannot have a $symbol argument for cross margin');
        }
    }

    public function check_required_symbol(string $methodName, string $symbol) {
        /**
         * @ignore
         * @param {string} $symbol unified $symbol of the market
         * @param {string} $methodName name of the method that requires a $symbol
         */
        $this->check_required_argument($methodName, $symbol, 'symbol');
    }

    public function parse_deposit_withdraw_fees($response, ?array $codes = null, $currencyIdKey = null) {
        /**
         * @ignore
         * @param {object[]|array} $response unparsed $response from the exchange
         * @param {string[]|null} $codes the unified $currency $codes to fetch transactions fees for, returns all currencies when null
         * @param {str} $currencyIdKey *should only be null when $response is a $dictionary* the object key that corresponds to the $currency id
         * @return {array} objects with withdraw and deposit fees, indexed by $currency $codes
         */
        $depositWithdrawFees = array();
        $codes = $this->marketCodes ($codes);
        $isArray = gettype($response) === 'array' && array_keys($response) === array_keys(array_keys($response));
        $responseKeys = $response;
        if (!$isArray) {
            $responseKeys = is_array($response) ? array_keys($response) : array();
        }
        for ($i = 0; $i < count($responseKeys); $i++) {
            $entry = $responseKeys[$i];
            $dictionary = $isArray ? $entry : $response[$entry];
            $currencyId = $isArray ? $this->safe_string($dictionary, $currencyIdKey) : $entry;
            $currency = $this->safe_value($this->currencies_by_id, $currencyId);
            $code = $this->safe_string($currency, 'code', $currencyId);
            if (($codes === null) || ($this->in_array($code, $codes))) {
                $depositWithdrawFees[$code] = $this->parseDepositWithdrawFee ($dictionary, $currency);
            }
        }
        return $depositWithdrawFees;
    }

    public function parse_deposit_withdraw_fee($fee, ?array $currency = null) {
        throw new NotSupported($this->id . ' parseDepositWithdrawFee() is not supported yet');
    }

    public function deposit_withdraw_fee($info) {
        return array(
            'deposit' => array(
                'fee' => null,
                'percentage' => null,
            ),
            'info' => $info,
            'networks' => array(),
            'withdraw' => array(
                'fee' => null,
                'percentage' => null,
            ),
        );
    }

    public function assign_default_deposit_withdraw_fees($fee, $currency = null) {
        /**
         * @ignore
         * Takes a depositWithdrawFee structure and assigns the default values for withdraw and deposit
         * @param {array} $fee A deposit withdraw $fee structure
         * @param {array} $currency A $currency structure, the response from $this->currency ()
         * @return {array} A deposit withdraw $fee structure
         */
        $networkKeys = is_array($fee['networks']) ? array_keys($fee['networks']) : array();
        $numNetworks = count($networkKeys);
        if ($numNetworks === 1) {
            $fee['withdraw'] = $fee['networks'][$networkKeys[0]]['withdraw'];
            $fee['deposit'] = $fee['networks'][$networkKeys[0]]['deposit'];
            return $fee;
        }
        $currencyCode = $this->safe_string($currency, 'code');
        for ($i = 0; $i < $numNetworks; $i++) {
            $network = $networkKeys[$i];
            if ($network === $currencyCode) {
                $fee['deposit'] = $fee['networks'][$networkKeys[$i]]['deposit'];
                $fee['withdraw'] = $fee['networks'][$networkKeys[$i]]['withdraw'];
            }
        }
        return $fee;
    }

    public function parse_income($info, ?array $market = null) {
        throw new NotSupported($this->id . ' parseIncome () is not supported yet');
    }

    public function parse_incomes($incomes, $market = null, ?int $since = null, ?int $limit = null) {
        /**
         * @ignore
         * parses funding fee info from exchange response
         * @param {array[]} $incomes each item describes once instance of currency being received or paid
         * @param {array} $market ccxt $market
         * @param {int} [$since] when defined, the response items are filtered to only include items after this timestamp
         * @param {int} [$limit] limits the number of items in the response
         * @return {array[]} an array of {@link https://github.com/ccxt/ccxt/wiki/Manual#funding-history-structure funding history structures}
         */
        $result = array();
        for ($i = 0; $i < count($incomes); $i++) {
            $entry = $incomes[$i];
            $parsed = $this->parse_income($entry, $market);
            $result[] = $parsed;
        }
        $sorted = $this->sort_by($result, 'timestamp');
        return $this->filter_by_since_limit($sorted, $since, $limit);
    }

    public function get_market_from_symbols(?array $symbols = null) {
        if ($symbols === null) {
            return null;
        }
        $firstMarket = $this->safe_string($symbols, 0);
        $market = $this->market ($firstMarket);
        return $market;
    }

    public function parse_ws_ohlcvs(array $ohlcvs, mixed $market = null, string $timeframe = '1m', ?int $since = null, ?int $limit = null) {
        $results = array();
        for ($i = 0; $i < count($ohlcvs); $i++) {
            $results[] = $this->parse_ws_ohlcv($ohlcvs[$i], $market);
        }
        return $results;
    }

    public function fetch_transactions(?string $code = null, ?int $since = null, ?int $limit = null, $params = array ()) {
        return Async\async(function () use ($code, $since, $limit, $params) {
            /**
             * @deprecated
             * *DEPRECATED* use fetchDepositsWithdrawals instead
             * @param {string} $code unified currency $code for the currency of the deposit/withdrawals, default is null
             * @param {int} [$since] timestamp in ms of the earliest deposit/withdrawal, default is null
             * @param {int} [$limit] max number of deposit/withdrawals to return, default is null
             * @param {array} [$params] extra parameters specific to the exchange api endpoint
             * @return {array} a list of {@link https://github.com/ccxt/ccxt/wiki/Manual#transaction-structure transaction structures}
             */
            if ($this->has['fetchDepositsWithdrawals']) {
                return Async\await($this->fetchDepositsWithdrawals ($code, $since, $limit, $params));
            } else {
                throw new NotSupported($this->id . ' fetchTransactions () is not supported yet');
            }
        }) ();
    }

    public function filter_by_array_positions($objects, int|string $key, $values = null, $indexed = true) {
        /**
         * @ignore
         * Typed wrapper for filterByArray that returns a list of positions
         */
        return $this->filter_by_array($objects, $key, $values, $indexed);
    }

    public function filter_by_array_tickers($objects, int|string $key, $values = null, $indexed = true) {
        /**
         * @ignore
         * Typed wrapper for filterByArray that returns a dictionary of tickers
         */
        return $this->filter_by_array($objects, $key, $values, $indexed);
    }

    public function resolve_promise_if_messagehash_matches($client, string $prefix, string $symbol, $data) {
        $messageHashes = $this->findMessageHashes ($client, $prefix);
        for ($i = 0; $i < count($messageHashes); $i++) {
            $messageHash = $messageHashes[$i];
            $parts = explode('::', $messageHash);
            $symbolsString = $parts[1];
            $symbols = explode(',', $symbolsString);
            if ($this->in_array($symbol, $symbols)) {
                $client->resolve ($data, $messageHash);
            }
        }
    }

    public function resolve_multiple_ohlcv($client, string $prefix, string $symbol, string $timeframe, $data) {
        $messageHashes = $this->findMessageHashes ($client, 'multipleOHLCV::');
        for ($i = 0; $i < count($messageHashes); $i++) {
            $messageHash = $messageHashes[$i];
            $parts = explode('::', $messageHash);
            $symbolsAndTimeframes = $parts[1];
            $splitted = explode(',', $symbolsAndTimeframes);
            $id = $symbol . '#' . $timeframe;
            if ($this->in_array($id, $splitted)) {
                $client->resolve (array( $symbol, $timeframe, $data ), $messageHash);
            }
        }
    }

    public function create_ohlcv_object(string $symbol, string $timeframe, $data) {
        $res = array();
        $res[$symbol] = array();
        $res[$symbol][$timeframe] = $data;
        return $res;
    }

    public function handle_max_entries_per_request_and_params(string $method, ?int $maxEntriesPerRequest = null, $params = array ()) {
        $newMaxEntriesPerRequest = null;
        list($newMaxEntriesPerRequest, $params) = $this->handle_option_and_params($params, $method, 'maxEntriesPerRequest');
        if (($newMaxEntriesPerRequest !== null) && ($newMaxEntriesPerRequest !== $maxEntriesPerRequest)) {
            $maxEntriesPerRequest = $newMaxEntriesPerRequest;
        }
        if ($maxEntriesPerRequest === null) {
            $maxEntriesPerRequest = 1000; // default to 1000
        }
        return array( $maxEntriesPerRequest, $params );
    }

    public function fetch_paginated_call_dynamic(string $method, ?string $symbol = null, ?int $since = null, ?int $limit = null, $params = array (), ?int $maxEntriesPerRequest = null) {
        return Async\async(function () use ($method, $symbol, $since, $limit, $params, $maxEntriesPerRequest) {
            $maxCalls = null;
            list($maxCalls, $params) = $this->handle_option_and_params($params, $method, 'paginationCalls', 10);
            $maxRetries = null;
            list($maxRetries, $params) = $this->handle_option_and_params($params, $method, 'maxRetries', 3);
            $paginationDirection = null;
            list($paginationDirection, $params) = $this->handle_option_and_params($params, $method, 'paginationDirection', 'backward');
            $paginationTimestamp = null;
            $calls = 0;
            $result = array();
            $errors = 0;
            $until = $this->safe_integer_2($params, 'untill', 'till'); // do not omit it from $params here
            list($maxEntriesPerRequest, $params) = $this->handle_max_entries_per_request_and_params($method, $maxEntriesPerRequest, $params);
            if (($paginationDirection === 'forward')) {
                if ($since === null) {
                    throw new ArgumentsRequired($this->id . ' pagination requires a $since argument when $paginationDirection set to forward');
                }
                $paginationTimestamp = $since;
            }
            while (($calls < $maxCalls)) {
                $calls += 1;
                try {
                    if ($paginationDirection === 'backward') {
                        // do it backwards, starting from the $last
                        // UNTIL filtering is required in order to work
                        if ($paginationTimestamp !== null) {
                            $params['until'] = $paginationTimestamp - 1;
                        }
                        $response = Async\await($this->$method ($symbol, null, $maxEntriesPerRequest, $params));
                        $responseLength = count($response);
                        if ($this->verbose) {
                            $this->log ('Dynamic pagination call', $calls, 'method', $method, 'response length', $responseLength, 'timestamp', $paginationTimestamp);
                        }
                        if ($responseLength === 0) {
                            break;
                        }
                        $errors = 0;
                        $result = $this->array_concat($result, $response);
                        $firstElement = $this->safe_value($response, 0);
                        $paginationTimestamp = $this->safe_integer_2($firstElement, 'timestamp', 0);
                        if (($since !== null) && ($paginationTimestamp <= $since)) {
                            break;
                        }
                    } else {
                        // do it forwards, starting from the $since
                        $response = Async\await($this->$method ($symbol, $paginationTimestamp, $maxEntriesPerRequest, $params));
                        $responseLength = count($response);
                        if ($this->verbose) {
                            $this->log ('Dynamic pagination call', $calls, 'method', $method, 'response length', $responseLength, 'timestamp', $paginationTimestamp);
                        }
                        if ($responseLength === 0) {
                            break;
                        }
                        $errors = 0;
                        $result = $this->array_concat($result, $response);
                        $last = $this->safe_value($response, $responseLength - 1);
                        $paginationTimestamp = $this->safe_integer($last, 'timestamp') - 1;
                        if (($until !== null) && ($paginationTimestamp >= $until)) {
                            break;
                        }
                    }
                } catch (Exception $e) {
                    $errors += 1;
                    if ($errors > $maxRetries) {
                        throw $e;
                    }
                }
            }
            $uniqueResults = $this->remove_repeated_elements_from_array($result);
            $key = ($method === 'fetchOHLCV') ? 0 : 'timestamp';
            return $this->filter_by_since_limit($uniqueResults, $since, $limit, $key);
        }) ();
    }

    public function safe_deterministic_call(string $method, ?string $symbol = null, ?int $since = null, ?int $limit = null, ?string $timeframe = null, $params = array ()) {
        return Async\async(function () use ($method, $symbol, $since, $limit, $timeframe, $params) {
            $maxRetries = null;
            list($maxRetries, $params) = $this->handle_option_and_params($params, $method, 'maxRetries', 3);
            $errors = 0;
            try {
                if ($timeframe && $method !== 'fetchFundingRateHistory') {
                    return Async\await($this->$method ($symbol, $timeframe, $since, $limit, $params));
                } else {
                    return Async\await($this->$method ($symbol, $since, $limit, $params));
                }
            } catch (Exception $e) {
                if ($e instanceof RateLimitExceeded) {
                    throw $e; // if we are rate limited, we should not retry and fail fast
                }
                $errors += 1;
                if ($errors > $maxRetries) {
                    throw $e;
                }
            }
        }) ();
    }

    public function fetch_paginated_call_deterministic(string $method, ?string $symbol = null, ?int $since = null, ?int $limit = null, ?string $timeframe = null, $params = array (), $maxEntriesPerRequest = null) {
        return Async\async(function () use ($method, $symbol, $since, $limit, $timeframe, $params, $maxEntriesPerRequest) {
            $maxCalls = null;
            list($maxCalls, $params) = $this->handle_option_and_params($params, $method, 'paginationCalls', 10);
            list($maxEntriesPerRequest, $params) = $this->handle_max_entries_per_request_and_params($method, $maxEntriesPerRequest, $params);
            $current = $this->milliseconds ();
            $tasks = array();
            $time = $this->parse_timeframe($timeframe) * 1000;
            $step = $time * $maxEntriesPerRequest;
            $currentSince = $current - ($maxCalls * $step) - 1;
            if ($since !== null) {
                $currentSince = max ($currentSince, $since);
            }
            $until = $this->safe_integer_2($params, 'until', 'till'); // do not omit it here
            if ($until !== null) {
                $requiredCalls = (int) ceil(($until - $since) / $step);
                if ($requiredCalls > $maxCalls) {
                    throw new BadRequest($this->id . ' the number of required calls is greater than the max number of calls allowed, either increase the paginationCalls or decrease the $since-$until gap. Current paginationCalls $limit is ' . (string) $maxCalls . ' required calls is ' . (string) $requiredCalls);
                }
            }
            for ($i = 0; $i < $maxCalls; $i++) {
                if (($until !== null) && ($currentSince >= $until)) {
                    break;
                }
                $tasks[] = $this->safe_deterministic_call($method, $symbol, $currentSince, $maxEntriesPerRequest, $timeframe, $params);
                $currentSince = $this->sum ($currentSince, $step) - 1;
            }
            $results = Async\await(Promise\all($tasks));
            $result = array();
            for ($i = 0; $i < count($results); $i++) {
                $result = $this->array_concat($result, $results[$i]);
            }
            $uniqueResults = $this->remove_repeated_elements_from_array($result);
            $key = ($method === 'fetchOHLCV') ? 0 : 'timestamp';
            return $this->filter_by_since_limit($uniqueResults, $since, $limit, $key);
        }) ();
    }

    public function fetch_paginated_call_cursor(string $method, ?string $symbol = null, $since = null, $limit = null, $params = array (), $cursorReceived = null, $cursorSent = null, $cursorIncrement = null, $maxEntriesPerRequest = null) {
        return Async\async(function () use ($method, $symbol, $since, $limit, $params, $cursorReceived, $cursorSent, $cursorIncrement, $maxEntriesPerRequest) {
            $maxCalls = null;
            list($maxCalls, $params) = $this->handle_option_and_params($params, $method, 'paginationCalls', 10);
            $maxRetries = null;
            list($maxRetries, $params) = $this->handle_option_and_params($params, $method, 'maxRetries', 3);
            list($maxEntriesPerRequest, $params) = $this->handle_max_entries_per_request_and_params($method, $maxEntriesPerRequest, $params);
            $cursorValue = null;
            $i = 0;
            $errors = 0;
            $result = array();
            while ($i < $maxCalls) {
                try {
                    if ($cursorValue !== null) {
                        if ($cursorIncrement !== null) {
                            $cursorValue = $this->parseToInt ($cursorValue) . $cursorIncrement;
                        }
                        $params[$cursorSent] = $cursorValue;
                    }
                    $response = null;
                    if ($method === 'fetchAccounts') {
                        $response = Async\await($this->$method ($params));
                    } else {
                        $response = Async\await($this->$method ($symbol, $since, $maxEntriesPerRequest, $params));
                    }
                    $errors = 0;
                    $responseLength = count($response);
                    if ($this->verbose) {
                        $this->log ('Cursor pagination call', $i + 1, 'method', $method, 'response length', $responseLength, 'cursor', $cursorValue);
                    }
                    if ($responseLength === 0) {
                        break;
                    }
                    $result = $this->array_concat($result, $response);
                    $last = $this->safe_value($response, $responseLength - 1);
                    $cursorValue = $this->safe_value($last['info'], $cursorReceived);
                    if ($cursorValue === null) {
                        break;
                    }
                } catch (Exception $e) {
                    $errors += 1;
                    if ($errors > $maxRetries) {
                        throw $e;
                    }
                }
                $i += 1;
            }
            $sorted = $this->sortCursorPaginatedResult ($result);
            $key = ($method === 'fetchOHLCV') ? 0 : 'timestamp';
            return $this->filter_by_since_limit($sorted, $since, $limit, $key);
        }) ();
    }

    public function fetch_paginated_call_incremental(string $method, ?string $symbol = null, $since = null, $limit = null, $params = array (), $pageKey = null, $maxEntriesPerRequest = null) {
        return Async\async(function () use ($method, $symbol, $since, $limit, $params, $pageKey, $maxEntriesPerRequest) {
            $maxCalls = null;
            list($maxCalls, $params) = $this->handle_option_and_params($params, $method, 'paginationCalls', 10);
            $maxRetries = null;
            list($maxRetries, $params) = $this->handle_option_and_params($params, $method, 'maxRetries', 3);
            list($maxEntriesPerRequest, $params) = $this->handle_max_entries_per_request_and_params($method, $maxEntriesPerRequest, $params);
            $i = 0;
            $errors = 0;
            $result = array();
            while ($i < $maxCalls) {
                try {
                    $params[$pageKey] = $i + 1;
                    $response = Async\await($this->$method ($symbol, $since, $maxEntriesPerRequest, $params));
                    $errors = 0;
                    $responseLength = count($response);
                    if ($this->verbose) {
                        $this->log ('Incremental pagination call', $i + 1, 'method', $method, 'response length', $responseLength);
                    }
                    if ($responseLength === 0) {
                        break;
                    }
                    $result = $this->array_concat($result, $response);
                } catch (Exception $e) {
                    $errors += 1;
                    if ($errors > $maxRetries) {
                        throw $e;
                    }
                }
                $i += 1;
            }
            $sorted = $this->sortCursorPaginatedResult ($result);
            $key = ($method === 'fetchOHLCV') ? 0 : 'timestamp';
            return $this->filter_by_since_limit($sorted, $since, $limit, $key);
        }) ();
    }

    public function sort_cursor_paginated_result($result) {
        $first = $this->safe_value($result, 0);
        if ($first !== null) {
            if (is_array($first) && array_key_exists('timestamp', $first)) {
                return $this->sort_by($result, 'timestamp');
            }
            if (is_array($first) && array_key_exists('id', $first)) {
                return $this->sort_by($result, 'id');
            }
        }
        return $result;
    }

    public function remove_repeated_elements_from_array($input) {
        $uniqueResult = array();
        for ($i = 0; $i < count($input); $i++) {
            $entry = $input[$i];
            $id = $this->safe_string($entry, 'id');
            if ($id !== null) {
                if ($this->safe_string($uniqueResult, $id) === null) {
                    $uniqueResult[$id] = $entry;
                }
            } else {
                $timestamp = $this->safe_integer_2($entry, 'timestamp', 0);
                if ($timestamp !== null) {
                    if ($this->safe_string($uniqueResult, $timestamp) === null) {
                        $uniqueResult[$timestamp] = $entry;
                    }
                }
            }
        }
        $values = is_array($uniqueResult) ? array_values($uniqueResult) : array();
        $valuesLength = count($values);
        if ($valuesLength > 0) {
            return $values;
        }
        return $input;
    }

    public function handle_until_option($key, $request, $params, $multiplier = 1) {
        $until = $this->safe_value_2($params, 'until', 'till');
        if ($until !== null) {
            $request[$key] = $this->parseToInt ($until * $multiplier);
            $params = $this->omit ($params, array( 'until', 'till' ));
        }
        return array( $request, $params );
    }

    public function safe_open_interest($interest, ?array $market = null) {
        return array_merge($interest, array(
            'baseVolume' => $this->safe_number($interest, 'baseVolume'), // deprecated
            'datetime' => $this->safe_string($interest, 'datetime'),
            'info' => $this->safe_value($interest, 'info'),
            'openInterestAmount' => $this->safe_number($interest, 'openInterestAmount'),
            'openInterestValue' => $this->safe_number($interest, 'openInterestValue'),
            'quoteVolume' => $this->safe_number($interest, 'quoteVolume'), // deprecated
            'symbol' => $this->safe_string($market, 'symbol'),
            'timestamp' => $this->safe_integer($interest, 'timestamp'),
        ));
    }

    public function parse_liquidation($liquidation, ?array $market = null) {
        throw new NotSupported($this->id . ' parseLiquidation () is not supported yet');
    }

    public function parse_liquidations($liquidations, $market = null, ?int $since = null, ?int $limit = null) {
        /**
         * @ignore
         * parses liquidation info from the exchange response
         * @param {array[]} $liquidations each item describes an instance of a liquidation event
         * @param {array} $market ccxt $market
         * @param {int} [$since] when defined, the response items are filtered to only include items after this timestamp
         * @param {int} [$limit] limits the number of items in the response
         * @return {array[]} an array of {@link https://github.com/ccxt/ccxt/wiki/Manual#liquidation-structure liquidation structures}
         */
        $result = array();
        for ($i = 0; $i < count($liquidations); $i++) {
            $entry = $liquidations[$i];
            $parsed = $this->parseLiquidation ($entry, $market);
            $result[] = $parsed;
        }
        $sorted = $this->sort_by($result, 'timestamp');
        $symbol = $this->safe_string($market, 'symbol');
        return $this->filter_by_symbol_since_limit($sorted, $symbol, $since, $limit);
    }

    public function parse_greeks($greeks, ?array $market = null) {
        throw new NotSupported($this->id . ' parseGreeks () is not supported yet');
    }
}<|MERGE_RESOLUTION|>--- conflicted
+++ resolved
@@ -2308,59 +2308,11 @@
         );
     }
 
-<<<<<<< HEAD
-    public function safe_market($marketId = null, $market = null, $delimiter = null, $marketType = null) {
-        $result = array(
-            'active' => null,
-            'base' => null,
-            'baseId' => null,
-            'contract' => false,
-            'contractSize' => null,
-            'expiry' => null,
-            'expiryDatetime' => null,
-            'future' => false,
-            'id' => $marketId,
-            'info' => null,
-            'inverse' => null,
-            'limits' => array(
-                'amount' => array(
-                    'min' => null,
-                    'max' => null,
-                ),
-                'cost' => array(
-                    'min' => null,
-                    'max' => null,
-                ),
-                'price' => array(
-                    'min' => null,
-                    'max' => null,
-                ),
-            ),
-            'linear' => null,
-            'margin' => false,
-            'option' => false,
-            'optionType' => null,
-            'precision' => array(
-                'amount' => null,
-                'price' => null,
-            ),
-            'quote' => null,
-            'quoteId' => null,
-            'settle' => null,
-            'settleId' => null,
-            'spot' => false,
-            'strike' => null,
-            'swap' => false,
-            'symbol' => $marketId,
-            'type' => null,
-        );
-=======
     public function safe_market(?string $marketId, ?array $market = null, ?string $delimiter = null, ?string $marketType = null) {
         $result = $this->safe_market_structure(array(
             'symbol' => $marketId,
             'marketId' => $marketId,
         ));
->>>>>>> 038a7485
         if ($marketId !== null) {
             if (($this->markets_by_id !== null) && (is_array($this->markets_by_id) && array_key_exists($marketId, $this->markets_by_id))) {
                 $markets = $this->markets_by_id[$marketId];
