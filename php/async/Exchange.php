--- conflicted
+++ resolved
@@ -34,13 +34,9 @@
 
 class Exchange extends \ccxt\Exchange {
 
-<<<<<<< HEAD
     use ExchangeCommon;
 
-    const VERSION = '1.85.82';
-=======
     const VERSION = '1.85.84';
->>>>>>> 3f1cff32
 
     public static $loop;
     public static $kernel;
