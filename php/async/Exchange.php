<?php


namespace ccxt\async;

use ccxt;

// rounding mode
const TRUNCATE = ccxt\TRUNCATE;
const ROUND = ccxt\ROUND;
const ROUND_UP = ccxt\ROUND_UP;
const ROUND_DOWN = ccxt\ROUND_DOWN;

// digits counting mode
const DECIMAL_PLACES = ccxt\DECIMAL_PLACES;
const SIGNIFICANT_DIGITS = ccxt\SIGNIFICANT_DIGITS;
const TICK_SIZE = ccxt\TICK_SIZE;

// padding mode
const NO_PADDING = ccxt\NO_PADDING;
const PAD_WITH_ZERO = ccxt\PAD_WITH_ZERO;

use React;
use Recoil;

use Generator;
use Exception;

include 'Throttle.php';

$version = '1.85.79';

require_once "ExchangeCommon.php";

class Exchange extends \ccxt\Exchange {

<<<<<<< HEAD
    use ExchangeCommon;

    const VERSION = '1.85.78';
=======
    const VERSION = '1.85.79';
>>>>>>> a8caaeb6

    public static $loop;
    public static $kernel;
    public $browser;
    public $marketsLoading = null;
    public $reloadingMarkets = null;
    public $tokenBucket;
    public $throttle;

    public static function get_loop() {
        return React\EventLoop\Loop::get();
    }

    public static function get_kernel() {
        if (!static::$kernel) {
            static::$kernel = Recoil\React\ReactKernel::create(static::get_loop());
        }
        return static::$kernel;
    }

    public static function execute_and_run($arg) {
        $kernel = static::get_kernel();
        $kernel->execute($arg);
        $kernel->run();
    }

    public function __construct($options = array()) {
        if (!class_exists('React\\EventLoop\\Factory')) {
            throw new ccxt\NotSupported("React is not installed\n\ncomposer require --ignore-platform-reqs react/http:\"^1.4.0\"\n\n");
        }
        if (!class_exists('Recoil\\React\\ReactKernel')) {
            throw new ccxt\NotSupported("Recoil is not installed\n\ncomposer require --ignore-platform-reqs recoil/react:\"1.0.2\"\n\n");
        }
        $config = $this->omit($options, array('loop', 'kernel'));
        parent::__construct($config);
        // we only want one instance of the loop and one instance of the kernel
        if (static::$loop === null) {
            if (array_key_exists('loop', $options)) {
                static::$loop = $options['loop'];
            } else {
                static::$loop = static::get_loop();
            }
        } else if (array_key_exists('loop', $options)) {
            throw new Exception($this->id . ' cannot use two different loops');
        }

        if (static::$kernel === null) {
            if (array_key_exists('kernel', $options)) {
                static::$kernel = $options['kernel'];
            } else {
                static::$kernel = Recoil\React\ReactKernel::create(static::$loop);
            }
        } else if (array_key_exists('kernel', $options)) {
            throw new Exception($this->id . ' cannot use two different loops');
        }

        $connector = new React\Socket\Connector(static::$loop, array(
            'timeout' => $this->timeout,
        ));
        if ($this->browser === null) {
            $this->browser = (new React\Http\Browser(static::$loop, $connector))->withRejectErrorResponse(false);
        }
        $this->throttle = new Throttle($this->tokenBucket, static::$kernel);
    }

    public function fetch($url, $method = 'GET', $headers = null, $body = null) {

        $headers = array_merge($this->headers, $headers ? $headers : array());
        if (!$headers) {
            $headers = array();
        }

        if (strlen($this->proxy)) {
            $headers['Origin'] = $this->origin;
        }

        if ($this->userAgent) {
            if (gettype($this->userAgent) == 'string') {
                $headers['User-Agent'] = $this->userAgent;
            } elseif ((gettype($this->userAgent) == 'array') && array_key_exists('User-Agent', $this->userAgent)) {
                $headers['User-Agent'] = $this->userAgent['User-Agent'];
            }
        }

        // this name for the proxy string is deprecated
        // we should rename it to $this->cors everywhere
        $url = $this->proxy . $url;

        if ($this->verbose) {
            print_r(array('fetch Request:', $this->id, $method, $url, 'RequestHeaders:', $headers, 'RequestBody:', $body));
        }

        $this->lastRestRequestTimestamp = $this->milliseconds();

        try {
            $result = yield $this->browser->request($method, $url, $headers, $body);
        } catch (Exception $e) {
            $message = $e->getMessage();
            if (strpos($message, 'timed out') !== false) { // no way to determine this easily https://github.com/clue/reactphp-buzz/issues/146
                throw new ccxt\RequestTimeout(implode(' ', array($url, $method, 28, $message))); // 28 for compatibility with CURL
            } else if (strpos($message, 'DNS query') !== false) {
                throw new ccxt\NetworkError($message);
            } else {
                throw new ccxt\ExchangeError($message);
            }
        }

        $raw_response_headers = $result->getHeaders();
        $raw_header_keys = array_keys($raw_response_headers);
        $response_headers = array();
        foreach ($raw_header_keys as $header) {
            $response_headers[$header] = $result->getHeaderLine($header);
        }
        $http_status_code = $result->getStatusCode();
        $http_status_text = $result->getReasonPhrase();
        $response_body = strval($result->getBody());

        $response_body = $this->on_rest_response($http_status_code, $http_status_text, $url, $method, $response_headers, $response_body, $headers, $body);

        if ($this->enableLastHttpResponse) {
            $this->last_http_response = $response_body;
        }

        if ($this->enableLastResponseHeaders) {
            $this->last_response_headers = $response_headers;
        }

        if ($this->verbose) {
            print_r(array('fetch Response:', $this->id, $method, $url, $http_status_code, 'ResponseHeaders:', $response_headers, 'ResponseBody:', $response_body));
        }

        $json_response = null;
        $is_json_encoded_response = $this->is_json_encoded_object($response_body);

        if ($is_json_encoded_response) {
            $json_response = $this->parse_json($response_body);
            if ($this->enableLastJsonResponse) {
                $this->last_json_response = $json_response;
            }
        }

        $this->handle_errors($http_status_code, $http_status_text, $url, $method, $response_headers, $response_body, $json_response, $headers, $body);
        $this->handle_http_status_code($http_status_code, $http_status_text, $url, $method, $response_body);

        return isset($json_response) ? $json_response : $response_body;
    }

    public function fetch2($path, $api = 'public', $method = 'GET', $params = array(), $headers = null, $body = null, $config = array(), $context = array()) {
        if ($this->enableRateLimit) {
            $cost = $this->calculate_rate_limiter_cost($api, $method, $path, $params, $config, $context);
            yield call_user_func($this->throttle, $cost);
        }
        $request = $this->sign($path, $api, $method, $params, $headers, $body);
        return yield $this->fetch($request['url'], $request['method'], $request['headers'], $request['body']);
    }

    public function fetch_permissions($params = array()) {
        throw new NotSupported($this->id . ' fetch_permissions() is not supported yet');
    }


    public function load_markets_helper($reload = false, $params = array()) {
        // copied from js
        if (!$reload && $this->markets) {
            if (!$this->markets_by_id) {
                return $this->set_markets ($this->markets);
            }
            return $this->markets;
        }
        $currencies = null;
        if (array_key_exists('fetchCurrencies', $this->has) && $this->has['fetchCurrencies'] === true) {
            $currencies = yield $this->fetch_currencies ();
        }
        $markets = yield $this->fetch_markets ($params);
        return $this->set_markets ($markets, $currencies);
    }

    public function loadMarkets($reload = false, $params = array()) {
        return yield $this->load_markets($reload, $params);
    }

    public function load_markets($reload = false, $params = array()) {
        if (($reload && !$this->reloadingMarkets) || !$this->marketsLoading) {
            $this->reloadingMarkets = true;
            $this->marketsLoading = static::$kernel->execute($this->load_markets_helper($reload, $params))->promise()->then(function ($resolved) {
                $this->reloadingMarkets = false;
                return $resolved;
            }, function ($error) {
                $this->reloadingMarkets = false;
                throw $error;
            });
        }
        return $this->marketsLoading;
    }

    public function loadAccounts($reload = false, $params = array()) {
        return yield $this->load_accounts($reload, $params);
    }

    public function load_accounts($reload = false, $params = array()) {
        if ($reload) {
            $this->accounts = yield $this->fetch_accounts($params);
        } else {
            if ($this->accounts) {
                yield;
                return $this->accounts;
            } else {
                $this->accounts = yield $this->fetch_accounts($params);
            }
        }
        $this->accountsById = static::index_by($this->accounts, 'id');
        return $this->accounts;
    }

    public function fetch_l2_order_book($symbol, $limit = null, $params = array()) {
        $orderbook = yield $this->fetch_order_book($symbol, $limit, $params);
        return array_merge($orderbook, array(
            'bids' => $this->sort_by($this->aggregate($orderbook['bids']), 0, true),
            'asks' => $this->sort_by($this->aggregate($orderbook['asks']), 0),
        ));
    }

    public function fetch_partial_balance($part, $params = array()) {
        $balance = yield $this->fetch_balance($params);
        return $balance[$part];
    }

    public function load_trading_limits($symbols = null, $reload = false, $params = array()) {
        yield;
        if ($this->has['fetchTradingLimits']) {
            if ($reload || !(is_array($this->options) && array_key_exists('limitsLoaded', $this->options))) {
                $response = yield $this->fetch_trading_limits($symbols);
                // $limits = $response['limits'];
                // $keys = is_array ($limits) ? array_keys ($limits) : array ();
                for ($i = 0; $i < count($symbols); $i++) {
                    $symbol = $symbols[$i];
                    $this->markets[$symbol] = array_replace_recursive($this->markets[$symbol], $response[$symbol]);
                }
                $this->options['limitsLoaded'] = $this->milliseconds();
            }
        }
        return $this->markets;
    }

    public function fetch_ohlcv($symbol, $timeframe = '1m', $since = null, $limit = null, $params = array()) {
        if (!$this->has['fetchTrades']) {
            throw new NotSupported($this->id . ' fetch_ohlcv() is not supported yet');
        }
        yield $this->load_markets();
        $trades = yield $this->fetch_trades($symbol, $since, $limit, $params);
        return $this->build_ohlcv($trades, $timeframe, $since, $limit);
    }

    public function fetch_status($params = array()) {
        if ($this->has['fetchTime']) {
            $time = yield $this->fetch_time($params);
            $this->status = array_merge($this->status, array(
                'updated' => $time,
            ));
        }
        return $this->status;
    }

    public function create_limit_order($symbol, $side, $amount, $price, $params = array()) {
        return yield $this->create_order($symbol, 'limit', $side, $amount, $price, $params);
    }

    public function create_market_order($symbol, $side, $amount, $price = null, $params = array()) {
        return yield $this->create_order($symbol, 'market', $side, $amount, $price, $params);
    }

    public function create_limit_buy_order($symbol, $amount, $price, $params = array()) {
        return yield $this->create_order($symbol, 'limit', 'buy', $amount, $price, $params);
    }

    public function create_limit_sell_order($symbol, $amount, $price, $params = array()) {
        return yield $this->create_order($symbol, 'limit', 'sell', $amount, $price, $params);
    }

    public function create_market_buy_order($symbol, $amount, $params = array()) {
        return yield $this->create_order($symbol, 'market', 'buy', $amount, null, $params);
    }

    public function create_market_sell_order($symbol, $amount, $params = array()) {
        return yield $this->create_order($symbol, 'market', 'sell', $amount, null, $params);
    }

    public function edit_order($id, $symbol, $type, $side, $amount, $price = null, $params = array()) {
        yield $this->cancel_order($id, $symbol, $params);
        return yield $this->create_order($symbol, $type, $side, $amount, $price, $params);
    }

    public function fetch_deposit_address($code, $params = array()) {
        if ($this->has['fetchDepositAddresses']) {
            $deposit_addresses = yield $this->fetch_deposit_addresses(array($code), $params);
            $deposit_address = $this->safe_value($deposit_addresses, $code);
            if ($deposit_address === null) {
                throw new InvalidAddress($this->id . ' fetchDepositAddress could not find a deposit address for ' . $code . ', make sure you have created a corresponding deposit address in your wallet on the exchange website');
            } else {
                return $deposit_address;
            }
        } else {
            throw new NotSupported ($this->id . ' fetchDepositAddress() is not supported yet');
        }
    }

    public function fetch_ticker($symbol, $params = array ()) {
        if ($this->has['fetchTickers']) {
            $tickers = yield $this->fetch_tickers(array( $symbol ), $params);
            $ticker = $this->safe_value($tickers, $symbol);
            if ($ticker === null) {
                throw new NullResponse($this->id . ' fetchTickers() could not find a $ticker for ' . $symbol);
            } else {
                return $ticker;
            }
        } else {
            throw new NotSupported($this->id . ' fetchTicker() is not supported yet');
        }
    }

    public function fetch_market_leverage_tiers($symbol, $params = array()) {
        if ($this->has['fetchLeverageTiers']) {
            $market = yield $this->market($symbol);
            if (!$market['contract']) {
                throw new BadRequest($this->id . ' fetch_market_leverage_tiers() supports contract markets only');
            }
            $tiers = yield $this->fetch_leverage_tiers(array($symbol));
            return $this->safe_value($tiers, $symbol);
        } else {
            throw new NotSupported($this->id . ' fetch_market_leverage_tiers() is not supported yet');
        }
    }

    public function sleep($milliseconds) {
        $time = $milliseconds / 1000;
        $loop = $this->get_loop();
        $timer = null;
        return new React\Promise\Promise(function ($resolve) use ($loop, $time, &$timer) {
            $timer = $loop->addTimer($time, function () use ($resolve) {
                $resolve(null);
            });
        });
    }

    public function create_post_only_order($symbol, $type, $side, $amount, $price, $params = array()) {
        if (!$this->has['createPostOnlyOrder']) {
            throw new NotSupported($this->id . ' create_post_only_order() is not supported yet');
        }
        $array = array('postOnly' => true);
        $query = array_merge($params, $array);
        return yield $this->create_order($symbol, $type, $side, $amount, $price, $params);
    }

    public function create_stop_order($symbol, $type, $side, $amount, $price = null, $stopPrice = null, $params = array()) {
        if (!$this->has['createStopOrder']) {
            throw new NotSupported($this->id . ' create_stop_order() is not supported yet');
        }
        if ($stopPrice === null) {
            throw new ArgumentsRequired($this->id . ' create_stop_order() requires a stopPrice argument');
        }
        $array = array('stopPrice' => $stopPrice);
        $query = array_merge($params, $array);
        return yield $this->create_order($symbol, $type, $side, $amount, $price, $query);
    }

    public function create_stop_limit_order($symbol, $side, $amount, $price, $stopPrice, $params = array()) {
        if (!$this->has['createStopLimitOrder']) {
            throw new NotSupported($this->id . ' create_stop_limit_order() is not supported yet');
        }
        $array = array('stopPrice' => $stopPrice);
        $query = array_merge($params, $array);
        return yield $this->create_order($symbol, 'limit', $side, $amount, $price, $query);
    }

    public function create_stop_market_order($symbol, $side, $amount, $stopPrice, $params = array()) {
        if (!$this->has['createStopMarketOrder']) {
            throw new NotSupported($this->id . ' create_stop_market_order() is not supported yet');
        }
        $array = array('stopPrice' => $stopPrice);
        $query = array_merge($params, $array);
        return yield $this->create_order($symbol, 'market', $side, $amount, null, $query);
    }
}<|MERGE_RESOLUTION|>--- conflicted
+++ resolved
@@ -34,13 +34,9 @@
 
 class Exchange extends \ccxt\Exchange {
 
-<<<<<<< HEAD
     use ExchangeCommon;
 
-    const VERSION = '1.85.78';
-=======
     const VERSION = '1.85.79';
->>>>>>> a8caaeb6
 
     public static $loop;
     public static $kernel;
