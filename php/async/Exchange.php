<?php


namespace ccxt\async;

use ccxt;

// rounding mode
const TRUNCATE = ccxt\TRUNCATE;
const ROUND = ccxt\ROUND;
const ROUND_UP = ccxt\ROUND_UP;
const ROUND_DOWN = ccxt\ROUND_DOWN;

// digits counting mode
const DECIMAL_PLACES = ccxt\DECIMAL_PLACES;
const SIGNIFICANT_DIGITS = ccxt\SIGNIFICANT_DIGITS;
const TICK_SIZE = ccxt\TICK_SIZE;

// padding mode
const NO_PADDING = ccxt\NO_PADDING;
const PAD_WITH_ZERO = ccxt\PAD_WITH_ZERO;

use React;
use Recoil;

use Generator;
use Exception;

include 'Throttle.php';

$version = '1.84.41';

require_once "ExchangeCommon.php";

class Exchange extends \ccxt\Exchange {

<<<<<<< HEAD
    use ExchangeCommon;

    const VERSION = '1.84.39';
=======
    const VERSION = '1.84.41';
>>>>>>> 11310d0f

    public static $loop;
    public static $kernel;
    public $browser;
    public $marketsLoading = null;
    public $reloadingMarkets = null;
    public $tokenBucket;
    public $throttle;

    public static function get_loop() {
        return React\EventLoop\Loop::get();
    }

    public static function get_kernel() {
        if (!static::$kernel) {
            static::$kernel = Recoil\React\ReactKernel::create(static::get_loop());
        }
        return static::$kernel;
    }

    public static function execute_and_run($arg) {
        $kernel = static::get_kernel();
        $kernel->execute($arg);
        $kernel->run();
    }

    public function __construct($options = array()) {
        if (!class_exists('React\\EventLoop\\Factory')) {
            throw new ccxt\NotSupported("React is not installed\n\ncomposer require --ignore-platform-reqs react/http:\"^1.4.0\"\n\n");
        }
        if (!class_exists('Recoil\\React\\ReactKernel')) {
            throw new ccxt\NotSupported("Recoil is not installed\n\ncomposer require --ignore-platform-reqs recoil/react:\"1.0.2\"\n\n");
        }
        $config = $this->omit($options, array('loop', 'kernel'));
        parent::__construct($config);
        // we only want one instance of the loop and one instance of the kernel
        if (static::$loop === null) {
            if (array_key_exists('loop', $options)) {
                static::$loop = $options['loop'];
            } else {
                static::$loop = static::get_loop();
            }
        } else if (array_key_exists('loop', $options)) {
            throw new Exception($this->id . ' cannot use two different loops');
        }

        if (static::$kernel === null) {
            if (array_key_exists('kernel', $options)) {
                static::$kernel = $options['kernel'];
            } else {
                static::$kernel = Recoil\React\ReactKernel::create(static::$loop);
            }
        } else if (array_key_exists('kernel', $options)) {
            throw new Exception($this->id . ' cannot use two different loops');
        }

        $connector = new React\Socket\Connector(static::$loop, array(
            'timeout' => $this->timeout,
        ));
        if ($this->browser === null) {
            $this->browser = (new React\Http\Browser(static::$loop, $connector))->withRejectErrorResponse(false);
        }
        $this->throttle = new Throttle($this->tokenBucket, static::$kernel);
    }

    public function fetch($url, $method = 'GET', $headers = null, $body = null) {

        $headers = array_merge($this->headers, $headers ? $headers : array());
        if (!$headers) {
            $headers = array();
        }

        if (strlen($this->proxy)) {
            $headers['Origin'] = $this->origin;
        }

        if ($this->userAgent) {
            if (gettype($this->userAgent) == 'string') {
                $headers['User-Agent'] = $this->userAgent;
            } elseif ((gettype($this->userAgent) == 'array') && array_key_exists('User-Agent', $this->userAgent)) {
                $headers['User-Agent'] = $this->userAgent['User-Agent'];
            }
        }

        // this name for the proxy string is deprecated
        // we should rename it to $this->cors everywhere
        $url = $this->proxy . $url;

        if ($this->verbose) {
            print_r(array('fetch Request:', $this->id, $method, $url, 'RequestHeaders:', $headers, 'RequestBody:', $body));
        }

        $this->lastRestRequestTimestamp = $this->milliseconds();

        try {
            $result = yield $this->browser->request($method, $url, $headers, $body);
        } catch (Exception $e) {
            $message = $e->getMessage();
            if (strpos($message, 'timed out') !== false) { // no way to determine this easily https://github.com/clue/reactphp-buzz/issues/146
                throw new ccxt\RequestTimeout(implode(' ', array($url, $method, 28, $message))); // 28 for compatibility with CURL
            } else if (strpos($message, 'DNS query') !== false) {
                throw new ccxt\NetworkError($message);
            } else {
                throw new ccxt\ExchangeError($message);
            }
        }

        $raw_response_headers = $result->getHeaders();
        $raw_header_keys = array_keys($raw_response_headers);
        $response_headers = array();
        foreach ($raw_header_keys as $header) {
            $response_headers[$header] = $result->getHeaderLine($header);
        }
        $http_status_code = $result->getStatusCode();
        $http_status_text = $result->getReasonPhrase();
        $response_body = strval($result->getBody());

        $response_body = $this->on_rest_response($http_status_code, $http_status_text, $url, $method, $response_headers, $response_body, $headers, $body);

        if ($this->enableLastHttpResponse) {
            $this->last_http_response = $response_body;
        }

        if ($this->enableLastResponseHeaders) {
            $this->last_response_headers = $response_headers;
        }

        if ($this->verbose) {
            print_r(array('fetch Response:', $this->id, $method, $url, $http_status_code, 'ResponseHeaders:', $response_headers, 'ResponseBody:', $response_body));
        }

        $json_response = null;
        $is_json_encoded_response = $this->is_json_encoded_object($response_body);

        if ($is_json_encoded_response) {
            $json_response = $this->parse_json($response_body);
            if ($this->enableLastJsonResponse) {
                $this->last_json_response = $json_response;
            }
        }

        $this->handle_errors($http_status_code, $http_status_text, $url, $method, $response_headers, $response_body, $json_response, $headers, $body);
        $this->handle_http_status_code($http_status_code, $http_status_text, $url, $method, $response_body);

        return isset($json_response) ? $json_response : $response_body;
    }

    public function fetch2($path, $api = 'public', $method = 'GET', $params = array(), $headers = null, $body = null, $config = array(), $context = array()) {
        if ($this->enableRateLimit) {
            $cost = $this->calculate_rate_limiter_cost($api, $method, $path, $params, $config, $context);
            yield call_user_func($this->throttle, $cost);
        }
        $request = $this->sign($path, $api, $method, $params, $headers, $body);
        return yield $this->fetch($request['url'], $request['method'], $request['headers'], $request['body']);
    }

    public function fetch_permissions($params = array()) {
        throw new NotSupported($this->id . ' fetch_permissions() is not supported yet');
    }


    public function load_markets_helper($reload = false, $params = array()) {
        // copied from js
        if (!$reload && $this->markets) {
            if (!$this->markets_by_id) {
                return $this->set_markets ($this->markets);
            }
            return $this->markets;
        }
        $currencies = null;
        if (array_key_exists('fetchCurrencies', $this->has) && $this->has['fetchCurrencies'] === true) {
            $currencies = yield $this->fetch_currencies ();
        }
        $markets = yield $this->fetch_markets ($params);
        return $this->set_markets ($markets, $currencies);
    }

    public function loadMarkets($reload = false, $params = array()) {
        return yield $this->load_markets($reload, $params);
    }

    public function load_markets($reload = false, $params = array()) {
        if (($reload && !$this->reloadingMarkets) || !$this->marketsLoading) {
            $this->reloadingMarkets = true;
            $this->marketsLoading = static::$kernel->execute($this->load_markets_helper($reload, $params))->promise()->then(function ($resolved) {
                $this->reloadingMarkets = false;
                return $resolved;
            }, function ($error) {
                $this->reloadingMarkets = false;
                throw $error;
            });
        }
        return $this->marketsLoading;
    }

    public function loadAccounts($reload = false, $params = array()) {
        return yield $this->load_accounts($reload, $params);
    }

    public function load_accounts($reload = false, $params = array()) {
        if ($reload) {
            $this->accounts = yield $this->fetch_accounts($params);
        } else {
            if ($this->accounts) {
                yield;
                return $this->accounts;
            } else {
                $this->accounts = yield $this->fetch_accounts($params);
            }
        }
        $this->accountsById = static::index_by($this->accounts, 'id');
        return $this->accounts;
    }

    public function fetch_l2_order_book($symbol, $limit = null, $params = array()) {
        $orderbook = yield $this->fetch_order_book($symbol, $limit, $params);
        return array_merge($orderbook, array(
            'bids' => $this->sort_by($this->aggregate($orderbook['bids']), 0, true),
            'asks' => $this->sort_by($this->aggregate($orderbook['asks']), 0),
        ));
    }

    public function fetch_partial_balance($part, $params = array()) {
        $balance = yield $this->fetch_balance($params);
        return $balance[$part];
    }

    public function load_trading_limits($symbols = null, $reload = false, $params = array()) {
        yield;
        if ($this->has['fetchTradingLimits']) {
            if ($reload || !(is_array($this->options) && array_key_exists('limitsLoaded', $this->options))) {
                $response = yield $this->fetch_trading_limits($symbols);
                // $limits = $response['limits'];
                // $keys = is_array ($limits) ? array_keys ($limits) : array ();
                for ($i = 0; $i < count($symbols); $i++) {
                    $symbol = $symbols[$i];
                    $this->markets[$symbol] = array_replace_recursive($this->markets[$symbol], $response[$symbol]);
                }
                $this->options['limitsLoaded'] = $this->milliseconds();
            }
        }
        return $this->markets;
    }

    public function fetch_ohlcv($symbol, $timeframe = '1m', $since = null, $limit = null, $params = array()) {
        if (!$this->has['fetchTrades']) {
            throw new NotSupported($this->id . ' fetch_ohlcv() is not supported yet');
        }
        yield $this->load_markets();
        $trades = yield $this->fetch_trades($symbol, $since, $limit, $params);
        return $this->build_ohlcv($trades, $timeframe, $since, $limit);
    }

    public function fetch_status($params = array()) {
        if ($this->has['fetchTime']) {
            $time = yield $this->fetch_time($params);
            $this->status = array_merge($this->status, array(
                'updated' => $time,
            ));
        }
        return $this->status;
    }

    public function create_limit_order($symbol, $side, $amount, $price, $params = array()) {
        return yield $this->create_order($symbol, 'limit', $side, $amount, $price, $params);
    }

    public function create_market_order($symbol, $side, $amount, $price = null, $params = array()) {
        return yield $this->create_order($symbol, 'market', $side, $amount, $price, $params);
    }

    public function create_limit_buy_order($symbol, $amount, $price, $params = array()) {
        return yield $this->create_order($symbol, 'limit', 'buy', $amount, $price, $params);
    }

    public function create_limit_sell_order($symbol, $amount, $price, $params = array()) {
        return yield $this->create_order($symbol, 'limit', 'sell', $amount, $price, $params);
    }

    public function create_market_buy_order($symbol, $amount, $params = array()) {
        return yield $this->create_order($symbol, 'market', 'buy', $amount, null, $params);
    }

    public function create_market_sell_order($symbol, $amount, $params = array()) {
        return yield $this->create_order($symbol, 'market', 'sell', $amount, null, $params);
    }

    public function edit_order($id, $symbol, $type, $side, $amount, $price = null, $params = array()) {
        yield $this->cancel_order($id, $symbol, $params);
        return yield $this->create_order($symbol, $type, $side, $amount, $price, $params);
    }

    public function fetch_deposit_address($code, $params = array()) {
        if ($this->has['fetchDepositAddresses']) {
            $deposit_addresses = yield $this->fetch_deposit_addresses(array($code), $params);
            $deposit_address = $this->safe_value($deposit_addresses, $code);
            if ($deposit_address === null) {
                throw new InvalidAddress($this->id . ' fetchDepositAddress could not find a deposit address for ' . $code . ', make sure you have created a corresponding deposit address in your wallet on the exchange website');
            } else {
                return $deposit_address;
            }
        } else {
            throw new NotSupported ($this->id . ' fetchDepositAddress() is not supported yet');
        }
    }

    public function fetch_ticker($symbol, $params = array ()) {
        if ($this->has['fetchTickers']) {
            $tickers = yield $this->fetch_tickers(array( $symbol ), $params);
            $ticker = $this->safe_value($tickers, $symbol);
            if ($ticker === null) {
                throw new NullResponse($this->id . ' fetchTickers() could not find a $ticker for ' . $symbol);
            } else {
                return $ticker;
            }
        } else {
            throw new NotSupported($this->id . ' fetchTicker() is not supported yet');
        }
    }

    public function fetch_market_leverage_tiers($symbol, $params = array()) {
        if ($this->has['fetchLeverageTiers']) {
            $market = yield $this->market($symbol);
            if (!$market['contract']) {
                throw new BadRequest($this->id . ' fetch_market_leverage_tiers() supports contract markets only');
            }
            $tiers = yield $this->fetch_leverage_tiers(array($symbol));
            return $this->safe_value($tiers, $symbol);
        } else {
            throw new NotSupported($this->id . ' fetch_market_leverage_tiers() is not supported yet');
        }
    }

    public function sleep($milliseconds) {
        $time = $milliseconds / 1000;
        $loop = $this->get_loop();
        $timer = null;
        return new React\Promise\Promise(function ($resolve) use ($loop, $time, &$timer) {
            $timer = $loop->addTimer($time, function () use ($resolve) {
                $resolve(null);
            });
        });
    }
}<|MERGE_RESOLUTION|>--- conflicted
+++ resolved
@@ -34,13 +34,9 @@
 
 class Exchange extends \ccxt\Exchange {
 
-<<<<<<< HEAD
     use ExchangeCommon;
 
-    const VERSION = '1.84.39';
-=======
     const VERSION = '1.84.41';
->>>>>>> 11310d0f
 
     public static $loop;
     public static $kernel;
