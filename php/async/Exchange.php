--- conflicted
+++ resolved
@@ -44,19 +44,11 @@
 
 use Exception;
 
-<<<<<<< HEAD
-$version = '4.4.43';
+$version = '4.4.45';
 
 class Exchange extends \ccxt\Exchange {
 
-    const VERSION = '4.4.43';
-=======
-$version = '4.4.45';
-
-class Exchange extends \ccxt\Exchange {
-
     const VERSION = '4.4.45';
->>>>>>> 49ac94e1
 
     public $browser;
     public $marketsLoading = null;
