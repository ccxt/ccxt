--- conflicted
+++ resolved
@@ -34,13 +34,9 @@
 
 class Exchange extends \ccxt\Exchange {
 
-<<<<<<< HEAD
     use ExchangeCommon;
 
-    const VERSION = '1.85.79';
-=======
     const VERSION = '1.85.82';
->>>>>>> 7e0f94e6
 
     public static $loop;
     public static $kernel;
