<?php


namespace ccxt\async;

use ccxt;

// rounding mode
const TRUNCATE = ccxt\TRUNCATE;
const ROUND = ccxt\ROUND;
const ROUND_UP = ccxt\ROUND_UP;
const ROUND_DOWN = ccxt\ROUND_DOWN;

// digits counting mode
const DECIMAL_PLACES = ccxt\DECIMAL_PLACES;
const SIGNIFICANT_DIGITS = ccxt\SIGNIFICANT_DIGITS;
const TICK_SIZE = ccxt\TICK_SIZE;

// padding mode
const NO_PADDING = ccxt\NO_PADDING;
const PAD_WITH_ZERO = ccxt\PAD_WITH_ZERO;

use \ccxt\Precise;
use \ccxt\AuthenticationError;
use \ccxt\ExchangeError;
use \ccxt\NotSupported;
use \ccxt\BadSymbol;

use React;
use React\Async;
use React\EventLoop\Loop;

use Exception;

include 'Throttle.php';

<<<<<<< HEAD
$version = '2.1.102';

class Exchange extends \ccxt\Exchange {

    const VERSION = '2.1.102';
=======
$version = '2.2.40';

class Exchange extends \ccxt\Exchange {

    const VERSION = '2.2.40';
>>>>>>> 1660ebec

    public $browser;
    public $marketsLoading = null;
    public $reloadingMarkets = null;
    public $tokenBucket;
    public $throttle;

    public function __construct($options = array()) {
        parent::__construct($options);
        $connector = new React\Socket\Connector(Loop::get(), array(
            'timeout' => $this->timeout,
        ));
        if ($this->browser === null) {
            $this->browser = (new React\Http\Browser(Loop::get(), $connector))->withRejectErrorResponse(false);
        }
        $this->throttle = new Throttle($this->tokenBucket);
    }

    public static function execute_and_run($closure) {
        $promise = Async\coroutine($closure);
        Async\await($promise);
    }

    public function fetch($url, $method = 'GET', $headers = null, $body = null) {
        // wrap this in as a promise so it executes asynchronously
        return React\Async\async(function () use ($url, $method, $headers, $body) {

            $headers = array_merge($this->headers, $headers ? $headers : array());
            if (!$headers) {
                $headers = array();
            }

            if (strlen($this->proxy)) {
                $headers['Origin'] = $this->origin;
            }

            if ($this->userAgent) {
                if (gettype($this->userAgent) == 'string') {
                    $headers['User-Agent'] = $this->userAgent;
                } elseif ((gettype($this->userAgent) == 'array') && array_key_exists('User-Agent', $this->userAgent)) {
                    $headers['User-Agent'] = $this->userAgent['User-Agent'];
                }
            }

            // this name for the proxy string is deprecated
            // we should rename it to $this->cors everywhere
            $url = $this->proxy . $url;

            if ($this->verbose) {
                print_r(array('fetch Request:', $this->id, $method, $url, 'RequestHeaders:', $headers, 'RequestBody:', $body));
            }

            $this->lastRestRequestTimestamp = $this->milliseconds();

            try {
                $result = React\Async\await($this->browser->request($method, $url, $headers, $body));
            } catch (Exception $e) {
                $message = $e->getMessage();
                if (strpos($message, 'timed out') !== false) { // no way to determine this easily https://github.com/clue/reactphp-buzz/issues/146
                    throw new ccxt\RequestTimeout(implode(' ', array($url, $method, 28, $message))); // 28 for compatibility with CURL
                } else if (strpos($message, 'DNS query') !== false) {
                    throw new ccxt\NetworkError($message);
                } else {
                    throw new ccxt\ExchangeError($message);
                }
            }

            $raw_response_headers = $result->getHeaders();
            $raw_header_keys = array_keys($raw_response_headers);
            $response_headers = array();
            foreach ($raw_header_keys as $header) {
                $response_headers[$header] = $result->getHeaderLine($header);
            }
            $http_status_code = $result->getStatusCode();
            $http_status_text = $result->getReasonPhrase();
            $response_body = strval($result->getBody());

            $response_body = $this->on_rest_response($http_status_code, $http_status_text, $url, $method, $response_headers, $response_body, $headers, $body);

            if ($this->enableLastHttpResponse) {
                $this->last_http_response = $response_body;
            }

            if ($this->enableLastResponseHeaders) {
                $this->last_response_headers = $response_headers;
            }

            if ($this->verbose) {
                print_r(array('fetch Response:', $this->id, $method, $url, $http_status_code, 'ResponseHeaders:', $response_headers, 'ResponseBody:', $response_body));
            }

            $json_response = null;
            $is_json_encoded_response = $this->is_json_encoded_object($response_body);

            if ($is_json_encoded_response) {
                $json_response = $this->parse_json($response_body);
                if ($this->enableLastJsonResponse) {
                    $this->last_json_response = $json_response;
                }
            }

            $this->handle_errors($http_status_code, $http_status_text, $url, $method, $response_headers, $response_body, $json_response, $headers, $body);
            $this->handle_http_status_code($http_status_code, $http_status_text, $url, $method, $response_body);

            return isset($json_response) ? $json_response : $response_body;
        }) ();
    }

    public function load_markets_helper($reload = false, $params = array()) {
        // copied from js
        return React\Async\async(function () use ($reload, $params) {
            if (!$reload && $this->markets) {
                if (!$this->markets_by_id) {
                    return $this->set_markets ($this->markets);
                }
                return $this->markets;
            }
            $currencies = null;
            if (array_key_exists('fetchCurrencies', $this->has) && $this->has['fetchCurrencies'] === true) {
                $currencies = React\Async\await($this->fetch_currencies());
            }
            $markets = React\Async\await($this->fetch_markets($params));
            return $this->set_markets ($markets, $currencies);
        }) ();
    }

    public function loadMarkets($reload = false, $params = array()) {
        // returns a promise
        return $this->load_markets($reload, $params);
    }

    public function load_markets($reload = false, $params = array()) {
        if (($reload && !$this->reloadingMarkets) || !$this->marketsLoading) {
            $this->reloadingMarkets = true;
            $this->marketsLoading = $this->load_markets_helper($reload, $params)->then(function ($resolved) {
                $this->reloadingMarkets = false;
                return $resolved;
            }, function ($error) {
                $this->reloadingMarkets = false;
                throw $error;
            });
        }
        return $this->marketsLoading;
    }

    public function loadAccounts($reload = false, $params = array()) {
        return $this->load_accounts($reload, $params);
    }

    public function sleep($milliseconds) {
        $time = $milliseconds / 1000;
        return new React\Promise\Promise(function ($resolve) use ($time) {
            React\EventLoop\Loop::addTimer($time, function () use ($resolve) {
                $resolve(null);
            });
        });
    }

    public function throttle($cost = null) {
        // stub so the async throttler gets called instead of the sync throttler
        return call_user_func($this->throttle, $cost);
    }

    // ########################################################################
    // ########################################################################
    // ########################################################################
    // ########################################################################
    // ########                        ########                        ########
    // ########                        ########                        ########
    // ########                        ########                        ########
    // ########                        ########                        ########
    // ########        ########################        ########################
    // ########        ########################        ########################
    // ########        ########################        ########################
    // ########        ########################        ########################
    // ########                        ########                        ########
    // ########                        ########                        ########
    // ########                        ########                        ########
    // ########                        ########                        ########
    // ########################################################################
    // ########################################################################
    // ########################################################################
    // ########################################################################
    // ########        ########        ########                        ########
    // ########        ########        ########                        ########
    // ########        ########        ########                        ########
    // ########        ########        ########                        ########
    // ################        ########################        ################
    // ################        ########################        ################
    // ################        ########################        ################
    // ################        ########################        ################
    // ########        ########        ################        ################
    // ########        ########        ################        ################
    // ########        ########        ################        ################
    // ########        ########        ################        ################
    // ########################################################################
    // ########################################################################
    // ########################################################################
    // ########################################################################

    // METHODS BELOW THIS LINE ARE TRANSPILED FROM JAVASCRIPT TO PYTHON AND PHP

    public function safe_ledger_entry($entry, $currency = null) {
        $currency = $this->safe_currency(null, $currency);
        $direction = $this->safe_string($entry, 'direction');
        $before = $this->safe_string($entry, 'before');
        $after = $this->safe_string($entry, 'after');
        $amount = $this->safe_string($entry, 'amount');
        if ($amount !== null) {
            if ($before === null && $after !== null) {
                $before = Precise::string_sub($after, $amount);
            } elseif ($before !== null && $after === null) {
                $after = Precise::string_add($before, $amount);
            }
        }
        if ($before !== null && $after !== null) {
            if ($direction === null) {
                if (Precise::string_gt($before, $after)) {
                    $direction = 'out';
                }
                if (Precise::string_gt($after, $before)) {
                    $direction = 'in';
                }
            }
        }
        $fee = $this->safe_value($entry, 'fee');
        if ($fee !== null) {
            $fee['cost'] = $this->safe_number($fee, 'cost');
        }
        $timestamp = $this->safe_integer($entry, 'timestamp');
        return array(
            'id' => $this->safe_string($entry, 'id'),
            'timestamp' => $timestamp,
            'datetime' => $this->iso8601 ($timestamp),
            'direction' => $direction,
            'account' => $this->safe_string($entry, 'account'),
            'referenceId' => $this->safe_string($entry, 'referenceId'),
            'referenceAccount' => $this->safe_string($entry, 'referenceAccount'),
            'type' => $this->safe_string($entry, 'type'),
            'currency' => $currency['code'],
            'amount' => $this->parse_number($amount),
            'before' => $this->parse_number($before),
            'after' => $this->parse_number($after),
            'status' => $this->safe_string($entry, 'status'),
            'fee' => $fee,
            'info' => $entry,
        );
    }

    public function set_markets($markets, $currencies = null) {
        $values = array();
        $marketValues = $this->to_array($markets);
        for ($i = 0; $i < count($marketValues); $i++) {
            $market = $this->deep_extend($this->safe_market(), array(
                'precision' => $this->precision,
                'limits' => $this->limits,
            ), $this->fees['trading'], $marketValues[$i]);
            $values[] = $market;
        }
        $this->markets = $this->index_by($values, 'symbol');
        $this->markets_by_id = $this->index_by($markets, 'id');
        $marketsSortedBySymbol = $this->keysort ($this->markets);
        $marketsSortedById = $this->keysort ($this->markets_by_id);
        $this->symbols = is_array($marketsSortedBySymbol) ? array_keys($marketsSortedBySymbol) : array();
        $this->ids = is_array($marketsSortedById) ? array_keys($marketsSortedById) : array();
        if ($currencies !== null) {
            $this->currencies = $this->deep_extend($this->currencies, $currencies);
        } else {
            $baseCurrencies = array();
            $quoteCurrencies = array();
            for ($i = 0; $i < count($values); $i++) {
                $market = $values[$i];
                $defaultCurrencyPrecision = ($this->precisionMode === DECIMAL_PLACES) ? 8 : $this->parse_number('0.00000001');
                $marketPrecision = $this->safe_value($market, 'precision', array());
                if (is_array($market) && array_key_exists('base', $market)) {
                    $currencyPrecision = $this->safe_value_2($marketPrecision, 'base', 'amount', $defaultCurrencyPrecision);
                    $currency = array(
                        'id' => $this->safe_string_2($market, 'baseId', 'base'),
                        'numericId' => $this->safe_string($market, 'baseNumericId'),
                        'code' => $this->safe_string($market, 'base'),
                        'precision' => $currencyPrecision,
                    );
                    $baseCurrencies[] = $currency;
                }
                if (is_array($market) && array_key_exists('quote', $market)) {
                    $currencyPrecision = $this->safe_value_2($marketPrecision, 'quote', 'price', $defaultCurrencyPrecision);
                    $currency = array(
                        'id' => $this->safe_string_2($market, 'quoteId', 'quote'),
                        'numericId' => $this->safe_string($market, 'quoteNumericId'),
                        'code' => $this->safe_string($market, 'quote'),
                        'precision' => $currencyPrecision,
                    );
                    $quoteCurrencies[] = $currency;
                }
            }
            $baseCurrencies = $this->sort_by($baseCurrencies, 'code');
            $quoteCurrencies = $this->sort_by($quoteCurrencies, 'code');
            $this->baseCurrencies = $this->index_by($baseCurrencies, 'code');
            $this->quoteCurrencies = $this->index_by($quoteCurrencies, 'code');
            $allCurrencies = $this->array_concat($baseCurrencies, $quoteCurrencies);
            $groupedCurrencies = $this->group_by($allCurrencies, 'code');
            $codes = is_array($groupedCurrencies) ? array_keys($groupedCurrencies) : array();
            $resultingCurrencies = array();
            for ($i = 0; $i < count($codes); $i++) {
                $code = $codes[$i];
                $groupedCurrenciesCode = $this->safe_value($groupedCurrencies, $code, array());
                $highestPrecisionCurrency = $this->safe_value($groupedCurrenciesCode, 0);
                for ($j = 1; $j < count($groupedCurrenciesCode); $j++) {
                    $currentCurrency = $groupedCurrenciesCode[$j];
                    if ($this->precisionMode === TICK_SIZE) {
                        $highestPrecisionCurrency = ($currentCurrency['precision'] < $highestPrecisionCurrency['precision']) ? $currentCurrency : $highestPrecisionCurrency;
                    } else {
                        $highestPrecisionCurrency = ($currentCurrency['precision'] > $highestPrecisionCurrency['precision']) ? $currentCurrency : $highestPrecisionCurrency;
                    }
                }
                $resultingCurrencies[] = $highestPrecisionCurrency;
            }
            $sortedCurrencies = $this->sort_by($resultingCurrencies, 'code');
            $this->currencies = $this->deep_extend($this->currencies, $this->index_by($sortedCurrencies, 'code'));
        }
        $this->currencies_by_id = $this->index_by($this->currencies, 'id');
        $currenciesSortedByCode = $this->keysort ($this->currencies);
        $this->codes = is_array($currenciesSortedByCode) ? array_keys($currenciesSortedByCode) : array();
        return $this->markets;
    }

    public function safe_balance($balance) {
        $balances = $this->omit ($balance, array( 'info', 'timestamp', 'datetime', 'free', 'used', 'total' ));
        $codes = is_array($balances) ? array_keys($balances) : array();
        $balance['free'] = array();
        $balance['used'] = array();
        $balance['total'] = array();
        $debtBalance = array();
        for ($i = 0; $i < count($codes); $i++) {
            $code = $codes[$i];
            $total = $this->safe_string($balance[$code], 'total');
            $free = $this->safe_string($balance[$code], 'free');
            $used = $this->safe_string($balance[$code], 'used');
            $debt = $this->safe_string($balance[$code], 'debt');
            if (($total === null) && ($free !== null) && ($used !== null)) {
                $total = Precise::string_add($free, $used);
            }
            if (($free === null) && ($total !== null) && ($used !== null)) {
                $free = Precise::string_sub($total, $used);
            }
            if (($used === null) && ($total !== null) && ($free !== null)) {
                $used = Precise::string_sub($total, $free);
            }
            $balance[$code]['free'] = $this->parse_number($free);
            $balance[$code]['used'] = $this->parse_number($used);
            $balance[$code]['total'] = $this->parse_number($total);
            $balance['free'][$code] = $balance[$code]['free'];
            $balance['used'][$code] = $balance[$code]['used'];
            $balance['total'][$code] = $balance[$code]['total'];
            if ($debt !== null) {
                $balance[$code]['debt'] = $this->parse_number($debt);
                $debtBalance[$code] = $balance[$code]['debt'];
            }
        }
        $debtBalanceArray = is_array($debtBalance) ? array_keys($debtBalance) : array();
        $length = count($debtBalanceArray);
        if ($length) {
            $balance['debt'] = $debtBalance;
        }
        return $balance;
    }

    public function safe_order($order, $market = null) {
        // parses numbers as strings
        // it is important pass the $trades as unparsed $rawTrades
        $amount = $this->omit_zero($this->safe_string($order, 'amount'));
        $remaining = $this->safe_string($order, 'remaining');
        $filled = $this->safe_string($order, 'filled');
        $cost = $this->safe_string($order, 'cost');
        $average = $this->omit_zero($this->safe_string($order, 'average'));
        $price = $this->omit_zero($this->safe_string($order, 'price'));
        $lastTradeTimeTimestamp = $this->safe_integer($order, 'lastTradeTimestamp');
        $parseFilled = ($filled === null);
        $parseCost = ($cost === null);
        $parseLastTradeTimeTimestamp = ($lastTradeTimeTimestamp === null);
        $fee = $this->safe_value($order, 'fee');
        $parseFee = ($fee === null);
        $parseFees = $this->safe_value($order, 'fees') === null;
        $shouldParseFees = $parseFee || $parseFees;
        $fees = $this->safe_value($order, 'fees', array());
        $trades = array();
        if ($parseFilled || $parseCost || $shouldParseFees) {
            $rawTrades = $this->safe_value($order, 'trades', $trades);
            $oldNumber = $this->number;
            // we parse $trades as strings here!
            $this->number = 'strval';
            $trades = $this->parse_trades($rawTrades, $market, null, null, array(
                'symbol' => $order['symbol'],
                'side' => $order['side'],
                'type' => $order['type'],
                'order' => $order['id'],
            ));
            $this->number = $oldNumber;
            $tradesLength = 0;
            $isArray = gettype($trades) === 'array' && array_keys($trades) === array_keys(array_keys($trades));
            if ($isArray) {
                $tradesLength = count($trades);
            }
            if ($isArray && ($tradesLength > 0)) {
                // move properties that are defined in $trades up into the $order
                if ($order['symbol'] === null) {
                    $order['symbol'] = $trades[0]['symbol'];
                }
                if ($order['side'] === null) {
                    $order['side'] = $trades[0]['side'];
                }
                if ($order['type'] === null) {
                    $order['type'] = $trades[0]['type'];
                }
                if ($order['id'] === null) {
                    $order['id'] = $trades[0]['order'];
                }
                if ($parseFilled) {
                    $filled = '0';
                }
                if ($parseCost) {
                    $cost = '0';
                }
                for ($i = 0; $i < count($trades); $i++) {
                    $trade = $trades[$i];
                    $tradeAmount = $this->safe_string($trade, 'amount');
                    if ($parseFilled && ($tradeAmount !== null)) {
                        $filled = Precise::string_add($filled, $tradeAmount);
                    }
                    $tradeCost = $this->safe_string($trade, 'cost');
                    if ($parseCost && ($tradeCost !== null)) {
                        $cost = Precise::string_add($cost, $tradeCost);
                    }
                    $tradeTimestamp = $this->safe_value($trade, 'timestamp');
                    if ($parseLastTradeTimeTimestamp && ($tradeTimestamp !== null)) {
                        if ($lastTradeTimeTimestamp === null) {
                            $lastTradeTimeTimestamp = $tradeTimestamp;
                        } else {
                            $lastTradeTimeTimestamp = max ($lastTradeTimeTimestamp, $tradeTimestamp);
                        }
                    }
                    if ($shouldParseFees) {
                        $tradeFees = $this->safe_value($trade, 'fees');
                        if ($tradeFees !== null) {
                            for ($j = 0; $j < count($tradeFees); $j++) {
                                $tradeFee = $tradeFees[$j];
                                $fees[] = array_merge(array(), $tradeFee);
                            }
                        } else {
                            $tradeFee = $this->safe_value($trade, 'fee');
                            if ($tradeFee !== null) {
                                $fees[] = array_merge(array(), $tradeFee);
                            }
                        }
                    }
                }
            }
        }
        if ($shouldParseFees) {
            $reducedFees = $this->reduceFees ? $this->reduce_fees_by_currency($fees) : $fees;
            $reducedLength = count($reducedFees);
            for ($i = 0; $i < $reducedLength; $i++) {
                $reducedFees[$i]['cost'] = $this->safe_number($reducedFees[$i], 'cost');
                if (is_array($reducedFees[$i]) && array_key_exists('rate', $reducedFees[$i])) {
                    $reducedFees[$i]['rate'] = $this->safe_number($reducedFees[$i], 'rate');
                }
            }
            if (!$parseFee && ($reducedLength === 0)) {
                $fee['cost'] = $this->safe_number($fee, 'cost');
                if (is_array($fee) && array_key_exists('rate', $fee)) {
                    $fee['rate'] = $this->safe_number($fee, 'rate');
                }
                $reducedFees[] = $fee;
            }
            $order['fees'] = $reducedFees;
            if ($parseFee && ($reducedLength === 1)) {
                $order['fee'] = $reducedFees[0];
            }
        }
        if ($amount === null) {
            // ensure $amount = $filled . $remaining
            if ($filled !== null && $remaining !== null) {
                $amount = Precise::string_add($filled, $remaining);
            } elseif ($this->safe_string($order, 'status') === 'closed') {
                $amount = $filled;
            }
        }
        if ($filled === null) {
            if ($amount !== null && $remaining !== null) {
                $filled = Precise::string_sub($amount, $remaining);
            }
        }
        if ($remaining === null) {
            if ($amount !== null && $filled !== null) {
                $remaining = Precise::string_sub($amount, $filled);
            }
        }
        // ensure that the $average field is calculated correctly
        if ($average === null) {
            if (($filled !== null) && ($cost !== null) && Precise::string_gt($filled, '0')) {
                $average = Precise::string_div($cost, $filled);
            }
        }
        // also ensure the $cost field is calculated correctly
        $costPriceExists = ($average !== null) || ($price !== null);
        if ($parseCost && ($filled !== null) && $costPriceExists) {
            $multiplyPrice = null;
            if ($average === null) {
                $multiplyPrice = $price;
            } else {
                $multiplyPrice = $average;
            }
            // contract trading
            $contractSize = $this->safe_string($market, 'contractSize');
            if ($contractSize !== null) {
                $inverse = $this->safe_value($market, 'inverse', false);
                if ($inverse) {
                    $multiplyPrice = Precise::string_div('1', $multiplyPrice);
                }
                $multiplyPrice = Precise::string_mul($multiplyPrice, $contractSize);
            }
            $cost = Precise::string_mul($multiplyPrice, $filled);
        }
        // support for $market orders
        $orderType = $this->safe_value($order, 'type');
        $emptyPrice = ($price === null) || Precise::string_equals($price, '0');
        if ($emptyPrice && ($orderType === 'market')) {
            $price = $average;
        }
        // we have $trades with string values at this point so we will mutate them
        for ($i = 0; $i < count($trades); $i++) {
            $entry = $trades[$i];
            $entry['amount'] = $this->safe_number($entry, 'amount');
            $entry['price'] = $this->safe_number($entry, 'price');
            $entry['cost'] = $this->safe_number($entry, 'cost');
            $fee = $this->safe_value($entry, 'fee', array());
            $fee['cost'] = $this->safe_number($fee, 'cost');
            if (is_array($fee) && array_key_exists('rate', $fee)) {
                $fee['rate'] = $this->safe_number($fee, 'rate');
            }
            $entry['fee'] = $fee;
        }
        // timeInForceHandling
        $timeInForce = $this->safe_string($order, 'timeInForce');
        if ($timeInForce === null) {
            if ($this->safe_string($order, 'type') === 'market') {
                $timeInForce = 'IOC';
            }
            // allow postOnly override
            if ($this->safe_value($order, 'postOnly', false)) {
                $timeInForce = 'PO';
            }
        }
        return array_merge($order, array(
            'lastTradeTimestamp' => $lastTradeTimeTimestamp,
            'price' => $this->parse_number($price),
            'amount' => $this->parse_number($amount),
            'cost' => $this->parse_number($cost),
            'average' => $this->parse_number($average),
            'filled' => $this->parse_number($filled),
            'remaining' => $this->parse_number($remaining),
            'timeInForce' => $timeInForce,
            'trades' => $trades,
        ));
    }

    public function parse_orders($orders, $market = null, $since = null, $limit = null, $params = array ()) {
        //
        // the value of $orders is either a dict or a list
        //
        // dict
        //
        //     {
        //         'id1' => array( ... ),
        //         'id2' => array( ... ),
        //         'id3' => array( ... ),
        //         ...
        //     }
        //
        // list
        //
        //     array(
        //         array( 'id' => 'id1', ... ),
        //         array( 'id' => 'id2', ... ),
        //         array( 'id' => 'id3', ... ),
        //         ...
        //     )
        //
        $results = array();
        if (gettype($orders) === 'array' && array_keys($orders) === array_keys(array_keys($orders))) {
            for ($i = 0; $i < count($orders); $i++) {
                $order = array_merge($this->parse_order($orders[$i], $market), $params);
                $results[] = $order;
            }
        } else {
            $ids = is_array($orders) ? array_keys($orders) : array();
            for ($i = 0; $i < count($ids); $i++) {
                $id = $ids[$i];
                $order = array_merge($this->parse_order(array_merge(array( 'id' => $id ), $orders[$id]), $market), $params);
                $results[] = $order;
            }
        }
        $results = $this->sort_by($results, 'timestamp');
        $symbol = ($market !== null) ? $market['symbol'] : null;
        $tail = $since === null;
        return $this->filter_by_symbol_since_limit($results, $symbol, $since, $limit, $tail);
    }

    public function calculate_fee($symbol, $type, $side, $amount, $price, $takerOrMaker = 'taker', $params = array ()) {
        if ($type === 'market' && $takerOrMaker === 'maker') {
            throw new ArgumentsRequired($this->id . ' calculateFee() - you have provided incompatible arguments - "market" $type order can not be "maker". Change either the "type" or the "takerOrMaker" argument to calculate the fee.');
        }
        $market = $this->markets[$symbol];
        $feeSide = $this->safe_string($market, 'feeSide', 'quote');
        $key = 'quote';
        $cost = null;
        $amountString = $this->number_to_string($amount);
        $priceString = $this->number_to_string($price);
        if ($feeSide === 'quote') {
            // the fee is always in quote currency
            $cost = Precise::string_mul($amountString, $priceString);
        } elseif ($feeSide === 'base') {
            // the fee is always in base currency
            $cost = $amountString;
        } elseif ($feeSide === 'get') {
            // the fee is always in the currency you get
            $cost = $amountString;
            if ($side === 'sell') {
                $cost = Precise::string_mul($cost, $priceString);
            } else {
                $key = 'base';
            }
        } elseif ($feeSide === 'give') {
            // the fee is always in the currency you give
            $cost = $amountString;
            if ($side === 'buy') {
                $cost = Precise::string_mul($cost, $priceString);
            } else {
                $key = 'base';
            }
        }
        // for derivatives, the fee is in 'settle' currency
        if (!$market['spot']) {
            $key = 'settle';
        }
        // even if `$takerOrMaker` argument was set to 'maker', for 'market' orders we should forcefully override it to 'taker'
        if ($type === 'market') {
            $takerOrMaker = 'taker';
        }
        $rate = $this->safe_string($market, $takerOrMaker);
        if ($cost !== null) {
            $cost = Precise::string_mul($cost, $rate);
        }
        return array(
            'type' => $takerOrMaker,
            'currency' => $market[$key],
            'rate' => $this->parse_number($rate),
            'cost' => $this->parse_number($cost),
        );
    }

    public function safe_trade($trade, $market = null) {
        $amount = $this->safe_string($trade, 'amount');
        $price = $this->safe_string($trade, 'price');
        $cost = $this->safe_string($trade, 'cost');
        if ($cost === null) {
            // contract trading
            $contractSize = $this->safe_string($market, 'contractSize');
            $multiplyPrice = $price;
            if ($contractSize !== null) {
                $inverse = $this->safe_value($market, 'inverse', false);
                if ($inverse) {
                    $multiplyPrice = Precise::string_div('1', $price);
                }
                $multiplyPrice = Precise::string_mul($multiplyPrice, $contractSize);
            }
            $cost = Precise::string_mul($multiplyPrice, $amount);
        }
        $parseFee = $this->safe_value($trade, 'fee') === null;
        $parseFees = $this->safe_value($trade, 'fees') === null;
        $shouldParseFees = $parseFee || $parseFees;
        $fees = array();
        if ($shouldParseFees) {
            $tradeFees = $this->safe_value($trade, 'fees');
            if ($tradeFees !== null) {
                for ($j = 0; $j < count($tradeFees); $j++) {
                    $tradeFee = $tradeFees[$j];
                    $fees[] = array_merge(array(), $tradeFee);
                }
            } else {
                $tradeFee = $this->safe_value($trade, 'fee');
                if ($tradeFee !== null) {
                    $fees[] = array_merge(array(), $tradeFee);
                }
            }
        }
        $fee = $this->safe_value($trade, 'fee');
        if ($shouldParseFees) {
            $reducedFees = $this->reduceFees ? $this->reduce_fees_by_currency($fees) : $fees;
            $reducedLength = count($reducedFees);
            for ($i = 0; $i < $reducedLength; $i++) {
                $reducedFees[$i]['cost'] = $this->safe_number($reducedFees[$i], 'cost');
                if (is_array($reducedFees[$i]) && array_key_exists('rate', $reducedFees[$i])) {
                    $reducedFees[$i]['rate'] = $this->safe_number($reducedFees[$i], 'rate');
                }
            }
            if (!$parseFee && ($reducedLength === 0)) {
                $fee['cost'] = $this->safe_number($fee, 'cost');
                if (is_array($fee) && array_key_exists('rate', $fee)) {
                    $fee['rate'] = $this->safe_number($fee, 'rate');
                }
                $reducedFees[] = $fee;
            }
            if ($parseFees) {
                $trade['fees'] = $reducedFees;
            }
            if ($parseFee && ($reducedLength === 1)) {
                $trade['fee'] = $reducedFees[0];
            }
            $tradeFee = $this->safe_value($trade, 'fee');
            if ($tradeFee !== null) {
                $tradeFee['cost'] = $this->safe_number($tradeFee, 'cost');
                if (is_array($tradeFee) && array_key_exists('rate', $tradeFee)) {
                    $tradeFee['rate'] = $this->safe_number($tradeFee, 'rate');
                }
                $trade['fee'] = $tradeFee;
            }
        }
        $trade['amount'] = $this->parse_number($amount);
        $trade['price'] = $this->parse_number($price);
        $trade['cost'] = $this->parse_number($cost);
        return $trade;
    }

    public function reduce_fees_by_currency($fees) {
        //
        // this function takes a list of $fee structures having the following format
        //
        //     string = true
        //
        //     array(
        //         array( 'currency' => 'BTC', 'cost' => '0.1' ),
        //         array( 'currency' => 'BTC', 'cost' => '0.2'  ),
        //         array( 'currency' => 'BTC', 'cost' => '0.2', 'rate' => '0.00123' ),
        //         array( 'currency' => 'BTC', 'cost' => '0.4', 'rate' => '0.00123' ),
        //         array( 'currency' => 'BTC', 'cost' => '0.5', 'rate' => '0.00456' ),
        //         array( 'currency' => 'USDT', 'cost' => '12.3456' ),
        //     )
        //
        //     string = false
        //
        //     array(
        //         array( 'currency' => 'BTC', 'cost' => 0.1 ),
        //         array( 'currency' => 'BTC', 'cost' => 0.2 ),
        //         array( 'currency' => 'BTC', 'cost' => 0.2, 'rate' => 0.00123 ),
        //         array( 'currency' => 'BTC', 'cost' => 0.4, 'rate' => 0.00123 ),
        //         array( 'currency' => 'BTC', 'cost' => 0.5, 'rate' => 0.00456 ),
        //         array( 'currency' => 'USDT', 'cost' => 12.3456 ),
        //     )
        //
        // and returns a $reduced $fee list, where $fees are summed per currency and $rate (if any)
        //
        //     string = true
        //
        //     array(
        //         array( 'currency' => 'BTC', 'cost' => '0.3'  ),
        //         array( 'currency' => 'BTC', 'cost' => '0.6', 'rate' => '0.00123' ),
        //         array( 'currency' => 'BTC', 'cost' => '0.5', 'rate' => '0.00456' ),
        //         array( 'currency' => 'USDT', 'cost' => '12.3456' ),
        //     )
        //
        //     string  = false
        //
        //     array(
        //         array( 'currency' => 'BTC', 'cost' => 0.3  ),
        //         array( 'currency' => 'BTC', 'cost' => 0.6, 'rate' => 0.00123 ),
        //         array( 'currency' => 'BTC', 'cost' => 0.5, 'rate' => 0.00456 ),
        //         array( 'currency' => 'USDT', 'cost' => 12.3456 ),
        //     )
        //
        $reduced = array();
        for ($i = 0; $i < count($fees); $i++) {
            $fee = $fees[$i];
            $feeCurrencyCode = $this->safe_string($fee, 'currency');
            if ($feeCurrencyCode !== null) {
                $rate = $this->safe_string($fee, 'rate');
                $cost = $this->safe_value($fee, 'cost');
                if (Precise::string_eq($cost, '0')) {
                    // omit zero $cost $fees
                    continue;
                }
                if (!(is_array($reduced) && array_key_exists($feeCurrencyCode, $reduced))) {
                    $reduced[$feeCurrencyCode] = array();
                }
                $rateKey = ($rate === null) ? '' : $rate;
                if (is_array($reduced[$feeCurrencyCode]) && array_key_exists($rateKey, $reduced[$feeCurrencyCode])) {
                    $reduced[$feeCurrencyCode][$rateKey]['cost'] = Precise::string_add($reduced[$feeCurrencyCode][$rateKey]['cost'], $cost);
                } else {
                    $reduced[$feeCurrencyCode][$rateKey] = array(
                        'currency' => $feeCurrencyCode,
                        'cost' => $cost,
                    );
                    if ($rate !== null) {
                        $reduced[$feeCurrencyCode][$rateKey]['rate'] = $rate;
                    }
                }
            }
        }
        $result = array();
        $feeValues = is_array($reduced) ? array_values($reduced) : array();
        for ($i = 0; $i < count($feeValues); $i++) {
            $reducedFeeValues = is_array($feeValues[$i]) ? array_values($feeValues[$i]) : array();
            $result = $this->array_concat($result, $reducedFeeValues);
        }
        return $result;
    }

    public function safe_ticker($ticker, $market = null) {
        $open = $this->safe_value($ticker, 'open');
        $close = $this->safe_value($ticker, 'close');
        $last = $this->safe_value($ticker, 'last');
        $change = $this->safe_value($ticker, 'change');
        $percentage = $this->safe_value($ticker, 'percentage');
        $average = $this->safe_value($ticker, 'average');
        $vwap = $this->safe_value($ticker, 'vwap');
        $baseVolume = $this->safe_value($ticker, 'baseVolume');
        $quoteVolume = $this->safe_value($ticker, 'quoteVolume');
        if ($vwap === null) {
            $vwap = Precise::string_div($quoteVolume, $baseVolume);
        }
        if (($last !== null) && ($close === null)) {
            $close = $last;
        } elseif (($last === null) && ($close !== null)) {
            $last = $close;
        }
        if (($last !== null) && ($open !== null)) {
            if ($change === null) {
                $change = Precise::string_sub($last, $open);
            }
            if ($average === null) {
                $average = Precise::string_div(Precise::string_add($last, $open), '2');
            }
        }
        if (($percentage === null) && ($change !== null) && ($open !== null) && Precise::string_gt($open, '0')) {
            $percentage = Precise::string_mul(Precise::string_div($change, $open), '100');
        }
        if (($change === null) && ($percentage !== null) && ($open !== null)) {
            $change = Precise::string_div(Precise::string_mul($percentage, $open), '100');
        }
        if (($open === null) && ($last !== null) && ($change !== null)) {
            $open = Precise::string_sub($last, $change);
        }
        // timestamp and symbol operations don't belong in safeTicker
        // they should be done in the derived classes
        return array_merge($ticker, array(
            'bid' => $this->safe_number($ticker, 'bid'),
            'bidVolume' => $this->safe_number($ticker, 'bidVolume'),
            'ask' => $this->safe_number($ticker, 'ask'),
            'askVolume' => $this->safe_number($ticker, 'askVolume'),
            'high' => $this->safe_number($ticker, 'high'),
            'low' => $this->safe_number($ticker, 'low'),
            'open' => $this->parse_number($open),
            'close' => $this->parse_number($close),
            'last' => $this->parse_number($last),
            'change' => $this->parse_number($change),
            'percentage' => $this->parse_number($percentage),
            'average' => $this->parse_number($average),
            'vwap' => $this->parse_number($vwap),
            'baseVolume' => $this->parse_number($baseVolume),
            'quoteVolume' => $this->parse_number($quoteVolume),
            'previousClose' => $this->safe_number($ticker, 'previousClose'),
        ));
    }

    public function fetch_ohlcv($symbol, $timeframe = '1m', $since = null, $limit = null, $params = array ()) {
        return Async\async(function () use ($symbol, $timeframe, $since, $limit, $params) {
            if (!$this->has['fetchTrades']) {
                throw new NotSupported($this->id . ' fetchOHLCV() is not supported yet');
            }
            Async\await($this->load_markets());
            $trades = Async\await($this->fetchTrades ($symbol, $since, $limit, $params));
            $ohlcvc = $this->build_ohlcvc($trades, $timeframe, $since, $limit);
            $result = array();
            for ($i = 0; $i < count($ohlcvc); $i++) {
                $result[] = [
                    $this->safe_integer($ohlcvc[$i], 0),
                    $this->safe_number($ohlcvc[$i], 1),
                    $this->safe_number($ohlcvc[$i], 2),
                    $this->safe_number($ohlcvc[$i], 3),
                    $this->safe_number($ohlcvc[$i], 4),
                    $this->safe_number($ohlcvc[$i], 5),
                ];
            }
            return $result;
        }) ();
    }

    public function convert_trading_view_to_ohlcv($ohlcvs, $timestamp = 't', $open = 'o', $high = 'h', $low = 'l', $close = 'c', $volume = 'v', $ms = false) {
        $result = array();
        $timestamps = $this->safe_value($ohlcvs, $timestamp, array());
        $opens = $this->safe_value($ohlcvs, $open, array());
        $highs = $this->safe_value($ohlcvs, $high, array());
        $lows = $this->safe_value($ohlcvs, $low, array());
        $closes = $this->safe_value($ohlcvs, $close, array());
        $volumes = $this->safe_value($ohlcvs, $volume, array());
        for ($i = 0; $i < count($timestamps); $i++) {
            $result[] = array(
                $ms ? $this->safe_integer($timestamps, $i) : $this->safe_timestamp($timestamps, $i),
                $this->safe_value($opens, $i),
                $this->safe_value($highs, $i),
                $this->safe_value($lows, $i),
                $this->safe_value($closes, $i),
                $this->safe_value($volumes, $i),
            );
        }
        return $result;
    }

    public function convert_ohlcv_to_trading_view($ohlcvs, $timestamp = 't', $open = 'o', $high = 'h', $low = 'l', $close = 'c', $volume = 'v', $ms = false) {
        $result = array();
        $result[$timestamp] = array();
        $result[$open] = array();
        $result[$high] = array();
        $result[$low] = array();
        $result[$close] = array();
        $result[$volume] = array();
        for ($i = 0; $i < count($ohlcvs); $i++) {
            $ts = $ms ? $ohlcvs[$i][0] : intval($ohlcvs[$i][0] / 1000);
            $result[$timestamp][] = $ts;
            $result[$open][] = $ohlcvs[$i][1];
            $result[$high][] = $ohlcvs[$i][2];
            $result[$low][] = $ohlcvs[$i][3];
            $result[$close][] = $ohlcvs[$i][4];
            $result[$volume][] = $ohlcvs[$i][5];
        }
        return $result;
    }

    public function market_ids($symbols) {
        $result = array();
        for ($i = 0; $i < count($symbols); $i++) {
            $result[] = $this->market_id($symbols[$i]);
        }
        return $result;
    }

    public function market_symbols($symbols) {
        if ($symbols === null) {
            return $symbols;
        }
        $result = array();
        for ($i = 0; $i < count($symbols); $i++) {
            $result[] = $this->symbol ($symbols[$i]);
        }
        return $result;
    }

    public function market_codes($codes) {
        if ($codes === null) {
            return $codes;
        }
        $result = array();
        for ($i = 0; $i < count($codes); $i++) {
            $result[] = $this->common_currency_code($codes[$i]);
        }
        return $result;
    }

    public function parse_bids_asks($bidasks, $priceKey = 0, $amountKey = 1) {
        $bidasks = $this->to_array($bidasks);
        $result = array();
        for ($i = 0; $i < count($bidasks); $i++) {
            $result[] = $this->parse_bid_ask($bidasks[$i], $priceKey, $amountKey);
        }
        return $result;
    }

    public function fetch_l2_order_book($symbol, $limit = null, $params = array ()) {
        return Async\async(function () use ($symbol, $limit, $params) {
            $orderbook = Async\await($this->fetch_order_book($symbol, $limit, $params));
            return array_merge($orderbook, array(
                'asks' => $this->sort_by($this->aggregate ($orderbook['asks']), 0),
                'bids' => $this->sort_by($this->aggregate ($orderbook['bids']), 0, true),
            ));
        }) ();
    }

    public function filter_by_symbol($objects, $symbol = null) {
        if ($symbol === null) {
            return $objects;
        }
        $result = array();
        for ($i = 0; $i < count($objects); $i++) {
            $objectSymbol = $this->safe_string($objects[$i], 'symbol');
            if ($objectSymbol === $symbol) {
                $result[] = $objects[$i];
            }
        }
        return $result;
    }

    public function parse_ohlcv($ohlcv, $market = null) {
        if (gettype($ohlcv) === 'array' && array_keys($ohlcv) === array_keys(array_keys($ohlcv))) {
            return array(
                $this->safe_integer($ohlcv, 0), // timestamp
                $this->safe_number($ohlcv, 1), // open
                $this->safe_number($ohlcv, 2), // high
                $this->safe_number($ohlcv, 3), // low
                $this->safe_number($ohlcv, 4), // close
                $this->safe_number($ohlcv, 5), // volume
            );
        }
        return $ohlcv;
    }

    public function get_network($network, $code) {
        $network = strtoupper($network);
        $aliases = array(
            'ETHEREUM' => 'ETH',
            'ETHER' => 'ETH',
            'ERC20' => 'ETH',
            'ETH' => 'ETH',
            'TRC20' => 'TRX',
            'TRON' => 'TRX',
            'TRX' => 'TRX',
            'BEP20' => 'BSC',
            'BSC' => 'BSC',
            'HRC20' => 'HT',
            'HECO' => 'HT',
            'SPL' => 'SOL',
            'SOL' => 'SOL',
            'TERRA' => 'LUNA',
            'LUNA' => 'LUNA',
            'POLYGON' => 'MATIC',
            'MATIC' => 'MATIC',
            'EOS' => 'EOS',
            'WAVES' => 'WAVES',
            'AVALANCHE' => 'AVAX',
            'AVAX' => 'AVAX',
            'QTUM' => 'QTUM',
            'CHZ' => 'CHZ',
            'NEO' => 'NEO',
            'ONT' => 'ONT',
            'RON' => 'RON',
        );
        if ($network === $code) {
            return $network;
        } elseif (is_array($aliases) && array_key_exists($network, $aliases)) {
            return $aliases[$network];
        } else {
            throw new NotSupported($this->id . ' $network ' . $network . ' is not yet supported');
        }
    }

    public function network_code_to_id($networkCode, $currencyCode = null) {
        /**
         * tries to convert the provided $networkCode (which is expected to be an unified network code) to a network id. In order to achieve this, derived class needs to have 'options->networks' defined.
         * @param {string} $networkCode unified network code
         * @param {string} $currencyCode unified currency code, but this argument is not required by default, unless there is an exchange (like huobi) that needs an override of the method to be able to pass $currencyCode argument additionally
         * @return {[string|null]} exchange-specific network id
         */
        $networkIdsByCodes = $this->safe_value($this->options, 'networks', array());
        return $this->safe_string($networkIdsByCodes, $networkCode, $networkCode);
    }

    public function network_id_to_code($networkId, $currencyCode = null) {
        /**
         * tries to convert the provided exchange-specific $networkId to an unified network Code. In order to achieve this, derived class needs to have 'options->networksById' defined.
         * @param {string} $networkId unified network code
         * @param {string} $currencyCode unified currency code, but this argument is not required by default, unless there is an exchange (like huobi) that needs an override of the method to be able to pass $currencyCode argument additionally
         * @return {[string|null]} unified network code
         */
        $networkCodesByIds = $this->safe_value($this->options, 'networksById', array());
        return $this->safe_string($networkCodesByIds, $networkId, $networkId);
    }

    public function handle_network_code_and_params($params) {
        $networkCodeInParams = $this->safe_string_2($params, 'networkCode', 'network');
        if ($networkCodeInParams !== null) {
            $params = $this->omit ($params, array( 'networkCode', 'network' ));
        }
        // if it was not defined by user, we should not set it from 'defaultNetworks', because handleNetworkCodeAndParams is for only request-side and thus we do not fill it with anything. We can only use 'defaultNetworks' after parsing response-side
        return array( $networkCodeInParams, $params );
    }

    public function default_network_code($currencyCode) {
        $defaultNetworkCode = null;
        $defaultNetworks = $this->safe_value($this->options, 'defaultNetworks', array());
        if (is_array($defaultNetworks) && array_key_exists($currencyCode, $defaultNetworks)) {
            // if currency had set its network in "defaultNetworks", use it
            $defaultNetworkCode = $defaultNetworks[$currencyCode];
        } else {
            // otherwise, try to use the global-scope 'defaultNetwork' value (even if that network is not supported by currency, it doesn't make any problem, this will be just used "at first" if currency supports this network at all)
            $defaultNetwork = $this->safe_value($this->options, 'defaultNetwork');
            if ($defaultNetwork !== null) {
                $defaultNetworkCode = $defaultNetwork;
            }
        }
        return $defaultNetworkCode;
    }

    public function select_network_id_from_available_networks($currencyCode, $networkCode, $networkEntriesIndexed) {
        // this method is used against raw & unparse network entries, which are just indexed by network id
        $chosenNetworkId = null;
        $availableNetworkIds = is_array($networkEntriesIndexed) ? array_keys($networkEntriesIndexed) : array();
        $responseNetworksLength = count($availableNetworkIds);
        if ($networkCode !== null) {
            // if $networkCode was provided by user, we should check it after response, as the referenced exchange doesn't support network-code during request
            $networkId = $this->networkCodeToId ($networkCode, $currencyCode);
            if ($responseNetworksLength === 0) {
                throw new NotSupported($this->id . ' - ' . $networkCode . ' network did not return any result for ' . $currencyCode);
            } else {
                if (is_array($networkEntriesIndexed) && array_key_exists($networkId, $networkEntriesIndexed)) {
                    $chosenNetworkId = $networkId;
                } else {
                    throw new NotSupported($this->id . ' - ' . $networkId . ' network was not found for ' . $currencyCode . ', use one of ' . implode(', ', $availableNetworkIds));
                }
            }
        } else {
            if ($responseNetworksLength === 0) {
                throw new NotSupported($this->id . ' - no networks were returned for' . $currencyCode);
            } else {
                // if $networkCode was not provided by user, then we try to use the default network (if it was defined in "defaultNetworks"), otherwise, we just return the first network entry
                $defaultNetworkCode = $this->defaultNetworkCode ($currencyCode);
                $defaultNetworkId = $this->networkCodeToId ($defaultNetworkCode, $currencyCode);
                $chosenNetworkId = (is_array($networkEntriesIndexed) && array_key_exists($defaultNetworkId, $networkEntriesIndexed)) ? $defaultNetworkId : $availableNetworkIds[0];
            }
        }
        return $chosenNetworkId;
    }

    public function safe_number_2($dictionary, $key1, $key2, $d = null) {
        $value = $this->safe_string_2($dictionary, $key1, $key2);
        return $this->parse_number($value, $d);
    }

    public function parse_order_book($orderbook, $symbol, $timestamp = null, $bidsKey = 'bids', $asksKey = 'asks', $priceKey = 0, $amountKey = 1) {
        $bids = $this->parse_bids_asks($this->safe_value($orderbook, $bidsKey, array()), $priceKey, $amountKey);
        $asks = $this->parse_bids_asks($this->safe_value($orderbook, $asksKey, array()), $priceKey, $amountKey);
        return array(
            'symbol' => $symbol,
            'bids' => $this->sort_by($bids, 0, true),
            'asks' => $this->sort_by($asks, 0),
            'timestamp' => $timestamp,
            'datetime' => $this->iso8601 ($timestamp),
            'nonce' => null,
        );
    }

    public function parse_ohlcvs($ohlcvs, $market = null, $timeframe = '1m', $since = null, $limit = null) {
        $results = array();
        for ($i = 0; $i < count($ohlcvs); $i++) {
            $results[] = $this->parse_ohlcv($ohlcvs[$i], $market);
        }
        $sorted = $this->sort_by($results, 0);
        $tail = ($since === null);
        return $this->filter_by_since_limit($sorted, $since, $limit, 0, $tail);
    }

    public function parse_leverage_tiers($response, $symbols = null, $marketIdKey = null) {
        // $marketIdKey should only be null when $response is a dictionary
        $symbols = $this->market_symbols($symbols);
        $tiers = array();
        for ($i = 0; $i < count($response); $i++) {
            $item = $response[$i];
            $id = $this->safe_string($item, $marketIdKey);
            $market = $this->safe_market($id);
            $symbol = $market['symbol'];
            $contract = $this->safe_value($market, 'contract', false);
            if ($contract && (($symbols === null) || $this->in_array($symbol, $symbols))) {
                $tiers[$symbol] = $this->parse_market_leverage_tiers($item, $market);
            }
        }
        return $tiers;
    }

    public function load_trading_limits($symbols = null, $reload = false, $params = array ()) {
        return Async\async(function () use ($symbols, $reload, $params) {
            if ($this->has['fetchTradingLimits']) {
                if ($reload || !(is_array($this->options) && array_key_exists('limitsLoaded', $this->options))) {
                    $response = Async\await($this->fetch_trading_limits($symbols));
                    for ($i = 0; $i < count($symbols); $i++) {
                        $symbol = $symbols[$i];
                        $this->markets[$symbol] = $this->deep_extend($this->markets[$symbol], $response[$symbol]);
                    }
                    $this->options['limitsLoaded'] = $this->milliseconds ();
                }
            }
            return $this->markets;
        }) ();
    }

    public function parse_positions($positions, $symbols = null, $params = array ()) {
        $symbols = $this->market_symbols($symbols);
        $positions = $this->to_array($positions);
        $result = array();
        for ($i = 0; $i < count($positions); $i++) {
            $position = array_merge($this->parse_position($positions[$i], null), $params);
            $result[] = $position;
        }
        return $this->filter_by_array($result, 'symbol', $symbols, false);
    }

    public function parse_accounts($accounts, $params = array ()) {
        $accounts = $this->to_array($accounts);
        $result = array();
        for ($i = 0; $i < count($accounts); $i++) {
            $account = array_merge($this->parse_account($accounts[$i]), $params);
            $result[] = $account;
        }
        return $result;
    }

    public function parse_trades($trades, $market = null, $since = null, $limit = null, $params = array ()) {
        $trades = $this->to_array($trades);
        $result = array();
        for ($i = 0; $i < count($trades); $i++) {
            $trade = array_merge($this->parse_trade($trades[$i], $market), $params);
            $result[] = $trade;
        }
        $result = $this->sort_by_2($result, 'timestamp', 'id');
        $symbol = ($market !== null) ? $market['symbol'] : null;
        $tail = ($since === null);
        return $this->filter_by_symbol_since_limit($result, $symbol, $since, $limit, $tail);
    }

    public function parse_transactions($transactions, $currency = null, $since = null, $limit = null, $params = array ()) {
        $transactions = $this->to_array($transactions);
        $result = array();
        for ($i = 0; $i < count($transactions); $i++) {
            $transaction = array_merge($this->parse_transaction($transactions[$i], $currency), $params);
            $result[] = $transaction;
        }
        $result = $this->sort_by($result, 'timestamp');
        $code = ($currency !== null) ? $currency['code'] : null;
        $tail = ($since === null);
        return $this->filter_by_currency_since_limit($result, $code, $since, $limit, $tail);
    }

    public function parse_transfers($transfers, $currency = null, $since = null, $limit = null, $params = array ()) {
        $transfers = $this->to_array($transfers);
        $result = array();
        for ($i = 0; $i < count($transfers); $i++) {
            $transfer = array_merge($this->parse_transfer($transfers[$i], $currency), $params);
            $result[] = $transfer;
        }
        $result = $this->sort_by($result, 'timestamp');
        $code = ($currency !== null) ? $currency['code'] : null;
        $tail = ($since === null);
        return $this->filter_by_currency_since_limit($result, $code, $since, $limit, $tail);
    }

    public function parse_ledger($data, $currency = null, $since = null, $limit = null, $params = array ()) {
        $result = array();
        $arrayData = $this->to_array($data);
        for ($i = 0; $i < count($arrayData); $i++) {
            $itemOrItems = $this->parse_ledger_entry($arrayData[$i], $currency);
            if (gettype($itemOrItems) === 'array' && array_keys($itemOrItems) === array_keys(array_keys($itemOrItems))) {
                for ($j = 0; $j < count($itemOrItems); $j++) {
                    $result[] = array_merge($itemOrItems[$j], $params);
                }
            } else {
                $result[] = array_merge($itemOrItems, $params);
            }
        }
        $result = $this->sort_by($result, 'timestamp');
        $code = ($currency !== null) ? $currency['code'] : null;
        $tail = ($since === null);
        return $this->filter_by_currency_since_limit($result, $code, $since, $limit, $tail);
    }

    public function nonce() {
        return $this->seconds ();
    }

    public function set_headers($headers) {
        return $headers;
    }

    public function market_id($symbol) {
        $market = $this->market ($symbol);
        if ($market !== null) {
            return $market['id'];
        }
        return $symbol;
    }

    public function symbol($symbol) {
        $market = $this->market ($symbol);
        return $this->safe_string($market, 'symbol', $symbol);
    }

    public function resolve_path($path, $params) {
        return array(
            $this->implode_params($path, $params),
            $this->omit ($params, $this->extract_params($path)),
        );
    }

    public function filter_by_array($objects, $key, $values = null, $indexed = true) {
        $objects = $this->to_array($objects);
        // return all of them if no $values were passed
        if ($values === null || !$values) {
            return $indexed ? $this->index_by($objects, $key) : $objects;
        }
        $results = array();
        for ($i = 0; $i < count($objects); $i++) {
            if ($this->in_array($objects[$i][$key], $values)) {
                $results[] = $objects[$i];
            }
        }
        return $indexed ? $this->index_by($results, $key) : $results;
    }

    public function fetch2($path, $api = 'public', $method = 'GET', $params = array (), $headers = null, $body = null, $config = array (), $context = array ()) {
        return Async\async(function () use ($path, $api, $method, $params, $headers, $body, $config, $context) {
            if ($this->enableRateLimit) {
                $cost = $this->calculate_rate_limiter_cost($api, $method, $path, $params, $config, $context);
                Async\await($this->throttle ($cost));
            }
            $this->lastRestRequestTimestamp = $this->milliseconds ();
            $request = $this->sign ($path, $api, $method, $params, $headers, $body);
            return Async\await($this->fetch ($request['url'], $request['method'], $request['headers'], $request['body']));
        }) ();
    }

    public function request($path, $api = 'public', $method = 'GET', $params = array (), $headers = null, $body = null, $config = array (), $context = array ()) {
        return Async\async(function () use ($path, $api, $method, $params, $headers, $body, $config, $context) {
            return Async\await($this->fetch2 ($path, $api, $method, $params, $headers, $body, $config, $context));
        }) ();
    }

    public function load_accounts($reload = false, $params = array ()) {
        return Async\async(function () use ($reload, $params) {
            if ($reload) {
                $this->accounts = Async\await($this->fetch_accounts($params));
            } else {
                if ($this->accounts) {
                    return $this->accounts;
                } else {
                    $this->accounts = Async\await($this->fetch_accounts($params));
                }
            }
            $this->accountsById = $this->index_by($this->accounts, 'id');
            return $this->accounts;
        }) ();
    }

    public function fetch_trades($symbol, $since = null, $limit = null, $params = array ()) {
        throw new NotSupported($this->id . ' fetchTrades() is not supported yet');
    }

    public function fetch_ohlcvc($symbol, $timeframe = '1m', $since = null, $limit = null, $params = array ()) {
        return Async\async(function () use ($symbol, $timeframe, $since, $limit, $params) {
            if (!$this->has['fetchTrades']) {
                throw new NotSupported($this->id . ' fetchOHLCV() is not supported yet');
            }
            Async\await($this->load_markets());
            $trades = Async\await($this->fetchTrades ($symbol, $since, $limit, $params));
            return $this->build_ohlcvc($trades, $timeframe, $since, $limit);
        }) ();
    }

    public function parse_trading_view_ohlcv($ohlcvs, $market = null, $timeframe = '1m', $since = null, $limit = null) {
        $result = $this->convert_trading_view_to_ohlcv($ohlcvs);
        return $this->parse_ohlcvs($result, $market, $timeframe, $since, $limit);
    }

    public function edit_limit_buy_order($id, $symbol, $amount, $price = null, $params = array ()) {
        return Async\async(function () use ($id, $symbol, $amount, $price, $params) {
            return Async\await($this->edit_limit_order($id, $symbol, 'buy', $amount, $price, $params));
        }) ();
    }

    public function edit_limit_sell_order($id, $symbol, $amount, $price = null, $params = array ()) {
        return Async\async(function () use ($id, $symbol, $amount, $price, $params) {
            return Async\await($this->edit_limit_order($id, $symbol, 'sell', $amount, $price, $params));
        }) ();
    }

    public function edit_limit_order($id, $symbol, $side, $amount, $price = null, $params = array ()) {
        return Async\async(function () use ($id, $symbol, $side, $amount, $price, $params) {
            return Async\await($this->edit_order($id, $symbol, 'limit', $side, $amount, $price, $params));
        }) ();
    }

    public function edit_order($id, $symbol, $type, $side, $amount, $price = null, $params = array ()) {
        return Async\async(function () use ($id, $symbol, $type, $side, $amount, $price, $params) {
            Async\await($this->cancelOrder ($id, $symbol));
            return Async\await($this->create_order($symbol, $type, $side, $amount, $price, $params));
        }) ();
    }

    public function fetch_permissions($params = array ()) {
        throw new NotSupported($this->id . ' fetchPermissions() is not supported yet');
    }

    public function fetch_position($symbol, $params = array ()) {
        throw new NotSupported($this->id . ' fetchPosition() is not supported yet');
    }

    public function fetch_positions($symbols = null, $params = array ()) {
        throw new NotSupported($this->id . ' fetchPositions() is not supported yet');
    }

    public function fetch_positions_risk($symbols = null, $params = array ()) {
        throw new NotSupported($this->id . ' fetchPositionsRisk() is not supported yet');
    }

    public function fetch_bids_asks($symbols = null, $params = array ()) {
        throw new NotSupported($this->id . ' fetchBidsAsks() is not supported yet');
    }

    public function parse_bid_ask($bidask, $priceKey = 0, $amountKey = 1) {
        $price = $this->safe_number($bidask, $priceKey);
        $amount = $this->safe_number($bidask, $amountKey);
        return array( $price, $amount );
    }

    public function safe_currency($currencyId, $currency = null) {
        if (($currencyId === null) && ($currency !== null)) {
            return $currency;
        }
        if (($this->currencies_by_id !== null) && (is_array($this->currencies_by_id) && array_key_exists($currencyId, $this->currencies_by_id)) && ($this->currencies_by_id[$currencyId] !== null)) {
            return $this->currencies_by_id[$currencyId];
        }
        $code = $currencyId;
        if ($currencyId !== null) {
            $code = $this->common_currency_code(strtoupper($currencyId));
        }
        return array(
            'id' => $currencyId,
            'code' => $code,
        );
    }

    public function safe_market($marketId = null, $market = null, $delimiter = null) {
        $result = array(
            'id' => $marketId,
            'symbol' => $marketId,
            'base' => null,
            'quote' => null,
            'baseId' => null,
            'quoteId' => null,
            'active' => null,
            'type' => null,
            'linear' => null,
            'inverse' => null,
            'spot' => false,
            'swap' => false,
            'future' => false,
            'option' => false,
            'margin' => false,
            'contract' => false,
            'contractSize' => null,
            'expiry' => null,
            'expiryDatetime' => null,
            'optionType' => null,
            'strike' => null,
            'settle' => null,
            'settleId' => null,
            'precision' => array(
                'amount' => null,
                'price' => null,
            ),
            'limits' => array(
                'amount' => array(
                    'min' => null,
                    'max' => null,
                ),
                'price' => array(
                    'min' => null,
                    'max' => null,
                ),
                'cost' => array(
                    'min' => null,
                    'max' => null,
                ),
            ),
            'info' => null,
        );
        if ($marketId !== null) {
            if (($this->markets_by_id !== null) && (is_array($this->markets_by_id) && array_key_exists($marketId, $this->markets_by_id))) {
                $market = $this->markets_by_id[$marketId];
            } elseif ($delimiter !== null) {
                $parts = explode($delimiter, $marketId);
                $partsLength = count($parts);
                if ($partsLength === 2) {
                    $result['baseId'] = $this->safe_string($parts, 0);
                    $result['quoteId'] = $this->safe_string($parts, 1);
                    $result['base'] = $this->safe_currency_code($result['baseId']);
                    $result['quote'] = $this->safe_currency_code($result['quoteId']);
                    $result['symbol'] = $result['base'] . '/' . $result['quote'];
                    return $result;
                } else {
                    return $result;
                }
            }
        }
        if ($market !== null) {
            return $market;
        }
        return $result;
    }

    public function check_required_credentials($error = true) {
        $keys = is_array($this->requiredCredentials) ? array_keys($this->requiredCredentials) : array();
        for ($i = 0; $i < count($keys); $i++) {
            $key = $keys[$i];
            if ($this->requiredCredentials[$key] && !$this->$key) {
                if ($error) {
                    throw new AuthenticationError($this->id . ' requires "' . $key . '" credential');
                } else {
                    return false;
                }
            }
        }
        return true;
    }

    public function oath() {
        if ($this->twofa !== null) {
            return $this->totp ($this->twofa);
        } else {
            throw new ExchangeError($this->id . ' exchange.twofa has not been set for 2FA Two-Factor Authentication');
        }
    }

    public function fetch_balance($params = array ()) {
        throw new NotSupported($this->id . ' fetchBalance() is not supported yet');
    }

    public function fetch_partial_balance($part, $params = array ()) {
        return Async\async(function () use ($part, $params) {
            $balance = Async\await($this->fetch_balance($params));
            return $balance[$part];
        }) ();
    }

    public function fetch_free_balance($params = array ()) {
        return Async\async(function () use ($params) {
            return Async\await($this->fetch_partial_balance('free', $params));
        }) ();
    }

    public function fetch_used_balance($params = array ()) {
        return Async\async(function () use ($params) {
            return Async\await($this->fetch_partial_balance('used', $params));
        }) ();
    }

    public function fetch_total_balance($params = array ()) {
        return Async\async(function () use ($params) {
            return Async\await($this->fetch_partial_balance('total', $params));
        }) ();
    }

    public function fetch_status($params = array ()) {
        return Async\async(function () use ($params) {
            if ($this->has['fetchTime']) {
                $time = Async\await($this->fetchTime ($params));
                $this->status = array_merge($this->status, array(
                    'updated' => $time,
                ));
            }
            return $this->status;
        }) ();
    }

    public function fetch_funding_fee($code, $params = array ()) {
        return Async\async(function () use ($code, $params) {
            $warnOnFetchFundingFee = $this->safe_value($this->options, 'warnOnFetchFundingFee', true);
            if ($warnOnFetchFundingFee) {
                throw new NotSupported($this->id . ' fetchFundingFee() method is deprecated, it will be removed in July 2022, please, use fetchTransactionFee() or set exchange.options["warnOnFetchFundingFee"] = false to suppress this warning');
            }
            return Async\await($this->fetch_transaction_fee($code, $params));
        }) ();
    }

    public function fetch_funding_fees($codes = null, $params = array ()) {
        return Async\async(function () use ($codes, $params) {
            $warnOnFetchFundingFees = $this->safe_value($this->options, 'warnOnFetchFundingFees', true);
            if ($warnOnFetchFundingFees) {
                throw new NotSupported($this->id . ' fetchFundingFees() method is deprecated, it will be removed in July 2022. Please, use fetchTransactionFees() or set exchange.options["warnOnFetchFundingFees"] = false to suppress this warning');
            }
            return Async\await($this->fetch_transaction_fees($codes, $params));
        }) ();
    }

    public function fetch_transaction_fee($code, $params = array ()) {
        return Async\async(function () use ($code, $params) {
            if (!$this->has['fetchTransactionFees']) {
                throw new NotSupported($this->id . ' fetchTransactionFee() is not supported yet');
            }
            return Async\await($this->fetch_transaction_fees(array( $code ), $params));
        }) ();
    }

    public function fetch_transaction_fees($codes = null, $params = array ()) {
        throw new NotSupported($this->id . ' fetchTransactionFees() is not supported yet');
    }

    public function fetch_deposit_withdraw_fee($code, $params = array ()) {
        return Async\async(function () use ($code, $params) {
            if (!$this->has['fetchDepositWithdrawFees']) {
                throw new NotSupported($this->id . ' fetchDepositWithdrawFee() is not supported yet');
            }
            $fees = Async\await($this->fetchDepositWithdrawFees (array( $code ), $params));
            return $this->safe_value($fees, $code);
        }) ();
    }

    public function get_supported_mapping($key, $mapping = array ()) {
        if (is_array($mapping) && array_key_exists($key, $mapping)) {
            return $mapping[$key];
        } else {
            throw new NotSupported($this->id . ' ' . $key . ' does not have a value in mapping');
        }
    }

    public function fetch_borrow_rate($code, $params = array ()) {
        return Async\async(function () use ($code, $params) {
            Async\await($this->load_markets());
            if (!$this->has['fetchBorrowRates']) {
                throw new NotSupported($this->id . ' fetchBorrowRate() is not supported yet');
            }
            $borrowRates = Async\await($this->fetch_borrow_rates($params));
            $rate = $this->safe_value($borrowRates, $code);
            if ($rate === null) {
                throw new ExchangeError($this->id . ' fetchBorrowRate() could not find the borrow $rate for currency $code ' . $code);
            }
            return $rate;
        }) ();
    }

    public function handle_option_and_params($params, $methodName, $optionName, $defaultValue = null) {
        // This method can be used to obtain method specific properties, i.e => $this->handleOptionAndParams ($params, 'fetchPosition', 'marginMode', 'isolated')
        $defaultOptionName = 'default' . $this->capitalize ($optionName); // we also need to check the 'defaultXyzWhatever'
        // check if $params contain the key
        $value = $this->safe_string_2($params, $optionName, $defaultOptionName);
        if ($value !== null) {
            $params = $this->omit ($params, array( $optionName, $defaultOptionName ));
        }
        if ($value === null) {
            // check if exchange-wide method options contain the key
            $exchangeWideMethodOptions = $this->safe_value($this->options, $methodName);
            if ($exchangeWideMethodOptions !== null) {
                $value = $this->safe_string_2($exchangeWideMethodOptions, $optionName, $defaultOptionName);
            }
        }
        if ($value === null) {
            // check if exchange-wide options contain the key
            $value = $this->safe_string_2($this->options, $optionName, $defaultOptionName);
        }
        $value = ($value !== null) ? $value : $defaultValue;
        return array( $value, $params );
    }

    public function handle_market_type_and_params($methodName, $market = null, $params = array ()) {
        $defaultType = $this->safe_string_2($this->options, 'defaultType', 'type', 'spot');
        $methodOptions = $this->safe_value($this->options, $methodName);
        $methodType = $defaultType;
        if ($methodOptions !== null) {
            if (gettype($methodOptions) === 'string') {
                $methodType = $methodOptions;
            } else {
                $methodType = $this->safe_string_2($methodOptions, 'defaultType', 'type', $methodType);
            }
        }
        $marketType = ($market === null) ? $methodType : $market['type'];
        $type = $this->safe_string_2($params, 'defaultType', 'type', $marketType);
        $params = $this->omit ($params, array( 'defaultType', 'type' ));
        return array( $type, $params );
    }

    public function handle_sub_type_and_params($methodName, $market = null, $params = array (), $defaultValue = 'linear') {
        $subType = null;
        // if set in $params, it takes precedence
        $subTypeInParams = $this->safe_string_2($params, 'subType', 'defaultSubType');
        // avoid omitting if it's not present
        if ($subTypeInParams !== null) {
            $subType = $subTypeInParams;
            $params = $this->omit ($params, array( 'subType', 'defaultSubType' ));
        } else {
            // at first, check from $market object
            if ($market !== null) {
                if ($market['linear']) {
                    $subType = 'linear';
                } elseif ($market['inverse']) {
                    $subType = 'inverse';
                }
            }
            // if it was not defined in $market object
            if ($subType === null) {
                $values = $this->handleOptionAndParams (null, $methodName, 'subType', $defaultValue); // no need to re-test $params here
                $subType = $values[0];
            }
        }
        return array( $subType, $params );
    }

    public function handle_margin_mode_and_params($methodName, $params = array (), $defaultValue = null) {
        /**
         * @ignore
         * @param {array} $params extra parameters specific to the exchange api endpoint
         * @return array([string|null, object]) the marginMode in lowercase as specified by $params["marginMode"], $params["defaultMarginMode"] $this->options["marginMode"] or $this->options["defaultMarginMode"]
         */
        return $this->handleOptionAndParams ($params, $methodName, 'marginMode', $defaultValue);
    }

    public function throw_exactly_matched_exception($exact, $string, $message) {
        if (is_array($exact) && array_key_exists($string, $exact)) {
            throw new $exact[$string]($message);
        }
    }

    public function throw_broadly_matched_exception($broad, $string, $message) {
        $broadKey = $this->find_broadly_matched_key($broad, $string);
        if ($broadKey !== null) {
            throw new $broad[$broadKey]($message);
        }
    }

    public function find_broadly_matched_key($broad, $string) {
        // a helper for matching error strings exactly vs broadly
        $keys = is_array($broad) ? array_keys($broad) : array();
        for ($i = 0; $i < count($keys); $i++) {
            $key = $keys[$i];
            if ($string !== null) { // #issues/12698
                if (mb_strpos($string, $key) !== false) {
                    return $key;
                }
            }
        }
        return null;
    }

    public function handle_errors($statusCode, $statusText, $url, $method, $responseHeaders, $responseBody, $response, $requestHeaders, $requestBody) {
        // it is a stub $method that must be overrided in the derived exchange classes
        // throw new NotSupported($this->id . ' handleErrors() not implemented yet');
    }

    public function calculate_rate_limiter_cost($api, $method, $path, $params, $config = array (), $context = array ()) {
        return $this->safe_value($config, 'cost', 1);
    }

    public function fetch_ticker($symbol, $params = array ()) {
        return Async\async(function () use ($symbol, $params) {
            if ($this->has['fetchTickers']) {
                $tickers = Async\await($this->fetch_tickers(array( $symbol ), $params));
                $ticker = $this->safe_value($tickers, $symbol);
                if ($ticker === null) {
                    throw new NullResponse($this->id . ' fetchTickers() could not find a $ticker for ' . $symbol);
                } else {
                    return $ticker;
                }
            } else {
                throw new NotSupported($this->id . ' fetchTicker() is not supported yet');
            }
        }) ();
    }

    public function fetch_tickers($symbols = null, $params = array ()) {
        throw new NotSupported($this->id . ' fetchTickers() is not supported yet');
    }

    public function fetch_order($id, $symbol = null, $params = array ()) {
        throw new NotSupported($this->id . ' fetchOrder() is not supported yet');
    }

    public function fetch_order_status($id, $symbol = null, $params = array ()) {
        return Async\async(function () use ($id, $symbol, $params) {
            $order = Async\await($this->fetch_order($id, $symbol, $params));
            return $order['status'];
        }) ();
    }

    public function fetch_unified_order($order, $params = array ()) {
        return Async\async(function () use ($order, $params) {
            return Async\await($this->fetch_order($this->safe_value($order, 'id'), $this->safe_value($order, 'symbol'), $params));
        }) ();
    }

    public function create_order($symbol, $type, $side, $amount, $price = null, $params = array ()) {
        throw new NotSupported($this->id . ' createOrder() is not supported yet');
    }

    public function cancel_order($id, $symbol = null, $params = array ()) {
        throw new NotSupported($this->id . ' cancelOrder() is not supported yet');
    }

    public function cancel_unified_order($order, $params = array ()) {
        return $this->cancelOrder ($this->safe_value($order, 'id'), $this->safe_value($order, 'symbol'), $params);
    }

    public function fetch_orders($symbol = null, $since = null, $limit = null, $params = array ()) {
        throw new NotSupported($this->id . ' fetchOrders() is not supported yet');
    }

    public function fetch_open_orders($symbol = null, $since = null, $limit = null, $params = array ()) {
        throw new NotSupported($this->id . ' fetchOpenOrders() is not supported yet');
    }

    public function fetch_closed_orders($symbol = null, $since = null, $limit = null, $params = array ()) {
        throw new NotSupported($this->id . ' fetchClosedOrders() is not supported yet');
    }

    public function fetch_my_trades($symbol = null, $since = null, $limit = null, $params = array ()) {
        throw new NotSupported($this->id . ' fetchMyTrades() is not supported yet');
    }

    public function fetch_transactions($symbol = null, $since = null, $limit = null, $params = array ()) {
        throw new NotSupported($this->id . ' fetchTransactions() is not supported yet');
    }

    public function fetch_deposits($symbol = null, $since = null, $limit = null, $params = array ()) {
        throw new NotSupported($this->id . ' fetchDeposits() is not supported yet');
    }

    public function fetch_withdrawals($symbol = null, $since = null, $limit = null, $params = array ()) {
        throw new NotSupported($this->id . ' fetchWithdrawals() is not supported yet');
    }

    public function fetch_deposit_address($code, $params = array ()) {
        return Async\async(function () use ($code, $params) {
            if ($this->has['fetchDepositAddresses']) {
                $depositAddresses = Async\await($this->fetchDepositAddresses (array( $code ), $params));
                $depositAddress = $this->safe_value($depositAddresses, $code);
                if ($depositAddress === null) {
                    throw new InvalidAddress($this->id . ' fetchDepositAddress() could not find a deposit address for ' . $code . ', make sure you have created a corresponding deposit address in your wallet on the exchange website');
                } else {
                    return $depositAddress;
                }
            } else {
                throw new NotSupported($this->id . ' fetchDepositAddress() is not supported yet');
            }
        }) ();
    }

    public function account() {
        return array(
            'free' => null,
            'used' => null,
            'total' => null,
        );
    }

    public function common_currency_code($currency) {
        if (!$this->substituteCommonCurrencyCodes) {
            return $currency;
        }
        return $this->safe_string($this->commonCurrencies, $currency, $currency);
    }

    public function currency($code) {
        if ($this->currencies === null) {
            throw new ExchangeError($this->id . ' currencies not loaded');
        }
        if (gettype($code) === 'string') {
            if (is_array($this->currencies) && array_key_exists($code, $this->currencies)) {
                return $this->currencies[$code];
            } elseif (is_array($this->currencies_by_id) && array_key_exists($code, $this->currencies_by_id)) {
                return $this->currencies_by_id[$code];
            }
        }
        throw new ExchangeError($this->id . ' does not have currency $code ' . $code);
    }

    public function market($symbol) {
        if ($this->markets === null) {
            throw new ExchangeError($this->id . ' markets not loaded');
        }
        if ($this->markets_by_id === null) {
            throw new ExchangeError($this->id . ' markets not loaded');
        }
        if (gettype($symbol) === 'string') {
            if (is_array($this->markets) && array_key_exists($symbol, $this->markets)) {
                return $this->markets[$symbol];
            } elseif (is_array($this->markets_by_id) && array_key_exists($symbol, $this->markets_by_id)) {
                return $this->markets_by_id[$symbol];
            }
        }
        throw new BadSymbol($this->id . ' does not have market $symbol ' . $symbol);
    }

    public function handle_withdraw_tag_and_params($tag, $params) {
        if (gettype($tag) === 'array') {
            $params = array_merge($tag, $params);
            $tag = null;
        }
        if ($tag === null) {
            $tag = $this->safe_string($params, 'tag');
            if ($tag !== null) {
                $params = $this->omit ($params, 'tag');
            }
        }
        return array( $tag, $params );
    }

    public function create_limit_order($symbol, $side, $amount, $price, $params = array ()) {
        return Async\async(function () use ($symbol, $side, $amount, $price, $params) {
            return Async\await($this->create_order($symbol, 'limit', $side, $amount, $price, $params));
        }) ();
    }

    public function create_market_order($symbol, $side, $amount, $price = null, $params = array ()) {
        return Async\async(function () use ($symbol, $side, $amount, $price, $params) {
            return Async\await($this->create_order($symbol, 'market', $side, $amount, $price, $params));
        }) ();
    }

    public function create_limit_buy_order($symbol, $amount, $price, $params = array ()) {
        return Async\async(function () use ($symbol, $amount, $price, $params) {
            return Async\await($this->create_order($symbol, 'limit', 'buy', $amount, $price, $params));
        }) ();
    }

    public function create_limit_sell_order($symbol, $amount, $price, $params = array ()) {
        return Async\async(function () use ($symbol, $amount, $price, $params) {
            return Async\await($this->create_order($symbol, 'limit', 'sell', $amount, $price, $params));
        }) ();
    }

    public function create_market_buy_order($symbol, $amount, $params = array ()) {
        return Async\async(function () use ($symbol, $amount, $params) {
            return Async\await($this->create_order($symbol, 'market', 'buy', $amount, null, $params));
        }) ();
    }

    public function create_market_sell_order($symbol, $amount, $params = array ()) {
        return Async\async(function () use ($symbol, $amount, $params) {
            return Async\await($this->create_order($symbol, 'market', 'sell', $amount, null, $params));
        }) ();
    }

    public function cost_to_precision($symbol, $cost) {
        $market = $this->market ($symbol);
        return $this->decimal_to_precision($cost, TRUNCATE, $market['precision']['price'], $this->precisionMode, $this->paddingMode);
    }

    public function price_to_precision($symbol, $price) {
        $market = $this->market ($symbol);
        return $this->decimal_to_precision($price, ROUND, $market['precision']['price'], $this->precisionMode, $this->paddingMode);
    }

    public function amount_to_precision($symbol, $amount) {
        $market = $this->market ($symbol);
        return $this->decimal_to_precision($amount, TRUNCATE, $market['precision']['amount'], $this->precisionMode, $this->paddingMode);
    }

    public function fee_to_precision($symbol, $fee) {
        $market = $this->market ($symbol);
        return $this->decimal_to_precision($fee, ROUND, $market['precision']['price'], $this->precisionMode, $this->paddingMode);
    }

    public function currency_to_precision($code, $fee, $networkCode = null) {
        $currency = $this->currencies[$code];
        $precision = $this->safe_value($currency, 'precision');
        if ($networkCode !== null) {
            $networks = $this->safe_value($currency, 'networks', array());
            $networkItem = $this->safe_value($networks, $networkCode, array());
            $precision = $this->safe_value($networkItem, 'precision', $precision);
        }
        if ($precision === null) {
            return $fee;
        } else {
            return $this->decimal_to_precision($fee, ROUND, $precision, $this->precisionMode, $this->paddingMode);
        }
    }

    public function safe_number($object, $key, $d = null) {
        $value = $this->safe_string($object, $key);
        return $this->parse_number($value, $d);
    }

    public function safe_number_n($object, $arr, $d = null) {
        $value = $this->safe_string_n($object, $arr);
        return $this->parse_number($value, $d);
    }

    public function parse_precision($precision) {
        if ($precision === null) {
            return null;
        }
        return '1e' . Precise::string_neg($precision);
    }

    public function load_time_difference($params = array ()) {
        return Async\async(function () use ($params) {
            $serverTime = Async\await($this->fetchTime ($params));
            $after = $this->milliseconds ();
            $this->options['timeDifference'] = $after - $serverTime;
            return $this->options['timeDifference'];
        }) ();
    }

    public function implode_hostname($url) {
        return $this->implode_params($url, array( 'hostname' => $this->hostname ));
    }

    public function fetch_market_leverage_tiers($symbol, $params = array ()) {
        return Async\async(function () use ($symbol, $params) {
            if ($this->has['fetchLeverageTiers']) {
                $market = Async\await($this->market ($symbol));
                if (!$market['contract']) {
                    throw new BadSymbol($this->id . ' fetchMarketLeverageTiers() supports contract markets only');
                }
                $tiers = Async\await($this->fetch_leverage_tiers(array( $symbol )));
                return $this->safe_value($tiers, $symbol);
            } else {
                throw new NotSupported($this->id . ' fetchMarketLeverageTiers() is not supported yet');
            }
        }) ();
    }

    public function create_post_only_order($symbol, $type, $side, $amount, $price, $params = array ()) {
        return Async\async(function () use ($symbol, $type, $side, $amount, $price, $params) {
            if (!$this->has['createPostOnlyOrder']) {
                throw new NotSupported($this->id . 'createPostOnlyOrder() is not supported yet');
            }
            $query = array_merge($params, array( 'postOnly' => true ));
            return Async\await($this->create_order($symbol, $type, $side, $amount, $price, $query));
        }) ();
    }

    public function create_reduce_only_order($symbol, $type, $side, $amount, $price, $params = array ()) {
        return Async\async(function () use ($symbol, $type, $side, $amount, $price, $params) {
            if (!$this->has['createReduceOnlyOrder']) {
                throw new NotSupported($this->id . 'createReduceOnlyOrder() is not supported yet');
            }
            $query = array_merge($params, array( 'reduceOnly' => true ));
            return Async\await($this->create_order($symbol, $type, $side, $amount, $price, $query));
        }) ();
    }

    public function create_stop_order($symbol, $type, $side, $amount, $price = null, $stopPrice = null, $params = array ()) {
        return Async\async(function () use ($symbol, $type, $side, $amount, $price, $stopPrice, $params) {
            if (!$this->has['createStopOrder']) {
                throw new NotSupported($this->id . ' createStopOrder() is not supported yet');
            }
            if ($stopPrice === null) {
                throw new ArgumentsRequired($this->id . ' create_stop_order() requires a $stopPrice argument');
            }
            $query = array_merge($params, array( 'stopPrice' => $stopPrice ));
            return Async\await($this->create_order($symbol, $type, $side, $amount, $price, $query));
        }) ();
    }

    public function create_stop_limit_order($symbol, $side, $amount, $price, $stopPrice, $params = array ()) {
        return Async\async(function () use ($symbol, $side, $amount, $price, $stopPrice, $params) {
            if (!$this->has['createStopLimitOrder']) {
                throw new NotSupported($this->id . ' createStopLimitOrder() is not supported yet');
            }
            $query = array_merge($params, array( 'stopPrice' => $stopPrice ));
            return Async\await($this->create_order($symbol, 'limit', $side, $amount, $price, $query));
        }) ();
    }

    public function create_stop_market_order($symbol, $side, $amount, $stopPrice, $params = array ()) {
        return Async\async(function () use ($symbol, $side, $amount, $stopPrice, $params) {
            if (!$this->has['createStopMarketOrder']) {
                throw new NotSupported($this->id . ' createStopMarketOrder() is not supported yet');
            }
            $query = array_merge($params, array( 'stopPrice' => $stopPrice ));
            return Async\await($this->create_order($symbol, 'market', $side, $amount, null, $query));
        }) ();
    }

    public function safe_currency_code($currencyId, $currency = null) {
        $currency = $this->safe_currency($currencyId, $currency);
        return $currency['code'];
    }

    public function filter_by_symbol_since_limit($array, $symbol = null, $since = null, $limit = null, $tail = false) {
        return $this->filter_by_value_since_limit($array, 'symbol', $symbol, $since, $limit, 'timestamp', $tail);
    }

    public function filter_by_currency_since_limit($array, $code = null, $since = null, $limit = null, $tail = false) {
        return $this->filter_by_value_since_limit($array, 'currency', $code, $since, $limit, 'timestamp', $tail);
    }

    public function parse_tickers($tickers, $symbols = null, $params = array ()) {
        //
        // the value of $tickers is either a dict or a list
        //
        // dict
        //
        //     {
        //         'marketId1' => array( ... ),
        //         'marketId2' => array( ... ),
        //         'marketId3' => array( ... ),
        //         ...
        //     }
        //
        // list
        //
        //     array(
        //         array( 'market' => 'marketId1', ... ),
        //         array( 'market' => 'marketId2', ... ),
        //         array( 'market' => 'marketId3', ... ),
        //         ...
        //     )
        //
        $results = array();
        if (gettype($tickers) === 'array' && array_keys($tickers) === array_keys(array_keys($tickers))) {
            for ($i = 0; $i < count($tickers); $i++) {
                $ticker = array_merge($this->parse_ticker($tickers[$i]), $params);
                $results[] = $ticker;
            }
        } else {
            $marketIds = is_array($tickers) ? array_keys($tickers) : array();
            for ($i = 0; $i < count($marketIds); $i++) {
                $marketId = $marketIds[$i];
                $market = $this->safe_market($marketId);
                $ticker = array_merge($this->parse_ticker($tickers[$marketId], $market), $params);
                $results[] = $ticker;
            }
        }
        $symbols = $this->market_symbols($symbols);
        return $this->filter_by_array($results, 'symbol', $symbols);
    }

    public function parse_deposit_addresses($addresses, $codes = null, $indexed = true, $params = array ()) {
        $result = array();
        for ($i = 0; $i < count($addresses); $i++) {
            $address = array_merge($this->parse_deposit_address($addresses[$i]), $params);
            $result[] = $address;
        }
        if ($codes !== null) {
            $result = $this->filter_by_array($result, 'currency', $codes, false);
        }
        $result = $indexed ? $this->index_by($result, 'currency') : $result;
        return $result;
    }

    public function parse_borrow_interests($response, $market = null) {
        $interests = array();
        for ($i = 0; $i < count($response); $i++) {
            $row = $response[$i];
            $interests[] = $this->parse_borrow_interest($row, $market);
        }
        return $interests;
    }

    public function parse_funding_rate_histories($response, $market = null, $since = null, $limit = null) {
        $rates = array();
        for ($i = 0; $i < count($response); $i++) {
            $entry = $response[$i];
            $rates[] = $this->parse_funding_rate_history($entry, $market);
        }
        $sorted = $this->sort_by($rates, 'timestamp');
        $symbol = ($market === null) ? null : $market['symbol'];
        return $this->filter_by_symbol_since_limit($sorted, $symbol, $since, $limit);
    }

    public function safe_symbol($marketId, $market = null, $delimiter = null) {
        $market = $this->safe_market($marketId, $market, $delimiter);
        return $market['symbol'];
    }

    public function parse_funding_rate($contract, $market = null) {
        throw new NotSupported($this->id . ' parseFundingRate() is not supported yet');
    }

    public function parse_funding_rates($response, $market = null) {
        $result = array();
        for ($i = 0; $i < count($response); $i++) {
            $parsed = $this->parse_funding_rate($response[$i], $market);
            $result[$parsed['symbol']] = $parsed;
        }
        return $result;
    }

    public function is_trigger_order($params) {
        $isTrigger = $this->safe_value_2($params, 'trigger', 'stop');
        if ($isTrigger) {
            $params = $this->omit ($params, array( 'trigger', 'stop' ));
        }
        return array( $isTrigger, $params );
    }

    public function is_post_only($isMarketOrder, $exchangeSpecificParam, $params = array ()) {
        /**
         * @ignore
         * @param {string} type Order type
         * @param {boolean} $exchangeSpecificParam exchange specific $postOnly
         * @param {array} $params exchange specific $params
         * @return {boolean} true if a post only order, false otherwise
         */
        $timeInForce = $this->safe_string_upper($params, 'timeInForce');
        $postOnly = $this->safe_value_2($params, 'postOnly', 'post_only', false);
        // we assume $timeInForce is uppercase from safeStringUpper ($params, 'timeInForce')
        $ioc = $timeInForce === 'IOC';
        $fok = $timeInForce === 'FOK';
        $timeInForcePostOnly = $timeInForce === 'PO';
        $postOnly = $postOnly || $timeInForcePostOnly || $exchangeSpecificParam;
        if ($postOnly) {
            if ($ioc || $fok) {
                throw new InvalidOrder($this->id . ' $postOnly orders cannot have $timeInForce equal to ' . $timeInForce);
            } elseif ($isMarketOrder) {
                throw new InvalidOrder($this->id . ' market orders cannot be postOnly');
            } else {
                return true;
            }
        } else {
            return false;
        }
    }

    public function fetch_trading_fees($params = array ()) {
        throw new NotSupported($this->id . ' fetchTradingFees() is not supported yet');
    }

    public function fetch_trading_fee($symbol, $params = array ()) {
        return Async\async(function () use ($symbol, $params) {
            if (!$this->has['fetchTradingFees']) {
                throw new NotSupported($this->id . ' fetchTradingFee() is not supported yet');
            }
            return Async\await($this->fetch_trading_fees($params));
        }) ();
    }

    public function parse_open_interest($interest, $market = null) {
        throw new NotSupported($this->id . ' parseOpenInterest () is not supported yet');
    }

    public function parse_open_interests($response, $market = null, $since = null, $limit = null) {
        $interests = array();
        for ($i = 0; $i < count($response); $i++) {
            $entry = $response[$i];
            $interest = $this->parse_open_interest($entry, $market);
            $interests[] = $interest;
        }
        $sorted = $this->sort_by($interests, 'timestamp');
        $symbol = $this->safe_string($market, 'symbol');
        return $this->filter_by_symbol_since_limit($sorted, $symbol, $since, $limit);
    }

    public function fetch_funding_rate($symbol, $params = array ()) {
        return Async\async(function () use ($symbol, $params) {
            if ($this->has['fetchFundingRates']) {
                Async\await($this->load_markets());
                $market = $this->market ($symbol);
                if (!$market['contract']) {
                    throw new BadSymbol($this->id . ' fetchFundingRate() supports contract markets only');
                }
                $rates = Async\await($this->fetchFundingRates (array( $symbol ), $params));
                $rate = $this->safe_value($rates, $symbol);
                if ($rate === null) {
                    throw new NullResponse($this->id . ' fetchFundingRate () returned no data for ' . $symbol);
                } else {
                    return $rate;
                }
            } else {
                throw new NotSupported($this->id . ' fetchFundingRate () is not supported yet');
            }
        }) ();
    }

    public function fetch_mark_ohlcv($symbol, $timeframe = '1m', $since = null, $limit = null, $params = array ()) {
        return Async\async(function () use ($symbol, $timeframe, $since, $limit, $params) {
            /**
             * fetches historical mark price candlestick data containing the open, high, low, and close price of a market
             * @param {string} $symbol unified $symbol of the market to fetch OHLCV data for
             * @param {string} $timeframe the length of time each candle represents
             * @param {int|null} $since timestamp in ms of the earliest candle to fetch
             * @param {int|null} $limit the maximum amount of candles to fetch
             * @param {array} $params extra parameters specific to the exchange api endpoint
             * @return {[[int|float]]} A list of candles ordered as timestamp, open, high, low, close, null
             */
            if ($this->has['fetchMarkOHLCV']) {
                $request = array(
                    'price' => 'mark',
                );
                return Async\await($this->fetch_ohlcv($symbol, $timeframe, $since, $limit, array_merge($request, $params)));
            } else {
                throw new NotSupported($this->id . ' fetchMarkOHLCV () is not supported yet');
            }
        }) ();
    }

    public function fetch_index_ohlcv($symbol, $timeframe = '1m', $since = null, $limit = null, $params = array ()) {
        return Async\async(function () use ($symbol, $timeframe, $since, $limit, $params) {
            /**
             * fetches historical index price candlestick data containing the open, high, low, and close price of a market
             * @param {string} $symbol unified $symbol of the market to fetch OHLCV data for
             * @param {string} $timeframe the length of time each candle represents
             * @param {int|null} $since timestamp in ms of the earliest candle to fetch
             * @param {int|null} $limit the maximum amount of candles to fetch
             * @param {array} $params extra parameters specific to the exchange api endpoint
             * @return {[[int|float]]} A list of candles ordered as timestamp, open, high, low, close, null
             */
            if ($this->has['fetchIndexOHLCV']) {
                $request = array(
                    'price' => 'index',
                );
                return Async\await($this->fetch_ohlcv($symbol, $timeframe, $since, $limit, array_merge($request, $params)));
            } else {
                throw new NotSupported($this->id . ' fetchIndexOHLCV () is not supported yet');
            }
        }) ();
    }

    public function fetch_premium_index_ohlcv($symbol, $timeframe = '1m', $since = null, $limit = null, $params = array ()) {
        return Async\async(function () use ($symbol, $timeframe, $since, $limit, $params) {
            /**
             * fetches historical premium index price candlestick data containing the open, high, low, and close price of a market
             * @param {string} $symbol unified $symbol of the market to fetch OHLCV data for
             * @param {string} $timeframe the length of time each candle represents
             * @param {int|null} $since timestamp in ms of the earliest candle to fetch
             * @param {int|null} $limit the maximum amount of candles to fetch
             * @param {array} $params extra parameters specific to the exchange api endpoint
             * @return {[[int|float]]} A list of candles ordered as timestamp, open, high, low, close, null
             */
            if ($this->has['fetchPremiumIndexOHLCV']) {
                $request = array(
                    'price' => 'premiumIndex',
                );
                return Async\await($this->fetch_ohlcv($symbol, $timeframe, $since, $limit, array_merge($request, $params)));
            } else {
                throw new NotSupported($this->id . ' fetchPremiumIndexOHLCV () is not supported yet');
            }
        }) ();
    }

    public function handle_time_in_force($params = array ()) {
        /**
         * @ignore
         * * Must add $timeInForce to $this->options to use this method
         * @return {string} returns the exchange specific value for $timeInForce
         */
        $timeInForce = $this->safe_string_upper($params, 'timeInForce'); // supported values GTC, IOC, PO
        if ($timeInForce !== null) {
            $exchangeValue = $this->safe_string($this->options['timeInForce'], $timeInForce);
            if ($exchangeValue === null) {
                throw new ExchangeError($this->id . ' does not support $timeInForce "' . $timeInForce . '"');
            }
            return $exchangeValue;
        }
        return null;
    }

    public function convert_type_to_account($account) {
        /**
         * @ignore
         * * Must add $accountsByType to $this->options to use this method
         * @param {string} $account key for $account name in $this->options['accountsByType']
         * @return the exchange specific $account name or the isolated margin id for transfers
         */
        $accountsByType = $this->safe_value($this->options, 'accountsByType', array());
        $lowercaseAccount = strtolower($account);
        if (is_array($accountsByType) && array_key_exists($lowercaseAccount, $accountsByType)) {
            return $accountsByType[$lowercaseAccount];
        } elseif ((is_array($this->markets) && array_key_exists($account, $this->markets)) || (is_array($this->markets_by_id) && array_key_exists($account, $this->markets_by_id))) {
            $market = $this->market ($account);
            return $market['id'];
        } else {
            return $account;
        }
    }

    public function check_required_argument($methodName, $argument, $argumentName, $options = []) {
        /**
         * @ignore
         * @param {string} $argument the $argument to check
         * @param {string} $argumentName the name of the $argument to check
         * @param {string} $methodName the name of the method that the $argument is being checked for
         * @param {[string]} $options a list of $options that the $argument can be
         * @return {null}
         */
        if (($argument === null) || ((strlen($options) > 0) && (!($this->in_array($argument, $options))))) {
            $messageOptions = implode(', ', $options);
            $message = $this->id . ' ' . $methodName . '() requires a ' . $argumentName . ' argument';
            if ($messageOptions !== '') {
                $message .= ', one of ' . '(' . $messageOptions . ')';
            }
            throw new ArgumentsRequired($message);
        }
    }

    public function check_required_margin_argument($methodName, $symbol, $marginMode) {
        /**
         * @ignore
         * @param {string} $symbol unified $symbol of the market
         * @param {string} $methodName name of the method that requires a $symbol
         * @param {string} $marginMode is either 'isolated' or 'cross'
         */
        if (($marginMode === 'isolated') && ($symbol === null)) {
            throw new ArgumentsRequired($this->id . ' ' . $methodName . '() requires a $symbol argument for isolated margin');
        } elseif (($marginMode === 'cross') && ($symbol !== null)) {
            throw new ArgumentsRequired($this->id . ' ' . $methodName . '() cannot have a $symbol argument for cross margin');
        }
    }

    public function check_required_symbol($methodName, $symbol) {
        /**
         * @ignore
         * @param {string} $symbol unified $symbol of the market
         * @param {string} $methodName name of the method that requires a $symbol
         */
        $this->checkRequiredArgument ($methodName, $symbol, 'symbol');
    }

    public function parse_deposit_withdraw_fees($response, $codes = null, $currencyIdKey = null) {
        /**
         * @ignore
         * @param {[object]|array} $response unparsed $response from the exchange
         * @param {[string]|null} $codes the unified $currency $codes to fetch transactions fees for, returns all currencies when null
         * @param {str|null} $currencyIdKey *should only be null when $response is a $dictionary* the object key that corresponds to the $currency id
         * @return {array} objects with withdraw and deposit fees, indexed by $currency $codes
         */
        $depositWithdrawFees = array();
        $codes = $this->marketCodes ($codes);
        $isArray = gettype($response) === 'array' && array_keys($response) === array_keys(array_keys($response));
        $responseKeys = $response;
        if (!$isArray) {
            $responseKeys = is_array($response) ? array_keys($response) : array();
        }
        for ($i = 0; $i < count($responseKeys); $i++) {
            $entry = $responseKeys[$i];
            $dictionary = $isArray ? $entry : $response[$entry];
            $currencyId = $isArray ? $this->safe_string($dictionary, $currencyIdKey) : $entry;
            $currency = $this->safe_value($this->currencies_by_id, $currencyId);
            $code = $this->safe_string($currency, 'code', $currencyId);
            if (($codes === null) || ($this->in_array($code, $codes))) {
                $depositWithdrawFees[$code] = $this->parseDepositWithdrawFee ($dictionary, $currency);
            }
        }
        return $depositWithdrawFees;
    }

    public function deposit_withdraw_fee($info) {
        return array(
            'info' => $info,
            'withdraw' => array(
                'fee' => null,
                'percentage' => null,
            ),
            'deposit' => array(
                'fee' => null,
                'percentage' => null,
            ),
            'networks' => array(),
        );
    }
}<|MERGE_RESOLUTION|>--- conflicted
+++ resolved
@@ -34,19 +34,11 @@
 
 include 'Throttle.php';
 
-<<<<<<< HEAD
-$version = '2.1.102';
+$version = '2.2.40';
 
 class Exchange extends \ccxt\Exchange {
 
-    const VERSION = '2.1.102';
-=======
-$version = '2.2.40';
-
-class Exchange extends \ccxt\Exchange {
-
     const VERSION = '2.2.40';
->>>>>>> 1660ebec
 
     public $browser;
     public $marketsLoading = null;
