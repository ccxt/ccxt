<?php


namespace ccxt\async;

use ccxt;

// rounding mode
const TRUNCATE = ccxt\TRUNCATE;
const ROUND = ccxt\ROUND;
const ROUND_UP = ccxt\ROUND_UP;
const ROUND_DOWN = ccxt\ROUND_DOWN;

// digits counting mode
const DECIMAL_PLACES = ccxt\DECIMAL_PLACES;
const SIGNIFICANT_DIGITS = ccxt\SIGNIFICANT_DIGITS;
const TICK_SIZE = ccxt\TICK_SIZE;

// padding mode
const NO_PADDING = ccxt\NO_PADDING;
const PAD_WITH_ZERO = ccxt\PAD_WITH_ZERO;

use ccxt\Precise;
use ccxt\AuthenticationError;
use ccxt\ExchangeError;
use ccxt\INvalidProxySettings;
use ccxt\NotSupported;
use ccxt\BadSymbol;
use ccxt\ArgumentsRequired;
use ccxt\NetworkError;
use ccxt\pro\ClientTrait;
use ccxt\RateLimitExceeded;
use ccxt\UnsubscribeError;
use ccxt\NullResponse;
use ccxt\InvalidAddress;
use ccxt\InvalidOrder;
use ccxt\BadResponse;
use ccxt\BadRequest;
use React\Promise;

use React;
use React\Async;
use React\EventLoop\Loop;

use Exception;

<<<<<<< HEAD
$version = '4.3.46-0.1';

class Exchange extends \ccxt\Exchange {

    const VERSION = '4.3.46-0.1';
=======
$version = '4.5.0';

class Exchange extends \ccxt\Exchange {

    const VERSION = '4.5.0';
>>>>>>> 1a915204

    public $browser;
    public $marketsLoading = null;
    public $reloadingMarkets = null;
    public $tokenBucket;
    public Throttler $throttler;
    public $default_connector = null;

    public $streaming = array(
        'keepAlive' => 30000,
        'heartbeat' => true,
        'ping' => null,
        'maxPingPongMisses' => 2.0,
    );

    public $proxy_files_dir = __DIR__ . '/../static_dependencies/proxies/';

    use ClientTrait;

    public function __construct($options = array()) {
        parent::__construct($options);
        $this->default_connector = $this->create_connector();
        $this->set_request_browser($this->default_connector);
    }

    public function set_request_browser($connector) {
        $this->browser = (new React\Http\Browser($connector, Loop::get()))->withRejectErrorResponse(false);
    }

    public function create_connector ($connector_options = array()){
        $connector = new React\Socket\Connector(array_merge(array(
            'timeout' => $this->timeout,
        ), $connector_options), Loop::get());
        return $connector;
    }

    private $proxyDictionaries = [];

    public function setProxyAgents($httpProxy, $httpsProxy, $socksProxy) {
        $connection_options_for_proxy = null;
        if ($httpProxy) {
            if (!array_key_exists($httpProxy, $this->proxyDictionaries)) {
                include_once ($this->proxy_files_dir. 'reactphp-http-proxy/src/ProxyConnector.php');
                $instance = new \Clue\React\HttpProxy\ProxyConnector($httpProxy);
                $this->proxyDictionaries[$httpProxy] = ['tcp' => $instance, 'dns' => false];
            }
            $connection_options_for_proxy = $this->proxyDictionaries[$httpProxy];
        }  else if ($httpsProxy) {
            if (!array_key_exists($httpsProxy, $this->proxyDictionaries)) {
                include_once ($this->proxy_files_dir. 'reactphp-http-proxy/src/ProxyConnector.php');
                $instance = new \Clue\React\HttpProxy\ProxyConnector($httpsProxy);
                $this->proxyDictionaries[$httpsProxy] = ['tcp' => $instance, 'dns' => false];
            }
            $connection_options_for_proxy = $this->proxyDictionaries[$httpsProxy];
        } else if ($socksProxy) {
            $className = '\\Clue\\React\\Socks\\Client';
            if (!class_exists($className)) {
                throw new NotSupported($this->id . ' - to use SOCKS proxy with ccxt, at first you need install module "composer require clue/socks-react"');
            }
            if (!array_key_exists($socksProxy, $this->proxyDictionaries)) {
                $instance = new $className($socksProxy);
                $this->proxyDictionaries[$socksProxy] = ['tcp' => $instance, 'dns' => false];
            }
            $connection_options_for_proxy = $this->proxyDictionaries[$socksProxy];
        }
        if ($connection_options_for_proxy) {
            $connector = $this->create_connector($connection_options_for_proxy);
            return $connector;
        }
        return null;
    }

    public function fetch($url, $method = 'GET', $headers = null, $body = null) {
        // wrap this in as a promise so it executes asynchronously
        return React\Async\async(function () use ($url, $method, $headers, $body) {

            $this->last_request_headers = $headers;

            // ##### PROXY & HEADERS #####
            $headers = array_merge($this->headers, $headers ? $headers : array());
            // proxy-url
            $proxyUrl = $this->check_proxy_url_settings($url, $method, $headers, $body);
            if ($proxyUrl !== null) {
                $headers['Origin'] = $this->origin;
                $url = $proxyUrl . $this->url_encoder_for_proxy_url($url);
            }
            // proxy agents
            [ $httpProxy, $httpsProxy, $socksProxy ] = $this->check_proxy_settings($url, $method, $headers, $body);
            $this->checkConflictingProxies($httpProxy || $httpsProxy || $socksProxy, $proxyUrl);
            $connector = $this->setProxyAgents($httpProxy, $httpsProxy, $socksProxy);
            if ($connector) {
                $this->set_request_browser($connector);
            } else {
                $this->set_request_browser($this->default_connector);
            }
            // user-agent
            $userAgent = ($this->userAgent !== null) ? $this->userAgent : $this->user_agent;
            if ($userAgent) {
                if (gettype($userAgent) === 'string') {
                    $headers = array_merge(['User-Agent' => $userAgent], $headers);
                } elseif ((gettype($userAgent) === 'array') && array_key_exists('User-Agent', $userAgent)) {
                    $headers = array_merge($userAgent, $headers);
                }
            }
            // set final headers
            $headers = $this->set_headers($headers);
            // log
            if ($this->verbose) {
                print_r(array('fetch Request:', $this->id, $method, $url, 'RequestHeaders:', $headers, 'RequestBody:', $body));
            }
            // end of proxies & headers

            $this->lastRestRequestTimestamp = $this->milliseconds();

            try {
                $body = $body ?? ''; // https://github.com/ccxt/ccxt/pull/16555
                $result = React\Async\await($this->browser->request($method, $url, $headers, $body));
            } catch (Exception $e) {
                $message = $e->getMessage();
                if (strpos($message, 'timed out') !== false) { // no way to determine this easily https://github.com/clue/reactphp-buzz/issues/146
                    throw new ccxt\RequestTimeout(implode(' ', array($url, $method, 28, $message))); // 28 for compatibility with CURL
                } else if (strpos($message, 'DNS query') !== false) {
                    throw new ccxt\NetworkError($message);
                } else {
                    throw new ccxt\NetworkError($message);
                }
            }

            $raw_response_headers = $result->getHeaders();
            $raw_header_keys = array_keys($raw_response_headers);
            $response_headers = array();
            foreach ($raw_header_keys as $header) {
                $response_headers[strtolower($header)] = $result->getHeaderLine($header);
            }
            $http_status_code = $result->getStatusCode();
            $http_status_text = $result->getReasonPhrase();
            $response_body = strval($result->getBody());

            if (array_key_exists('content-encoding', $response_headers) && $response_headers['content-encoding'] !== null) {
                if (preg_match('~[^\x20-\x7E\t\r\n]~', $response_body) > 0) { // only decompress if the message is a binary
                    $contentEncoding = $response_headers['content-encoding'];
                    if (strpos($contentEncoding, 'gzip') >= 0) {
                        $response_body = \ccxt\pro\gunzip($response_body);
                    } else if (strpos($contentEncoding, 'deflate') >= 0) {
                        $response_body = \ccxt\pro\inflate($response_body);
                    }
                }
            }

            $response_body = $this->on_rest_response($http_status_code, $http_status_text, $url, $method, $response_headers, $response_body, $headers, $body);

            if ($this->enableLastHttpResponse) {
                $this->last_http_response = $response_body;
            }

            if ($this->enableLastResponseHeaders) {
                $this->last_response_headers = $response_headers;
            }

            if ($this->verbose) {
                print_r(array('fetch Response:', $this->id, $method, $url, $http_status_code, 'ResponseHeaders:', $response_headers, 'ResponseBody:', $response_body));
            }

            $json_response = null;
            $is_json_encoded_response = $this->is_json_encoded_object($response_body);

            if ($is_json_encoded_response) {
                $json_response = $this->parse_json($response_body);
                if ($this->enableLastJsonResponse) {
                    $this->last_json_response = $json_response;
                }
                if ($this->returnResponseHeaders) {
                    $json_response['responseHeaders'] = $response_headers;
                }
            }

            $response_body = $response_body ? $response_body : '';
            $http_status_text = $http_status_text ? $http_status_text : '';
            $this->handle_errors($http_status_code, $http_status_text, $url, $method, $response_headers, $response_body, $json_response, $headers, $body);
            $this->handle_http_status_code($http_status_code, $http_status_text, $url, $method, $response_body);

            return isset($json_response) ? $json_response : $response_body;
        }) ();
    }

    public function fetch_currencies($params = array()) {
        return React\Async\async(function () use ($params) {
            return parent::fetch_currencies($params);
        }) ();
    }

    public function load_markets_helper($reload = false, $params = array()) {
        // copied from js
        return React\Async\async(function () use ($reload, $params) {
            if (!$reload && $this->markets) {
                if (!$this->markets_by_id) {
                    return $this->set_markets ($this->markets);
                }
                return $this->markets;
            }
            $currencies = null;
            if (array_key_exists('fetchCurrencies', $this->has) && $this->has['fetchCurrencies'] === true) {
                $currencies = React\Async\await($this->fetch_currencies());
                $this->options['cachedCurrencies'] = $currencies;
            }
            $markets = React\Async\await($this->fetch_markets($params));
            unset($this->options['cachedCurrencies']);
            return $this->set_markets ($markets, $currencies);
        }) ();
    }

    public function loadMarkets($reload = false, $params = array()) {
        // returns a promise
        return $this->load_markets($reload, $params);
    }

    public function load_markets($reload = false, $params = array()) {
        if (($reload && !$this->reloadingMarkets) || !$this->marketsLoading) {
            $this->reloadingMarkets = true;
            $this->marketsLoading = $this->load_markets_helper($reload, $params)->then(function ($resolved) {
                $this->reloadingMarkets = false;
                return $resolved;
            }, function ($error) {
                $this->reloadingMarkets = false;
                throw $error;
            });
        }
        return $this->marketsLoading;
    }

    public function loadAccounts($reload = false, $params = array()) {
        return $this->load_accounts($reload, $params);
    }

    public function fetch_markets($params = array()) {
        return Async\async(function () use ($params) {
            return parent::fetch_markets($params);
        }) ();
    }

    public function sleep($milliseconds) {
        $time = $milliseconds / 1000;
        return new React\Promise\Promise(function ($resolve) use ($time) {
            React\EventLoop\Loop::addTimer($time, function () use ($resolve) {
                $resolve(null);
            });
        });
    }

    public function init_throttler() {
        $this->throttler = new Throttler($this->tokenBucket);
    }

    public function throttle($cost = null) {
        // stub so the async throttler gets called instead of the sync throttler
        return call_user_func($this->throttler, $cost);
    }

    // the ellipsis packing/unpacking requires PHP 5.6+ :(
    function spawn($method, ... $args) {
        return Async\async(function () use ($method, $args) {
            return Async\await($method(...$args));
        }) ();
    }

    function delay($timeout, $method, ... $args) {
        Loop::addTimer($timeout / 1000, function () use ($method, $args) {
            $this->spawn($method, ...$args);
        });
    }

    function is_binary_message($data): bool {
        if (!is_string($data)) {
            return false;
        }
        $res = preg_match('~[^\x20-\x7E\t\r\n]~', $data) > 0;
        return $res;
    }

    function decode_proto_msg($msg) {
        if (!class_exists(\Google\Protobuf\Internal\Message::class)) {
            throw new NotSupported(
                $this->id . " requires Google Protobuf PHP runtime to decode message.\n" .
                "Install it via Composer: composer require google/protobuf\n" .
                "Alternatively, you can add it with: pecl install protobuf\n"
            );
        }
        $wrapper = new \PushDataV3ApiWrapper();
        $wrapper->mergeFromString($msg);
        $str = $wrapper->serializeToJsonString();
        $dict = json_decode($str, true);
        return $dict;
    }

    // ########################################################################
    // ########################################################################
    // ########################################################################
    // ########################################################################
    // ########                        ########                        ########
    // ########                        ########                        ########
    // ########                        ########                        ########
    // ########                        ########                        ########
    // ########        ########################        ########################
    // ########        ########################        ########################
    // ########        ########################        ########################
    // ########        ########################        ########################
    // ########                        ########                        ########
    // ########                        ########                        ########
    // ########                        ########                        ########
    // ########                        ########                        ########
    // ########################################################################
    // ########################################################################
    // ########################################################################
    // ########################################################################
    // ########        ########        ########                        ########
    // ########        ########        ########                        ########
    // ########        ########        ########                        ########
    // ########        ########        ########                        ########
    // ################        ########################        ################
    // ################        ########################        ################
    // ################        ########################        ################
    // ################        ########################        ################
    // ########        ########        ################        ################
    // ########        ########        ################        ################
    // ########        ########        ################        ################
    // ########        ########        ################        ################
    // ########################################################################
    // ########################################################################
    // ########################################################################
    // ########################################################################

    // METHODS BELOW THIS LINE ARE TRANSPILED FROM JAVASCRIPT TO PYTHON AND PHP

    public function describe(): mixed {
        return array(
            'id' => null,
            'name' => null,
            'countries' => null,
            'enableRateLimit' => true,
            'rateLimit' => 2000, // milliseconds = seconds * 1000
            'timeout' => $this->timeout, // milliseconds = seconds * 1000
            'certified' => false, // if certified by the CCXT dev team
            'pro' => false, // if it is integrated with CCXT Pro for WebSocket support
            'alias' => false, // whether this exchange is an alias to another exchange
            'dex' => false,
            'has' => array(
                'publicAPI' => true,
                'privateAPI' => true,
                'CORS' => null,
                'sandbox' => null,
                'spot' => null,
                'margin' => null,
                'swap' => null,
                'future' => null,
                'option' => null,
                'addMargin' => null,
                'borrowCrossMargin' => null,
                'borrowIsolatedMargin' => null,
                'borrowMargin' => null,
                'cancelAllOrders' => null,
                'cancelAllOrdersWs' => null,
                'cancelOrder' => true,
                'cancelOrderWs' => null,
                'cancelOrders' => null,
                'cancelOrdersWs' => null,
                'closeAllPositions' => null,
                'closePosition' => null,
                'createDepositAddress' => null,
                'createLimitBuyOrder' => null,
                'createLimitBuyOrderWs' => null,
                'createLimitOrder' => true,
                'createLimitOrderWs' => null,
                'createLimitSellOrder' => null,
                'createLimitSellOrderWs' => null,
                'createMarketBuyOrder' => null,
                'createMarketBuyOrderWs' => null,
                'createMarketBuyOrderWithCost' => null,
                'createMarketBuyOrderWithCostWs' => null,
                'createMarketOrder' => true,
                'createMarketOrderWs' => true,
                'createMarketOrderWithCost' => null,
                'createMarketOrderWithCostWs' => null,
                'createMarketSellOrder' => null,
                'createMarketSellOrderWs' => null,
                'createMarketSellOrderWithCost' => null,
                'createMarketSellOrderWithCostWs' => null,
                'createOrder' => true,
                'createOrderWs' => null,
                'createOrders' => null,
                'createOrderWithTakeProfitAndStopLoss' => null,
                'createOrderWithTakeProfitAndStopLossWs' => null,
                'createPostOnlyOrder' => null,
                'createPostOnlyOrderWs' => null,
                'createReduceOnlyOrder' => null,
                'createReduceOnlyOrderWs' => null,
                'createStopLimitOrder' => null,
                'createStopLimitOrderWs' => null,
                'createStopLossOrder' => null,
                'createStopLossOrderWs' => null,
                'createStopMarketOrder' => null,
                'createStopMarketOrderWs' => null,
                'createStopOrder' => null,
                'createStopOrderWs' => null,
                'createTakeProfitOrder' => null,
                'createTakeProfitOrderWs' => null,
                'createTrailingAmountOrder' => null,
                'createTrailingAmountOrderWs' => null,
                'createTrailingPercentOrder' => null,
                'createTrailingPercentOrderWs' => null,
                'createTriggerOrder' => null,
                'createTriggerOrderWs' => null,
                'deposit' => null,
                'editOrder' => 'emulated',
                'editOrders' => null,
                'editOrderWs' => null,
                'fetchAccounts' => null,
                'fetchBalance' => true,
                'fetchBalanceWs' => null,
                'fetchBidsAsks' => null,
                'fetchBorrowInterest' => null,
                'fetchBorrowRate' => null,
                'fetchBorrowRateHistories' => null,
                'fetchBorrowRateHistory' => null,
                'fetchBorrowRates' => null,
                'fetchBorrowRatesPerSymbol' => null,
                'fetchCanceledAndClosedOrders' => null,
                'fetchCanceledOrders' => null,
                'fetchClosedOrder' => null,
                'fetchClosedOrders' => null,
                'fetchClosedOrdersWs' => null,
                'fetchConvertCurrencies' => null,
                'fetchConvertQuote' => null,
                'fetchConvertTrade' => null,
                'fetchConvertTradeHistory' => null,
                'fetchCrossBorrowRate' => null,
                'fetchCrossBorrowRates' => null,
                'fetchCurrencies' => 'emulated',
                'fetchCurrenciesWs' => 'emulated',
                'fetchDeposit' => null,
                'fetchDepositAddress' => null,
                'fetchDepositAddresses' => null,
                'fetchDepositAddressesByNetwork' => null,
                'fetchDeposits' => null,
                'fetchDepositsWithdrawals' => null,
                'fetchDepositsWs' => null,
                'fetchDepositWithdrawFee' => null,
                'fetchDepositWithdrawFees' => null,
                'fetchFundingHistory' => null,
                'fetchFundingRate' => null,
                'fetchFundingRateHistory' => null,
                'fetchFundingInterval' => null,
                'fetchFundingIntervals' => null,
                'fetchFundingRates' => null,
                'fetchGreeks' => null,
                'fetchIndexOHLCV' => null,
                'fetchIsolatedBorrowRate' => null,
                'fetchIsolatedBorrowRates' => null,
                'fetchMarginAdjustmentHistory' => null,
                'fetchIsolatedPositions' => null,
                'fetchL2OrderBook' => true,
                'fetchL3OrderBook' => null,
                'fetchLastPrices' => null,
                'fetchLedger' => null,
                'fetchLedgerEntry' => null,
                'fetchLeverage' => null,
                'fetchLeverages' => null,
                'fetchLeverageTiers' => null,
                'fetchLiquidations' => null,
                'fetchLongShortRatio' => null,
                'fetchLongShortRatioHistory' => null,
                'fetchMarginMode' => null,
                'fetchMarginModes' => null,
                'fetchMarketLeverageTiers' => null,
                'fetchMarkets' => true,
                'fetchMarketsWs' => null,
                'fetchMarkOHLCV' => null,
                'fetchMyLiquidations' => null,
                'fetchMySettlementHistory' => null,
                'fetchMyTrades' => null,
                'fetchMyTradesWs' => null,
                'fetchOHLCV' => null,
                'fetchOHLCVWs' => null,
                'fetchOpenInterest' => null,
                'fetchOpenInterests' => null,
                'fetchOpenInterestHistory' => null,
                'fetchOpenOrder' => null,
                'fetchOpenOrders' => null,
                'fetchOpenOrdersWs' => null,
                'fetchOption' => null,
                'fetchOptionChain' => null,
                'fetchOrder' => null,
                'fetchOrderBook' => true,
                'fetchOrderBooks' => null,
                'fetchOrderBookWs' => null,
                'fetchOrders' => null,
                'fetchOrdersByStatus' => null,
                'fetchOrdersWs' => null,
                'fetchOrderTrades' => null,
                'fetchOrderWs' => null,
                'fetchPosition' => null,
                'fetchPositionHistory' => null,
                'fetchPositionsHistory' => null,
                'fetchPositionWs' => null,
                'fetchPositionMode' => null,
                'fetchPositions' => null,
                'fetchPositionsWs' => null,
                'fetchPositionsForSymbol' => null,
                'fetchPositionsForSymbolWs' => null,
                'fetchPositionsRisk' => null,
                'fetchPremiumIndexOHLCV' => null,
                'fetchSettlementHistory' => null,
                'fetchStatus' => null,
                'fetchTicker' => true,
                'fetchTickerWs' => null,
                'fetchTickers' => null,
                'fetchMarkPrices' => null,
                'fetchTickersWs' => null,
                'fetchTime' => null,
                'fetchTrades' => true,
                'fetchTradesWs' => null,
                'fetchTradingFee' => null,
                'fetchTradingFees' => null,
                'fetchTradingFeesWs' => null,
                'fetchTradingLimits' => null,
                'fetchTransactionFee' => null,
                'fetchTransactionFees' => null,
                'fetchTransactions' => null,
                'fetchTransfer' => null,
                'fetchTransfers' => null,
                'fetchUnderlyingAssets' => null,
                'fetchVolatilityHistory' => null,
                'fetchWithdrawAddresses' => null,
                'fetchWithdrawal' => null,
                'fetchWithdrawals' => null,
                'fetchWithdrawalsWs' => null,
                'fetchWithdrawalWhitelist' => null,
                'reduceMargin' => null,
                'repayCrossMargin' => null,
                'repayIsolatedMargin' => null,
                'setLeverage' => null,
                'setMargin' => null,
                'setMarginMode' => null,
                'setPositionMode' => null,
                'signIn' => null,
                'transfer' => null,
                'watchBalance' => null,
                'watchMyTrades' => null,
                'watchOHLCV' => null,
                'watchOHLCVForSymbols' => null,
                'watchOrderBook' => null,
                'watchBidsAsks' => null,
                'watchOrderBookForSymbols' => null,
                'watchOrders' => null,
                'watchOrdersForSymbols' => null,
                'watchPosition' => null,
                'watchPositions' => null,
                'watchStatus' => null,
                'watchTicker' => null,
                'watchTickers' => null,
                'watchTrades' => null,
                'watchTradesForSymbols' => null,
                'watchLiquidations' => null,
                'watchLiquidationsForSymbols' => null,
                'watchMyLiquidations' => null,
                'unWatchOrders' => null,
                'unWatchTrades' => null,
                'unWatchTradesForSymbols' => null,
                'unWatchOHLCVForSymbols' => null,
                'unWatchOrderBookForSymbols' => null,
                'unWatchPositions' => null,
                'unWatchOrderBook' => null,
                'unWatchTickers' => null,
                'unWatchMyTrades' => null,
                'unWatchTicker' => null,
                'unWatchOHLCV' => null,
                'watchMyLiquidationsForSymbols' => null,
                'withdraw' => null,
                'ws' => null,
            ),
            'urls' => array(
                'logo' => null,
                'api' => null,
                'www' => null,
                'doc' => null,
                'fees' => null,
            ),
            'api' => null,
            'requiredCredentials' => array(
                'apiKey' => true,
                'secret' => true,
                'uid' => false,
                'accountId' => false,
                'login' => false,
                'password' => false,
                'twofa' => false, // 2-factor authentication (one-time password key)
                'privateKey' => false, // a "0x"-prefixed hexstring private key for a wallet
                'walletAddress' => false, // the wallet address "0x"-prefixed hexstring
                'token' => false, // reserved for HTTP auth in some cases
            ),
            'markets' => null, // to be filled manually or by fetchMarkets
            'currencies' => array(), // to be filled manually or by fetchMarkets
            'timeframes' => null, // redefine if the exchange has.fetchOHLCV
            'fees' => array(
                'trading' => array(
                    'tierBased' => null,
                    'percentage' => null,
                    'taker' => null,
                    'maker' => null,
                ),
                'funding' => array(
                    'tierBased' => null,
                    'percentage' => null,
                    'withdraw' => array(),
                    'deposit' => array(),
                ),
            ),
            'status' => array(
                'status' => 'ok',
                'updated' => null,
                'eta' => null,
                'url' => null,
            ),
            'exceptions' => null,
            'httpExceptions' => array(
                '422' => '\\ccxt\\ExchangeError',
                '418' => '\\ccxt\\DDoSProtection',
                '429' => '\\ccxt\\RateLimitExceeded',
                '404' => '\\ccxt\\ExchangeNotAvailable',
                '409' => '\\ccxt\\ExchangeNotAvailable',
                '410' => '\\ccxt\\ExchangeNotAvailable',
                '451' => '\\ccxt\\ExchangeNotAvailable',
                '500' => '\\ccxt\\ExchangeNotAvailable',
                '501' => '\\ccxt\\ExchangeNotAvailable',
                '502' => '\\ccxt\\ExchangeNotAvailable',
                '520' => '\\ccxt\\ExchangeNotAvailable',
                '521' => '\\ccxt\\ExchangeNotAvailable',
                '522' => '\\ccxt\\ExchangeNotAvailable',
                '525' => '\\ccxt\\ExchangeNotAvailable',
                '526' => '\\ccxt\\ExchangeNotAvailable',
                '400' => '\\ccxt\\ExchangeNotAvailable',
                '403' => '\\ccxt\\ExchangeNotAvailable',
                '405' => '\\ccxt\\ExchangeNotAvailable',
                '503' => '\\ccxt\\ExchangeNotAvailable',
                '530' => '\\ccxt\\ExchangeNotAvailable',
                '408' => '\\ccxt\\RequestTimeout',
                '504' => '\\ccxt\\RequestTimeout',
                '401' => '\\ccxt\\AuthenticationError',
                '407' => '\\ccxt\\AuthenticationError',
                '511' => '\\ccxt\\AuthenticationError',
            ),
            'commonCurrencies' => array(
                'XBT' => 'BTC',
                'BCHSV' => 'BSV',
            ),
            'precisionMode' => TICK_SIZE,
            'paddingMode' => NO_PADDING,
            'limits' => array(
                'leverage' => array( 'min' => null, 'max' => null ),
                'amount' => array( 'min' => null, 'max' => null ),
                'price' => array( 'min' => null, 'max' => null ),
                'cost' => array( 'min' => null, 'max' => null ),
            ),
        );
    }

    public function safe_bool_n($dictionaryOrList, array $keys, ?bool $defaultValue = null) {
        /**
         * @ignore
         * safely extract boolean $value from dictionary or list
         * @return array(bool | null)
         */
        $value = $this->safe_value_n($dictionaryOrList, $keys, $defaultValue);
        if (is_bool($value)) {
            return $value;
        }
        return $defaultValue;
    }

    public function safe_bool_2($dictionary, int|string $key1, int|string $key2, ?bool $defaultValue = null) {
        /**
         * @ignore
         * safely extract boolean value from $dictionary or list
         * @return array(bool | null)
         */
        return $this->safe_bool_n($dictionary, array( $key1, $key2 ), $defaultValue);
    }

    public function safe_bool($dictionary, int|string $key, ?bool $defaultValue = null) {
        /**
         * @ignore
         * safely extract boolean value from $dictionary or list
         * @return array(bool | null)
         */
        return $this->safe_bool_n($dictionary, array( $key ), $defaultValue);
    }

    public function safe_dict_n($dictionaryOrList, array $keys, ?array $defaultValue = null) {
        /**
         * @ignore
         * safely extract a dictionary from dictionary or list
         * @return array(object | null)
         */
        $value = $this->safe_value_n($dictionaryOrList, $keys, $defaultValue);
        if ($value === null) {
            return $defaultValue;
        }
        if ((gettype($value) === 'array')) {
            if (gettype($value) !== 'array' || array_keys($value) !== array_keys(array_keys($value))) {
                return $value;
            }
        }
        return $defaultValue;
    }

    public function safe_dict($dictionary, int|string $key, ?array $defaultValue = null) {
        /**
         * @ignore
         * safely extract a $dictionary from $dictionary or list
         * @return array(object | null)
         */
        return $this->safe_dict_n($dictionary, array( $key ), $defaultValue);
    }

    public function safe_dict_2($dictionary, int|string $key1, string $key2, ?array $defaultValue = null) {
        /**
         * @ignore
         * safely extract a $dictionary from $dictionary or list
         * @return array(object | null)
         */
        return $this->safe_dict_n($dictionary, array( $key1, $key2 ), $defaultValue);
    }

    public function safe_list_n($dictionaryOrList, array $keys, ?array $defaultValue = null) {
        /**
         * @ignore
         * safely extract an Array from dictionary or list
         * @return array(Array | null)
         */
        $value = $this->safe_value_n($dictionaryOrList, $keys, $defaultValue);
        if ($value === null) {
            return $defaultValue;
        }
        if (gettype($value) === 'array' && array_keys($value) === array_keys(array_keys($value))) {
            return $value;
        }
        return $defaultValue;
    }

    public function safe_list_2($dictionaryOrList, int|string $key1, string $key2, ?array $defaultValue = null) {
        /**
         * @ignore
         * safely extract an Array from dictionary or list
         * @return array(Array | null)
         */
        return $this->safe_list_n($dictionaryOrList, array( $key1, $key2 ), $defaultValue);
    }

    public function safe_list($dictionaryOrList, int|string $key, ?array $defaultValue = null) {
        /**
         * @ignore
         * safely extract an Array from dictionary or list
         * @return array(Array | null)
         */
        return $this->safe_list_n($dictionaryOrList, array( $key ), $defaultValue);
    }

    public function handle_deltas($orderbook, $deltas) {
        for ($i = 0; $i < count($deltas); $i++) {
            $this->handle_delta($orderbook, $deltas[$i]);
        }
    }

    public function handle_delta($bookside, $delta) {
        throw new NotSupported($this->id . ' handleDelta not supported yet');
    }

    public function handle_deltas_with_keys(mixed $bookSide, $deltas, int|string $priceKey = 0, int|string $amountKey = 1, int|string $countOrIdKey = 2) {
        for ($i = 0; $i < count($deltas); $i++) {
            $bidAsk = $this->parse_bid_ask($deltas[$i], $priceKey, $amountKey, $countOrIdKey);
            $bookSide->storeArray ($bidAsk);
        }
    }

    public function get_cache_index($orderbook, $deltas) {
        // return the first index of the cache that can be applied to the $orderbook or -1 if not possible
        return -1;
    }

    public function find_timeframe($timeframe, $timeframes = null) {
        if ($timeframes === null) {
            $timeframes = $this->timeframes;
        }
        $keys = is_array($timeframes) ? array_keys($timeframes) : array();
        for ($i = 0; $i < count($keys); $i++) {
            $key = $keys[$i];
            if ($timeframes[$key] === $timeframe) {
                return $key;
            }
        }
        return null;
    }

    public function check_proxy_url_settings(?string $url = null, ?string $method = null, $headers = null, $body = null) {
        $usedProxies = array();
        $proxyUrl = null;
        if ($this->proxyUrl !== null) {
            $usedProxies[] = 'proxyUrl';
            $proxyUrl = $this->proxyUrl;
        }
        if ($this->proxy_url !== null) {
            $usedProxies[] = 'proxy_url';
            $proxyUrl = $this->proxy_url;
        }
        if ($this->proxyUrlCallback !== null) {
            $usedProxies[] = 'proxyUrlCallback';
            $proxyUrl = $this->proxyUrlCallback ($url, $method, $headers, $body);
        }
        if ($this->proxy_url_callback !== null) {
            $usedProxies[] = 'proxy_url_callback';
            $proxyUrl = $this->proxy_url_callback ($url, $method, $headers, $body);
        }
        // backwards-compatibility
        if ($this->proxy !== null) {
            $usedProxies[] = 'proxy';
            if (is_callable($this->proxy)) {
                $proxyUrl = $this->proxy ($url, $method, $headers, $body);
            } else {
                $proxyUrl = $this->proxy;
            }
        }
        $length = count($usedProxies);
        if ($length > 1) {
            $joinedProxyNames = implode(',', $usedProxies);
            throw new InvalidProxySettings($this->id . ' you have multiple conflicting proxy settings (' . $joinedProxyNames . '), please use only one from : $proxyUrl, proxy_url, proxyUrlCallback, proxy_url_callback');
        }
        return $proxyUrl;
    }

    public function url_encoder_for_proxy_url(string $targetUrl) {
        // to be overriden
        $includesQuery = mb_strpos($targetUrl, '?') !== false;
        $finalUrl = $includesQuery ? $this->encode_uri_component($targetUrl) : $targetUrl;
        return $finalUrl;
    }

    public function check_proxy_settings(?string $url = null, ?string $method = null, $headers = null, $body = null) {
        $usedProxies = array();
        $httpProxy = null;
        $httpsProxy = null;
        $socksProxy = null;
        // $httpProxy
        $isHttpProxyDefined = $this->value_is_defined($this->httpProxy);
        $isHttp_proxy_defined = $this->value_is_defined($this->http_proxy);
        if ($isHttpProxyDefined || $isHttp_proxy_defined) {
            $usedProxies[] = 'httpProxy';
            $httpProxy = $isHttpProxyDefined ? $this->httpProxy : $this->http_proxy;
        }
        $ishttpProxyCallbackDefined = $this->value_is_defined($this->httpProxyCallback);
        $ishttp_proxy_callback_defined = $this->value_is_defined($this->http_proxy_callback);
        if ($ishttpProxyCallbackDefined || $ishttp_proxy_callback_defined) {
            $usedProxies[] = 'httpProxyCallback';
            $httpProxy = $ishttpProxyCallbackDefined ? $this->httpProxyCallback ($url, $method, $headers, $body) : $this->http_proxy_callback ($url, $method, $headers, $body);
        }
        // $httpsProxy
        $isHttpsProxyDefined = $this->value_is_defined($this->httpsProxy);
        $isHttps_proxy_defined = $this->value_is_defined($this->https_proxy);
        if ($isHttpsProxyDefined || $isHttps_proxy_defined) {
            $usedProxies[] = 'httpsProxy';
            $httpsProxy = $isHttpsProxyDefined ? $this->httpsProxy : $this->https_proxy;
        }
        $ishttpsProxyCallbackDefined = $this->value_is_defined($this->httpsProxyCallback);
        $ishttps_proxy_callback_defined = $this->value_is_defined($this->https_proxy_callback);
        if ($ishttpsProxyCallbackDefined || $ishttps_proxy_callback_defined) {
            $usedProxies[] = 'httpsProxyCallback';
            $httpsProxy = $ishttpsProxyCallbackDefined ? $this->httpsProxyCallback ($url, $method, $headers, $body) : $this->https_proxy_callback ($url, $method, $headers, $body);
        }
        // $socksProxy
        $isSocksProxyDefined = $this->value_is_defined($this->socksProxy);
        $isSocks_proxy_defined = $this->value_is_defined($this->socks_proxy);
        if ($isSocksProxyDefined || $isSocks_proxy_defined) {
            $usedProxies[] = 'socksProxy';
            $socksProxy = $isSocksProxyDefined ? $this->socksProxy : $this->socks_proxy;
        }
        $issocksProxyCallbackDefined = $this->value_is_defined($this->socksProxyCallback);
        $issocks_proxy_callback_defined = $this->value_is_defined($this->socks_proxy_callback);
        if ($issocksProxyCallbackDefined || $issocks_proxy_callback_defined) {
            $usedProxies[] = 'socksProxyCallback';
            $socksProxy = $issocksProxyCallbackDefined ? $this->socksProxyCallback ($url, $method, $headers, $body) : $this->socks_proxy_callback ($url, $method, $headers, $body);
        }
        // check
        $length = count($usedProxies);
        if ($length > 1) {
            $joinedProxyNames = implode(',', $usedProxies);
            throw new InvalidProxySettings($this->id . ' you have multiple conflicting proxy settings (' . $joinedProxyNames . '), please use only one from => $httpProxy, $httpsProxy, httpProxyCallback, httpsProxyCallback, $socksProxy, socksProxyCallback');
        }
        return array( $httpProxy, $httpsProxy, $socksProxy );
    }

    public function check_ws_proxy_settings() {
        $usedProxies = array();
        $wsProxy = null;
        $wssProxy = null;
        $wsSocksProxy = null;
        // ws proxy
        $isWsProxyDefined = $this->value_is_defined($this->wsProxy);
        $is_ws_proxy_defined = $this->value_is_defined($this->ws_proxy);
        if ($isWsProxyDefined || $is_ws_proxy_defined) {
            $usedProxies[] = 'wsProxy';
            $wsProxy = ($isWsProxyDefined) ? $this->wsProxy : $this->ws_proxy;
        }
        // wss proxy
        $isWssProxyDefined = $this->value_is_defined($this->wssProxy);
        $is_wss_proxy_defined = $this->value_is_defined($this->wss_proxy);
        if ($isWssProxyDefined || $is_wss_proxy_defined) {
            $usedProxies[] = 'wssProxy';
            $wssProxy = ($isWssProxyDefined) ? $this->wssProxy : $this->wss_proxy;
        }
        // ws socks proxy
        $isWsSocksProxyDefined = $this->value_is_defined($this->wsSocksProxy);
        $is_ws_socks_proxy_defined = $this->value_is_defined($this->ws_socks_proxy);
        if ($isWsSocksProxyDefined || $is_ws_socks_proxy_defined) {
            $usedProxies[] = 'wsSocksProxy';
            $wsSocksProxy = ($isWsSocksProxyDefined) ? $this->wsSocksProxy : $this->ws_socks_proxy;
        }
        // check
        $length = count($usedProxies);
        if ($length > 1) {
            $joinedProxyNames = implode(',', $usedProxies);
            throw new InvalidProxySettings($this->id . ' you have multiple conflicting proxy settings (' . $joinedProxyNames . '), please use only one from => $wsProxy, $wssProxy, wsSocksProxy');
        }
        return array( $wsProxy, $wssProxy, $wsSocksProxy );
    }

    public function check_conflicting_proxies($proxyAgentSet, $proxyUrlSet) {
        if ($proxyAgentSet && $proxyUrlSet) {
            throw new InvalidProxySettings($this->id . ' you have multiple conflicting proxy settings, please use only one from : proxyUrl, httpProxy, httpsProxy, socksProxy');
        }
    }

    public function check_address(?string $address = null) {
        if ($address === null) {
            throw new InvalidAddress($this->id . ' $address is null');
        }
        // check the $address is not the same letter like 'aaaaa' nor too short nor has a space
        $uniqChars = ($this->unique($this->string_to_chars_array($address)));
        $length = count($uniqChars); // py transpiler trick
        if ($length === 1 || strlen($address) < $this->minFundingAddressLength || mb_strpos($address, ' ') > -1) {
            throw new InvalidAddress($this->id . ' $address is invalid or has less than ' . (string) $this->minFundingAddressLength . ' characters => "' . (string) $address . '"');
        }
        return $address;
    }

    public function find_message_hashes($client, string $element) {
        $result = array();
        $messageHashes = is_array($client->futures) ? array_keys($client->futures) : array();
        for ($i = 0; $i < count($messageHashes); $i++) {
            $messageHash = $messageHashes[$i];
            if (mb_strpos($messageHash, $element) !== false) {
                $result[] = $messageHash;
            }
        }
        return $result;
    }

    public function filter_by_limit(mixed $array, ?int $limit = null, int|string $key = 'timestamp', bool $fromStart = false) {
        if ($this->value_is_defined($limit)) {
            $arrayLength = count($array);
            if ($arrayLength > 0) {
                $ascending = true;
                if ((is_array($array[0]) && array_key_exists($key, $array[0]))) {
                    $first = $array[0][$key];
                    $last = $array[$arrayLength - 1][$key];
                    if ($first !== null && $last !== null) {
                        $ascending = $first <= $last;  // true if $array is sorted in $ascending order based on 'timestamp'
                    }
                }
                if ($fromStart) {
                    if ($limit > $arrayLength) {
                        $limit = $arrayLength;
                    }
                    // $array = $ascending ? $this->array_slice($array, 0, $limit) : $this->array_slice($array, -$limit);
                    if ($ascending) {
                        $array = $this->array_slice($array, 0, $limit);
                    } else {
                        $array = $this->array_slice($array, -$limit);
                    }
                } else {
                    // $array = $ascending ? $this->array_slice($array, -$limit) : $this->array_slice($array, 0, $limit);
                    if ($ascending) {
                        $array = $this->array_slice($array, -$limit);
                    } else {
                        $array = $this->array_slice($array, 0, $limit);
                    }
                }
            }
        }
        return $array;
    }

    public function filter_by_since_limit(mixed $array, ?int $since = null, ?int $limit = null, int|string $key = 'timestamp', $tail = false) {
        $sinceIsDefined = $this->value_is_defined($since);
        $parsedArray = $this->to_array($array);
        $result = $parsedArray;
        if ($sinceIsDefined) {
            $result = [ ];
            for ($i = 0; $i < count($parsedArray); $i++) {
                $entry = $parsedArray[$i];
                $value = $this->safe_value($entry, $key);
                if ($value && ($value >= $since)) {
                    $result[] = $entry;
                }
            }
        }
        if ($tail && $limit !== null) {
            return $this->array_slice($result, -$limit);
        }
        // if the user provided a 'since' argument
        // we want to $limit the $result starting from the 'since'
        $shouldFilterFromStart = !$tail && $sinceIsDefined;
        return $this->filter_by_limit($result, $limit, $key, $shouldFilterFromStart);
    }

    public function filter_by_value_since_limit(mixed $array, int|string $field, $value = null, ?int $since = null, ?int $limit = null, $key = 'timestamp', $tail = false) {
        $valueIsDefined = $this->value_is_defined($value);
        $sinceIsDefined = $this->value_is_defined($since);
        $parsedArray = $this->to_array($array);
        $result = $parsedArray;
        // single-pass filter for both symbol and $since
        if ($valueIsDefined || $sinceIsDefined) {
            $result = [ ];
            for ($i = 0; $i < count($parsedArray); $i++) {
                $entry = $parsedArray[$i];
                $entryFiledEqualValue = $entry[$field] === $value;
                $firstCondition = $valueIsDefined ? $entryFiledEqualValue : true;
                $entryKeyValue = $this->safe_value($entry, $key);
                $entryKeyGESince = ($entryKeyValue) && ($since !== null) && ($entryKeyValue >= $since);
                $secondCondition = $sinceIsDefined ? $entryKeyGESince : true;
                if ($firstCondition && $secondCondition) {
                    $result[] = $entry;
                }
            }
        }
        if ($tail && $limit !== null) {
            return $this->array_slice($result, -$limit);
        }
        return $this->filter_by_limit($result, $limit, $key, $sinceIsDefined);
    }

    public function set_sandbox_mode(bool $enabled) {
        /**
         * set the sandbox mode for the exchange
         * @param {boolean} $enabled true to enable sandbox mode, false to disable it
         */
        if ($enabled) {
            if (is_array($this->urls) && array_key_exists('test', $this->urls)) {
                if (gettype($this->urls['api']) === 'string') {
                    $this->urls['apiBackup'] = $this->urls['api'];
                    $this->urls['api'] = $this->urls['test'];
                } else {
                    $this->urls['apiBackup'] = $this->clone($this->urls['api']);
                    $this->urls['api'] = $this->clone($this->urls['test']);
                }
            } else {
                throw new NotSupported($this->id . ' does not have a sandbox URL');
            }
            // set flag
            $this->isSandboxModeEnabled = true;
        } elseif (is_array($this->urls) && array_key_exists('apiBackup', $this->urls)) {
            if (gettype($this->urls['api']) === 'string') {
                $this->urls['api'] = $this->urls['apiBackup'];
            } else {
                $this->urls['api'] = $this->clone($this->urls['apiBackup']);
            }
            $newUrls = $this->omit($this->urls, 'apiBackup');
            $this->urls = $newUrls;
            // set flag
            $this->isSandboxModeEnabled = false;
        }
    }

    public function sign($path, mixed $api = 'public', $method = 'GET', $params = array (), mixed $headers = null, mixed $body = null) {
        return array();
    }

    public function fetch_accounts($params = array ()) {
        throw new NotSupported($this->id . ' fetchAccounts() is not supported yet');
    }

    public function fetch_trades(string $symbol, ?int $since = null, ?int $limit = null, $params = array ()) {
        throw new NotSupported($this->id . ' fetchTrades() is not supported yet');
    }

    public function fetch_trades_ws(string $symbol, ?int $since = null, ?int $limit = null, $params = array ()) {
        throw new NotSupported($this->id . ' fetchTradesWs() is not supported yet');
    }

    public function watch_liquidations(string $symbol, ?int $since = null, ?int $limit = null, $params = array ()) {
        return Async\async(function () use ($symbol, $since, $limit, $params) {
            if ($this->has['watchLiquidationsForSymbols']) {
                return Async\await($this->watch_liquidations_for_symbols(array( $symbol ), $since, $limit, $params));
            }
            throw new NotSupported($this->id . ' watchLiquidations() is not supported yet');
        }) ();
    }

    public function watch_liquidations_for_symbols(array $symbols, ?int $since = null, ?int $limit = null, $params = array ()) {
        throw new NotSupported($this->id . ' watchLiquidationsForSymbols() is not supported yet');
    }

    public function watch_my_liquidations(string $symbol, ?int $since = null, ?int $limit = null, $params = array ()) {
        if ($this->has['watchMyLiquidationsForSymbols']) {
            return $this->watch_my_liquidations_for_symbols(array( $symbol ), $since, $limit, $params);
        }
        throw new NotSupported($this->id . ' watchMyLiquidations() is not supported yet');
    }

    public function watch_my_liquidations_for_symbols(array $symbols, ?int $since = null, ?int $limit = null, $params = array ()) {
        throw new NotSupported($this->id . ' watchMyLiquidationsForSymbols() is not supported yet');
    }

    public function watch_trades(string $symbol, ?int $since = null, ?int $limit = null, $params = array ()) {
        throw new NotSupported($this->id . ' watchTrades() is not supported yet');
    }

    public function un_watch_orders(?string $symbol = null, $params = array ()) {
        throw new NotSupported($this->id . ' unWatchOrders() is not supported yet');
    }

    public function un_watch_trades(string $symbol, $params = array ()) {
        throw new NotSupported($this->id . ' unWatchTrades() is not supported yet');
    }

    public function watch_trades_for_symbols(array $symbols, ?int $since = null, ?int $limit = null, $params = array ()) {
        throw new NotSupported($this->id . ' watchTradesForSymbols() is not supported yet');
    }

    public function un_watch_trades_for_symbols(array $symbols, $params = array ()) {
        throw new NotSupported($this->id . ' unWatchTradesForSymbols() is not supported yet');
    }

    public function watch_my_trades_for_symbols(array $symbols, ?int $since = null, ?int $limit = null, $params = array ()) {
        throw new NotSupported($this->id . ' watchMyTradesForSymbols() is not supported yet');
    }

    public function watch_orders_for_symbols(array $symbols, ?int $since = null, ?int $limit = null, $params = array ()) {
        throw new NotSupported($this->id . ' watchOrdersForSymbols() is not supported yet');
    }

    public function watch_ohlcv_for_symbols(array $symbolsAndTimeframes, ?int $since = null, ?int $limit = null, $params = array ()) {
        throw new NotSupported($this->id . ' watchOHLCVForSymbols() is not supported yet');
    }

    public function un_watch_ohlcv_for_symbols(array $symbolsAndTimeframes, $params = array ()) {
        throw new NotSupported($this->id . ' unWatchOHLCVForSymbols() is not supported yet');
    }

    public function watch_order_book_for_symbols(array $symbols, ?int $limit = null, $params = array ()) {
        throw new NotSupported($this->id . ' watchOrderBookForSymbols() is not supported yet');
    }

    public function un_watch_order_book_for_symbols(array $symbols, $params = array ()) {
        throw new NotSupported($this->id . ' unWatchOrderBookForSymbols() is not supported yet');
    }

    public function un_watch_positions(?array $symbols = null, $params = array ()) {
        throw new NotSupported($this->id . ' unWatchPositions() is not supported yet');
    }

    public function fetch_deposit_addresses(?array $codes = null, $params = array ()) {
        throw new NotSupported($this->id . ' fetchDepositAddresses() is not supported yet');
    }

    public function fetch_order_book(string $symbol, ?int $limit = null, $params = array ()) {
        throw new NotSupported($this->id . ' fetchOrderBook() is not supported yet');
    }

    public function fetch_order_book_ws(string $symbol, ?int $limit = null, $params = array ()) {
        throw new NotSupported($this->id . ' fetchOrderBookWs() is not supported yet');
    }

    public function fetch_margin_mode(string $symbol, $params = array ()) {
        return Async\async(function () use ($symbol, $params) {
            if ($this->has['fetchMarginModes']) {
                $marginModes = Async\await($this->fetch_margin_modes(array( $symbol ), $params));
                return $this->safe_dict($marginModes, $symbol);
            } else {
                throw new NotSupported($this->id . ' fetchMarginMode() is not supported yet');
            }
        }) ();
    }

    public function fetch_margin_modes(?array $symbols = null, $params = array ()) {
        throw new NotSupported($this->id . ' fetchMarginModes () is not supported yet');
    }

    public function fetch_rest_order_book_safe($symbol, $limit = null, $params = array ()) {
        return Async\async(function () use ($symbol, $limit, $params) {
            $fetchSnapshotMaxRetries = $this->handle_option('watchOrderBook', 'maxRetries', 3);
            for ($i = 0; $i < $fetchSnapshotMaxRetries; $i++) {
                try {
                    $orderBook = Async\await($this->fetch_order_book($symbol, $limit, $params));
                    return $orderBook;
                } catch (Exception $e) {
                    if (($i + 1) === $fetchSnapshotMaxRetries) {
                        throw $e;
                    }
                }
            }
            return null;
        }) ();
    }

    public function watch_order_book(string $symbol, ?int $limit = null, $params = array ()) {
        throw new NotSupported($this->id . ' watchOrderBook() is not supported yet');
    }

    public function un_watch_order_book(string $symbol, $params = array ()) {
        throw new NotSupported($this->id . ' unWatchOrderBook() is not supported yet');
    }

    public function fetch_time($params = array ()) {
        throw new NotSupported($this->id . ' fetchTime() is not supported yet');
    }

    public function fetch_trading_limits(?array $symbols = null, $params = array ()) {
        throw new NotSupported($this->id . ' fetchTradingLimits() is not supported yet');
    }

    public function parse_currency(array $rawCurrency) {
        throw new NotSupported($this->id . ' parseCurrency() is not supported yet');
    }

    public function parse_currencies($rawCurrencies) {
        $result = array();
        $arr = $this->to_array($rawCurrencies);
        for ($i = 0; $i < count($arr); $i++) {
            $parsed = $this->parse_currency($arr[$i]);
            $code = $parsed['code'];
            $result[$code] = $parsed;
        }
        return $result;
    }

    public function parse_market(array $market) {
        throw new NotSupported($this->id . ' parseMarket() is not supported yet');
    }

    public function parse_markets($markets) {
        $result = array();
        for ($i = 0; $i < count($markets); $i++) {
            $result[] = $this->parse_market($markets[$i]);
        }
        return $result;
    }

    public function parse_ticker(array $ticker, ?array $market = null) {
        throw new NotSupported($this->id . ' parseTicker() is not supported yet');
    }

    public function parse_deposit_address($depositAddress, ?array $currency = null) {
        throw new NotSupported($this->id . ' parseDepositAddress() is not supported yet');
    }

    public function parse_trade(array $trade, ?array $market = null) {
        throw new NotSupported($this->id . ' parseTrade() is not supported yet');
    }

    public function parse_transaction(array $transaction, ?array $currency = null) {
        throw new NotSupported($this->id . ' parseTransaction() is not supported yet');
    }

    public function parse_transfer(array $transfer, ?array $currency = null) {
        throw new NotSupported($this->id . ' parseTransfer() is not supported yet');
    }

    public function parse_account(array $account) {
        throw new NotSupported($this->id . ' parseAccount() is not supported yet');
    }

    public function parse_ledger_entry(array $item, ?array $currency = null) {
        throw new NotSupported($this->id . ' parseLedgerEntry() is not supported yet');
    }

    public function parse_order(array $order, ?array $market = null) {
        throw new NotSupported($this->id . ' parseOrder() is not supported yet');
    }

    public function fetch_cross_borrow_rates($params = array ()) {
        throw new NotSupported($this->id . ' fetchCrossBorrowRates() is not supported yet');
    }

    public function fetch_isolated_borrow_rates($params = array ()) {
        throw new NotSupported($this->id . ' fetchIsolatedBorrowRates() is not supported yet');
    }

    public function parse_market_leverage_tiers($info, ?array $market = null) {
        throw new NotSupported($this->id . ' parseMarketLeverageTiers() is not supported yet');
    }

    public function fetch_leverage_tiers(?array $symbols = null, $params = array ()) {
        throw new NotSupported($this->id . ' fetchLeverageTiers() is not supported yet');
    }

    public function parse_position(array $position, ?array $market = null) {
        throw new NotSupported($this->id . ' parsePosition() is not supported yet');
    }

    public function parse_funding_rate_history($info, ?array $market = null) {
        throw new NotSupported($this->id . ' parseFundingRateHistory() is not supported yet');
    }

    public function parse_borrow_interest(array $info, ?array $market = null) {
        throw new NotSupported($this->id . ' parseBorrowInterest() is not supported yet');
    }

    public function parse_isolated_borrow_rate(array $info, ?array $market = null) {
        throw new NotSupported($this->id . ' parseIsolatedBorrowRate() is not supported yet');
    }

    public function parse_ws_trade(array $trade, ?array $market = null) {
        throw new NotSupported($this->id . ' parseWsTrade() is not supported yet');
    }

    public function parse_ws_order(array $order, ?array $market = null) {
        throw new NotSupported($this->id . ' parseWsOrder() is not supported yet');
    }

    public function parse_ws_order_trade(array $trade, ?array $market = null) {
        throw new NotSupported($this->id . ' parseWsOrderTrade() is not supported yet');
    }

    public function parse_ws_ohlcv($ohlcv, ?array $market = null) {
        return $this->parse_ohlcv($ohlcv, $market);
    }

    public function fetch_funding_rates(?array $symbols = null, $params = array ()) {
        throw new NotSupported($this->id . ' fetchFundingRates() is not supported yet');
    }

    public function fetch_funding_intervals(?array $symbols = null, $params = array ()) {
        throw new NotSupported($this->id . ' fetchFundingIntervals() is not supported yet');
    }

    public function watch_funding_rate(string $symbol, $params = array ()) {
        throw new NotSupported($this->id . ' watchFundingRate() is not supported yet');
    }

    public function watch_funding_rates(array $symbols, $params = array ()) {
        throw new NotSupported($this->id . ' watchFundingRates() is not supported yet');
    }

    public function watch_funding_rates_for_symbols(array $symbols, $params = array ()) {
        return Async\async(function () use ($symbols, $params) {
            return Async\await($this->watch_funding_rates($symbols, $params));
        }) ();
    }

    public function transfer(string $code, float $amount, string $fromAccount, string $toAccount, $params = array ()) {
        throw new NotSupported($this->id . ' transfer() is not supported yet');
    }

    public function withdraw(string $code, float $amount, string $address, ?string $tag = null, $params = array ()) {
        throw new NotSupported($this->id . ' withdraw() is not supported yet');
    }

    public function create_deposit_address(string $code, $params = array ()) {
        throw new NotSupported($this->id . ' createDepositAddress() is not supported yet');
    }

    public function set_leverage(int $leverage, ?string $symbol = null, $params = array ()) {
        throw new NotSupported($this->id . ' setLeverage() is not supported yet');
    }

    public function fetch_leverage(string $symbol, $params = array ()) {
        return Async\async(function () use ($symbol, $params) {
            if ($this->has['fetchLeverages']) {
                $leverages = Async\await($this->fetch_leverages(array( $symbol ), $params));
                return $this->safe_dict($leverages, $symbol);
            } else {
                throw new NotSupported($this->id . ' fetchLeverage() is not supported yet');
            }
        }) ();
    }

    public function fetch_leverages(?array $symbols = null, $params = array ()) {
        throw new NotSupported($this->id . ' fetchLeverages() is not supported yet');
    }

    public function set_position_mode(bool $hedged, ?string $symbol = null, $params = array ()) {
        throw new NotSupported($this->id . ' setPositionMode() is not supported yet');
    }

    public function add_margin(string $symbol, float $amount, $params = array ()) {
        throw new NotSupported($this->id . ' addMargin() is not supported yet');
    }

    public function reduce_margin(string $symbol, float $amount, $params = array ()) {
        throw new NotSupported($this->id . ' reduceMargin() is not supported yet');
    }

    public function set_margin(string $symbol, float $amount, $params = array ()) {
        throw new NotSupported($this->id . ' setMargin() is not supported yet');
    }

    public function fetch_long_short_ratio(string $symbol, ?string $timeframe = null, $params = array ()) {
        throw new NotSupported($this->id . ' fetchLongShortRatio() is not supported yet');
    }

    public function fetch_long_short_ratio_history(?string $symbol = null, ?string $timeframe = null, ?int $since = null, ?int $limit = null, $params = array ()) {
        throw new NotSupported($this->id . ' fetchLongShortRatioHistory() is not supported yet');
    }

    public function fetch_margin_adjustment_history(?string $symbol = null, ?string $type = null, ?float $since = null, ?float $limit = null, $params = array ()) {
        /**
         * fetches the history of margin added or reduced from contract isolated positions
         * @param {string} [$symbol] unified market $symbol
         * @param {string} [$type] "add" or "reduce"
         * @param {int} [$since] timestamp in ms of the earliest change to fetch
         * @param {int} [$limit] the maximum amount of changes to fetch
         * @param {array} $params extra parameters specific to the exchange api endpoint
         * @return {array[]} a list of ~@link https://docs.ccxt.com/#/?id=margin-loan-structure margin structures~
         */
        throw new NotSupported($this->id . ' fetchMarginAdjustmentHistory() is not supported yet');
    }

    public function set_margin_mode(string $marginMode, ?string $symbol = null, $params = array ()) {
        throw new NotSupported($this->id . ' setMarginMode() is not supported yet');
    }

    public function fetch_deposit_addresses_by_network(string $code, $params = array ()) {
        throw new NotSupported($this->id . ' fetchDepositAddressesByNetwork() is not supported yet');
    }

    public function fetch_open_interest_history(string $symbol, string $timeframe = '1h', ?int $since = null, ?int $limit = null, $params = array ()) {
        throw new NotSupported($this->id . ' fetchOpenInterestHistory() is not supported yet');
    }

    public function fetch_open_interest(string $symbol, $params = array ()) {
        throw new NotSupported($this->id . ' fetchOpenInterest() is not supported yet');
    }

    public function fetch_open_interests(?array $symbols = null, $params = array ()) {
        throw new NotSupported($this->id . ' fetchOpenInterests() is not supported yet');
    }

    public function sign_in($params = array ()) {
        throw new NotSupported($this->id . ' signIn() is not supported yet');
    }

    public function fetch_payment_methods($params = array ()) {
        throw new NotSupported($this->id . ' fetchPaymentMethods() is not supported yet');
    }

    public function parse_to_int($number) {
        // Solve Common intvalmisuse ex => intval((since / (string) 1000))
        // using a $number which is not valid in ts
        $stringifiedNumber = $this->number_to_string($number);
        $convertedNumber = floatval($stringifiedNumber);
        return intval($convertedNumber);
    }

    public function parse_to_numeric($number) {
        $stringVersion = $this->number_to_string($number); // this will convert 1.0 and 1 to "1" and 1.1 to "1.1"
        // keep this in mind:
        // in JS => 1 == 1.0 is true;  1 === 1.0 is true
        // in Python => 1 == 1.0 is true
        // in PHP 1 == 1.0 is true, but 1 === 1.0 is false.
        if (mb_strpos($stringVersion, '.') !== false) {
            return floatval($stringVersion);
        }
        return intval($stringVersion);
    }

    public function is_round_number(float $value) {
        // this method is similar to isInteger, but this is more loyal and does not check for types.
        // i.e. isRoundNumber(1.000) returns true, while isInteger(1.000) returns false
        $res = $this->parse_to_numeric((fmod($value, 1)));
        return $res === 0;
    }

    public function safe_number_omit_zero(array $obj, int|string $key, ?float $defaultValue = null) {
        $value = $this->safe_string($obj, $key);
        $final = $this->parse_number($this->omit_zero($value));
        return ($final === null) ? $defaultValue : $final;
    }

    public function safe_integer_omit_zero(array $obj, int|string $key, ?int $defaultValue = null) {
        $timestamp = $this->safe_integer($obj, $key, $defaultValue);
        if ($timestamp === null || $timestamp === 0) {
            return null;
        }
        return $timestamp;
    }

    public function after_construct() {
        // networks
        $this->create_networks_by_id_object();
        $this->features_generator();
        // init predefined markets if any
        if ($this->markets) {
            $this->set_markets($this->markets);
        }
        // init the request rate limiter
        $this->init_rest_rate_limiter();
        // sanbox mode
        $isSandbox = $this->safe_bool_2($this->options, 'sandbox', 'testnet', false);
        if ($isSandbox) {
            $this->set_sandbox_mode($isSandbox);
        }
    }

    public function init_rest_rate_limiter() {
        if ($this->rateLimit === null || ($this->id !== null && $this->rateLimit === -1)) {
            throw new ExchangeError($this->id . '.rateLimit property is not configured');
        }
        $refillRate = $this->MAX_VALUE;
        if ($this->rateLimit > 0) {
            $refillRate = 1 / $this->rateLimit;
        }
        $defaultBucket = array(
            'delay' => 0.001,
            'capacity' => 1,
            'cost' => 1,
            'maxCapacity' => 1000,
            'refillRate' => $refillRate,
        );
        $existingBucket = ($this->tokenBucket === null) ? array() : $this->tokenBucket;
        $this->tokenBucket = $this->extend($defaultBucket, $existingBucket);
        $this->init_throttler();
    }

    public function features_generator() {
        //
        // in the exchange-specific features can be something like this, where we support 'string' aliases too:
        //
        //     {
        //         'my' : array(
        //             'createOrder' : array(...),
        //         ),
        //         'swap' => array(
        //             'linear' => array(
        //                 'extends' => my',
        //             ),
        //         ),
        //     }
        //
        if ($this->features === null) {
            return;
        }
        // reconstruct
        $initialFeatures = $this->features;
        $this->features = array();
        $unifiedMarketTypes = array( 'spot', 'swap', 'future', 'option' );
        $subTypes = array( 'linear', 'inverse' );
        // atm only support basic methods, eg => 'createOrder', 'fetchOrder', 'fetchOrders', 'fetchMyTrades'
        for ($i = 0; $i < count($unifiedMarketTypes); $i++) {
            $marketType = $unifiedMarketTypes[$i];
            // if $marketType is not filled for this exchange, don't add that in `features`
            if (!(is_array($initialFeatures) && array_key_exists($marketType, $initialFeatures))) {
                $this->features[$marketType] = null;
            } else {
                if ($marketType === 'spot') {
                    $this->features[$marketType] = $this->features_mapper($initialFeatures, $marketType, null);
                } else {
                    $this->features[$marketType] = array();
                    for ($j = 0; $j < count($subTypes); $j++) {
                        $subType = $subTypes[$j];
                        $this->features[$marketType][$subType] = $this->features_mapper($initialFeatures, $marketType, $subType);
                    }
                }
            }
        }
    }

    public function features_mapper(mixed $initialFeatures, ?string $marketType, ?string $subType = null) {
        $featuresObj = ($subType !== null) ? $initialFeatures[$marketType][$subType] : $initialFeatures[$marketType];
        // if exchange does not have that market-type (eg. future>inverse)
        if ($featuresObj === null) {
            return null;
        }
        $extendsStr = $this->safe_string($featuresObj, 'extends');
        if ($extendsStr !== null) {
            $featuresObj = $this->omit($featuresObj, 'extends');
            $extendObj = $this->features_mapper($initialFeatures, $extendsStr);
            $featuresObj = $this->deep_extend($extendObj, $featuresObj);
        }
        //
        // ### corrections ###
        //
        // createOrder
        if (is_array($featuresObj) && array_key_exists('createOrder', $featuresObj)) {
            $value = $this->safe_dict($featuresObj['createOrder'], 'attachedStopLossTakeProfit');
            $featuresObj['createOrder']['stopLoss'] = $value;
            $featuresObj['createOrder']['takeProfit'] = $value;
            if ($marketType === 'spot') {
                // default 'hedged' => false
                $featuresObj['createOrder']['hedged'] = false;
                // default 'leverage' => false
                if (!(is_array($featuresObj['createOrder']) && array_key_exists('leverage', $featuresObj['createOrder']))) {
                    $featuresObj['createOrder']['leverage'] = false;
                }
            }
            // default 'GTC' to true
            if ($this->safe_bool($featuresObj['createOrder']['timeInForce'], 'GTC') === null) {
                $featuresObj['createOrder']['timeInForce']['GTC'] = true;
            }
        }
        // other methods
        $keys = is_array($featuresObj) ? array_keys($featuresObj) : array();
        for ($i = 0; $i < count($keys); $i++) {
            $key = $keys[$i];
            $featureBlock = $featuresObj[$key];
            if (!$this->in_array($key, array( 'sandbox' )) && $featureBlock !== null) {
                // default "symbolRequired" to false to all methods (except `createOrder`)
                if (!(is_array($featureBlock) && array_key_exists('symbolRequired', $featureBlock))) {
                    $featureBlock['symbolRequired'] = $this->in_array($key, array( 'createOrder', 'createOrders', 'fetchOHLCV' ));
                }
            }
        }
        return $featuresObj;
    }

    public function orderbook_checksum_message(?string $symbol) {
        return $symbol . '  = false';
    }

    public function create_networks_by_id_object() {
        // automatically generate network-id-to-code mappings
        $networkIdsToCodesGenerated = $this->invert_flat_string_dictionary($this->safe_value($this->options, 'networks', array())); // invert defined networks dictionary
        $this->options['networksById'] = $this->extend($networkIdsToCodesGenerated, $this->safe_value($this->options, 'networksById', array())); // support manually overriden "networksById" dictionary too
    }

    public function get_default_options() {
        return array(
            'defaultNetworkCodeReplacements' => array(
                'ETH' => array( 'ERC20' => 'ETH' ),
                'TRX' => array( 'TRC20' => 'TRX' ),
                'CRO' => array( 'CRC20' => 'CRONOS' ),
                'BRC20' => array( 'BRC20' => 'BTC' ),
            ),
        );
    }

    public function safe_ledger_entry(array $entry, ?array $currency = null) {
        $currency = $this->safe_currency(null, $currency);
        $direction = $this->safe_string($entry, 'direction');
        $before = $this->safe_string($entry, 'before');
        $after = $this->safe_string($entry, 'after');
        $amount = $this->safe_string($entry, 'amount');
        if ($amount !== null) {
            if ($before === null && $after !== null) {
                $before = Precise::string_sub($after, $amount);
            } elseif ($before !== null && $after === null) {
                $after = Precise::string_add($before, $amount);
            }
        }
        if ($before !== null && $after !== null) {
            if ($direction === null) {
                if (Precise::string_gt($before, $after)) {
                    $direction = 'out';
                }
                if (Precise::string_gt($after, $before)) {
                    $direction = 'in';
                }
            }
        }
        $fee = $this->safe_value($entry, 'fee');
        if ($fee !== null) {
            $fee['cost'] = $this->safe_number($fee, 'cost');
        }
        $timestamp = $this->safe_integer($entry, 'timestamp');
        $info = $this->safe_dict($entry, 'info', array());
        return array(
            'id' => $this->safe_string($entry, 'id'),
            'timestamp' => $timestamp,
            'datetime' => $this->iso8601($timestamp),
            'direction' => $direction,
            'account' => $this->safe_string($entry, 'account'),
            'referenceId' => $this->safe_string($entry, 'referenceId'),
            'referenceAccount' => $this->safe_string($entry, 'referenceAccount'),
            'type' => $this->safe_string($entry, 'type'),
            'currency' => $currency['code'],
            'amount' => $this->parse_number($amount),
            'before' => $this->parse_number($before),
            'after' => $this->parse_number($after),
            'status' => $this->safe_string($entry, 'status'),
            'fee' => $fee,
            'info' => $info,
        );
    }

    public function safe_currency_structure(array $currency) {
        // derive data from $networks => $deposit, $withdraw, $active, $fee, $limits, $precision
        $networks = $this->safe_dict($currency, 'networks', array());
        $keys = is_array($networks) ? array_keys($networks) : array();
        $length = count($keys);
        if ($length !== 0) {
            for ($i = 0; $i < $length; $i++) {
                $key = $keys[$i];
                $network = $networks[$key];
                $deposit = $this->safe_bool($network, 'deposit');
                $currencyDeposit = $this->safe_bool($currency, 'deposit');
                if ($currencyDeposit === null || $deposit) {
                    $currency['deposit'] = $deposit;
                }
                $withdraw = $this->safe_bool($network, 'withdraw');
                $currencyWithdraw = $this->safe_bool($currency, 'withdraw');
                if ($currencyWithdraw === null || $withdraw) {
                    $currency['withdraw'] = $withdraw;
                }
                // set $network 'active' to false if D or W is disabled
                $active = $this->safe_bool($network, 'active');
                if ($active === null) {
                    if ($deposit && $withdraw) {
                        $currency['networks'][$key]['active'] = true;
                    } elseif ($deposit !== null && $withdraw !== null) {
                        $currency['networks'][$key]['active'] = false;
                    }
                }
                $active = $this->safe_bool($currency['networks'][$key], 'active'); // dict might have been updated on above lines, so access directly instead of `$network` variable
                $currencyActive = $this->safe_bool($currency, 'active');
                if ($currencyActive === null || $active) {
                    $currency['active'] = $active;
                }
                // find lowest $fee (which is more desired)
                $fee = $this->safe_string($network, 'fee');
                $feeMain = $this->safe_string($currency, 'fee');
                if ($feeMain === null || Precise::string_lt($fee, $feeMain)) {
                    $currency['fee'] = $this->parse_number($fee);
                }
                // find lowest $precision (which is more desired)
                $precision = $this->safe_string($network, 'precision');
                $precisionMain = $this->safe_string($currency, 'precision');
                if ($precisionMain === null || Precise::string_gt($precision, $precisionMain)) {
                    $currency['precision'] = $this->parse_number($precision);
                }
                // $limits
                $limits = $this->safe_dict($network, 'limits');
                $limitsMain = $this->safe_dict($currency, 'limits');
                if ($limitsMain === null) {
                    $currency['limits'] = array();
                }
                // deposits
                $limitsDeposit = $this->safe_dict($limits, 'deposit');
                $limitsDepositMain = $this->safe_dict($limitsMain, 'deposit');
                if ($limitsDepositMain === null) {
                    $currency['limits']['deposit'] = array();
                }
                $limitsDepositMin = $this->safe_string($limitsDeposit, 'min');
                $limitsDepositMax = $this->safe_string($limitsDeposit, 'max');
                $limitsDepositMinMain = $this->safe_string($limitsDepositMain, 'min');
                $limitsDepositMaxMain = $this->safe_string($limitsDepositMain, 'max');
                // find min
                if ($limitsDepositMinMain === null || Precise::string_lt($limitsDepositMin, $limitsDepositMinMain)) {
                    $currency['limits']['deposit']['min'] = $this->parse_number($limitsDepositMin);
                }
                // find max
                if ($limitsDepositMaxMain === null || Precise::string_gt($limitsDepositMax, $limitsDepositMaxMain)) {
                    $currency['limits']['deposit']['max'] = $this->parse_number($limitsDepositMax);
                }
                // withdrawals
                $limitsWithdraw = $this->safe_dict($limits, 'withdraw');
                $limitsWithdrawMain = $this->safe_dict($limitsMain, 'withdraw');
                if ($limitsWithdrawMain === null) {
                    $currency['limits']['withdraw'] = array();
                }
                $limitsWithdrawMin = $this->safe_string($limitsWithdraw, 'min');
                $limitsWithdrawMax = $this->safe_string($limitsWithdraw, 'max');
                $limitsWithdrawMinMain = $this->safe_string($limitsWithdrawMain, 'min');
                $limitsWithdrawMaxMain = $this->safe_string($limitsWithdrawMain, 'max');
                // find min
                if ($limitsWithdrawMinMain === null || Precise::string_lt($limitsWithdrawMin, $limitsWithdrawMinMain)) {
                    $currency['limits']['withdraw']['min'] = $this->parse_number($limitsWithdrawMin);
                }
                // find max
                if ($limitsWithdrawMaxMain === null || Precise::string_gt($limitsWithdrawMax, $limitsWithdrawMaxMain)) {
                    $currency['limits']['withdraw']['max'] = $this->parse_number($limitsWithdrawMax);
                }
            }
        }
        return $this->extend(array(
            'info' => null,
            'id' => null,
            'numericId' => null,
            'code' => null,
            'precision' => null,
            'type' => null,
            'name' => null,
            'active' => null,
            'deposit' => null,
            'withdraw' => null,
            'fee' => null,
            'fees' => array(),
            'networks' => array(),
            'limits' => array(
                'deposit' => array(
                    'min' => null,
                    'max' => null,
                ),
                'withdraw' => array(
                    'min' => null,
                    'max' => null,
                ),
            ),
        ), $currency);
    }

    public function safe_market_structure(?array $market = null) {
        $cleanStructure = array(
            'id' => null,
            'lowercaseId' => null,
            'symbol' => null,
            'base' => null,
            'quote' => null,
            'settle' => null,
            'baseId' => null,
            'quoteId' => null,
            'settleId' => null,
            'type' => null,
            'spot' => null,
            'margin' => null,
            'swap' => null,
            'future' => null,
            'option' => null,
            'index' => null,
            'active' => null,
            'contract' => null,
            'linear' => null,
            'inverse' => null,
            'subType' => null,
            'taker' => null,
            'maker' => null,
            'contractSize' => null,
            'expiry' => null,
            'expiryDatetime' => null,
            'strike' => null,
            'optionType' => null,
            'precision' => array(
                'amount' => null,
                'price' => null,
                'cost' => null,
                'base' => null,
                'quote' => null,
            ),
            'limits' => array(
                'leverage' => array(
                    'min' => null,
                    'max' => null,
                ),
                'amount' => array(
                    'min' => null,
                    'max' => null,
                ),
                'price' => array(
                    'min' => null,
                    'max' => null,
                ),
                'cost' => array(
                    'min' => null,
                    'max' => null,
                ),
            ),
            'marginModes' => array(
                'cross' => null,
                'isolated' => null,
            ),
            'created' => null,
            'info' => null,
        );
        if ($market !== null) {
            $result = $this->extend($cleanStructure, $market);
            // set null swap/future/etc
            if ($result['spot']) {
                if ($result['contract'] === null) {
                    $result['contract'] = false;
                }
                if ($result['swap'] === null) {
                    $result['swap'] = false;
                }
                if ($result['future'] === null) {
                    $result['future'] = false;
                }
                if ($result['option'] === null) {
                    $result['option'] = false;
                }
                if ($result['index'] === null) {
                    $result['index'] = false;
                }
            }
            return $result;
        }
        return $cleanStructure;
    }

    public function set_markets($markets, $currencies = null) {
        $values = array();
        $this->markets_by_id = $this->create_safe_dictionary();
        // handle marketId conflicts
        // we insert spot $markets first
        $marketValues = $this->sort_by($this->to_array($markets), 'spot', true, true);
        for ($i = 0; $i < count($marketValues); $i++) {
            $value = $marketValues[$i];
            if (is_array($this->markets_by_id) && array_key_exists($value['id'], $this->markets_by_id)) {
                $marketsByIdArray = ($this->markets_by_id[$value['id']]);
                $marketsByIdArray[] = $value;
                $this->markets_by_id[$value['id']] = $marketsByIdArray;
            } else {
                $this->markets_by_id[$value['id']] = array( $value );
            }
            $market = $this->deep_extend($this->safe_market_structure(), array(
                'precision' => $this->precision,
                'limits' => $this->limits,
            ), $this->fees['trading'], $value);
            if ($market['linear']) {
                $market['subType'] = 'linear';
            } elseif ($market['inverse']) {
                $market['subType'] = 'inverse';
            } else {
                $market['subType'] = null;
            }
            $values[] = $market;
        }
        $this->markets = $this->map_to_safe_map($this->index_by($values, 'symbol'));
        $marketsSortedBySymbol = $this->keysort($this->markets);
        $marketsSortedById = $this->keysort($this->markets_by_id);
        $this->symbols = is_array($marketsSortedBySymbol) ? array_keys($marketsSortedBySymbol) : array();
        $this->ids = is_array($marketsSortedById) ? array_keys($marketsSortedById) : array();
        if ($currencies !== null) {
            // $currencies is always null when called in constructor but not when called from loadMarkets
            $this->currencies = $this->map_to_safe_map($this->deep_extend($this->currencies, $currencies));
        } else {
            $baseCurrencies = array();
            $quoteCurrencies = array();
            for ($i = 0; $i < count($values); $i++) {
                $market = $values[$i];
                $defaultCurrencyPrecision = ($this->precisionMode === DECIMAL_PLACES) ? 8 : $this->parse_number('1e-8');
                $marketPrecision = $this->safe_dict($market, 'precision', array());
                if (is_array($market) && array_key_exists('base', $market)) {
                    $currency = $this->safe_currency_structure(array(
                        'id' => $this->safe_string_2($market, 'baseId', 'base'),
                        'numericId' => $this->safe_integer($market, 'baseNumericId'),
                        'code' => $this->safe_string($market, 'base'),
                        'precision' => $this->safe_value_2($marketPrecision, 'base', 'amount', $defaultCurrencyPrecision),
                    ));
                    $baseCurrencies[] = $currency;
                }
                if (is_array($market) && array_key_exists('quote', $market)) {
                    $currency = $this->safe_currency_structure(array(
                        'id' => $this->safe_string_2($market, 'quoteId', 'quote'),
                        'numericId' => $this->safe_integer($market, 'quoteNumericId'),
                        'code' => $this->safe_string($market, 'quote'),
                        'precision' => $this->safe_value_2($marketPrecision, 'quote', 'price', $defaultCurrencyPrecision),
                    ));
                    $quoteCurrencies[] = $currency;
                }
            }
            $baseCurrencies = $this->sort_by($baseCurrencies, 'code', false, '');
            $quoteCurrencies = $this->sort_by($quoteCurrencies, 'code', false, '');
            $this->baseCurrencies = $this->map_to_safe_map($this->index_by($baseCurrencies, 'code'));
            $this->quoteCurrencies = $this->map_to_safe_map($this->index_by($quoteCurrencies, 'code'));
            $allCurrencies = $this->array_concat($baseCurrencies, $quoteCurrencies);
            $groupedCurrencies = $this->group_by($allCurrencies, 'code');
            $codes = is_array($groupedCurrencies) ? array_keys($groupedCurrencies) : array();
            $resultingCurrencies = array();
            for ($i = 0; $i < count($codes); $i++) {
                $code = $codes[$i];
                $groupedCurrenciesCode = $this->safe_list($groupedCurrencies, $code, array());
                $highestPrecisionCurrency = $this->safe_value($groupedCurrenciesCode, 0);
                for ($j = 1; $j < count($groupedCurrenciesCode); $j++) {
                    $currentCurrency = $groupedCurrenciesCode[$j];
                    if ($this->precisionMode === TICK_SIZE) {
                        $highestPrecisionCurrency = ($currentCurrency['precision'] < $highestPrecisionCurrency['precision']) ? $currentCurrency : $highestPrecisionCurrency;
                    } else {
                        $highestPrecisionCurrency = ($currentCurrency['precision'] > $highestPrecisionCurrency['precision']) ? $currentCurrency : $highestPrecisionCurrency;
                    }
                }
                $resultingCurrencies[] = $highestPrecisionCurrency;
            }
            $sortedCurrencies = $this->sort_by($resultingCurrencies, 'code');
            $this->currencies = $this->map_to_safe_map($this->deep_extend($this->currencies, $this->index_by($sortedCurrencies, 'code')));
        }
        $this->currencies_by_id = $this->index_by_safe($this->currencies, 'id');
        $currenciesSortedByCode = $this->keysort($this->currencies);
        $this->codes = is_array($currenciesSortedByCode) ? array_keys($currenciesSortedByCode) : array();
        return $this->markets;
    }

    public function get_describe_for_extended_ws_exchange(mixed $currentRestInstance, mixed $parentRestInstance, array $wsBaseDescribe) {
        $extendedRestDescribe = $this->deep_extend($parentRestInstance->describe (), $currentRestInstance->describe ());
        $superWithRestDescribe = $this->deep_extend($extendedRestDescribe, $wsBaseDescribe);
        return $superWithRestDescribe;
    }

    public function safe_balance(array $balance) {
        $balances = $this->omit($balance, array( 'info', 'timestamp', 'datetime', 'free', 'used', 'total' ));
        $codes = is_array($balances) ? array_keys($balances) : array();
        $balance['free'] = array();
        $balance['used'] = array();
        $balance['total'] = array();
        $debtBalance = array();
        for ($i = 0; $i < count($codes); $i++) {
            $code = $codes[$i];
            $total = $this->safe_string($balance[$code], 'total');
            $free = $this->safe_string($balance[$code], 'free');
            $used = $this->safe_string($balance[$code], 'used');
            $debt = $this->safe_string($balance[$code], 'debt');
            if (($total === null) && ($free !== null) && ($used !== null)) {
                $total = Precise::string_add($free, $used);
            }
            if (($free === null) && ($total !== null) && ($used !== null)) {
                $free = Precise::string_sub($total, $used);
            }
            if (($used === null) && ($total !== null) && ($free !== null)) {
                $used = Precise::string_sub($total, $free);
            }
            $balance[$code]['free'] = $this->parse_number($free);
            $balance[$code]['used'] = $this->parse_number($used);
            $balance[$code]['total'] = $this->parse_number($total);
            $balance['free'][$code] = $balance[$code]['free'];
            $balance['used'][$code] = $balance[$code]['used'];
            $balance['total'][$code] = $balance[$code]['total'];
            if ($debt !== null) {
                $balance[$code]['debt'] = $this->parse_number($debt);
                $debtBalance[$code] = $balance[$code]['debt'];
            }
        }
        $debtBalanceArray = is_array($debtBalance) ? array_keys($debtBalance) : array();
        $length = count($debtBalanceArray);
        if ($length) {
            $balance['debt'] = $debtBalance;
        }
        return $balance;
    }

    public function safe_order(array $order, ?array $market = null) {
        // parses numbers
        // * it is important pass the $trades $rawTrades
        $amount = $this->omit_zero($this->safe_string($order, 'amount'));
        $remaining = $this->safe_string($order, 'remaining');
        $filled = $this->safe_string($order, 'filled');
        $cost = $this->safe_string($order, 'cost');
        $average = $this->omit_zero($this->safe_string($order, 'average'));
        $price = $this->omit_zero($this->safe_string($order, 'price'));
        $lastTradeTimeTimestamp = $this->safe_integer($order, 'lastTradeTimestamp');
        $symbol = $this->safe_string($order, 'symbol');
        $side = $this->safe_string($order, 'side');
        $status = $this->safe_string($order, 'status');
        $parseFilled = ($filled === null);
        $parseCost = ($cost === null);
        $parseLastTradeTimeTimestamp = ($lastTradeTimeTimestamp === null);
        $fee = $this->safe_value($order, 'fee');
        $parseFee = ($fee === null);
        $parseFees = $this->safe_value($order, 'fees') === null;
        $parseSymbol = $symbol === null;
        $parseSide = $side === null;
        $shouldParseFees = $parseFee || $parseFees;
        $fees = $this->safe_list($order, 'fees', array());
        $trades = array();
        $isTriggerOrSLTpOrder = (($this->safe_string($order, 'triggerPrice') !== null || ($this->safe_string($order, 'stopLossPrice') !== null)) || ($this->safe_string($order, 'takeProfitPrice') !== null));
        if ($parseFilled || $parseCost || $shouldParseFees) {
            $rawTrades = $this->safe_value($order, 'trades', $trades);
            // $oldNumber = $this->number;
            // we parse $trades here!
            // $i don't think this is needed anymore
            // $this->number = 'strval';
            $firstTrade = $this->safe_value($rawTrades, 0);
            // parse $trades if they haven't already been parsed
            $tradesAreParsed = (($firstTrade !== null) && (is_array($firstTrade) && array_key_exists('info', $firstTrade)) && (is_array($firstTrade) && array_key_exists('id', $firstTrade)));
            if (!$tradesAreParsed) {
                $trades = $this->parse_trades($rawTrades, $market);
            } else {
                $trades = $rawTrades;
            }
            // $this->number = $oldNumber; why parse $trades if you read the value using `safeString` ?
            $tradesLength = 0;
            $isArray = gettype($trades) === 'array' && array_keys($trades) === array_keys(array_keys($trades));
            if ($isArray) {
                $tradesLength = count($trades);
            }
            if ($isArray && ($tradesLength > 0)) {
                // move properties that are defined in $trades up into the $order
                if ($order['symbol'] === null) {
                    $order['symbol'] = $trades[0]['symbol'];
                }
                if ($order['side'] === null) {
                    $order['side'] = $trades[0]['side'];
                }
                if ($order['type'] === null) {
                    $order['type'] = $trades[0]['type'];
                }
                if ($order['id'] === null) {
                    $order['id'] = $trades[0]['order'];
                }
                if ($parseFilled) {
                    $filled = '0';
                }
                if ($parseCost) {
                    $cost = '0';
                }
                for ($i = 0; $i < count($trades); $i++) {
                    $trade = $trades[$i];
                    $tradeAmount = $this->safe_string($trade, 'amount');
                    if ($parseFilled && ($tradeAmount !== null)) {
                        $filled = Precise::string_add($filled, $tradeAmount);
                    }
                    $tradeCost = $this->safe_string($trade, 'cost');
                    if ($parseCost && ($tradeCost !== null)) {
                        $cost = Precise::string_add($cost, $tradeCost);
                    }
                    if ($parseSymbol) {
                        $symbol = $this->safe_string($trade, 'symbol');
                    }
                    if ($parseSide) {
                        $side = $this->safe_string($trade, 'side');
                    }
                    $tradeTimestamp = $this->safe_value($trade, 'timestamp');
                    if ($parseLastTradeTimeTimestamp && ($tradeTimestamp !== null)) {
                        if ($lastTradeTimeTimestamp === null) {
                            $lastTradeTimeTimestamp = $tradeTimestamp;
                        } else {
                            $lastTradeTimeTimestamp = max ($lastTradeTimeTimestamp, $tradeTimestamp);
                        }
                    }
                    if ($shouldParseFees) {
                        $tradeFees = $this->safe_value($trade, 'fees');
                        if ($tradeFees !== null) {
                            for ($j = 0; $j < count($tradeFees); $j++) {
                                $tradeFee = $tradeFees[$j];
                                $fees[] = $this->extend(array(), $tradeFee);
                            }
                        } else {
                            $tradeFee = $this->safe_value($trade, 'fee');
                            if ($tradeFee !== null) {
                                $fees[] = $this->extend(array(), $tradeFee);
                            }
                        }
                    }
                }
            }
        }
        if ($shouldParseFees) {
            $reducedFees = $this->reduceFees ? $this->reduce_fees_by_currency($fees) : $fees;
            $reducedLength = count($reducedFees);
            for ($i = 0; $i < $reducedLength; $i++) {
                $reducedFees[$i]['cost'] = $this->safe_number($reducedFees[$i], 'cost');
                if (is_array($reducedFees[$i]) && array_key_exists('rate', $reducedFees[$i])) {
                    $reducedFees[$i]['rate'] = $this->safe_number($reducedFees[$i], 'rate');
                }
            }
            if (!$parseFee && ($reducedLength === 0)) {
                // copy $fee to avoid modification by reference
                $feeCopy = $this->deep_extend($fee);
                $feeCopy['cost'] = $this->safe_number($feeCopy, 'cost');
                if (is_array($feeCopy) && array_key_exists('rate', $feeCopy)) {
                    $feeCopy['rate'] = $this->safe_number($feeCopy, 'rate');
                }
                $reducedFees[] = $feeCopy;
            }
            $order['fees'] = $reducedFees;
            if ($parseFee && ($reducedLength === 1)) {
                $order['fee'] = $reducedFees[0];
            }
        }
        if ($amount === null) {
            // ensure $amount = $filled . $remaining
            if ($filled !== null && $remaining !== null) {
                $amount = Precise::string_add($filled, $remaining);
            } elseif ($status === 'closed') {
                $amount = $filled;
            }
        }
        if ($filled === null) {
            if ($amount !== null && $remaining !== null) {
                $filled = Precise::string_sub($amount, $remaining);
            } elseif ($status === 'closed' && $amount !== null) {
                $filled = $amount;
            }
        }
        if ($remaining === null) {
            if ($amount !== null && $filled !== null) {
                $remaining = Precise::string_sub($amount, $filled);
            } elseif ($status === 'closed') {
                $remaining = '0';
            }
        }
        // ensure that the $average field is calculated correctly
        $inverse = $this->safe_bool($market, 'inverse', false);
        $contractSize = $this->number_to_string($this->safe_value($market, 'contractSize', 1));
        // $inverse
        // $price = $filled * contract size / $cost
        //
        // linear
        // $price = $cost / ($filled * contract size)
        if ($average === null) {
            if (($filled !== null) && ($cost !== null) && Precise::string_gt($filled, '0')) {
                $filledTimesContractSize = Precise::string_mul($filled, $contractSize);
                if ($inverse) {
                    $average = Precise::string_div($filledTimesContractSize, $cost);
                } else {
                    $average = Precise::string_div($cost, $filledTimesContractSize);
                }
            }
        }
        // similarly
        // $inverse
        // $cost = $filled * contract size / $price
        //
        // linear
        // $cost = $filled * contract size * $price
        $costPriceExists = ($average !== null) || ($price !== null);
        if ($parseCost && ($filled !== null) && $costPriceExists) {
            $multiplyPrice = null;
            if ($average === null) {
                $multiplyPrice = $price;
            } else {
                $multiplyPrice = $average;
            }
            // contract trading
            $filledTimesContractSize = Precise::string_mul($filled, $contractSize);
            if ($inverse) {
                $cost = Precise::string_div($filledTimesContractSize, $multiplyPrice);
            } else {
                $cost = Precise::string_mul($filledTimesContractSize, $multiplyPrice);
            }
        }
        // support for $market orders
        $orderType = $this->safe_value($order, 'type');
        $emptyPrice = ($price === null) || Precise::string_equals($price, '0');
        if ($emptyPrice && ($orderType === 'market')) {
            $price = $average;
        }
        // we have $trades with string values at this point so we will mutate them
        for ($i = 0; $i < count($trades); $i++) {
            $entry = $trades[$i];
            $entry['amount'] = $this->safe_number($entry, 'amount');
            $entry['price'] = $this->safe_number($entry, 'price');
            $entry['cost'] = $this->safe_number($entry, 'cost');
            $tradeFee = $this->safe_dict($entry, 'fee', array());
            $tradeFee['cost'] = $this->safe_number($tradeFee, 'cost');
            if (is_array($tradeFee) && array_key_exists('rate', $tradeFee)) {
                $tradeFee['rate'] = $this->safe_number($tradeFee, 'rate');
            }
            $entryFees = $this->safe_list($entry, 'fees', array());
            for ($j = 0; $j < count($entryFees); $j++) {
                $entryFees[$j]['cost'] = $this->safe_number($entryFees[$j], 'cost');
            }
            $entry['fees'] = $entryFees;
            $entry['fee'] = $tradeFee;
        }
        $timeInForce = $this->safe_string($order, 'timeInForce');
        $postOnly = $this->safe_value($order, 'postOnly');
        // timeInForceHandling
        if ($timeInForce === null) {
            if (!$isTriggerOrSLTpOrder && ($this->safe_string($order, 'type') === 'market')) {
                $timeInForce = 'IOC';
            }
            // allow $postOnly override
            if ($postOnly) {
                $timeInForce = 'PO';
            }
        } elseif ($postOnly === null) {
            // $timeInForce is not null here
            $postOnly = $timeInForce === 'PO';
        }
        $timestamp = $this->safe_integer($order, 'timestamp');
        $lastUpdateTimestamp = $this->safe_integer($order, 'lastUpdateTimestamp');
        $datetime = $this->safe_string($order, 'datetime');
        if ($datetime === null) {
            $datetime = $this->iso8601($timestamp);
        }
        $triggerPrice = $this->parse_number($this->safe_string_2($order, 'triggerPrice', 'stopPrice'));
        $takeProfitPrice = $this->parse_number($this->safe_string($order, 'takeProfitPrice'));
        $stopLossPrice = $this->parse_number($this->safe_string($order, 'stopLossPrice'));
        return $this->extend($order, array(
            'id' => $this->safe_string($order, 'id'),
            'clientOrderId' => $this->safe_string($order, 'clientOrderId'),
            'timestamp' => $timestamp,
            'datetime' => $datetime,
            'symbol' => $symbol,
            'type' => $this->safe_string($order, 'type'),
            'side' => $side,
            'lastTradeTimestamp' => $lastTradeTimeTimestamp,
            'lastUpdateTimestamp' => $lastUpdateTimestamp,
            'price' => $this->parse_number($price),
            'amount' => $this->parse_number($amount),
            'cost' => $this->parse_number($cost),
            'average' => $this->parse_number($average),
            'filled' => $this->parse_number($filled),
            'remaining' => $this->parse_number($remaining),
            'timeInForce' => $timeInForce,
            'postOnly' => $postOnly,
            'trades' => $trades,
            'reduceOnly' => $this->safe_value($order, 'reduceOnly'),
            'stopPrice' => $triggerPrice,  // ! deprecated, use $triggerPrice instead
            'triggerPrice' => $triggerPrice,
            'takeProfitPrice' => $takeProfitPrice,
            'stopLossPrice' => $stopLossPrice,
            'status' => $status,
            'fee' => $this->safe_value($order, 'fee'),
        ));
    }

    public function parse_orders(array $orders, ?array $market = null, ?int $since = null, ?int $limit = null, $params = array ()) {
        //
        // the value of $orders is either a dict or a list
        //
        // dict
        //
        //     {
        //         'id1' => array( ... ),
        //         'id2' => array( ... ),
        //         'id3' => array( ... ),
        //         ...
        //     }
        //
        // list
        //
        //     array(
        //         array( 'id' => 'id1', ... ),
        //         array( 'id' => 'id2', ... ),
        //         array( 'id' => 'id3', ... ),
        //         ...
        //     )
        //
        $results = array();
        if (gettype($orders) === 'array' && array_keys($orders) === array_keys(array_keys($orders))) {
            for ($i = 0; $i < count($orders); $i++) {
                $parsed = $this->parse_order($orders[$i], $market); // don't inline this call
                $order = $this->extend($parsed, $params);
                $results[] = $order;
            }
        } else {
            $ids = is_array($orders) ? array_keys($orders) : array();
            for ($i = 0; $i < count($ids); $i++) {
                $id = $ids[$i];
                $idExtended = $this->extend(array( 'id' => $id ), $orders[$id]);
                $parsedOrder = $this->parse_order($idExtended, $market); // don't  inline these calls
                $order = $this->extend($parsedOrder, $params);
                $results[] = $order;
            }
        }
        $results = $this->sort_by($results, 'timestamp');
        $symbol = ($market !== null) ? $market['symbol'] : null;
        return $this->filter_by_symbol_since_limit($results, $symbol, $since, $limit);
    }

    public function calculate_fee_with_rate(string $symbol, string $type, string $side, float $amount, float $price, $takerOrMaker = 'taker', ?float $feeRate = null, $params = array ()) {
        if ($type === 'market' && $takerOrMaker === 'maker') {
            throw new ArgumentsRequired($this->id . ' calculateFee() - you have provided incompatible arguments - "market" $type order can not be "maker". Change either the "type" or the "takerOrMaker" argument to calculate the fee.');
        }
        $market = $this->markets[$symbol];
        $feeSide = $this->safe_string($market, 'feeSide', 'quote');
        $useQuote = null;
        if ($feeSide === 'get') {
            // the fee is always in the currency you get
            $useQuote = $side === 'sell';
        } elseif ($feeSide === 'give') {
            // the fee is always in the currency you give
            $useQuote = $side === 'buy';
        } else {
            // the fee is always in $feeSide currency
            $useQuote = $feeSide === 'quote';
        }
        $cost = $this->number_to_string($amount);
        $key = null;
        if ($useQuote) {
            $priceString = $this->number_to_string($price);
            $cost = Precise::string_mul($cost, $priceString);
            $key = 'quote';
        } else {
            $key = 'base';
        }
        // for derivatives, the fee is in 'settle' currency
        if (!$market['spot']) {
            $key = 'settle';
        }
        // even if `$takerOrMaker` argument was set to 'maker', for 'market' orders we should forcefully override it to 'taker'
        if ($type === 'market') {
            $takerOrMaker = 'taker';
        }
        $rate = ($feeRate !== null) ? $this->number_to_string($feeRate) : $this->safe_string($market, $takerOrMaker);
        $cost = Precise::string_mul($cost, $rate);
        return array(
            'type' => $takerOrMaker,
            'currency' => $market[$key],
            'rate' => $this->parse_number($rate),
            'cost' => $this->parse_number($cost),
        );
    }

    public function calculate_fee(string $symbol, string $type, string $side, float $amount, float $price, $takerOrMaker = 'taker', $params = array ()) {
        /**
         * calculates the presumptive fee that would be charged for an order
         * @param {string} $symbol unified market $symbol
         * @param {string} $type 'market' or 'limit'
         * @param {string} $side 'buy' or 'sell'
         * @param {float} $amount how much you want to trade, in units of the base currency on most exchanges, or number of contracts
         * @param {float} $price the $price for the order to be filled at, in units of the quote currency
         * @param {string} $takerOrMaker 'taker' or 'maker'
         * @param {array} $params
         * @return {array} contains the rate, the percentage multiplied to the order $amount to obtain the fee $amount, and cost, the total value of the fee in units of the quote currency, for the order
         */
        return $this->calculate_fee_with_rate($symbol, $type, $side, $amount, $price, $takerOrMaker, null, $params);
    }

    public function safe_liquidation(array $liquidation, ?array $market = null) {
        $contracts = $this->safe_string($liquidation, 'contracts');
        $contractSize = $this->safe_string($market, 'contractSize');
        $price = $this->safe_string($liquidation, 'price');
        $baseValue = $this->safe_string($liquidation, 'baseValue');
        $quoteValue = $this->safe_string($liquidation, 'quoteValue');
        if (($baseValue === null) && ($contracts !== null) && ($contractSize !== null) && ($price !== null)) {
            $baseValue = Precise::string_mul($contracts, $contractSize);
        }
        if (($quoteValue === null) && ($baseValue !== null) && ($price !== null)) {
            $quoteValue = Precise::string_mul($baseValue, $price);
        }
        $liquidation['contracts'] = $this->parse_number($contracts);
        $liquidation['contractSize'] = $this->parse_number($contractSize);
        $liquidation['price'] = $this->parse_number($price);
        $liquidation['baseValue'] = $this->parse_number($baseValue);
        $liquidation['quoteValue'] = $this->parse_number($quoteValue);
        return $liquidation;
    }

    public function safe_trade(array $trade, ?array $market = null) {
        $amount = $this->safe_string($trade, 'amount');
        $price = $this->safe_string($trade, 'price');
        $cost = $this->safe_string($trade, 'cost');
        if ($cost === null) {
            // contract trading
            $contractSize = $this->safe_string($market, 'contractSize');
            $multiplyPrice = $price;
            if ($contractSize !== null) {
                $inverse = $this->safe_bool($market, 'inverse', false);
                if ($inverse) {
                    $multiplyPrice = Precise::string_div('1', $price);
                }
                $multiplyPrice = Precise::string_mul($multiplyPrice, $contractSize);
            }
            $cost = Precise::string_mul($multiplyPrice, $amount);
        }
        list($resultFee, $resultFees) = $this->parsed_fee_and_fees($trade);
        $trade['fee'] = $resultFee;
        $trade['fees'] = $resultFees;
        $trade['amount'] = $this->parse_number($amount);
        $trade['price'] = $this->parse_number($price);
        $trade['cost'] = $this->parse_number($cost);
        return $trade;
    }

    public function create_ccxt_trade_id($timestamp = null, $side = null, $amount = null, $price = null, $takerOrMaker = null) {
        // this approach is being used by multiple exchanges (mexc, woo, coinsbit, dydx, ...)
        $id = null;
        if ($timestamp !== null) {
            $id = $this->number_to_string($timestamp);
            if ($side !== null) {
                $id .= '-' . $side;
            }
            if ($amount !== null) {
                $id .= '-' . $this->number_to_string($amount);
            }
            if ($price !== null) {
                $id .= '-' . $this->number_to_string($price);
            }
            if ($takerOrMaker !== null) {
                $id .= '-' . $takerOrMaker;
            }
        }
        return $id;
    }

    public function parsed_fee_and_fees(mixed $container) {
        $fee = $this->safe_dict($container, 'fee');
        $fees = $this->safe_list($container, 'fees');
        $feeDefined = $fee !== null;
        $feesDefined = $fees !== null;
        // parsing only if at least one of them is defined
        $shouldParseFees = ($feeDefined || $feesDefined);
        if ($shouldParseFees) {
            if ($feeDefined) {
                $fee = $this->parse_fee_numeric($fee);
            }
            if (!$feesDefined) {
                // just set it directly, no further processing needed
                $fees = array( $fee );
            }
            // 'fees' were set, so reparse them
            $reducedFees = $this->reduceFees ? $this->reduce_fees_by_currency($fees) : $fees;
            $reducedLength = count($reducedFees);
            for ($i = 0; $i < $reducedLength; $i++) {
                $reducedFees[$i] = $this->parse_fee_numeric($reducedFees[$i]);
            }
            $fees = $reducedFees;
            if ($reducedLength === 1) {
                $fee = $reducedFees[0];
            } elseif ($reducedLength === 0) {
                $fee = null;
            }
        }
        // in case `$fee & $fees` are null, set `$fees` array
        if ($fee === null) {
            $fee = array(
                'cost' => null,
                'currency' => null,
            );
        }
        if ($fees === null) {
            $fees = array();
        }
        return array( $fee, $fees );
    }

    public function parse_fee_numeric(mixed $fee) {
        $fee['cost'] = $this->safe_number($fee, 'cost'); // ensure numeric
        if (is_array($fee) && array_key_exists('rate', $fee)) {
            $fee['rate'] = $this->safe_number($fee, 'rate');
        }
        return $fee;
    }

    public function find_nearest_ceiling(array $arr, float $providedValue) {
        //  $i->e. findNearestCeiling ([ 10, 30, 50],  23) returns 30
        $length = count($arr);
        for ($i = 0; $i < $length; $i++) {
            $current = $arr[$i];
            if ($providedValue <= $current) {
                return $current;
            }
        }
        return $arr[$length - 1];
    }

    public function invert_flat_string_dictionary($dict) {
        $reversed = array();
        $keys = is_array($dict) ? array_keys($dict) : array();
        for ($i = 0; $i < count($keys); $i++) {
            $key = $keys[$i];
            $value = $dict[$key];
            if (gettype($value) === 'string') {
                $reversed[$value] = $key;
            }
        }
        return $reversed;
    }

    public function reduce_fees_by_currency($fees) {
        //
        // this function takes a list of $fee structures having the following format
        //
        //     string = true
        //
        //     array(
        //         array( 'currency' => 'BTC', 'cost' => '0.1' ),
        //         array( 'currency' => 'BTC', 'cost' => '0.2'  ),
        //         array( 'currency' => 'BTC', 'cost' => '0.2', 'rate' => '0.00123' ),
        //         array( 'currency' => 'BTC', 'cost' => '0.4', 'rate' => '0.00123' ),
        //         array( 'currency' => 'BTC', 'cost' => '0.5', 'rate' => '0.00456' ),
        //         array( 'currency' => 'USDT', 'cost' => '12.3456' ),
        //     )
        //
        //     string = false
        //
        //     array(
        //         array( 'currency' => 'BTC', 'cost' => 0.1 ),
        //         array( 'currency' => 'BTC', 'cost' => 0.2 ),
        //         array( 'currency' => 'BTC', 'cost' => 0.2, 'rate' => 0.00123 ),
        //         array( 'currency' => 'BTC', 'cost' => 0.4, 'rate' => 0.00123 ),
        //         array( 'currency' => 'BTC', 'cost' => 0.5, 'rate' => 0.00456 ),
        //         array( 'currency' => 'USDT', 'cost' => 12.3456 ),
        //     )
        //
        // and returns a $reduced $fee list, where $fees are summed per currency and $rate (if any)
        //
        //     string = true
        //
        //     array(
        //         array( 'currency' => 'BTC', 'cost' => '0.4'  ),
        //         array( 'currency' => 'BTC', 'cost' => '0.6', 'rate' => '0.00123' ),
        //         array( 'currency' => 'BTC', 'cost' => '0.5', 'rate' => '0.00456' ),
        //         array( 'currency' => 'USDT', 'cost' => '12.3456' ),
        //     )
        //
        //     string  = false
        //
        //     array(
        //         array( 'currency' => 'BTC', 'cost' => 0.3  ),
        //         array( 'currency' => 'BTC', 'cost' => 0.6, 'rate' => 0.00123 ),
        //         array( 'currency' => 'BTC', 'cost' => 0.5, 'rate' => 0.00456 ),
        //         array( 'currency' => 'USDT', 'cost' => 12.3456 ),
        //     )
        //
        $reduced = array();
        for ($i = 0; $i < count($fees); $i++) {
            $fee = $fees[$i];
            $code = $this->safe_string($fee, 'currency');
            $feeCurrencyCode = ($code !== null) ? $code : (string) $i;
            if ($feeCurrencyCode !== null) {
                $rate = $this->safe_string($fee, 'rate');
                $cost = $this->safe_string($fee, 'cost');
                if ($cost === null) {
                    // omit null $cost, does not make sense, however, don't omit '0' costs, still make sense
                    continue;
                }
                if (!(is_array($reduced) && array_key_exists($feeCurrencyCode, $reduced))) {
                    $reduced[$feeCurrencyCode] = array();
                }
                $rateKey = ($rate === null) ? '' : $rate;
                if (is_array($reduced[$feeCurrencyCode]) && array_key_exists($rateKey, $reduced[$feeCurrencyCode])) {
                    $reduced[$feeCurrencyCode][$rateKey]['cost'] = Precise::string_add($reduced[$feeCurrencyCode][$rateKey]['cost'], $cost);
                } else {
                    $reduced[$feeCurrencyCode][$rateKey] = array(
                        'currency' => $code,
                        'cost' => $cost,
                    );
                    if ($rate !== null) {
                        $reduced[$feeCurrencyCode][$rateKey]['rate'] = $rate;
                    }
                }
            }
        }
        $result = array();
        $feeValues = is_array($reduced) ? array_values($reduced) : array();
        for ($i = 0; $i < count($feeValues); $i++) {
            $reducedFeeValues = is_array($feeValues[$i]) ? array_values($feeValues[$i]) : array();
            $result = $this->array_concat($result, $reducedFeeValues);
        }
        return $result;
    }

    public function safe_ticker(array $ticker, ?array $market = null) {
        $open = $this->omit_zero($this->safe_string($ticker, 'open'));
        $close = $this->omit_zero($this->safe_string_2($ticker, 'close', 'last'));
        $change = $this->omit_zero($this->safe_string($ticker, 'change'));
        $percentage = $this->omit_zero($this->safe_string($ticker, 'percentage'));
        $average = $this->omit_zero($this->safe_string($ticker, 'average'));
        $vwap = $this->safe_string($ticker, 'vwap');
        $baseVolume = $this->safe_string($ticker, 'baseVolume');
        $quoteVolume = $this->safe_string($ticker, 'quoteVolume');
        if ($vwap === null) {
            $vwap = Precise::string_div($this->omit_zero($quoteVolume), $baseVolume);
        }
        // calculate $open
        if ($change !== null) {
            if ($close === null && $average !== null) {
                $close = Precise::string_add($average, Precise::string_div($change, '2'));
            }
            if ($open === null && $close !== null) {
                $open = Precise::string_sub($close, $change);
            }
        } elseif ($percentage !== null) {
            if ($close === null && $average !== null) {
                $openAddClose = Precise::string_mul($average, '2');
                // $openAddClose = $open * (1 . (100 . $percentage)/100)
                $denominator = Precise::string_add('2', Precise::string_div($percentage, '100'));
                $calcOpen = ($open !== null) ? $open : Precise::string_div($openAddClose, $denominator);
                $close = Precise::string_mul($calcOpen, Precise::string_add('1', Precise::string_div($percentage, '100')));
            }
            if ($open === null && $close !== null) {
                $open = Precise::string_div($close, Precise::string_add('1', Precise::string_div($percentage, '100')));
            }
        }
        // $change
        if ($change === null) {
            if ($close !== null && $open !== null) {
                $change = Precise::string_sub($close, $open);
            } elseif ($close !== null && $percentage !== null) {
                $change = Precise::string_mul(Precise::string_div($percentage, '100'), Precise::string_div($close, '100'));
            } elseif ($open !== null && $percentage !== null) {
                $change = Precise::string_mul($open, Precise::string_div($percentage, '100'));
            }
        }
        // calculate things according to "open" (similar can be done with "close")
        if ($open !== null) {
            // $percentage (using $change)
            if ($percentage === null && $change !== null) {
                $percentage = Precise::string_mul(Precise::string_div($change, $open), '100');
            }
            // $close (using $change)
            if ($close === null && $change !== null) {
                $close = Precise::string_add($open, $change);
            }
            // $close (using $average)
            if ($close === null && $average !== null) {
                $close = Precise::string_mul($average, '2');
            }
            // $average
            if ($average === null && $close !== null) {
                $precision = 18;
                if ($market !== null && $this->is_tick_precision()) {
                    $marketPrecision = $this->safe_dict($market, 'precision');
                    $precisionPrice = $this->safe_string($marketPrecision, 'price');
                    if ($precisionPrice !== null) {
                        $precision = $this->precision_from_string($precisionPrice);
                    }
                }
                $average = Precise::string_div(Precise::string_add($open, $close), '2', $precision);
            }
        }
        // timestamp and symbol operations don't belong in safeTicker
        // they should be done in the derived classes
        $closeParsed = $this->parse_number($this->omit_zero($close));
        return $this->extend($ticker, array(
            'bid' => $this->parse_number($this->omit_zero($this->safe_string($ticker, 'bid'))),
            'bidVolume' => $this->safe_number($ticker, 'bidVolume'),
            'ask' => $this->parse_number($this->omit_zero($this->safe_string($ticker, 'ask'))),
            'askVolume' => $this->safe_number($ticker, 'askVolume'),
            'high' => $this->parse_number($this->omit_zero($this->safe_string($ticker, 'high'))),
            'low' => $this->parse_number($this->omit_zero($this->safe_string($ticker, 'low'))),
            'open' => $this->parse_number($this->omit_zero($open)),
            'close' => $closeParsed,
            'last' => $closeParsed,
            'change' => $this->parse_number($change),
            'percentage' => $this->parse_number($percentage),
            'average' => $this->parse_number($average),
            'vwap' => $this->parse_number($vwap),
            'baseVolume' => $this->parse_number($baseVolume),
            'quoteVolume' => $this->parse_number($quoteVolume),
            'previousClose' => $this->safe_number($ticker, 'previousClose'),
            'indexPrice' => $this->safe_number($ticker, 'indexPrice'),
            'markPrice' => $this->safe_number($ticker, 'markPrice'),
        ));
    }

    public function fetch_borrow_rate(string $code, float $amount, $params = array ()) {
        throw new NotSupported($this->id . ' fetchBorrowRate is deprecated, please use fetchCrossBorrowRate or fetchIsolatedBorrowRate instead');
    }

    public function repay_cross_margin(string $code, float $amount, $params = array ()) {
        throw new NotSupported($this->id . ' repayCrossMargin is not support yet');
    }

    public function repay_isolated_margin(string $symbol, string $code, float $amount, $params = array ()) {
        throw new NotSupported($this->id . ' repayIsolatedMargin is not support yet');
    }

    public function borrow_cross_margin(string $code, float $amount, $params = array ()) {
        throw new NotSupported($this->id . ' borrowCrossMargin is not support yet');
    }

    public function borrow_isolated_margin(string $symbol, string $code, float $amount, $params = array ()) {
        throw new NotSupported($this->id . ' borrowIsolatedMargin is not support yet');
    }

    public function borrow_margin(string $code, float $amount, ?string $symbol = null, $params = array ()) {
        throw new NotSupported($this->id . ' borrowMargin is deprecated, please use borrowCrossMargin or borrowIsolatedMargin instead');
    }

    public function repay_margin(string $code, float $amount, ?string $symbol = null, $params = array ()) {
        throw new NotSupported($this->id . ' repayMargin is deprecated, please use repayCrossMargin or repayIsolatedMargin instead');
    }

    public function fetch_ohlcv(string $symbol, $timeframe = '1m', ?int $since = null, ?int $limit = null, $params = array ()) {
        $message = '';
        if ($this->has['fetchTrades']) {
            $message = '. If you want to build OHLCV candles from trade executions data, visit https://github.com/ccxt/ccxt/tree/master/examples/ and see "build-ohlcv-bars" file';
        }
        throw new NotSupported($this->id . ' fetchOHLCV() is not supported yet' . $message);
    }

    public function fetch_ohlcv_ws(string $symbol, $timeframe = '1m', ?int $since = null, ?int $limit = null, $params = array ()) {
        $message = '';
        if ($this->has['fetchTradesWs']) {
            $message = '. If you want to build OHLCV candles from trade executions data, visit https://github.com/ccxt/ccxt/tree/master/examples/ and see "build-ohlcv-bars" file';
        }
        throw new NotSupported($this->id . ' fetchOHLCVWs() is not supported yet. Try using fetchOHLCV instead.' . $message);
    }

    public function watch_ohlcv(string $symbol, $timeframe = '1m', ?int $since = null, ?int $limit = null, $params = array ()) {
        throw new NotSupported($this->id . ' watchOHLCV() is not supported yet');
    }

    public function convert_trading_view_to_ohlcv(array $ohlcvs, $timestamp = 't', $open = 'o', $high = 'h', $low = 'l', $close = 'c', $volume = 'v', $ms = false) {
        $result = array();
        $timestamps = $this->safe_list($ohlcvs, $timestamp, array());
        $opens = $this->safe_list($ohlcvs, $open, array());
        $highs = $this->safe_list($ohlcvs, $high, array());
        $lows = $this->safe_list($ohlcvs, $low, array());
        $closes = $this->safe_list($ohlcvs, $close, array());
        $volumes = $this->safe_list($ohlcvs, $volume, array());
        for ($i = 0; $i < count($timestamps); $i++) {
            $result[] = array(
                $ms ? $this->safe_integer($timestamps, $i) : $this->safe_timestamp($timestamps, $i),
                $this->safe_value($opens, $i),
                $this->safe_value($highs, $i),
                $this->safe_value($lows, $i),
                $this->safe_value($closes, $i),
                $this->safe_value($volumes, $i),
            );
        }
        return $result;
    }

    public function convert_ohlcv_to_trading_view(array $ohlcvs, $timestamp = 't', $open = 'o', $high = 'h', $low = 'l', $close = 'c', $volume = 'v', $ms = false) {
        $result = array();
        $result[$timestamp] = array();
        $result[$open] = array();
        $result[$high] = array();
        $result[$low] = array();
        $result[$close] = array();
        $result[$volume] = array();
        for ($i = 0; $i < count($ohlcvs); $i++) {
            $ts = $ms ? $ohlcvs[$i][0] : $this->parse_to_int($ohlcvs[$i][0] / 1000);
            $resultTimestamp = $result[$timestamp];
            $resultTimestamp[] = $ts;
            $resultOpen = $result[$open];
            $resultOpen[] = $ohlcvs[$i][1];
            $resultHigh = $result[$high];
            $resultHigh[] = $ohlcvs[$i][2];
            $resultLow = $result[$low];
            $resultLow[] = $ohlcvs[$i][3];
            $resultClose = $result[$close];
            $resultClose[] = $ohlcvs[$i][4];
            $resultVolume = $result[$volume];
            $resultVolume[] = $ohlcvs[$i][5];
        }
        return $result;
    }

    public function fetch_web_endpoint($method, $endpointMethod, $returnAsJson, $startRegex = null, $endRegex = null) {
        return Async\async(function () use ($method, $endpointMethod, $returnAsJson, $startRegex, $endRegex) {
            $errorMessage = '';
            $options = $this->safe_value($this->options, $method, array());
            $muteOnFailure = $this->safe_bool($options, 'webApiMuteFailure', true);
            try {
                // if it was not explicitly disabled, then don't fetch
                if ($this->safe_bool($options, 'webApiEnable', true) !== true) {
                    return null;
                }
                $maxRetries = $this->safe_value($options, 'webApiRetries', 10);
                $response = null;
                $retry = 0;
                $shouldBreak = false;
                while ($retry < $maxRetries) {
                    try {
                        $response = Async\await($this->$endpointMethod (array()));
                        $shouldBreak = true;
                        break;
                    } catch (Exception $e) {
                        $retry = $retry + 1;
                        if ($retry === $maxRetries) {
                            throw $e;
                        }
                    }
                    if ($shouldBreak) {
                        break; // this is needed because of GO
                    }
                }
                $content = $response;
                if ($startRegex !== null) {
                    $splitted_by_start = explode($startRegex, $content);
                    $content = $splitted_by_start[1]; // we need second part after start
                }
                if ($endRegex !== null) {
                    $splitted_by_end = explode($endRegex, $content);
                    $content = $splitted_by_end[0]; // we need first part after start
                }
                if ($returnAsJson && (gettype($content) === 'string')) {
                    $jsoned = $this->parse_json(trim($content)); // $content should be trimmed before json parsing
                    if ($jsoned) {
                        return $jsoned; // if parsing was not successfull, exception should be thrown
                    } else {
                        throw new BadResponse('could not parse the $response into json');
                    }
                } else {
                    return $content;
                }
            } catch (Exception $e) {
                $errorMessage = $this->id . ' ' . $method . '() failed to fetch correct data from website. Probably webpage markup has been changed, breaking the page custom parser.';
            }
            if ($muteOnFailure) {
                return null;
            } else {
                throw new BadResponse($errorMessage);
            }
        }) ();
    }

    public function market_ids(?array $symbols = null) {
        if ($symbols === null) {
            return $symbols;
        }
        $result = array();
        for ($i = 0; $i < count($symbols); $i++) {
            $result[] = $this->market_id($symbols[$i]);
        }
        return $result;
    }

    public function currency_ids(?array $codes = null) {
        if ($codes === null) {
            return $codes;
        }
        $result = array();
        for ($i = 0; $i < count($codes); $i++) {
            $result[] = $this->currency_id($codes[$i]);
        }
        return $result;
    }

    public function markets_for_symbols(?array $symbols = null) {
        if ($symbols === null) {
            return $symbols;
        }
        $result = array();
        for ($i = 0; $i < count($symbols); $i++) {
            $result[] = $this->market($symbols[$i]);
        }
        return $result;
    }

    public function market_symbols(?array $symbols = null, ?string $type = null, $allowEmpty = true, $sameTypeOnly = false, $sameSubTypeOnly = false) {
        if ($symbols === null) {
            if (!$allowEmpty) {
                throw new ArgumentsRequired($this->id . ' empty list of $symbols is not supported');
            }
            return $symbols;
        }
        $symbolsLength = count($symbols);
        if ($symbolsLength === 0) {
            if (!$allowEmpty) {
                throw new ArgumentsRequired($this->id . ' empty list of $symbols is not supported');
            }
            return $symbols;
        }
        $result = array();
        $marketType = null;
        $isLinearSubType = null;
        for ($i = 0; $i < count($symbols); $i++) {
            $market = $this->market($symbols[$i]);
            if ($sameTypeOnly && ($marketType !== null)) {
                if ($market['type'] !== $marketType) {
                    throw new BadRequest($this->id . ' $symbols must be of the same $type, either ' . $marketType . ' or ' . $market['type'] . '.');
                }
            }
            if ($sameSubTypeOnly && ($isLinearSubType !== null)) {
                if ($market['linear'] !== $isLinearSubType) {
                    throw new BadRequest($this->id . ' $symbols must be of the same subType, either linear or inverse.');
                }
            }
            if ($type !== null && $market['type'] !== $type) {
                throw new BadRequest($this->id . ' $symbols must be of the same $type ' . $type . '. If the $type is incorrect you can change it in options or the params of the request');
            }
            $marketType = $market['type'];
            if (!$market['spot']) {
                $isLinearSubType = $market['linear'];
            }
            $symbol = $this->safe_string($market, 'symbol', $symbols[$i]);
            $result[] = $symbol;
        }
        return $result;
    }

    public function market_codes(?array $codes = null) {
        if ($codes === null) {
            return $codes;
        }
        $result = array();
        for ($i = 0; $i < count($codes); $i++) {
            $result[] = $this->common_currency_code($codes[$i]);
        }
        return $result;
    }

    public function parse_bids_asks($bidasks, int|string $priceKey = 0, int|string $amountKey = 1, int|string $countOrIdKey = 2) {
        $bidasks = $this->to_array($bidasks);
        $result = array();
        for ($i = 0; $i < count($bidasks); $i++) {
            $result[] = $this->parse_bid_ask($bidasks[$i], $priceKey, $amountKey, $countOrIdKey);
        }
        return $result;
    }

    public function fetch_l2_order_book(string $symbol, ?int $limit = null, $params = array ()) {
        return Async\async(function () use ($symbol, $limit, $params) {
            $orderbook = Async\await($this->fetch_order_book($symbol, $limit, $params));
            return $this->extend($orderbook, array(
                'asks' => $this->sort_by($this->aggregate($orderbook['asks']), 0),
                'bids' => $this->sort_by($this->aggregate($orderbook['bids']), 0, true),
            ));
        }) ();
    }

    public function filter_by_symbol($objects, ?string $symbol = null) {
        if ($symbol === null) {
            return $objects;
        }
        $result = array();
        for ($i = 0; $i < count($objects); $i++) {
            $objectSymbol = $this->safe_string($objects[$i], 'symbol');
            if ($objectSymbol === $symbol) {
                $result[] = $objects[$i];
            }
        }
        return $result;
    }

    public function parse_ohlcv($ohlcv, ?array $market = null): array {
        if (gettype($ohlcv) === 'array' && array_keys($ohlcv) === array_keys(array_keys($ohlcv))) {
            return array(
                $this->safe_integer($ohlcv, 0), // timestamp
                $this->safe_number($ohlcv, 1), // open
                $this->safe_number($ohlcv, 2), // high
                $this->safe_number($ohlcv, 3), // low
                $this->safe_number($ohlcv, 4), // close
                $this->safe_number($ohlcv, 5), // volume
            );
        }
        return $ohlcv;
    }

    public function network_code_to_id(string $networkCode, ?string $currencyCode = null) {
        /**
         * @ignore
         * tries to convert the provided $networkCode (which is expected to be an unified $network code) to a $network id. In order to achieve this, derived class needs to have 'options->networks' defined.
         * @param {string} $networkCode unified $network code
         * @param {string} $currencyCode unified $currency code, but this argument is not required by default, unless there is an exchange (like huobi) that needs an override of the method to be able to pass $currencyCode argument additionally
         * @return {string|null} exchange-specific $network id
         */
        if ($networkCode === null) {
            return null;
        }
        $networkIdsByCodes = $this->safe_value($this->options, 'networks', array());
        $networkId = $this->safe_string($networkIdsByCodes, $networkCode);
        // for example, if 'ETH' is passed for $networkCode, but 'ETH' $key not defined in `options->networks` object
        if ($networkId === null) {
            if ($currencyCode === null) {
                $currencies = is_array($this->currencies) ? array_values($this->currencies) : array();
                for ($i = 0; $i < count($currencies); $i++) {
                    $currency = $currencies[$i];
                    $networks = $this->safe_dict($currency, 'networks');
                    $network = $this->safe_dict($networks, $networkCode);
                    $networkId = $this->safe_string($network, 'id');
                    if ($networkId !== null) {
                        break;
                    }
                }
            } else {
                // if $currencyCode was provided, then we try to find if that $currencyCode has a replacement ($i->e. ERC20 for ETH) or is in the $currency
                $defaultNetworkCodeReplacements = $this->safe_value($this->options, 'defaultNetworkCodeReplacements', array());
                if (is_array($defaultNetworkCodeReplacements) && array_key_exists($currencyCode, $defaultNetworkCodeReplacements)) {
                    // if there is a replacement for the passed $networkCode, then we use it to find $network-id in `options->networks` object
                    $replacementObject = $defaultNetworkCodeReplacements[$currencyCode]; // $i->e. array( 'ERC20' => 'ETH' )
                    $keys = is_array($replacementObject) ? array_keys($replacementObject) : array();
                    for ($i = 0; $i < count($keys); $i++) {
                        $key = $keys[$i];
                        $value = $replacementObject[$key];
                        // if $value matches to provided unified $networkCode, then we use it's $key to find $network-id in `options->networks` object
                        if ($value === $networkCode) {
                            $networkId = $this->safe_string($networkIdsByCodes, $key);
                            break;
                        }
                    }
                } else {
                    // serach for $network inside $currency
                    $currency = $this->safe_dict($this->currencies, $currencyCode);
                    $networks = $this->safe_dict($currency, 'networks');
                    $network = $this->safe_dict($networks, $networkCode);
                    $networkId = $this->safe_string($network, 'id');
                }
            }
            // if it wasn't found, we just set the provided $value to $network-id
            if ($networkId === null) {
                $networkId = $networkCode;
            }
        }
        return $networkId;
    }

    public function network_id_to_code(?string $networkId = null, ?string $currencyCode = null) {
        /**
         * @ignore
         * tries to convert the provided exchange-specific $networkId to an unified network Code. In order to achieve this, derived class needs to have "options['networksById']" defined.
         * @param {string} $networkId exchange specific network id/title, like => TRON, Trc-20, usdt-erc20, etc
         * @param {string|null} $currencyCode unified currency code, but this argument is not required by default, unless there is an exchange (like huobi) that needs an override of the method to be able to pass $currencyCode argument additionally
         * @return {string|null} unified network code
         */
        if ($networkId === null) {
            return null;
        }
        $networkCodesByIds = $this->safe_dict($this->options, 'networksById', array());
        $networkCode = $this->safe_string($networkCodesByIds, $networkId, $networkId);
        // replace mainnet network-codes (i.e. ERC20->ETH)
        if ($currencyCode !== null) {
            $defaultNetworkCodeReplacements = $this->safe_dict($this->options, 'defaultNetworkCodeReplacements', array());
            if (is_array($defaultNetworkCodeReplacements) && array_key_exists($currencyCode, $defaultNetworkCodeReplacements)) {
                $replacementObject = $this->safe_dict($defaultNetworkCodeReplacements, $currencyCode, array());
                $networkCode = $this->safe_string($replacementObject, $networkCode, $networkCode);
            }
        }
        return $networkCode;
    }

    public function handle_network_code_and_params($params) {
        $networkCodeInParams = $this->safe_string_2($params, 'networkCode', 'network');
        if ($networkCodeInParams !== null) {
            $params = $this->omit($params, array( 'networkCode', 'network' ));
        }
        // if it was not defined by user, we should not set it from 'defaultNetworks', because handleNetworkCodeAndParams is for only request-side and thus we do not fill it with anything. We can only use 'defaultNetworks' after parsing response-side
        return array( $networkCodeInParams, $params );
    }

    public function default_network_code(string $currencyCode) {
        $defaultNetworkCode = null;
        $defaultNetworks = $this->safe_dict($this->options, 'defaultNetworks', array());
        if (is_array($defaultNetworks) && array_key_exists($currencyCode, $defaultNetworks)) {
            // if currency had set its network in "defaultNetworks", use it
            $defaultNetworkCode = $defaultNetworks[$currencyCode];
        } else {
            // otherwise, try to use the global-scope 'defaultNetwork' value (even if that network is not supported by currency, it doesn't make any problem, this will be just used "at first" if currency supports this network at all)
            $defaultNetwork = $this->safe_string($this->options, 'defaultNetwork');
            if ($defaultNetwork !== null) {
                $defaultNetworkCode = $defaultNetwork;
            }
        }
        return $defaultNetworkCode;
    }

    public function select_network_code_from_unified_networks($currencyCode, $networkCode, $indexedNetworkEntries) {
        return $this->select_network_key_from_networks($currencyCode, $networkCode, $indexedNetworkEntries, true);
    }

    public function select_network_id_from_raw_networks($currencyCode, $networkCode, $indexedNetworkEntries) {
        return $this->select_network_key_from_networks($currencyCode, $networkCode, $indexedNetworkEntries, false);
    }

    public function select_network_key_from_networks($currencyCode, $networkCode, $indexedNetworkEntries, $isIndexedByUnifiedNetworkCode = false) {
        // this method is used against raw & unparse network entries, which are just indexed by network id
        $chosenNetworkId = null;
        $availableNetworkIds = is_array($indexedNetworkEntries) ? array_keys($indexedNetworkEntries) : array();
        $responseNetworksLength = count($availableNetworkIds);
        if ($networkCode !== null) {
            if ($responseNetworksLength === 0) {
                throw new NotSupported($this->id . ' - ' . $networkCode . ' network did not return any result for ' . $currencyCode);
            } else {
                // if $networkCode was provided by user, we should check it after response, referenced exchange doesn't support network-code during request
                $networkIdOrCode = $isIndexedByUnifiedNetworkCode ? $networkCode : $this->network_code_to_id($networkCode, $currencyCode);
                if (is_array($indexedNetworkEntries) && array_key_exists($networkIdOrCode, $indexedNetworkEntries)) {
                    $chosenNetworkId = $networkIdOrCode;
                } else {
                    throw new NotSupported($this->id . ' - ' . $networkIdOrCode . ' network was not found for ' . $currencyCode . ', use one of ' . implode(', ', $availableNetworkIds));
                }
            }
        } else {
            if ($responseNetworksLength === 0) {
                throw new NotSupported($this->id . ' - no networks were returned for ' . $currencyCode);
            } else {
                // if $networkCode was not provided by user, then we try to use the default network (if it was defined in "defaultNetworks"), otherwise, we just return the first network entry
                $defaultNetworkCode = $this->default_network_code($currencyCode);
                $defaultNetworkId = $isIndexedByUnifiedNetworkCode ? $defaultNetworkCode : $this->network_code_to_id($defaultNetworkCode, $currencyCode);
                if (is_array($indexedNetworkEntries) && array_key_exists($defaultNetworkId, $indexedNetworkEntries)) {
                    return $defaultNetworkId;
                }
                throw new NotSupported($this->id . ' - can not determine the default network, please pass param["network"] one from : ' . implode(', ', $availableNetworkIds));
            }
        }
        return $chosenNetworkId;
    }

    public function safe_number_2(array $dictionary, int|string $key1, int|string $key2, $d = null) {
        $value = $this->safe_string_2($dictionary, $key1, $key2);
        return $this->parse_number($value, $d);
    }

    public function parse_order_book(array $orderbook, string $symbol, ?int $timestamp = null, $bidsKey = 'bids', $asksKey = 'asks', int|string $priceKey = 0, int|string $amountKey = 1, int|string $countOrIdKey = 2) {
        $bids = $this->parse_bids_asks($this->safe_value($orderbook, $bidsKey, array()), $priceKey, $amountKey, $countOrIdKey);
        $asks = $this->parse_bids_asks($this->safe_value($orderbook, $asksKey, array()), $priceKey, $amountKey, $countOrIdKey);
        return array(
            'symbol' => $symbol,
            'bids' => $this->sort_by($bids, 0, true),
            'asks' => $this->sort_by($asks, 0),
            'timestamp' => $timestamp,
            'datetime' => $this->iso8601($timestamp),
            'nonce' => null,
        );
    }

    public function parse_ohlcvs(mixed $ohlcvs, mixed $market = null, string $timeframe = '1m', ?int $since = null, ?int $limit = null, Bool $tail = false) {
        $results = array();
        for ($i = 0; $i < count($ohlcvs); $i++) {
            $results[] = $this->parse_ohlcv($ohlcvs[$i], $market);
        }
        $sorted = $this->sort_by($results, 0);
        return $this->filter_by_since_limit($sorted, $since, $limit, 0, $tail);
    }

    public function parse_leverage_tiers(mixed $response, ?array $symbols = null, $marketIdKey = null) {
        // $marketIdKey should only be null when $response is a dictionary.
        $symbols = $this->market_symbols($symbols);
        $tiers = array();
        $symbolsLength = 0;
        if ($symbols !== null) {
            $symbolsLength = count($symbols);
        }
        $noSymbols = ($symbols === null) || ($symbolsLength === 0);
        if (gettype($response) === 'array' && array_keys($response) === array_keys(array_keys($response))) {
            for ($i = 0; $i < count($response); $i++) {
                $item = $response[$i];
                $id = $this->safe_string($item, $marketIdKey);
                $market = $this->safe_market($id, null, null, 'swap');
                $symbol = $market['symbol'];
                $contract = $this->safe_bool($market, 'contract', false);
                if ($contract && ($noSymbols || $this->in_array($symbol, $symbols))) {
                    $tiers[$symbol] = $this->parse_market_leverage_tiers($item, $market);
                }
            }
        } else {
            $keys = is_array($response) ? array_keys($response) : array();
            for ($i = 0; $i < count($keys); $i++) {
                $marketId = $keys[$i];
                $item = $response[$marketId];
                $market = $this->safe_market($marketId, null, null, 'swap');
                $symbol = $market['symbol'];
                $contract = $this->safe_bool($market, 'contract', false);
                if ($contract && ($noSymbols || $this->in_array($symbol, $symbols))) {
                    $tiers[$symbol] = $this->parse_market_leverage_tiers($item, $market);
                }
            }
        }
        return $tiers;
    }

    public function load_trading_limits(?array $symbols = null, $reload = false, $params = array ()) {
        return Async\async(function () use ($symbols, $reload, $params) {
            if ($this->has['fetchTradingLimits']) {
                if ($reload || !(is_array($this->options) && array_key_exists('limitsLoaded', $this->options))) {
                    $response = Async\await($this->fetch_trading_limits($symbols));
                    for ($i = 0; $i < count($symbols); $i++) {
                        $symbol = $symbols[$i];
                        $this->markets[$symbol] = $this->deep_extend($this->markets[$symbol], $response[$symbol]);
                    }
                    $this->options['limitsLoaded'] = $this->milliseconds();
                }
            }
            return $this->markets;
        }) ();
    }

    public function safe_position(array $position) {
        // simplified version of => /pull/12765/
        $unrealizedPnlString = $this->safe_string($position, 'unrealisedPnl');
        $initialMarginString = $this->safe_string($position, 'initialMargin');
        //
        // PERCENTAGE
        //
        $percentage = $this->safe_value($position, 'percentage');
        if (($percentage === null) && ($unrealizedPnlString !== null) && ($initialMarginString !== null)) {
            // was done in all implementations ( aax, btcex, bybit, deribit, ftx, gate, kucoinfutures, phemex )
            $percentageString = Precise::string_mul(Precise::string_div($unrealizedPnlString, $initialMarginString, 4), '100');
            $position['percentage'] = $this->parse_number($percentageString);
        }
        // if $contractSize is null get from $market
        $contractSize = $this->safe_number($position, 'contractSize');
        $symbol = $this->safe_string($position, 'symbol');
        $market = null;
        if ($symbol !== null) {
            $market = $this->safe_value($this->markets, $symbol);
        }
        if ($contractSize === null && $market !== null) {
            $contractSize = $this->safe_number($market, 'contractSize');
            $position['contractSize'] = $contractSize;
        }
        return $position;
    }

    public function parse_positions(array $positions, ?array $symbols = null, $params = array ()) {
        $symbols = $this->market_symbols($symbols);
        $positions = $this->to_array($positions);
        $result = array();
        for ($i = 0; $i < count($positions); $i++) {
            $position = $this->extend($this->parse_position($positions[$i], null), $params);
            $result[] = $position;
        }
        return $this->filter_by_array_positions($result, 'symbol', $symbols, false);
    }

    public function parse_accounts(array $accounts, $params = array ()) {
        $accounts = $this->to_array($accounts);
        $result = array();
        for ($i = 0; $i < count($accounts); $i++) {
            $account = $this->extend($this->parse_account($accounts[$i]), $params);
            $result[] = $account;
        }
        return $result;
    }

    public function parse_trades(array $trades, ?array $market = null, ?int $since = null, ?int $limit = null, $params = array ()) {
        $trades = $this->to_array($trades);
        $result = array();
        for ($i = 0; $i < count($trades); $i++) {
            $trade = $this->extend($this->parse_trade($trades[$i], $market), $params);
            $result[] = $trade;
        }
        $result = $this->sort_by_2($result, 'timestamp', 'id');
        $symbol = ($market !== null) ? $market['symbol'] : null;
        return $this->filter_by_symbol_since_limit($result, $symbol, $since, $limit);
    }

    public function parse_transactions(array $transactions, ?array $currency = null, ?int $since = null, ?int $limit = null, $params = array ()) {
        $transactions = $this->to_array($transactions);
        $result = array();
        for ($i = 0; $i < count($transactions); $i++) {
            $transaction = $this->extend($this->parse_transaction($transactions[$i], $currency), $params);
            $result[] = $transaction;
        }
        $result = $this->sort_by($result, 'timestamp');
        $code = ($currency !== null) ? $currency['code'] : null;
        return $this->filter_by_currency_since_limit($result, $code, $since, $limit);
    }

    public function parse_transfers(array $transfers, ?array $currency = null, ?int $since = null, ?int $limit = null, $params = array ()) {
        $transfers = $this->to_array($transfers);
        $result = array();
        for ($i = 0; $i < count($transfers); $i++) {
            $transfer = $this->extend($this->parse_transfer($transfers[$i], $currency), $params);
            $result[] = $transfer;
        }
        $result = $this->sort_by($result, 'timestamp');
        $code = ($currency !== null) ? $currency['code'] : null;
        return $this->filter_by_currency_since_limit($result, $code, $since, $limit);
    }

    public function parse_ledger($data, ?array $currency = null, ?int $since = null, ?int $limit = null, $params = array ()) {
        $result = array();
        $arrayData = $this->to_array($data);
        for ($i = 0; $i < count($arrayData); $i++) {
            $itemOrItems = $this->parse_ledger_entry($arrayData[$i], $currency);
            if (gettype($itemOrItems) === 'array' && array_keys($itemOrItems) === array_keys(array_keys($itemOrItems))) {
                for ($j = 0; $j < count($itemOrItems); $j++) {
                    $result[] = $this->extend($itemOrItems[$j], $params);
                }
            } else {
                $result[] = $this->extend($itemOrItems, $params);
            }
        }
        $result = $this->sort_by($result, 'timestamp');
        $code = ($currency !== null) ? $currency['code'] : null;
        return $this->filter_by_currency_since_limit($result, $code, $since, $limit);
    }

    public function nonce() {
        return $this->seconds();
    }

    public function set_headers($headers) {
        return $headers;
    }

    public function currency_id(string $code) {
        $currency = $this->safe_dict($this->currencies, $code);
        if ($currency === null) {
            $currency = $this->safe_currency($code);
        }
        if ($currency !== null) {
            return $currency['id'];
        }
        return $code;
    }

    public function market_id(string $symbol) {
        $market = $this->market($symbol);
        if ($market !== null) {
            return $market['id'];
        }
        return $symbol;
    }

    public function symbol(string $symbol) {
        $market = $this->market($symbol);
        return $this->safe_string($market, 'symbol', $symbol);
    }

    public function handle_param_string(array $params, string $paramName, ?string $defaultValue = null) {
        $value = $this->safe_string($params, $paramName, $defaultValue);
        if ($value !== null) {
            $params = $this->omit($params, $paramName);
        }
        return array( $value, $params );
    }

    public function handle_param_string_2(array $params, string $paramName1, string $paramName2, ?string $defaultValue = null) {
        $value = $this->safe_string_2($params, $paramName1, $paramName2, $defaultValue);
        if ($value !== null) {
            $params = $this->omit($params, array( $paramName1, $paramName2 ));
        }
        return array( $value, $params );
    }

    public function handle_param_integer(array $params, string $paramName, ?int $defaultValue = null) {
        $value = $this->safe_integer($params, $paramName, $defaultValue);
        if ($value !== null) {
            $params = $this->omit($params, $paramName);
        }
        return array( $value, $params );
    }

    public function handle_param_integer_2(array $params, string $paramName1, string $paramName2, ?int $defaultValue = null) {
        $value = $this->safe_integer_2($params, $paramName1, $paramName2, $defaultValue);
        if ($value !== null) {
            $params = $this->omit($params, array( $paramName1, $paramName2 ));
        }
        return array( $value, $params );
    }

    public function handle_param_bool(array $params, string $paramName, ?Bool $defaultValue = null) {
        $value = $this->safe_bool($params, $paramName, $defaultValue);
        if ($value !== null) {
            $params = $this->omit($params, $paramName);
        }
        return array( $value, $params );
    }

    public function handle_param_bool_2(array $params, string $paramName1, string $paramName2, ?Bool $defaultValue = null) {
        $value = $this->safe_bool_2($params, $paramName1, $paramName2, $defaultValue);
        if ($value !== null) {
            $params = $this->omit($params, array( $paramName1, $paramName2 ));
        }
        return array( $value, $params );
    }

    public function handle_request_network(array $params, array $request, string $exchangeSpecificKey, ?string $currencyCode = null, bool $isRequired = false) {
        /**
         * @param {array} $params - extra parameters
         * @param {array} $request - existing dictionary of $request
         * @param {string} $exchangeSpecificKey - the key for chain id to be set in $request
         * @param {array} $currencyCode - (optional) existing dictionary of $request
         * @param {boolean} $isRequired - (optional) whether that param is required to be present
         * @return {array[]} - returns [$request, $params] where $request is the modified $request object and $params is the modified $params object
         */
        $networkCode = null;
        list($networkCode, $params) = $this->handle_network_code_and_params($params);
        if ($networkCode !== null) {
            $request[$exchangeSpecificKey] = $this->network_code_to_id($networkCode, $currencyCode);
        } elseif ($isRequired) {
            throw new ArgumentsRequired($this->id . ' - "network" param is required for this request');
        }
        return array( $request, $params );
    }

    public function resolve_path($path, $params) {
        return array(
            $this->implode_params($path, $params),
            $this->omit($params, $this->extract_params($path)),
        );
    }

    public function get_list_from_object_values($objects, int|string $key) {
        $newArray = $objects;
        if (gettype($objects) !== 'array' || array_keys($objects) !== array_keys(array_keys($objects))) {
            $newArray = $this->to_array($objects);
        }
        $results = array();
        for ($i = 0; $i < count($newArray); $i++) {
            $results[] = $newArray[$i][$key];
        }
        return $results;
    }

    public function get_symbols_for_market_type(?string $marketType = null, ?string $subType = null, bool $symbolWithActiveStatus = true, bool $symbolWithUnknownStatus = true) {
        $filteredMarkets = $this->markets;
        if ($marketType !== null) {
            $filteredMarkets = $this->filter_by($filteredMarkets, 'type', $marketType);
        }
        if ($subType !== null) {
            $this->check_required_argument('getSymbolsForMarketType', $subType, 'subType', array( 'linear', 'inverse', 'quanto' ));
            $filteredMarkets = $this->filter_by($filteredMarkets, 'subType', $subType);
        }
        $activeStatuses = array();
        if ($symbolWithActiveStatus) {
            $activeStatuses[] = true;
        }
        if ($symbolWithUnknownStatus) {
            $activeStatuses[] = null;
        }
        $filteredMarkets = $this->filter_by_array($filteredMarkets, 'active', $activeStatuses, false);
        return $this->get_list_from_object_values($filteredMarkets, 'symbol');
    }

    public function filter_by_array($objects, int|string $key, $values = null, $indexed = true) {
        $objects = $this->to_array($objects);
        // return all of them if no $values were passed
        if ($values === null || !$values) {
            // return $indexed ? $this->index_by($objects, $key) : $objects;
            if ($indexed) {
                return $this->index_by($objects, $key);
            } else {
                return $objects;
            }
        }
        $results = array();
        for ($i = 0; $i < count($objects); $i++) {
            if ($this->in_array($objects[$i][$key], $values)) {
                $results[] = $objects[$i];
            }
        }
        // return $indexed ? $this->index_by($results, $key) : $results;
        if ($indexed) {
            return $this->index_by($results, $key);
        }
        return $results;
    }

    public function fetch2($path, mixed $api = 'public', $method = 'GET', $params = array (), mixed $headers = null, mixed $body = null, $config = array ()) {
        return Async\async(function () use ($path, $api, $method, $params, $headers, $body, $config) {
            if ($this->enableRateLimit) {
                $cost = $this->calculate_rate_limiter_cost($api, $method, $path, $params, $config);
                Async\await($this->throttle($cost));
            }
            $retries = null;
            list($retries, $params) = $this->handle_option_and_params($params, $path, 'maxRetriesOnFailure', 0);
            $retryDelay = null;
            list($retryDelay, $params) = $this->handle_option_and_params($params, $path, 'maxRetriesOnFailureDelay', 0);
            $this->lastRestRequestTimestamp = $this->milliseconds();
            $request = $this->sign($path, $api, $method, $params, $headers, $body);
            $this->last_request_headers = $request['headers'];
            $this->last_request_body = $request['body'];
            $this->last_request_url = $request['url'];
            for ($i = 0; $i < $retries + 1; $i++) {
                try {
                    return Async\await($this->fetch($request['url'], $request['method'], $request['headers'], $request['body']));
                } catch (Exception $e) {
                    if ($e instanceof OperationFailed) {
                        if ($i < $retries) {
                            if ($this->verbose) {
                                $this->log('Request failed with the error => ' . (string) $e . ', retrying ' . ($i . (string) 1) . ' of ' . (string) $retries . '...');
                            }
                            if (($retryDelay !== null) && ($retryDelay !== 0)) {
                                Async\await($this->sleep($retryDelay));
                            }
                        } else {
                            throw $e;
                        }
                    } else {
                        throw $e;
                    }
                }
            }
            return null; // this line is never reached, but exists for c# value return requirement
        }) ();
    }

    public function request($path, mixed $api = 'public', $method = 'GET', $params = array (), mixed $headers = null, mixed $body = null, $config = array ()) {
        return Async\async(function () use ($path, $api, $method, $params, $headers, $body, $config) {
            return Async\await($this->fetch2($path, $api, $method, $params, $headers, $body, $config));
        }) ();
    }

    public function load_accounts($reload = false, $params = array ()) {
        return Async\async(function () use ($reload, $params) {
            if ($reload) {
                $this->accounts = Async\await($this->fetch_accounts($params));
            } else {
                if ($this->accounts) {
                    return $this->accounts;
                } else {
                    $this->accounts = Async\await($this->fetch_accounts($params));
                }
            }
            $this->accountsById = $this->index_by($this->accounts, 'id');
            return $this->accounts;
        }) ();
    }

    public function build_ohlcvc(array $trades, string $timeframe = '1m', float $since = 0, float $limit = 2147483647) {
        // given a sorted arrays of $trades (recent last) and a $timeframe builds an array of OHLCV candles
        // note, default $limit value (2147483647) is max int32 value
        $ms = $this->parse_timeframe($timeframe) * 1000;
        $ohlcvs = array();
        $i_timestamp = 0;
        // $open = 1;
        $i_high = 2;
        $i_low = 3;
        $i_close = 4;
        $i_volume = 5;
        $i_count = 6;
        $tradesLength = count($trades);
        $oldest = min ($tradesLength, $limit);
        for ($i = 0; $i < $oldest; $i++) {
            $trade = $trades[$i];
            $ts = $trade['timestamp'];
            if ($ts < $since) {
                continue;
            }
            $openingTime = (int) floor($ts / $ms) * $ms; // shift to the edge of m/h/d (but not M)
            if ($openingTime < $since) { // we don't need bars, that have opening time earlier than requested
                continue;
            }
            $ohlcv_length = count($ohlcvs);
            $candle = $ohlcv_length - 1;
            if (($candle === -1) || ($openingTime >= $this->sum($ohlcvs[$candle][$i_timestamp], $ms))) {
                // moved to a new $timeframe -> create a new $candle from opening $trade
                $ohlcvs[] = [
                    $openingTime, // timestamp
                    $trade['price'], // O
                    $trade['price'], // H
                    $trade['price'], // L
                    $trade['price'], // C
                    $trade['amount'], // V
                    1, // count
                ];
            } else {
                // still processing the same $timeframe -> update opening $trade
                $ohlcvs[$candle][$i_high] = max ($ohlcvs[$candle][$i_high], $trade['price']);
                $ohlcvs[$candle][$i_low] = min ($ohlcvs[$candle][$i_low], $trade['price']);
                $ohlcvs[$candle][$i_close] = $trade['price'];
                $ohlcvs[$candle][$i_volume] = $this->sum($ohlcvs[$candle][$i_volume], $trade['amount']);
                $ohlcvs[$candle][$i_count] = $this->sum($ohlcvs[$candle][$i_count], 1);
            }
        }
        return $ohlcvs;
    }

    public function parse_trading_view_ohlcv($ohlcvs, $market = null, $timeframe = '1m', ?int $since = null, ?int $limit = null) {
        $result = $this->convert_trading_view_to_ohlcv($ohlcvs);
        return $this->parse_ohlcvs($result, $market, $timeframe, $since, $limit);
    }

    public function edit_limit_buy_order(string $id, string $symbol, float $amount, ?float $price = null, $params = array ()) {
        return Async\async(function () use ($id, $symbol, $amount, $price, $params) {
            return Async\await($this->edit_limit_order($id, $symbol, 'buy', $amount, $price, $params));
        }) ();
    }

    public function edit_limit_sell_order(string $id, string $symbol, float $amount, ?float $price = null, $params = array ()) {
        return Async\async(function () use ($id, $symbol, $amount, $price, $params) {
            return Async\await($this->edit_limit_order($id, $symbol, 'sell', $amount, $price, $params));
        }) ();
    }

    public function edit_limit_order(string $id, string $symbol, string $side, float $amount, ?float $price = null, $params = array ()) {
        return Async\async(function () use ($id, $symbol, $side, $amount, $price, $params) {
            return Async\await($this->edit_order($id, $symbol, 'limit', $side, $amount, $price, $params));
        }) ();
    }

    public function edit_order(string $id, string $symbol, string $type, string $side, ?float $amount = null, ?float $price = null, $params = array ()) {
        return Async\async(function () use ($id, $symbol, $type, $side, $amount, $price, $params) {
            Async\await($this->cancel_order($id, $symbol));
            return Async\await($this->create_order($symbol, $type, $side, $amount, $price, $params));
        }) ();
    }

    public function edit_order_ws(string $id, string $symbol, string $type, string $side, ?float $amount = null, ?float $price = null, $params = array ()) {
        return Async\async(function () use ($id, $symbol, $type, $side, $amount, $price, $params) {
            Async\await($this->cancel_order_ws($id, $symbol));
            return Async\await($this->create_order_ws($symbol, $type, $side, $amount, $price, $params));
        }) ();
    }

    public function fetch_position(string $symbol, $params = array ()) {
        throw new NotSupported($this->id . ' fetchPosition() is not supported yet');
    }

    public function fetch_position_ws(string $symbol, $params = array ()) {
        throw new NotSupported($this->id . ' fetchPositionWs() is not supported yet');
    }

    public function watch_position(?string $symbol = null, $params = array ()) {
        throw new NotSupported($this->id . ' watchPosition() is not supported yet');
    }

    public function watch_positions(?array $symbols = null, ?int $since = null, ?int $limit = null, $params = array ()) {
        throw new NotSupported($this->id . ' watchPositions() is not supported yet');
    }

    public function watch_position_for_symbols(?array $symbols = null, ?int $since = null, ?int $limit = null, $params = array ()) {
        return Async\async(function () use ($symbols, $since, $limit, $params) {
            return Async\await($this->watch_positions($symbols, $since, $limit, $params));
        }) ();
    }

    public function fetch_positions_for_symbol(string $symbol, $params = array ()) {
        /**
         * fetches all open positions for specific $symbol, unlike fetchPositions (which is designed to work with multiple symbols) so this method might be preffered for one-market position, because of less rate-limit consumption and speed
         * @param {string} $symbol unified market $symbol
         * @param {array} $params extra parameters specific to the endpoint
         * @return {array[]} a list of ~@link https://docs.ccxt.com/#/?id=position-structure position structure~ with maximum 3 items - possible one position for "one-way" mode, and possible two positions (long & short) for "two-way" (a.k.a. hedge) mode
         */
        throw new NotSupported($this->id . ' fetchPositionsForSymbol() is not supported yet');
    }

    public function fetch_positions_for_symbol_ws(string $symbol, $params = array ()) {
        /**
         * fetches all open positions for specific $symbol, unlike fetchPositions (which is designed to work with multiple symbols) so this method might be preffered for one-market position, because of less rate-limit consumption and speed
         * @param {string} $symbol unified market $symbol
         * @param {array} $params extra parameters specific to the endpoint
         * @return {array[]} a list of ~@link https://docs.ccxt.com/#/?id=position-structure position structure~ with maximum 3 items - possible one position for "one-way" mode, and possible two positions (long & short) for "two-way" (a.k.a. hedge) mode
         */
        throw new NotSupported($this->id . ' fetchPositionsForSymbol() is not supported yet');
    }

    public function fetch_positions(?array $symbols = null, $params = array ()) {
        throw new NotSupported($this->id . ' fetchPositions() is not supported yet');
    }

    public function fetch_positions_ws(?array $symbols = null, $params = array ()) {
        throw new NotSupported($this->id . ' fetchPositions() is not supported yet');
    }

    public function fetch_positions_risk(?array $symbols = null, $params = array ()) {
        throw new NotSupported($this->id . ' fetchPositionsRisk() is not supported yet');
    }

    public function fetch_bids_asks(?array $symbols = null, $params = array ()) {
        throw new NotSupported($this->id . ' fetchBidsAsks() is not supported yet');
    }

    public function fetch_borrow_interest(?string $code = null, ?string $symbol = null, ?int $since = null, ?int $limit = null, $params = array ()) {
        throw new NotSupported($this->id . ' fetchBorrowInterest() is not supported yet');
    }

    public function fetch_ledger(?string $code = null, ?int $since = null, ?int $limit = null, $params = array ()) {
        throw new NotSupported($this->id . ' fetchLedger() is not supported yet');
    }

    public function fetch_ledger_entry(string $id, ?string $code = null, $params = array ()) {
        throw new NotSupported($this->id . ' fetchLedgerEntry() is not supported yet');
    }

    public function parse_bid_ask($bidask, int|string $priceKey = 0, int|string $amountKey = 1, int|string $countOrIdKey = 2) {
        $price = $this->safe_number($bidask, $priceKey);
        $amount = $this->safe_number($bidask, $amountKey);
        $countOrId = $this->safe_integer($bidask, $countOrIdKey);
        $bidAsk = array( $price, $amount );
        if ($countOrId !== null) {
            $bidAsk[] = $countOrId;
        }
        return $bidAsk;
    }

    public function safe_currency(?string $currencyId, ?array $currency = null) {
        if (($currencyId === null) && ($currency !== null)) {
            return $currency;
        }
        if (($this->currencies_by_id !== null) && (is_array($this->currencies_by_id) && array_key_exists($currencyId, $this->currencies_by_id)) && ($this->currencies_by_id[$currencyId] !== null)) {
            return $this->currencies_by_id[$currencyId];
        }
        $code = $currencyId;
        if ($currencyId !== null) {
            $code = $this->common_currency_code(strtoupper($currencyId));
        }
        return $this->safe_currency_structure(array(
            'id' => $currencyId,
            'code' => $code,
            'precision' => null,
        ));
    }

    public function safe_market(?string $marketId = null, ?array $market = null, ?string $delimiter = null, ?string $marketType = null) {
        $result = $this->safe_market_structure(array(
            'symbol' => $marketId,
            'marketId' => $marketId,
        ));
        if ($marketId !== null) {
            if (($this->markets_by_id !== null) && (is_array($this->markets_by_id) && array_key_exists($marketId, $this->markets_by_id))) {
                $markets = $this->markets_by_id[$marketId];
                $numMarkets = count($markets);
                if ($numMarkets === 1) {
                    return $markets[0];
                } else {
                    if ($marketType === null) {
                        if ($market === null) {
                            throw new ArgumentsRequired($this->id . ' safeMarket() requires a fourth argument for ' . $marketId . ' to disambiguate between different $markets with the same $market id');
                        } else {
                            $marketType = $market['type'];
                        }
                    }
                    for ($i = 0; $i < count($markets); $i++) {
                        $currentMarket = $markets[$i];
                        if ($currentMarket[$marketType]) {
                            return $currentMarket;
                        }
                    }
                }
            } elseif ($delimiter !== null && $delimiter !== '') {
                $parts = explode($delimiter, $marketId);
                $partsLength = count($parts);
                if ($partsLength === 2) {
                    $result['baseId'] = $this->safe_string($parts, 0);
                    $result['quoteId'] = $this->safe_string($parts, 1);
                    $result['base'] = $this->safe_currency_code($result['baseId']);
                    $result['quote'] = $this->safe_currency_code($result['quoteId']);
                    $result['symbol'] = $result['base'] . '/' . $result['quote'];
                    return $result;
                } else {
                    return $result;
                }
            }
        }
        if ($market !== null) {
            return $market;
        }
        return $result;
    }

    public function check_required_credentials($error = true) {
        /**
         * @ignore
         * @param {boolean} $error throw an $error that a credential is required if true
         * @return {boolean} true if all required credentials have been set, otherwise false or an $error is thrown is param $error=true
         */
        $keys = is_array($this->requiredCredentials) ? array_keys($this->requiredCredentials) : array();
        for ($i = 0; $i < count($keys); $i++) {
            $key = $keys[$i];
            if ($this->requiredCredentials[$key] && !$this->$key) {
                if ($error) {
                    throw new AuthenticationError($this->id . ' requires "' . $key . '" credential');
                } else {
                    return false;
                }
            }
        }
        return true;
    }

    public function oath() {
        if ($this->twofa !== null) {
            return $this->totp($this->twofa);
        } else {
            throw new ExchangeError($this->id . ' exchange.twofa has not been set for 2FA Two-Factor Authentication');
        }
    }

    public function fetch_balance($params = array ()) {
        throw new NotSupported($this->id . ' fetchBalance() is not supported yet');
    }

    public function fetch_balance_ws($params = array ()) {
        throw new NotSupported($this->id . ' fetchBalanceWs() is not supported yet');
    }

    public function parse_balance($response) {
        throw new NotSupported($this->id . ' parseBalance() is not supported yet');
    }

    public function watch_balance($params = array ()) {
        throw new NotSupported($this->id . ' watchBalance() is not supported yet');
    }

    public function fetch_partial_balance($part, $params = array ()) {
        return Async\async(function () use ($part, $params) {
            $balance = Async\await($this->fetch_balance($params));
            return $balance[$part];
        }) ();
    }

    public function fetch_free_balance($params = array ()) {
        return Async\async(function () use ($params) {
            return Async\await($this->fetch_partial_balance('free', $params));
        }) ();
    }

    public function fetch_used_balance($params = array ()) {
        return Async\async(function () use ($params) {
            return Async\await($this->fetch_partial_balance('used', $params));
        }) ();
    }

    public function fetch_total_balance($params = array ()) {
        return Async\async(function () use ($params) {
            return Async\await($this->fetch_partial_balance('total', $params));
        }) ();
    }

    public function fetch_status($params = array ()) {
        throw new NotSupported($this->id . ' fetchStatus() is not supported yet');
    }

    public function fetch_transaction_fee(string $code, $params = array ()) {
        return Async\async(function () use ($code, $params) {
            if (!$this->has['fetchTransactionFees']) {
                throw new NotSupported($this->id . ' fetchTransactionFee() is not supported yet');
            }
            return Async\await($this->fetch_transaction_fees(array( $code ), $params));
        }) ();
    }

    public function fetch_transaction_fees(?array $codes = null, $params = array ()) {
        throw new NotSupported($this->id . ' fetchTransactionFees() is not supported yet');
    }

    public function fetch_deposit_withdraw_fees(?array $codes = null, $params = array ()) {
        throw new NotSupported($this->id . ' fetchDepositWithdrawFees() is not supported yet');
    }

    public function fetch_deposit_withdraw_fee(string $code, $params = array ()) {
        return Async\async(function () use ($code, $params) {
            if (!$this->has['fetchDepositWithdrawFees']) {
                throw new NotSupported($this->id . ' fetchDepositWithdrawFee() is not supported yet');
            }
            $fees = Async\await($this->fetch_deposit_withdraw_fees(array( $code ), $params));
            return $this->safe_value($fees, $code);
        }) ();
    }

    public function get_supported_mapping($key, $mapping = array ()) {
        if (is_array($mapping) && array_key_exists($key, $mapping)) {
            return $mapping[$key];
        } else {
            throw new NotSupported($this->id . ' ' . $key . ' does not have a value in mapping');
        }
    }

    public function fetch_cross_borrow_rate(string $code, $params = array ()) {
        return Async\async(function () use ($code, $params) {
            Async\await($this->load_markets());
            if (!$this->has['fetchBorrowRates']) {
                throw new NotSupported($this->id . ' fetchCrossBorrowRate() is not supported yet');
            }
            $borrowRates = Async\await($this->fetch_cross_borrow_rates($params));
            $rate = $this->safe_value($borrowRates, $code);
            if ($rate === null) {
                throw new ExchangeError($this->id . ' fetchCrossBorrowRate() could not find the borrow $rate for currency $code ' . $code);
            }
            return $rate;
        }) ();
    }

    public function fetch_isolated_borrow_rate(string $symbol, $params = array ()) {
        return Async\async(function () use ($symbol, $params) {
            Async\await($this->load_markets());
            if (!$this->has['fetchBorrowRates']) {
                throw new NotSupported($this->id . ' fetchIsolatedBorrowRate() is not supported yet');
            }
            $borrowRates = Async\await($this->fetch_isolated_borrow_rates($params));
            $rate = $this->safe_dict($borrowRates, $symbol);
            if ($rate === null) {
                throw new ExchangeError($this->id . ' fetchIsolatedBorrowRate() could not find the borrow $rate for market $symbol ' . $symbol);
            }
            return $rate;
        }) ();
    }

    public function handle_option_and_params(array $params, string $methodName, string $optionName, $defaultValue = null) {
        // This method can be used to obtain method specific properties, i.e => $this->handle_option_and_params($params, 'fetchPosition', 'marginMode', 'isolated')
        $defaultOptionName = 'default' . $this->capitalize($optionName); // we also need to check the 'defaultXyzWhatever'
        // check if $params contain the key
        $value = $this->safe_value_2($params, $optionName, $defaultOptionName);
        if ($value !== null) {
            $params = $this->omit($params, array( $optionName, $defaultOptionName ));
        } else {
            // handle routed methods like "watchTrades > watchTradesForSymbols" (or "watchTicker > watchTickers")
            list($methodName, $params) = $this->handle_param_string($params, 'callerMethodName', $methodName);
            // check if exchange has properties for this method
            $exchangeWideMethodOptions = $this->safe_value($this->options, $methodName);
            if ($exchangeWideMethodOptions !== null) {
                // check if the option is defined inside this method's props
                $value = $this->safe_value_2($exchangeWideMethodOptions, $optionName, $defaultOptionName);
            }
            if ($value === null) {
                // if it's still null, check if global exchange-wide option exists
                $value = $this->safe_value_2($this->options, $optionName, $defaultOptionName);
            }
            // if it's still null, use the default $value
            $value = ($value !== null) ? $value : $defaultValue;
        }
        return array( $value, $params );
    }

    public function handle_option_and_params_2(array $params, string $methodName1, string $optionName1, string $optionName2, $defaultValue = null) {
        $value = null;
        list($value, $params) = $this->handle_option_and_params($params, $methodName1, $optionName1);
        if ($value !== null) {
            // omit $optionName2 too from $params
            $params = $this->omit($params, $optionName2);
            return array( $value, $params );
        }
        // if still null, try $optionName2
        $value2 = null;
        list($value2, $params) = $this->handle_option_and_params($params, $methodName1, $optionName2, $defaultValue);
        return array( $value2, $params );
    }

    public function handle_option(string $methodName, string $optionName, $defaultValue = null) {
        $res = $this->handle_option_and_params(array(), $methodName, $optionName, $defaultValue);
        return $this->safe_value($res, 0);
    }

    public function handle_market_type_and_params(string $methodName, ?array $market = null, $params = array (), $defaultValue = null) {
        /**
         * @ignore
         * @param $methodName the method calling handleMarketTypeAndParams
         * @param {Market} $market
         * @param {array} $params
         * @param {string} [$params->type] $type assigned by user
         * @param {string} [$params->defaultType] same.type
         * @param {string} [$defaultValue] assigned programatically in the method calling handleMarketTypeAndParams
         * @return array([string, object]) the $market $type and $params with $type and $defaultType omitted
         */
        // $type from param
        $type = $this->safe_string_2($params, 'defaultType', 'type');
        if ($type !== null) {
            $params = $this->omit($params, array( 'defaultType', 'type' ));
            return array( $type, $params );
        }
        // $type from $market
        if ($market !== null) {
            return [ $market['type'], $params ];
        }
        // $type from default-argument
        if ($defaultValue !== null) {
            return array( $defaultValue, $params );
        }
        $methodOptions = $this->safe_dict($this->options, $methodName);
        if ($methodOptions !== null) {
            if (gettype($methodOptions) === 'string') {
                return array( $methodOptions, $params );
            } else {
                $typeFromMethod = $this->safe_string_2($methodOptions, 'defaultType', 'type');
                if ($typeFromMethod !== null) {
                    return array( $typeFromMethod, $params );
                }
            }
        }
        $defaultType = $this->safe_string_2($this->options, 'defaultType', 'type', 'spot');
        return array( $defaultType, $params );
    }

    public function handle_sub_type_and_params(string $methodName, $market = null, $params = array (), $defaultValue = null) {
        $subType = null;
        // if set in $params, it takes precedence
        $subTypeInParams = $this->safe_string_2($params, 'subType', 'defaultSubType');
        // avoid omitting if it's not present
        if ($subTypeInParams !== null) {
            $subType = $subTypeInParams;
            $params = $this->omit($params, array( 'subType', 'defaultSubType' ));
        } else {
            // at first, check from $market object
            if ($market !== null) {
                if ($market['linear']) {
                    $subType = 'linear';
                } elseif ($market['inverse']) {
                    $subType = 'inverse';
                }
            }
            // if it was not defined in $market object
            if ($subType === null) {
                $values = $this->handle_option_and_params(array(), $methodName, 'subType', $defaultValue); // no need to re-test $params here
                $subType = $values[0];
            }
        }
        return array( $subType, $params );
    }

    public function handle_margin_mode_and_params(string $methodName, $params = array (), $defaultValue = null) {
        /**
         * @ignore
         * @param {array} [$params] extra parameters specific to the exchange API endpoint
         * @return {Array} the marginMode in lowercase by $params["marginMode"], $params["defaultMarginMode"] $this->options["marginMode"] or $this->options["defaultMarginMode"]
         */
        return $this->handle_option_and_params($params, $methodName, 'marginMode', $defaultValue);
    }

    public function throw_exactly_matched_exception($exact, $string, $message) {
        if ($string === null) {
            return;
        }
        if (is_array($exact) && array_key_exists($string, $exact)) {
            throw new $exact[$string]($message);
        }
    }

    public function throw_broadly_matched_exception($broad, $string, $message) {
        $broadKey = $this->find_broadly_matched_key($broad, $string);
        if ($broadKey !== null) {
            throw new $broad[$broadKey]($message);
        }
    }

    public function find_broadly_matched_key($broad, $string) {
        // a helper for matching error strings exactly vs broadly
        $keys = is_array($broad) ? array_keys($broad) : array();
        for ($i = 0; $i < count($keys); $i++) {
            $key = $keys[$i];
            if ($string !== null) { // #issues/12698
                if (mb_strpos($string, $key) !== false) {
                    return $key;
                }
            }
        }
        return null;
    }

    public function handle_errors(int $statusCode, string $statusText, string $url, string $method, array $responseHeaders, string $responseBody, $response, $requestHeaders, $requestBody) {
        // it is a stub $method that must be overrided in the derived exchange classes
        // throw new NotSupported($this->id . ' handleErrors() not implemented yet');
        return null;
    }

    public function calculate_rate_limiter_cost($api, $method, $path, $params, $config = array ()) {
        return $this->safe_value($config, 'cost', 1);
    }

    public function fetch_ticker(string $symbol, $params = array ()) {
        return Async\async(function () use ($symbol, $params) {
            if ($this->has['fetchTickers']) {
                Async\await($this->load_markets());
                $market = $this->market($symbol);
                $symbol = $market['symbol'];
                $tickers = Async\await($this->fetch_tickers(array( $symbol ), $params));
                $ticker = $this->safe_dict($tickers, $symbol);
                if ($ticker === null) {
                    throw new NullResponse($this->id . ' fetchTickers() could not find a $ticker for ' . $symbol);
                } else {
                    return $ticker;
                }
            } else {
                throw new NotSupported($this->id . ' fetchTicker() is not supported yet');
            }
        }) ();
    }

    public function fetch_mark_price(string $symbol, $params = array ()) {
        return Async\async(function () use ($symbol, $params) {
            if ($this->has['fetchMarkPrices']) {
                Async\await($this->load_markets());
                $market = $this->market($symbol);
                $symbol = $market['symbol'];
                $tickers = Async\await($this->fetch_mark_prices(array( $symbol ), $params));
                $ticker = $this->safe_dict($tickers, $symbol);
                if ($ticker === null) {
                    throw new NullResponse($this->id . ' fetchMarkPrices() could not find a $ticker for ' . $symbol);
                } else {
                    return $ticker;
                }
            } else {
                throw new NotSupported($this->id . ' fetchMarkPrices() is not supported yet');
            }
        }) ();
    }

    public function fetch_ticker_ws(string $symbol, $params = array ()) {
        return Async\async(function () use ($symbol, $params) {
            if ($this->has['fetchTickersWs']) {
                Async\await($this->load_markets());
                $market = $this->market($symbol);
                $symbol = $market['symbol'];
                $tickers = Async\await($this->fetch_tickers_ws(array( $symbol ), $params));
                $ticker = $this->safe_dict($tickers, $symbol);
                if ($ticker === null) {
                    throw new NullResponse($this->id . ' fetchTickerWs() could not find a $ticker for ' . $symbol);
                } else {
                    return $ticker;
                }
            } else {
                throw new NotSupported($this->id . ' fetchTickerWs() is not supported yet');
            }
        }) ();
    }

    public function watch_ticker(string $symbol, $params = array ()) {
        throw new NotSupported($this->id . ' watchTicker() is not supported yet');
    }

    public function fetch_tickers(?array $symbols = null, $params = array ()) {
        throw new NotSupported($this->id . ' fetchTickers() is not supported yet');
    }

    public function fetch_mark_prices(?array $symbols = null, $params = array ()) {
        throw new NotSupported($this->id . ' fetchMarkPrices() is not supported yet');
    }

    public function fetch_tickers_ws(?array $symbols = null, $params = array ()) {
        throw new NotSupported($this->id . ' fetchTickers() is not supported yet');
    }

    public function fetch_order_books(?array $symbols = null, ?int $limit = null, $params = array ()) {
        throw new NotSupported($this->id . ' fetchOrderBooks() is not supported yet');
    }

    public function watch_bids_asks(?array $symbols = null, $params = array ()) {
        throw new NotSupported($this->id . ' watchBidsAsks() is not supported yet');
    }

    public function watch_tickers(?array $symbols = null, $params = array ()) {
        throw new NotSupported($this->id . ' watchTickers() is not supported yet');
    }

    public function un_watch_tickers(?array $symbols = null, $params = array ()) {
        throw new NotSupported($this->id . ' unWatchTickers() is not supported yet');
    }

    public function fetch_order(string $id, ?string $symbol = null, $params = array ()) {
        throw new NotSupported($this->id . ' fetchOrder() is not supported yet');
    }

    public function fetch_order_ws(string $id, ?string $symbol = null, $params = array ()) {
        throw new NotSupported($this->id . ' fetchOrderWs() is not supported yet');
    }

    public function fetch_order_status(string $id, ?string $symbol = null, $params = array ()) {
        return Async\async(function () use ($id, $symbol, $params) {
            // TODO => TypeScript => change method signature by replacing
            // Promise<string> with Promise<Order['status']>.
            $order = Async\await($this->fetch_order($id, $symbol, $params));
            return $order['status'];
        }) ();
    }

    public function fetch_unified_order($order, $params = array ()) {
        return Async\async(function () use ($order, $params) {
            return Async\await($this->fetch_order($this->safe_string($order, 'id'), $this->safe_string($order, 'symbol'), $params));
        }) ();
    }

    public function create_order(string $symbol, string $type, string $side, float $amount, ?float $price = null, $params = array ()) {
        throw new NotSupported($this->id . ' createOrder() is not supported yet');
    }

    public function create_convert_trade(string $id, string $fromCode, string $toCode, ?float $amount = null, $params = array ()) {
        throw new NotSupported($this->id . ' createConvertTrade() is not supported yet');
    }

    public function fetch_convert_trade(string $id, ?string $code = null, $params = array ()) {
        throw new NotSupported($this->id . ' fetchConvertTrade() is not supported yet');
    }

    public function fetch_convert_trade_history(?string $code = null, ?int $since = null, ?int $limit = null, $params = array ()) {
        throw new NotSupported($this->id . ' fetchConvertTradeHistory() is not supported yet');
    }

    public function fetch_position_mode(?string $symbol = null, $params = array ()) {
        throw new NotSupported($this->id . ' fetchPositionMode() is not supported yet');
    }

    public function create_trailing_amount_order(string $symbol, string $type, string $side, float $amount, ?float $price = null, ?float $trailingAmount = null, ?float $trailingTriggerPrice = null, $params = array ()) {
        return Async\async(function () use ($symbol, $type, $side, $amount, $price, $trailingAmount, $trailingTriggerPrice, $params) {
            /**
             * create a trailing order by providing the $symbol, $type, $side, $amount, $price and $trailingAmount
             * @param {string} $symbol unified $symbol of the market to create an order in
             * @param {string} $type 'market' or 'limit'
             * @param {string} $side 'buy' or 'sell'
             * @param {float} $amount how much you want to trade in units of the base currency, or number of contracts
             * @param {float} [$price] the $price for the order to be filled at, in units of the quote currency, ignored in market orders
             * @param {float} $trailingAmount the quote $amount to trail away from the current market $price
             * @param {float} [$trailingTriggerPrice] the $price to activate a trailing order, default uses the $price argument
             * @param {array} [$params] extra parameters specific to the exchange API endpoint
             * @return {array} an ~@link https://docs.ccxt.com/#/?id=order-structure order structure~
             */
            if ($trailingAmount === null) {
                throw new ArgumentsRequired($this->id . ' createTrailingAmountOrder() requires a $trailingAmount argument');
            }
            $params['trailingAmount'] = $trailingAmount;
            if ($trailingTriggerPrice !== null) {
                $params['trailingTriggerPrice'] = $trailingTriggerPrice;
            }
            if ($this->has['createTrailingAmountOrder']) {
                return Async\await($this->create_order($symbol, $type, $side, $amount, $price, $params));
            }
            throw new NotSupported($this->id . ' createTrailingAmountOrder() is not supported yet');
        }) ();
    }

    public function create_trailing_amount_order_ws(string $symbol, string $type, string $side, float $amount, ?float $price = null, ?float $trailingAmount = null, ?float $trailingTriggerPrice = null, $params = array ()) {
        return Async\async(function () use ($symbol, $type, $side, $amount, $price, $trailingAmount, $trailingTriggerPrice, $params) {
            /**
             * create a trailing order by providing the $symbol, $type, $side, $amount, $price and $trailingAmount
             * @param {string} $symbol unified $symbol of the market to create an order in
             * @param {string} $type 'market' or 'limit'
             * @param {string} $side 'buy' or 'sell'
             * @param {float} $amount how much you want to trade in units of the base currency, or number of contracts
             * @param {float} [$price] the $price for the order to be filled at, in units of the quote currency, ignored in market orders
             * @param {float} $trailingAmount the quote $amount to trail away from the current market $price
             * @param {float} [$trailingTriggerPrice] the $price to activate a trailing order, default uses the $price argument
             * @param {array} [$params] extra parameters specific to the exchange API endpoint
             * @return {array} an ~@link https://docs.ccxt.com/#/?id=order-structure order structure~
             */
            if ($trailingAmount === null) {
                throw new ArgumentsRequired($this->id . ' createTrailingAmountOrderWs() requires a $trailingAmount argument');
            }
            $params['trailingAmount'] = $trailingAmount;
            if ($trailingTriggerPrice !== null) {
                $params['trailingTriggerPrice'] = $trailingTriggerPrice;
            }
            if ($this->has['createTrailingAmountOrderWs']) {
                return Async\await($this->create_order_ws($symbol, $type, $side, $amount, $price, $params));
            }
            throw new NotSupported($this->id . ' createTrailingAmountOrderWs() is not supported yet');
        }) ();
    }

    public function create_trailing_percent_order(string $symbol, string $type, string $side, float $amount, ?float $price = null, ?float $trailingPercent = null, ?float $trailingTriggerPrice = null, $params = array ()) {
        return Async\async(function () use ($symbol, $type, $side, $amount, $price, $trailingPercent, $trailingTriggerPrice, $params) {
            /**
             * create a trailing order by providing the $symbol, $type, $side, $amount, $price and $trailingPercent
             * @param {string} $symbol unified $symbol of the market to create an order in
             * @param {string} $type 'market' or 'limit'
             * @param {string} $side 'buy' or 'sell'
             * @param {float} $amount how much you want to trade in units of the base currency, or number of contracts
             * @param {float} [$price] the $price for the order to be filled at, in units of the quote currency, ignored in market orders
             * @param {float} $trailingPercent the percent to trail away from the current market $price
             * @param {float} [$trailingTriggerPrice] the $price to activate a trailing order, default uses the $price argument
             * @param {array} [$params] extra parameters specific to the exchange API endpoint
             * @return {array} an ~@link https://docs.ccxt.com/#/?id=order-structure order structure~
             */
            if ($trailingPercent === null) {
                throw new ArgumentsRequired($this->id . ' createTrailingPercentOrder() requires a $trailingPercent argument');
            }
            $params['trailingPercent'] = $trailingPercent;
            if ($trailingTriggerPrice !== null) {
                $params['trailingTriggerPrice'] = $trailingTriggerPrice;
            }
            if ($this->has['createTrailingPercentOrder']) {
                return Async\await($this->create_order($symbol, $type, $side, $amount, $price, $params));
            }
            throw new NotSupported($this->id . ' createTrailingPercentOrder() is not supported yet');
        }) ();
    }

    public function create_trailing_percent_order_ws(string $symbol, string $type, string $side, float $amount, ?float $price = null, ?float $trailingPercent = null, ?float $trailingTriggerPrice = null, $params = array ()) {
        return Async\async(function () use ($symbol, $type, $side, $amount, $price, $trailingPercent, $trailingTriggerPrice, $params) {
            /**
             * create a trailing order by providing the $symbol, $type, $side, $amount, $price and $trailingPercent
             * @param {string} $symbol unified $symbol of the market to create an order in
             * @param {string} $type 'market' or 'limit'
             * @param {string} $side 'buy' or 'sell'
             * @param {float} $amount how much you want to trade in units of the base currency, or number of contracts
             * @param {float} [$price] the $price for the order to be filled at, in units of the quote currency, ignored in market orders
             * @param {float} $trailingPercent the percent to trail away from the current market $price
             * @param {float} [$trailingTriggerPrice] the $price to activate a trailing order, default uses the $price argument
             * @param {array} [$params] extra parameters specific to the exchange API endpoint
             * @return {array} an ~@link https://docs.ccxt.com/#/?id=order-structure order structure~
             */
            if ($trailingPercent === null) {
                throw new ArgumentsRequired($this->id . ' createTrailingPercentOrderWs() requires a $trailingPercent argument');
            }
            $params['trailingPercent'] = $trailingPercent;
            if ($trailingTriggerPrice !== null) {
                $params['trailingTriggerPrice'] = $trailingTriggerPrice;
            }
            if ($this->has['createTrailingPercentOrderWs']) {
                return Async\await($this->create_order_ws($symbol, $type, $side, $amount, $price, $params));
            }
            throw new NotSupported($this->id . ' createTrailingPercentOrderWs() is not supported yet');
        }) ();
    }

    public function create_market_order_with_cost(string $symbol, string $side, float $cost, $params = array ()) {
        return Async\async(function () use ($symbol, $side, $cost, $params) {
            /**
             * create a market order by providing the $symbol, $side and $cost
             * @param {string} $symbol unified $symbol of the market to create an order in
             * @param {string} $side 'buy' or 'sell'
             * @param {float} $cost how much you want to trade in units of the quote currency
             * @param {array} [$params] extra parameters specific to the exchange API endpoint
             * @return {array} an ~@link https://docs.ccxt.com/#/?id=order-structure order structure~
             */
            if ($this->has['createMarketOrderWithCost'] || ($this->has['createMarketBuyOrderWithCost'] && $this->has['createMarketSellOrderWithCost'])) {
                return Async\await($this->create_order($symbol, 'market', $side, $cost, 1, $params));
            }
            throw new NotSupported($this->id . ' createMarketOrderWithCost() is not supported yet');
        }) ();
    }

    public function create_market_buy_order_with_cost(string $symbol, float $cost, $params = array ()) {
        return Async\async(function () use ($symbol, $cost, $params) {
            /**
             * create a market buy order by providing the $symbol and $cost
             * @param {string} $symbol unified $symbol of the market to create an order in
             * @param {float} $cost how much you want to trade in units of the quote currency
             * @param {array} [$params] extra parameters specific to the exchange API endpoint
             * @return {array} an ~@link https://docs.ccxt.com/#/?id=order-structure order structure~
             */
            if ($this->options['createMarketBuyOrderRequiresPrice'] || $this->has['createMarketBuyOrderWithCost']) {
                return Async\await($this->create_order($symbol, 'market', 'buy', $cost, 1, $params));
            }
            throw new NotSupported($this->id . ' createMarketBuyOrderWithCost() is not supported yet');
        }) ();
    }

    public function create_market_sell_order_with_cost(string $symbol, float $cost, $params = array ()) {
        return Async\async(function () use ($symbol, $cost, $params) {
            /**
             * create a market sell order by providing the $symbol and $cost
             * @param {string} $symbol unified $symbol of the market to create an order in
             * @param {float} $cost how much you want to trade in units of the quote currency
             * @param {array} [$params] extra parameters specific to the exchange API endpoint
             * @return {array} an ~@link https://docs.ccxt.com/#/?id=order-structure order structure~
             */
            if ($this->options['createMarketSellOrderRequiresPrice'] || $this->has['createMarketSellOrderWithCost']) {
                return Async\await($this->create_order($symbol, 'market', 'sell', $cost, 1, $params));
            }
            throw new NotSupported($this->id . ' createMarketSellOrderWithCost() is not supported yet');
        }) ();
    }

    public function create_market_order_with_cost_ws(string $symbol, string $side, float $cost, $params = array ()) {
        return Async\async(function () use ($symbol, $side, $cost, $params) {
            /**
             * create a market order by providing the $symbol, $side and $cost
             * @param {string} $symbol unified $symbol of the market to create an order in
             * @param {string} $side 'buy' or 'sell'
             * @param {float} $cost how much you want to trade in units of the quote currency
             * @param {array} [$params] extra parameters specific to the exchange API endpoint
             * @return {array} an ~@link https://docs.ccxt.com/#/?id=order-structure order structure~
             */
            if ($this->has['createMarketOrderWithCostWs'] || ($this->has['createMarketBuyOrderWithCostWs'] && $this->has['createMarketSellOrderWithCostWs'])) {
                return Async\await($this->create_order_ws($symbol, 'market', $side, $cost, 1, $params));
            }
            throw new NotSupported($this->id . ' createMarketOrderWithCostWs() is not supported yet');
        }) ();
    }

    public function create_trigger_order(string $symbol, string $type, string $side, float $amount, ?float $price = null, ?float $triggerPrice = null, $params = array ()) {
        return Async\async(function () use ($symbol, $type, $side, $amount, $price, $triggerPrice, $params) {
            /**
             * create a trigger stop order ($type 1)
             * @param {string} $symbol unified $symbol of the market to create an order in
             * @param {string} $type 'market' or 'limit'
             * @param {string} $side 'buy' or 'sell'
             * @param {float} $amount how much you want to trade in units of the base currency or the number of contracts
             * @param {float} [$price] the $price to fulfill the order, in units of the quote currency, ignored in market orders
             * @param {float} $triggerPrice the $price to trigger the stop order, in units of the quote currency
             * @param {array} [$params] extra parameters specific to the exchange API endpoint
             * @return {array} an ~@link https://docs.ccxt.com/#/?id=order-structure order structure~
             */
            if ($triggerPrice === null) {
                throw new ArgumentsRequired($this->id . ' createTriggerOrder() requires a $triggerPrice argument');
            }
            $params['triggerPrice'] = $triggerPrice;
            if ($this->has['createTriggerOrder']) {
                return Async\await($this->create_order($symbol, $type, $side, $amount, $price, $params));
            }
            throw new NotSupported($this->id . ' createTriggerOrder() is not supported yet');
        }) ();
    }

    public function create_trigger_order_ws(string $symbol, string $type, string $side, float $amount, ?float $price = null, ?float $triggerPrice = null, $params = array ()) {
        return Async\async(function () use ($symbol, $type, $side, $amount, $price, $triggerPrice, $params) {
            /**
             * create a trigger stop order ($type 1)
             * @param {string} $symbol unified $symbol of the market to create an order in
             * @param {string} $type 'market' or 'limit'
             * @param {string} $side 'buy' or 'sell'
             * @param {float} $amount how much you want to trade in units of the base currency or the number of contracts
             * @param {float} [$price] the $price to fulfill the order, in units of the quote currency, ignored in market orders
             * @param {float} $triggerPrice the $price to trigger the stop order, in units of the quote currency
             * @param {array} [$params] extra parameters specific to the exchange API endpoint
             * @return {array} an ~@link https://docs.ccxt.com/#/?id=order-structure order structure~
             */
            if ($triggerPrice === null) {
                throw new ArgumentsRequired($this->id . ' createTriggerOrderWs() requires a $triggerPrice argument');
            }
            $params['triggerPrice'] = $triggerPrice;
            if ($this->has['createTriggerOrderWs']) {
                return Async\await($this->create_order_ws($symbol, $type, $side, $amount, $price, $params));
            }
            throw new NotSupported($this->id . ' createTriggerOrderWs() is not supported yet');
        }) ();
    }

    public function create_stop_loss_order(string $symbol, string $type, string $side, float $amount, ?float $price = null, ?float $stopLossPrice = null, $params = array ()) {
        return Async\async(function () use ($symbol, $type, $side, $amount, $price, $stopLossPrice, $params) {
            /**
             * create a trigger stop loss order ($type 2)
             * @param {string} $symbol unified $symbol of the market to create an order in
             * @param {string} $type 'market' or 'limit'
             * @param {string} $side 'buy' or 'sell'
             * @param {float} $amount how much you want to trade in units of the base currency or the number of contracts
             * @param {float} [$price] the $price to fulfill the order, in units of the quote currency, ignored in market orders
             * @param {float} $stopLossPrice the $price to trigger the stop loss order, in units of the quote currency
             * @param {array} [$params] extra parameters specific to the exchange API endpoint
             * @return {array} an ~@link https://docs.ccxt.com/#/?id=order-structure order structure~
             */
            if ($stopLossPrice === null) {
                throw new ArgumentsRequired($this->id . ' createStopLossOrder() requires a $stopLossPrice argument');
            }
            $params['stopLossPrice'] = $stopLossPrice;
            if ($this->has['createStopLossOrder']) {
                return Async\await($this->create_order($symbol, $type, $side, $amount, $price, $params));
            }
            throw new NotSupported($this->id . ' createStopLossOrder() is not supported yet');
        }) ();
    }

    public function create_stop_loss_order_ws(string $symbol, string $type, string $side, float $amount, ?float $price = null, ?float $stopLossPrice = null, $params = array ()) {
        return Async\async(function () use ($symbol, $type, $side, $amount, $price, $stopLossPrice, $params) {
            /**
             * create a trigger stop loss order ($type 2)
             * @param {string} $symbol unified $symbol of the market to create an order in
             * @param {string} $type 'market' or 'limit'
             * @param {string} $side 'buy' or 'sell'
             * @param {float} $amount how much you want to trade in units of the base currency or the number of contracts
             * @param {float} [$price] the $price to fulfill the order, in units of the quote currency, ignored in market orders
             * @param {float} $stopLossPrice the $price to trigger the stop loss order, in units of the quote currency
             * @param {array} [$params] extra parameters specific to the exchange API endpoint
             * @return {array} an ~@link https://docs.ccxt.com/#/?id=order-structure order structure~
             */
            if ($stopLossPrice === null) {
                throw new ArgumentsRequired($this->id . ' createStopLossOrderWs() requires a $stopLossPrice argument');
            }
            $params['stopLossPrice'] = $stopLossPrice;
            if ($this->has['createStopLossOrderWs']) {
                return Async\await($this->create_order_ws($symbol, $type, $side, $amount, $price, $params));
            }
            throw new NotSupported($this->id . ' createStopLossOrderWs() is not supported yet');
        }) ();
    }

    public function create_take_profit_order(string $symbol, string $type, string $side, float $amount, ?float $price = null, ?float $takeProfitPrice = null, $params = array ()) {
        return Async\async(function () use ($symbol, $type, $side, $amount, $price, $takeProfitPrice, $params) {
            /**
             * create a trigger take profit order ($type 2)
             * @param {string} $symbol unified $symbol of the market to create an order in
             * @param {string} $type 'market' or 'limit'
             * @param {string} $side 'buy' or 'sell'
             * @param {float} $amount how much you want to trade in units of the base currency or the number of contracts
             * @param {float} [$price] the $price to fulfill the order, in units of the quote currency, ignored in market orders
             * @param {float} $takeProfitPrice the $price to trigger the take profit order, in units of the quote currency
             * @param {array} [$params] extra parameters specific to the exchange API endpoint
             * @return {array} an ~@link https://docs.ccxt.com/#/?id=order-structure order structure~
             */
            if ($takeProfitPrice === null) {
                throw new ArgumentsRequired($this->id . ' createTakeProfitOrder() requires a $takeProfitPrice argument');
            }
            $params['takeProfitPrice'] = $takeProfitPrice;
            if ($this->has['createTakeProfitOrder']) {
                return Async\await($this->create_order($symbol, $type, $side, $amount, $price, $params));
            }
            throw new NotSupported($this->id . ' createTakeProfitOrder() is not supported yet');
        }) ();
    }

    public function create_take_profit_order_ws(string $symbol, string $type, string $side, float $amount, ?float $price = null, ?float $takeProfitPrice = null, $params = array ()) {
        return Async\async(function () use ($symbol, $type, $side, $amount, $price, $takeProfitPrice, $params) {
            /**
             * create a trigger take profit order ($type 2)
             * @param {string} $symbol unified $symbol of the market to create an order in
             * @param {string} $type 'market' or 'limit'
             * @param {string} $side 'buy' or 'sell'
             * @param {float} $amount how much you want to trade in units of the base currency or the number of contracts
             * @param {float} [$price] the $price to fulfill the order, in units of the quote currency, ignored in market orders
             * @param {float} $takeProfitPrice the $price to trigger the take profit order, in units of the quote currency
             * @param {array} [$params] extra parameters specific to the exchange API endpoint
             * @return {array} an ~@link https://docs.ccxt.com/#/?id=order-structure order structure~
             */
            if ($takeProfitPrice === null) {
                throw new ArgumentsRequired($this->id . ' createTakeProfitOrderWs() requires a $takeProfitPrice argument');
            }
            $params['takeProfitPrice'] = $takeProfitPrice;
            if ($this->has['createTakeProfitOrderWs']) {
                return Async\await($this->create_order_ws($symbol, $type, $side, $amount, $price, $params));
            }
            throw new NotSupported($this->id . ' createTakeProfitOrderWs() is not supported yet');
        }) ();
    }

    public function create_order_with_take_profit_and_stop_loss(string $symbol, string $type, string $side, float $amount, ?float $price = null, ?float $takeProfit = null, ?float $stopLoss = null, $params = array ()) {
        return Async\async(function () use ($symbol, $type, $side, $amount, $price, $takeProfit, $stopLoss, $params) {
            /**
             * create an order with a stop loss or take profit attached ($type 3)
             * @param {string} $symbol unified $symbol of the market to create an order in
             * @param {string} $type 'market' or 'limit'
             * @param {string} $side 'buy' or 'sell'
             * @param {float} $amount how much you want to trade in units of the base currency or the number of contracts
             * @param {float} [$price] the $price to fulfill the order, in units of the quote currency, ignored in market orders
             * @param {float} [$takeProfit] the take profit $price, in units of the quote currency
             * @param {float} [$stopLoss] the stop loss $price, in units of the quote currency
             * @param {array} [$params] extra parameters specific to the exchange API endpoint
             * @param {string} [$params->takeProfitType] *not available on all exchanges* 'limit' or 'market'
             * @param {string} [$params->stopLossType] *not available on all exchanges* 'limit' or 'market'
             * @param {string} [$params->takeProfitPriceType] *not available on all exchanges* 'last', 'mark' or 'index'
             * @param {string} [$params->stopLossPriceType] *not available on all exchanges* 'last', 'mark' or 'index'
             * @param {float} [$params->takeProfitLimitPrice] *not available on all exchanges* limit $price for a limit take profit order
             * @param {float} [$params->stopLossLimitPrice] *not available on all exchanges* stop loss for a limit stop loss order
             * @param {float} [$params->takeProfitAmount] *not available on all exchanges* the $amount for a take profit
             * @param {float} [$params->stopLossAmount] *not available on all exchanges* the $amount for a stop loss
             * @return {array} an ~@link https://docs.ccxt.com/#/?id=order-structure order structure~
             */
            $params = $this->set_take_profit_and_stop_loss_params($symbol, $type, $side, $amount, $price, $takeProfit, $stopLoss, $params);
            if ($this->has['createOrderWithTakeProfitAndStopLoss']) {
                return Async\await($this->create_order($symbol, $type, $side, $amount, $price, $params));
            }
            throw new NotSupported($this->id . ' createOrderWithTakeProfitAndStopLoss() is not supported yet');
        }) ();
    }

    public function set_take_profit_and_stop_loss_params(string $symbol, string $type, string $side, float $amount, ?float $price = null, ?float $takeProfit = null, ?float $stopLoss = null, $params = array ()) {
        if (($takeProfit === null) && ($stopLoss === null)) {
            throw new ArgumentsRequired($this->id . ' createOrderWithTakeProfitAndStopLoss() requires either a $takeProfit or $stopLoss argument');
        }
        if ($takeProfit !== null) {
            $params['takeProfit'] = array(
                'triggerPrice' => $takeProfit,
            );
        }
        if ($stopLoss !== null) {
            $params['stopLoss'] = array(
                'triggerPrice' => $stopLoss,
            );
        }
        $takeProfitType = $this->safe_string($params, 'takeProfitType');
        $takeProfitPriceType = $this->safe_string($params, 'takeProfitPriceType');
        $takeProfitLimitPrice = $this->safe_string($params, 'takeProfitLimitPrice');
        $takeProfitAmount = $this->safe_string($params, 'takeProfitAmount');
        $stopLossType = $this->safe_string($params, 'stopLossType');
        $stopLossPriceType = $this->safe_string($params, 'stopLossPriceType');
        $stopLossLimitPrice = $this->safe_string($params, 'stopLossLimitPrice');
        $stopLossAmount = $this->safe_string($params, 'stopLossAmount');
        if ($takeProfitType !== null) {
            $params['takeProfit']['type'] = $takeProfitType;
        }
        if ($takeProfitPriceType !== null) {
            $params['takeProfit']['priceType'] = $takeProfitPriceType;
        }
        if ($takeProfitLimitPrice !== null) {
            $params['takeProfit']['price'] = $this->parse_to_numeric($takeProfitLimitPrice);
        }
        if ($takeProfitAmount !== null) {
            $params['takeProfit']['amount'] = $this->parse_to_numeric($takeProfitAmount);
        }
        if ($stopLossType !== null) {
            $params['stopLoss']['type'] = $stopLossType;
        }
        if ($stopLossPriceType !== null) {
            $params['stopLoss']['priceType'] = $stopLossPriceType;
        }
        if ($stopLossLimitPrice !== null) {
            $params['stopLoss']['price'] = $this->parse_to_numeric($stopLossLimitPrice);
        }
        if ($stopLossAmount !== null) {
            $params['stopLoss']['amount'] = $this->parse_to_numeric($stopLossAmount);
        }
        $params = $this->omit($params, array( 'takeProfitType', 'takeProfitPriceType', 'takeProfitLimitPrice', 'takeProfitAmount', 'stopLossType', 'stopLossPriceType', 'stopLossLimitPrice', 'stopLossAmount' ));
        return $params;
    }

    public function create_order_with_take_profit_and_stop_loss_ws(string $symbol, string $type, string $side, float $amount, ?float $price = null, ?float $takeProfit = null, ?float $stopLoss = null, $params = array ()) {
        return Async\async(function () use ($symbol, $type, $side, $amount, $price, $takeProfit, $stopLoss, $params) {
            /**
             * create an order with a stop loss or take profit attached ($type 3)
             * @param {string} $symbol unified $symbol of the market to create an order in
             * @param {string} $type 'market' or 'limit'
             * @param {string} $side 'buy' or 'sell'
             * @param {float} $amount how much you want to trade in units of the base currency or the number of contracts
             * @param {float} [$price] the $price to fulfill the order, in units of the quote currency, ignored in market orders
             * @param {float} [$takeProfit] the take profit $price, in units of the quote currency
             * @param {float} [$stopLoss] the stop loss $price, in units of the quote currency
             * @param {array} [$params] extra parameters specific to the exchange API endpoint
             * @param {string} [$params->takeProfitType] *not available on all exchanges* 'limit' or 'market'
             * @param {string} [$params->stopLossType] *not available on all exchanges* 'limit' or 'market'
             * @param {string} [$params->takeProfitPriceType] *not available on all exchanges* 'last', 'mark' or 'index'
             * @param {string} [$params->stopLossPriceType] *not available on all exchanges* 'last', 'mark' or 'index'
             * @param {float} [$params->takeProfitLimitPrice] *not available on all exchanges* limit $price for a limit take profit order
             * @param {float} [$params->stopLossLimitPrice] *not available on all exchanges* stop loss for a limit stop loss order
             * @param {float} [$params->takeProfitAmount] *not available on all exchanges* the $amount for a take profit
             * @param {float} [$params->stopLossAmount] *not available on all exchanges* the $amount for a stop loss
             * @return {array} an ~@link https://docs.ccxt.com/#/?id=order-structure order structure~
             */
            $params = $this->set_take_profit_and_stop_loss_params($symbol, $type, $side, $amount, $price, $takeProfit, $stopLoss, $params);
            if ($this->has['createOrderWithTakeProfitAndStopLossWs']) {
                return Async\await($this->create_order_ws($symbol, $type, $side, $amount, $price, $params));
            }
            throw new NotSupported($this->id . ' createOrderWithTakeProfitAndStopLossWs() is not supported yet');
        }) ();
    }

    public function create_orders(array $orders, $params = array ()) {
        throw new NotSupported($this->id . ' createOrders() is not supported yet');
    }

    public function edit_orders(array $orders, $params = array ()) {
        throw new NotSupported($this->id . ' editOrders() is not supported yet');
    }

    public function create_order_ws(string $symbol, string $type, string $side, float $amount, ?float $price = null, $params = array ()) {
        throw new NotSupported($this->id . ' createOrderWs() is not supported yet');
    }

    public function cancel_order(string $id, ?string $symbol = null, $params = array ()) {
        throw new NotSupported($this->id . ' cancelOrder() is not supported yet');
    }

    public function cancel_order_ws(string $id, ?string $symbol = null, $params = array ()) {
        throw new NotSupported($this->id . ' cancelOrderWs() is not supported yet');
    }

    public function cancel_orders_ws(array $ids, ?string $symbol = null, $params = array ()) {
        throw new NotSupported($this->id . ' cancelOrdersWs() is not supported yet');
    }

    public function cancel_all_orders(?string $symbol = null, $params = array ()) {
        throw new NotSupported($this->id . ' cancelAllOrders() is not supported yet');
    }

    public function cancel_all_orders_after(?int $timeout, $params = array ()) {
        throw new NotSupported($this->id . ' cancelAllOrdersAfter() is not supported yet');
    }

    public function cancel_orders_for_symbols(array $orders, $params = array ()) {
        throw new NotSupported($this->id . ' cancelOrdersForSymbols() is not supported yet');
    }

    public function cancel_all_orders_ws(?string $symbol = null, $params = array ()) {
        throw new NotSupported($this->id . ' cancelAllOrdersWs() is not supported yet');
    }

    public function cancel_unified_order($order, $params = array ()) {
        return $this->cancel_order($this->safe_string($order, 'id'), $this->safe_string($order, 'symbol'), $params);
    }

    public function fetch_orders(?string $symbol = null, ?int $since = null, ?int $limit = null, $params = array ()) {
        if ($this->has['fetchOpenOrders'] && $this->has['fetchClosedOrders']) {
            throw new NotSupported($this->id . ' fetchOrders() is not supported yet, consider using fetchOpenOrders() and fetchClosedOrders() instead');
        }
        throw new NotSupported($this->id . ' fetchOrders() is not supported yet');
    }

    public function fetch_orders_ws(?string $symbol = null, ?int $since = null, ?int $limit = null, $params = array ()) {
        throw new NotSupported($this->id . ' fetchOrdersWs() is not supported yet');
    }

    public function fetch_order_trades(string $id, ?string $symbol = null, ?int $since = null, ?int $limit = null, $params = array ()) {
        throw new NotSupported($this->id . ' fetchOrderTrades() is not supported yet');
    }

    public function watch_orders(?string $symbol = null, ?int $since = null, ?int $limit = null, $params = array ()) {
        throw new NotSupported($this->id . ' watchOrders() is not supported yet');
    }

    public function fetch_open_orders(?string $symbol = null, ?int $since = null, ?int $limit = null, $params = array ()) {
        return Async\async(function () use ($symbol, $since, $limit, $params) {
            if ($this->has['fetchOrders']) {
                $orders = Async\await($this->fetch_orders($symbol, $since, $limit, $params));
                return $this->filter_by($orders, 'status', 'open');
            }
            throw new NotSupported($this->id . ' fetchOpenOrders() is not supported yet');
        }) ();
    }

    public function fetch_open_orders_ws(?string $symbol = null, ?int $since = null, ?int $limit = null, $params = array ()) {
        return Async\async(function () use ($symbol, $since, $limit, $params) {
            if ($this->has['fetchOrdersWs']) {
                $orders = Async\await($this->fetch_orders_ws($symbol, $since, $limit, $params));
                return $this->filter_by($orders, 'status', 'open');
            }
            throw new NotSupported($this->id . ' fetchOpenOrdersWs() is not supported yet');
        }) ();
    }

    public function fetch_closed_orders(?string $symbol = null, ?int $since = null, ?int $limit = null, $params = array ()) {
        return Async\async(function () use ($symbol, $since, $limit, $params) {
            if ($this->has['fetchOrders']) {
                $orders = Async\await($this->fetch_orders($symbol, $since, $limit, $params));
                return $this->filter_by($orders, 'status', 'closed');
            }
            throw new NotSupported($this->id . ' fetchClosedOrders() is not supported yet');
        }) ();
    }

    public function fetch_canceled_and_closed_orders(?string $symbol = null, ?int $since = null, ?int $limit = null, $params = array ()) {
        throw new NotSupported($this->id . ' fetchCanceledAndClosedOrders() is not supported yet');
    }

    public function fetch_closed_orders_ws(?string $symbol = null, ?int $since = null, ?int $limit = null, $params = array ()) {
        return Async\async(function () use ($symbol, $since, $limit, $params) {
            if ($this->has['fetchOrdersWs']) {
                $orders = Async\await($this->fetch_orders_ws($symbol, $since, $limit, $params));
                return $this->filter_by($orders, 'status', 'closed');
            }
            throw new NotSupported($this->id . ' fetchClosedOrdersWs() is not supported yet');
        }) ();
    }

    public function fetch_my_trades(?string $symbol = null, ?int $since = null, ?int $limit = null, $params = array ()) {
        throw new NotSupported($this->id . ' fetchMyTrades() is not supported yet');
    }

    public function fetch_my_liquidations(?string $symbol = null, ?int $since = null, ?int $limit = null, $params = array ()) {
        throw new NotSupported($this->id . ' fetchMyLiquidations() is not supported yet');
    }

    public function fetch_liquidations(string $symbol, ?int $since = null, ?int $limit = null, $params = array ()) {
        throw new NotSupported($this->id . ' fetchLiquidations() is not supported yet');
    }

    public function fetch_my_trades_ws(?string $symbol = null, ?int $since = null, ?int $limit = null, $params = array ()) {
        throw new NotSupported($this->id . ' fetchMyTradesWs() is not supported yet');
    }

    public function watch_my_trades(?string $symbol = null, ?int $since = null, ?int $limit = null, $params = array ()) {
        throw new NotSupported($this->id . ' watchMyTrades() is not supported yet');
    }

    public function fetch_greeks(string $symbol, $params = array ()) {
        throw new NotSupported($this->id . ' fetchGreeks() is not supported yet');
    }

    public function fetch_all_greeks(?array $symbols = null, $params = array ()) {
        throw new NotSupported($this->id . ' fetchAllGreeks() is not supported yet');
    }

    public function fetch_option_chain(string $code, $params = array ()) {
        throw new NotSupported($this->id . ' fetchOptionChain() is not supported yet');
    }

    public function fetch_option(string $symbol, $params = array ()) {
        throw new NotSupported($this->id . ' fetchOption() is not supported yet');
    }

    public function fetch_convert_quote(string $fromCode, string $toCode, ?float $amount = null, $params = array ()) {
        throw new NotSupported($this->id . ' fetchConvertQuote() is not supported yet');
    }

    public function fetch_deposits_withdrawals(?string $code = null, ?int $since = null, ?int $limit = null, $params = array ()) {
        /**
         * fetch history of deposits and withdrawals
         * @param {string} [$code] unified currency $code for the currency of the deposit/withdrawals, default is null
         * @param {int} [$since] timestamp in ms of the earliest deposit/withdrawal, default is null
         * @param {int} [$limit] max number of deposit/withdrawals to return, default is null
         * @param {array} [$params] extra parameters specific to the exchange API endpoint
         * @return {array} a list of ~@link https://docs.ccxt.com/#/?id=transaction-structure transaction structures~
         */
        throw new NotSupported($this->id . ' fetchDepositsWithdrawals() is not supported yet');
    }

    public function fetch_deposits(?string $code = null, ?int $since = null, ?int $limit = null, $params = array ()) {
        throw new NotSupported($this->id . ' fetchDeposits() is not supported yet');
    }

    public function fetch_withdrawals(?string $code = null, ?int $since = null, ?int $limit = null, $params = array ()) {
        throw new NotSupported($this->id . ' fetchWithdrawals() is not supported yet');
    }

    public function fetch_deposits_ws(?string $code = null, ?int $since = null, ?int $limit = null, $params = array ()) {
        throw new NotSupported($this->id . ' fetchDepositsWs() is not supported yet');
    }

    public function fetch_withdrawals_ws(?string $code = null, ?int $since = null, ?int $limit = null, $params = array ()) {
        throw new NotSupported($this->id . ' fetchWithdrawalsWs() is not supported yet');
    }

    public function fetch_funding_rate_history(?string $symbol = null, ?int $since = null, ?int $limit = null, $params = array ()) {
        throw new NotSupported($this->id . ' fetchFundingRateHistory() is not supported yet');
    }

    public function fetch_funding_history(?string $symbol = null, ?int $since = null, ?int $limit = null, $params = array ()) {
        throw new NotSupported($this->id . ' fetchFundingHistory() is not supported yet');
    }

    public function close_position(string $symbol, ?string $side = null, $params = array ()) {
        throw new NotSupported($this->id . ' closePosition() is not supported yet');
    }

    public function close_all_positions($params = array ()) {
        throw new NotSupported($this->id . ' closeAllPositions() is not supported yet');
    }

    public function fetch_l3_order_book(string $symbol, ?int $limit = null, $params = array ()) {
        throw new BadRequest($this->id . ' fetchL3OrderBook() is not supported yet');
    }

    public function parse_last_price($price, ?array $market = null) {
        throw new NotSupported($this->id . ' parseLastPrice() is not supported yet');
    }

    public function fetch_deposit_address(string $code, $params = array ()) {
        return Async\async(function () use ($code, $params) {
            if ($this->has['fetchDepositAddresses']) {
                $depositAddresses = Async\await($this->fetch_deposit_addresses(array( $code ), $params));
                $depositAddress = $this->safe_value($depositAddresses, $code);
                if ($depositAddress === null) {
                    throw new InvalidAddress($this->id . ' fetchDepositAddress() could not find a deposit address for ' . $code . ', make sure you have created a corresponding deposit address in your wallet on the exchange website');
                } else {
                    return $depositAddress;
                }
            } elseif ($this->has['fetchDepositAddressesByNetwork']) {
                $network = $this->safe_string($params, 'network');
                $params = $this->omit($params, 'network');
                $addressStructures = Async\await($this->fetch_deposit_addresses_by_network($code, $params));
                if ($network !== null) {
                    return $this->safe_dict($addressStructures, $network);
                } else {
                    $keys = is_array($addressStructures) ? array_keys($addressStructures) : array();
                    $key = $this->safe_string($keys, 0);
                    return $this->safe_dict($addressStructures, $key);
                }
            } else {
                throw new NotSupported($this->id . ' fetchDepositAddress() is not supported yet');
            }
        }) ();
    }

    public function account(): array {
        return array(
            'free' => null,
            'used' => null,
            'total' => null,
        );
    }

    public function common_currency_code(string $code) {
        if (!$this->substituteCommonCurrencyCodes) {
            return $code;
        }
        return $this->safe_string($this->commonCurrencies, $code, $code);
    }

    public function currency(string $code) {
        if ($this->currencies === null) {
            throw new ExchangeError($this->id . ' currencies not loaded');
        }
        if (gettype($code) === 'string') {
            if (is_array($this->currencies) && array_key_exists($code, $this->currencies)) {
                return $this->currencies[$code];
            } elseif (is_array($this->currencies_by_id) && array_key_exists($code, $this->currencies_by_id)) {
                return $this->currencies_by_id[$code];
            }
        }
        throw new ExchangeError($this->id . ' does not have currency $code ' . $code);
    }

    public function market(string $symbol) {
        if ($this->markets === null) {
            throw new ExchangeError($this->id . ' $markets not loaded');
        }
        if (is_array($this->markets) && array_key_exists($symbol, $this->markets)) {
            return $this->markets[$symbol];
        } elseif (is_array($this->markets_by_id) && array_key_exists($symbol, $this->markets_by_id)) {
            $markets = $this->markets_by_id[$symbol];
            $defaultType = $this->safe_string_2($this->options, 'defaultType', 'defaultSubType', 'spot');
            for ($i = 0; $i < count($markets); $i++) {
                $market = $markets[$i];
                if ($market[$defaultType]) {
                    return $market;
                }
            }
            return $markets[0];
        } elseif ((str_ends_with($symbol, '-C')) || (str_ends_with($symbol, '-P')) || (str_starts_with($symbol, 'C-')) || (str_starts_with($symbol, 'P-'))) {
            return $this->create_expired_option_market($symbol);
        }
        throw new BadSymbol($this->id . ' does not have $market $symbol ' . $symbol);
    }

    public function create_expired_option_market(string $symbol) {
        throw new NotSupported($this->id . ' createExpiredOptionMarket () is not supported yet');
    }

    public function is_leveraged_currency($currencyCode, Bool $checkBaseCoin = false, ?array $existingCurrencies = null) {
        $leverageSuffixes = array(
            '2L', '2S', '3L', '3S', '4L', '4S', '5L', '5S', // Leveraged Tokens (LT)
            'UP', 'DOWN', // exchange-specific (e.g. BLVT)
            'BULL', 'BEAR', // similar
        );
        for ($i = 0; $i < count($leverageSuffixes); $i++) {
            $leverageSuffix = $leverageSuffixes[$i];
            if (str_ends_with($currencyCode, $leverageSuffix)) {
                if (!$checkBaseCoin) {
                    return true;
                } else {
                    // check if base currency is inside dict
                    $baseCurrencyCode = str_replace($leverageSuffix, '', $currencyCode);
                    if (is_array($existingCurrencies) && array_key_exists($baseCurrencyCode, $existingCurrencies)) {
                        return true;
                    }
                }
            }
        }
        return false;
    }

    public function handle_withdraw_tag_and_params($tag, $params) {
        if (($tag !== null) && (gettype($tag) === 'array')) {
            $params = $this->extend($tag, $params);
            $tag = null;
        }
        if ($tag === null) {
            $tag = $this->safe_string($params, 'tag');
            if ($tag !== null) {
                $params = $this->omit($params, 'tag');
            }
        }
        return array( $tag, $params );
    }

    public function create_limit_order(string $symbol, string $side, float $amount, float $price, $params = array ()) {
        return Async\async(function () use ($symbol, $side, $amount, $price, $params) {
            return Async\await($this->create_order($symbol, 'limit', $side, $amount, $price, $params));
        }) ();
    }

    public function create_limit_order_ws(string $symbol, string $side, float $amount, float $price, $params = array ()) {
        return Async\async(function () use ($symbol, $side, $amount, $price, $params) {
            return Async\await($this->create_order_ws($symbol, 'limit', $side, $amount, $price, $params));
        }) ();
    }

    public function create_market_order(string $symbol, string $side, float $amount, ?float $price = null, $params = array ()) {
        return Async\async(function () use ($symbol, $side, $amount, $price, $params) {
            return Async\await($this->create_order($symbol, 'market', $side, $amount, $price, $params));
        }) ();
    }

    public function create_market_order_ws(string $symbol, string $side, float $amount, ?float $price = null, $params = array ()) {
        return Async\async(function () use ($symbol, $side, $amount, $price, $params) {
            return Async\await($this->create_order_ws($symbol, 'market', $side, $amount, $price, $params));
        }) ();
    }

    public function create_limit_buy_order(string $symbol, float $amount, float $price, $params = array ()) {
        return Async\async(function () use ($symbol, $amount, $price, $params) {
            return Async\await($this->create_order($symbol, 'limit', 'buy', $amount, $price, $params));
        }) ();
    }

    public function create_limit_buy_order_ws(string $symbol, float $amount, float $price, $params = array ()) {
        return Async\async(function () use ($symbol, $amount, $price, $params) {
            return Async\await($this->create_order_ws($symbol, 'limit', 'buy', $amount, $price, $params));
        }) ();
    }

    public function create_limit_sell_order(string $symbol, float $amount, float $price, $params = array ()) {
        return Async\async(function () use ($symbol, $amount, $price, $params) {
            return Async\await($this->create_order($symbol, 'limit', 'sell', $amount, $price, $params));
        }) ();
    }

    public function create_limit_sell_order_ws(string $symbol, float $amount, float $price, $params = array ()) {
        return Async\async(function () use ($symbol, $amount, $price, $params) {
            return Async\await($this->create_order_ws($symbol, 'limit', 'sell', $amount, $price, $params));
        }) ();
    }

    public function create_market_buy_order(string $symbol, float $amount, $params = array ()) {
        return Async\async(function () use ($symbol, $amount, $params) {
            return Async\await($this->create_order($symbol, 'market', 'buy', $amount, null, $params));
        }) ();
    }

    public function create_market_buy_order_ws(string $symbol, float $amount, $params = array ()) {
        return Async\async(function () use ($symbol, $amount, $params) {
            return Async\await($this->create_order_ws($symbol, 'market', 'buy', $amount, null, $params));
        }) ();
    }

    public function create_market_sell_order(string $symbol, float $amount, $params = array ()) {
        return Async\async(function () use ($symbol, $amount, $params) {
            return Async\await($this->create_order($symbol, 'market', 'sell', $amount, null, $params));
        }) ();
    }

    public function create_market_sell_order_ws(string $symbol, float $amount, $params = array ()) {
        return Async\async(function () use ($symbol, $amount, $params) {
            return Async\await($this->create_order_ws($symbol, 'market', 'sell', $amount, null, $params));
        }) ();
    }

    public function cost_to_precision(string $symbol, $cost) {
        if ($cost === null) {
            return null;
        }
        $market = $this->market($symbol);
        return $this->decimal_to_precision($cost, TRUNCATE, $market['precision']['price'], $this->precisionMode, $this->paddingMode);
    }

    public function price_to_precision(string $symbol, $price) {
        if ($price === null) {
            return null;
        }
        $market = $this->market($symbol);
        $result = $this->decimal_to_precision($price, ROUND, $market['precision']['price'], $this->precisionMode, $this->paddingMode);
        if ($result === '0') {
            throw new InvalidOrder($this->id . ' $price of ' . $market['symbol'] . ' must be greater than minimum $price precision of ' . $this->number_to_string($market['precision']['price']));
        }
        return $result;
    }

    public function amount_to_precision(string $symbol, $amount) {
        if ($amount === null) {
            return null;
        }
        $market = $this->market($symbol);
        $result = $this->decimal_to_precision($amount, TRUNCATE, $market['precision']['amount'], $this->precisionMode, $this->paddingMode);
        if ($result === '0') {
            throw new InvalidOrder($this->id . ' $amount of ' . $market['symbol'] . ' must be greater than minimum $amount precision of ' . $this->number_to_string($market['precision']['amount']));
        }
        return $result;
    }

    public function fee_to_precision(string $symbol, $fee) {
        if ($fee === null) {
            return null;
        }
        $market = $this->market($symbol);
        return $this->decimal_to_precision($fee, ROUND, $market['precision']['price'], $this->precisionMode, $this->paddingMode);
    }

    public function currency_to_precision(string $code, $fee, $networkCode = null) {
        $currency = $this->currencies[$code];
        $precision = $this->safe_value($currency, 'precision');
        if ($networkCode !== null) {
            $networks = $this->safe_dict($currency, 'networks', array());
            $networkItem = $this->safe_dict($networks, $networkCode, array());
            $precision = $this->safe_value($networkItem, 'precision', $precision);
        }
        if ($precision === null) {
            return $this->force_string($fee);
        } else {
            $roundingMode = $this->safe_integer($this->options, 'currencyToPrecisionRoundingMode', ROUND);
            return $this->decimal_to_precision($fee, $roundingMode, $precision, $this->precisionMode, $this->paddingMode);
        }
    }

    public function force_string($value) {
        if (gettype($value) !== 'string') {
            return $this->number_to_string($value);
        }
        return $value;
    }

    public function is_tick_precision() {
        return $this->precisionMode === TICK_SIZE;
    }

    public function is_decimal_precision() {
        return $this->precisionMode === DECIMAL_PLACES;
    }

    public function is_significant_precision() {
        return $this->precisionMode === SIGNIFICANT_DIGITS;
    }

    public function safe_number($obj, int|string $key, ?float $defaultNumber = null) {
        $value = $this->safe_string($obj, $key);
        return $this->parse_number($value, $defaultNumber);
    }

    public function safe_number_n(array $obj, array $arr, ?float $defaultNumber = null) {
        $value = $this->safe_string_n($obj, $arr);
        return $this->parse_number($value, $defaultNumber);
    }

    public function parse_precision(?string $precision) {
        /**
         * @ignore
         * @param {string} $precision The number of digits to the right of the decimal
         * @return {string} a string number equal to 1e-$precision
         */
        if ($precision === null) {
            return null;
        }
        $precisionNumber = intval($precision);
        if ($precisionNumber === 0) {
            return '1';
        }
        if ($precisionNumber > 0) {
            $parsedPrecision = '0.';
            for ($i = 0; $i < $precisionNumber - 1; $i++) {
                $parsedPrecision = $parsedPrecision . '0';
            }
            return $parsedPrecision . '1';
        } else {
            $parsedPrecision = '1';
            for ($i = 0; $i < $precisionNumber * -1 - 1; $i++) {
                $parsedPrecision = $parsedPrecision . '0';
            }
            return $parsedPrecision . '0';
        }
    }

    public function integer_precision_to_amount(?string $precision) {
        /**
         * @ignore
         * handles positive & negative numbers too. parsePrecision() does not handle negative numbers, but this method handles
         * @param {string} $precision The number of digits to the right of the decimal
         * @return {string} a string number equal to 1e-$precision
         */
        if ($precision === null) {
            return null;
        }
        if (Precise::string_ge($precision, '0')) {
            return $this->parse_precision($precision);
        } else {
            $positivePrecisionString = Precise::string_abs($precision);
            $positivePrecision = intval($positivePrecisionString);
            $parsedPrecision = '1';
            for ($i = 0; $i < $positivePrecision - 1; $i++) {
                $parsedPrecision = $parsedPrecision . '0';
            }
            return $parsedPrecision . '0';
        }
    }

    public function load_time_difference($params = array ()) {
        return Async\async(function () use ($params) {
            $serverTime = Async\await($this->fetch_time($params));
            $after = $this->milliseconds();
            $this->options['timeDifference'] = $after - $serverTime;
            return $this->options['timeDifference'];
        }) ();
    }

    public function implode_hostname(string $url) {
        return $this->implode_params($url, array( 'hostname' => $this->hostname ));
    }

    public function fetch_market_leverage_tiers(string $symbol, $params = array ()) {
        return Async\async(function () use ($symbol, $params) {
            if ($this->has['fetchLeverageTiers']) {
                $market = $this->market($symbol);
                if (!$market['contract']) {
                    throw new BadSymbol($this->id . ' fetchMarketLeverageTiers() supports contract markets only');
                }
                $tiers = Async\await($this->fetch_leverage_tiers(array( $symbol )));
                return $this->safe_value($tiers, $symbol);
            } else {
                throw new NotSupported($this->id . ' fetchMarketLeverageTiers() is not supported yet');
            }
        }) ();
    }

    public function create_post_only_order(string $symbol, string $type, string $side, float $amount, ?float $price = null, $params = array ()) {
        return Async\async(function () use ($symbol, $type, $side, $amount, $price, $params) {
            if (!$this->has['createPostOnlyOrder']) {
                throw new NotSupported($this->id . ' createPostOnlyOrder() is not supported yet');
            }
            $query = $this->extend($params, array( 'postOnly' => true ));
            return Async\await($this->create_order($symbol, $type, $side, $amount, $price, $query));
        }) ();
    }

    public function create_post_only_order_ws(string $symbol, string $type, string $side, float $amount, ?float $price = null, $params = array ()) {
        return Async\async(function () use ($symbol, $type, $side, $amount, $price, $params) {
            if (!$this->has['createPostOnlyOrderWs']) {
                throw new NotSupported($this->id . ' createPostOnlyOrderWs() is not supported yet');
            }
            $query = $this->extend($params, array( 'postOnly' => true ));
            return Async\await($this->create_order_ws($symbol, $type, $side, $amount, $price, $query));
        }) ();
    }

    public function create_reduce_only_order(string $symbol, string $type, string $side, float $amount, ?float $price = null, $params = array ()) {
        return Async\async(function () use ($symbol, $type, $side, $amount, $price, $params) {
            if (!$this->has['createReduceOnlyOrder']) {
                throw new NotSupported($this->id . ' createReduceOnlyOrder() is not supported yet');
            }
            $query = $this->extend($params, array( 'reduceOnly' => true ));
            return Async\await($this->create_order($symbol, $type, $side, $amount, $price, $query));
        }) ();
    }

    public function create_reduce_only_order_ws(string $symbol, string $type, string $side, float $amount, ?float $price = null, $params = array ()) {
        return Async\async(function () use ($symbol, $type, $side, $amount, $price, $params) {
            if (!$this->has['createReduceOnlyOrderWs']) {
                throw new NotSupported($this->id . ' createReduceOnlyOrderWs() is not supported yet');
            }
            $query = $this->extend($params, array( 'reduceOnly' => true ));
            return Async\await($this->create_order_ws($symbol, $type, $side, $amount, $price, $query));
        }) ();
    }

    public function create_stop_order(string $symbol, string $type, string $side, float $amount, ?float $price = null, ?float $triggerPrice = null, $params = array ()) {
        return Async\async(function () use ($symbol, $type, $side, $amount, $price, $triggerPrice, $params) {
            if (!$this->has['createStopOrder']) {
                throw new NotSupported($this->id . ' createStopOrder() is not supported yet');
            }
            if ($triggerPrice === null) {
                throw new ArgumentsRequired($this->id . ' create_stop_order() requires a stopPrice argument');
            }
            $query = $this->extend($params, array( 'stopPrice' => $triggerPrice ));
            return Async\await($this->create_order($symbol, $type, $side, $amount, $price, $query));
        }) ();
    }

    public function create_stop_order_ws(string $symbol, string $type, string $side, float $amount, ?float $price = null, ?float $triggerPrice = null, $params = array ()) {
        return Async\async(function () use ($symbol, $type, $side, $amount, $price, $triggerPrice, $params) {
            if (!$this->has['createStopOrderWs']) {
                throw new NotSupported($this->id . ' createStopOrderWs() is not supported yet');
            }
            if ($triggerPrice === null) {
                throw new ArgumentsRequired($this->id . ' createStopOrderWs() requires a stopPrice argument');
            }
            $query = $this->extend($params, array( 'stopPrice' => $triggerPrice ));
            return Async\await($this->create_order_ws($symbol, $type, $side, $amount, $price, $query));
        }) ();
    }

    public function create_stop_limit_order(string $symbol, string $side, float $amount, float $price, float $triggerPrice, $params = array ()) {
        return Async\async(function () use ($symbol, $side, $amount, $price, $triggerPrice, $params) {
            if (!$this->has['createStopLimitOrder']) {
                throw new NotSupported($this->id . ' createStopLimitOrder() is not supported yet');
            }
            $query = $this->extend($params, array( 'stopPrice' => $triggerPrice ));
            return Async\await($this->create_order($symbol, 'limit', $side, $amount, $price, $query));
        }) ();
    }

    public function create_stop_limit_order_ws(string $symbol, string $side, float $amount, float $price, float $triggerPrice, $params = array ()) {
        return Async\async(function () use ($symbol, $side, $amount, $price, $triggerPrice, $params) {
            if (!$this->has['createStopLimitOrderWs']) {
                throw new NotSupported($this->id . ' createStopLimitOrderWs() is not supported yet');
            }
            $query = $this->extend($params, array( 'stopPrice' => $triggerPrice ));
            return Async\await($this->create_order_ws($symbol, 'limit', $side, $amount, $price, $query));
        }) ();
    }

    public function create_stop_market_order(string $symbol, string $side, float $amount, float $triggerPrice, $params = array ()) {
        return Async\async(function () use ($symbol, $side, $amount, $triggerPrice, $params) {
            if (!$this->has['createStopMarketOrder']) {
                throw new NotSupported($this->id . ' createStopMarketOrder() is not supported yet');
            }
            $query = $this->extend($params, array( 'stopPrice' => $triggerPrice ));
            return Async\await($this->create_order($symbol, 'market', $side, $amount, null, $query));
        }) ();
    }

    public function create_stop_market_order_ws(string $symbol, string $side, float $amount, float $triggerPrice, $params = array ()) {
        return Async\async(function () use ($symbol, $side, $amount, $triggerPrice, $params) {
            if (!$this->has['createStopMarketOrderWs']) {
                throw new NotSupported($this->id . ' createStopMarketOrderWs() is not supported yet');
            }
            $query = $this->extend($params, array( 'stopPrice' => $triggerPrice ));
            return Async\await($this->create_order_ws($symbol, 'market', $side, $amount, null, $query));
        }) ();
    }

    public function safe_currency_code(?string $currencyId, ?array $currency = null) {
        $currency = $this->safe_currency($currencyId, $currency);
        return $currency['code'];
    }

    public function filter_by_symbol_since_limit($array, ?string $symbol = null, ?int $since = null, ?int $limit = null, $tail = false) {
        return $this->filter_by_value_since_limit($array, 'symbol', $symbol, $since, $limit, 'timestamp', $tail);
    }

    public function filter_by_currency_since_limit($array, $code = null, ?int $since = null, ?int $limit = null, $tail = false) {
        return $this->filter_by_value_since_limit($array, 'currency', $code, $since, $limit, 'timestamp', $tail);
    }

    public function filter_by_symbols_since_limit($array, ?array $symbols = null, ?int $since = null, ?int $limit = null, $tail = false) {
        $result = $this->filter_by_array($array, 'symbol', $symbols, false);
        return $this->filter_by_since_limit($result, $since, $limit, 'timestamp', $tail);
    }

    public function parse_last_prices($pricesData, ?array $symbols = null, $params = array ()) {
        //
        // the value of tickers is either a dict or a list
        //
        // dict
        //
        //     {
        //         'marketId1' => array( ... ),
        //         'marketId2' => array( ... ),
        //         ...
        //     }
        //
        // list
        //
        //     array(
        //         array( 'market' => 'marketId1', ... ),
        //         array( 'market' => 'marketId2', ... ),
        //         ...
        //     )
        //
        $results = array();
        if (gettype($pricesData) === 'array' && array_keys($pricesData) === array_keys(array_keys($pricesData))) {
            for ($i = 0; $i < count($pricesData); $i++) {
                $priceData = $this->extend($this->parse_last_price($pricesData[$i]), $params);
                $results[] = $priceData;
            }
        } else {
            $marketIds = is_array($pricesData) ? array_keys($pricesData) : array();
            for ($i = 0; $i < count($marketIds); $i++) {
                $marketId = $marketIds[$i];
                $market = $this->safe_market($marketId);
                $priceData = $this->extend($this->parse_last_price($pricesData[$marketId], $market), $params);
                $results[] = $priceData;
            }
        }
        $symbols = $this->market_symbols($symbols);
        return $this->filter_by_array($results, 'symbol', $symbols);
    }

    public function parse_tickers($tickers, ?array $symbols = null, $params = array ()) {
        //
        // the value of $tickers is either a dict or a list
        //
        //
        // dict
        //
        //     {
        //         'marketId1' => array( ... ),
        //         'marketId2' => array( ... ),
        //         'marketId3' => array( ... ),
        //         ...
        //     }
        //
        // list
        //
        //     array(
        //         array( 'market' => 'marketId1', ... ),
        //         array( 'market' => 'marketId2', ... ),
        //         array( 'market' => 'marketId3', ... ),
        //         ...
        //     )
        //
        $results = array();
        if (gettype($tickers) === 'array' && array_keys($tickers) === array_keys(array_keys($tickers))) {
            for ($i = 0; $i < count($tickers); $i++) {
                $parsedTicker = $this->parse_ticker($tickers[$i]);
                $ticker = $this->extend($parsedTicker, $params);
                $results[] = $ticker;
            }
        } else {
            $marketIds = is_array($tickers) ? array_keys($tickers) : array();
            for ($i = 0; $i < count($marketIds); $i++) {
                $marketId = $marketIds[$i];
                $market = $this->safe_market($marketId);
                $parsed = $this->parse_ticker($tickers[$marketId], $market);
                $ticker = $this->extend($parsed, $params);
                $results[] = $ticker;
            }
        }
        $symbols = $this->market_symbols($symbols);
        return $this->filter_by_array($results, 'symbol', $symbols);
    }

    public function parse_deposit_addresses($addresses, ?array $codes = null, $indexed = true, $params = array ()) {
        $result = array();
        for ($i = 0; $i < count($addresses); $i++) {
            $address = $this->extend($this->parse_deposit_address($addresses[$i]), $params);
            $result[] = $address;
        }
        if ($codes !== null) {
            $result = $this->filter_by_array($result, 'currency', $codes, false);
        }
        if ($indexed) {
            $result = $this->filter_by_array($result, 'currency', null, $indexed);
        }
        return $result;
    }

    public function parse_borrow_interests($response, ?array $market = null) {
        $interests = array();
        for ($i = 0; $i < count($response); $i++) {
            $row = $response[$i];
            $interests[] = $this->parse_borrow_interest($row, $market);
        }
        return $interests;
    }

    public function parse_borrow_rate($info, ?array $currency = null) {
        throw new NotSupported($this->id . ' parseBorrowRate() is not supported yet');
    }

    public function parse_borrow_rate_history($response, ?string $code, ?int $since, ?int $limit) {
        $result = array();
        for ($i = 0; $i < count($response); $i++) {
            $item = $response[$i];
            $borrowRate = $this->parse_borrow_rate($item);
            $result[] = $borrowRate;
        }
        $sorted = $this->sort_by($result, 'timestamp');
        return $this->filter_by_currency_since_limit($sorted, $code, $since, $limit);
    }

    public function parse_isolated_borrow_rates(mixed $info) {
        $result = array();
        for ($i = 0; $i < count($info); $i++) {
            $item = $info[$i];
            $borrowRate = $this->parse_isolated_borrow_rate($item);
            $symbol = $this->safe_string($borrowRate, 'symbol');
            $result[$symbol] = $borrowRate;
        }
        return $result;
    }

    public function parse_funding_rate_histories($response, $market = null, ?int $since = null, ?int $limit = null) {
        $rates = array();
        for ($i = 0; $i < count($response); $i++) {
            $entry = $response[$i];
            $rates[] = $this->parse_funding_rate_history($entry, $market);
        }
        $sorted = $this->sort_by($rates, 'timestamp');
        $symbol = ($market === null) ? null : $market['symbol'];
        return $this->filter_by_symbol_since_limit($sorted, $symbol, $since, $limit);
    }

    public function safe_symbol(?string $marketId, ?array $market = null, ?string $delimiter = null, ?string $marketType = null) {
        $market = $this->safe_market($marketId, $market, $delimiter, $marketType);
        return $market['symbol'];
    }

    public function parse_funding_rate(string $contract, ?array $market = null) {
        throw new NotSupported($this->id . ' parseFundingRate() is not supported yet');
    }

    public function parse_funding_rates($response, ?array $symbols = null) {
        $fundingRates = array();
        for ($i = 0; $i < count($response); $i++) {
            $entry = $response[$i];
            $parsed = $this->parse_funding_rate($entry);
            $fundingRates[$parsed['symbol']] = $parsed;
        }
        return $this->filter_by_array($fundingRates, 'symbol', $symbols);
    }

    public function parse_long_short_ratio(array $info, ?array $market = null) {
        throw new NotSupported($this->id . ' parseLongShortRatio() is not supported yet');
    }

    public function parse_long_short_ratio_history($response, $market = null, ?int $since = null, ?int $limit = null) {
        $rates = array();
        for ($i = 0; $i < count($response); $i++) {
            $entry = $response[$i];
            $rates[] = $this->parse_long_short_ratio($entry, $market);
        }
        $sorted = $this->sort_by($rates, 'timestamp');
        $symbol = ($market === null) ? null : $market['symbol'];
        return $this->filter_by_symbol_since_limit($sorted, $symbol, $since, $limit);
    }

    public function handle_trigger_direction_and_params($params, ?string $exchangeSpecificKey = null, Bool $allowEmpty = false) {
        /**
         * @ignore
         * @return array([string, object]) the trigger-direction value and omited $params
         */
        $triggerDirection = $this->safe_string($params, 'triggerDirection');
        $exchangeSpecificDefined = ($exchangeSpecificKey !== null) && (is_array($params) && array_key_exists($exchangeSpecificKey, $params));
        if ($triggerDirection !== null) {
            $params = $this->omit($params, 'triggerDirection');
        }
        // throw exception if:
        // A) if provided value is not unified (support old "up/down" strings too)
        // B) if exchange specific "trigger direction key" (eg. "stopPriceSide") was not provided
        if (!$this->in_array($triggerDirection, array( 'ascending', 'descending', 'up', 'down', 'above', 'below' )) && !$exchangeSpecificDefined && !$allowEmpty) {
            throw new ArgumentsRequired($this->id . ' createOrder() : trigger orders require $params["triggerDirection"] to be either "ascending" or "descending"');
        }
        // if old format was provided, overwrite to new
        if ($triggerDirection === 'up' || $triggerDirection === 'above') {
            $triggerDirection = 'ascending';
        } elseif ($triggerDirection === 'down' || $triggerDirection === 'below') {
            $triggerDirection = 'descending';
        }
        return array( $triggerDirection, $params );
    }

    public function handle_trigger_and_params($params) {
        $isTrigger = $this->safe_bool_2($params, 'trigger', 'stop');
        if ($isTrigger) {
            $params = $this->omit($params, array( 'trigger', 'stop' ));
        }
        return array( $isTrigger, $params );
    }

    public function is_trigger_order($params) {
        // for backwards compatibility
        return $this->handle_trigger_and_params($params);
    }

    public function is_post_only(bool $isMarketOrder, $exchangeSpecificParam, $params = array ()) {
        /**
         * @ignore
         * @param {string} type Order type
         * @param {boolean} $exchangeSpecificParam exchange specific $postOnly
         * @param {array} [$params] exchange specific $params
         * @return {boolean} true if a post only order, false otherwise
         */
        $timeInForce = $this->safe_string_upper($params, 'timeInForce');
        $postOnly = $this->safe_bool_2($params, 'postOnly', 'post_only', false);
        // we assume $timeInForce is uppercase from safeStringUpper ($params, 'timeInForce')
        $ioc = $timeInForce === 'IOC';
        $fok = $timeInForce === 'FOK';
        $timeInForcePostOnly = $timeInForce === 'PO';
        $postOnly = $postOnly || $timeInForcePostOnly || $exchangeSpecificParam;
        if ($postOnly) {
            if ($ioc || $fok) {
                throw new InvalidOrder($this->id . ' $postOnly orders cannot have $timeInForce equal to ' . $timeInForce);
            } elseif ($isMarketOrder) {
                throw new InvalidOrder($this->id . ' market orders cannot be postOnly');
            } else {
                return true;
            }
        } else {
            return false;
        }
    }

    public function handle_post_only(bool $isMarketOrder, bool $exchangeSpecificPostOnlyOption, mixed $params = array ()) {
        /**
         * @ignore
         * @param {string} type Order type
         * @param {boolean} exchangeSpecificBoolean exchange specific $postOnly
         * @param {array} [$params] exchange specific $params
         * @return {Array}
         */
        $timeInForce = $this->safe_string_upper($params, 'timeInForce');
        $postOnly = $this->safe_bool($params, 'postOnly', false);
        $ioc = $timeInForce === 'IOC';
        $fok = $timeInForce === 'FOK';
        $po = $timeInForce === 'PO';
        $postOnly = $postOnly || $po || $exchangeSpecificPostOnlyOption;
        if ($postOnly) {
            if ($ioc || $fok) {
                throw new InvalidOrder($this->id . ' $postOnly orders cannot have $timeInForce equal to ' . $timeInForce);
            } elseif ($isMarketOrder) {
                throw new InvalidOrder($this->id . ' market orders cannot be postOnly');
            } else {
                if ($po) {
                    $params = $this->omit($params, 'timeInForce');
                }
                $params = $this->omit($params, 'postOnly');
                return array( true, $params );
            }
        }
        return array( false, $params );
    }

    public function fetch_last_prices(?array $symbols = null, $params = array ()) {
        throw new NotSupported($this->id . ' fetchLastPrices() is not supported yet');
    }

    public function fetch_trading_fees($params = array ()) {
        throw new NotSupported($this->id . ' fetchTradingFees() is not supported yet');
    }

    public function fetch_trading_fees_ws($params = array ()) {
        throw new NotSupported($this->id . ' fetchTradingFeesWs() is not supported yet');
    }

    public function fetch_trading_fee(string $symbol, $params = array ()) {
        return Async\async(function () use ($symbol, $params) {
            if (!$this->has['fetchTradingFees']) {
                throw new NotSupported($this->id . ' fetchTradingFee() is not supported yet');
            }
            $fees = Async\await($this->fetch_trading_fees($params));
            return $this->safe_dict($fees, $symbol);
        }) ();
    }

    public function fetch_convert_currencies($params = array ()) {
        throw new NotSupported($this->id . ' fetchConvertCurrencies() is not supported yet');
    }

    public function parse_open_interest($interest, ?array $market = null) {
        throw new NotSupported($this->id . ' parseOpenInterest () is not supported yet');
    }

    public function parse_open_interests($response, ?array $symbols = null) {
        $result = array();
        for ($i = 0; $i < count($response); $i++) {
            $entry = $response[$i];
            $parsed = $this->parse_open_interest($entry);
            $result[$parsed['symbol']] = $parsed;
        }
        return $this->filter_by_array($result, 'symbol', $symbols);
    }

    public function parse_open_interests_history($response, $market = null, ?int $since = null, ?int $limit = null) {
        $interests = array();
        for ($i = 0; $i < count($response); $i++) {
            $entry = $response[$i];
            $interest = $this->parse_open_interest($entry, $market);
            $interests[] = $interest;
        }
        $sorted = $this->sort_by($interests, 'timestamp');
        $symbol = $this->safe_string($market, 'symbol');
        return $this->filter_by_symbol_since_limit($sorted, $symbol, $since, $limit);
    }

    public function fetch_funding_rate(string $symbol, $params = array ()) {
        return Async\async(function () use ($symbol, $params) {
            if ($this->has['fetchFundingRates']) {
                Async\await($this->load_markets());
                $market = $this->market($symbol);
                $symbol = $market['symbol'];
                if (!$market['contract']) {
                    throw new BadSymbol($this->id . ' fetchFundingRate() supports contract markets only');
                }
                $rates = Async\await($this->fetch_funding_rates(array( $symbol ), $params));
                $rate = $this->safe_value($rates, $symbol);
                if ($rate === null) {
                    throw new NullResponse($this->id . ' fetchFundingRate () returned no data for ' . $symbol);
                } else {
                    return $rate;
                }
            } else {
                throw new NotSupported($this->id . ' fetchFundingRate () is not supported yet');
            }
        }) ();
    }

    public function fetch_funding_interval(string $symbol, $params = array ()) {
        return Async\async(function () use ($symbol, $params) {
            if ($this->has['fetchFundingIntervals']) {
                Async\await($this->load_markets());
                $market = $this->market($symbol);
                $symbol = $market['symbol'];
                if (!$market['contract']) {
                    throw new BadSymbol($this->id . ' fetchFundingInterval() supports contract markets only');
                }
                $rates = Async\await($this->fetch_funding_intervals(array( $symbol ), $params));
                $rate = $this->safe_value($rates, $symbol);
                if ($rate === null) {
                    throw new NullResponse($this->id . ' fetchFundingInterval() returned no data for ' . $symbol);
                } else {
                    return $rate;
                }
            } else {
                throw new NotSupported($this->id . ' fetchFundingInterval() is not supported yet');
            }
        }) ();
    }

    public function fetch_mark_ohlcv(string $symbol, $timeframe = '1m', ?int $since = null, ?int $limit = null, $params = array ()) {
        return Async\async(function () use ($symbol, $timeframe, $since, $limit, $params) {
            /**
             * fetches historical mark price candlestick data containing the open, high, low, and close price of a market
             * @param {string} $symbol unified $symbol of the market to fetch OHLCV data for
             * @param {string} $timeframe the length of time each candle represents
             * @param {int} [$since] timestamp in ms of the earliest candle to fetch
             * @param {int} [$limit] the maximum amount of candles to fetch
             * @param {array} [$params] extra parameters specific to the exchange API endpoint
             * @return {float[][]} A list of candles ordered, open, high, low, close, null
             */
            if ($this->has['fetchMarkOHLCV']) {
                $request = array(
                    'price' => 'mark',
                );
                return Async\await($this->fetch_ohlcv($symbol, $timeframe, $since, $limit, $this->extend($request, $params)));
            } else {
                throw new NotSupported($this->id . ' fetchMarkOHLCV () is not supported yet');
            }
        }) ();
    }

    public function fetch_index_ohlcv(string $symbol, $timeframe = '1m', ?int $since = null, ?int $limit = null, $params = array ()) {
        return Async\async(function () use ($symbol, $timeframe, $since, $limit, $params) {
            /**
             * fetches historical index price candlestick data containing the open, high, low, and close price of a market
             * @param {string} $symbol unified $symbol of the market to fetch OHLCV data for
             * @param {string} $timeframe the length of time each candle represents
             * @param {int} [$since] timestamp in ms of the earliest candle to fetch
             * @param {int} [$limit] the maximum amount of candles to fetch
             * @param {array} [$params] extra parameters specific to the exchange API endpoint
             * @return array() A list of candles ordered, open, high, low, close, null
             */
            if ($this->has['fetchIndexOHLCV']) {
                $request = array(
                    'price' => 'index',
                );
                return Async\await($this->fetch_ohlcv($symbol, $timeframe, $since, $limit, $this->extend($request, $params)));
            } else {
                throw new NotSupported($this->id . ' fetchIndexOHLCV () is not supported yet');
            }
        }) ();
    }

    public function fetch_premium_index_ohlcv(string $symbol, $timeframe = '1m', ?int $since = null, ?int $limit = null, $params = array ()) {
        return Async\async(function () use ($symbol, $timeframe, $since, $limit, $params) {
            /**
             * fetches historical premium index price candlestick data containing the open, high, low, and close price of a market
             * @param {string} $symbol unified $symbol of the market to fetch OHLCV data for
             * @param {string} $timeframe the length of time each candle represents
             * @param {int} [$since] timestamp in ms of the earliest candle to fetch
             * @param {int} [$limit] the maximum amount of candles to fetch
             * @param {array} [$params] extra parameters specific to the exchange API endpoint
             * @return {float[][]} A list of candles ordered, open, high, low, close, null
             */
            if ($this->has['fetchPremiumIndexOHLCV']) {
                $request = array(
                    'price' => 'premiumIndex',
                );
                return Async\await($this->fetch_ohlcv($symbol, $timeframe, $since, $limit, $this->extend($request, $params)));
            } else {
                throw new NotSupported($this->id . ' fetchPremiumIndexOHLCV () is not supported yet');
            }
        }) ();
    }

    public function handle_time_in_force($params = array ()) {
        /**
         * @ignore
         * Must add $timeInForce to $this->options to use this method
         * @return {string} returns the exchange specific value for $timeInForce
         */
        $timeInForce = $this->safe_string_upper($params, 'timeInForce'); // supported values GTC, IOC, PO
        if ($timeInForce !== null) {
            $exchangeValue = $this->safe_string($this->options['timeInForce'], $timeInForce);
            if ($exchangeValue === null) {
                throw new ExchangeError($this->id . ' does not support $timeInForce "' . $timeInForce . '"');
            }
            return $exchangeValue;
        }
        return null;
    }

    public function convert_type_to_account($account) {
        /**
         * @ignore
         * Must add $accountsByType to $this->options to use this method
         * @param {string} $account key for $account name in $this->options['accountsByType']
         * @return the exchange specific $account name or the isolated margin id for transfers
         */
        $accountsByType = $this->safe_dict($this->options, 'accountsByType', array());
        $lowercaseAccount = strtolower($account);
        if (is_array($accountsByType) && array_key_exists($lowercaseAccount, $accountsByType)) {
            return $accountsByType[$lowercaseAccount];
        } elseif ((is_array($this->markets) && array_key_exists($account, $this->markets)) || (is_array($this->markets_by_id) && array_key_exists($account, $this->markets_by_id))) {
            $market = $this->market($account);
            return $market['id'];
        } else {
            return $account;
        }
    }

    public function check_required_argument(string $methodName, $argument, $argumentName, $options = []) {
        /**
         * @ignore
         * @param {string} $methodName the name of the method that the $argument is being checked for
         * @param {string} $argument the argument's actual value provided
         * @param {string} $argumentName the name of the $argument being checked (for logging purposes)
         * @param {string[]} $options a list of $options that the $argument can be
         * @return {null}
         */
        $optionsLength = count($options);
        if (($argument === null) || (($optionsLength > 0) && (!($this->in_array($argument, $options))))) {
            $messageOptions = implode(', ', $options);
            $message = $this->id . ' ' . $methodName . '() requires a ' . $argumentName . ' argument';
            if ($messageOptions !== '') {
                $message .= ', one of ' . '(' . $messageOptions . ')';
            }
            throw new ArgumentsRequired($message);
        }
    }

    public function check_required_margin_argument(string $methodName, ?string $symbol, string $marginMode) {
        /**
         * @ignore
         * @param {string} $symbol unified $symbol of the market
         * @param {string} $methodName name of the method that requires a $symbol
         * @param {string} $marginMode is either 'isolated' or 'cross'
         */
        if (($marginMode === 'isolated') && ($symbol === null)) {
            throw new ArgumentsRequired($this->id . ' ' . $methodName . '() requires a $symbol argument for isolated margin');
        } elseif (($marginMode === 'cross') && ($symbol !== null)) {
            throw new ArgumentsRequired($this->id . ' ' . $methodName . '() cannot have a $symbol argument for cross margin');
        }
    }

    public function parse_deposit_withdraw_fees($response, ?array $codes = null, $currencyIdKey = null) {
        /**
         * @ignore
         * @param {object[]|array} $response unparsed $response from the exchange
         * @param {string[]|null} $codes the unified $currency $codes to fetch transactions fees for, returns all currencies when null
         * @param {str} $currencyIdKey *should only be null when $response is a $dictionary* the object key that corresponds to the $currency id
         * @return {array} objects with withdraw and deposit fees, indexed by $currency $codes
         */
        $depositWithdrawFees = array();
        $isArray = gettype($response) === 'array' && array_keys($response) === array_keys(array_keys($response));
        $responseKeys = $response;
        if (!$isArray) {
            $responseKeys = is_array($response) ? array_keys($response) : array();
        }
        for ($i = 0; $i < count($responseKeys); $i++) {
            $entry = $responseKeys[$i];
            $dictionary = $isArray ? $entry : $response[$entry];
            $currencyId = $isArray ? $this->safe_string($dictionary, $currencyIdKey) : $entry;
            $currency = $this->safe_currency($currencyId);
            $code = $this->safe_string($currency, 'code');
            if (($codes === null) || ($this->in_array($code, $codes))) {
                $depositWithdrawFees[$code] = $this->parse_deposit_withdraw_fee($dictionary, $currency);
            }
        }
        return $depositWithdrawFees;
    }

    public function parse_deposit_withdraw_fee($fee, ?array $currency = null) {
        throw new NotSupported($this->id . ' parseDepositWithdrawFee() is not supported yet');
    }

    public function deposit_withdraw_fee($info) {
        return array(
            'info' => $info,
            'withdraw' => array(
                'fee' => null,
                'percentage' => null,
            ),
            'deposit' => array(
                'fee' => null,
                'percentage' => null,
            ),
            'networks' => array(),
        );
    }

    public function assign_default_deposit_withdraw_fees($fee, $currency = null) {
        /**
         * @ignore
         * Takes a depositWithdrawFee structure and assigns the default values for withdraw and deposit
         * @param {array} $fee A deposit withdraw $fee structure
         * @param {array} $currency A $currency structure, the response from $this->currency()
         * @return {array} A deposit withdraw $fee structure
         */
        $networkKeys = is_array($fee['networks']) ? array_keys($fee['networks']) : array();
        $numNetworks = count($networkKeys);
        if ($numNetworks === 1) {
            $fee['withdraw'] = $fee['networks'][$networkKeys[0]]['withdraw'];
            $fee['deposit'] = $fee['networks'][$networkKeys[0]]['deposit'];
            return $fee;
        }
        $currencyCode = $this->safe_string($currency, 'code');
        for ($i = 0; $i < $numNetworks; $i++) {
            $network = $networkKeys[$i];
            if ($network === $currencyCode) {
                $fee['withdraw'] = $fee['networks'][$networkKeys[$i]]['withdraw'];
                $fee['deposit'] = $fee['networks'][$networkKeys[$i]]['deposit'];
            }
        }
        return $fee;
    }

    public function parse_income($info, ?array $market = null) {
        throw new NotSupported($this->id . ' parseIncome () is not supported yet');
    }

    public function parse_incomes($incomes, $market = null, ?int $since = null, ?int $limit = null) {
        /**
         * @ignore
         * parses funding fee info from exchange response
         * @param {array[]} $incomes each item describes once instance of currency being received or paid
         * @param {array} $market ccxt $market
         * @param {int} [$since] when defined, the response items are filtered to only include items after this timestamp
         * @param {int} [$limit] limits the number of items in the response
         * @return {array[]} an array of ~@link https://docs.ccxt.com/#/?id=funding-history-structure funding history structures~
         */
        $result = array();
        for ($i = 0; $i < count($incomes); $i++) {
            $entry = $incomes[$i];
            $parsed = $this->parse_income($entry, $market);
            $result[] = $parsed;
        }
        $sorted = $this->sort_by($result, 'timestamp');
        $symbol = $this->safe_string($market, 'symbol');
        return $this->filter_by_symbol_since_limit($sorted, $symbol, $since, $limit);
    }

    public function get_market_from_symbols(?array $symbols = null) {
        if ($symbols === null) {
            return null;
        }
        $firstMarket = $this->safe_string($symbols, 0);
        $market = $this->market($firstMarket);
        return $market;
    }

    public function parse_ws_ohlcvs(mixed $ohlcvs, mixed $market = null, string $timeframe = '1m', ?int $since = null, ?int $limit = null) {
        $results = array();
        for ($i = 0; $i < count($ohlcvs); $i++) {
            $results[] = $this->parse_ws_ohlcv($ohlcvs[$i], $market);
        }
        return $results;
    }

    public function fetch_transactions(?string $code = null, ?int $since = null, ?int $limit = null, $params = array ()) {
        return Async\async(function () use ($code, $since, $limit, $params) {
            /**
             * @deprecated
             * *DEPRECATED* use fetchDepositsWithdrawals instead
             * @param {string} $code unified currency $code for the currency of the deposit/withdrawals, default is null
             * @param {int} [$since] timestamp in ms of the earliest deposit/withdrawal, default is null
             * @param {int} [$limit] max number of deposit/withdrawals to return, default is null
             * @param {array} [$params] extra parameters specific to the exchange API endpoint
             * @return {array} a list of ~@link https://docs.ccxt.com/#/?id=transaction-structure transaction structures~
             */
            if ($this->has['fetchDepositsWithdrawals']) {
                return Async\await($this->fetch_deposits_withdrawals($code, $since, $limit, $params));
            } else {
                throw new NotSupported($this->id . ' fetchTransactions () is not supported yet');
            }
        }) ();
    }

    public function filter_by_array_positions($objects, int|string $key, $values = null, $indexed = true) {
        /**
         * @ignore
         * Typed wrapper for filterByArray that returns a list of positions
         */
        return $this->filter_by_array($objects, $key, $values, $indexed);
    }

    public function filter_by_array_tickers($objects, int|string $key, $values = null, $indexed = true) {
        /**
         * @ignore
         * Typed wrapper for filterByArray that returns a dictionary of tickers
         */
        return $this->filter_by_array($objects, $key, $values, $indexed);
    }

    public function create_ohlcv_object(string $symbol, string $timeframe, $data) {
        $res = array();
        $res[$symbol] = array();
        $res[$symbol][$timeframe] = $data;
        return $res;
    }

    public function handle_max_entries_per_request_and_params(string $method, ?int $maxEntriesPerRequest = null, $params = array ()) {
        $newMaxEntriesPerRequest = null;
        list($newMaxEntriesPerRequest, $params) = $this->handle_option_and_params($params, $method, 'maxEntriesPerRequest');
        if (($newMaxEntriesPerRequest !== null) && ($newMaxEntriesPerRequest !== $maxEntriesPerRequest)) {
            $maxEntriesPerRequest = $newMaxEntriesPerRequest;
        }
        if ($maxEntriesPerRequest === null) {
            $maxEntriesPerRequest = 1000; // default to 1000
        }
        return array( $maxEntriesPerRequest, $params );
    }

    public function fetch_paginated_call_dynamic(string $method, ?string $symbol = null, ?int $since = null, ?int $limit = null, $params = array (), ?int $maxEntriesPerRequest = null, $removeRepeated = true) {
        return Async\async(function () use ($method, $symbol, $since, $limit, $params, $maxEntriesPerRequest, $removeRepeated) {
            $maxCalls = null;
            list($maxCalls, $params) = $this->handle_option_and_params($params, $method, 'paginationCalls', 10);
            $maxRetries = null;
            list($maxRetries, $params) = $this->handle_option_and_params($params, $method, 'maxRetries', 3);
            $paginationDirection = null;
            list($paginationDirection, $params) = $this->handle_option_and_params($params, $method, 'paginationDirection', 'backward');
            $paginationTimestamp = null;
            $removeRepeatedOption = $removeRepeated;
            list($removeRepeatedOption, $params) = $this->handle_option_and_params($params, $method, 'removeRepeated', $removeRepeated);
            $calls = 0;
            $result = array();
            $errors = 0;
            $until = $this->safe_integer_n($params, array( 'until', 'untill', 'till' )); // do not omit it from $params here
            list($maxEntriesPerRequest, $params) = $this->handle_max_entries_per_request_and_params($method, $maxEntriesPerRequest, $params);
            if (($paginationDirection === 'forward')) {
                if ($since === null) {
                    throw new ArgumentsRequired($this->id . ' pagination requires a $since argument when $paginationDirection set to forward');
                }
                $paginationTimestamp = $since;
            }
            while (($calls < $maxCalls)) {
                $calls += 1;
                try {
                    if ($paginationDirection === 'backward') {
                        // do it backwards, starting from the $last
                        // UNTIL filtering is required in order to work
                        if ($paginationTimestamp !== null) {
                            $params['until'] = $paginationTimestamp - 1;
                        }
                        $response = Async\await($this->$method ($symbol, null, $maxEntriesPerRequest, $params));
                        $responseLength = count($response);
                        if ($this->verbose) {
                            $backwardMessage = 'Dynamic pagination call ' . $this->number_to_string($calls) . ' $method ' . $method . ' $response length ' . $this->number_to_string($responseLength);
                            if ($paginationTimestamp !== null) {
                                $backwardMessage .= ' timestamp ' . $this->number_to_string($paginationTimestamp);
                            }
                            $this->log($backwardMessage);
                        }
                        if ($responseLength === 0) {
                            break;
                        }
                        $errors = 0;
                        $result = $this->array_concat($result, $response);
                        $firstElement = $this->safe_value($response, 0);
                        $paginationTimestamp = $this->safe_integer_2($firstElement, 'timestamp', 0);
                        if (($since !== null) && ($paginationTimestamp <= $since)) {
                            break;
                        }
                    } else {
                        // do it forwards, starting from the $since
                        $response = Async\await($this->$method ($symbol, $paginationTimestamp, $maxEntriesPerRequest, $params));
                        $responseLength = count($response);
                        if ($this->verbose) {
                            $forwardMessage = 'Dynamic pagination call ' . $this->number_to_string($calls) . ' $method ' . $method . ' $response length ' . $this->number_to_string($responseLength);
                            if ($paginationTimestamp !== null) {
                                $forwardMessage .= ' timestamp ' . $this->number_to_string($paginationTimestamp);
                            }
                            $this->log($forwardMessage);
                        }
                        if ($responseLength === 0) {
                            break;
                        }
                        $errors = 0;
                        $result = $this->array_concat($result, $response);
                        $last = $this->safe_value($response, $responseLength - 1);
                        $paginationTimestamp = $this->safe_integer($last, 'timestamp') + 1;
                        if (($until !== null) && ($paginationTimestamp >= $until)) {
                            break;
                        }
                    }
                } catch (Exception $e) {
                    $errors += 1;
                    if ($errors > $maxRetries) {
                        throw $e;
                    }
                }
            }
            $uniqueResults = $result;
            if ($removeRepeatedOption) {
                $uniqueResults = $this->remove_repeated_elements_from_array($result);
            }
            $key = ($method === 'fetchOHLCV') ? 0 : 'timestamp';
            return $this->filter_by_since_limit($uniqueResults, $since, $limit, $key);
        }) ();
    }

    public function safe_deterministic_call(string $method, ?string $symbol = null, ?int $since = null, ?int $limit = null, ?string $timeframe = null, $params = array ()) {
        return Async\async(function () use ($method, $symbol, $since, $limit, $timeframe, $params) {
            $maxRetries = null;
            list($maxRetries, $params) = $this->handle_option_and_params($params, $method, 'maxRetries', 3);
            $errors = 0;
            while ($errors <= $maxRetries) {
                try {
                    if ($timeframe && $method !== 'fetchFundingRateHistory') {
                        return Async\await($this->$method ($symbol, $timeframe, $since, $limit, $params));
                    } else {
                        return Async\await($this->$method ($symbol, $since, $limit, $params));
                    }
                } catch (Exception $e) {
                    if ($e instanceof RateLimitExceeded) {
                        throw $e; // if we are rate limited, we should not retry and fail fast
                    }
                    $errors += 1;
                    if ($errors > $maxRetries) {
                        throw $e;
                    }
                }
            }
            return array();
        }) ();
    }

    public function fetch_paginated_call_deterministic(string $method, ?string $symbol = null, ?int $since = null, ?int $limit = null, ?string $timeframe = null, $params = array (), $maxEntriesPerRequest = null) {
        return Async\async(function () use ($method, $symbol, $since, $limit, $timeframe, $params, $maxEntriesPerRequest) {
            $maxCalls = null;
            list($maxCalls, $params) = $this->handle_option_and_params($params, $method, 'paginationCalls', 10);
            list($maxEntriesPerRequest, $params) = $this->handle_max_entries_per_request_and_params($method, $maxEntriesPerRequest, $params);
            $current = $this->milliseconds();
            $tasks = array();
            $time = $this->parse_timeframe($timeframe) * 1000;
            $step = $time * $maxEntriesPerRequest;
            $currentSince = $current - ($maxCalls * $step) - 1;
            if ($since !== null) {
                $currentSince = max ($currentSince, $since);
            } else {
                $currentSince = max ($currentSince, 1241440531000); // avoid timestamps older than 2009
            }
            $until = $this->safe_integer_2($params, 'until', 'till'); // do not omit it here
            if ($until !== null) {
                $requiredCalls = (int) ceil(($until - $since) / $step);
                if ($requiredCalls > $maxCalls) {
                    throw new BadRequest($this->id . ' the number of required calls is greater than the max number of calls allowed, either increase the paginationCalls or decrease the $since-$until gap. Current paginationCalls $limit is ' . (string) $maxCalls . ' required calls is ' . (string) $requiredCalls);
                }
            }
            for ($i = 0; $i < $maxCalls; $i++) {
                if (($until !== null) && ($currentSince >= $until)) {
                    break;
                }
                if ($currentSince >= $current) {
                    break;
                }
                $tasks[] = $this->safe_deterministic_call($method, $symbol, $currentSince, $maxEntriesPerRequest, $timeframe, $params);
                $currentSince = $this->sum($currentSince, $step) - 1;
            }
            $results = Async\await(Promise\all($tasks));
            $result = array();
            for ($i = 0; $i < count($results); $i++) {
                $result = $this->array_concat($result, $results[$i]);
            }
            $uniqueResults = $this->remove_repeated_elements_from_array($result);
            $key = ($method === 'fetchOHLCV') ? 0 : 'timestamp';
            return $this->filter_by_since_limit($uniqueResults, $since, $limit, $key);
        }) ();
    }

    public function fetch_paginated_call_cursor(string $method, ?string $symbol = null, $since = null, $limit = null, $params = array (), $cursorReceived = null, $cursorSent = null, $cursorIncrement = null, $maxEntriesPerRequest = null) {
        return Async\async(function () use ($method, $symbol, $since, $limit, $params, $cursorReceived, $cursorSent, $cursorIncrement, $maxEntriesPerRequest) {
            $maxCalls = null;
            list($maxCalls, $params) = $this->handle_option_and_params($params, $method, 'paginationCalls', 10);
            $maxRetries = null;
            list($maxRetries, $params) = $this->handle_option_and_params($params, $method, 'maxRetries', 3);
            list($maxEntriesPerRequest, $params) = $this->handle_max_entries_per_request_and_params($method, $maxEntriesPerRequest, $params);
            $cursorValue = null;
            $i = 0;
            $errors = 0;
            $result = array();
            $timeframe = $this->safe_string($params, 'timeframe');
            $params = $this->omit($params, 'timeframe'); // reading the $timeframe from the $method arguments to avoid changing the signature
            while ($i < $maxCalls) {
                try {
                    if ($cursorValue !== null) {
                        if ($cursorIncrement !== null) {
                            $cursorValue = $this->parse_to_int($cursorValue) . $cursorIncrement;
                        }
                        $params[$cursorSent] = $cursorValue;
                    }
                    $response = null;
                    if ($method === 'fetchAccounts') {
                        $response = Async\await($this->$method ($params));
                    } elseif ($method === 'getLeverageTiersPaginated' || $method === 'fetchPositions') {
                        $response = Async\await($this->$method ($symbol, $params));
                    } elseif ($method === 'fetchOpenInterestHistory') {
                        $response = Async\await($this->$method ($symbol, $timeframe, $since, $maxEntriesPerRequest, $params));
                    } else {
                        $response = Async\await($this->$method ($symbol, $since, $maxEntriesPerRequest, $params));
                    }
                    $errors = 0;
                    $responseLength = count($response);
                    if ($this->verbose) {
                        $cursorString = ($cursorValue === null) ? '' : $cursorValue;
                        $iteration = ($i + 1);
                        $cursorMessage = 'Cursor pagination call ' . (string) $iteration . ' $method ' . $method . ' $response length ' . (string) $responseLength . ' $cursor ' . $cursorString;
                        $this->log($cursorMessage);
                    }
                    if ($responseLength === 0) {
                        break;
                    }
                    $result = $this->array_concat($result, $response);
                    $last = $this->safe_dict($response, $responseLength - 1);
                    // $cursorValue = $this->safe_value($last['info'], $cursorReceived);
                    $cursorValue = null; // search for the $cursor
                    for ($j = 0; $j < $responseLength; $j++) {
                        $index = $responseLength - $j - 1;
                        $entry = $this->safe_dict($response, $index);
                        $info = $this->safe_dict($entry, 'info');
                        $cursor = $this->safe_value($info, $cursorReceived);
                        if ($cursor !== null) {
                            $cursorValue = $cursor;
                            break;
                        }
                    }
                    if ($cursorValue === null) {
                        break;
                    }
                    $lastTimestamp = $this->safe_integer($last, 'timestamp');
                    if ($lastTimestamp !== null && $lastTimestamp < $since) {
                        break;
                    }
                } catch (Exception $e) {
                    $errors += 1;
                    if ($errors > $maxRetries) {
                        throw $e;
                    }
                }
                $i += 1;
            }
            $sorted = $this->sort_cursor_paginated_result($result);
            $key = ($method === 'fetchOHLCV') ? 0 : 'timestamp';
            return $this->filter_by_since_limit($sorted, $since, $limit, $key);
        }) ();
    }

    public function fetch_paginated_call_incremental(string $method, ?string $symbol = null, $since = null, $limit = null, $params = array (), $pageKey = null, $maxEntriesPerRequest = null) {
        return Async\async(function () use ($method, $symbol, $since, $limit, $params, $pageKey, $maxEntriesPerRequest) {
            $maxCalls = null;
            list($maxCalls, $params) = $this->handle_option_and_params($params, $method, 'paginationCalls', 10);
            $maxRetries = null;
            list($maxRetries, $params) = $this->handle_option_and_params($params, $method, 'maxRetries', 3);
            list($maxEntriesPerRequest, $params) = $this->handle_max_entries_per_request_and_params($method, $maxEntriesPerRequest, $params);
            $i = 0;
            $errors = 0;
            $result = array();
            while ($i < $maxCalls) {
                try {
                    $params[$pageKey] = $i + 1;
                    $response = Async\await($this->$method ($symbol, $since, $maxEntriesPerRequest, $params));
                    $errors = 0;
                    $responseLength = count($response);
                    if ($this->verbose) {
                        $iteration = ($i . (string) 1);
                        $incrementalMessage = 'Incremental pagination call ' . $iteration . ' $method ' . $method . ' $response length ' . (string) $responseLength;
                        $this->log($incrementalMessage);
                    }
                    if ($responseLength === 0) {
                        break;
                    }
                    $result = $this->array_concat($result, $response);
                } catch (Exception $e) {
                    $errors += 1;
                    if ($errors > $maxRetries) {
                        throw $e;
                    }
                }
                $i += 1;
            }
            $sorted = $this->sort_cursor_paginated_result($result);
            $key = ($method === 'fetchOHLCV') ? 0 : 'timestamp';
            return $this->filter_by_since_limit($sorted, $since, $limit, $key);
        }) ();
    }

    public function sort_cursor_paginated_result($result) {
        $first = $this->safe_value($result, 0);
        if ($first !== null) {
            if (is_array($first) && array_key_exists('timestamp', $first)) {
                return $this->sort_by($result, 'timestamp', true);
            }
            if (is_array($first) && array_key_exists('id', $first)) {
                return $this->sort_by($result, 'id', true);
            }
        }
        return $result;
    }

    public function remove_repeated_elements_from_array($input, bool $fallbackToTimestamp = true) {
        $uniqueDic = array();
        $uniqueResult = array();
        for ($i = 0; $i < count($input); $i++) {
            $entry = $input[$i];
            $uniqValue = $fallbackToTimestamp ? $this->safe_string_n($entry, array( 'id', 'timestamp', 0 )) : $this->safe_string($entry, 'id');
            if ($uniqValue !== null && !(is_array($uniqueDic) && array_key_exists($uniqValue, $uniqueDic))) {
                $uniqueDic[$uniqValue] = 1;
                $uniqueResult[] = $entry;
            }
        }
        $valuesLength = count($uniqueResult);
        if ($valuesLength > 0) {
            return $uniqueResult;
        }
        return $input;
    }

    public function remove_repeated_trades_from_array($input) {
        $uniqueResult = array();
        for ($i = 0; $i < count($input); $i++) {
            $entry = $input[$i];
            $id = $this->safe_string($entry, 'id');
            if ($id === null) {
                $price = $this->safe_string($entry, 'price');
                $amount = $this->safe_string($entry, 'amount');
                $timestamp = $this->safe_string($entry, 'timestamp');
                $side = $this->safe_string($entry, 'side');
                // unique trade identifier
                $id = 't_' . (string) $timestamp . '_' . $side . '_' . $price . '_' . $amount;
            }
            if ($id !== null && !(is_array($uniqueResult) && array_key_exists($id, $uniqueResult))) {
                $uniqueResult[$id] = $entry;
            }
        }
        $values = is_array($uniqueResult) ? array_values($uniqueResult) : array();
        return $values;
    }

    public function handle_until_option(string $key, $request, $params, $multiplier = 1) {
        $until = $this->safe_integer_2($params, 'until', 'till');
        if ($until !== null) {
            $request[$key] = $this->parse_to_int($until * $multiplier);
            $params = $this->omit($params, array( 'until', 'till' ));
        }
        return array( $request, $params );
    }

    public function safe_open_interest(array $interest, ?array $market = null) {
        $symbol = $this->safe_string($interest, 'symbol');
        if ($symbol === null) {
            $symbol = $this->safe_string($market, 'symbol');
        }
        return $this->extend($interest, array(
            'symbol' => $symbol,
            'baseVolume' => $this->safe_number($interest, 'baseVolume'), // deprecated
            'quoteVolume' => $this->safe_number($interest, 'quoteVolume'), // deprecated
            'openInterestAmount' => $this->safe_number($interest, 'openInterestAmount'),
            'openInterestValue' => $this->safe_number($interest, 'openInterestValue'),
            'timestamp' => $this->safe_integer($interest, 'timestamp'),
            'datetime' => $this->safe_string($interest, 'datetime'),
            'info' => $this->safe_value($interest, 'info'),
        ));
    }

    public function parse_liquidation($liquidation, ?array $market = null) {
        throw new NotSupported($this->id . ' parseLiquidation () is not supported yet');
    }

    public function parse_liquidations(array $liquidations, ?array $market = null, ?int $since = null, ?int $limit = null) {
        /**
         * @ignore
         * parses liquidation info from the exchange response
         * @param {array[]} $liquidations each item describes an instance of a liquidation event
         * @param {array} $market ccxt $market
         * @param {int} [$since] when defined, the response items are filtered to only include items after this timestamp
         * @param {int} [$limit] limits the number of items in the response
         * @return {array[]} an array of ~@link https://docs.ccxt.com/#/?id=liquidation-structure liquidation structures~
         */
        $result = array();
        for ($i = 0; $i < count($liquidations); $i++) {
            $entry = $liquidations[$i];
            $parsed = $this->parse_liquidation($entry, $market);
            $result[] = $parsed;
        }
        $sorted = $this->sort_by($result, 'timestamp');
        $symbol = $this->safe_string($market, 'symbol');
        return $this->filter_by_symbol_since_limit($sorted, $symbol, $since, $limit);
    }

    public function parse_greeks(array $greeks, ?array $market = null) {
        throw new NotSupported($this->id . ' parseGreeks () is not supported yet');
    }

    public function parse_all_greeks($greeks, ?array $symbols = null, $params = array ()) {
        //
        // the value of $greeks is either a dict or a list
        //
        $results = array();
        if (gettype($greeks) === 'array' && array_keys($greeks) === array_keys(array_keys($greeks))) {
            for ($i = 0; $i < count($greeks); $i++) {
                $parsedTicker = $this->parse_greeks($greeks[$i]);
                $greek = $this->extend($parsedTicker, $params);
                $results[] = $greek;
            }
        } else {
            $marketIds = is_array($greeks) ? array_keys($greeks) : array();
            for ($i = 0; $i < count($marketIds); $i++) {
                $marketId = $marketIds[$i];
                $market = $this->safe_market($marketId);
                $parsed = $this->parse_greeks($greeks[$marketId], $market);
                $greek = $this->extend($parsed, $params);
                $results[] = $greek;
            }
        }
        $symbols = $this->market_symbols($symbols);
        return $this->filter_by_array($results, 'symbol', $symbols);
    }

    public function parse_option(array $chain, ?array $currency = null, ?array $market = null) {
        throw new NotSupported($this->id . ' parseOption () is not supported yet');
    }

    public function parse_option_chain(mixed $response, ?string $currencyKey = null, ?string $symbolKey = null) {
        $optionStructures = array();
        for ($i = 0; $i < count($response); $i++) {
            $info = $response[$i];
            $currencyId = $this->safe_string($info, $currencyKey);
            $currency = $this->safe_currency($currencyId);
            $marketId = $this->safe_string($info, $symbolKey);
            $market = $this->safe_market($marketId, null, null, 'option');
            $optionStructures[$market['symbol']] = $this->parse_option($info, $currency, $market);
        }
        return $optionStructures;
    }

    public function parse_margin_modes(mixed $response, ?array $symbols = null, ?string $symbolKey = null, ?string $marketType = null) {
        $marginModeStructures = array();
        if ($marketType === null) {
            $marketType = 'swap'; // default to swap
        }
        for ($i = 0; $i < count($response); $i++) {
            $info = $response[$i];
            $marketId = $this->safe_string($info, $symbolKey);
            $market = $this->safe_market($marketId, null, null, $marketType);
            if (($symbols === null) || $this->in_array($market['symbol'], $symbols)) {
                $marginModeStructures[$market['symbol']] = $this->parse_margin_mode($info, $market);
            }
        }
        return $marginModeStructures;
    }

    public function parse_margin_mode(array $marginMode, ?array $market = null) {
        throw new NotSupported($this->id . ' parseMarginMode () is not supported yet');
    }

    public function parse_leverages(mixed $response, ?array $symbols = null, ?string $symbolKey = null, ?string $marketType = null) {
        $leverageStructures = array();
        if ($marketType === null) {
            $marketType = 'swap'; // default to swap
        }
        for ($i = 0; $i < count($response); $i++) {
            $info = $response[$i];
            $marketId = $this->safe_string($info, $symbolKey);
            $market = $this->safe_market($marketId, null, null, $marketType);
            if (($symbols === null) || $this->in_array($market['symbol'], $symbols)) {
                $leverageStructures[$market['symbol']] = $this->parse_leverage($info, $market);
            }
        }
        return $leverageStructures;
    }

    public function parse_leverage(array $leverage, ?array $market = null) {
        throw new NotSupported($this->id . ' parseLeverage () is not supported yet');
    }

    public function parse_conversions(array $conversions, ?string $code = null, ?string $fromCurrencyKey = null, ?string $toCurrencyKey = null, ?int $since = null, ?int $limit = null, $params = array ()) {
        $conversions = $this->to_array($conversions);
        $result = array();
        $fromCurrency = null;
        $toCurrency = null;
        for ($i = 0; $i < count($conversions); $i++) {
            $entry = $conversions[$i];
            $fromId = $this->safe_string($entry, $fromCurrencyKey);
            $toId = $this->safe_string($entry, $toCurrencyKey);
            if ($fromId !== null) {
                $fromCurrency = $this->safe_currency($fromId);
            }
            if ($toId !== null) {
                $toCurrency = $this->safe_currency($toId);
            }
            $conversion = $this->extend($this->parse_conversion($entry, $fromCurrency, $toCurrency), $params);
            $result[] = $conversion;
        }
        $sorted = $this->sort_by($result, 'timestamp');
        $currency = null;
        if ($code !== null) {
            $currency = $this->safe_currency($code);
            $code = $currency['code'];
        }
        if ($code === null) {
            return $this->filter_by_since_limit($sorted, $since, $limit);
        }
        $fromConversion = $this->filter_by($sorted, 'fromCurrency', $code);
        $toConversion = $this->filter_by($sorted, 'toCurrency', $code);
        $both = $this->array_concat($fromConversion, $toConversion);
        return $this->filter_by_since_limit($both, $since, $limit);
    }

    public function parse_conversion(array $conversion, ?array $fromCurrency = null, ?array $toCurrency = null) {
        throw new NotSupported($this->id . ' parseConversion () is not supported yet');
    }

    public function convert_expire_date(string $date) {
        // parse YYMMDD to datetime string
        $year = mb_substr($date, 0, 2 - 0);
        $month = mb_substr($date, 2, 4 - 2);
        $day = mb_substr($date, 4, 6 - 4);
        $reconstructedDate = '20' . $year . '-' . $month . '-' . $day . 'T00:00:00Z';
        return $reconstructedDate;
    }

    public function convert_expire_date_to_market_id_date(string $date) {
        // parse 240119 to 19JAN24
        $year = mb_substr($date, 0, 2 - 0);
        $monthRaw = mb_substr($date, 2, 4 - 2);
        $month = null;
        $day = mb_substr($date, 4, 6 - 4);
        if ($monthRaw === '01') {
            $month = 'JAN';
        } elseif ($monthRaw === '02') {
            $month = 'FEB';
        } elseif ($monthRaw === '03') {
            $month = 'MAR';
        } elseif ($monthRaw === '04') {
            $month = 'APR';
        } elseif ($monthRaw === '05') {
            $month = 'MAY';
        } elseif ($monthRaw === '06') {
            $month = 'JUN';
        } elseif ($monthRaw === '07') {
            $month = 'JUL';
        } elseif ($monthRaw === '08') {
            $month = 'AUG';
        } elseif ($monthRaw === '09') {
            $month = 'SEP';
        } elseif ($monthRaw === '10') {
            $month = 'OCT';
        } elseif ($monthRaw === '11') {
            $month = 'NOV';
        } elseif ($monthRaw === '12') {
            $month = 'DEC';
        }
        $reconstructedDate = $day . $month . $year;
        return $reconstructedDate;
    }

    public function convert_market_id_expire_date(string $date) {
        // parse 03JAN24 to 240103.
        $monthMappping = array(
            'JAN' => '01',
            'FEB' => '02',
            'MAR' => '03',
            'APR' => '04',
            'MAY' => '05',
            'JUN' => '06',
            'JUL' => '07',
            'AUG' => '08',
            'SEP' => '09',
            'OCT' => '10',
            'NOV' => '11',
            'DEC' => '12',
        );
        // if exchange omits first zero and provides i.e. '3JAN24' instead of '03JAN24'
        if (strlen($date) === 6) {
            $date = '0' . $date;
        }
        $year = mb_substr($date, 0, 2 - 0);
        $monthName = mb_substr($date, 2, 5 - 2);
        $month = $this->safe_string($monthMappping, $monthName);
        $day = mb_substr($date, 5, 7 - 5);
        $reconstructedDate = $day . $month . $year;
        return $reconstructedDate;
    }

    public function fetch_position_history(string $symbol, ?int $since = null, ?int $limit = null, $params = array ()) {
        return Async\async(function () use ($symbol, $since, $limit, $params) {
            /**
             * fetches the history of margin added or reduced from contract isolated $positions
             * @param {string} [$symbol] unified market $symbol
             * @param {int} [$since] timestamp in ms of the position
             * @param {int} [$limit] the maximum amount of candles to fetch, default=1000
             * @param {array} $params extra parameters specific to the exchange api endpoint
             * @return {array[]} a list of ~@link https://docs.ccxt.com/#/?id=position-structure position structures~
             */
            if ($this->has['fetchPositionsHistory']) {
                $positions = Async\await($this->fetch_positions_history(array( $symbol ), $since, $limit, $params));
                return $positions;
            } else {
                throw new NotSupported($this->id . ' fetchPositionHistory () is not supported yet');
            }
        }) ();
    }

    public function fetch_positions_history(?array $symbols = null, ?int $since = null, ?int $limit = null, $params = array ()) {
        /**
         * fetches the history of margin added or reduced from contract isolated positions
         * @param {string} [symbol] unified market symbol
         * @param {int} [$since] timestamp in ms of the position
         * @param {int} [$limit] the maximum amount of candles to fetch, default=1000
         * @param {array} $params extra parameters specific to the exchange api endpoint
         * @return {array[]} a list of ~@link https://docs.ccxt.com/#/?id=position-structure position structures~
         */
        throw new NotSupported($this->id . ' fetchPositionsHistory () is not supported yet');
    }

    public function parse_margin_modification(array $data, ?array $market = null) {
        throw new NotSupported($this->id . ' parseMarginModification() is not supported yet');
    }

    public function parse_margin_modifications(mixed $response, ?array $symbols = null, ?string $symbolKey = null, ?string $marketType = null) {
        $marginModifications = array();
        for ($i = 0; $i < count($response); $i++) {
            $info = $response[$i];
            $marketId = $this->safe_string($info, $symbolKey);
            $market = $this->safe_market($marketId, null, null, $marketType);
            if (($symbols === null) || $this->in_array($market['symbol'], $symbols)) {
                $marginModifications[] = $this->parse_margin_modification($info, $market);
            }
        }
        return $marginModifications;
    }

    public function fetch_transfer(string $id, ?string $code = null, $params = array ()) {
        /**
         * fetches a transfer
         * @param {string} $id transfer $id
         * @param {[string]} $code unified currency $code
         * @param {array} $params extra parameters specific to the exchange api endpoint
         * @return {array} a ~@link https://docs.ccxt.com/#/?$id=transfer-structure transfer structure~
         */
        throw new NotSupported($this->id . ' fetchTransfer () is not supported yet');
    }

    public function fetch_transfers(?string $code = null, ?int $since = null, ?int $limit = null, $params = array ()) {
        /**
         * fetches a transfer
         * @param {string} id transfer id
         * @param {int} [$since] timestamp in ms of the earliest transfer to fetch
         * @param {int} [$limit] the maximum amount of transfers to fetch
         * @param {array} $params extra parameters specific to the exchange api endpoint
         * @return {array} a ~@link https://docs.ccxt.com/#/?id=transfer-structure transfer structure~
         */
        throw new NotSupported($this->id . ' fetchTransfers () is not supported yet');
    }

    public function clean_unsubscription($client, string $subHash, string $unsubHash, $subHashIsPrefix = false) {
        if (is_array($client->subscriptions) && array_key_exists($unsubHash, $client->subscriptions)) {
            unset($client->subscriptions[$unsubHash]);
        }
        if (!$subHashIsPrefix) {
            if (is_array($client->subscriptions) && array_key_exists($subHash, $client->subscriptions)) {
                unset($client->subscriptions[$subHash]);
            }
            if (is_array($client->futures) && array_key_exists($subHash, $client->futures)) {
                $error = new UnsubscribeError ($this->id . ' ' . $subHash);
                $client->reject ($error, $subHash);
            }
        } else {
            $clientSubscriptions = is_array($client->subscriptions) ? array_keys($client->subscriptions) : array();
            for ($i = 0; $i < count($clientSubscriptions); $i++) {
                $sub = $clientSubscriptions[$i];
                if (str_starts_with($sub, $subHash)) {
                    unset($client->subscriptions[$sub]);
                }
            }
            $clientFutures = is_array($client->futures) ? array_keys($client->futures) : array();
            for ($i = 0; $i < count($clientFutures); $i++) {
                $future = $clientFutures[$i];
                if (str_starts_with($future, $subHash)) {
                    $error = new UnsubscribeError ($this->id . ' ' . $future);
                    $client->reject ($error, $future);
                }
            }
        }
        $client->resolve (true, $unsubHash);
    }

    public function clean_cache(array $subscription) {
        $topic = $this->safe_string($subscription, 'topic');
        $symbols = $this->safe_list($subscription, 'symbols', array());
        $symbolsLength = count($symbols);
        if ($topic === 'ohlcv') {
            $symbolsAndTimeFrames = $this->safe_list($subscription, 'symbolsAndTimeframes', array());
            for ($i = 0; $i < count($symbolsAndTimeFrames); $i++) {
                $symbolAndTimeFrame = $symbolsAndTimeFrames[$i];
                $symbol = $this->safe_string($symbolAndTimeFrame, 0);
                $timeframe = $this->safe_string($symbolAndTimeFrame, 1);
                if (($this->ohlcvs !== null) && (is_array($this->ohlcvs) && array_key_exists($symbol, $this->ohlcvs))) {
                    if (is_array($this->ohlcvs[$symbol]) && array_key_exists($timeframe, $this->ohlcvs[$symbol])) {
                        unset($this->ohlcvs[$symbol][$timeframe]);
                    }
                }
            }
        } elseif ($symbolsLength > 0) {
            for ($i = 0; $i < count($symbols); $i++) {
                $symbol = $symbols[$i];
                if ($topic === 'trades') {
                    if (is_array($this->trades) && array_key_exists($symbol, $this->trades)) {
                        unset($this->trades[$symbol]);
                    }
                } elseif ($topic === 'orderbook') {
                    if (is_array($this->orderbooks) && array_key_exists($symbol, $this->orderbooks)) {
                        unset($this->orderbooks[$symbol]);
                    }
                } elseif ($topic === 'ticker') {
                    if (is_array($this->tickers) && array_key_exists($symbol, $this->tickers)) {
                        unset($this->tickers[$symbol]);
                    }
                }
            }
        } else {
            if ($topic === 'myTrades' && ($this->myTrades !== null)) {
                $this->myTrades = null;
            } elseif ($topic === 'orders' && ($this->orders !== null)) {
                $this->orders = null;
            } elseif ($topic === 'positions' && ($this->positions !== null)) {
                $this->positions = null;
                $clients = is_array($this->clients) ? array_values($this->clients) : array();
                for ($i = 0; $i < count($clients); $i++) {
                    $client = $clients[$i];
                    $futures = $this->safe_dict($client, 'futures');
                    if (($futures !== null) && (is_array($futures) && array_key_exists('fetchPositionsSnapshot', $futures))) {
                        unset($futures['fetchPositionsSnapshot']);
                    }
                }
            } elseif ($topic === 'ticker' && ($this->tickers !== null)) {
                $tickerSymbols = is_array($this->tickers) ? array_keys($this->tickers) : array();
                for ($i = 0; $i < count($tickerSymbols); $i++) {
                    $tickerSymbol = $tickerSymbols[$i];
                    if (is_array($this->tickers) && array_key_exists($tickerSymbol, $this->tickers)) {
                        unset($this->tickers[$tickerSymbol]);
                    }
                }
            }
        }
    }
}<|MERGE_RESOLUTION|>--- conflicted
+++ resolved
@@ -44,19 +44,11 @@
 
 use Exception;
 
-<<<<<<< HEAD
-$version = '4.3.46-0.1';
+$version = '4.5.0';
 
 class Exchange extends \ccxt\Exchange {
 
-    const VERSION = '4.3.46-0.1';
-=======
-$version = '4.5.0';
-
-class Exchange extends \ccxt\Exchange {
-
     const VERSION = '4.5.0';
->>>>>>> 1a915204
 
     public $browser;
     public $marketsLoading = null;
