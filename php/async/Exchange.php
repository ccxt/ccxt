<?php


namespace ccxt\async;

use ccxt;

// rounding mode
const TRUNCATE = ccxt\TRUNCATE;
const ROUND = ccxt\ROUND;
const ROUND_UP = ccxt\ROUND_UP;
const ROUND_DOWN = ccxt\ROUND_DOWN;

// digits counting mode
const DECIMAL_PLACES = ccxt\DECIMAL_PLACES;
const SIGNIFICANT_DIGITS = ccxt\SIGNIFICANT_DIGITS;
const TICK_SIZE = ccxt\TICK_SIZE;

// padding mode
const NO_PADDING = ccxt\NO_PADDING;
const PAD_WITH_ZERO = ccxt\PAD_WITH_ZERO;

use React;
use Recoil;

use Generator;
use Exception;

include 'Throttle.php';

<<<<<<< HEAD
$version = '1.64.24';

class Exchange extends \ccxt\Exchange {

    const VERSION = '1.64.24';
=======
$version = '1.79.17';

class Exchange extends \ccxt\Exchange {

    const VERSION = '1.79.17';
>>>>>>> 49807647

    public static $loop;
    public static $kernel;
    public $browser;
    public $marketsLoading = null;
    public $reloadingMarkets = null;
    public $tokenBucket;
    public $throttle;

    public static function get_loop() {
        return React\EventLoop\Loop::get();
    }

    public static function get_kernel() {
        if (!static::$kernel) {
            static::$kernel = Recoil\React\ReactKernel::create(static::get_loop());
        }
        return static::$kernel;
    }

    public static function execute_and_run($arg) {
        $kernel = static::get_kernel();
        $kernel->execute($arg);
        $kernel->run();
    }

    public function __construct($options = array()) {
        if (!class_exists('React\\EventLoop\\Factory')) {
            throw new ccxt\NotSupported("React is not installed\n\ncomposer require --ignore-platform-reqs react/http:\"^1.4.0\"\n\n");
        }
        if (!class_exists('Recoil\\React\\ReactKernel')) {
            throw new ccxt\NotSupported("Recoil is not installed\n\ncomposer require --ignore-platform-reqs recoil/react:\"1.0.2\"\n\n");
        }
        $config = $this->omit($options, array('loop', 'kernel'));
        parent::__construct($config);
        // we only want one instance of the loop and one instance of the kernel
        if (static::$loop === null) {
            if (array_key_exists('loop', $options)) {
                static::$loop = $options['loop'];
            } else {
                static::$loop = static::get_loop();
            }
        } else if (array_key_exists('loop', $options)) {
            throw new Exception($this->id . ' cannot use two different loops');
        }

        if (static::$kernel === null) {
            if (array_key_exists('kernel', $options)) {
                static::$kernel = $options['kernel'];
            } else {
                static::$kernel = Recoil\React\ReactKernel::create(static::$loop);
            }
        } else if (array_key_exists('kernel', $options)) {
            throw new Exception($this->id . ' cannot use two different loops');
        }

        $connector = new React\Socket\Connector(static::$loop, array(
            'timeout' => $this->timeout,
        ));
        if ($this->browser === null) {
            $this->browser = (new React\Http\Browser(static::$loop, $connector))->withRejectErrorResponse(false);
        }
        $this->throttle = new Throttle($this->tokenBucket, static::$kernel);
    }

    public function fetch($url, $method = 'GET', $headers = null, $body = null) {

        $headers = array_merge($this->headers, $headers ? $headers : array());
        if (!$headers) {
            $headers = array();
        }

        if (strlen($this->proxy)) {
            $headers['Origin'] = $this->origin;
        }

        if ($this->userAgent) {
            if (gettype($this->userAgent) == 'string') {
                $headers['User-Agent'] = $this->userAgent;
            } elseif ((gettype($this->userAgent) == 'array') && array_key_exists('User-Agent', $this->userAgent)) {
                $headers['User-Agent'] = $this->userAgent['User-Agent'];
            }
        }

        // this name for the proxy string is deprecated
        // we should rename it to $this->cors everywhere
        $url = $this->proxy . $url;

        if ($this->verbose) {
            print_r(array('fetch Request:', $this->id, $method, $url, 'RequestHeaders:', $headers, 'RequestBody:', $body));
        }

        $this->lastRestRequestTimestamp = $this->milliseconds();

        try {
            $result = yield $this->browser->request($method, $url, $headers, $body);
        } catch (Exception $e) {
            $message = $e->getMessage();
            if (strpos($message, 'timed out') !== false) { // no way to determine this easily https://github.com/clue/reactphp-buzz/issues/146
                throw new ccxt\RequestTimeout(implode(' ', array($url, $method, 28, $message))); // 28 for compatibility with CURL
            } else if (strpos($message, 'DNS query') !== false) {
                throw new ccxt\NetworkError($message);
            } else {
                throw new ccxt\ExchangeError($message);
            }
        }

        $raw_response_headers = $result->getHeaders();
        $raw_header_keys = array_keys($raw_response_headers);
        $response_headers = array();
        foreach ($raw_header_keys as $header) {
            $response_headers[$header] = $result->getHeaderLine($header);
        }
        $http_status_code = $result->getStatusCode();
        $http_status_text = $result->getReasonPhrase();
        $response_body = strval($result->getBody());

        $response_body = $this->on_rest_response($http_status_code, $http_status_text, $url, $method, $response_headers, $response_body, $headers, $body);

        if ($this->enableLastHttpResponse) {
            $this->last_http_response = $response_body;
        }

        if ($this->enableLastResponseHeaders) {
            $this->last_response_headers = $response_headers;
        }

        if ($this->verbose) {
            print_r(array('fetch Response:', $this->id, $method, $url, $http_status_code, 'ResponseHeaders:', $response_headers, 'ResponseBody:', $response_body));
        }

        $json_response = null;
        $is_json_encoded_response = $this->is_json_encoded_object($response_body);

        if ($is_json_encoded_response) {
            $json_response = $this->parse_json($response_body);
            if ($this->enableLastJsonResponse) {
                $this->last_json_response = $json_response;
            }
        }

        $this->handle_errors($http_status_code, $http_status_text, $url, $method, $response_headers, $response_body, $json_response, $headers, $body);
        $this->handle_http_status_code($http_status_code, $http_status_text, $url, $method, $response_body);

        return isset($json_response) ? $json_response : $response_body;
    }

    public function fetch2($path, $api = 'public', $method = 'GET', $params = array(), $headers = null, $body = null, $config = array(), $context = array()) {
        if ($this->enableRateLimit) {
            $cost = $this->calculate_rate_limiter_cost($api, $method, $path, $params, $config, $context);
            yield call_user_func($this->throttle, $cost);
        }
        $request = $this->sign($path, $api, $method, $params, $headers, $body);
        return yield $this->fetch($request['url'], $request['method'], $request['headers'], $request['body']);
    }

    public function fetch_permissions($params = array()) {
        throw new NotSupported($this->id . ' fetch_permissions() not supported yet');
    }


    public function load_markets_helper($reload = false, $params = array()) {
        // copied from js
        if (!$reload && $this->markets) {
            if (!$this->markets_by_id) {
                return $this->set_markets ($this->markets);
            }
            return $this->markets;
        }
        $currencies = null;
        if (array_key_exists('fetchCurrencies', $this->has) && $this->has['fetchCurrencies'] === true) {
            $currencies = yield $this->fetch_currencies ();
        }
        $markets = yield $this->fetch_markets ($params);
        return $this->set_markets ($markets, $currencies);
    }

    public function loadMarkets($reload = false, $params = array()) {
        return yield $this->load_markets($reload, $params);
    }

    public function load_markets($reload = false, $params = array()) {
        if (($reload && !$this->reloadingMarkets) || !$this->marketsLoading) {
            $this->reloadingMarkets = true;
            $this->marketsLoading = static::$kernel->execute($this->load_markets_helper($reload, $params))->promise()->then(function ($resolved) {
                $this->reloadingMarkets = false;
                return $resolved;
            }, function ($error) {
                $this->reloadingMarkets = false;
                throw $error;
            });
        }
        return $this->marketsLoading;
    }

    public function loadAccounts($reload = false, $params = array()) {
        return yield $this->load_accounts($reload, $params);
    }

    public function load_accounts($reload = false, $params = array()) {
        if ($reload) {
            $this->accounts = yield $this->fetch_accounts($params);
        } else {
            if ($this->accounts) {
                yield;
                return $this->accounts;
            } else {
                $this->accounts = yield $this->fetch_accounts($params);
            }
        }
        $this->accountsById = static::index_by($this->accounts, 'id');
        return $this->accounts;
    }

    public function fetch_l2_order_book($symbol, $limit = null, $params = array()) {
        $orderbook = yield $this->fetch_order_book($symbol, $limit, $params);
        return array_merge($orderbook, array(
            'bids' => $this->sort_by($this->aggregate($orderbook['bids']), 0, true),
            'asks' => $this->sort_by($this->aggregate($orderbook['asks']), 0),
        ));
    }

    public function fetch_partial_balance($part, $params = array()) {
        $balance = yield $this->fetch_balance($params);
        return $balance[$part];
    }

    public function load_trading_limits($symbols = null, $reload = false, $params = array()) {
        yield;
        if ($this->has['fetchTradingLimits']) {
            if ($reload || !(is_array($this->options) && array_key_exists('limitsLoaded', $this->options))) {
                $response = yield $this->fetch_trading_limits($symbols);
                // $limits = $response['limits'];
                // $keys = is_array ($limits) ? array_keys ($limits) : array ();
                for ($i = 0; $i < count($symbols); $i++) {
                    $symbol = $symbols[$i];
                    $this->markets[$symbol] = array_replace_recursive($this->markets[$symbol], $response[$symbol]);
                }
                $this->options['limitsLoaded'] = $this->milliseconds();
            }
        }
        return $this->markets;
    }

    public function fetch_ohlcv($symbol, $timeframe = '1m', $since = null, $limit = null, $params = array()) {
        if (!$this->has['fetchTrades']) {
            throw new NotSupported($this->id . ' fetch_ohlcv() not supported yet');
        }
        yield $this->load_markets();
        $trades = yield $this->fetch_trades($symbol, $since, $limit, $params);
        return $this->build_ohlcv($trades, $timeframe, $since, $limit);
    }

    public function fetch_status($params = array()) {
        if ($this->has['fetchTime']) {
            $time = yield $this->fetch_time($params);
            $this->status = array_merge($this->status, array(
                'updated' => $time,
            ));
        }
        return $this->status;
    }

    public function edit_order($id, $symbol, $type, $side, $amount, $price = null, $params = array()) {
        if (!$this->enableRateLimit) {
            throw new ExchangeError($this->id . ' edit_order() requires enableRateLimit = true');
        }
        yield $this->cancel_order($id, $symbol, $params);
        return yield $this->create_order($symbol, $type, $side, $amount, $price, $params);
    }

    public function fetch_deposit_address($code, $params = array()) {
        if ($this->has['fetchDepositAddresses']) {
            $deposit_addresses = yield $this->fetch_deposit_addresses(array($code), $params);
            $deposit_address = $this->safe_value($deposit_addresses, $code);
            if ($deposit_address === null) {
                throw new InvalidAddress($this->id . ' fetchDepositAddress could not find a deposit address for ' . $code . ', make sure you have created a corresponding deposit address in your wallet on the exchange website');
            } else {
                return $deposit_address;
            }
        } else {
            throw new NotSupported ($this->id + ' fetchDepositAddress not supported yet');
        }
    }

    public function fetch_ticker($symbol, $params = array ()) {
        if ($this->has['fetchTickers']) {
            $tickers = yield $this->fetch_tickers(array( $symbol ), $params);
            $ticker = $this->safe_value($tickers, $symbol);
            if ($ticker === null) {
                throw new BadSymbol($this->id . ' fetchTickers could not find a $ticker for ' . $symbol);
            } else {
                return $ticker;
            }
        } else {
            throw new NotSupported($this->id . ' fetchTicker not supported yet');
        }
    }

    public function load_time_difference($params = array()) {
        $server_time = yield $this->fetch_time($params);
        $after = $this->milliseconds();
        $this->options['timeDifference'] = $after - $server_time;
        return $this->options['timeDifference'];
    }

    public function fetch_market_leverage_tiers($symbol, $params = array()) {
        if ($this->has['fetchLeverageTiers']) {
            $market = yield $this->market($symbol);
            if (!$market['contract']) {
                throw new BadRequest($this->id + ' fetchLeverageTiers() supports contract markets only');
            }
            $tiers = yield $this->fetch_leverage_tiers(array($symbol));
            return $this->safe_value($tiers, $symbol);
        } else {
            throw new NotSupported($this->id + 'fetch_market_leverage_tiers() is not supported yet');
        }
    }
    
    public function sleep($milliseconds) {
        $time = $milliseconds / 1000;
        $loop = $this->get_loop();
        $timer = null;
        return new React\Promise\Promise(function ($resolve) use ($loop, $time, &$timer) {
            $timer = $loop->addTimer($time, function () use ($resolve) {
                $resolve(null);
            });
        });
    }
}<|MERGE_RESOLUTION|>--- conflicted
+++ resolved
@@ -28,19 +28,12 @@
 
 include 'Throttle.php';
 
-<<<<<<< HEAD
-$version = '1.64.24';
-
-class Exchange extends \ccxt\Exchange {
-
-    const VERSION = '1.64.24';
-=======
 $version = '1.79.17';
 
-class Exchange extends \ccxt\Exchange {
+class Exchange extends \ccxt\Exchange
+{
 
     const VERSION = '1.79.17';
->>>>>>> 49807647
 
     public static $loop;
     public static $kernel;
@@ -50,24 +43,28 @@
     public $tokenBucket;
     public $throttle;
 
-    public static function get_loop() {
+    public static function get_loop()
+    {
         return React\EventLoop\Loop::get();
     }
 
-    public static function get_kernel() {
+    public static function get_kernel()
+    {
         if (!static::$kernel) {
             static::$kernel = Recoil\React\ReactKernel::create(static::get_loop());
         }
         return static::$kernel;
     }
 
-    public static function execute_and_run($arg) {
+    public static function execute_and_run($arg)
+    {
         $kernel = static::get_kernel();
         $kernel->execute($arg);
         $kernel->run();
     }
 
-    public function __construct($options = array()) {
+    public function __construct($options = array())
+    {
         if (!class_exists('React\\EventLoop\\Factory')) {
             throw new ccxt\NotSupported("React is not installed\n\ncomposer require --ignore-platform-reqs react/http:\"^1.4.0\"\n\n");
         }
@@ -106,7 +103,8 @@
         $this->throttle = new Throttle($this->tokenBucket, static::$kernel);
     }
 
-    public function fetch($url, $method = 'GET', $headers = null, $body = null) {
+    public function fetch($url, $method = 'GET', $headers = null, $body = null)
+    {
 
         $headers = array_merge($this->headers, $headers ? $headers : array());
         if (!$headers) {
@@ -188,7 +186,8 @@
         return isset($json_response) ? $json_response : $response_body;
     }
 
-    public function fetch2($path, $api = 'public', $method = 'GET', $params = array(), $headers = null, $body = null, $config = array(), $context = array()) {
+    public function fetch2($path, $api = 'public', $method = 'GET', $params = array(), $headers = null, $body = null, $config = array(), $context = array())
+    {
         if ($this->enableRateLimit) {
             $cost = $this->calculate_rate_limiter_cost($api, $method, $path, $params, $config, $context);
             yield call_user_func($this->throttle, $cost);
@@ -197,32 +196,36 @@
         return yield $this->fetch($request['url'], $request['method'], $request['headers'], $request['body']);
     }
 
-    public function fetch_permissions($params = array()) {
+    public function fetch_permissions($params = array())
+    {
         throw new NotSupported($this->id . ' fetch_permissions() not supported yet');
     }
 
 
-    public function load_markets_helper($reload = false, $params = array()) {
+    public function load_markets_helper($reload = false, $params = array())
+    {
         // copied from js
         if (!$reload && $this->markets) {
             if (!$this->markets_by_id) {
-                return $this->set_markets ($this->markets);
+                return $this->set_markets($this->markets);
             }
             return $this->markets;
         }
         $currencies = null;
         if (array_key_exists('fetchCurrencies', $this->has) && $this->has['fetchCurrencies'] === true) {
-            $currencies = yield $this->fetch_currencies ();
-        }
-        $markets = yield $this->fetch_markets ($params);
-        return $this->set_markets ($markets, $currencies);
-    }
-
-    public function loadMarkets($reload = false, $params = array()) {
+            $currencies = yield $this->fetch_currencies();
+        }
+        $markets = yield $this->fetch_markets($params);
+        return $this->set_markets($markets, $currencies);
+    }
+
+    public function loadMarkets($reload = false, $params = array())
+    {
         return yield $this->load_markets($reload, $params);
     }
 
-    public function load_markets($reload = false, $params = array()) {
+    public function load_markets($reload = false, $params = array())
+    {
         if (($reload && !$this->reloadingMarkets) || !$this->marketsLoading) {
             $this->reloadingMarkets = true;
             $this->marketsLoading = static::$kernel->execute($this->load_markets_helper($reload, $params))->promise()->then(function ($resolved) {
@@ -236,11 +239,13 @@
         return $this->marketsLoading;
     }
 
-    public function loadAccounts($reload = false, $params = array()) {
+    public function loadAccounts($reload = false, $params = array())
+    {
         return yield $this->load_accounts($reload, $params);
     }
 
-    public function load_accounts($reload = false, $params = array()) {
+    public function load_accounts($reload = false, $params = array())
+    {
         if ($reload) {
             $this->accounts = yield $this->fetch_accounts($params);
         } else {
@@ -255,7 +260,8 @@
         return $this->accounts;
     }
 
-    public function fetch_l2_order_book($symbol, $limit = null, $params = array()) {
+    public function fetch_l2_order_book($symbol, $limit = null, $params = array())
+    {
         $orderbook = yield $this->fetch_order_book($symbol, $limit, $params);
         return array_merge($orderbook, array(
             'bids' => $this->sort_by($this->aggregate($orderbook['bids']), 0, true),
@@ -263,12 +269,14 @@
         ));
     }
 
-    public function fetch_partial_balance($part, $params = array()) {
+    public function fetch_partial_balance($part, $params = array())
+    {
         $balance = yield $this->fetch_balance($params);
         return $balance[$part];
     }
 
-    public function load_trading_limits($symbols = null, $reload = false, $params = array()) {
+    public function load_trading_limits($symbols = null, $reload = false, $params = array())
+    {
         yield;
         if ($this->has['fetchTradingLimits']) {
             if ($reload || !(is_array($this->options) && array_key_exists('limitsLoaded', $this->options))) {
@@ -285,7 +293,8 @@
         return $this->markets;
     }
 
-    public function fetch_ohlcv($symbol, $timeframe = '1m', $since = null, $limit = null, $params = array()) {
+    public function fetch_ohlcv($symbol, $timeframe = '1m', $since = null, $limit = null, $params = array())
+    {
         if (!$this->has['fetchTrades']) {
             throw new NotSupported($this->id . ' fetch_ohlcv() not supported yet');
         }
@@ -294,7 +303,8 @@
         return $this->build_ohlcv($trades, $timeframe, $since, $limit);
     }
 
-    public function fetch_status($params = array()) {
+    public function fetch_status($params = array())
+    {
         if ($this->has['fetchTime']) {
             $time = yield $this->fetch_time($params);
             $this->status = array_merge($this->status, array(
@@ -304,7 +314,8 @@
         return $this->status;
     }
 
-    public function edit_order($id, $symbol, $type, $side, $amount, $price = null, $params = array()) {
+    public function edit_order($id, $symbol, $type, $side, $amount, $price = null, $params = array())
+    {
         if (!$this->enableRateLimit) {
             throw new ExchangeError($this->id . ' edit_order() requires enableRateLimit = true');
         }
@@ -312,7 +323,8 @@
         return yield $this->create_order($symbol, $type, $side, $amount, $price, $params);
     }
 
-    public function fetch_deposit_address($code, $params = array()) {
+    public function fetch_deposit_address($code, $params = array())
+    {
         if ($this->has['fetchDepositAddresses']) {
             $deposit_addresses = yield $this->fetch_deposit_addresses(array($code), $params);
             $deposit_address = $this->safe_value($deposit_addresses, $code);
@@ -322,13 +334,14 @@
                 return $deposit_address;
             }
         } else {
-            throw new NotSupported ($this->id + ' fetchDepositAddress not supported yet');
-        }
-    }
-
-    public function fetch_ticker($symbol, $params = array ()) {
+            throw new NotSupported($this->id + ' fetchDepositAddress not supported yet');
+        }
+    }
+
+    public function fetch_ticker($symbol, $params = array())
+    {
         if ($this->has['fetchTickers']) {
-            $tickers = yield $this->fetch_tickers(array( $symbol ), $params);
+            $tickers = yield $this->fetch_tickers(array($symbol), $params);
             $ticker = $this->safe_value($tickers, $symbol);
             if ($ticker === null) {
                 throw new BadSymbol($this->id . ' fetchTickers could not find a $ticker for ' . $symbol);
@@ -340,14 +353,16 @@
         }
     }
 
-    public function load_time_difference($params = array()) {
+    public function load_time_difference($params = array())
+    {
         $server_time = yield $this->fetch_time($params);
         $after = $this->milliseconds();
         $this->options['timeDifference'] = $after - $server_time;
         return $this->options['timeDifference'];
     }
 
-    public function fetch_market_leverage_tiers($symbol, $params = array()) {
+    public function fetch_market_leverage_tiers($symbol, $params = array())
+    {
         if ($this->has['fetchLeverageTiers']) {
             $market = yield $this->market($symbol);
             if (!$market['contract']) {
@@ -359,8 +374,9 @@
             throw new NotSupported($this->id + 'fetch_market_leverage_tiers() is not supported yet');
         }
     }
-    
-    public function sleep($milliseconds) {
+
+    public function sleep($milliseconds)
+    {
         $time = $milliseconds / 1000;
         $loop = $this->get_loop();
         $timer = null;
