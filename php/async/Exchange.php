--- conflicted
+++ resolved
@@ -344,7 +344,6 @@
 
     // METHODS BELOW THIS LINE ARE TRANSPILED FROM JAVASCRIPT TO PYTHON AND PHP
 
-<<<<<<< HEAD
     public function setup_stream() {
         $stream = $this->stream;
         if ($this->stream !== null) {
@@ -360,7 +359,6 @@
     public function stream_produce(string $topic, mixed $payload = null, mixed $error = null) {
         $stream = $this->stream;
         $stream->produce ($topic, $payload, $error);
-=======
     public function describe() {
         return array(
             'id' => null,
@@ -674,7 +672,6 @@
                 'cost' => array( 'min' => null, 'max' => null ),
             ),
         );
->>>>>>> f68b08aa
     }
 
     public function safe_bool_n($dictionaryOrList, array $keys, ?bool $defaultValue = null) {
