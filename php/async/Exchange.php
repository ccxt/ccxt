<?php


namespace ccxt\async;

use ccxt;

// rounding mode
const TRUNCATE = ccxt\TRUNCATE;
const ROUND = ccxt\ROUND;
const ROUND_UP = ccxt\ROUND_UP;
const ROUND_DOWN = ccxt\ROUND_DOWN;

// digits counting mode
const DECIMAL_PLACES = ccxt\DECIMAL_PLACES;
const SIGNIFICANT_DIGITS = ccxt\SIGNIFICANT_DIGITS;
const TICK_SIZE = ccxt\TICK_SIZE;

// padding mode
const NO_PADDING = ccxt\NO_PADDING;
const PAD_WITH_ZERO = ccxt\PAD_WITH_ZERO;

use React;
use Recoil;

use Generator;
use Exception;

include 'Throttle.php';

$version = '1.84.42';

require_once "ExchangeCommon.php";

class Exchange extends \ccxt\Exchange {

<<<<<<< HEAD
    use ExchangeCommon;

    const VERSION = '1.84.41';
=======
    const VERSION = '1.84.42';
>>>>>>> 8fd3981c

    public static $loop;
    public static $kernel;
    public $browser;
    public $marketsLoading = null;
    public $reloadingMarkets = null;
    public $tokenBucket;
    public $throttle;

    public static function get_loop() {
        return React\EventLoop\Loop::get();
    }

    public static function get_kernel() {
        if (!static::$kernel) {
            static::$kernel = Recoil\React\ReactKernel::create(static::get_loop());
        }
        return static::$kernel;
    }

    public static function execute_and_run($arg) {
        $kernel = static::get_kernel();
        $kernel->execute($arg);
        $kernel->run();
    }

    public function __construct($options = array()) {
        if (!class_exists('React\\EventLoop\\Factory')) {
            throw new ccxt\NotSupported("React is not installed\n\ncomposer require --ignore-platform-reqs react/http:\"^1.4.0\"\n\n");
        }
        if (!class_exists('Recoil\\React\\ReactKernel')) {
            throw new ccxt\NotSupported("Recoil is not installed\n\ncomposer require --ignore-platform-reqs recoil/react:\"1.0.2\"\n\n");
        }
        $config = $this->omit($options, array('loop', 'kernel'));
        parent::__construct($config);
        // we only want one instance of the loop and one instance of the kernel
        if (static::$loop === null) {
            if (array_key_exists('loop', $options)) {
                static::$loop = $options['loop'];
            } else {
                static::$loop = static::get_loop();
            }
        } else if (array_key_exists('loop', $options)) {
            throw new Exception($this->id . ' cannot use two different loops');
        }

        if (static::$kernel === null) {
            if (array_key_exists('kernel', $options)) {
                static::$kernel = $options['kernel'];
            } else {
                static::$kernel = Recoil\React\ReactKernel::create(static::$loop);
            }
        } else if (array_key_exists('kernel', $options)) {
            throw new Exception($this->id . ' cannot use two different loops');
        }

        $connector = new React\Socket\Connector(static::$loop, array(
            'timeout' => $this->timeout,
        ));
        if ($this->browser === null) {
            $this->browser = (new React\Http\Browser(static::$loop, $connector))->withRejectErrorResponse(false);
        }
        $this->throttle = new Throttle($this->tokenBucket, static::$kernel);
    }

    public function fetch($url, $method = 'GET', $headers = null, $body = null) {

        $headers = array_merge($this->headers, $headers ? $headers : array());
        if (!$headers) {
            $headers = array();
        }

        if (strlen($this->proxy)) {
            $headers['Origin'] = $this->origin;
        }

        if ($this->userAgent) {
            if (gettype($this->userAgent) == 'string') {
                $headers['User-Agent'] = $this->userAgent;
            } elseif ((gettype($this->userAgent) == 'array') && array_key_exists('User-Agent', $this->userAgent)) {
                $headers['User-Agent'] = $this->userAgent['User-Agent'];
            }
        }

        // this name for the proxy string is deprecated
        // we should rename it to $this->cors everywhere
        $url = $this->proxy . $url;

        if ($this->verbose) {
            print_r(array('fetch Request:', $this->id, $method, $url, 'RequestHeaders:', $headers, 'RequestBody:', $body));
        }

        $this->lastRestRequestTimestamp = $this->milliseconds();

        try {
            $result = yield $this->browser->request($method, $url, $headers, $body);
        } catch (Exception $e) {
            $message = $e->getMessage();
            if (strpos($message, 'timed out') !== false) { // no way to determine this easily https://github.com/clue/reactphp-buzz/issues/146
                throw new ccxt\RequestTimeout(implode(' ', array($url, $method, 28, $message))); // 28 for compatibility with CURL
            } else if (strpos($message, 'DNS query') !== false) {
                throw new ccxt\NetworkError($message);
            } else {
                throw new ccxt\ExchangeError($message);
            }
        }

        $raw_response_headers = $result->getHeaders();
        $raw_header_keys = array_keys($raw_response_headers);
        $response_headers = array();
        foreach ($raw_header_keys as $header) {
            $response_headers[$header] = $result->getHeaderLine($header);
        }
        $http_status_code = $result->getStatusCode();
        $http_status_text = $result->getReasonPhrase();
        $response_body = strval($result->getBody());

        $response_body = $this->on_rest_response($http_status_code, $http_status_text, $url, $method, $response_headers, $response_body, $headers, $body);

        if ($this->enableLastHttpResponse) {
            $this->last_http_response = $response_body;
        }

        if ($this->enableLastResponseHeaders) {
            $this->last_response_headers = $response_headers;
        }

        if ($this->verbose) {
            print_r(array('fetch Response:', $this->id, $method, $url, $http_status_code, 'ResponseHeaders:', $response_headers, 'ResponseBody:', $response_body));
        }

        $json_response = null;
        $is_json_encoded_response = $this->is_json_encoded_object($response_body);

        if ($is_json_encoded_response) {
            $json_response = $this->parse_json($response_body);
            if ($this->enableLastJsonResponse) {
                $this->last_json_response = $json_response;
            }
        }

        $this->handle_errors($http_status_code, $http_status_text, $url, $method, $response_headers, $response_body, $json_response, $headers, $body);
        $this->handle_http_status_code($http_status_code, $http_status_text, $url, $method, $response_body);

        return isset($json_response) ? $json_response : $response_body;
    }

    public function fetch2($path, $api = 'public', $method = 'GET', $params = array(), $headers = null, $body = null, $config = array(), $context = array()) {
        if ($this->enableRateLimit) {
            $cost = $this->calculate_rate_limiter_cost($api, $method, $path, $params, $config, $context);
            yield call_user_func($this->throttle, $cost);
        }
        $request = $this->sign($path, $api, $method, $params, $headers, $body);
        return yield $this->fetch($request['url'], $request['method'], $request['headers'], $request['body']);
    }

    public function fetch_permissions($params = array()) {
        throw new NotSupported($this->id . ' fetch_permissions() is not supported yet');
    }


    public function load_markets_helper($reload = false, $params = array()) {
        // copied from js
        if (!$reload && $this->markets) {
            if (!$this->markets_by_id) {
                return $this->set_markets ($this->markets);
            }
            return $this->markets;
        }
        $currencies = null;
        if (array_key_exists('fetchCurrencies', $this->has) && $this->has['fetchCurrencies'] === true) {
            $currencies = yield $this->fetch_currencies ();
        }
        $markets = yield $this->fetch_markets ($params);
        return $this->set_markets ($markets, $currencies);
    }

    public function loadMarkets($reload = false, $params = array()) {
        return yield $this->load_markets($reload, $params);
    }

    public function load_markets($reload = false, $params = array()) {
        if (($reload && !$this->reloadingMarkets) || !$this->marketsLoading) {
            $this->reloadingMarkets = true;
            $this->marketsLoading = static::$kernel->execute($this->load_markets_helper($reload, $params))->promise()->then(function ($resolved) {
                $this->reloadingMarkets = false;
                return $resolved;
            }, function ($error) {
                $this->reloadingMarkets = false;
                throw $error;
            });
        }
        return $this->marketsLoading;
    }

    public function loadAccounts($reload = false, $params = array()) {
        return yield $this->load_accounts($reload, $params);
    }

    public function load_accounts($reload = false, $params = array()) {
        if ($reload) {
            $this->accounts = yield $this->fetch_accounts($params);
        } else {
            if ($this->accounts) {
                yield;
                return $this->accounts;
            } else {
                $this->accounts = yield $this->fetch_accounts($params);
            }
        }
        $this->accountsById = static::index_by($this->accounts, 'id');
        return $this->accounts;
    }

    public function fetch_l2_order_book($symbol, $limit = null, $params = array()) {
        $orderbook = yield $this->fetch_order_book($symbol, $limit, $params);
        return array_merge($orderbook, array(
            'bids' => $this->sort_by($this->aggregate($orderbook['bids']), 0, true),
            'asks' => $this->sort_by($this->aggregate($orderbook['asks']), 0),
        ));
    }

    public function fetch_partial_balance($part, $params = array()) {
        $balance = yield $this->fetch_balance($params);
        return $balance[$part];
    }

    public function load_trading_limits($symbols = null, $reload = false, $params = array()) {
        yield;
        if ($this->has['fetchTradingLimits']) {
            if ($reload || !(is_array($this->options) && array_key_exists('limitsLoaded', $this->options))) {
                $response = yield $this->fetch_trading_limits($symbols);
                // $limits = $response['limits'];
                // $keys = is_array ($limits) ? array_keys ($limits) : array ();
                for ($i = 0; $i < count($symbols); $i++) {
                    $symbol = $symbols[$i];
                    $this->markets[$symbol] = array_replace_recursive($this->markets[$symbol], $response[$symbol]);
                }
                $this->options['limitsLoaded'] = $this->milliseconds();
            }
        }
        return $this->markets;
    }

    public function fetch_ohlcv($symbol, $timeframe = '1m', $since = null, $limit = null, $params = array()) {
        if (!$this->has['fetchTrades']) {
            throw new NotSupported($this->id . ' fetch_ohlcv() is not supported yet');
        }
        yield $this->load_markets();
        $trades = yield $this->fetch_trades($symbol, $since, $limit, $params);
        return $this->build_ohlcv($trades, $timeframe, $since, $limit);
    }

    public function fetch_status($params = array()) {
        if ($this->has['fetchTime']) {
            $time = yield $this->fetch_time($params);
            $this->status = array_merge($this->status, array(
                'updated' => $time,
            ));
        }
        return $this->status;
    }

    public function create_limit_order($symbol, $side, $amount, $price, $params = array()) {
        return yield $this->create_order($symbol, 'limit', $side, $amount, $price, $params);
    }

    public function create_market_order($symbol, $side, $amount, $price = null, $params = array()) {
        return yield $this->create_order($symbol, 'market', $side, $amount, $price, $params);
    }

    public function create_limit_buy_order($symbol, $amount, $price, $params = array()) {
        return yield $this->create_order($symbol, 'limit', 'buy', $amount, $price, $params);
    }

    public function create_limit_sell_order($symbol, $amount, $price, $params = array()) {
        return yield $this->create_order($symbol, 'limit', 'sell', $amount, $price, $params);
    }

    public function create_market_buy_order($symbol, $amount, $params = array()) {
        return yield $this->create_order($symbol, 'market', 'buy', $amount, null, $params);
    }

    public function create_market_sell_order($symbol, $amount, $params = array()) {
        return yield $this->create_order($symbol, 'market', 'sell', $amount, null, $params);
    }

    public function edit_order($id, $symbol, $type, $side, $amount, $price = null, $params = array()) {
        yield $this->cancel_order($id, $symbol, $params);
        return yield $this->create_order($symbol, $type, $side, $amount, $price, $params);
    }

    public function fetch_deposit_address($code, $params = array()) {
        if ($this->has['fetchDepositAddresses']) {
            $deposit_addresses = yield $this->fetch_deposit_addresses(array($code), $params);
            $deposit_address = $this->safe_value($deposit_addresses, $code);
            if ($deposit_address === null) {
                throw new InvalidAddress($this->id . ' fetchDepositAddress could not find a deposit address for ' . $code . ', make sure you have created a corresponding deposit address in your wallet on the exchange website');
            } else {
                return $deposit_address;
            }
        } else {
            throw new NotSupported ($this->id . ' fetchDepositAddress() is not supported yet');
        }
    }

    public function fetch_ticker($symbol, $params = array ()) {
        if ($this->has['fetchTickers']) {
            $tickers = yield $this->fetch_tickers(array( $symbol ), $params);
            $ticker = $this->safe_value($tickers, $symbol);
            if ($ticker === null) {
                throw new NullResponse($this->id . ' fetchTickers() could not find a $ticker for ' . $symbol);
            } else {
                return $ticker;
            }
        } else {
            throw new NotSupported($this->id . ' fetchTicker() is not supported yet');
        }
    }

    public function fetch_market_leverage_tiers($symbol, $params = array()) {
        if ($this->has['fetchLeverageTiers']) {
            $market = yield $this->market($symbol);
            if (!$market['contract']) {
                throw new BadRequest($this->id . ' fetch_market_leverage_tiers() supports contract markets only');
            }
            $tiers = yield $this->fetch_leverage_tiers(array($symbol));
            return $this->safe_value($tiers, $symbol);
        } else {
            throw new NotSupported($this->id . ' fetch_market_leverage_tiers() is not supported yet');
        }
    }

    public function sleep($milliseconds) {
        $time = $milliseconds / 1000;
        $loop = $this->get_loop();
        $timer = null;
        return new React\Promise\Promise(function ($resolve) use ($loop, $time, &$timer) {
            $timer = $loop->addTimer($time, function () use ($resolve) {
                $resolve(null);
            });
        });
    }
}<|MERGE_RESOLUTION|>--- conflicted
+++ resolved
@@ -34,13 +34,9 @@
 
 class Exchange extends \ccxt\Exchange {
 
-<<<<<<< HEAD
     use ExchangeCommon;
 
-    const VERSION = '1.84.41';
-=======
     const VERSION = '1.84.42';
->>>>>>> 8fd3981c
 
     public static $loop;
     public static $kernel;
