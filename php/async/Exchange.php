<?php


namespace ccxt\async;

use ccxt;

// rounding mode
const TRUNCATE = ccxt\TRUNCATE;
const ROUND = ccxt\ROUND;
const ROUND_UP = ccxt\ROUND_UP;
const ROUND_DOWN = ccxt\ROUND_DOWN;

// digits counting mode
const DECIMAL_PLACES = ccxt\DECIMAL_PLACES;
const SIGNIFICANT_DIGITS = ccxt\SIGNIFICANT_DIGITS;
const TICK_SIZE = ccxt\TICK_SIZE;

// padding mode
const NO_PADDING = ccxt\NO_PADDING;
const PAD_WITH_ZERO = ccxt\PAD_WITH_ZERO;

use React;
use Recoil;

use Generator;
use Exception;

include 'Throttle.php';

<<<<<<< HEAD
$version = '1.77.76';

class Exchange extends \ccxt\Exchange {

    const VERSION = '1.77.76';
=======
$version = '1.77.77';

class Exchange extends \ccxt\Exchange {

    const VERSION = '1.77.77';
>>>>>>> 9da81668

    public static $loop;
    public static $kernel;
    public $browser;
    public $marketsLoading = null;
    public $reloadingMarkets = null;
    public $tokenBucket;
    public $throttle;

    public static function get_loop() {
        return React\EventLoop\Loop::get();
    }

    public static function get_kernel() {
        if (!static::$kernel) {
            static::$kernel = Recoil\React\ReactKernel::create(static::get_loop());
        }
        return static::$kernel;
    }

    public static function execute_and_run($arg) {
        $kernel = static::get_kernel();
        $kernel->execute($arg);
        $kernel->run();
    }

    public function __construct($options = array()) {
        if (!class_exists('React\\EventLoop\\Factory')) {
            throw new ccxt\NotSupported("React is not installed\n\ncomposer require --ignore-platform-reqs react/http:\"^1.4.0\"\n\n");
        }
        if (!class_exists('Recoil\\React\\ReactKernel')) {
            throw new ccxt\NotSupported("Recoil is not installed\n\ncomposer require --ignore-platform-reqs recoil/react:\"1.0.2\"\n\n");
        }
        $config = $this->omit($options, array('loop', 'kernel'));
        parent::__construct($config);
        // we only want one instance of the loop and one instance of the kernel
        if (static::$loop === null) {
            if (array_key_exists('loop', $options)) {
                static::$loop = $options['loop'];
            } else {
                static::$loop = static::get_loop();
            }
        } else if (array_key_exists('loop', $options)) {
            throw new Exception($this->id . ' cannot use two different loops');
        }

        if (static::$kernel === null) {
            if (array_key_exists('kernel', $options)) {
                static::$kernel = $options['kernel'];
            } else {
                static::$kernel = Recoil\React\ReactKernel::create(static::$loop);
            }
        } else if (array_key_exists('kernel', $options)) {
            throw new Exception($this->id . ' cannot use two different loops');
        }

        $connector = new React\Socket\Connector(static::$loop, array(
            'timeout' => $this->timeout,
        ));
        if ($this->browser === null) {
            $this->browser = (new React\Http\Browser(static::$loop, $connector))->withRejectErrorResponse(false);
        }
        $this->throttle = new Throttle($this->tokenBucket, static::$kernel);
    }

    public function fetch($url, $method = 'GET', $headers = null, $body = null) {

        $headers = array_merge($this->headers, $headers ? $headers : array());
        if (!$headers) {
            $headers = array();
        }

        if (strlen($this->proxy)) {
            $headers['Origin'] = $this->origin;
        }

        if ($this->userAgent) {
            if (gettype($this->userAgent) == 'string') {
                $headers['User-Agent'] = $this->userAgent;
            } elseif ((gettype($this->userAgent) == 'array') && array_key_exists('User-Agent', $this->userAgent)) {
                $headers['User-Agent'] = $this->userAgent['User-Agent'];
            }
        }

        // this name for the proxy string is deprecated
        // we should rename it to $this->cors everywhere
        $url = $this->proxy . $url;

        if ($this->verbose) {
            print_r(array('fetch Request:', $this->id, $method, $url, 'RequestHeaders:', $headers, 'RequestBody:', $body));
        }

        $this->lastRestRequestTimestamp = $this->milliseconds();

        try {
            $result = yield $this->browser->request($method, $url, $headers, $body);
        } catch (Exception $e) {
            $message = $e->getMessage();
            if (strpos($message, 'timed out') !== false) { // no way to determine this easily https://github.com/clue/reactphp-buzz/issues/146
                throw new ccxt\RequestTimeout(implode(' ', array($url, $method, 28, $message))); // 28 for compatibility with CURL
            } else if (strpos($message, 'DNS query') !== false) {
                throw new ccxt\NetworkError($message);
            } else {
                throw new ccxt\ExchangeError($message);
            }
        }

        $raw_response_headers = $result->getHeaders();
        $raw_header_keys = array_keys($raw_response_headers);
        $response_headers = array();
        foreach ($raw_header_keys as $header) {
            $response_headers[$header] = $result->getHeaderLine($header);
        }
        $http_status_code = $result->getStatusCode();
        $http_status_text = $result->getReasonPhrase();
        $response_body = strval($result->getBody());

        $response_body = $this->on_rest_response($http_status_code, $http_status_text, $url, $method, $response_headers, $response_body, $headers, $body);

        if ($this->enableLastHttpResponse) {
            $this->last_http_response = $response_body;
        }

        if ($this->enableLastResponseHeaders) {
            $this->last_response_headers = $response_headers;
        }

        if ($this->verbose) {
            print_r(array('fetch Response:', $this->id, $method, $url, $http_status_code, 'ResponseHeaders:', $response_headers, 'ResponseBody:', $response_body));
        }

        $json_response = null;
        $is_json_encoded_response = $this->is_json_encoded_object($response_body);

        if ($is_json_encoded_response) {
            $json_response = $this->parse_json($response_body);
            if ($this->enableLastJsonResponse) {
                $this->last_json_response = $json_response;
            }
        }

        $this->handle_errors($http_status_code, $http_status_text, $url, $method, $response_headers, $response_body, $json_response, $headers, $body);
        $this->handle_http_status_code($http_status_code, $http_status_text, $url, $method, $response_body);

        return isset($json_response) ? $json_response : $response_body;
    }

    public function fetch2($path, $api = 'public', $method = 'GET', $params = array(), $headers = null, $body = null, $config = array(), $context = array()) {
        if ($this->enableRateLimit) {
            $cost = $this->calculate_rate_limiter_cost($api, $method, $path, $params, $config, $context);
            yield call_user_func($this->throttle, $cost);
        }
        $request = $this->sign($path, $api, $method, $params, $headers, $body);
        return yield $this->fetch($request['url'], $request['method'], $request['headers'], $request['body']);
    }

    public function load_markets_helper($reload = false, $params = array()) {
        // copied from js
        if (!$reload && $this->markets) {
            if (!$this->markets_by_id) {
                return $this->set_markets ($this->markets);
            }
            return $this->markets;
        }
        $currencies = null;
        if (array_key_exists('fetchCurrencies', $this->has) && $this->has['fetchCurrencies'] === true) {
            $currencies = yield $this->fetch_currencies ();
        }
        $markets = yield $this->fetch_markets ($params);
        return $this->set_markets ($markets, $currencies);
    }

    public function loadMarkets($reload = false, $params = array()) {
        return yield $this->load_markets($reload, $params);
    }

    public function load_markets($reload = false, $params = array()) {
        if (($reload && !$this->reloadingMarkets) || !$this->marketsLoading) {
            $this->reloadingMarkets = true;
            $this->marketsLoading = static::$kernel->execute($this->load_markets_helper($reload, $params))->promise()->then(function ($resolved) {
                $this->reloadingMarkets = false;
                return $resolved;
            }, function ($error) {
                $this->reloadingMarkets = false;
                throw $error;
            });
        }
        return $this->marketsLoading;
    }

    public function loadAccounts($reload = false, $params = array()) {
        return yield $this->load_accounts($reload, $params);
    }

    public function load_accounts($reload = false, $params = array()) {
        if ($reload) {
            $this->accounts = yield $this->fetch_accounts($params);
        } else {
            if ($this->accounts) {
                yield;
                return $this->accounts;
            } else {
                $this->accounts = yield $this->fetch_accounts($params);
            }
        }
        $this->accountsById = static::index_by($this->accounts, 'id');
        return $this->accounts;
    }

    public function fetch_l2_order_book($symbol, $limit = null, $params = array()) {
        $orderbook = yield $this->fetch_order_book($symbol, $limit, $params);
        return array_merge($orderbook, array(
            'bids' => $this->sort_by($this->aggregate($orderbook['bids']), 0, true),
            'asks' => $this->sort_by($this->aggregate($orderbook['asks']), 0),
        ));
    }

    public function fetch_partial_balance($part, $params = array()) {
        $balance = yield $this->fetch_balance($params);
        return $balance[$part];
    }

    public function load_trading_limits($symbols = null, $reload = false, $params = array()) {
        yield;
        if ($this->has['fetchTradingLimits']) {
            if ($reload || !(is_array($this->options) && array_key_exists('limitsLoaded', $this->options))) {
                $response = yield $this->fetch_trading_limits($symbols);
                // $limits = $response['limits'];
                // $keys = is_array ($limits) ? array_keys ($limits) : array ();
                for ($i = 0; $i < count($symbols); $i++) {
                    $symbol = $symbols[$i];
                    $this->markets[$symbol] = array_replace_recursive($this->markets[$symbol], $response[$symbol]);
                }
                $this->options['limitsLoaded'] = $this->milliseconds();
            }
        }
        return $this->markets;
    }

    public function fetch_ohlcv($symbol, $timeframe = '1m', $since = null, $limit = null, $params = array()) {
        if (!$this->has['fetchTrades']) {
            throw new NotSupported($this->id . ' fetch_ohlcv() not supported yet');
        }
        yield $this->load_markets();
        $trades = yield $this->fetch_trades($symbol, $since, $limit, $params);
        return $this->build_ohlcv($trades, $timeframe, $since, $limit);
    }

    public function fetch_status($params = array()) {
        if ($this->has['fetchTime']) {
            $time = yield $this->fetch_time($params);
            $this->status = array_merge($this->status, array(
                'updated' => $time,
            ));
        }
        return $this->status;
    }

    public function edit_order($id, $symbol, $type, $side, $amount, $price = null, $params = array()) {
        if (!$this->enableRateLimit) {
            throw new ExchangeError($this->id . ' edit_order() requires enableRateLimit = true');
        }
        yield $this->cancel_order($id, $symbol, $params);
        return yield $this->create_order($symbol, $type, $side, $amount, $price, $params);
    }

    public function fetch_deposit_address($code, $params = array()) {
        if ($this->has['fetchDepositAddresses']) {
            $deposit_addresses = yield $this->fetch_deposit_addresses(array($code), $params);
            $deposit_address = $this->safe_value($deposit_addresses, $code);
            if ($deposit_address === null) {
                throw new InvalidAddress($this->id . ' fetchDepositAddress could not find a deposit address for ' . $code . ', make sure you have created a corresponding deposit address in your wallet on the exchange website');
            } else {
                return $deposit_address;
            }
        } else {
            throw new NotSupported ($this->id + ' fetchDepositAddress not supported yet');
        }
    }

    public function fetch_ticker($symbol, $params = array ()) {
        if ($this->has['fetchTickers']) {
            $tickers = yield $this->fetch_tickers(array( $symbol ), $params);
            $ticker = $this->safe_value($tickers, $symbol);
            if ($ticker === null) {
                throw new BadSymbol($this->id . ' fetchTickers could not find a $ticker for ' . $symbol);
            } else {
                return $ticker;
            }
        } else {
            throw new NotSupported($this->id . ' fetchTicker not supported yet');
        }
    }

    public function load_time_difference($params = array()) {
        $server_time = yield $this->fetch_time($params);
        $after = $this->milliseconds();
        $this->options['timeDifference'] = $after - $server_time;
        return $this->options['timeDifference'];
    }

    public function fetch_market_leverage_tiers($symbol, $params = array()) {
        if ($this->has['fetchLeverageTiers']) {
            $market = yield $this->market($symbol);
            if (!$market['contract']) {
                throw new BadRequest($this->id + ' fetchLeverageTiers() supports contract markets only');
            }
            $tiers = yield $this->fetch_leverage_tiers(array($symbol));
            return $this->safe_value($tiers, $symbol);
        } else {
            throw new NotSupported($this->id + 'fetch_market_leverage_tiers() is not supported yet');
        }
    }
    
    public function sleep($milliseconds) {
        $time = $milliseconds / 1000;
        $loop = $this->get_loop();
        $timer = null;
        return new React\Promise\Promise(function ($resolve) use ($loop, $time, &$timer) {
            $timer = $loop->addTimer($time, function () use ($resolve) {
                $resolve(null);
            });
        });
    }
}<|MERGE_RESOLUTION|>--- conflicted
+++ resolved
@@ -28,19 +28,11 @@
 
 include 'Throttle.php';
 
-<<<<<<< HEAD
-$version = '1.77.76';
+$version = '1.77.77';
 
 class Exchange extends \ccxt\Exchange {
 
-    const VERSION = '1.77.76';
-=======
-$version = '1.77.77';
-
-class Exchange extends \ccxt\Exchange {
-
     const VERSION = '1.77.77';
->>>>>>> 9da81668
 
     public static $loop;
     public static $kernel;
