<?php

/*

MIT License

Copyright (c) 2017 CCXT

Permission is hereby granted, free of charge, to any person obtaining a copy
of this software and associated documentation files (the "Software"), to deal
in the Software without restriction, including without limitation the rights
to use, copy, modify, merge, publish, distribute, sublicense, and/or sell
copies of the Software, and to permit persons to whom the Software is
furnished to do so, subject to the following conditions:

The above copyright notice and this permission notice shall be included in all
copies or substantial portions of the Software.

THE SOFTWARE IS PROVIDED "AS IS", WITHOUT WARRANTY OF ANY KIND, EXPRESS OR
IMPLIED, INCLUDING BUT NOT LIMITED TO THE WARRANTIES OF MERCHANTABILITY,
FITNESS FOR A PARTICULAR PURPOSE AND NONINFRINGEMENT. IN NO EVENT SHALL THE
AUTHORS OR COPYRIGHT HOLDERS BE LIABLE FOR ANY CLAIM, DAMAGES OR OTHER
LIABILITY, WHETHER IN AN ACTION OF CONTRACT, TORT OR OTHERWISE, ARISING FROM,
OUT OF OR IN CONNECTION WITH THE SOFTWARE OR THE USE OR OTHER DEALINGS IN THE
SOFTWARE.

*/

//-----------------------------------------------------------------------------

namespace ccxt;

use MessagePack\MessagePack;
use kornrunner\Keccak;
use Web3\Contracts\TypedDataEncoder;
use StarkNet\Crypto\Curve;
use StarkNet\Crypto\Key;
use StarkNet\Hash;
use StarkNet\TypedData;
use Elliptic\EC;
use Elliptic\EdDSA;
use BN\BN;
use Sop\ASN1\Type\UnspecifiedType;
use Exception;

$version = '4.4.91';

// rounding mode
const TRUNCATE = 0;
const ROUND = 1;
const ROUND_UP = 2;
const ROUND_DOWN = 3;

// digits counting mode
const DECIMAL_PLACES = 2;
const SIGNIFICANT_DIGITS = 3;
const TICK_SIZE = 4;

// padding mode
const NO_PADDING = 5;
const PAD_WITH_ZERO = 6;

class Exchange {

    const VERSION = '4.4.91';

    private static $base58_alphabet = '123456789ABCDEFGHJKLMNPQRSTUVWXYZabcdefghijkmnopqrstuvwxyz';
    private static $base58_encoder = null;
    private static $base58_decoder = null;

    public $defined_rest_api = array();

    public $curl = null;
    public $curl_options = array(); // overrideable by user, empty by default
    public $curl_reset = true;
    public $curl_close = false;

    public $id = null;

    public $validateServerSsl = true;
    public $validateClientSsl = false;
    public $curlopt_interface = null;
    public $timeout = 10000; // in milliseconds


    // PROXY & USER-AGENTS (see "examples/proxy-usage" file for explanation)
    public $proxy = null; // maintained for backwards compatibility, no-one should use it from now on
    public $proxyUrl = null;
    public $proxy_url = null;
    public $proxyUrlCallback = null;
    public $proxy_url_callback = null;
    public $httpProxy = null;
    public $http_proxy = null;
    public $httpProxyCallback = null;
    public $http_proxy_callback = null;
    public $httpsProxy = null;
    public $https_proxy = null;
    public $httpsProxyCallback = null;
    public $https_proxy_callback = null;
    public $socksProxy = null;
    public $socks_proxy = null;
    public $socksProxyCallback = null;
    public $socks_proxy_callback = null;
    public $userAgent = null; // 'ccxt/' . $this::VERSION . ' (+https://github.com/ccxt/ccxt) PHP/' . PHP_VERSION;
    public $user_agent = null;
    public $wsProxy = null;
    public $ws_proxy = null;
    public $wssProxy = null;
    public $wss_proxy = null;
    public $wsSocksProxy = null;
    public $ws_socks_proxy = null;
    //
    public $userAgents = array(
        'chrome' => 'Mozilla/5.0 (Windows NT 10.0; Win64; x64) AppleWebKit/537.36 (KHTML, like Gecko) Chrome/62.0.3202.94 Safari/537.36',
        'chrome39' => 'Mozilla/5.0 (Windows NT 6.1; WOW64) AppleWebKit/537.36 (KHTML, like Gecko) Chrome/39.0.2171.71 Safari/537.36',
        'chrome100' => 'Mozilla/5.0 (Macintosh; Intel Mac OS X 10_15_7) AppleWebKit/537.36 (KHTML, like Gecko) Chrome/100.0.4896.75 Safari/537.36',
    );
    public $headers = array();
    public $origin = '*'; // CORS origin
    public $MAX_VALUE = PHP_INT_MAX;
    //

    public $hostname = null; // in case of inaccessibility of the "main" domain

    public $options = array(); // exchange-specific options if any
    public $isSandboxModeEnabled = false;

    public $skipJsonOnStatusCodes = false; // TODO: reserved, rewrite the curl routine to parse JSON body anyway
    public $quoteJsonNumbers = true; // treat numbers in json as quoted precise strings

    public $name = null;
    public $status = array(
        'status' => 'ok',
        'updated' => null,
        'eta' => null,
        'url' => null,
        'info' => null,
    );
    public $countries = null;
    public $version = null;
    public $certified = false; // if certified by the CCXT dev team
    public $pro = false; // if it is integrated with CCXT Pro for WebSocket support
    public $alias = false; // whether this exchange is an alias to another exchange
    public $dex = false;

    public $debug = false;

    public $urls = array(
        'logo'=> null,
        'api'=> null,
        'test'=> null,
        'www'=> null,
        'doc'=> null,
        'api_management'=> null,
        'fees'=> null,
        'referral'=> null,
    );
    public $api = array();
    public $comment = null;

    public $markets = null;
    public $symbols = null;
    public $codes = null;
    public $ids = null;
    public $currencies = array();
    public $base_currencies = null;
    public $quote_currencies = null;
    public $balance = array();
    public $orderbooks = array();
    public $fundingRates = array();

    public $tickers = array();
    public $bidsasks = array();
    public $fees = array(
        'trading'=> array(
            'tierBased'=> null,
            'percentage'=> null,
            'taker'=> null,
            'maker'=> null,
        ),
        'funding'=> array(
            'tierBased'=> null,
            'percentage'=> null,
            'withdraw'=> array(),
            'deposit'=> array(),
        ),
    );

    public $precision = array(
        'amount'=> null,
        'price'=> null,
        'cost'=> null,
        'base'=> null,
        'quote'=> null,
    );
    public $liquidations = array();
    public $orders = null;
    public $triggerOrders = null;
    public $myLiquidations = array();
    public $myTrades = null;
    public $trades = array();
    public $transactions = array();
    public $positions = null;
    public $ohlcvs = array();
    public $exceptions = array();
    public $accounts = array();
    public $accountsById = array();

    public $limits = array(
        'cost' => array(
            'min' => null,
            'max' => null,
        ),
        'price' => array(
            'min' => null,
            'max' => null,
        ),
        'amount' => array(
            'min' => null,
            'max' => null,
        ),
        'leverage' => array(
            'min' => null,
            'max' => null,
        ),
    );
    public $httpExceptions = array(
        '422' => 'ExchangeError',
        '418' => 'DDoSProtection',
        '429' => 'RateLimitExceeded',
        '404' => 'ExchangeNotAvailable',
        '409' => 'ExchangeNotAvailable',
        '410' => 'ExchangeNotAvailable',
        '451' => 'ExchangeNotAvailable',
        '500' => 'ExchangeNotAvailable',
        '501' => 'ExchangeNotAvailable',
        '502' => 'ExchangeNotAvailable',
        '520' => 'ExchangeNotAvailable',
        '521' => 'ExchangeNotAvailable',
        '522' => 'ExchangeNotAvailable',
        '525' => 'ExchangeNotAvailable',
        '526' => 'ExchangeNotAvailable',
        '400' => 'ExchangeNotAvailable',
        '403' => 'ExchangeNotAvailable',
        '405' => 'ExchangeNotAvailable',
        '503' => 'ExchangeNotAvailable',
        '530' => 'ExchangeNotAvailable',
        '408' => 'RequestTimeout',
        '504' => 'RequestTimeout',
        '401' => 'AuthenticationError',
        '407' => 'AuthenticationError',
        '511' => 'AuthenticationError',
    );
    public $verbose = false;
    public $apiKey = '';
    public $secret = '';
    public $password = '';
    public $login = '';
    public $uid = '';
    public $accountId = null;
    public $privateKey = '';
    public $walletAddress = '';
    public $token = ''; // reserved for HTTP auth in some cases

    public $twofa = null;
    public $markets_by_id = null;
    public $currencies_by_id = null;
    public $minFundingAddressLength = 1; // used in check_address
    public $substituteCommonCurrencyCodes = true;

    // whether fees should be summed by currency code
    public $reduceFees = true;

    public $timeframes = array();

    public $requiredCredentials = array(
        'apiKey' => true,
        'secret' => true,
        'uid' => false,
        'accountId' => false,
        'login' => false,
        'password' => false,
        'twofa' => false, // 2-factor authentication (one-time password key)
        'privateKey' => false, // "0x"-prefixed hexstring private key for a wallet
        'walletAddress' => false, // "0x"-prefixed hexstring of wallet address
        'token' => false, // reserved for HTTP auth in some cases
    );

    // API methods metainfo
    public $has = array();
    public $features = array();

    public $precisionMode = DECIMAL_PLACES;
    public $paddingMode = NO_PADDING;
    public $number = 'floatval';
    public $handleContentTypeApplicationZip = false;

    public $lastRestRequestTimestamp = 0;
    public $lastRestPollTimestamp = 0;
    public $restRequestQueue = null;
    public $restPollerLoopIsRunning = false;
    public $enableRateLimit = true;
    public $enableLastJsonResponse = false;
    public $enableLastHttpResponse = true;
    public $enableLastResponseHeaders = true;
    public $last_http_response = null;
    public $last_json_response = null;
    public $last_response_headers = null;
    public $last_request_headers = null;
    public $last_request_body = null;
    public $last_request_url = null;

    public $requiresWeb3 = false;
    public $requiresEddsa = false;
    public $rateLimit = 2000;

    public $commonCurrencies = array(
        'XBT' => 'BTC',
        'BCC' => 'BCH',
        'BCHSV' => 'BSV',
    );

    protected $overriden_methods = array();

    public $urlencode_glue = '&'; // ini_get('arg_separator.output'); // can be overrided by exchange constructor params
    public $urlencode_glue_warning = true;

    public $tokenBucket = null; /* array(
        'delay' => 0.001,
        'capacity' => 1.0,
        'cost' => 1.0,
        'maxCapacity' => 1000,
        'refillRate' => ($this->rateLimit > 0) ? 1.0 / $this->rateLimit : PHP_INT_MAX,
    ); */

    public $baseCurrencies = null;
    public $quoteCurrencies = null;

    public static $exchanges = array(
        'alpaca',
        'apex',
        'ascendex',
        'bequant',
        'bigone',
        'binance',
        'binancecoinm',
        'binanceus',
        'binanceusdm',
        'bingx',
        'bit2c',
        'bitbank',
        'bitbns',
        'bitfinex',
        'bitflyer',
        'bitget',
        'bithumb',
        'bitmart',
        'bitmex',
        'bitopro',
        'bitrue',
        'bitso',
        'bitstamp',
        'bitteam',
        'bittrade',
        'bitvavo',
        'blockchaincom',
        'blofin',
        'btcalpha',
        'btcbox',
        'btcmarkets',
        'btcturk',
        'bybit',
        'cex',
        'coinbase',
        'coinbaseadvanced',
        'coinbaseexchange',
        'coinbaseinternational',
        'coincatch',
        'coincheck',
        'coinex',
        'coinmate',
        'coinmetro',
        'coinone',
        'coinsph',
        'coinspot',
        'cryptocom',
        'cryptomus',
        'defx',
        'delta',
        'deribit',
        'derive',
        'digifinex',
        'ellipx',
        'exmo',
        'fmfwio',
        'gate',
        'gateio',
        'gemini',
        'hashkey',
        'hitbtc',
        'hollaex',
        'htx',
        'huobi',
        'hyperliquid',
        'independentreserve',
        'indodax',
        'kraken',
        'krakenfutures',
        'kucoin',
        'kucoinfutures',
        'latoken',
        'lbank',
        'luno',
        'mercado',
        'mexc',
        'modetrade',
        'myokx',
        'ndax',
        'novadax',
        'oceanex',
        'okcoin',
        'okx',
        'okxus',
        'onetrading',
        'oxfun',
        'p2b',
        'paradex',
        'paymium',
        'phemex',
        'poloniex',
        'probit',
        'timex',
        'tokocrypto',
        'tradeogre',
        'upbit',
        'vertex',
        'wavesexchange',
        'whitebit',
        'woo',
        'woofipro',
        'xt',
        'yobit',
        'zaif',
        'zonda',
    );

    public static function split($string, $delimiters = array(' ')) {
        return explode($delimiters[0], str_replace($delimiters, $delimiters[0], $string));
    }

    public static function strip($string) {
        return trim($string);
    }

    public static function decimal($number) {
        return '' + $number;
    }

    public static function valid_string($string) {
        return isset($string) && $string !== '';
    }

    public static function valid_object_value($object, $key) {
        return isset($object[$key]) && $object[$key] !== '' && is_scalar($object[$key]);
    }

    public static function safe_float($object, $key, $default_value = null) {
        return (isset($object[$key]) && is_numeric($object[$key])) ? floatval($object[$key]) : $default_value;
    }

    public static function safe_string($object, $key, $default_value = null) {
        return static::valid_object_value($object, $key) ? strval($object[$key]) : $default_value;
    }

    public static function safe_string_lower($object, $key, $default_value = null) {
        if (static::valid_object_value($object, $key)) {
            return strtolower(strval($object[$key]));
        } else if ($default_value === null) {
            return $default_value;
        } else {
            return strtolower($default_value);
        }
    }

    public static function safe_string_upper($object, $key, $default_value = null) {
        if (static::valid_object_value($object, $key)) {
            return strtoupper(strval($object[$key]));
        } else if ($default_value === null) {
            return $default_value;
        } else {
            return strtoupper($default_value);
        }
        return static::valid_object_value($object, $key) ? strtoupper(strval($object[$key])) : $default_value;
    }

    public static function safe_integer($object, $key, $default_value = null) {
        return (isset($object[$key]) && is_numeric($object[$key])) ? intval($object[$key]) : $default_value;
    }

    public static function safe_integer_product($object, $key, $factor, $default_value = null) {
        return (isset($object[$key]) && is_numeric($object[$key])) ? (intval($object[$key] * $factor)) : $default_value;
    }

    public static function safe_timestamp($object, $key, $default_value = null) {
        return static::safe_integer_product($object, $key, 1000, $default_value);
    }

    public static function safe_value($object, $key, $default_value = null) {
        return isset($object[$key]) ? $object[$key] : $default_value;
    }

    // we're not using safe_floats with a list argument as we're trying to save some cycles here
    // we're not using safe_float_3 either because those cases are too rare to deserve their own optimization

    public static function safe_float_2($object, $key1, $key2, $default_value = null) {
        $value = static::safe_float($object, $key1);
        return isset($value) ? $value : static::safe_float($object, $key2, $default_value);
    }

    public static function safe_string_2($object, $key1, $key2, $default_value = null) {
        $value = static::safe_string($object, $key1);
        return static::valid_string($value) ? $value : static::safe_string($object, $key2, $default_value);
    }

    public static function safe_string_lower_2($object, $key1, $key2, $default_value = null) {
        $value = static::safe_string_lower($object, $key1);
        return static::valid_string($value) ? $value : static::safe_string_lower($object, $key2, $default_value);
    }

    public static function safe_string_upper_2($object, $key1, $key2, $default_value = null) {
        $value = static::safe_string_upper($object, $key1);
        return static::valid_string($value) ? $value : static::safe_string_upper($object, $key2, $default_value);
    }

    public static function safe_integer_2($object, $key1, $key2, $default_value = null) {
        $value = static::safe_integer($object, $key1);
        return isset($value) ? $value : static::safe_integer($object, $key2, $default_value);
    }

    public static function safe_integer_product_2($object, $key1, $key2, $factor, $default_value = null) {
        $value = static::safe_integer_product($object, $key1, $factor);
        return isset($value) ? $value : static::safe_integer_product($object, $key2, $factor, $default_value);
    }

    public static function safe_timestamp_2($object, $key1, $key2, $default_value = null) {
        return static::safe_integer_product_2($object, $key1, $key2, 1000, $default_value);
    }

    public static function safe_value_2($object, $key1, $key2, $default_value = null) {
        $value = static::safe_value($object, $key1);
        return isset($value) ? $value : static::safe_value($object, $key2, $default_value);
    }

    // safe_method_n family
    public static function safe_float_n($object, $array, $default_value = null) {
        $value = static::get_object_value_from_key_array($object, $array);
        return (isset($value) && is_numeric($value)) ? floatval($value) : $default_value;
    }

    public static function safe_string_n($object, $array, $default_value = null) {
        $value = static::get_object_value_from_key_array($object, $array);
        return (static::valid_string($value) && is_scalar($value)) ? strval($value) : $default_value;
    }

    public static function safe_string_lower_n($object, $array, $default_value = null) {
        $value = static::get_object_value_from_key_array($object, $array);
        if (static::valid_string($value) && is_scalar($value)) {
            return strtolower(strval($value));
        } else if ($default_value === null) {
            return $default_value;
        } else {
            return strtolower($default_value);
        }
    }

    public static function safe_string_upper_n($object, $array, $default_value = null) {
        $value = static::get_object_value_from_key_array($object, $array);
        if (static::valid_string($value) && is_scalar($value)) {
            return strtoupper(strval($value));
        } else if ($default_value === null) {
            return $default_value;
        } else {
            return strtoupper($default_value);
        }
    }

    public static function safe_integer_n($object, $array, $default_value = null) {
        $value = static::get_object_value_from_key_array($object, $array);
        return (isset($value) && is_numeric($value)) ? intval($value) : $default_value;
    }

    public static function safe_integer_product_n($object, $array, $factor, $default_value = null) {
        $value = static::get_object_value_from_key_array($object, $array);
        return (isset($value) && is_numeric($value)) ? (intval($value * $factor)) : $default_value;
    }

    public static function safe_timestamp_n($object, $array, $default_value = null) {
        return static::safe_integer_product_n($object, $array, 1000, $default_value);
    }

    public static function safe_value_n($object, $array, $default_value = null) {
        $value = static::get_object_value_from_key_array($object, $array);
        return isset($value) ? $value : $default_value;
    }

    public static function get_object_value_from_key_array($object, $array) {
        foreach($array as $key) {
            if (isset($object[$key]) && $object[$key] !== '') {
                return $object[$key];
            }
        }
        return null;
    }

    public static function truncate($number, $precision = 0) {
        $decimal_precision = pow(10, $precision);
        return floor(floatval($number * $decimal_precision)) / $decimal_precision;
    }

    public static function truncate_to_string($number, $precision = 0) {
        if ($precision > 0) {
            $string = sprintf('%.' . ($precision + 1) . 'F', floatval($number));
            list($integer, $decimal) = explode('.', $string);
            $decimal = trim('.' . substr($decimal, 0, $precision), '0');
            if (strlen($decimal) < 2) {
                $decimal = '.0';
            }
            return $integer . $decimal;
        }
        return sprintf('%d', floatval($number));
    }

    public static function uuid16($length = 16) {
        return bin2hex(random_bytes(intval($length / 2)));
    }

    public static function uuid22($length = 22) {
        return bin2hex(random_bytes(intval($length / 2)));
    }

    public static function uuid() {
        return sprintf('%04x%04x-%04x-%04x-%04x-%04x%04x%04x',
            // 32 bits for "time_low"
            mt_rand(0, 0xffff), mt_rand(0, 0xffff),

            // 16 bits for "time_mid"
            mt_rand(0, 0xffff),

            // 16 bits for "time_hi_and_version",
            // four most significant bits holds version number 4
            mt_rand(0, 0x0fff) | 0x4000,

            // 16 bits, 8 bits for "clk_seq_hi_res", 8 bits for "clk_seq_low",
            // two most significant bits holds zero and one for variant DCE1.1
            mt_rand(0, 0x3fff) | 0x8000,

            // 48 bits for "node"
            mt_rand(0, 0xffff), mt_rand(0, 0xffff), mt_rand(0, 0xffff)
        );
    }

    public static function uuidv1() {
        $biasSeconds = 12219292800;  // seconds from 15th Oct 1572 to Jan 1st 1970
        $bias = $biasSeconds * 10000000;  // in hundreds of nanoseconds
        $time = static::microseconds() * 10 + $bias;
        $timeHex = dechex($time);
        $arranged = substr($timeHex, 7, 8) . substr($timeHex, 3, 4) . '1' . substr($timeHex, 0, 3);
        $clockId = '9696';
        $macAddress = 'ffffffffffff';
        return $arranged . $clockId . $macAddress;
    }

    public static function parse_timeframe($timeframe) {
        $amount = substr($timeframe, 0, -1);
        $unit = substr($timeframe, -1);
        $scale = 1;
        if ($unit === 'y') {
            $scale = 60 * 60 * 24 * 365;
        } elseif ($unit === 'M') {
            $scale = 60 * 60 * 24 * 30;
        } elseif ($unit === 'w') {
            $scale = 60 * 60 * 24 * 7;
        } elseif ($unit === 'd') {
            $scale = 60 * 60 * 24;
        } elseif ($unit === 'h') {
            $scale = 60 * 60;
        } elseif ($unit === 'm') {
            $scale = 60;
        } elseif ($unit === 's') {
            $scale = 1;
        } else {
            throw new NotSupported('timeframe unit ' . $unit . ' is not supported');
        }
        return $amount * $scale;
    }

    public static function round_timeframe($timeframe, $timestamp, $direction=ROUND_DOWN) {
        $ms = static::parse_timeframe($timeframe) * 1000;
        // Get offset based on timeframe in milliseconds
        $offset = $timestamp % $ms;
        return $timestamp - $offset + (($direction === ROUND_UP) ? $ms : 0);
    }

    public static function capitalize($string) {
        return mb_strtoupper(mb_substr($string, 0, 1)) . mb_substr($string, 1);
    }

    public static function is_associative($array) {
        // we can use `array_is_list` instead of old approach: (count(array_filter(array_keys($array), 'is_string')) > 0)
        return is_array($array) && !array_is_list($array);
    }

    public static function omit($array, $keys) {
        if (static::is_associative($array)) {
            $result = $array;
            if (is_array($keys)) {
                foreach ($keys as $key) {
                    unset($result[$key]);
                }
            } else {
                unset($result[$keys]);
            }
            return $result;
        }
        return $array;
    }

    public static function unique($array) {
        return array_unique($array);
    }

    public static function pluck($array, $key) {
        $result = array();
        foreach ($array as $element) {
            if (isset($key, $element)) {
                $result[] = $element[$key];
            }
        }
        return $result;
    }

    public function filter_by($array, $key, $value = null) {
        $result = array();
        foreach ($array as $element) {
            if (isset($key, $element) && ($element[$key] == $value)) {
                $result[] = $element;
            }
        }
        return $result;
    }

    public static function group_by($array, $key) {
        $result = array();
        foreach ($array as $element) {
            if (isset($element[$key]) && !is_null($element[$key])) {
                if (!isset($result[$element[$key]])) {
                    $result[$element[$key]] = array();
                }
                $result[$element[$key]][] = $element;
            }
        }
        return $result;
    }

    public static function index_by_safe($array, $key) {
        // wrapper for go
        return static::index_by($array, $key);
    }

    public static function index_by($array, $key) {
        $result = array();
        foreach ($array as $element) {
            if (isset($element[$key])) {
                $result[$element[$key]] = $element;
            }
        }
        return $result;
    }

    public static function sort_by($arrayOfArrays, $key, $descending = false, $default = 0) {
        $descending = $descending ? -1 : 1;
        usort($arrayOfArrays, function ($a, $b) use ($key, $descending, $default) {
            $first = isset($a[$key]) ? $a[$key] : $default;
            $second = isset($b[$key]) ? $b[$key] : $default;
            if ($first == $second) {
                return 0;
            }
            return $first < $second ? -$descending : $descending;
        });
        return $arrayOfArrays;
    }

    public static function sort_by_2($arrayOfArrays, $key1, $key2, $descending = false) {
        $descending = $descending ? -1 : 1;
        usort($arrayOfArrays, function ($a, $b) use ($key1, $key2, $descending) {
            if ($a[$key1] == $b[$key1]) {
                if ($a[$key2] == $b[$key2]) {
                    return 0;
                }
                return $a[$key2] < $b[$key2] ? -$descending : $descending;
            }
            return $a[$key1] < $b[$key1] ? -$descending : $descending;
        });
        return $arrayOfArrays;
    }

    public static function flatten($array) {
        return array_reduce($array, function ($acc, $item) {
            return array_merge($acc, is_array($item) ? static::flatten($item) : array($item));
        }, array());
    }

    public static function array_concat() {
        return call_user_func_array('array_merge', array_filter(func_get_args(), 'is_array'));
    }

    public static function in_array($needle, $haystack) {
        return in_array($needle, $haystack, true);
    }

    public static function to_array($object) {
        if ($object instanceof \JsonSerializable) {
            $object = $object->jsonSerialize();
        }
        return array_values($object);
    }

    public static function is_empty($object) {
        return empty($object) || count($object) === 0;
    }

    public static function keysort($array) {
        $result = $array;
        ksort($result);
        return $result;
    }

    public static function sort($array) {
        $result = $array;
        sort($result);
        return $result;
    }

    public static function extract_params($string) {
        if (preg_match_all('/{([\w-]+)}/u', $string, $matches)) {
            return $matches[1];
        }
    }

    public static function implode_params($string, $params) {
        if (static::is_associative($params)) {
            foreach ($params as $key => $value) {
                if (gettype($value) !== 'array') {
                    $string = implode($value, mb_split('{' . preg_quote($key) . '}', $string));
                }
            }
        }
        return $string;
    }

    public static function extend(...$args) {
        return array_merge (...$args);
    }

    public static function deep_extend() {
        // extend associative dictionaries only, replace everything else
        // (optimized: https://github.com/ccxt/ccxt/pull/26277)
        $out = null;
        $args = func_get_args();

        foreach ($args as $arg) {
            if (is_array($arg)) {
                if (empty($arg) || !array_is_list($arg)) {
                    // It's associative or empty
                    if (!is_array($out) || array_is_list($out)) {
                        $out = [];
                    }
                    foreach ($arg as $k => $v) {
                        $out[$k] = isset($out[$k]) && is_array($out[$k]) && is_array($v) && 
                                  (empty($v) || !array_is_list($v)) && (empty($out[$k]) || !array_is_list($out[$k]))
                            ? static::deep_extend($out[$k], $v)
                            : $v;
                    }
                } else {
                    $out = $arg;
                }
            } else {
                $out = $arg;
            }
        }
        return $out;
    }

    public static function sum() {
        return array_sum(array_filter(func_get_args(), function ($x) {
            return isset($x) ? $x : 0;
        }));
    }

    public static function ordered($array) { // for Python OrderedDicts, does nothing in PHP and JS
        return $array;
    }

    public function aggregate($bidasks) {
        $result = array();

        foreach ($bidasks as $bidask) {
            if ($bidask[1] > 0) {
                $price = (string) $bidask[0];
                $result[$price] = array_key_exists($price, $result) ? $result[$price] : 0;
                $result[$price] += $bidask[1];
            }
        }

        $output = array();

        foreach ($result as $key => $value) {
            $output[] = array(floatval($key), floatval($value));
        }

        return $output;
    }

    public static function urlencode_base64($string) {
        return preg_replace(array('#[=]+$#u', '#\+#u', '#\\/#'), array('', '-', '_'), \base64_encode($string));
    }

    public function urlencode($array, $sort = false) {
        foreach ($array as $key => $value) {
            if (is_bool($value)) {
                $array[$key] = var_export($value, true);
            }
        }
        return http_build_query($array, '', $this->urlencode_glue, PHP_QUERY_RFC3986);
    }

    public function urlencode_nested($array) {
        // we don't have to implement this method in PHP
        // https://github.com/ccxt/ccxt/issues/12872
        // https://github.com/ccxt/ccxt/issues/12900
        return $this->urlencode($array);
    }

    public function urlencode_with_array_repeat($array) {
        return preg_replace('/%5B\d*%5D/', '', $this->urlencode($array));
    }

    public function rawencode($array, $sort = false) {
        return urldecode($this->urlencode($array));
    }

    public static function encode_uri_component($string) {
        return urlencode($string);
    }

    public static function url($path, $params = array()) {
        $result = static::implode_params($path, $params);
        $query = static::omit($params, static::extract_params($path));
        if ($query) {
            $result .= '?' . static::urlencode($query);
        }
        return $result;
    }

    public static function seconds() {
        return time();
    }

    public static function milliseconds() {
        if (PHP_INT_SIZE == 4) {
            return static::milliseconds32();
        } else {
            return static::milliseconds64();
        }
    }

    public static function milliseconds32() {
        list($msec, $sec) = explode(' ', microtime());
        // raspbian 32-bit integer workaround
        // https://github.com/ccxt/ccxt/issues/5978
        // return (int) ($sec . substr($msec, 2, 3));
        return $sec . substr($msec, 2, 3);
    }

    public static function milliseconds64() {
        list($msec, $sec) = explode(' ', microtime());
        // this method will not work on 32-bit raspbian
        return (int) ($sec . substr($msec, 2, 3));
    }

    public static function microseconds() {
        list($msec, $sec) = explode(' ', microtime());
        return $sec . str_pad(substr($msec, 2, 6), 6, '0');
    }

    public static function iso8601($timestamp = null) {
        if (!isset($timestamp)) {
            return null;
        }
        if (!is_numeric($timestamp) || intval($timestamp) != $timestamp) {
            return null;
        }
        $timestamp = (int) $timestamp;
        if ($timestamp < 0) {
            return null;
        }
        $result = gmdate('c', (int) floor($timestamp / 1000));
        $msec = (int) $timestamp % 1000;
        $result = str_replace('+00:00', sprintf('.%03dZ', $msec), $result);
        return $result;
    }

    public static function parse_date($timestamp) {
        return static::parse8601($timestamp);
    }

    public static function parse8601($timestamp = null) {
        if (!isset($timestamp)) {
            return null;
        }
        if (!$timestamp || !is_string($timestamp)) {
            return null;
        }
        $timedata = date_parse($timestamp);
        if (!$timedata || $timedata['error_count'] > 0 || $timedata['warning_count'] > 0 || (isset($timedata['relative']) && count($timedata['relative']) > 0)) {
            return null;
        }
        if (($timedata['hour'] === false) ||
            ($timedata['minute'] === false) ||
            ($timedata['second'] === false) ||
            ($timedata['year'] === false) ||
            ($timedata['month'] === false) ||
            ($timedata['day'] === false)) {
            return null;
        }
        $time = strtotime($timestamp);
        if ($time === false) {
            return null;
        }
        $time *= 1000;
        if (preg_match('/\.(?<milliseconds>[0-9]{1,3})/', $timestamp, $match)) {
            $time += (int) str_pad($match['milliseconds'], 3, '0', STR_PAD_RIGHT);
        }
        return $time;
    }

    public static function rfc2616($timestamp) {
        if (!$timestamp) {
            $timestamp = static::milliseconds();
        }
        return gmdate('D, d M Y H:i:s T', (int) round($timestamp / 1000));
    }

    public static function dmy($timestamp, $infix = '-') {
        return gmdate('m' . $infix . 'd' . $infix . 'Y', (int) round($timestamp / 1000));
    }

    public static function ymd($timestamp, $infix = '-', $fullYear = true) {
        $yearFormat = $fullYear ? 'Y' : 'y';
        return gmdate($yearFormat . $infix . 'm' . $infix . 'd', (int) round($timestamp / 1000));
    }

    public static function yymmdd($timestamp, $infix = '') {
        return static::ymd($timestamp, $infix, false);
    }

    public static function yyyymmdd($timestamp, $infix = '-') {
        return static::ymd($timestamp, $infix, true);
    }

    public static function ymdhms($timestamp, $infix = ' ') {
        return gmdate('Y-m-d\\' . $infix . 'H:i:s', (int) round($timestamp / 1000));
    }

    public static function binary_concat() {
        return implode('', func_get_args());
    }

    public static function binary_concat_array($arr) {
        return implode('', $arr);
    }

    public static function binary_to_base64($binary) {
        return \base64_encode($binary);
    }

    public static function base16_to_binary($data) {
        return hex2bin($data);
    }

    public static function int_to_base16($integer) {
        return dechex($integer);
    }

    public static function json($data, $params = array()) {
        $options = array(
            'convertArraysToObjects' => JSON_FORCE_OBJECT,
            // other flags if needed...
        );
        $flags = JSON_UNESCAPED_SLASHES;
        foreach ($options as $key => $value) {
            if (array_key_exists($key, $params) && $params[$key]) {
                $flags |= $options[$key];
            }
        }
        return json_encode($data, $flags);
    }

    public static function is_json_encoded_object($input) {
        return ('string' === gettype($input)) &&
                (strlen($input) >= 2) &&
                (('{' === $input[0]) || ('[' === $input[0]));
    }

    public static function encode($input) {
        return $input;
    }

    public static function decode($input) {
        return $input;
    }

    public function __construct($options = array()) {

        // todo auto-camelcasing for methods in PHP
        // $method_names = get_class_methods ($this);
        // foreach ($method_names as $method_name) {
        //     if ($method_name) {
        //         if (($method_name[0] != '_') && ($method_name[-1] != '_') && (mb_strpos ($method_name, '_') !== false)) {
        //             $parts = explode ('_', $method_name);
        //             $camelcase = $parts[0];
        //             for ($i = 1; $i < count ($parts); $i++) {
        //                 $camelcase .= static::capitalize ($parts[$i]);
        //             }
        //             // $this->$camelcase = $this->$method_name;
        //             // echo $method_name . " " . method_exists ($this, $method_name) . " " . $camelcase . " " . method_exists ($this, $camelcase) . "\n";
        //         }
        //     }
        // }

        $this->options = $this->get_default_options();

        $this->urlencode_glue = ini_get('arg_separator.output'); // can be overrided by exchange constructor params

        $options = array_replace_recursive($this->describe(), $options);
        if ($options) {
            foreach ($options as $key => $value) {
                $this->{$key} =
                    (property_exists($this, $key) && is_array($this->{$key}) && is_array($value)) ?
                        array_replace_recursive($this->{$key}, $value) :
                        $value;
            }
        }

        if ($this->urlencode_glue !== '&') {
            if ($this->urlencode_glue_warning) {
                throw new ExchangeError($this->id . ' warning! The glue symbol for HTTP queries ' .
                    ' is changed from its default value & to ' . $this->urlencode_glue . ' in php.ini' .
                    ' (arg_separator.output) or with a call to ini_set prior to this message. If that' .
                    ' was the intent, you can acknowledge this warning and silence it by setting' .
                    " 'urlencode_glue_warning' => false or 'urlencode_glue' => '&' with exchange constructor params");
            }
        }

        $this->after_construct();

        if ($this->safe_bool($options, 'sandbox') || $this->safe_bool($options, 'testnet')) {
            $this->set_sandbox_mode(true);
        }
    }

    public function init_throttler() {
        // stub in sync php
    }

    public static function underscore($camelcase) {
        // conversion fooBar10OHLCV2Candles → foo_bar10_ohlcv2_candles
        $underscore = preg_replace_callback('/[a-z0-9][A-Z]/m', function ($x) {
            return $x[0][0] . '_' . $x[0][1];
        }, $camelcase);
        return strtolower($underscore);
    }

    public function camelcase($underscore) {
        // todo: write conversion foo_bar10_ohlcv2_candles → fooBar10OHLCV2Candles
        throw new NotSupported($this->id . ' camelcase() is not supported yet');
    }
    public static function hash($request, $type = 'md5', $digest = 'hex') {
        $base64 = ('base64' === $digest);
        $binary = ('binary' === $digest);
        $raw_output = ($binary || $base64) ? true : false;
        if ($type === 'keccak') {
            $hash = Keccak::hash($request, 256, $raw_output);
        } else {
            $hash = \hash($type, $request, $raw_output);
        }
        if ($base64) {
            $hash = \base64_encode($hash);
        }
        return $hash;
    }

    public static function hmac($request, $secret, $type = 'sha256', $digest = 'hex') {
        $base64 = ('base64' === $digest);
        $binary = ('binary' === $digest);
        $hmac = \hash_hmac($type, $request, $secret, ($binary || $base64) ? true : false);
        if ($base64) {
            $hmac = \base64_encode($hmac);
        }
        return $hmac;
    }

    public static function jwt($request, $secret, $algorithm = 'sha256', $is_rsa = false, $opts = []) {
        $alg = ($is_rsa ? 'RS' : 'HS') . mb_substr($algorithm, 3, 3);
        if (array_key_exists('alg', $opts)) {
            $alg = $opts['alg'];
        }
        $headerOptions = array(
            'alg' => $alg,
            'typ' => 'JWT',
        );
        if (array_key_exists('kid', $opts)) {
            $headerOptions['kid'] = $opts['kid'];
        }
        if (array_key_exists('nonce', $opts)) {
            $headerOptions['nonce'] = $opts['nonce'];
        }
        $encodedHeader = static::urlencode_base64(json_encode($headerOptions));
        $encodedData = static::urlencode_base64(json_encode($request, JSON_UNESCAPED_SLASHES));
        $token = $encodedHeader . '.' . $encodedData;
        $algoType = mb_substr($alg, 0, 2);
        if ($is_rsa || $algoType === 'RS') {
            $signature = \base64_decode(static::rsa($token, $secret, $algorithm));
        } else if ($algoType === 'ES') {
            $signed = static::ecdsa($token, $secret, 'p256', $algorithm);
            $signature = hex2bin(str_pad($signed['r'], 64, '0', STR_PAD_LEFT) . str_pad($signed['s'], 64, '0', STR_PAD_LEFT));
        } else {
            $signature = static::hmac($token, $secret, $algorithm, 'binary');
        }
        return $token . '.' . static::urlencode_base64($signature);
    }

    public static function rsa($request, $secret, $alg = 'sha256') {
        $algorithms = array(
            'sha256' => \OPENSSL_ALGO_SHA256,
            'sha384' => \OPENSSL_ALGO_SHA384,
            'sha512' => \OPENSSL_ALGO_SHA512,
        );
        if (!array_key_exists($alg, $algorithms)) {
            throw new ExchangeError($alg . ' is not a supported rsa signing algorithm.');
        }
        $algName = $algorithms[$alg];
        $signature = null;
        \openssl_sign($request, $signature, $secret, $algName);
        return \base64_encode($signature);
    }

    public static function ecdsa($request, $secret, $algorithm = 'p256', $hash = null, $fixedLength = false) {
        $digest = $request;
        if ($hash !== null) {
            $digest = static::hash($request, $hash, 'hex');
        }
        if (preg_match('/^-----BEGIN EC PRIVATE KEY-----\s([\w\d+=\/\s]+)\s-----END EC PRIVATE KEY-----/', $secret, $match) >= 1) {
            $pemKey = $match[1];
            $decodedPemKey = UnspecifiedType::fromDER(base64_decode($pemKey))->asSequence();
            $secret = bin2hex($decodedPemKey->at(1)->asOctetString()->string());
            if ($decodedPemKey->hasTagged(0)) {
                $params = $decodedPemKey->getTagged(0)->asExplicit();
                $oid = $params->asObjectIdentifier()->oid();
                $supportedCurve = array(
                    '1.3.132.0.10' => 'secp256k1',
                    '1.2.840.10045.3.1.7' => 'p256',
                );
                if (!array_key_exists($oid, $supportedCurve)) throw new Exception('Unsupported curve');
                $algorithm = $supportedCurve[$oid];
            }
        }
        $ec = new EC(strtolower($algorithm));
        $key = $ec->keyFromPrivate(ltrim($secret, '0x'));
        $ellipticSignature = $key->sign($digest, 'hex', array('canonical' => true));
        $count = new BN('0');
        $minimumSize = (new BN('1'))->shln(8 * 31)->sub(new BN('1'));
        while ($fixedLength && ($ellipticSignature->r->gt($ec->nh) || $ellipticSignature->r->lte($minimumSize) || $ellipticSignature->s->lte($minimumSize))) {
            $ellipticSignature = $key->sign($digest, 'hex', array('canonical' => true, 'extraEntropy' => $count->toArray('le', 32)));
            $count = $count->add(new BN('1'));
        }
        $signature = array(
            'r' =>  $ellipticSignature->r->bi->toHex(),
            's' => $ellipticSignature->s->bi->toHex(),
            'v' => $ellipticSignature->recoveryParam,
        );
        return $signature;
    }

    public static function axolotl($request, $secret, $algorithm = 'ed25519') {
        // this method is experimental ( ͡° ͜ʖ ͡°)
        $curve = new EdDSA($algorithm);
        $signature = $curve->signModified($request, $secret);
        return static::binary_to_base58(static::base16_to_binary($signature->toHex()));
    }

    public static function eddsa($request, $secret, $algorithm = 'ed25519') {
        $curve = new EdDSA($algorithm);
        if (preg_match('/^-----BEGIN PRIVATE KEY-----\s(\S{64})\s-----END PRIVATE KEY-----$/', $secret, $match) >= 1) {
            // trim pem header from 48 bytes -> 32 bytes
            // in hex so 96 chars -> 64 chars
            $hex_secret = substr(bin2hex(base64_decode($match[1])), 32);
        } else {
            $hex_secret = bin2hex($secret);
        }
        $signature = $curve->sign(bin2hex(static::encode($request)), $hex_secret);
        return static::binary_to_base64(static::base16_to_binary($signature->toHex()));
    }

    public static function random_bytes($length) {
        return bin2hex(random_bytes($length));
    }

    public function eth_abi_encode($types, $args) {
        $typedDataEncoder = new TypedDataEncoder();
        $abiEncoder = $typedDataEncoder->ethabi;
        // workaround to replace array() with []
        $types = preg_replace('/array\(\)/', '[]', $types);
        return hex2bin(str_replace('0x', '', $abiEncoder->encodeParameters($types, $args)));
    }

    public function eth_encode_structured_data($domainData, $messageTypes, $messageData) {
        $typedDataEncoder = new TypedDataEncoder();
        return $this->binary_concat(
            hex2bin('1901'),
            hex2bin(str_replace('0x', '', $typedDataEncoder->hashDomain($domainData))),
            hex2bin(str_replace('0x', '', $typedDataEncoder->hashEIP712Message($messageTypes, $messageData)))
        );
    }

    public function retrieve_stark_account($signature, $accountClassHash, $accountProxyClassHash) {
        $privateKey = Key::ethSigToPrivate($signature);
        $publicKey = Key::getStarkKey($privateKey);
        $calldata = [
            $accountClassHash,
            Hash::getSelectorFromName("initialize"),
            2,
            $publicKey,
            0,
        ];

        $address = Hash::computeAddress(
            $accountProxyClassHash,
            $calldata,
            $publicKey,
        );
        return [
            'privateKey' => $privateKey,
            'publicKey' => $publicKey,
            'address' => $address
        ];
    }

    public function convert_to_big_int($strVal) {
        // floatval is not big number, we should return either phpseclib\Math\BigInteger or BN\BN in the future
        // for now return string (only used in derive)
        return $strVal;
    }

    public function starknet_encode_structured_data($domain, $messageTypes, $messageData, $address) {
        if (count($messageTypes) > 1) {
            throw new NotSupported ($this->id + 'starknetEncodeStructuredData only support single type');
        }
        $msgHash = TypedData::messageHash($domain, $messageTypes, $messageData, $address);
        return $msgHash;
    }

    public function starknet_sign($hash, $pri) {
        # // TODO: unify to ecdsa
        $signature = Curve::sign ('0x' . $pri, $hash);
        return $this->json($signature);
    }

    public function packb($data) {
        return MessagePack::pack($data);
    }

    public function throttle($cost = null) {
        // TODO: use a token bucket here
        $now = $this->milliseconds();
        $elapsed = $now - $this->lastRestRequestTimestamp;
        $cost = ($cost === null) ? 1 : $cost;
        $sleep_time = $this->rateLimit * $cost;
        if ($elapsed < $sleep_time) {
            $delay = $sleep_time - $elapsed;
            usleep((int) ($delay * 1000.0));
        }
    }

    public function parse_json($json_string, $as_associative_array = true) {
        return json_decode($this->on_json_response($json_string), $as_associative_array);
    }

    public function log() {
        $args = func_get_args();
        if (is_array($args)) {
            $array = array();
            foreach ($args as $arg) {
                $array[] = is_string($arg) ? $arg : json_encode($arg, JSON_PRETTY_PRINT);
            }
            echo implode(' ', $array), "\n";
        }
    }

    public function on_rest_response($code, $reason, $url, $method, $response_headers, $response_body, $request_headers, $request_body) {
        return is_string($response_body) ? trim($response_body) : $response_body;
    }

    public function on_json_response($response_body) {
        return (is_string($response_body) && $this->quoteJsonNumbers) ? preg_replace('/":([+.0-9eE-]+)([,}])/', '":"$1"$2', $response_body) : $response_body;
    }

    public function setProxyAgents($httpProxy, $httpsProxy, $socksProxy) {
        if ($httpProxy) {
            curl_setopt($this->curl, CURLOPT_PROXY, $httpProxy);
            curl_setopt($this->curl, CURLOPT_PROXYTYPE, CURLPROXY_HTTP);
        }  else if ($httpsProxy) {
            curl_setopt($this->curl, CURLOPT_PROXY, $httpsProxy);
            curl_setopt($this->curl, CURLOPT_PROXYTYPE, CURLPROXY_HTTPS);
            // atm we don't make as tunnel
            // curl_setopt($this->curl, CURLOPT_TUNNEL, 1);
            // curl_setopt($this->curl, CURLOPT_SUPPRESS_CONNECT_HEADERS, 1);
        } else if ($socksProxy) {
            curl_setopt($this->curl, CURLOPT_PROXY, $socksProxy);
            curl_setopt($this->curl, CURLOPT_PROXYTYPE, CURLPROXY_SOCKS5);
        }
    }

    public function fetch($url, $method = 'GET', $headers = null, $body = null) {

        // https://github.com/ccxt/ccxt/issues/5914
        if ($this->curl) {
            if ($this->curl_close) {
                curl_close($this->curl); // we properly close the curl channel here to save cookies
                $this->curl = curl_init();
            } elseif ($this->curl_reset) {
                curl_reset($this->curl); // this is the default
            }
        } else {
            $this->curl = curl_init();
        }

        $this->last_request_headers = $headers;

        // ##### PROXY & HEADERS #####
        $headers = array_merge($this->headers, $headers ? $headers : array());
        // proxy-url
        $proxyUrl = $this->check_proxy_url_settings($url, $method, $headers, $body);
        if ($proxyUrl !== null) {
            $headers['Origin'] = $this->origin;
            $url = $proxyUrl . $this->url_encoder_for_proxy_url($url);
        }
        // proxy agents
        [ $httpProxy, $httpsProxy, $socksProxy ] = $this->check_proxy_settings($url, $method, $headers, $body);
        $this->check_conflicting_proxies($httpProxy || $httpsProxy || $socksProxy, $proxyUrl);
        $this->setProxyAgents($httpProxy, $httpsProxy, $socksProxy);
        // user-agent
        $userAgent = ($this->userAgent !== null) ? $this->userAgent : $this->user_agent;
        if ($userAgent) {
            if (gettype($userAgent) == 'string') {
                curl_setopt($this->curl, CURLOPT_USERAGENT, $userAgent);
                $headers = array_merge(['User-Agent' => $userAgent], $headers);
            } elseif ((gettype($userAgent) == 'array') && array_key_exists('User-Agent', $userAgent)) {
                curl_setopt($this->curl, CURLOPT_USERAGENT, $userAgent['User-Agent']);
                $headers = array_merge($userAgent, $headers);
            }
        }
        // set final headers
        $headers = $this->set_headers($headers);
        // log
        if ($this->verbose) {
            print_r(array('fetch Request:', $this->id, $method, $url, 'RequestHeaders:', $headers, 'RequestBody:', $body));
        }
        // end of proxies & headers

        // reorganize headers for curl
        if (is_array($headers)) {
            $tmp = $headers;
            $headers = array();
            foreach ($tmp as $key => $value) {
                $headers[] = $key . ': ' . $value;
            }
        }

        if ($this->timeout) {
            curl_setopt($this->curl, CURLOPT_CONNECTTIMEOUT_MS, (int) ($this->timeout));
            curl_setopt($this->curl, CURLOPT_TIMEOUT_MS, (int) ($this->timeout));
        }

        curl_setopt($this->curl, CURLOPT_RETURNTRANSFER, true);
        if (!$this->validateClientSsl) {
            curl_setopt($this->curl, CURLOPT_SSL_VERIFYPEER, false);
        }
        if (!$this->validateServerSsl) {
            curl_setopt($this->curl, CURLOPT_SSL_VERIFYHOST, false);
        }

        curl_setopt($this->curl, CURLOPT_ENCODING, '');

        if ($method == 'GET') {
            curl_setopt($this->curl, CURLOPT_HTTPGET, true);
        } elseif ($method == 'POST') {
            curl_setopt($this->curl, CURLOPT_POST, true);
            curl_setopt($this->curl, CURLOPT_POSTFIELDS, $body);
        } elseif ($method == 'PUT') {
            curl_setopt($this->curl, CURLOPT_CUSTOMREQUEST, 'PUT');
            curl_setopt($this->curl, CURLOPT_POSTFIELDS, $body);
            $headers[] = 'X-HTTP-Method-Override: PUT';
        } elseif ($method == 'PATCH') {
            curl_setopt($this->curl, CURLOPT_CUSTOMREQUEST, 'PATCH');
            curl_setopt($this->curl, CURLOPT_POSTFIELDS, $body);
        } elseif ($method === 'DELETE') {
            curl_setopt($this->curl, CURLOPT_CUSTOMREQUEST, 'DELETE');
            curl_setopt($this->curl, CURLOPT_POSTFIELDS, $body);

            $headers[] = 'X-HTTP-Method-Override: DELETE';
        }

        if ($headers) {
            curl_setopt($this->curl, CURLOPT_HTTPHEADER, $headers);
        }

        if ($this->verbose) {
            print_r(array('fetch Request:', $this->id, $method, $url, 'RequestHeaders:', $headers, 'RequestBody:', $body));
        }

        // we probably only need to set it once on startup
        if ($this->curlopt_interface) {
            curl_setopt($this->curl, CURLOPT_INTERFACE, $this->curlopt_interface);
        }

        curl_setopt($this->curl, CURLOPT_URL, $url);
        // end of proxy settings

        curl_setopt($this->curl, CURLOPT_FOLLOWLOCATION, true);
        curl_setopt($this->curl, CURLOPT_FAILONERROR, false);

        curl_setopt($this->curl, CURLOPT_HEADER, 1);
        // match the same http version as python and js
        curl_setopt($this->curl, CURLOPT_HTTP_VERSION, CURL_HTTP_VERSION_1_1);

        // user-defined cURL options (if any)
        if (!empty($this->curl_options)) {
            curl_setopt_array($this->curl, $this->curl_options);
        }

        $response_headers = array();

        $response = curl_exec($this->curl);

        $headers_length = curl_getinfo($this->curl, CURLINFO_HEADER_SIZE);

        $raw_headers = mb_substr($response, 0, $headers_length);

        $raw_headers_array = explode("\r\n", trim($raw_headers));
        $status_line = $raw_headers_array[0];
        $parts = explode(' ', $status_line);
        $http_status_text = count($parts) === 3 ? $parts[2] : '';
        $raw_headers = array_slice($raw_headers_array, 1);
        foreach ($raw_headers as $raw_header) {
            if (strlen($raw_header)) {
                $exploded = explode(': ', $raw_header);
                if (count($exploded) > 1) {
                    list($key, $value) = $exploded;
                    // don't overwrite headers
                    // https://stackoverflow.com/a/4371395/4802441
                    if (array_key_exists($key, $response_headers)) {
                        $response_headers[$key] = $response_headers[$key] . ', ' . $value;
                    } else {
                        $response_headers[$key] = $value;
                    }
                }
            }
        }
        $result = mb_substr($response, $headers_length);

        $curl_errno = curl_errno($this->curl);
        $curl_error = curl_error($this->curl);
        $http_status_code = curl_getinfo($this->curl, CURLINFO_HTTP_CODE);

        $result = $this->on_rest_response($http_status_code, $http_status_text, $url, $method, $response_headers, $result, $headers, $body);

        $this->lastRestRequestTimestamp = $this->milliseconds();

        if ($this->enableLastHttpResponse) {
            $this->last_http_response = $result;
        }

        if ($this->enableLastResponseHeaders) {
            $this->last_response_headers = $response_headers;
        }

        $json_response = null;
        $is_json_encoded_response = $this->is_json_encoded_object($result);

        if ($is_json_encoded_response) {
            $json_response = $this->parse_json($result);
            if ($this->enableLastJsonResponse) {
                $this->last_json_response = $json_response;
            }
        }

        if ($this->verbose) {
            print_r(array('fetch Response:', $this->id, $method, $url, $http_status_code, $curl_error, 'ResponseHeaders:', $response_headers, 'ResponseBody:', $result));
        }

        if ($result === false) {
            if ($curl_errno == 28) { // CURLE_OPERATION_TIMEDOUT
                throw new RequestTimeout($this->id . ' ' . implode(' ', array($url, $method, $curl_errno, $curl_error)));
            }

            // all sorts of SSL problems, accessibility
            throw new ExchangeNotAvailable($this->id . ' ' . implode(' ', array($url, $method, $curl_errno, $curl_error)));
        }
        $http_status_text =  $http_status_text ?  $http_status_text : '';
        $skip_further_error_handling = $this->handle_errors($http_status_code, $http_status_text, $url, $method, $response_headers, $result ? $result : '', $json_response, $headers, $body);
        if (!$skip_further_error_handling) {
            $this->handle_http_status_code($http_status_code, $http_status_text, $url, $method, $result);
        }
        // check if $curl_errno is not zero
        if ($curl_errno) {
            throw new NetworkError($this->id . ' unknown error: ' . strval($curl_errno) . ' ' . $curl_error);
        }

        return isset($json_response) ? $json_response : $result;
    }

    public function load_markets($reload = false, $params = array()) {
        if (!$reload && $this->markets) {
            if (!$this->markets_by_id) {
                return $this->set_markets($this->markets);
            }
            return $this->markets;
        }
        $currencies = null;
        if (array_key_exists('fetchCurrencies', $this->has) && $this->has['fetchCurrencies'] === true) {
            $currencies = $this->fetch_currencies();
            $this->options['cachedCurrencies'] = $currencies;
        }
        $markets = $this->fetch_markets($params);
        unset($this->options['cachedCurrencies']);
        return $this->set_markets($markets, $currencies);
    }

    public function number($n) {
        return call_user_func($this->number, $n);
    }

    public function fetch_markets($params = array()) {
        // markets are returned as a list
        // currencies are returned as a dict
        // this is for historical reasons
        // and may be changed for consistency later
        return $this->markets ? array_values($this->markets) : array();
    }

    public function fetch_currencies($params = array()) {
        // markets are returned as a list
        // currencies are returned as a dict
        // this is for historical reasons
        // and may be changed for consistency later
        return $this->currencies ? $this->currencies : array();
    }

    public function precision_from_string($str) {
        // support string formats like '1e-4'
        if (stripos($str, 'e') > -1) {
            $numStr = preg_replace ('/\d\.?\d*[eE]/', '', $str);
            return ((int)$numStr) * -1;
        }
        // support integer formats (without dot) like '1', '10' etc [Note: bug in decimalToPrecision, so this should not be used atm]
        // if (strpos($str, '.') === -1) {
        //     return strlen(str) * -1;
        // }
        // default strings like '0.0001'
        $parts = explode('.', preg_replace('/0+$/', '', $str));
        return (count($parts) > 1) ? strlen($parts[1]) : 0;
    }

    public function __call($function, $params) {
        // support camelCase & snake_case functions
        if (!preg_match('/^[A-Z0-9_]+$/', $function)) {
            $underscore = static::underscore($function);
            if (method_exists($this, $underscore)) {
                return call_user_func_array(array($this, $underscore), $params);
            }
        }
        /* handle errors */
        throw new ExchangeError($function . ' method not found, try underscore_notation instead of camelCase for the method being called');
    }

    public function add_method($function_name, $callback) {
        $function_name = strtolower($function_name);
        $this->overriden_methods[$function_name] = $callback;
    }

    public function call_method($function_name, $params = []) {
        $function_name = strtolower($function_name);
        if (is_callable($this->overriden_methods[$function_name])) {
            return call_user_func_array($this->overriden_methods[$function_name], $params);
        }
    }

    public function __sleep() {
        $return = array_keys(array_filter(get_object_vars($this), function ($var) {
            return !(is_object($var) || is_resource($var) || is_callable($var));
        }));
        return $return;
    }

    public function __wakeup() {
        $this->curl = curl_init();
    }

    public function __destruct() {
        $this->close();
    }

    public function has($feature = null) {
        if (!$feature) {
            return $this->has;
        }
        $feature = strtolower($feature);
        $new_feature_map = array_change_key_case($this->has, CASE_LOWER);
        if (array_key_exists($feature, $new_feature_map)) {
            return $new_feature_map[$feature];
        }

        // PHP 5.6+ only:
        // $old_feature_map = array_change_key_case (array_filter (get_object_vars ($this), function ($key) {
        //     return strpos($key, 'has') !== false && $key !== 'has';
        // }, ARRAY_FILTER_USE_KEY), CASE_LOWER);

        // the above rewritten for PHP 5.4+
        $nonfiltered = get_object_vars($this);
        $filtered = array();
        foreach ($nonfiltered as $key => $value) {
            if ((strpos($key, 'has') !== false) && ($key !== 'has')) {
                $filtered[$key] = $value;
            }
        }
        $old_feature_map = array_change_key_case($filtered, CASE_LOWER);

        $old_feature = "has{$feature}";
        return array_key_exists($old_feature, $old_feature_map) ? $old_feature_map[$old_feature] : false;
    }

    public static function precisionFromString($x) {
        $parts = explode('.', preg_replace('/0+$/', '', $x));
        if (count($parts) > 1) {
            return strlen($parts[1]);
        } else {
            return 0;
        }
    }

    public static function decimal_to_precision($x, $roundingMode = ROUND, $numPrecisionDigits = null, $countingMode = DECIMAL_PLACES, $paddingMode = NO_PADDING) {
        if ($countingMode === TICK_SIZE) {
            if (!(is_float($numPrecisionDigits) || is_int($numPrecisionDigits) || is_string($numPrecisionDigits) ))
                throw new BaseError('Precision must be an integer or float or string for TICK_SIZE');
        } else {
            if (!is_int($numPrecisionDigits)) {
                throw new BaseError('Precision must be an integer');
            }
        }

        if (is_string($numPrecisionDigits)) {
            $numPrecisionDigits = (float) $numPrecisionDigits;
        }

        if (!is_numeric($x)) {
            throw new BaseError('Invalid number');
        }

        assert(($roundingMode === ROUND) || ($roundingMode === TRUNCATE));

        $result = '';

        // Special handling for negative precision
        if ($numPrecisionDigits < 0) {
            if ($countingMode === TICK_SIZE) {
                throw new BaseError('TICK_SIZE cant be used with negative numPrecisionDigits');
            }
            $toNearest = pow(10, abs($numPrecisionDigits));
            if ($roundingMode === ROUND) {
                $result = (string) ($toNearest * static::decimal_to_precision($x / $toNearest, $roundingMode, 0, DECIMAL_PLACES, $paddingMode));
            }
            if ($roundingMode === TRUNCATE) {
                $result = static::decimal_to_precision($x - ( (int) $x % $toNearest), $roundingMode, 0, DECIMAL_PLACES, $paddingMode);
            }
            return $result;
        }

        if ($countingMode === TICK_SIZE) {
            $precisionDigitsString = static::decimal_to_precision($numPrecisionDigits, ROUND, 100, DECIMAL_PLACES, NO_PADDING);
            $newNumPrecisionDigits = static::precisionFromString($precisionDigitsString);
            $missing = fmod($x, $numPrecisionDigits);
            $missing = floatval(static::decimal_to_precision($missing, ROUND, 8, DECIMAL_PLACES, NO_PADDING));
            // See: https://github.com/ccxt/ccxt/pull/6486
            $fpError = static::decimal_to_precision($missing / $numPrecisionDigits, ROUND, max($newNumPrecisionDigits, 8), DECIMAL_PLACES, NO_PADDING);
            if(static::precisionFromString($fpError) !== 0) {
                if ($roundingMode === ROUND) {
                    if ($x > 0) {
                        if ($missing >= $numPrecisionDigits / 2) {
                            $x = $x - $missing + $numPrecisionDigits;
                        } else {
                            $x = $x - $missing;
                        }
                    } else {
                        if ($missing >= $numPrecisionDigits / 2) {
                            $x = $x - $missing;
                        } else {
                            $x = $x - $missing - $numPrecisionDigits;
                        }
                    }
                } elseif (TRUNCATE === $roundingMode) {
                    $x = $x - $missing;
                }
            }
            return static::decimal_to_precision($x, ROUND, $newNumPrecisionDigits, DECIMAL_PLACES, $paddingMode);
        }


        if ($roundingMode === ROUND) {
            if ($countingMode === DECIMAL_PLACES) {
                // Requested precision of 100 digits was truncated to PHP maximum of 53 digits
                $numPrecisionDigits = min(14, $numPrecisionDigits);
                $result = number_format(round($x, $numPrecisionDigits, PHP_ROUND_HALF_UP), $numPrecisionDigits, '.', '');
            } elseif ($countingMode === SIGNIFICANT_DIGITS) {
                $significantPosition = ((int) log( abs($x), 10)) % 10;
                if ($x >= 1) {
                    ++$significantPosition;
                }
                $result = static::number_to_string(round($x, $numPrecisionDigits - $significantPosition, PHP_ROUND_HALF_UP));
            }
        } elseif ($roundingMode === TRUNCATE) {
            $dotIndex = strpos($x, '.');
            $dotPosition = $dotIndex ?: strlen($x);
            if ($countingMode === DECIMAL_PLACES) {
                if ($dotIndex) {
                    list($before, $after) = explode('.', static::number_to_string($x));
                    $result = $before . '.' . substr($after, 0, $numPrecisionDigits);
                } else {
                    $result = $x;
                }
            } elseif ($countingMode === SIGNIFICANT_DIGITS) {
                if ($numPrecisionDigits === 0) {
                    return '0';
                }
                $significantPosition = (int) log(abs($x), 10);
                $start = $dotPosition - $significantPosition;
                $end = $start + $numPrecisionDigits;
                if ($dotPosition >= $end) {
                    --$end;
                }
                if ($numPrecisionDigits >= (strlen($x) - ($dotPosition ? 1 : 0))) {
                    $result = (string) $x;
                } else {
                    if ($significantPosition < 0) {
                        ++$end;
                    }
                    $result = str_pad(substr($x, 0, $end), $dotPosition, '0');
                }
            }
            $result = rtrim($result, '.');
        }

        $hasDot = (false !== strpos($result, '.'));
        if ($paddingMode === NO_PADDING) {
            if (($result === '')  && ($numPrecisionDigits === 0)) {
                return '0';
            }
            if ($hasDot) {
                $result = rtrim($result, '0');
                $result = rtrim($result, '.');
            }
        } elseif ($paddingMode === PAD_WITH_ZERO) {
            if ($hasDot) {
                if ($countingMode === DECIMAL_PLACES) {
                    list($before, $after) = explode('.', $result, 2);
                    $result = $before . '.' . str_pad($after, $numPrecisionDigits, '0');
                } elseif ($countingMode === SIGNIFICANT_DIGITS) {
                    if ($result < 1) {
                        $result = str_pad($result, strcspn($result, '123456789') + $numPrecisionDigits, '0');
                    }
                }
            } else {
                if ($countingMode === DECIMAL_PLACES) {
                    if ($numPrecisionDigits > 0) {
                        $result = $result . '.' . str_repeat('0', $numPrecisionDigits);
                    }
                } elseif ($countingMode === SIGNIFICANT_DIGITS) {
                    if ($numPrecisionDigits > strlen($result)) {
                        $result = $result . '.' . str_repeat('0', ($numPrecisionDigits - strlen($result)));
                    }
                }
            }
        }
        if (($result === '-0') || ($result === '-0.' . str_repeat('0', max(strlen($result) - 3, 0)))) {
            $result = substr($result, 1);
        }
        return $result;
    }

    public static function number_to_string($x) {
        // avoids scientific notation for too large and too small numbers
        if ($x === null) {
            return null;
        }
        $type = gettype($x);
        $s = (string) $x;
        if (($type !== 'integer') && ($type !== 'double')) {
            return $s;
        }
        if (strpos($x, 'E') === false) {
            return $s;
        }
        $splitted = explode('E', $s);
        $number = rtrim(rtrim($splitted[0], '0'), '.');
        $exp = (int) $splitted[1];
        $len_after_dot = 0;
        if (strpos($number, '.') !== false) {
            $splitted = explode('.', $number);
            $len_after_dot = strlen($splitted[1]);
        }
        $number = str_replace(array('.', '-'), '', $number);
        $sign = ($x < 0) ? '-' : '';
        if ($exp > 0) {
            $zeros = str_repeat('0', abs($exp) - $len_after_dot);
            $s = $sign . $number . $zeros;
        } else {
            $zeros = str_repeat('0', abs($exp) - 1);
            $s = $sign . '0.' . $zeros . $number;
        }
        return $s;
    }

    public function vwap($baseVolume, $quoteVolume) {
        return (($quoteVolume !== null) && ($baseVolume !== null) && ($baseVolume > 0)) ? ($quoteVolume / $baseVolume) : null;
    }

    // ------------------------------------------------------------------------
    // web3 / 0x methods

    public static function has_web3() {
        // PHP version of this function does nothing, as most of its
        // dependencies are lightweight and don't eat a lot
        return true;
    }

    public static function check_required_version($required_version, $error = true) {
        global $version;
        $result = true;
        $required = explode('.', $required_version);
        $current = explode('.', $version);
        $intMajor1 = intval($required[0]);
        $intMinor1 = intval($required[1]);
        $intPatch1 = intval($required[2]);
        $intMajor2 = intval($current[0]);
        $intMinor2 = intval($current[1]);
        $intPatch2 = intval($current[2]);
        if ($intMajor1 > $intMajor2) {
            $result = false;
        }
        if ($intMajor1 === $intMajor2) {
            if ($intMinor1 > $intMinor2) {
                $result = false;
            } elseif ($intMinor1 === $intMinor2 && $intPatch1 > $intPatch2) {
                $result = false;
            }
        }
        if (!$result) {
            if ($error) {
                throw new NotSupported('Your current version of CCXT is ' . $version . ', a newer version ' . $required_version . ' is required, please, upgrade your version of CCXT');
            } else {
                return $error;
            }
        }
        return $result;
    }

    public function check_required_dependencies() {
        if (!static::has_web3()) {
            throw new ExchangeError($this->id . ' requires web3 dependencies');
        }
    }

    public static function hashMessage($message) {
        $trimmed = ltrim($message, '0x');
        $buffer = unpack('C*', hex2bin($trimmed));
        $prefix = bin2hex("\u{0019}Ethereum Signed Message:\n" . sizeof($buffer));
        return '0x' . Keccak::hash(hex2bin($prefix . $trimmed), 256);
    }

    public static function signHash($hash, $privateKey) {
        $signature = static::ecdsa($hash, $privateKey, 'secp256k1', null);
        return array(
            'r' => '0x' . $signature['r'],
            's' => '0x' . $signature['s'],
            'v' => 27 + $signature['v'],
        );
    }

    public static function signMessage($message, $privateKey) {
        return static::signHash(static::hashMessage($message), $privateKey);
    }

    public function sign_message_string($message, $privateKey) {
        $signature = static::signMessage($message, $privateKey);
        return $signature['r'] . $this->remove0x_prefix($signature['s']) . dechex($signature['v']);
    }

    public static function base32_decode($s) {
        static $alphabet = 'ABCDEFGHIJKLMNOPQRSTUVWXYZ234567';
        $tmp = '';
        foreach (str_split($s) as $c) {
            if (($v = strpos($alphabet, $c)) === false) {
                $v = 0;
            }
            $tmp .= sprintf('%05b', $v);
        }
        $args = array_map('bindec', str_split($tmp, 8));
        array_unshift($args, 'C*');
        return rtrim(call_user_func_array('pack', $args), "\0");
    }

    public static function totp($key) {
        $noSpaceKey = str_replace(' ', '', $key);
        $encodedKey = static::base32_decode($noSpaceKey);
        $epoch = floor(time() / 30);
        $encodedEpoch = pack('J', $epoch);
        $hmacResult = static::hmac($encodedEpoch, $encodedKey, 'sha1', 'hex');
        $hmac = [];
        foreach (str_split($hmacResult, 2) as $hex) {
            $hmac[] = hexdec($hex);
        }
        $offset = $hmac[count($hmac) - 1] & 0xF;
        $code = ($hmac[$offset + 0] & 0x7F) << 24 | ($hmac[$offset + 1] & 0xFF) << 16 | ($hmac[$offset + 2] & 0xFF) << 8 | ($hmac[$offset + 3] & 0xFF);
        $otp = $code % pow(10, 6);
        return str_pad((string) $otp, 6, '0', STR_PAD_LEFT);
    }

    public static function number_to_be($n, $padding) {
        $n = new BN($n);
        return array_reduce(array_map('chr', $n->toArray('be', $padding)),  [__CLASS__, 'binary_concat']);
    }

    public static function number_to_le($n, $padding) {
        $n = new BN($n);
        return array_reduce(array_map('chr', $n->toArray('le', $padding)),  [__CLASS__, 'binary_concat']);
    }

    public static function base58_to_binary($s) {
        if (!self::$base58_decoder) {
            self::$base58_decoder = array();
            self::$base58_encoder = array();
            for ($i = 0; $i < strlen(self::$base58_alphabet); $i++) {
                $bigNum = new BN($i);
                self::$base58_decoder[self::$base58_alphabet[$i]] = $bigNum;
                self::$base58_encoder[$i] = self::$base58_alphabet[$i];
            }
        }
        $result = new BN(0);
        $base = new BN(58);
        for ($i = 0; $i < strlen($s); $i++) {
            $result->imul($base);
            $result->iadd(self::$base58_decoder[$s[$i]]);
        }
        return static::number_to_be($result, 0);
    }

    public static function binary_to_base58($b) {
        if (!self::$base58_encoder) {
            self::$base58_decoder = array();
            self::$base58_encoder = array();
            for ($i = 0; $i < strlen(self::$base58_alphabet); $i++) {
                $bigNum = new BN($i);
                self::$base58_decoder[self::$base58_alphabet[$i]] = $bigNum;
                self::$base58_encoder[$i] = self::$base58_alphabet[$i];
            }
        }
        // convert binary to decimal
        $result = new BN(0);
        $fromBase = new BN(0x100);
        $string = array();
        foreach (str_split($b) as $c) {
            $result->imul($fromBase);
            $result->iadd(new BN(ord($c)));
        }
        while (!$result->isZero()) {
            $next_character = $result->modn(58);
            $result->idivn(58);
            $string[] = self::$base58_encoder[$next_character];
        }
        return implode('', array_reverse($string));
    }

    public function remove0x_prefix($string) {
        return (substr($string, 0, 2) === '0x') ? substr($string, 2) : $string;
    }

    public function parse_number($value, $default = null) {
        if ($value === null) {
            return $default;
        } else {
            try {
                return $this->number($value);
            } catch (Exception $e) {
                return $default;
            }
        }
    }

    public function omit_zero($string_number) {
        try {
            if ($string_number === null || $string_number === '') {
                return null;
            }
            if (floatval($string_number) === 0.0) {
                return null;
            }
            return $string_number;
        } catch (Exception $e) {
            return $string_number;
        }
    }

    public function sleep($milliseconds) {
        sleep($milliseconds / 1000);
    }

    public function check_order_arguments ($market, $type, $side, $amount, $price, $params) {
        if ($price === null) {
            if ($type === 'limit') {
                  throw new ArgumentsRequired ($this->id + ' create_order() requires a price argument for a limit order');
             }
        }
        if ($amount <= 0) {
            throw new ArgumentsRequired ($this->id + ' create_order() amount should be above 0');
        }
    }

    public function handle_http_status_code($http_status_code, $status_text, $url, $method, $body) {
        $string_code = (string) $http_status_code;
        if (array_key_exists($string_code, $this->httpExceptions)) {
            $error_class = $this->httpExceptions[$string_code];
            if (substr($error_class, 0, 6) !== '\\ccxt\\') {
                $error_class = '\\ccxt\\' . $error_class;
            }
            throw new $error_class($this->id . ' ' . implode(' ', array($this->id, $url, $method, $http_status_code, $body)));
        }
    }

    public static function crc32($string, $signed = false) {
        $unsigned = \crc32($string);
        if ($signed && ($unsigned >= 0x80000000)) {
            return $unsigned - 0x100000000;
        } else {
            return $unsigned;
        }
    }

    function clone($obj) {
        return is_array($obj) ? $obj : $this->deep_extend($obj);
    }

    function parse_to_big_int($value) {
        return intval($value);
    }

    public function string_to_chars_array ($value) {
        return str_split($value);
    }

    function value_is_defined($value){
        return isset($value) && !is_null($value);
    }

    function array_slice($array, $first, $second = null){
        if (is_string($array)) {
            // this is needed because we convert
            // base64ToBinary to base64_decode in php
            return substr($array, $first, $second);
        }
        if ($second === null) {
            return array_slice($array, $first);
        } else {
            return array_slice($array, $first, $second);
        }
    }

    function get_property($obj, $property, $defaultValue = null){
        return (property_exists($obj, $property) ? $obj->$property : $defaultValue);
    }

    function set_property($obj, $property, $defaultValue = null){
        $obj->$property = $defaultValue;
    }

    function un_camel_case($str){
        return self::underscore($str);
    }

    public function fix_stringified_json_members($content) {
        // when stringified json has members with their values also stringified, like:
        // 'array("code":0, "data":array("order":array("orderId":1742968678528512345,"symbol":"BTC-USDT", "takeProfit":"array(\"type\":\"TAKE_PROFIT\",\"stopPrice\":43320.1)","reduceOnly":false)))'
        // we can fix with below manipulations
        // @ts-ignore
        $modifiedContent = str_replace('\\', '', $content);
        $modifiedContent = str_replace('"{', '{', $modifiedContent);
        $modifiedContent = str_replace('}"', '}', $modifiedContent);
        return $modifiedContent;
    }

    public function extend_exchange_options($newOptions) {
        $this->options = array_merge($this->options, $newOptions);
    }

    public function create_safe_dictionary() {
        return array();
    }

    public function convert_to_safe_dictionary($dict) {
        return $dict;
    }

    public function rand_number($size) {
        $number = '';
        for ($i = 0; $i < $size; $i++) {
            $number .= mt_rand(0, 9);
        }
        return (int)$number;
    }

<<<<<<< HEAD
    public function close() {
        // Here happens the language-specific cleanup of WS & REST resources
        // [REST]
        if ($this->curl !== null) {
            curl_close($this->curl);
        }
=======
    public function binary_length($binary) {
        return strlen($binary);
    }

    public function get_zk_contract_signature_obj($seed, $params) {
         throw new NotSupported ('Apex currently does not support create order in PHP language');
         return "";
    }

    public function get_zk_transfer_signature_obj($seed, $params) {
         throw new NotSupported ('Apex currently does not support transfer asset in PHP language');
         return "";
>>>>>>> 6101e086
    }

    // ########################################################################
    // ########################################################################
    // ########################################################################
    // ########################################################################
    // ########                        ########                        ########
    // ########                        ########                        ########
    // ########                        ########                        ########
    // ########                        ########                        ########
    // ########        ########################        ########################
    // ########        ########################        ########################
    // ########        ########################        ########################
    // ########        ########################        ########################
    // ########                        ########                        ########
    // ########                        ########                        ########
    // ########                        ########                        ########
    // ########                        ########                        ########
    // ########################################################################
    // ########################################################################
    // ########################################################################
    // ########################################################################
    // ########        ########        ########                        ########
    // ########        ########        ########                        ########
    // ########        ########        ########                        ########
    // ########        ########        ########                        ########
    // ################        ########################        ################
    // ################        ########################        ################
    // ################        ########################        ################
    // ################        ########################        ################
    // ########        ########        ################        ################
    // ########        ########        ################        ################
    // ########        ########        ################        ################
    // ########        ########        ################        ################
    // ########################################################################
    // ########################################################################
    // ########################################################################
    // ########################################################################

    // METHODS BELOW THIS LINE ARE TRANSPILED FROM JAVASCRIPT TO PYTHON AND PHP

    public function describe(): mixed {
        return array(
            'id' => null,
            'name' => null,
            'countries' => null,
            'enableRateLimit' => true,
            'rateLimit' => 2000, // milliseconds = seconds * 1000
            'timeout' => $this->timeout, // milliseconds = seconds * 1000
            'certified' => false, // if certified by the CCXT dev team
            'pro' => false, // if it is integrated with CCXT Pro for WebSocket support
            'alias' => false, // whether this exchange is an alias to another exchange
            'dex' => false,
            'has' => array(
                'publicAPI' => true,
                'privateAPI' => true,
                'CORS' => null,
                'sandbox' => null,
                'spot' => null,
                'margin' => null,
                'swap' => null,
                'future' => null,
                'option' => null,
                'addMargin' => null,
                'borrowCrossMargin' => null,
                'borrowIsolatedMargin' => null,
                'borrowMargin' => null,
                'cancelAllOrders' => null,
                'cancelAllOrdersWs' => null,
                'cancelOrder' => true,
                'cancelOrderWs' => null,
                'cancelOrders' => null,
                'cancelOrdersWs' => null,
                'closeAllPositions' => null,
                'closePosition' => null,
                'createDepositAddress' => null,
                'createLimitBuyOrder' => null,
                'createLimitBuyOrderWs' => null,
                'createLimitOrder' => true,
                'createLimitOrderWs' => null,
                'createLimitSellOrder' => null,
                'createLimitSellOrderWs' => null,
                'createMarketBuyOrder' => null,
                'createMarketBuyOrderWs' => null,
                'createMarketBuyOrderWithCost' => null,
                'createMarketBuyOrderWithCostWs' => null,
                'createMarketOrder' => true,
                'createMarketOrderWs' => true,
                'createMarketOrderWithCost' => null,
                'createMarketOrderWithCostWs' => null,
                'createMarketSellOrder' => null,
                'createMarketSellOrderWs' => null,
                'createMarketSellOrderWithCost' => null,
                'createMarketSellOrderWithCostWs' => null,
                'createOrder' => true,
                'createOrderWs' => null,
                'createOrders' => null,
                'createOrderWithTakeProfitAndStopLoss' => null,
                'createOrderWithTakeProfitAndStopLossWs' => null,
                'createPostOnlyOrder' => null,
                'createPostOnlyOrderWs' => null,
                'createReduceOnlyOrder' => null,
                'createReduceOnlyOrderWs' => null,
                'createStopLimitOrder' => null,
                'createStopLimitOrderWs' => null,
                'createStopLossOrder' => null,
                'createStopLossOrderWs' => null,
                'createStopMarketOrder' => null,
                'createStopMarketOrderWs' => null,
                'createStopOrder' => null,
                'createStopOrderWs' => null,
                'createTakeProfitOrder' => null,
                'createTakeProfitOrderWs' => null,
                'createTrailingAmountOrder' => null,
                'createTrailingAmountOrderWs' => null,
                'createTrailingPercentOrder' => null,
                'createTrailingPercentOrderWs' => null,
                'createTriggerOrder' => null,
                'createTriggerOrderWs' => null,
                'deposit' => null,
                'editOrder' => 'emulated',
                'editOrders' => null,
                'editOrderWs' => null,
                'fetchAccounts' => null,
                'fetchBalance' => true,
                'fetchBalanceWs' => null,
                'fetchBidsAsks' => null,
                'fetchBorrowInterest' => null,
                'fetchBorrowRate' => null,
                'fetchBorrowRateHistories' => null,
                'fetchBorrowRateHistory' => null,
                'fetchBorrowRates' => null,
                'fetchBorrowRatesPerSymbol' => null,
                'fetchCanceledAndClosedOrders' => null,
                'fetchCanceledOrders' => null,
                'fetchClosedOrder' => null,
                'fetchClosedOrders' => null,
                'fetchClosedOrdersWs' => null,
                'fetchConvertCurrencies' => null,
                'fetchConvertQuote' => null,
                'fetchConvertTrade' => null,
                'fetchConvertTradeHistory' => null,
                'fetchCrossBorrowRate' => null,
                'fetchCrossBorrowRates' => null,
                'fetchCurrencies' => 'emulated',
                'fetchCurrenciesWs' => 'emulated',
                'fetchDeposit' => null,
                'fetchDepositAddress' => null,
                'fetchDepositAddresses' => null,
                'fetchDepositAddressesByNetwork' => null,
                'fetchDeposits' => null,
                'fetchDepositsWithdrawals' => null,
                'fetchDepositsWs' => null,
                'fetchDepositWithdrawFee' => null,
                'fetchDepositWithdrawFees' => null,
                'fetchFundingHistory' => null,
                'fetchFundingRate' => null,
                'fetchFundingRateHistory' => null,
                'fetchFundingInterval' => null,
                'fetchFundingIntervals' => null,
                'fetchFundingRates' => null,
                'fetchGreeks' => null,
                'fetchIndexOHLCV' => null,
                'fetchIsolatedBorrowRate' => null,
                'fetchIsolatedBorrowRates' => null,
                'fetchMarginAdjustmentHistory' => null,
                'fetchIsolatedPositions' => null,
                'fetchL2OrderBook' => true,
                'fetchL3OrderBook' => null,
                'fetchLastPrices' => null,
                'fetchLedger' => null,
                'fetchLedgerEntry' => null,
                'fetchLeverage' => null,
                'fetchLeverages' => null,
                'fetchLeverageTiers' => null,
                'fetchLiquidations' => null,
                'fetchLongShortRatio' => null,
                'fetchLongShortRatioHistory' => null,
                'fetchMarginMode' => null,
                'fetchMarginModes' => null,
                'fetchMarketLeverageTiers' => null,
                'fetchMarkets' => true,
                'fetchMarketsWs' => null,
                'fetchMarkOHLCV' => null,
                'fetchMyLiquidations' => null,
                'fetchMySettlementHistory' => null,
                'fetchMyTrades' => null,
                'fetchMyTradesWs' => null,
                'fetchOHLCV' => null,
                'fetchOHLCVWs' => null,
                'fetchOpenInterest' => null,
                'fetchOpenInterests' => null,
                'fetchOpenInterestHistory' => null,
                'fetchOpenOrder' => null,
                'fetchOpenOrders' => null,
                'fetchOpenOrdersWs' => null,
                'fetchOption' => null,
                'fetchOptionChain' => null,
                'fetchOrder' => null,
                'fetchOrderBook' => true,
                'fetchOrderBooks' => null,
                'fetchOrderBookWs' => null,
                'fetchOrders' => null,
                'fetchOrdersByStatus' => null,
                'fetchOrdersWs' => null,
                'fetchOrderTrades' => null,
                'fetchOrderWs' => null,
                'fetchPosition' => null,
                'fetchPositionHistory' => null,
                'fetchPositionsHistory' => null,
                'fetchPositionWs' => null,
                'fetchPositionMode' => null,
                'fetchPositions' => null,
                'fetchPositionsWs' => null,
                'fetchPositionsForSymbol' => null,
                'fetchPositionsForSymbolWs' => null,
                'fetchPositionsRisk' => null,
                'fetchPremiumIndexOHLCV' => null,
                'fetchSettlementHistory' => null,
                'fetchStatus' => null,
                'fetchTicker' => true,
                'fetchTickerWs' => null,
                'fetchTickers' => null,
                'fetchMarkPrices' => null,
                'fetchTickersWs' => null,
                'fetchTime' => null,
                'fetchTrades' => true,
                'fetchTradesWs' => null,
                'fetchTradingFee' => null,
                'fetchTradingFees' => null,
                'fetchTradingFeesWs' => null,
                'fetchTradingLimits' => null,
                'fetchTransactionFee' => null,
                'fetchTransactionFees' => null,
                'fetchTransactions' => null,
                'fetchTransfer' => null,
                'fetchTransfers' => null,
                'fetchUnderlyingAssets' => null,
                'fetchVolatilityHistory' => null,
                'fetchWithdrawAddresses' => null,
                'fetchWithdrawal' => null,
                'fetchWithdrawals' => null,
                'fetchWithdrawalsWs' => null,
                'fetchWithdrawalWhitelist' => null,
                'reduceMargin' => null,
                'repayCrossMargin' => null,
                'repayIsolatedMargin' => null,
                'setLeverage' => null,
                'setMargin' => null,
                'setMarginMode' => null,
                'setPositionMode' => null,
                'signIn' => null,
                'transfer' => null,
                'watchBalance' => null,
                'watchMyTrades' => null,
                'watchOHLCV' => null,
                'watchOHLCVForSymbols' => null,
                'watchOrderBook' => null,
                'watchBidsAsks' => null,
                'watchOrderBookForSymbols' => null,
                'watchOrders' => null,
                'watchOrdersForSymbols' => null,
                'watchPosition' => null,
                'watchPositions' => null,
                'watchStatus' => null,
                'watchTicker' => null,
                'watchTickers' => null,
                'watchTrades' => null,
                'watchTradesForSymbols' => null,
                'watchLiquidations' => null,
                'watchLiquidationsForSymbols' => null,
                'watchMyLiquidations' => null,
                'watchMyLiquidationsForSymbols' => null,
                'withdraw' => null,
                'ws' => null,
            ),
            'urls' => array(
                'logo' => null,
                'api' => null,
                'www' => null,
                'doc' => null,
                'fees' => null,
            ),
            'api' => null,
            'requiredCredentials' => array(
                'apiKey' => true,
                'secret' => true,
                'uid' => false,
                'accountId' => false,
                'login' => false,
                'password' => false,
                'twofa' => false, // 2-factor authentication (one-time password key)
                'privateKey' => false, // a "0x"-prefixed hexstring private key for a wallet
                'walletAddress' => false, // the wallet address "0x"-prefixed hexstring
                'token' => false, // reserved for HTTP auth in some cases
            ),
            'markets' => null, // to be filled manually or by fetchMarkets
            'currencies' => array(), // to be filled manually or by fetchMarkets
            'timeframes' => null, // redefine if the exchange has.fetchOHLCV
            'fees' => array(
                'trading' => array(
                    'tierBased' => null,
                    'percentage' => null,
                    'taker' => null,
                    'maker' => null,
                ),
                'funding' => array(
                    'tierBased' => null,
                    'percentage' => null,
                    'withdraw' => array(),
                    'deposit' => array(),
                ),
            ),
            'status' => array(
                'status' => 'ok',
                'updated' => null,
                'eta' => null,
                'url' => null,
            ),
            'exceptions' => null,
            'httpExceptions' => array(
                '422' => '\\ccxt\\ExchangeError',
                '418' => '\\ccxt\\DDoSProtection',
                '429' => '\\ccxt\\RateLimitExceeded',
                '404' => '\\ccxt\\ExchangeNotAvailable',
                '409' => '\\ccxt\\ExchangeNotAvailable',
                '410' => '\\ccxt\\ExchangeNotAvailable',
                '451' => '\\ccxt\\ExchangeNotAvailable',
                '500' => '\\ccxt\\ExchangeNotAvailable',
                '501' => '\\ccxt\\ExchangeNotAvailable',
                '502' => '\\ccxt\\ExchangeNotAvailable',
                '520' => '\\ccxt\\ExchangeNotAvailable',
                '521' => '\\ccxt\\ExchangeNotAvailable',
                '522' => '\\ccxt\\ExchangeNotAvailable',
                '525' => '\\ccxt\\ExchangeNotAvailable',
                '526' => '\\ccxt\\ExchangeNotAvailable',
                '400' => '\\ccxt\\ExchangeNotAvailable',
                '403' => '\\ccxt\\ExchangeNotAvailable',
                '405' => '\\ccxt\\ExchangeNotAvailable',
                '503' => '\\ccxt\\ExchangeNotAvailable',
                '530' => '\\ccxt\\ExchangeNotAvailable',
                '408' => '\\ccxt\\RequestTimeout',
                '504' => '\\ccxt\\RequestTimeout',
                '401' => '\\ccxt\\AuthenticationError',
                '407' => '\\ccxt\\AuthenticationError',
                '511' => '\\ccxt\\AuthenticationError',
            ),
            'commonCurrencies' => array(
                'XBT' => 'BTC',
                'BCHSV' => 'BSV',
            ),
            'precisionMode' => TICK_SIZE,
            'paddingMode' => NO_PADDING,
            'limits' => array(
                'leverage' => array( 'min' => null, 'max' => null ),
                'amount' => array( 'min' => null, 'max' => null ),
                'price' => array( 'min' => null, 'max' => null ),
                'cost' => array( 'min' => null, 'max' => null ),
            ),
        );
    }

    public function safe_bool_n($dictionaryOrList, array $keys, ?bool $defaultValue = null) {
        /**
         * @ignore
         * safely extract boolean $value from dictionary or list
         * @return array(bool | null)
         */
        $value = $this->safe_value_n($dictionaryOrList, $keys, $defaultValue);
        if (is_bool($value)) {
            return $value;
        }
        return $defaultValue;
    }

    public function safe_bool_2($dictionary, int|string $key1, int|string $key2, ?bool $defaultValue = null) {
        /**
         * @ignore
         * safely extract boolean value from $dictionary or list
         * @return array(bool | null)
         */
        return $this->safe_bool_n($dictionary, array( $key1, $key2 ), $defaultValue);
    }

    public function safe_bool($dictionary, int|string $key, ?bool $defaultValue = null) {
        /**
         * @ignore
         * safely extract boolean value from $dictionary or list
         * @return array(bool | null)
         */
        return $this->safe_bool_n($dictionary, array( $key ), $defaultValue);
    }

    public function safe_dict_n($dictionaryOrList, array $keys, ?array $defaultValue = null) {
        /**
         * @ignore
         * safely extract a dictionary from dictionary or list
         * @return array(object | null)
         */
        $value = $this->safe_value_n($dictionaryOrList, $keys, $defaultValue);
        if ($value === null) {
            return $defaultValue;
        }
        if ((gettype($value) === 'array')) {
            if (gettype($value) !== 'array' || array_keys($value) !== array_keys(array_keys($value))) {
                return $value;
            }
        }
        return $defaultValue;
    }

    public function safe_dict($dictionary, int|string $key, ?array $defaultValue = null) {
        /**
         * @ignore
         * safely extract a $dictionary from $dictionary or list
         * @return array(object | null)
         */
        return $this->safe_dict_n($dictionary, array( $key ), $defaultValue);
    }

    public function safe_dict_2($dictionary, int|string $key1, string $key2, ?array $defaultValue = null) {
        /**
         * @ignore
         * safely extract a $dictionary from $dictionary or list
         * @return array(object | null)
         */
        return $this->safe_dict_n($dictionary, array( $key1, $key2 ), $defaultValue);
    }

    public function safe_list_n($dictionaryOrList, array $keys, ?array $defaultValue = null) {
        /**
         * @ignore
         * safely extract an Array from dictionary or list
         * @return array(Array | null)
         */
        $value = $this->safe_value_n($dictionaryOrList, $keys, $defaultValue);
        if ($value === null) {
            return $defaultValue;
        }
        if (gettype($value) === 'array' && array_keys($value) === array_keys(array_keys($value))) {
            return $value;
        }
        return $defaultValue;
    }

    public function safe_list_2($dictionaryOrList, int|string $key1, string $key2, ?array $defaultValue = null) {
        /**
         * @ignore
         * safely extract an Array from dictionary or list
         * @return array(Array | null)
         */
        return $this->safe_list_n($dictionaryOrList, array( $key1, $key2 ), $defaultValue);
    }

    public function safe_list($dictionaryOrList, int|string $key, ?array $defaultValue = null) {
        /**
         * @ignore
         * safely extract an Array from dictionary or list
         * @return array(Array | null)
         */
        return $this->safe_list_n($dictionaryOrList, array( $key ), $defaultValue);
    }

    public function handle_deltas($orderbook, $deltas) {
        for ($i = 0; $i < count($deltas); $i++) {
            $this->handle_delta($orderbook, $deltas[$i]);
        }
    }

    public function handle_delta($bookside, $delta) {
        throw new NotSupported($this->id . ' handleDelta not supported yet');
    }

    public function handle_deltas_with_keys(mixed $bookSide, $deltas, int|string $priceKey = 0, int|string $amountKey = 1, int|string $countOrIdKey = 2) {
        for ($i = 0; $i < count($deltas); $i++) {
            $bidAsk = $this->parse_bid_ask($deltas[$i], $priceKey, $amountKey, $countOrIdKey);
            $bookSide->storeArray ($bidAsk);
        }
    }

    public function get_cache_index($orderbook, $deltas) {
        // return the first index of the cache that can be applied to the $orderbook or -1 if not possible
        return -1;
    }

    public function find_timeframe($timeframe, $timeframes = null) {
        if ($timeframes === null) {
            $timeframes = $this->timeframes;
        }
        $keys = is_array($timeframes) ? array_keys($timeframes) : array();
        for ($i = 0; $i < count($keys); $i++) {
            $key = $keys[$i];
            if ($timeframes[$key] === $timeframe) {
                return $key;
            }
        }
        return null;
    }

    public function check_proxy_url_settings(?string $url = null, ?string $method = null, $headers = null, $body = null) {
        $usedProxies = array();
        $proxyUrl = null;
        if ($this->proxyUrl !== null) {
            $usedProxies[] = 'proxyUrl';
            $proxyUrl = $this->proxyUrl;
        }
        if ($this->proxy_url !== null) {
            $usedProxies[] = 'proxy_url';
            $proxyUrl = $this->proxy_url;
        }
        if ($this->proxyUrlCallback !== null) {
            $usedProxies[] = 'proxyUrlCallback';
            $proxyUrl = $this->proxyUrlCallback ($url, $method, $headers, $body);
        }
        if ($this->proxy_url_callback !== null) {
            $usedProxies[] = 'proxy_url_callback';
            $proxyUrl = $this->proxy_url_callback ($url, $method, $headers, $body);
        }
        // backwards-compatibility
        if ($this->proxy !== null) {
            $usedProxies[] = 'proxy';
            if (is_callable($this->proxy)) {
                $proxyUrl = $this->proxy ($url, $method, $headers, $body);
            } else {
                $proxyUrl = $this->proxy;
            }
        }
        $length = count($usedProxies);
        if ($length > 1) {
            $joinedProxyNames = implode(',', $usedProxies);
            throw new InvalidProxySettings($this->id . ' you have multiple conflicting proxy settings (' . $joinedProxyNames . '), please use only one from : $proxyUrl, proxy_url, proxyUrlCallback, proxy_url_callback');
        }
        return $proxyUrl;
    }

    public function url_encoder_for_proxy_url(string $targetUrl) {
        // to be overriden
        $includesQuery = mb_strpos($targetUrl, '?') !== false;
        $finalUrl = $includesQuery ? $this->encode_uri_component($targetUrl) : $targetUrl;
        return $finalUrl;
    }

    public function check_proxy_settings(?string $url = null, ?string $method = null, $headers = null, $body = null) {
        $usedProxies = array();
        $httpProxy = null;
        $httpsProxy = null;
        $socksProxy = null;
        // $httpProxy
        $isHttpProxyDefined = $this->value_is_defined($this->httpProxy);
        $isHttp_proxy_defined = $this->value_is_defined($this->http_proxy);
        if ($isHttpProxyDefined || $isHttp_proxy_defined) {
            $usedProxies[] = 'httpProxy';
            $httpProxy = $isHttpProxyDefined ? $this->httpProxy : $this->http_proxy;
        }
        $ishttpProxyCallbackDefined = $this->value_is_defined($this->httpProxyCallback);
        $ishttp_proxy_callback_defined = $this->value_is_defined($this->http_proxy_callback);
        if ($ishttpProxyCallbackDefined || $ishttp_proxy_callback_defined) {
            $usedProxies[] = 'httpProxyCallback';
            $httpProxy = $ishttpProxyCallbackDefined ? $this->httpProxyCallback ($url, $method, $headers, $body) : $this->http_proxy_callback ($url, $method, $headers, $body);
        }
        // $httpsProxy
        $isHttpsProxyDefined = $this->value_is_defined($this->httpsProxy);
        $isHttps_proxy_defined = $this->value_is_defined($this->https_proxy);
        if ($isHttpsProxyDefined || $isHttps_proxy_defined) {
            $usedProxies[] = 'httpsProxy';
            $httpsProxy = $isHttpsProxyDefined ? $this->httpsProxy : $this->https_proxy;
        }
        $ishttpsProxyCallbackDefined = $this->value_is_defined($this->httpsProxyCallback);
        $ishttps_proxy_callback_defined = $this->value_is_defined($this->https_proxy_callback);
        if ($ishttpsProxyCallbackDefined || $ishttps_proxy_callback_defined) {
            $usedProxies[] = 'httpsProxyCallback';
            $httpsProxy = $ishttpsProxyCallbackDefined ? $this->httpsProxyCallback ($url, $method, $headers, $body) : $this->https_proxy_callback ($url, $method, $headers, $body);
        }
        // $socksProxy
        $isSocksProxyDefined = $this->value_is_defined($this->socksProxy);
        $isSocks_proxy_defined = $this->value_is_defined($this->socks_proxy);
        if ($isSocksProxyDefined || $isSocks_proxy_defined) {
            $usedProxies[] = 'socksProxy';
            $socksProxy = $isSocksProxyDefined ? $this->socksProxy : $this->socks_proxy;
        }
        $issocksProxyCallbackDefined = $this->value_is_defined($this->socksProxyCallback);
        $issocks_proxy_callback_defined = $this->value_is_defined($this->socks_proxy_callback);
        if ($issocksProxyCallbackDefined || $issocks_proxy_callback_defined) {
            $usedProxies[] = 'socksProxyCallback';
            $socksProxy = $issocksProxyCallbackDefined ? $this->socksProxyCallback ($url, $method, $headers, $body) : $this->socks_proxy_callback ($url, $method, $headers, $body);
        }
        // check
        $length = count($usedProxies);
        if ($length > 1) {
            $joinedProxyNames = implode(',', $usedProxies);
            throw new InvalidProxySettings($this->id . ' you have multiple conflicting proxy settings (' . $joinedProxyNames . '), please use only one from => $httpProxy, $httpsProxy, httpProxyCallback, httpsProxyCallback, $socksProxy, socksProxyCallback');
        }
        return array( $httpProxy, $httpsProxy, $socksProxy );
    }

    public function check_ws_proxy_settings() {
        $usedProxies = array();
        $wsProxy = null;
        $wssProxy = null;
        $wsSocksProxy = null;
        // ws proxy
        $isWsProxyDefined = $this->value_is_defined($this->wsProxy);
        $is_ws_proxy_defined = $this->value_is_defined($this->ws_proxy);
        if ($isWsProxyDefined || $is_ws_proxy_defined) {
            $usedProxies[] = 'wsProxy';
            $wsProxy = ($isWsProxyDefined) ? $this->wsProxy : $this->ws_proxy;
        }
        // wss proxy
        $isWssProxyDefined = $this->value_is_defined($this->wssProxy);
        $is_wss_proxy_defined = $this->value_is_defined($this->wss_proxy);
        if ($isWssProxyDefined || $is_wss_proxy_defined) {
            $usedProxies[] = 'wssProxy';
            $wssProxy = ($isWssProxyDefined) ? $this->wssProxy : $this->wss_proxy;
        }
        // ws socks proxy
        $isWsSocksProxyDefined = $this->value_is_defined($this->wsSocksProxy);
        $is_ws_socks_proxy_defined = $this->value_is_defined($this->ws_socks_proxy);
        if ($isWsSocksProxyDefined || $is_ws_socks_proxy_defined) {
            $usedProxies[] = 'wsSocksProxy';
            $wsSocksProxy = ($isWsSocksProxyDefined) ? $this->wsSocksProxy : $this->ws_socks_proxy;
        }
        // check
        $length = count($usedProxies);
        if ($length > 1) {
            $joinedProxyNames = implode(',', $usedProxies);
            throw new InvalidProxySettings($this->id . ' you have multiple conflicting proxy settings (' . $joinedProxyNames . '), please use only one from => $wsProxy, $wssProxy, wsSocksProxy');
        }
        return array( $wsProxy, $wssProxy, $wsSocksProxy );
    }

    public function check_conflicting_proxies($proxyAgentSet, $proxyUrlSet) {
        if ($proxyAgentSet && $proxyUrlSet) {
            throw new InvalidProxySettings($this->id . ' you have multiple conflicting proxy settings, please use only one from : proxyUrl, httpProxy, httpsProxy, socksProxy');
        }
    }

    public function check_address(?string $address = null) {
        if ($address === null) {
            throw new InvalidAddress($this->id . ' $address is null');
        }
        // check the $address is not the same letter like 'aaaaa' nor too short nor has a space
        $uniqChars = ($this->unique($this->string_to_chars_array($address)));
        $length = count($uniqChars); // py transpiler trick
        if ($length === 1 || strlen($address) < $this->minFundingAddressLength || mb_strpos($address, ' ') > -1) {
            throw new InvalidAddress($this->id . ' $address is invalid or has less than ' . (string) $this->minFundingAddressLength . ' characters => "' . (string) $address . '"');
        }
        return $address;
    }

    public function find_message_hashes($client, string $element) {
        $result = array();
        $messageHashes = is_array($client->futures) ? array_keys($client->futures) : array();
        for ($i = 0; $i < count($messageHashes); $i++) {
            $messageHash = $messageHashes[$i];
            if (mb_strpos($messageHash, $element) !== false) {
                $result[] = $messageHash;
            }
        }
        return $result;
    }

    public function filter_by_limit(mixed $array, ?int $limit = null, int|string $key = 'timestamp', bool $fromStart = false) {
        if ($this->value_is_defined($limit)) {
            $arrayLength = count($array);
            if ($arrayLength > 0) {
                $ascending = true;
                if ((is_array($array[0]) && array_key_exists($key, $array[0]))) {
                    $first = $array[0][$key];
                    $last = $array[$arrayLength - 1][$key];
                    if ($first !== null && $last !== null) {
                        $ascending = $first <= $last;  // true if $array is sorted in $ascending order based on 'timestamp'
                    }
                }
                if ($fromStart) {
                    if ($limit > $arrayLength) {
                        $limit = $arrayLength;
                    }
                    // $array = $ascending ? $this->array_slice($array, 0, $limit) : $this->array_slice($array, -$limit);
                    if ($ascending) {
                        $array = $this->array_slice($array, 0, $limit);
                    } else {
                        $array = $this->array_slice($array, -$limit);
                    }
                } else {
                    // $array = $ascending ? $this->array_slice($array, -$limit) : $this->array_slice($array, 0, $limit);
                    if ($ascending) {
                        $array = $this->array_slice($array, -$limit);
                    } else {
                        $array = $this->array_slice($array, 0, $limit);
                    }
                }
            }
        }
        return $array;
    }

    public function filter_by_since_limit(mixed $array, ?int $since = null, ?int $limit = null, int|string $key = 'timestamp', $tail = false) {
        $sinceIsDefined = $this->value_is_defined($since);
        $parsedArray = $this->to_array($array);
        $result = $parsedArray;
        if ($sinceIsDefined) {
            $result = [ ];
            for ($i = 0; $i < count($parsedArray); $i++) {
                $entry = $parsedArray[$i];
                $value = $this->safe_value($entry, $key);
                if ($value && ($value >= $since)) {
                    $result[] = $entry;
                }
            }
        }
        if ($tail && $limit !== null) {
            return $this->array_slice($result, -$limit);
        }
        // if the user provided a 'since' argument
        // we want to $limit the $result starting from the 'since'
        $shouldFilterFromStart = !$tail && $sinceIsDefined;
        return $this->filter_by_limit($result, $limit, $key, $shouldFilterFromStart);
    }

    public function filter_by_value_since_limit(mixed $array, int|string $field, $value = null, ?int $since = null, ?int $limit = null, $key = 'timestamp', $tail = false) {
        $valueIsDefined = $this->value_is_defined($value);
        $sinceIsDefined = $this->value_is_defined($since);
        $parsedArray = $this->to_array($array);
        $result = $parsedArray;
        // single-pass filter for both symbol and $since
        if ($valueIsDefined || $sinceIsDefined) {
            $result = [ ];
            for ($i = 0; $i < count($parsedArray); $i++) {
                $entry = $parsedArray[$i];
                $entryFiledEqualValue = $entry[$field] === $value;
                $firstCondition = $valueIsDefined ? $entryFiledEqualValue : true;
                $entryKeyValue = $this->safe_value($entry, $key);
                $entryKeyGESince = ($entryKeyValue) && ($since !== null) && ($entryKeyValue >= $since);
                $secondCondition = $sinceIsDefined ? $entryKeyGESince : true;
                if ($firstCondition && $secondCondition) {
                    $result[] = $entry;
                }
            }
        }
        if ($tail && $limit !== null) {
            return $this->array_slice($result, -$limit);
        }
        return $this->filter_by_limit($result, $limit, $key, $sinceIsDefined);
    }

    public function set_sandbox_mode(bool $enabled) {
        /**
         * set the sandbox mode for the exchange
         * @param {boolean} $enabled true to enable sandbox mode, false to disable it
         */
        if ($enabled) {
            if (is_array($this->urls) && array_key_exists('test', $this->urls)) {
                if (gettype($this->urls['api']) === 'string') {
                    $this->urls['apiBackup'] = $this->urls['api'];
                    $this->urls['api'] = $this->urls['test'];
                } else {
                    $this->urls['apiBackup'] = $this->clone($this->urls['api']);
                    $this->urls['api'] = $this->clone($this->urls['test']);
                }
            } else {
                throw new NotSupported($this->id . ' does not have a sandbox URL');
            }
            // set flag
            $this->isSandboxModeEnabled = true;
        } elseif (is_array($this->urls) && array_key_exists('apiBackup', $this->urls)) {
            if (gettype($this->urls['api']) === 'string') {
                $this->urls['api'] = $this->urls['apiBackup'];
            } else {
                $this->urls['api'] = $this->clone($this->urls['apiBackup']);
            }
            $newUrls = $this->omit($this->urls, 'apiBackup');
            $this->urls = $newUrls;
            // set flag
            $this->isSandboxModeEnabled = false;
        }
    }

    public function sign($path, mixed $api = 'public', $method = 'GET', $params = array (), mixed $headers = null, mixed $body = null) {
        return array();
    }

    public function fetch_accounts($params = array ()) {
        throw new NotSupported($this->id . ' fetchAccounts() is not supported yet');
    }

    public function fetch_trades(string $symbol, ?int $since = null, ?int $limit = null, $params = array ()) {
        throw new NotSupported($this->id . ' fetchTrades() is not supported yet');
    }

    public function fetch_trades_ws(string $symbol, ?int $since = null, ?int $limit = null, $params = array ()) {
        throw new NotSupported($this->id . ' fetchTradesWs() is not supported yet');
    }

    public function watch_liquidations(string $symbol, ?int $since = null, ?int $limit = null, $params = array ()) {
        if ($this->has['watchLiquidationsForSymbols']) {
            return $this->watch_liquidations_for_symbols(array( $symbol ), $since, $limit, $params);
        }
        throw new NotSupported($this->id . ' watchLiquidations() is not supported yet');
    }

    public function watch_liquidations_for_symbols(array $symbols, ?int $since = null, ?int $limit = null, $params = array ()) {
        throw new NotSupported($this->id . ' watchLiquidationsForSymbols() is not supported yet');
    }

    public function watch_my_liquidations(string $symbol, ?int $since = null, ?int $limit = null, $params = array ()) {
        if ($this->has['watchMyLiquidationsForSymbols']) {
            return $this->watch_my_liquidations_for_symbols(array( $symbol ), $since, $limit, $params);
        }
        throw new NotSupported($this->id . ' watchMyLiquidations() is not supported yet');
    }

    public function watch_my_liquidations_for_symbols(array $symbols, ?int $since = null, ?int $limit = null, $params = array ()) {
        throw new NotSupported($this->id . ' watchMyLiquidationsForSymbols() is not supported yet');
    }

    public function watch_trades(string $symbol, ?int $since = null, ?int $limit = null, $params = array ()) {
        throw new NotSupported($this->id . ' watchTrades() is not supported yet');
    }

    public function un_watch_orders(?string $symbol = null, $params = array ()) {
        throw new NotSupported($this->id . ' unWatchOrders() is not supported yet');
    }

    public function un_watch_trades(string $symbol, $params = array ()) {
        throw new NotSupported($this->id . ' unWatchTrades() is not supported yet');
    }

    public function watch_trades_for_symbols(array $symbols, ?int $since = null, ?int $limit = null, $params = array ()) {
        throw new NotSupported($this->id . ' watchTradesForSymbols() is not supported yet');
    }

    public function un_watch_trades_for_symbols(array $symbols, $params = array ()) {
        throw new NotSupported($this->id . ' unWatchTradesForSymbols() is not supported yet');
    }

    public function watch_my_trades_for_symbols(array $symbols, ?int $since = null, ?int $limit = null, $params = array ()) {
        throw new NotSupported($this->id . ' watchMyTradesForSymbols() is not supported yet');
    }

    public function watch_orders_for_symbols(array $symbols, ?int $since = null, ?int $limit = null, $params = array ()) {
        throw new NotSupported($this->id . ' watchOrdersForSymbols() is not supported yet');
    }

    public function watch_ohlcv_for_symbols(array $symbolsAndTimeframes, ?int $since = null, ?int $limit = null, $params = array ()) {
        throw new NotSupported($this->id . ' watchOHLCVForSymbols() is not supported yet');
    }

    public function un_watch_ohlcv_for_symbols(array $symbolsAndTimeframes, $params = array ()) {
        throw new NotSupported($this->id . ' unWatchOHLCVForSymbols() is not supported yet');
    }

    public function watch_order_book_for_symbols(array $symbols, ?int $limit = null, $params = array ()) {
        throw new NotSupported($this->id . ' watchOrderBookForSymbols() is not supported yet');
    }

    public function un_watch_order_book_for_symbols(array $symbols, $params = array ()) {
        throw new NotSupported($this->id . ' unWatchOrderBookForSymbols() is not supported yet');
    }

    public function fetch_deposit_addresses(?array $codes = null, $params = array ()) {
        throw new NotSupported($this->id . ' fetchDepositAddresses() is not supported yet');
    }

    public function fetch_order_book(string $symbol, ?int $limit = null, $params = array ()) {
        throw new NotSupported($this->id . ' fetchOrderBook() is not supported yet');
    }

    public function fetch_order_book_ws(string $symbol, ?int $limit = null, $params = array ()) {
        throw new NotSupported($this->id . ' fetchOrderBookWs() is not supported yet');
    }

    public function fetch_margin_mode(string $symbol, $params = array ()) {
        if ($this->has['fetchMarginModes']) {
            $marginModes = $this->fetch_margin_modes(array( $symbol ), $params);
            return $this->safe_dict($marginModes, $symbol);
        } else {
            throw new NotSupported($this->id . ' fetchMarginMode() is not supported yet');
        }
    }

    public function fetch_margin_modes(?array $symbols = null, $params = array ()) {
        throw new NotSupported($this->id . ' fetchMarginModes () is not supported yet');
    }

    public function fetch_rest_order_book_safe($symbol, $limit = null, $params = array ()) {
        $fetchSnapshotMaxRetries = $this->handle_option('watchOrderBook', 'maxRetries', 3);
        for ($i = 0; $i < $fetchSnapshotMaxRetries; $i++) {
            try {
                $orderBook = $this->fetch_order_book($symbol, $limit, $params);
                return $orderBook;
            } catch (Exception $e) {
                if (($i + 1) === $fetchSnapshotMaxRetries) {
                    throw $e;
                }
            }
        }
        return null;
    }

    public function watch_order_book(string $symbol, ?int $limit = null, $params = array ()) {
        throw new NotSupported($this->id . ' watchOrderBook() is not supported yet');
    }

    public function un_watch_order_book(string $symbol, $params = array ()) {
        throw new NotSupported($this->id . ' unWatchOrderBook() is not supported yet');
    }

    public function fetch_time($params = array ()) {
        throw new NotSupported($this->id . ' fetchTime() is not supported yet');
    }

    public function fetch_trading_limits(?array $symbols = null, $params = array ()) {
        throw new NotSupported($this->id . ' fetchTradingLimits() is not supported yet');
    }

    public function parse_currency(array $rawCurrency) {
        throw new NotSupported($this->id . ' parseCurrency() is not supported yet');
    }

    public function parse_currencies($rawCurrencies) {
        $result = array();
        $arr = $this->to_array($rawCurrencies);
        for ($i = 0; $i < count($arr); $i++) {
            $parsed = $this->parse_currency($arr[$i]);
            $code = $parsed['code'];
            $result[$code] = $parsed;
        }
        return $result;
    }

    public function parse_market(array $market) {
        throw new NotSupported($this->id . ' parseMarket() is not supported yet');
    }

    public function parse_markets($markets) {
        $result = array();
        for ($i = 0; $i < count($markets); $i++) {
            $result[] = $this->parse_market($markets[$i]);
        }
        return $result;
    }

    public function parse_ticker(array $ticker, ?array $market = null) {
        throw new NotSupported($this->id . ' parseTicker() is not supported yet');
    }

    public function parse_deposit_address($depositAddress, ?array $currency = null) {
        throw new NotSupported($this->id . ' parseDepositAddress() is not supported yet');
    }

    public function parse_trade(array $trade, ?array $market = null) {
        throw new NotSupported($this->id . ' parseTrade() is not supported yet');
    }

    public function parse_transaction(array $transaction, ?array $currency = null) {
        throw new NotSupported($this->id . ' parseTransaction() is not supported yet');
    }

    public function parse_transfer(array $transfer, ?array $currency = null) {
        throw new NotSupported($this->id . ' parseTransfer() is not supported yet');
    }

    public function parse_account(array $account) {
        throw new NotSupported($this->id . ' parseAccount() is not supported yet');
    }

    public function parse_ledger_entry(array $item, ?array $currency = null) {
        throw new NotSupported($this->id . ' parseLedgerEntry() is not supported yet');
    }

    public function parse_order(array $order, ?array $market = null) {
        throw new NotSupported($this->id . ' parseOrder() is not supported yet');
    }

    public function fetch_cross_borrow_rates($params = array ()) {
        throw new NotSupported($this->id . ' fetchCrossBorrowRates() is not supported yet');
    }

    public function fetch_isolated_borrow_rates($params = array ()) {
        throw new NotSupported($this->id . ' fetchIsolatedBorrowRates() is not supported yet');
    }

    public function parse_market_leverage_tiers($info, ?array $market = null) {
        throw new NotSupported($this->id . ' parseMarketLeverageTiers() is not supported yet');
    }

    public function fetch_leverage_tiers(?array $symbols = null, $params = array ()) {
        throw new NotSupported($this->id . ' fetchLeverageTiers() is not supported yet');
    }

    public function parse_position(array $position, ?array $market = null) {
        throw new NotSupported($this->id . ' parsePosition() is not supported yet');
    }

    public function parse_funding_rate_history($info, ?array $market = null) {
        throw new NotSupported($this->id . ' parseFundingRateHistory() is not supported yet');
    }

    public function parse_borrow_interest(array $info, ?array $market = null) {
        throw new NotSupported($this->id . ' parseBorrowInterest() is not supported yet');
    }

    public function parse_isolated_borrow_rate(array $info, ?array $market = null) {
        throw new NotSupported($this->id . ' parseIsolatedBorrowRate() is not supported yet');
    }

    public function parse_ws_trade(array $trade, ?array $market = null) {
        throw new NotSupported($this->id . ' parseWsTrade() is not supported yet');
    }

    public function parse_ws_order(array $order, ?array $market = null) {
        throw new NotSupported($this->id . ' parseWsOrder() is not supported yet');
    }

    public function parse_ws_order_trade(array $trade, ?array $market = null) {
        throw new NotSupported($this->id . ' parseWsOrderTrade() is not supported yet');
    }

    public function parse_ws_ohlcv($ohlcv, ?array $market = null) {
        return $this->parse_ohlcv($ohlcv, $market);
    }

    public function fetch_funding_rates(?array $symbols = null, $params = array ()) {
        throw new NotSupported($this->id . ' fetchFundingRates() is not supported yet');
    }

    public function fetch_funding_intervals(?array $symbols = null, $params = array ()) {
        throw new NotSupported($this->id . ' fetchFundingIntervals() is not supported yet');
    }

    public function watch_funding_rate(string $symbol, $params = array ()) {
        throw new NotSupported($this->id . ' watchFundingRate() is not supported yet');
    }

    public function watch_funding_rates(array $symbols, $params = array ()) {
        throw new NotSupported($this->id . ' watchFundingRates() is not supported yet');
    }

    public function watch_funding_rates_for_symbols(array $symbols, $params = array ()) {
        return $this->watch_funding_rates($symbols, $params);
    }

    public function transfer(string $code, float $amount, string $fromAccount, string $toAccount, $params = array ()) {
        throw new NotSupported($this->id . ' transfer() is not supported yet');
    }

    public function withdraw(string $code, float $amount, string $address, $tag = null, $params = array ()) {
        throw new NotSupported($this->id . ' withdraw() is not supported yet');
    }

    public function create_deposit_address(string $code, $params = array ()) {
        throw new NotSupported($this->id . ' createDepositAddress() is not supported yet');
    }

    public function set_leverage(?int $leverage, ?string $symbol = null, $params = array ()) {
        throw new NotSupported($this->id . ' setLeverage() is not supported yet');
    }

    public function fetch_leverage(string $symbol, $params = array ()) {
        if ($this->has['fetchLeverages']) {
            $leverages = $this->fetch_leverages(array( $symbol ), $params);
            return $this->safe_dict($leverages, $symbol);
        } else {
            throw new NotSupported($this->id . ' fetchLeverage() is not supported yet');
        }
    }

    public function fetch_leverages(?array $symbols = null, $params = array ()) {
        throw new NotSupported($this->id . ' fetchLeverages() is not supported yet');
    }

    public function set_position_mode(bool $hedged, ?string $symbol = null, $params = array ()) {
        throw new NotSupported($this->id . ' setPositionMode() is not supported yet');
    }

    public function add_margin(string $symbol, float $amount, $params = array ()) {
        throw new NotSupported($this->id . ' addMargin() is not supported yet');
    }

    public function reduce_margin(string $symbol, float $amount, $params = array ()) {
        throw new NotSupported($this->id . ' reduceMargin() is not supported yet');
    }

    public function set_margin(string $symbol, float $amount, $params = array ()) {
        throw new NotSupported($this->id . ' setMargin() is not supported yet');
    }

    public function fetch_long_short_ratio(string $symbol, ?string $timeframe = null, $params = array ()) {
        throw new NotSupported($this->id . ' fetchLongShortRatio() is not supported yet');
    }

    public function fetch_long_short_ratio_history(?string $symbol = null, ?string $timeframe = null, ?int $since = null, ?int $limit = null, $params = array ()) {
        throw new NotSupported($this->id . ' fetchLongShortRatioHistory() is not supported yet');
    }

    public function fetch_margin_adjustment_history(?string $symbol = null, ?string $type = null, ?float $since = null, ?float $limit = null, $params = array ()) {
        /**
         * fetches the history of margin added or reduced from contract isolated positions
         * @param {string} [$symbol] unified market $symbol
         * @param {string} [$type] "add" or "reduce"
         * @param {int} [$since] timestamp in ms of the earliest change to fetch
         * @param {int} [$limit] the maximum amount of changes to fetch
         * @param {array} $params extra parameters specific to the exchange api endpoint
         * @return {array[]} a list of ~@link https://docs.ccxt.com/#/?id=margin-loan-structure margin structures~
         */
        throw new NotSupported($this->id . ' fetchMarginAdjustmentHistory() is not supported yet');
    }

    public function set_margin_mode(string $marginMode, ?string $symbol = null, $params = array ()) {
        throw new NotSupported($this->id . ' setMarginMode() is not supported yet');
    }

    public function fetch_deposit_addresses_by_network(string $code, $params = array ()) {
        throw new NotSupported($this->id . ' fetchDepositAddressesByNetwork() is not supported yet');
    }

    public function fetch_open_interest_history(string $symbol, $timeframe = '1h', ?int $since = null, ?int $limit = null, $params = array ()) {
        throw new NotSupported($this->id . ' fetchOpenInterestHistory() is not supported yet');
    }

    public function fetch_open_interest(string $symbol, $params = array ()) {
        throw new NotSupported($this->id . ' fetchOpenInterest() is not supported yet');
    }

    public function fetch_open_interests(?array $symbols = null, $params = array ()) {
        throw new NotSupported($this->id . ' fetchOpenInterests() is not supported yet');
    }

    public function sign_in($params = array ()) {
        throw new NotSupported($this->id . ' signIn() is not supported yet');
    }

    public function fetch_payment_methods($params = array ()) {
        throw new NotSupported($this->id . ' fetchPaymentMethods() is not supported yet');
    }

    public function parse_to_int($number) {
        // Solve Common intvalmisuse ex => intval((since / (string) 1000))
        // using a $number which is not valid in ts
        $stringifiedNumber = $this->number_to_string($number);
        $convertedNumber = floatval($stringifiedNumber);
        return intval($convertedNumber);
    }

    public function parse_to_numeric($number) {
        $stringVersion = $this->number_to_string($number); // this will convert 1.0 and 1 to "1" and 1.1 to "1.1"
        // keep this in mind:
        // in JS => 1 == 1.0 is true;  1 === 1.0 is true
        // in Python => 1 == 1.0 is true
        // in PHP 1 == 1.0 is true, but 1 === 1.0 is false
        if (mb_strpos($stringVersion, '.') !== false) {
            return floatval($stringVersion);
        }
        return intval($stringVersion);
    }

    public function is_round_number(float $value) {
        // this method is similar to isInteger, but this is more loyal and does not check for types.
        // i.e. isRoundNumber(1.000) returns true, while isInteger(1.000) returns false
        $res = $this->parse_to_numeric((fmod($value, 1)));
        return $res === 0;
    }

    public function safe_number_omit_zero(array $obj, int|string $key, ?float $defaultValue = null) {
        $value = $this->safe_string($obj, $key);
        $final = $this->parse_number($this->omit_zero($value));
        return ($final === null) ? $defaultValue : $final;
    }

    public function safe_integer_omit_zero(array $obj, int|string $key, ?int $defaultValue = null) {
        $timestamp = $this->safe_integer($obj, $key, $defaultValue);
        if ($timestamp === null || $timestamp === 0) {
            return null;
        }
        return $timestamp;
    }

    public function after_construct() {
        // networks
        $this->create_networks_by_id_object();
        $this->features_generator();
        // init predefined markets if any
        if ($this->markets) {
            $this->set_markets($this->markets);
        }
        // init the request rate limiter
        $this->init_rest_rate_limiter();
        // sanbox mode
        $isSandbox = $this->safe_bool_2($this->options, 'sandbox', 'testnet', false);
        if ($isSandbox) {
            $this->set_sandbox_mode($isSandbox);
        }
    }

    public function init_rest_rate_limiter() {
        if ($this->rateLimit === null || ($this->id !== null && $this->rateLimit === -1)) {
            throw new ExchangeError($this->id . '.rateLimit property is not configured');
        }
        $refillRate = $this->MAX_VALUE;
        if ($this->rateLimit > 0) {
            $refillRate = 1 / $this->rateLimit;
        }
        $defaultBucket = array(
            'delay' => 0.001,
            'capacity' => 1,
            'cost' => 1,
            'maxCapacity' => 1000,
            'refillRate' => $refillRate,
        );
        $existingBucket = ($this->tokenBucket === null) ? array() : $this->tokenBucket;
        $this->tokenBucket = $this->extend($defaultBucket, $existingBucket);
        $this->init_throttler();
    }

    public function features_generator() {
        //
        // in the exchange-specific features can be something like this, where we support 'string' aliases too:
        //
        //     {
        //         'my' : array(
        //             'createOrder' : array(...),
        //         ),
        //         'swap' => array(
        //             'linear' => array(
        //                 'extends' => my',
        //             ),
        //         ),
        //     }
        //
        if ($this->features === null) {
            return;
        }
        // reconstruct
        $initialFeatures = $this->features;
        $this->features = array();
        $unifiedMarketTypes = array( 'spot', 'swap', 'future', 'option' );
        $subTypes = array( 'linear', 'inverse' );
        // atm only support basic methods, eg => 'createOrder', 'fetchOrder', 'fetchOrders', 'fetchMyTrades'
        for ($i = 0; $i < count($unifiedMarketTypes); $i++) {
            $marketType = $unifiedMarketTypes[$i];
            // if $marketType is not filled for this exchange, don't add that in `features`
            if (!(is_array($initialFeatures) && array_key_exists($marketType, $initialFeatures))) {
                $this->features[$marketType] = null;
            } else {
                if ($marketType === 'spot') {
                    $this->features[$marketType] = $this->features_mapper($initialFeatures, $marketType, null);
                } else {
                    $this->features[$marketType] = array();
                    for ($j = 0; $j < count($subTypes); $j++) {
                        $subType = $subTypes[$j];
                        $this->features[$marketType][$subType] = $this->features_mapper($initialFeatures, $marketType, $subType);
                    }
                }
            }
        }
    }

    public function features_mapper(mixed $initialFeatures, ?string $marketType, ?string $subType = null) {
        $featuresObj = ($subType !== null) ? $initialFeatures[$marketType][$subType] : $initialFeatures[$marketType];
        // if exchange does not have that market-type (eg. future>inverse)
        if ($featuresObj === null) {
            return null;
        }
        $extendsStr = $this->safe_string($featuresObj, 'extends');
        if ($extendsStr !== null) {
            $featuresObj = $this->omit($featuresObj, 'extends');
            $extendObj = $this->features_mapper($initialFeatures, $extendsStr);
            $featuresObj = $this->deep_extend($extendObj, $featuresObj);
        }
        //
        // ### corrections ###
        //
        // createOrder
        if (is_array($featuresObj) && array_key_exists('createOrder', $featuresObj)) {
            $value = $this->safe_dict($featuresObj['createOrder'], 'attachedStopLossTakeProfit');
            $featuresObj['createOrder']['stopLoss'] = $value;
            $featuresObj['createOrder']['takeProfit'] = $value;
            if ($marketType === 'spot') {
                // default 'hedged' => false
                $featuresObj['createOrder']['hedged'] = false;
                // default 'leverage' => false
                if (!(is_array($featuresObj['createOrder']) && array_key_exists('leverage', $featuresObj['createOrder']))) {
                    $featuresObj['createOrder']['leverage'] = false;
                }
            }
            // default 'GTC' to true
            if ($this->safe_bool($featuresObj['createOrder']['timeInForce'], 'GTC') === null) {
                $featuresObj['createOrder']['timeInForce']['GTC'] = true;
            }
        }
        // other methods
        $keys = is_array($featuresObj) ? array_keys($featuresObj) : array();
        for ($i = 0; $i < count($keys); $i++) {
            $key = $keys[$i];
            $featureBlock = $featuresObj[$key];
            if (!$this->in_array($key, array( 'sandbox' )) && $featureBlock !== null) {
                // default "symbolRequired" to false to all methods (except `createOrder`)
                if (!(is_array($featureBlock) && array_key_exists('symbolRequired', $featureBlock))) {
                    $featureBlock['symbolRequired'] = $this->in_array($key, array( 'createOrder', 'createOrders', 'fetchOHLCV' ));
                }
            }
        }
        return $featuresObj;
    }

    public function orderbook_checksum_message(?string $symbol) {
        return $symbol . '  = false';
    }

    public function create_networks_by_id_object() {
        // automatically generate network-id-to-code mappings
        $networkIdsToCodesGenerated = $this->invert_flat_string_dictionary($this->safe_value($this->options, 'networks', array())); // invert defined networks dictionary
        $this->options['networksById'] = $this->extend($networkIdsToCodesGenerated, $this->safe_value($this->options, 'networksById', array())); // support manually overriden "networksById" dictionary too
    }

    public function get_default_options() {
        return array(
            'defaultNetworkCodeReplacements' => array(
                'ETH' => array( 'ERC20' => 'ETH' ),
                'TRX' => array( 'TRC20' => 'TRX' ),
                'CRO' => array( 'CRC20' => 'CRONOS' ),
                'BRC20' => array( 'BRC20' => 'BTC' ),
            ),
        );
    }

    public function safe_ledger_entry(array $entry, ?array $currency = null) {
        $currency = $this->safe_currency(null, $currency);
        $direction = $this->safe_string($entry, 'direction');
        $before = $this->safe_string($entry, 'before');
        $after = $this->safe_string($entry, 'after');
        $amount = $this->safe_string($entry, 'amount');
        if ($amount !== null) {
            if ($before === null && $after !== null) {
                $before = Precise::string_sub($after, $amount);
            } elseif ($before !== null && $after === null) {
                $after = Precise::string_add($before, $amount);
            }
        }
        if ($before !== null && $after !== null) {
            if ($direction === null) {
                if (Precise::string_gt($before, $after)) {
                    $direction = 'out';
                }
                if (Precise::string_gt($after, $before)) {
                    $direction = 'in';
                }
            }
        }
        $fee = $this->safe_value($entry, 'fee');
        if ($fee !== null) {
            $fee['cost'] = $this->safe_number($fee, 'cost');
        }
        $timestamp = $this->safe_integer($entry, 'timestamp');
        $info = $this->safe_dict($entry, 'info', array());
        return array(
            'id' => $this->safe_string($entry, 'id'),
            'timestamp' => $timestamp,
            'datetime' => $this->iso8601($timestamp),
            'direction' => $direction,
            'account' => $this->safe_string($entry, 'account'),
            'referenceId' => $this->safe_string($entry, 'referenceId'),
            'referenceAccount' => $this->safe_string($entry, 'referenceAccount'),
            'type' => $this->safe_string($entry, 'type'),
            'currency' => $currency['code'],
            'amount' => $this->parse_number($amount),
            'before' => $this->parse_number($before),
            'after' => $this->parse_number($after),
            'status' => $this->safe_string($entry, 'status'),
            'fee' => $fee,
            'info' => $info,
        );
    }

    public function safe_currency_structure(array $currency) {
        // derive data from $networks => $deposit, $withdraw, $active, $fee, $limits, $precision
        $networks = $this->safe_dict($currency, 'networks', array());
        $keys = is_array($networks) ? array_keys($networks) : array();
        $length = count($keys);
        if ($length !== 0) {
            for ($i = 0; $i < $length; $i++) {
                $key = $keys[$i];
                $network = $networks[$key];
                $deposit = $this->safe_bool($network, 'deposit');
                $currencyDeposit = $this->safe_bool($currency, 'deposit');
                if ($currencyDeposit === null || $deposit) {
                    $currency['deposit'] = $deposit;
                }
                $withdraw = $this->safe_bool($network, 'withdraw');
                $currencyWithdraw = $this->safe_bool($currency, 'withdraw');
                if ($currencyWithdraw === null || $withdraw) {
                    $currency['withdraw'] = $withdraw;
                }
                // set $network 'active' to false if D or W is disabled
                $active = $this->safe_bool($network, 'active');
                if ($active === null) {
                    if ($deposit && $withdraw) {
                        $currency['networks'][$key]['active'] = true;
                    } elseif ($deposit !== null && $withdraw !== null) {
                        $currency['networks'][$key]['active'] = false;
                    }
                }
                $active = $this->safe_bool($currency['networks'][$key], 'active'); // dict might have been updated on above lines, so access directly instead of `$network` variable
                $currencyActive = $this->safe_bool($currency, 'active');
                if ($currencyActive === null || $active) {
                    $currency['active'] = $active;
                }
                // find lowest $fee (which is more desired)
                $fee = $this->safe_string($network, 'fee');
                $feeMain = $this->safe_string($currency, 'fee');
                if ($feeMain === null || Precise::string_lt($fee, $feeMain)) {
                    $currency['fee'] = $this->parse_number($fee);
                }
                // find lowest $precision (which is more desired)
                $precision = $this->safe_string($network, 'precision');
                $precisionMain = $this->safe_string($currency, 'precision');
                if ($precisionMain === null || Precise::string_gt($precision, $precisionMain)) {
                    $currency['precision'] = $this->parse_number($precision);
                }
                // $limits
                $limits = $this->safe_dict($network, 'limits');
                $limitsMain = $this->safe_dict($currency, 'limits');
                if ($limitsMain === null) {
                    $currency['limits'] = array();
                }
                // deposits
                $limitsDeposit = $this->safe_dict($limits, 'deposit');
                $limitsDepositMain = $this->safe_dict($limitsMain, 'deposit');
                if ($limitsDepositMain === null) {
                    $currency['limits']['deposit'] = array();
                }
                $limitsDepositMin = $this->safe_string($limitsDeposit, 'min');
                $limitsDepositMax = $this->safe_string($limitsDeposit, 'max');
                $limitsDepositMinMain = $this->safe_string($limitsDepositMain, 'min');
                $limitsDepositMaxMain = $this->safe_string($limitsDepositMain, 'max');
                // find min
                if ($limitsDepositMinMain === null || Precise::string_lt($limitsDepositMin, $limitsDepositMinMain)) {
                    $currency['limits']['deposit']['min'] = $this->parse_number($limitsDepositMin);
                }
                // find max
                if ($limitsDepositMaxMain === null || Precise::string_gt($limitsDepositMax, $limitsDepositMaxMain)) {
                    $currency['limits']['deposit']['max'] = $this->parse_number($limitsDepositMax);
                }
                // withdrawals
                $limitsWithdraw = $this->safe_dict($limits, 'withdraw');
                $limitsWithdrawMain = $this->safe_dict($limitsMain, 'withdraw');
                if ($limitsWithdrawMain === null) {
                    $currency['limits']['withdraw'] = array();
                }
                $limitsWithdrawMin = $this->safe_string($limitsWithdraw, 'min');
                $limitsWithdrawMax = $this->safe_string($limitsWithdraw, 'max');
                $limitsWithdrawMinMain = $this->safe_string($limitsWithdrawMain, 'min');
                $limitsWithdrawMaxMain = $this->safe_string($limitsWithdrawMain, 'max');
                // find min
                if ($limitsWithdrawMinMain === null || Precise::string_lt($limitsWithdrawMin, $limitsWithdrawMinMain)) {
                    $currency['limits']['withdraw']['min'] = $this->parse_number($limitsWithdrawMin);
                }
                // find max
                if ($limitsWithdrawMaxMain === null || Precise::string_gt($limitsWithdrawMax, $limitsWithdrawMaxMain)) {
                    $currency['limits']['withdraw']['max'] = $this->parse_number($limitsWithdrawMax);
                }
            }
        }
        return $this->extend(array(
            'info' => null,
            'id' => null,
            'numericId' => null,
            'code' => null,
            'precision' => null,
            'type' => null,
            'name' => null,
            'active' => null,
            'deposit' => null,
            'withdraw' => null,
            'fee' => null,
            'fees' => array(),
            'networks' => array(),
            'limits' => array(
                'deposit' => array(
                    'min' => null,
                    'max' => null,
                ),
                'withdraw' => array(
                    'min' => null,
                    'max' => null,
                ),
            ),
        ), $currency);
    }

    public function safe_market_structure(?array $market = null) {
        $cleanStructure = array(
            'id' => null,
            'lowercaseId' => null,
            'symbol' => null,
            'base' => null,
            'quote' => null,
            'settle' => null,
            'baseId' => null,
            'quoteId' => null,
            'settleId' => null,
            'type' => null,
            'spot' => null,
            'margin' => null,
            'swap' => null,
            'future' => null,
            'option' => null,
            'index' => null,
            'active' => null,
            'contract' => null,
            'linear' => null,
            'inverse' => null,
            'subType' => null,
            'taker' => null,
            'maker' => null,
            'contractSize' => null,
            'expiry' => null,
            'expiryDatetime' => null,
            'strike' => null,
            'optionType' => null,
            'precision' => array(
                'amount' => null,
                'price' => null,
                'cost' => null,
                'base' => null,
                'quote' => null,
            ),
            'limits' => array(
                'leverage' => array(
                    'min' => null,
                    'max' => null,
                ),
                'amount' => array(
                    'min' => null,
                    'max' => null,
                ),
                'price' => array(
                    'min' => null,
                    'max' => null,
                ),
                'cost' => array(
                    'min' => null,
                    'max' => null,
                ),
            ),
            'marginModes' => array(
                'cross' => null,
                'isolated' => null,
            ),
            'created' => null,
            'info' => null,
        );
        if ($market !== null) {
            $result = $this->extend($cleanStructure, $market);
            // set null swap/future/etc
            if ($result['spot']) {
                if ($result['contract'] === null) {
                    $result['contract'] = false;
                }
                if ($result['swap'] === null) {
                    $result['swap'] = false;
                }
                if ($result['future'] === null) {
                    $result['future'] = false;
                }
                if ($result['option'] === null) {
                    $result['option'] = false;
                }
                if ($result['index'] === null) {
                    $result['index'] = false;
                }
            }
            return $result;
        }
        return $cleanStructure;
    }

    public function set_markets($markets, $currencies = null) {
        $values = array();
        $this->markets_by_id = $this->create_safe_dictionary();
        // handle marketId conflicts
        // we insert spot $markets first
        $marketValues = $this->sort_by($this->to_array($markets), 'spot', true, true);
        for ($i = 0; $i < count($marketValues); $i++) {
            $value = $marketValues[$i];
            if (is_array($this->markets_by_id) && array_key_exists($value['id'], $this->markets_by_id)) {
                $marketsByIdArray = ($this->markets_by_id[$value['id']]);
                $marketsByIdArray[] = $value;
                $this->markets_by_id[$value['id']] = $marketsByIdArray;
            } else {
                $this->markets_by_id[$value['id']] = array( $value );
            }
            $market = $this->deep_extend($this->safe_market_structure(), array(
                'precision' => $this->precision,
                'limits' => $this->limits,
            ), $this->fees['trading'], $value);
            if ($market['linear']) {
                $market['subType'] = 'linear';
            } elseif ($market['inverse']) {
                $market['subType'] = 'inverse';
            } else {
                $market['subType'] = null;
            }
            $values[] = $market;
        }
        $this->markets = $this->index_by($values, 'symbol');
        $marketsSortedBySymbol = $this->keysort($this->markets);
        $marketsSortedById = $this->keysort($this->markets_by_id);
        $this->symbols = is_array($marketsSortedBySymbol) ? array_keys($marketsSortedBySymbol) : array();
        $this->ids = is_array($marketsSortedById) ? array_keys($marketsSortedById) : array();
        if ($currencies !== null) {
            // $currencies is always null when called in constructor but not when called from loadMarkets
            $this->currencies = $this->deep_extend($this->currencies, $currencies);
        } else {
            $baseCurrencies = array();
            $quoteCurrencies = array();
            for ($i = 0; $i < count($values); $i++) {
                $market = $values[$i];
                $defaultCurrencyPrecision = ($this->precisionMode === DECIMAL_PLACES) ? 8 : $this->parse_number('1e-8');
                $marketPrecision = $this->safe_dict($market, 'precision', array());
                if (is_array($market) && array_key_exists('base', $market)) {
                    $currency = $this->safe_currency_structure(array(
                        'id' => $this->safe_string_2($market, 'baseId', 'base'),
                        'numericId' => $this->safe_integer($market, 'baseNumericId'),
                        'code' => $this->safe_string($market, 'base'),
                        'precision' => $this->safe_value_2($marketPrecision, 'base', 'amount', $defaultCurrencyPrecision),
                    ));
                    $baseCurrencies[] = $currency;
                }
                if (is_array($market) && array_key_exists('quote', $market)) {
                    $currency = $this->safe_currency_structure(array(
                        'id' => $this->safe_string_2($market, 'quoteId', 'quote'),
                        'numericId' => $this->safe_integer($market, 'quoteNumericId'),
                        'code' => $this->safe_string($market, 'quote'),
                        'precision' => $this->safe_value_2($marketPrecision, 'quote', 'price', $defaultCurrencyPrecision),
                    ));
                    $quoteCurrencies[] = $currency;
                }
            }
            $baseCurrencies = $this->sort_by($baseCurrencies, 'code', false, '');
            $quoteCurrencies = $this->sort_by($quoteCurrencies, 'code', false, '');
            $this->baseCurrencies = $this->index_by($baseCurrencies, 'code');
            $this->quoteCurrencies = $this->index_by($quoteCurrencies, 'code');
            $allCurrencies = $this->array_concat($baseCurrencies, $quoteCurrencies);
            $groupedCurrencies = $this->group_by($allCurrencies, 'code');
            $codes = is_array($groupedCurrencies) ? array_keys($groupedCurrencies) : array();
            $resultingCurrencies = array();
            for ($i = 0; $i < count($codes); $i++) {
                $code = $codes[$i];
                $groupedCurrenciesCode = $this->safe_list($groupedCurrencies, $code, array());
                $highestPrecisionCurrency = $this->safe_value($groupedCurrenciesCode, 0);
                for ($j = 1; $j < count($groupedCurrenciesCode); $j++) {
                    $currentCurrency = $groupedCurrenciesCode[$j];
                    if ($this->precisionMode === TICK_SIZE) {
                        $highestPrecisionCurrency = ($currentCurrency['precision'] < $highestPrecisionCurrency['precision']) ? $currentCurrency : $highestPrecisionCurrency;
                    } else {
                        $highestPrecisionCurrency = ($currentCurrency['precision'] > $highestPrecisionCurrency['precision']) ? $currentCurrency : $highestPrecisionCurrency;
                    }
                }
                $resultingCurrencies[] = $highestPrecisionCurrency;
            }
            $sortedCurrencies = $this->sort_by($resultingCurrencies, 'code');
            $this->currencies = $this->deep_extend($this->currencies, $this->index_by($sortedCurrencies, 'code'));
        }
        $this->currencies_by_id = $this->index_by_safe($this->currencies, 'id');
        $currenciesSortedByCode = $this->keysort($this->currencies);
        $this->codes = is_array($currenciesSortedByCode) ? array_keys($currenciesSortedByCode) : array();
        return $this->markets;
    }

    public function get_describe_for_extended_ws_exchange(mixed $currentRestInstance, mixed $parentRestInstance, array $wsBaseDescribe) {
        $extendedRestDescribe = $this->deep_extend($parentRestInstance->describe (), $currentRestInstance->describe ());
        $superWithRestDescribe = $this->deep_extend($extendedRestDescribe, $wsBaseDescribe);
        return $superWithRestDescribe;
    }

    public function safe_balance(array $balance) {
        $balances = $this->omit($balance, array( 'info', 'timestamp', 'datetime', 'free', 'used', 'total' ));
        $codes = is_array($balances) ? array_keys($balances) : array();
        $balance['free'] = array();
        $balance['used'] = array();
        $balance['total'] = array();
        $debtBalance = array();
        for ($i = 0; $i < count($codes); $i++) {
            $code = $codes[$i];
            $total = $this->safe_string($balance[$code], 'total');
            $free = $this->safe_string($balance[$code], 'free');
            $used = $this->safe_string($balance[$code], 'used');
            $debt = $this->safe_string($balance[$code], 'debt');
            if (($total === null) && ($free !== null) && ($used !== null)) {
                $total = Precise::string_add($free, $used);
            }
            if (($free === null) && ($total !== null) && ($used !== null)) {
                $free = Precise::string_sub($total, $used);
            }
            if (($used === null) && ($total !== null) && ($free !== null)) {
                $used = Precise::string_sub($total, $free);
            }
            $balance[$code]['free'] = $this->parse_number($free);
            $balance[$code]['used'] = $this->parse_number($used);
            $balance[$code]['total'] = $this->parse_number($total);
            $balance['free'][$code] = $balance[$code]['free'];
            $balance['used'][$code] = $balance[$code]['used'];
            $balance['total'][$code] = $balance[$code]['total'];
            if ($debt !== null) {
                $balance[$code]['debt'] = $this->parse_number($debt);
                $debtBalance[$code] = $balance[$code]['debt'];
            }
        }
        $debtBalanceArray = is_array($debtBalance) ? array_keys($debtBalance) : array();
        $length = count($debtBalanceArray);
        if ($length) {
            $balance['debt'] = $debtBalance;
        }
        return $balance;
    }

    public function safe_order(array $order, ?array $market = null) {
        // parses numbers
        // * it is important pass the $trades $rawTrades
        $amount = $this->omit_zero($this->safe_string($order, 'amount'));
        $remaining = $this->safe_string($order, 'remaining');
        $filled = $this->safe_string($order, 'filled');
        $cost = $this->safe_string($order, 'cost');
        $average = $this->omit_zero($this->safe_string($order, 'average'));
        $price = $this->omit_zero($this->safe_string($order, 'price'));
        $lastTradeTimeTimestamp = $this->safe_integer($order, 'lastTradeTimestamp');
        $symbol = $this->safe_string($order, 'symbol');
        $side = $this->safe_string($order, 'side');
        $status = $this->safe_string($order, 'status');
        $parseFilled = ($filled === null);
        $parseCost = ($cost === null);
        $parseLastTradeTimeTimestamp = ($lastTradeTimeTimestamp === null);
        $fee = $this->safe_value($order, 'fee');
        $parseFee = ($fee === null);
        $parseFees = $this->safe_value($order, 'fees') === null;
        $parseSymbol = $symbol === null;
        $parseSide = $side === null;
        $shouldParseFees = $parseFee || $parseFees;
        $fees = $this->safe_list($order, 'fees', array());
        $trades = array();
        $isTriggerOrSLTpOrder = (($this->safe_string($order, 'triggerPrice') !== null || ($this->safe_string($order, 'stopLossPrice') !== null)) || ($this->safe_string($order, 'takeProfitPrice') !== null));
        if ($parseFilled || $parseCost || $shouldParseFees) {
            $rawTrades = $this->safe_value($order, 'trades', $trades);
            // $oldNumber = $this->number;
            // we parse $trades here!
            // $i don't think this is needed anymore
            // $this->number = 'strval';
            $firstTrade = $this->safe_value($rawTrades, 0);
            // parse $trades if they haven't already been parsed
            $tradesAreParsed = (($firstTrade !== null) && (is_array($firstTrade) && array_key_exists('info', $firstTrade)) && (is_array($firstTrade) && array_key_exists('id', $firstTrade)));
            if (!$tradesAreParsed) {
                $trades = $this->parse_trades($rawTrades, $market);
            } else {
                $trades = $rawTrades;
            }
            // $this->number = $oldNumber; why parse $trades if you read the value using `safeString` ?
            $tradesLength = 0;
            $isArray = gettype($trades) === 'array' && array_keys($trades) === array_keys(array_keys($trades));
            if ($isArray) {
                $tradesLength = count($trades);
            }
            if ($isArray && ($tradesLength > 0)) {
                // move properties that are defined in $trades up into the $order
                if ($order['symbol'] === null) {
                    $order['symbol'] = $trades[0]['symbol'];
                }
                if ($order['side'] === null) {
                    $order['side'] = $trades[0]['side'];
                }
                if ($order['type'] === null) {
                    $order['type'] = $trades[0]['type'];
                }
                if ($order['id'] === null) {
                    $order['id'] = $trades[0]['order'];
                }
                if ($parseFilled) {
                    $filled = '0';
                }
                if ($parseCost) {
                    $cost = '0';
                }
                for ($i = 0; $i < count($trades); $i++) {
                    $trade = $trades[$i];
                    $tradeAmount = $this->safe_string($trade, 'amount');
                    if ($parseFilled && ($tradeAmount !== null)) {
                        $filled = Precise::string_add($filled, $tradeAmount);
                    }
                    $tradeCost = $this->safe_string($trade, 'cost');
                    if ($parseCost && ($tradeCost !== null)) {
                        $cost = Precise::string_add($cost, $tradeCost);
                    }
                    if ($parseSymbol) {
                        $symbol = $this->safe_string($trade, 'symbol');
                    }
                    if ($parseSide) {
                        $side = $this->safe_string($trade, 'side');
                    }
                    $tradeTimestamp = $this->safe_value($trade, 'timestamp');
                    if ($parseLastTradeTimeTimestamp && ($tradeTimestamp !== null)) {
                        if ($lastTradeTimeTimestamp === null) {
                            $lastTradeTimeTimestamp = $tradeTimestamp;
                        } else {
                            $lastTradeTimeTimestamp = max ($lastTradeTimeTimestamp, $tradeTimestamp);
                        }
                    }
                    if ($shouldParseFees) {
                        $tradeFees = $this->safe_value($trade, 'fees');
                        if ($tradeFees !== null) {
                            for ($j = 0; $j < count($tradeFees); $j++) {
                                $tradeFee = $tradeFees[$j];
                                $fees[] = $this->extend(array(), $tradeFee);
                            }
                        } else {
                            $tradeFee = $this->safe_value($trade, 'fee');
                            if ($tradeFee !== null) {
                                $fees[] = $this->extend(array(), $tradeFee);
                            }
                        }
                    }
                }
            }
        }
        if ($shouldParseFees) {
            $reducedFees = $this->reduceFees ? $this->reduce_fees_by_currency($fees) : $fees;
            $reducedLength = count($reducedFees);
            for ($i = 0; $i < $reducedLength; $i++) {
                $reducedFees[$i]['cost'] = $this->safe_number($reducedFees[$i], 'cost');
                if (is_array($reducedFees[$i]) && array_key_exists('rate', $reducedFees[$i])) {
                    $reducedFees[$i]['rate'] = $this->safe_number($reducedFees[$i], 'rate');
                }
            }
            if (!$parseFee && ($reducedLength === 0)) {
                // copy $fee to avoid modification by reference
                $feeCopy = $this->deep_extend($fee);
                $feeCopy['cost'] = $this->safe_number($feeCopy, 'cost');
                if (is_array($feeCopy) && array_key_exists('rate', $feeCopy)) {
                    $feeCopy['rate'] = $this->safe_number($feeCopy, 'rate');
                }
                $reducedFees[] = $feeCopy;
            }
            $order['fees'] = $reducedFees;
            if ($parseFee && ($reducedLength === 1)) {
                $order['fee'] = $reducedFees[0];
            }
        }
        if ($amount === null) {
            // ensure $amount = $filled . $remaining
            if ($filled !== null && $remaining !== null) {
                $amount = Precise::string_add($filled, $remaining);
            } elseif ($status === 'closed') {
                $amount = $filled;
            }
        }
        if ($filled === null) {
            if ($amount !== null && $remaining !== null) {
                $filled = Precise::string_sub($amount, $remaining);
            } elseif ($status === 'closed' && $amount !== null) {
                $filled = $amount;
            }
        }
        if ($remaining === null) {
            if ($amount !== null && $filled !== null) {
                $remaining = Precise::string_sub($amount, $filled);
            } elseif ($status === 'closed') {
                $remaining = '0';
            }
        }
        // ensure that the $average field is calculated correctly
        $inverse = $this->safe_bool($market, 'inverse', false);
        $contractSize = $this->number_to_string($this->safe_value($market, 'contractSize', 1));
        // $inverse
        // $price = $filled * contract size / $cost
        //
        // linear
        // $price = $cost / ($filled * contract size)
        if ($average === null) {
            if (($filled !== null) && ($cost !== null) && Precise::string_gt($filled, '0')) {
                $filledTimesContractSize = Precise::string_mul($filled, $contractSize);
                if ($inverse) {
                    $average = Precise::string_div($filledTimesContractSize, $cost);
                } else {
                    $average = Precise::string_div($cost, $filledTimesContractSize);
                }
            }
        }
        // similarly
        // $inverse
        // $cost = $filled * contract size / $price
        //
        // linear
        // $cost = $filled * contract size * $price
        $costPriceExists = ($average !== null) || ($price !== null);
        if ($parseCost && ($filled !== null) && $costPriceExists) {
            $multiplyPrice = null;
            if ($average === null) {
                $multiplyPrice = $price;
            } else {
                $multiplyPrice = $average;
            }
            // contract trading
            $filledTimesContractSize = Precise::string_mul($filled, $contractSize);
            if ($inverse) {
                $cost = Precise::string_div($filledTimesContractSize, $multiplyPrice);
            } else {
                $cost = Precise::string_mul($filledTimesContractSize, $multiplyPrice);
            }
        }
        // support for $market orders
        $orderType = $this->safe_value($order, 'type');
        $emptyPrice = ($price === null) || Precise::string_equals($price, '0');
        if ($emptyPrice && ($orderType === 'market')) {
            $price = $average;
        }
        // we have $trades with string values at this point so we will mutate them
        for ($i = 0; $i < count($trades); $i++) {
            $entry = $trades[$i];
            $entry['amount'] = $this->safe_number($entry, 'amount');
            $entry['price'] = $this->safe_number($entry, 'price');
            $entry['cost'] = $this->safe_number($entry, 'cost');
            $tradeFee = $this->safe_dict($entry, 'fee', array());
            $tradeFee['cost'] = $this->safe_number($tradeFee, 'cost');
            if (is_array($tradeFee) && array_key_exists('rate', $tradeFee)) {
                $tradeFee['rate'] = $this->safe_number($tradeFee, 'rate');
            }
            $entryFees = $this->safe_list($entry, 'fees', array());
            for ($j = 0; $j < count($entryFees); $j++) {
                $entryFees[$j]['cost'] = $this->safe_number($entryFees[$j], 'cost');
            }
            $entry['fees'] = $entryFees;
            $entry['fee'] = $tradeFee;
        }
        $timeInForce = $this->safe_string($order, 'timeInForce');
        $postOnly = $this->safe_value($order, 'postOnly');
        // timeInForceHandling
        if ($timeInForce === null) {
            if (!$isTriggerOrSLTpOrder && ($this->safe_string($order, 'type') === 'market')) {
                $timeInForce = 'IOC';
            }
            // allow $postOnly override
            if ($postOnly) {
                $timeInForce = 'PO';
            }
        } elseif ($postOnly === null) {
            // $timeInForce is not null here
            $postOnly = $timeInForce === 'PO';
        }
        $timestamp = $this->safe_integer($order, 'timestamp');
        $lastUpdateTimestamp = $this->safe_integer($order, 'lastUpdateTimestamp');
        $datetime = $this->safe_string($order, 'datetime');
        if ($datetime === null) {
            $datetime = $this->iso8601($timestamp);
        }
        $triggerPrice = $this->parse_number($this->safe_string_2($order, 'triggerPrice', 'stopPrice'));
        $takeProfitPrice = $this->parse_number($this->safe_string($order, 'takeProfitPrice'));
        $stopLossPrice = $this->parse_number($this->safe_string($order, 'stopLossPrice'));
        return $this->extend($order, array(
            'id' => $this->safe_string($order, 'id'),
            'clientOrderId' => $this->safe_string($order, 'clientOrderId'),
            'timestamp' => $timestamp,
            'datetime' => $datetime,
            'symbol' => $symbol,
            'type' => $this->safe_string($order, 'type'),
            'side' => $side,
            'lastTradeTimestamp' => $lastTradeTimeTimestamp,
            'lastUpdateTimestamp' => $lastUpdateTimestamp,
            'price' => $this->parse_number($price),
            'amount' => $this->parse_number($amount),
            'cost' => $this->parse_number($cost),
            'average' => $this->parse_number($average),
            'filled' => $this->parse_number($filled),
            'remaining' => $this->parse_number($remaining),
            'timeInForce' => $timeInForce,
            'postOnly' => $postOnly,
            'trades' => $trades,
            'reduceOnly' => $this->safe_value($order, 'reduceOnly'),
            'stopPrice' => $triggerPrice,  // ! deprecated, use $triggerPrice instead
            'triggerPrice' => $triggerPrice,
            'takeProfitPrice' => $takeProfitPrice,
            'stopLossPrice' => $stopLossPrice,
            'status' => $status,
            'fee' => $this->safe_value($order, 'fee'),
        ));
    }

    public function parse_orders(array $orders, ?array $market = null, ?int $since = null, ?int $limit = null, $params = array ()) {
        //
        // the value of $orders is either a dict or a list
        //
        // dict
        //
        //     {
        //         'id1' => array( ... ),
        //         'id2' => array( ... ),
        //         'id3' => array( ... ),
        //         ...
        //     }
        //
        // list
        //
        //     array(
        //         array( 'id' => 'id1', ... ),
        //         array( 'id' => 'id2', ... ),
        //         array( 'id' => 'id3', ... ),
        //         ...
        //     )
        //
        $results = array();
        if (gettype($orders) === 'array' && array_keys($orders) === array_keys(array_keys($orders))) {
            for ($i = 0; $i < count($orders); $i++) {
                $parsed = $this->parse_order($orders[$i], $market); // don't inline this call
                $order = $this->extend($parsed, $params);
                $results[] = $order;
            }
        } else {
            $ids = is_array($orders) ? array_keys($orders) : array();
            for ($i = 0; $i < count($ids); $i++) {
                $id = $ids[$i];
                $idExtended = $this->extend(array( 'id' => $id ), $orders[$id]);
                $parsedOrder = $this->parse_order($idExtended, $market); // don't  inline these calls
                $order = $this->extend($parsedOrder, $params);
                $results[] = $order;
            }
        }
        $results = $this->sort_by($results, 'timestamp');
        $symbol = ($market !== null) ? $market['symbol'] : null;
        return $this->filter_by_symbol_since_limit($results, $symbol, $since, $limit);
    }

    public function calculate_fee(string $symbol, string $type, string $side, float $amount, float $price, $takerOrMaker = 'taker', $params = array ()) {
        /**
         * calculates the presumptive fee that would be charged for an order
         * @param {string} $symbol unified $market $symbol
         * @param {string} $type 'market' or 'limit'
         * @param {string} $side 'buy' or 'sell'
         * @param {float} $amount how much you want to trade, in units of the base currency on most exchanges, or number of contracts
         * @param {float} $price the $price for the order to be filled at, in units of the quote currency
         * @param {string} $takerOrMaker 'taker' or 'maker'
         * @param {array} $params
         * @return {array} contains the $rate, the percentage multiplied to the order $amount to obtain the fee $amount, and $cost, the total value of the fee in units of the quote currency, for the order
         */
        if ($type === 'market' && $takerOrMaker === 'maker') {
            throw new ArgumentsRequired($this->id . ' calculateFee() - you have provided incompatible arguments - "market" $type order can not be "maker". Change either the "type" or the "takerOrMaker" argument to calculate the fee.');
        }
        $market = $this->markets[$symbol];
        $feeSide = $this->safe_string($market, 'feeSide', 'quote');
        $useQuote = null;
        if ($feeSide === 'get') {
            // the fee is always in the currency you get
            $useQuote = $side === 'sell';
        } elseif ($feeSide === 'give') {
            // the fee is always in the currency you give
            $useQuote = $side === 'buy';
        } else {
            // the fee is always in $feeSide currency
            $useQuote = $feeSide === 'quote';
        }
        $cost = $this->number_to_string($amount);
        $key = null;
        if ($useQuote) {
            $priceString = $this->number_to_string($price);
            $cost = Precise::string_mul($cost, $priceString);
            $key = 'quote';
        } else {
            $key = 'base';
        }
        // for derivatives, the fee is in 'settle' currency
        if (!$market['spot']) {
            $key = 'settle';
        }
        // even if `$takerOrMaker` argument was set to 'maker', for 'market' orders we should forcefully override it to 'taker'
        if ($type === 'market') {
            $takerOrMaker = 'taker';
        }
        $rate = $this->safe_string($market, $takerOrMaker);
        $cost = Precise::string_mul($cost, $rate);
        return array(
            'type' => $takerOrMaker,
            'currency' => $market[$key],
            'rate' => $this->parse_number($rate),
            'cost' => $this->parse_number($cost),
        );
    }

    public function safe_liquidation(array $liquidation, ?array $market = null) {
        $contracts = $this->safe_string($liquidation, 'contracts');
        $contractSize = $this->safe_string($market, 'contractSize');
        $price = $this->safe_string($liquidation, 'price');
        $baseValue = $this->safe_string($liquidation, 'baseValue');
        $quoteValue = $this->safe_string($liquidation, 'quoteValue');
        if (($baseValue === null) && ($contracts !== null) && ($contractSize !== null) && ($price !== null)) {
            $baseValue = Precise::string_mul($contracts, $contractSize);
        }
        if (($quoteValue === null) && ($baseValue !== null) && ($price !== null)) {
            $quoteValue = Precise::string_mul($baseValue, $price);
        }
        $liquidation['contracts'] = $this->parse_number($contracts);
        $liquidation['contractSize'] = $this->parse_number($contractSize);
        $liquidation['price'] = $this->parse_number($price);
        $liquidation['baseValue'] = $this->parse_number($baseValue);
        $liquidation['quoteValue'] = $this->parse_number($quoteValue);
        return $liquidation;
    }

    public function safe_trade(array $trade, ?array $market = null) {
        $amount = $this->safe_string($trade, 'amount');
        $price = $this->safe_string($trade, 'price');
        $cost = $this->safe_string($trade, 'cost');
        if ($cost === null) {
            // contract trading
            $contractSize = $this->safe_string($market, 'contractSize');
            $multiplyPrice = $price;
            if ($contractSize !== null) {
                $inverse = $this->safe_bool($market, 'inverse', false);
                if ($inverse) {
                    $multiplyPrice = Precise::string_div('1', $price);
                }
                $multiplyPrice = Precise::string_mul($multiplyPrice, $contractSize);
            }
            $cost = Precise::string_mul($multiplyPrice, $amount);
        }
        list($resultFee, $resultFees) = $this->parsed_fee_and_fees($trade);
        $trade['fee'] = $resultFee;
        $trade['fees'] = $resultFees;
        $trade['amount'] = $this->parse_number($amount);
        $trade['price'] = $this->parse_number($price);
        $trade['cost'] = $this->parse_number($cost);
        return $trade;
    }

    public function parsed_fee_and_fees(mixed $container) {
        $fee = $this->safe_dict($container, 'fee');
        $fees = $this->safe_list($container, 'fees');
        $feeDefined = $fee !== null;
        $feesDefined = $fees !== null;
        // parsing only if at least one of them is defined
        $shouldParseFees = ($feeDefined || $feesDefined);
        if ($shouldParseFees) {
            if ($feeDefined) {
                $fee = $this->parse_fee_numeric($fee);
            }
            if (!$feesDefined) {
                // just set it directly, no further processing needed
                $fees = array( $fee );
            }
            // 'fees' were set, so reparse them
            $reducedFees = $this->reduceFees ? $this->reduce_fees_by_currency($fees) : $fees;
            $reducedLength = count($reducedFees);
            for ($i = 0; $i < $reducedLength; $i++) {
                $reducedFees[$i] = $this->parse_fee_numeric($reducedFees[$i]);
            }
            $fees = $reducedFees;
            if ($reducedLength === 1) {
                $fee = $reducedFees[0];
            } elseif ($reducedLength === 0) {
                $fee = null;
            }
        }
        // in case `$fee & $fees` are null, set `$fees` array
        if ($fee === null) {
            $fee = array(
                'cost' => null,
                'currency' => null,
            );
        }
        if ($fees === null) {
            $fees = array();
        }
        return array( $fee, $fees );
    }

    public function parse_fee_numeric(mixed $fee) {
        $fee['cost'] = $this->safe_number($fee, 'cost'); // ensure numeric
        if (is_array($fee) && array_key_exists('rate', $fee)) {
            $fee['rate'] = $this->safe_number($fee, 'rate');
        }
        return $fee;
    }

    public function find_nearest_ceiling(array $arr, float $providedValue) {
        //  $i->e. findNearestCeiling ([ 10, 30, 50],  23) returns 30
        $length = count($arr);
        for ($i = 0; $i < $length; $i++) {
            $current = $arr[$i];
            if ($providedValue <= $current) {
                return $current;
            }
        }
        return $arr[$length - 1];
    }

    public function invert_flat_string_dictionary($dict) {
        $reversed = array();
        $keys = is_array($dict) ? array_keys($dict) : array();
        for ($i = 0; $i < count($keys); $i++) {
            $key = $keys[$i];
            $value = $dict[$key];
            if (gettype($value) === 'string') {
                $reversed[$value] = $key;
            }
        }
        return $reversed;
    }

    public function reduce_fees_by_currency($fees) {
        //
        // this function takes a list of $fee structures having the following format
        //
        //     string = true
        //
        //     array(
        //         array( 'currency' => 'BTC', 'cost' => '0.1' ),
        //         array( 'currency' => 'BTC', 'cost' => '0.2'  ),
        //         array( 'currency' => 'BTC', 'cost' => '0.2', 'rate' => '0.00123' ),
        //         array( 'currency' => 'BTC', 'cost' => '0.4', 'rate' => '0.00123' ),
        //         array( 'currency' => 'BTC', 'cost' => '0.5', 'rate' => '0.00456' ),
        //         array( 'currency' => 'USDT', 'cost' => '12.3456' ),
        //     )
        //
        //     string = false
        //
        //     array(
        //         array( 'currency' => 'BTC', 'cost' => 0.1 ),
        //         array( 'currency' => 'BTC', 'cost' => 0.2 ),
        //         array( 'currency' => 'BTC', 'cost' => 0.2, 'rate' => 0.00123 ),
        //         array( 'currency' => 'BTC', 'cost' => 0.4, 'rate' => 0.00123 ),
        //         array( 'currency' => 'BTC', 'cost' => 0.5, 'rate' => 0.00456 ),
        //         array( 'currency' => 'USDT', 'cost' => 12.3456 ),
        //     )
        //
        // and returns a $reduced $fee list, where $fees are summed per currency and $rate (if any)
        //
        //     string = true
        //
        //     array(
        //         array( 'currency' => 'BTC', 'cost' => '0.4'  ),
        //         array( 'currency' => 'BTC', 'cost' => '0.6', 'rate' => '0.00123' ),
        //         array( 'currency' => 'BTC', 'cost' => '0.5', 'rate' => '0.00456' ),
        //         array( 'currency' => 'USDT', 'cost' => '12.3456' ),
        //     )
        //
        //     string  = false
        //
        //     array(
        //         array( 'currency' => 'BTC', 'cost' => 0.3  ),
        //         array( 'currency' => 'BTC', 'cost' => 0.6, 'rate' => 0.00123 ),
        //         array( 'currency' => 'BTC', 'cost' => 0.5, 'rate' => 0.00456 ),
        //         array( 'currency' => 'USDT', 'cost' => 12.3456 ),
        //     )
        //
        $reduced = array();
        for ($i = 0; $i < count($fees); $i++) {
            $fee = $fees[$i];
            $code = $this->safe_string($fee, 'currency');
            $feeCurrencyCode = $code !== null ? $code : (string) $i;
            if ($feeCurrencyCode !== null) {
                $rate = $this->safe_string($fee, 'rate');
                $cost = $this->safe_string($fee, 'cost');
                if ($cost === null) {
                    // omit null $cost, does not make sense, however, don't omit '0' costs, still make sense
                    continue;
                }
                if (!(is_array($reduced) && array_key_exists($feeCurrencyCode, $reduced))) {
                    $reduced[$feeCurrencyCode] = array();
                }
                $rateKey = ($rate === null) ? '' : $rate;
                if (is_array($reduced[$feeCurrencyCode]) && array_key_exists($rateKey, $reduced[$feeCurrencyCode])) {
                    $reduced[$feeCurrencyCode][$rateKey]['cost'] = Precise::string_add($reduced[$feeCurrencyCode][$rateKey]['cost'], $cost);
                } else {
                    $reduced[$feeCurrencyCode][$rateKey] = array(
                        'currency' => $code,
                        'cost' => $cost,
                    );
                    if ($rate !== null) {
                        $reduced[$feeCurrencyCode][$rateKey]['rate'] = $rate;
                    }
                }
            }
        }
        $result = array();
        $feeValues = is_array($reduced) ? array_values($reduced) : array();
        for ($i = 0; $i < count($feeValues); $i++) {
            $reducedFeeValues = is_array($feeValues[$i]) ? array_values($feeValues[$i]) : array();
            $result = $this->array_concat($result, $reducedFeeValues);
        }
        return $result;
    }

    public function safe_ticker(array $ticker, ?array $market = null) {
        $open = $this->omit_zero($this->safe_string($ticker, 'open'));
        $close = $this->omit_zero($this->safe_string($ticker, 'close'));
        $last = $this->omit_zero($this->safe_string($ticker, 'last'));
        $change = $this->omit_zero($this->safe_string($ticker, 'change'));
        $percentage = $this->omit_zero($this->safe_string($ticker, 'percentage'));
        $average = $this->omit_zero($this->safe_string($ticker, 'average'));
        $vwap = $this->safe_string($ticker, 'vwap');
        $baseVolume = $this->safe_string($ticker, 'baseVolume');
        $quoteVolume = $this->safe_string($ticker, 'quoteVolume');
        if ($vwap === null) {
            $vwap = Precise::string_div($this->omit_zero($quoteVolume), $baseVolume);
        }
        if (($last !== null) && ($close === null)) {
            $close = $last;
        } elseif (($last === null) && ($close !== null)) {
            $last = $close;
        }
        if (($last !== null) && ($open !== null)) {
            if ($change === null) {
                $change = Precise::string_sub($last, $open);
            }
            if ($average === null) {
                $precision = 18;
                if ($market !== null && $this->is_tick_precision()) {
                    $marketPrecision = $this->safe_dict($market, 'precision');
                    $precisionPrice = $this->safe_string($marketPrecision, 'price');
                    if ($precisionPrice !== null) {
                        $precision = $this->precision_from_string($precisionPrice);
                    }
                }
                $average = Precise::string_div(Precise::string_add($last, $open), '2', $precision);
            }
        }
        if (($percentage === null) && ($change !== null) && ($open !== null) && Precise::string_gt($open, '0')) {
            $percentage = Precise::string_mul(Precise::string_div($change, $open), '100');
        }
        if (($change === null) && ($percentage !== null) && ($open !== null)) {
            $change = Precise::string_div(Precise::string_mul($percentage, $open), '100');
        }
        if (($open === null) && ($last !== null) && ($change !== null)) {
            $open = Precise::string_sub($last, $change);
        }
        // timestamp and symbol operations don't belong in safeTicker
        // they should be done in the derived classes
        return $this->extend($ticker, array(
            'bid' => $this->parse_number($this->omit_zero($this->safe_string($ticker, 'bid'))),
            'bidVolume' => $this->safe_number($ticker, 'bidVolume'),
            'ask' => $this->parse_number($this->omit_zero($this->safe_string($ticker, 'ask'))),
            'askVolume' => $this->safe_number($ticker, 'askVolume'),
            'high' => $this->parse_number($this->omit_zero($this->safe_string($ticker, 'high'))),
            'low' => $this->parse_number($this->omit_zero($this->safe_string($ticker, 'low'))),
            'open' => $this->parse_number($this->omit_zero($open)),
            'close' => $this->parse_number($this->omit_zero($close)),
            'last' => $this->parse_number($this->omit_zero($last)),
            'change' => $this->parse_number($change),
            'percentage' => $this->parse_number($percentage),
            'average' => $this->parse_number($average),
            'vwap' => $this->parse_number($vwap),
            'baseVolume' => $this->parse_number($baseVolume),
            'quoteVolume' => $this->parse_number($quoteVolume),
            'previousClose' => $this->safe_number($ticker, 'previousClose'),
            'indexPrice' => $this->safe_number($ticker, 'indexPrice'),
            'markPrice' => $this->safe_number($ticker, 'markPrice'),
        ));
    }

    public function fetch_borrow_rate(string $code, float $amount, $params = array ()) {
        throw new NotSupported($this->id . ' fetchBorrowRate is deprecated, please use fetchCrossBorrowRate or fetchIsolatedBorrowRate instead');
    }

    public function repay_cross_margin(string $code, float $amount, $params = array ()) {
        throw new NotSupported($this->id . ' repayCrossMargin is not support yet');
    }

    public function repay_isolated_margin(string $symbol, string $code, float $amount, $params = array ()) {
        throw new NotSupported($this->id . ' repayIsolatedMargin is not support yet');
    }

    public function borrow_cross_margin(string $code, float $amount, $params = array ()) {
        throw new NotSupported($this->id . ' borrowCrossMargin is not support yet');
    }

    public function borrow_isolated_margin(string $symbol, string $code, float $amount, $params = array ()) {
        throw new NotSupported($this->id . ' borrowIsolatedMargin is not support yet');
    }

    public function borrow_margin(string $code, float $amount, ?string $symbol = null, $params = array ()) {
        throw new NotSupported($this->id . ' borrowMargin is deprecated, please use borrowCrossMargin or borrowIsolatedMargin instead');
    }

    public function repay_margin(string $code, float $amount, ?string $symbol = null, $params = array ()) {
        throw new NotSupported($this->id . ' repayMargin is deprecated, please use repayCrossMargin or repayIsolatedMargin instead');
    }

    public function fetch_ohlcv(string $symbol, $timeframe = '1m', ?int $since = null, ?int $limit = null, $params = array ()) {
        $message = '';
        if ($this->has['fetchTrades']) {
            $message = '. If you want to build OHLCV candles from trade executions data, visit https://github.com/ccxt/ccxt/tree/master/examples/ and see "build-ohlcv-bars" file';
        }
        throw new NotSupported($this->id . ' fetchOHLCV() is not supported yet' . $message);
    }

    public function fetch_ohlcv_ws(string $symbol, $timeframe = '1m', ?int $since = null, ?int $limit = null, $params = array ()) {
        $message = '';
        if ($this->has['fetchTradesWs']) {
            $message = '. If you want to build OHLCV candles from trade executions data, visit https://github.com/ccxt/ccxt/tree/master/examples/ and see "build-ohlcv-bars" file';
        }
        throw new NotSupported($this->id . ' fetchOHLCVWs() is not supported yet. Try using fetchOHLCV instead.' . $message);
    }

    public function watch_ohlcv(string $symbol, $timeframe = '1m', ?int $since = null, ?int $limit = null, $params = array ()) {
        throw new NotSupported($this->id . ' watchOHLCV() is not supported yet');
    }

    public function convert_trading_view_to_ohlcv(array $ohlcvs, $timestamp = 't', $open = 'o', $high = 'h', $low = 'l', $close = 'c', $volume = 'v', $ms = false) {
        $result = array();
        $timestamps = $this->safe_list($ohlcvs, $timestamp, array());
        $opens = $this->safe_list($ohlcvs, $open, array());
        $highs = $this->safe_list($ohlcvs, $high, array());
        $lows = $this->safe_list($ohlcvs, $low, array());
        $closes = $this->safe_list($ohlcvs, $close, array());
        $volumes = $this->safe_list($ohlcvs, $volume, array());
        for ($i = 0; $i < count($timestamps); $i++) {
            $result[] = array(
                $ms ? $this->safe_integer($timestamps, $i) : $this->safe_timestamp($timestamps, $i),
                $this->safe_value($opens, $i),
                $this->safe_value($highs, $i),
                $this->safe_value($lows, $i),
                $this->safe_value($closes, $i),
                $this->safe_value($volumes, $i),
            );
        }
        return $result;
    }

    public function convert_ohlcv_to_trading_view(array $ohlcvs, $timestamp = 't', $open = 'o', $high = 'h', $low = 'l', $close = 'c', $volume = 'v', $ms = false) {
        $result = array();
        $result[$timestamp] = array();
        $result[$open] = array();
        $result[$high] = array();
        $result[$low] = array();
        $result[$close] = array();
        $result[$volume] = array();
        for ($i = 0; $i < count($ohlcvs); $i++) {
            $ts = $ms ? $ohlcvs[$i][0] : $this->parse_to_int($ohlcvs[$i][0] / 1000);
            $resultTimestamp = $result[$timestamp];
            $resultTimestamp[] = $ts;
            $resultOpen = $result[$open];
            $resultOpen[] = $ohlcvs[$i][1];
            $resultHigh = $result[$high];
            $resultHigh[] = $ohlcvs[$i][2];
            $resultLow = $result[$low];
            $resultLow[] = $ohlcvs[$i][3];
            $resultClose = $result[$close];
            $resultClose[] = $ohlcvs[$i][4];
            $resultVolume = $result[$volume];
            $resultVolume[] = $ohlcvs[$i][5];
        }
        return $result;
    }

    public function fetch_web_endpoint($method, $endpointMethod, $returnAsJson, $startRegex = null, $endRegex = null) {
        $errorMessage = '';
        $options = $this->safe_value($this->options, $method, array());
        $muteOnFailure = $this->safe_bool($options, 'webApiMuteFailure', true);
        try {
            // if it was not explicitly disabled, then don't fetch
            if ($this->safe_bool($options, 'webApiEnable', true) !== true) {
                return null;
            }
            $maxRetries = $this->safe_value($options, 'webApiRetries', 10);
            $response = null;
            $retry = 0;
            $shouldBreak = false;
            while ($retry < $maxRetries) {
                try {
                    $response = $this->$endpointMethod (array());
                    $shouldBreak = true;
                    break;
                } catch (Exception $e) {
                    $retry = $retry + 1;
                    if ($retry === $maxRetries) {
                        throw $e;
                    }
                }
                if ($shouldBreak) {
                    break; // this is needed because of GO
                }
            }
            $content = $response;
            if ($startRegex !== null) {
                $splitted_by_start = explode($startRegex, $content);
                $content = $splitted_by_start[1]; // we need second part after start
            }
            if ($endRegex !== null) {
                $splitted_by_end = explode($endRegex, $content);
                $content = $splitted_by_end[0]; // we need first part after start
            }
            if ($returnAsJson && (gettype($content) === 'string')) {
                $jsoned = $this->parse_json(trim($content)); // $content should be trimmed before json parsing
                if ($jsoned) {
                    return $jsoned; // if parsing was not successfull, exception should be thrown
                } else {
                    throw new BadResponse('could not parse the $response into json');
                }
            } else {
                return $content;
            }
        } catch (Exception $e) {
            $errorMessage = $this->id . ' ' . $method . '() failed to fetch correct data from website. Probably webpage markup has been changed, breaking the page custom parser.';
        }
        if ($muteOnFailure) {
            return null;
        } else {
            throw new BadResponse($errorMessage);
        }
    }

    public function market_ids(?array $symbols = null) {
        if ($symbols === null) {
            return $symbols;
        }
        $result = array();
        for ($i = 0; $i < count($symbols); $i++) {
            $result[] = $this->market_id($symbols[$i]);
        }
        return $result;
    }

    public function currency_ids(?array $codes = null) {
        if ($codes === null) {
            return $codes;
        }
        $result = array();
        for ($i = 0; $i < count($codes); $i++) {
            $result[] = $this->currency_id($codes[$i]);
        }
        return $result;
    }

    public function markets_for_symbols(?array $symbols = null) {
        if ($symbols === null) {
            return $symbols;
        }
        $result = array();
        for ($i = 0; $i < count($symbols); $i++) {
            $result[] = $this->market($symbols[$i]);
        }
        return $result;
    }

    public function market_symbols(?array $symbols = null, ?string $type = null, $allowEmpty = true, $sameTypeOnly = false, $sameSubTypeOnly = false) {
        if ($symbols === null) {
            if (!$allowEmpty) {
                throw new ArgumentsRequired($this->id . ' empty list of $symbols is not supported');
            }
            return $symbols;
        }
        $symbolsLength = count($symbols);
        if ($symbolsLength === 0) {
            if (!$allowEmpty) {
                throw new ArgumentsRequired($this->id . ' empty list of $symbols is not supported');
            }
            return $symbols;
        }
        $result = array();
        $marketType = null;
        $isLinearSubType = null;
        for ($i = 0; $i < count($symbols); $i++) {
            $market = $this->market($symbols[$i]);
            if ($sameTypeOnly && ($marketType !== null)) {
                if ($market['type'] !== $marketType) {
                    throw new BadRequest($this->id . ' $symbols must be of the same $type, either ' . $marketType . ' or ' . $market['type'] . '.');
                }
            }
            if ($sameSubTypeOnly && ($isLinearSubType !== null)) {
                if ($market['linear'] !== $isLinearSubType) {
                    throw new BadRequest($this->id . ' $symbols must be of the same subType, either linear or inverse.');
                }
            }
            if ($type !== null && $market['type'] !== $type) {
                throw new BadRequest($this->id . ' $symbols must be of the same $type ' . $type . '. If the $type is incorrect you can change it in options or the params of the request');
            }
            $marketType = $market['type'];
            if (!$market['spot']) {
                $isLinearSubType = $market['linear'];
            }
            $symbol = $this->safe_string($market, 'symbol', $symbols[$i]);
            $result[] = $symbol;
        }
        return $result;
    }

    public function market_codes(?array $codes = null) {
        if ($codes === null) {
            return $codes;
        }
        $result = array();
        for ($i = 0; $i < count($codes); $i++) {
            $result[] = $this->common_currency_code($codes[$i]);
        }
        return $result;
    }

    public function parse_bids_asks($bidasks, int|string $priceKey = 0, int|string $amountKey = 1, int|string $countOrIdKey = 2) {
        $bidasks = $this->to_array($bidasks);
        $result = array();
        for ($i = 0; $i < count($bidasks); $i++) {
            $result[] = $this->parse_bid_ask($bidasks[$i], $priceKey, $amountKey, $countOrIdKey);
        }
        return $result;
    }

    public function fetch_l2_order_book(string $symbol, ?int $limit = null, $params = array ()) {
        $orderbook = $this->fetch_order_book($symbol, $limit, $params);
        return $this->extend($orderbook, array(
            'asks' => $this->sort_by($this->aggregate($orderbook['asks']), 0),
            'bids' => $this->sort_by($this->aggregate($orderbook['bids']), 0, true),
        ));
    }

    public function filter_by_symbol($objects, ?string $symbol = null) {
        if ($symbol === null) {
            return $objects;
        }
        $result = array();
        for ($i = 0; $i < count($objects); $i++) {
            $objectSymbol = $this->safe_string($objects[$i], 'symbol');
            if ($objectSymbol === $symbol) {
                $result[] = $objects[$i];
            }
        }
        return $result;
    }

    public function parse_ohlcv($ohlcv, ?array $market = null): array {
        if (gettype($ohlcv) === 'array' && array_keys($ohlcv) === array_keys(array_keys($ohlcv))) {
            return array(
                $this->safe_integer($ohlcv, 0), // timestamp
                $this->safe_number($ohlcv, 1), // open
                $this->safe_number($ohlcv, 2), // high
                $this->safe_number($ohlcv, 3), // low
                $this->safe_number($ohlcv, 4), // close
                $this->safe_number($ohlcv, 5), // volume
            );
        }
        return $ohlcv;
    }

    public function network_code_to_id(string $networkCode, ?string $currencyCode = null) {
        /**
         * @ignore
         * tries to convert the provided $networkCode (which is expected to be an unified $network code) to a $network id. In order to achieve this, derived class needs to have 'options->networks' defined.
         * @param {string} $networkCode unified $network code
         * @param {string} $currencyCode unified $currency code, but this argument is not required by default, unless there is an exchange (like huobi) that needs an override of the method to be able to pass $currencyCode argument additionally
         * @return {string|null} exchange-specific $network id
         */
        if ($networkCode === null) {
            return null;
        }
        $networkIdsByCodes = $this->safe_value($this->options, 'networks', array());
        $networkId = $this->safe_string($networkIdsByCodes, $networkCode);
        // for example, if 'ETH' is passed for $networkCode, but 'ETH' $key not defined in `options->networks` object
        if ($networkId === null) {
            if ($currencyCode === null) {
                $currencies = is_array($this->currencies) ? array_values($this->currencies) : array();
                for ($i = 0; $i < count($currencies); $i++) {
                    $currency = $currencies[$i];
                    $networks = $this->safe_dict($currency, 'networks');
                    $network = $this->safe_dict($networks, $networkCode);
                    $networkId = $this->safe_string($network, 'id');
                    if ($networkId !== null) {
                        break;
                    }
                }
            } else {
                // if $currencyCode was provided, then we try to find if that $currencyCode has a replacement ($i->e. ERC20 for ETH) or is in the $currency
                $defaultNetworkCodeReplacements = $this->safe_value($this->options, 'defaultNetworkCodeReplacements', array());
                if (is_array($defaultNetworkCodeReplacements) && array_key_exists($currencyCode, $defaultNetworkCodeReplacements)) {
                    // if there is a replacement for the passed $networkCode, then we use it to find $network-id in `options->networks` object
                    $replacementObject = $defaultNetworkCodeReplacements[$currencyCode]; // $i->e. array( 'ERC20' => 'ETH' )
                    $keys = is_array($replacementObject) ? array_keys($replacementObject) : array();
                    for ($i = 0; $i < count($keys); $i++) {
                        $key = $keys[$i];
                        $value = $replacementObject[$key];
                        // if $value matches to provided unified $networkCode, then we use it's $key to find $network-id in `options->networks` object
                        if ($value === $networkCode) {
                            $networkId = $this->safe_string($networkIdsByCodes, $key);
                            break;
                        }
                    }
                } else {
                    // serach for $network inside $currency
                    $currency = $this->safe_dict($this->currencies, $currencyCode);
                    $networks = $this->safe_dict($currency, 'networks');
                    $network = $this->safe_dict($networks, $networkCode);
                    $networkId = $this->safe_string($network, 'id');
                }
            }
            // if it wasn't found, we just set the provided $value to $network-id
            if ($networkId === null) {
                $networkId = $networkCode;
            }
        }
        return $networkId;
    }

    public function network_id_to_code(?string $networkId = null, ?string $currencyCode = null) {
        /**
         * @ignore
         * tries to convert the provided exchange-specific $networkId to an unified network Code. In order to achieve this, derived class needs to have "options['networksById']" defined.
         * @param {string} $networkId exchange specific network id/title, like => TRON, Trc-20, usdt-erc20, etc
         * @param {string|null} $currencyCode unified currency code, but this argument is not required by default, unless there is an exchange (like huobi) that needs an override of the method to be able to pass $currencyCode argument additionally
         * @return {string|null} unified network code
         */
        if ($networkId === null) {
            return null;
        }
        $networkCodesByIds = $this->safe_dict($this->options, 'networksById', array());
        $networkCode = $this->safe_string($networkCodesByIds, $networkId, $networkId);
        // replace mainnet network-codes (i.e. ERC20->ETH)
        if ($currencyCode !== null) {
            $defaultNetworkCodeReplacements = $this->safe_dict($this->options, 'defaultNetworkCodeReplacements', array());
            if (is_array($defaultNetworkCodeReplacements) && array_key_exists($currencyCode, $defaultNetworkCodeReplacements)) {
                $replacementObject = $this->safe_dict($defaultNetworkCodeReplacements, $currencyCode, array());
                $networkCode = $this->safe_string($replacementObject, $networkCode, $networkCode);
            }
        }
        return $networkCode;
    }

    public function handle_network_code_and_params($params) {
        $networkCodeInParams = $this->safe_string_2($params, 'networkCode', 'network');
        if ($networkCodeInParams !== null) {
            $params = $this->omit($params, array( 'networkCode', 'network' ));
        }
        // if it was not defined by user, we should not set it from 'defaultNetworks', because handleNetworkCodeAndParams is for only request-side and thus we do not fill it with anything. We can only use 'defaultNetworks' after parsing response-side
        return array( $networkCodeInParams, $params );
    }

    public function default_network_code(string $currencyCode) {
        $defaultNetworkCode = null;
        $defaultNetworks = $this->safe_dict($this->options, 'defaultNetworks', array());
        if (is_array($defaultNetworks) && array_key_exists($currencyCode, $defaultNetworks)) {
            // if currency had set its network in "defaultNetworks", use it
            $defaultNetworkCode = $defaultNetworks[$currencyCode];
        } else {
            // otherwise, try to use the global-scope 'defaultNetwork' value (even if that network is not supported by currency, it doesn't make any problem, this will be just used "at first" if currency supports this network at all)
            $defaultNetwork = $this->safe_string($this->options, 'defaultNetwork');
            if ($defaultNetwork !== null) {
                $defaultNetworkCode = $defaultNetwork;
            }
        }
        return $defaultNetworkCode;
    }

    public function select_network_code_from_unified_networks($currencyCode, $networkCode, $indexedNetworkEntries) {
        return $this->select_network_key_from_networks($currencyCode, $networkCode, $indexedNetworkEntries, true);
    }

    public function select_network_id_from_raw_networks($currencyCode, $networkCode, $indexedNetworkEntries) {
        return $this->select_network_key_from_networks($currencyCode, $networkCode, $indexedNetworkEntries, false);
    }

    public function select_network_key_from_networks($currencyCode, $networkCode, $indexedNetworkEntries, $isIndexedByUnifiedNetworkCode = false) {
        // this method is used against raw & unparse network entries, which are just indexed by network id
        $chosenNetworkId = null;
        $availableNetworkIds = is_array($indexedNetworkEntries) ? array_keys($indexedNetworkEntries) : array();
        $responseNetworksLength = count($availableNetworkIds);
        if ($networkCode !== null) {
            if ($responseNetworksLength === 0) {
                throw new NotSupported($this->id . ' - ' . $networkCode . ' network did not return any result for ' . $currencyCode);
            } else {
                // if $networkCode was provided by user, we should check it after response, referenced exchange doesn't support network-code during request
                $networkIdOrCode = $isIndexedByUnifiedNetworkCode ? $networkCode : $this->network_code_to_id($networkCode, $currencyCode);
                if (is_array($indexedNetworkEntries) && array_key_exists($networkIdOrCode, $indexedNetworkEntries)) {
                    $chosenNetworkId = $networkIdOrCode;
                } else {
                    throw new NotSupported($this->id . ' - ' . $networkIdOrCode . ' network was not found for ' . $currencyCode . ', use one of ' . implode(', ', $availableNetworkIds));
                }
            }
        } else {
            if ($responseNetworksLength === 0) {
                throw new NotSupported($this->id . ' - no networks were returned for ' . $currencyCode);
            } else {
                // if $networkCode was not provided by user, then we try to use the default network (if it was defined in "defaultNetworks"), otherwise, we just return the first network entry
                $defaultNetworkCode = $this->default_network_code($currencyCode);
                $defaultNetworkId = $isIndexedByUnifiedNetworkCode ? $defaultNetworkCode : $this->network_code_to_id($defaultNetworkCode, $currencyCode);
                if (is_array($indexedNetworkEntries) && array_key_exists($defaultNetworkId, $indexedNetworkEntries)) {
                    return $defaultNetworkId;
                }
                throw new NotSupported($this->id . ' - can not determine the default network, please pass param["network"] one from : ' . implode(', ', $availableNetworkIds));
            }
        }
        return $chosenNetworkId;
    }

    public function safe_number_2(array $dictionary, int|string $key1, int|string $key2, $d = null) {
        $value = $this->safe_string_2($dictionary, $key1, $key2);
        return $this->parse_number($value, $d);
    }

    public function parse_order_book(array $orderbook, string $symbol, ?int $timestamp = null, $bidsKey = 'bids', $asksKey = 'asks', int|string $priceKey = 0, int|string $amountKey = 1, int|string $countOrIdKey = 2) {
        $bids = $this->parse_bids_asks($this->safe_value($orderbook, $bidsKey, array()), $priceKey, $amountKey, $countOrIdKey);
        $asks = $this->parse_bids_asks($this->safe_value($orderbook, $asksKey, array()), $priceKey, $amountKey, $countOrIdKey);
        return array(
            'symbol' => $symbol,
            'bids' => $this->sort_by($bids, 0, true),
            'asks' => $this->sort_by($asks, 0),
            'timestamp' => $timestamp,
            'datetime' => $this->iso8601($timestamp),
            'nonce' => null,
        );
    }

    public function parse_ohlcvs(mixed $ohlcvs, mixed $market = null, string $timeframe = '1m', ?int $since = null, ?int $limit = null, Bool $tail = false) {
        $results = array();
        for ($i = 0; $i < count($ohlcvs); $i++) {
            $results[] = $this->parse_ohlcv($ohlcvs[$i], $market);
        }
        $sorted = $this->sort_by($results, 0);
        return $this->filter_by_since_limit($sorted, $since, $limit, 0, $tail);
    }

    public function parse_leverage_tiers(mixed $response, ?array $symbols = null, $marketIdKey = null) {
        // $marketIdKey should only be null when $response is a dictionary
        $symbols = $this->market_symbols($symbols);
        $tiers = array();
        $symbolsLength = 0;
        if ($symbols !== null) {
            $symbolsLength = count($symbols);
        }
        $noSymbols = ($symbols === null) || ($symbolsLength === 0);
        if (gettype($response) === 'array' && array_keys($response) === array_keys(array_keys($response))) {
            for ($i = 0; $i < count($response); $i++) {
                $item = $response[$i];
                $id = $this->safe_string($item, $marketIdKey);
                $market = $this->safe_market($id, null, null, 'swap');
                $symbol = $market['symbol'];
                $contract = $this->safe_bool($market, 'contract', false);
                if ($contract && ($noSymbols || $this->in_array($symbol, $symbols))) {
                    $tiers[$symbol] = $this->parse_market_leverage_tiers($item, $market);
                }
            }
        } else {
            $keys = is_array($response) ? array_keys($response) : array();
            for ($i = 0; $i < count($keys); $i++) {
                $marketId = $keys[$i];
                $item = $response[$marketId];
                $market = $this->safe_market($marketId, null, null, 'swap');
                $symbol = $market['symbol'];
                $contract = $this->safe_bool($market, 'contract', false);
                if ($contract && ($noSymbols || $this->in_array($symbol, $symbols))) {
                    $tiers[$symbol] = $this->parse_market_leverage_tiers($item, $market);
                }
            }
        }
        return $tiers;
    }

    public function load_trading_limits(?array $symbols = null, $reload = false, $params = array ()) {
        if ($this->has['fetchTradingLimits']) {
            if ($reload || !(is_array($this->options) && array_key_exists('limitsLoaded', $this->options))) {
                $response = $this->fetch_trading_limits($symbols);
                for ($i = 0; $i < count($symbols); $i++) {
                    $symbol = $symbols[$i];
                    $this->markets[$symbol] = $this->deep_extend($this->markets[$symbol], $response[$symbol]);
                }
                $this->options['limitsLoaded'] = $this->milliseconds();
            }
        }
        return $this->markets;
    }

    public function safe_position(array $position) {
        // simplified version of => /pull/12765/
        $unrealizedPnlString = $this->safe_string($position, 'unrealisedPnl');
        $initialMarginString = $this->safe_string($position, 'initialMargin');
        //
        // PERCENTAGE
        //
        $percentage = $this->safe_value($position, 'percentage');
        if (($percentage === null) && ($unrealizedPnlString !== null) && ($initialMarginString !== null)) {
            // was done in all implementations ( aax, btcex, bybit, deribit, ftx, gate, kucoinfutures, phemex )
            $percentageString = Precise::string_mul(Precise::string_div($unrealizedPnlString, $initialMarginString, 4), '100');
            $position['percentage'] = $this->parse_number($percentageString);
        }
        // if $contractSize is null get from $market
        $contractSize = $this->safe_number($position, 'contractSize');
        $symbol = $this->safe_string($position, 'symbol');
        $market = null;
        if ($symbol !== null) {
            $market = $this->safe_value($this->markets, $symbol);
        }
        if ($contractSize === null && $market !== null) {
            $contractSize = $this->safe_number($market, 'contractSize');
            $position['contractSize'] = $contractSize;
        }
        return $position;
    }

    public function parse_positions(array $positions, ?array $symbols = null, $params = array ()) {
        $symbols = $this->market_symbols($symbols);
        $positions = $this->to_array($positions);
        $result = array();
        for ($i = 0; $i < count($positions); $i++) {
            $position = $this->extend($this->parse_position($positions[$i], null), $params);
            $result[] = $position;
        }
        return $this->filter_by_array_positions($result, 'symbol', $symbols, false);
    }

    public function parse_accounts(array $accounts, $params = array ()) {
        $accounts = $this->to_array($accounts);
        $result = array();
        for ($i = 0; $i < count($accounts); $i++) {
            $account = $this->extend($this->parse_account($accounts[$i]), $params);
            $result[] = $account;
        }
        return $result;
    }

    public function parse_trades(array $trades, ?array $market = null, ?int $since = null, ?int $limit = null, $params = array ()) {
        $trades = $this->to_array($trades);
        $result = array();
        for ($i = 0; $i < count($trades); $i++) {
            $trade = $this->extend($this->parse_trade($trades[$i], $market), $params);
            $result[] = $trade;
        }
        $result = $this->sort_by_2($result, 'timestamp', 'id');
        $symbol = ($market !== null) ? $market['symbol'] : null;
        return $this->filter_by_symbol_since_limit($result, $symbol, $since, $limit);
    }

    public function parse_transactions(array $transactions, ?array $currency = null, ?int $since = null, ?int $limit = null, $params = array ()) {
        $transactions = $this->to_array($transactions);
        $result = array();
        for ($i = 0; $i < count($transactions); $i++) {
            $transaction = $this->extend($this->parse_transaction($transactions[$i], $currency), $params);
            $result[] = $transaction;
        }
        $result = $this->sort_by($result, 'timestamp');
        $code = ($currency !== null) ? $currency['code'] : null;
        return $this->filter_by_currency_since_limit($result, $code, $since, $limit);
    }

    public function parse_transfers(array $transfers, ?array $currency = null, ?int $since = null, ?int $limit = null, $params = array ()) {
        $transfers = $this->to_array($transfers);
        $result = array();
        for ($i = 0; $i < count($transfers); $i++) {
            $transfer = $this->extend($this->parse_transfer($transfers[$i], $currency), $params);
            $result[] = $transfer;
        }
        $result = $this->sort_by($result, 'timestamp');
        $code = ($currency !== null) ? $currency['code'] : null;
        return $this->filter_by_currency_since_limit($result, $code, $since, $limit);
    }

    public function parse_ledger($data, ?array $currency = null, ?int $since = null, ?int $limit = null, $params = array ()) {
        $result = array();
        $arrayData = $this->to_array($data);
        for ($i = 0; $i < count($arrayData); $i++) {
            $itemOrItems = $this->parse_ledger_entry($arrayData[$i], $currency);
            if (gettype($itemOrItems) === 'array' && array_keys($itemOrItems) === array_keys(array_keys($itemOrItems))) {
                for ($j = 0; $j < count($itemOrItems); $j++) {
                    $result[] = $this->extend($itemOrItems[$j], $params);
                }
            } else {
                $result[] = $this->extend($itemOrItems, $params);
            }
        }
        $result = $this->sort_by($result, 'timestamp');
        $code = ($currency !== null) ? $currency['code'] : null;
        return $this->filter_by_currency_since_limit($result, $code, $since, $limit);
    }

    public function nonce() {
        return $this->seconds();
    }

    public function set_headers($headers) {
        return $headers;
    }

    public function currency_id(string $code) {
        $currency = $this->safe_dict($this->currencies, $code);
        if ($currency === null) {
            $currency = $this->safe_currency($code);
        }
        if ($currency !== null) {
            return $currency['id'];
        }
        return $code;
    }

    public function market_id(string $symbol) {
        $market = $this->market($symbol);
        if ($market !== null) {
            return $market['id'];
        }
        return $symbol;
    }

    public function symbol(string $symbol) {
        $market = $this->market($symbol);
        return $this->safe_string($market, 'symbol', $symbol);
    }

    public function handle_param_string(array $params, string $paramName, ?string $defaultValue = null) {
        $value = $this->safe_string($params, $paramName, $defaultValue);
        if ($value !== null) {
            $params = $this->omit($params, $paramName);
        }
        return array( $value, $params );
    }

    public function handle_param_string_2(array $params, string $paramName1, string $paramName2, ?string $defaultValue = null) {
        $value = $this->safe_string_2($params, $paramName1, $paramName2, $defaultValue);
        if ($value !== null) {
            $params = $this->omit($params, array( $paramName1, $paramName2 ));
        }
        return array( $value, $params );
    }

    public function handle_param_integer(array $params, string $paramName, ?int $defaultValue = null) {
        $value = $this->safe_integer($params, $paramName, $defaultValue);
        if ($value !== null) {
            $params = $this->omit($params, $paramName);
        }
        return array( $value, $params );
    }

    public function handle_param_integer_2(array $params, string $paramName1, string $paramName2, ?int $defaultValue = null) {
        $value = $this->safe_integer_2($params, $paramName1, $paramName2, $defaultValue);
        if ($value !== null) {
            $params = $this->omit($params, array( $paramName1, $paramName2 ));
        }
        return array( $value, $params );
    }

    public function handle_param_bool(array $params, string $paramName, ?Bool $defaultValue = null) {
        $value = $this->safe_bool($params, $paramName, $defaultValue);
        if ($value !== null) {
            $params = $this->omit($params, $paramName);
        }
        return array( $value, $params );
    }

    public function handle_param_bool_2(array $params, string $paramName1, string $paramName2, ?Bool $defaultValue = null) {
        $value = $this->safe_bool_2($params, $paramName1, $paramName2, $defaultValue);
        if ($value !== null) {
            $params = $this->omit($params, array( $paramName1, $paramName2 ));
        }
        return array( $value, $params );
    }

    public function handle_request_network(array $params, array $request, string $exchangeSpecificKey, ?string $currencyCode = null, bool $isRequired = false) {
        /**
         * @param {array} $params - extra parameters
         * @param {array} $request - existing dictionary of $request
         * @param {string} $exchangeSpecificKey - the key for chain id to be set in $request
         * @param {array} $currencyCode - (optional) existing dictionary of $request
         * @param {boolean} $isRequired - (optional) whether that param is required to be present
         * @return {array[]} - returns [$request, $params] where $request is the modified $request object and $params is the modified $params object
         */
        $networkCode = null;
        list($networkCode, $params) = $this->handle_network_code_and_params($params);
        if ($networkCode !== null) {
            $request[$exchangeSpecificKey] = $this->network_code_to_id($networkCode, $currencyCode);
        } elseif ($isRequired) {
            throw new ArgumentsRequired($this->id . ' - "network" param is required for this request');
        }
        return array( $request, $params );
    }

    public function resolve_path($path, $params) {
        return array(
            $this->implode_params($path, $params),
            $this->omit($params, $this->extract_params($path)),
        );
    }

    public function get_list_from_object_values($objects, int|string $key) {
        $newArray = $objects;
        if (gettype($objects) !== 'array' || array_keys($objects) !== array_keys(array_keys($objects))) {
            $newArray = $this->to_array($objects);
        }
        $results = array();
        for ($i = 0; $i < count($newArray); $i++) {
            $results[] = $newArray[$i][$key];
        }
        return $results;
    }

    public function get_symbols_for_market_type(?string $marketType = null, ?string $subType = null, bool $symbolWithActiveStatus = true, bool $symbolWithUnknownStatus = true) {
        $filteredMarkets = $this->markets;
        if ($marketType !== null) {
            $filteredMarkets = $this->filter_by($filteredMarkets, 'type', $marketType);
        }
        if ($subType !== null) {
            $this->check_required_argument('getSymbolsForMarketType', $subType, 'subType', array( 'linear', 'inverse', 'quanto' ));
            $filteredMarkets = $this->filter_by($filteredMarkets, 'subType', $subType);
        }
        $activeStatuses = array();
        if ($symbolWithActiveStatus) {
            $activeStatuses[] = true;
        }
        if ($symbolWithUnknownStatus) {
            $activeStatuses[] = null;
        }
        $filteredMarkets = $this->filter_by_array($filteredMarkets, 'active', $activeStatuses, false);
        return $this->get_list_from_object_values($filteredMarkets, 'symbol');
    }

    public function filter_by_array($objects, int|string $key, $values = null, $indexed = true) {
        $objects = $this->to_array($objects);
        // return all of them if no $values were passed
        if ($values === null || !$values) {
            // return $indexed ? $this->index_by($objects, $key) : $objects;
            if ($indexed) {
                return $this->index_by($objects, $key);
            } else {
                return $objects;
            }
        }
        $results = array();
        for ($i = 0; $i < count($objects); $i++) {
            if ($this->in_array($objects[$i][$key], $values)) {
                $results[] = $objects[$i];
            }
        }
        // return $indexed ? $this->index_by($results, $key) : $results;
        if ($indexed) {
            return $this->index_by($results, $key);
        }
        return $results;
    }

    public function fetch2($path, mixed $api = 'public', $method = 'GET', $params = array (), mixed $headers = null, mixed $body = null, $config = array ()) {
        if ($this->enableRateLimit) {
            $cost = $this->calculate_rate_limiter_cost($api, $method, $path, $params, $config);
            $this->throttle($cost);
        }
        $retries = null;
        list($retries, $params) = $this->handle_option_and_params($params, $path, 'maxRetriesOnFailure', 0);
        $retryDelay = null;
        list($retryDelay, $params) = $this->handle_option_and_params($params, $path, 'maxRetriesOnFailureDelay', 0);
        $this->lastRestRequestTimestamp = $this->milliseconds();
        $request = $this->sign($path, $api, $method, $params, $headers, $body);
        $this->last_request_headers = $request['headers'];
        $this->last_request_body = $request['body'];
        $this->last_request_url = $request['url'];
        for ($i = 0; $i < $retries + 1; $i++) {
            try {
                return $this->fetch($request['url'], $request['method'], $request['headers'], $request['body']);
            } catch (Exception $e) {
                if ($e instanceof OperationFailed) {
                    if ($i < $retries) {
                        if ($this->verbose) {
                            $this->log('Request failed with the error => ' . (string) $e . ', retrying ' . ($i . (string) 1) . ' of ' . (string) $retries . '...');
                        }
                        if (($retryDelay !== null) && ($retryDelay !== 0)) {
                            $this->sleep($retryDelay);
                        }
                    } else {
                        throw $e;
                    }
                } else {
                    throw $e;
                }
            }
        }
        return null; // this line is never reached, but exists for c# value return requirement
    }

    public function request($path, mixed $api = 'public', $method = 'GET', $params = array (), mixed $headers = null, mixed $body = null, $config = array ()) {
        return $this->fetch2($path, $api, $method, $params, $headers, $body, $config);
    }

    public function load_accounts($reload = false, $params = array ()) {
        if ($reload) {
            $this->accounts = $this->fetch_accounts($params);
        } else {
            if ($this->accounts) {
                return $this->accounts;
            } else {
                $this->accounts = $this->fetch_accounts($params);
            }
        }
        $this->accountsById = $this->index_by($this->accounts, 'id');
        return $this->accounts;
    }

    public function build_ohlcvc(array $trades, string $timeframe = '1m', float $since = 0, float $limit = 2147483647) {
        // given a sorted arrays of $trades (recent last) and a $timeframe builds an array of OHLCV candles
        // note, default $limit value (2147483647) is max int32 value
        $ms = $this->parse_timeframe($timeframe) * 1000;
        $ohlcvs = array();
        $i_timestamp = 0;
        // $open = 1;
        $i_high = 2;
        $i_low = 3;
        $i_close = 4;
        $i_volume = 5;
        $i_count = 6;
        $tradesLength = count($trades);
        $oldest = min ($tradesLength, $limit);
        for ($i = 0; $i < $oldest; $i++) {
            $trade = $trades[$i];
            $ts = $trade['timestamp'];
            if ($ts < $since) {
                continue;
            }
            $openingTime = (int) floor($ts / $ms) * $ms; // shift to the edge of m/h/d (but not M)
            if ($openingTime < $since) { // we don't need bars, that have opening time earlier than requested
                continue;
            }
            $ohlcv_length = count($ohlcvs);
            $candle = $ohlcv_length - 1;
            if (($candle === -1) || ($openingTime >= $this->sum($ohlcvs[$candle][$i_timestamp], $ms))) {
                // moved to a new $timeframe -> create a new $candle from opening $trade
                $ohlcvs[] = [
                    $openingTime, // timestamp
                    $trade['price'], // O
                    $trade['price'], // H
                    $trade['price'], // L
                    $trade['price'], // C
                    $trade['amount'], // V
                    1, // count
                ];
            } else {
                // still processing the same $timeframe -> update opening $trade
                $ohlcvs[$candle][$i_high] = max ($ohlcvs[$candle][$i_high], $trade['price']);
                $ohlcvs[$candle][$i_low] = min ($ohlcvs[$candle][$i_low], $trade['price']);
                $ohlcvs[$candle][$i_close] = $trade['price'];
                $ohlcvs[$candle][$i_volume] = $this->sum($ohlcvs[$candle][$i_volume], $trade['amount']);
                $ohlcvs[$candle][$i_count] = $this->sum($ohlcvs[$candle][$i_count], 1);
            }
        }
        return $ohlcvs;
    }

    public function parse_trading_view_ohlcv($ohlcvs, $market = null, $timeframe = '1m', ?int $since = null, ?int $limit = null) {
        $result = $this->convert_trading_view_to_ohlcv($ohlcvs);
        return $this->parse_ohlcvs($result, $market, $timeframe, $since, $limit);
    }

    public function edit_limit_buy_order(string $id, string $symbol, float $amount, ?float $price = null, $params = array ()) {
        return $this->edit_limit_order($id, $symbol, 'buy', $amount, $price, $params);
    }

    public function edit_limit_sell_order(string $id, string $symbol, float $amount, ?float $price = null, $params = array ()) {
        return $this->edit_limit_order($id, $symbol, 'sell', $amount, $price, $params);
    }

    public function edit_limit_order(string $id, string $symbol, string $side, float $amount, ?float $price = null, $params = array ()) {
        return $this->edit_order($id, $symbol, 'limit', $side, $amount, $price, $params);
    }

    public function edit_order(string $id, string $symbol, string $type, string $side, ?float $amount = null, ?float $price = null, $params = array ()) {
        $this->cancel_order($id, $symbol);
        return $this->create_order($symbol, $type, $side, $amount, $price, $params);
    }

    public function edit_order_ws(string $id, string $symbol, string $type, string $side, ?float $amount = null, ?float $price = null, $params = array ()) {
        $this->cancel_order_ws($id, $symbol);
        return $this->create_order_ws($symbol, $type, $side, $amount, $price, $params);
    }

    public function fetch_position(string $symbol, $params = array ()) {
        throw new NotSupported($this->id . ' fetchPosition() is not supported yet');
    }

    public function fetch_position_ws(string $symbol, $params = array ()) {
        throw new NotSupported($this->id . ' fetchPositionWs() is not supported yet');
    }

    public function watch_position(?string $symbol = null, $params = array ()) {
        throw new NotSupported($this->id . ' watchPosition() is not supported yet');
    }

    public function watch_positions(?array $symbols = null, ?int $since = null, ?int $limit = null, $params = array ()) {
        throw new NotSupported($this->id . ' watchPositions() is not supported yet');
    }

    public function watch_position_for_symbols(?array $symbols = null, ?int $since = null, ?int $limit = null, $params = array ()) {
        return $this->watch_positions($symbols, $since, $limit, $params);
    }

    public function fetch_positions_for_symbol(string $symbol, $params = array ()) {
        /**
         * fetches all open positions for specific $symbol, unlike fetchPositions (which is designed to work with multiple symbols) so this method might be preffered for one-market position, because of less rate-limit consumption and speed
         * @param {string} $symbol unified market $symbol
         * @param {array} $params extra parameters specific to the endpoint
         * @return {array[]} a list of ~@link https://docs.ccxt.com/#/?id=position-structure position structure~ with maximum 3 items - possible one position for "one-way" mode, and possible two positions (long & short) for "two-way" (a.k.a. hedge) mode
         */
        throw new NotSupported($this->id . ' fetchPositionsForSymbol() is not supported yet');
    }

    public function fetch_positions_for_symbol_ws(string $symbol, $params = array ()) {
        /**
         * fetches all open positions for specific $symbol, unlike fetchPositions (which is designed to work with multiple symbols) so this method might be preffered for one-market position, because of less rate-limit consumption and speed
         * @param {string} $symbol unified market $symbol
         * @param {array} $params extra parameters specific to the endpoint
         * @return {array[]} a list of ~@link https://docs.ccxt.com/#/?id=position-structure position structure~ with maximum 3 items - possible one position for "one-way" mode, and possible two positions (long & short) for "two-way" (a.k.a. hedge) mode
         */
        throw new NotSupported($this->id . ' fetchPositionsForSymbol() is not supported yet');
    }

    public function fetch_positions(?array $symbols = null, $params = array ()) {
        throw new NotSupported($this->id . ' fetchPositions() is not supported yet');
    }

    public function fetch_positions_ws(?array $symbols = null, $params = array ()) {
        throw new NotSupported($this->id . ' fetchPositions() is not supported yet');
    }

    public function fetch_positions_risk(?array $symbols = null, $params = array ()) {
        throw new NotSupported($this->id . ' fetchPositionsRisk() is not supported yet');
    }

    public function fetch_bids_asks(?array $symbols = null, $params = array ()) {
        throw new NotSupported($this->id . ' fetchBidsAsks() is not supported yet');
    }

    public function fetch_borrow_interest(?string $code = null, ?string $symbol = null, ?int $since = null, ?int $limit = null, $params = array ()) {
        throw new NotSupported($this->id . ' fetchBorrowInterest() is not supported yet');
    }

    public function fetch_ledger(?string $code = null, ?int $since = null, ?int $limit = null, $params = array ()) {
        throw new NotSupported($this->id . ' fetchLedger() is not supported yet');
    }

    public function fetch_ledger_entry(string $id, ?string $code = null, $params = array ()) {
        throw new NotSupported($this->id . ' fetchLedgerEntry() is not supported yet');
    }

    public function parse_bid_ask($bidask, int|string $priceKey = 0, int|string $amountKey = 1, int|string $countOrIdKey = 2) {
        $price = $this->safe_number($bidask, $priceKey);
        $amount = $this->safe_number($bidask, $amountKey);
        $countOrId = $this->safe_integer($bidask, $countOrIdKey);
        $bidAsk = array( $price, $amount );
        if ($countOrId !== null) {
            $bidAsk[] = $countOrId;
        }
        return $bidAsk;
    }

    public function safe_currency(?string $currencyId, ?array $currency = null) {
        if (($currencyId === null) && ($currency !== null)) {
            return $currency;
        }
        if (($this->currencies_by_id !== null) && (is_array($this->currencies_by_id) && array_key_exists($currencyId, $this->currencies_by_id)) && ($this->currencies_by_id[$currencyId] !== null)) {
            return $this->currencies_by_id[$currencyId];
        }
        $code = $currencyId;
        if ($currencyId !== null) {
            $code = $this->common_currency_code(strtoupper($currencyId));
        }
        return $this->safe_currency_structure(array(
            'id' => $currencyId,
            'code' => $code,
            'precision' => null,
        ));
    }

    public function safe_market(?string $marketId = null, ?array $market = null, ?string $delimiter = null, ?string $marketType = null) {
        $result = $this->safe_market_structure(array(
            'symbol' => $marketId,
            'marketId' => $marketId,
        ));
        if ($marketId !== null) {
            if (($this->markets_by_id !== null) && (is_array($this->markets_by_id) && array_key_exists($marketId, $this->markets_by_id))) {
                $markets = $this->markets_by_id[$marketId];
                $numMarkets = count($markets);
                if ($numMarkets === 1) {
                    return $markets[0];
                } else {
                    if ($marketType === null) {
                        if ($market === null) {
                            throw new ArgumentsRequired($this->id . ' safeMarket() requires a fourth argument for ' . $marketId . ' to disambiguate between different $markets with the same $market id');
                        } else {
                            $marketType = $market['type'];
                        }
                    }
                    for ($i = 0; $i < count($markets); $i++) {
                        $currentMarket = $markets[$i];
                        if ($currentMarket[$marketType]) {
                            return $currentMarket;
                        }
                    }
                }
            } elseif ($delimiter !== null && $delimiter !== '') {
                $parts = explode($delimiter, $marketId);
                $partsLength = count($parts);
                if ($partsLength === 2) {
                    $result['baseId'] = $this->safe_string($parts, 0);
                    $result['quoteId'] = $this->safe_string($parts, 1);
                    $result['base'] = $this->safe_currency_code($result['baseId']);
                    $result['quote'] = $this->safe_currency_code($result['quoteId']);
                    $result['symbol'] = $result['base'] . '/' . $result['quote'];
                    return $result;
                } else {
                    return $result;
                }
            }
        }
        if ($market !== null) {
            return $market;
        }
        return $result;
    }

    public function check_required_credentials($error = true) {
        /**
         * @ignore
         * @param {boolean} $error throw an $error that a credential is required if true
         * @return {boolean} true if all required credentials have been set, otherwise false or an $error is thrown is param $error=true
         */
        $keys = is_array($this->requiredCredentials) ? array_keys($this->requiredCredentials) : array();
        for ($i = 0; $i < count($keys); $i++) {
            $key = $keys[$i];
            if ($this->requiredCredentials[$key] && !$this->$key) {
                if ($error) {
                    throw new AuthenticationError($this->id . ' requires "' . $key . '" credential');
                } else {
                    return false;
                }
            }
        }
        return true;
    }

    public function oath() {
        if ($this->twofa !== null) {
            return $this->totp($this->twofa);
        } else {
            throw new ExchangeError($this->id . ' exchange.twofa has not been set for 2FA Two-Factor Authentication');
        }
    }

    public function fetch_balance($params = array ()) {
        throw new NotSupported($this->id . ' fetchBalance() is not supported yet');
    }

    public function fetch_balance_ws($params = array ()) {
        throw new NotSupported($this->id . ' fetchBalanceWs() is not supported yet');
    }

    public function parse_balance($response) {
        throw new NotSupported($this->id . ' parseBalance() is not supported yet');
    }

    public function watch_balance($params = array ()) {
        throw new NotSupported($this->id . ' watchBalance() is not supported yet');
    }

    public function fetch_partial_balance($part, $params = array ()) {
        $balance = $this->fetch_balance($params);
        return $balance[$part];
    }

    public function fetch_free_balance($params = array ()) {
        return $this->fetch_partial_balance('free', $params);
    }

    public function fetch_used_balance($params = array ()) {
        return $this->fetch_partial_balance('used', $params);
    }

    public function fetch_total_balance($params = array ()) {
        return $this->fetch_partial_balance('total', $params);
    }

    public function fetch_status($params = array ()) {
        throw new NotSupported($this->id . ' fetchStatus() is not supported yet');
    }

    public function fetch_transaction_fee(string $code, $params = array ()) {
        if (!$this->has['fetchTransactionFees']) {
            throw new NotSupported($this->id . ' fetchTransactionFee() is not supported yet');
        }
        return $this->fetch_transaction_fees(array( $code ), $params);
    }

    public function fetch_transaction_fees(?array $codes = null, $params = array ()) {
        throw new NotSupported($this->id . ' fetchTransactionFees() is not supported yet');
    }

    public function fetch_deposit_withdraw_fees(?array $codes = null, $params = array ()) {
        throw new NotSupported($this->id . ' fetchDepositWithdrawFees() is not supported yet');
    }

    public function fetch_deposit_withdraw_fee(string $code, $params = array ()) {
        if (!$this->has['fetchDepositWithdrawFees']) {
            throw new NotSupported($this->id . ' fetchDepositWithdrawFee() is not supported yet');
        }
        $fees = $this->fetch_deposit_withdraw_fees(array( $code ), $params);
        return $this->safe_value($fees, $code);
    }

    public function get_supported_mapping($key, $mapping = array ()) {
        if (is_array($mapping) && array_key_exists($key, $mapping)) {
            return $mapping[$key];
        } else {
            throw new NotSupported($this->id . ' ' . $key . ' does not have a value in mapping');
        }
    }

    public function fetch_cross_borrow_rate(string $code, $params = array ()) {
        $this->load_markets();
        if (!$this->has['fetchBorrowRates']) {
            throw new NotSupported($this->id . ' fetchCrossBorrowRate() is not supported yet');
        }
        $borrowRates = $this->fetch_cross_borrow_rates($params);
        $rate = $this->safe_value($borrowRates, $code);
        if ($rate === null) {
            throw new ExchangeError($this->id . ' fetchCrossBorrowRate() could not find the borrow $rate for currency $code ' . $code);
        }
        return $rate;
    }

    public function fetch_isolated_borrow_rate(string $symbol, $params = array ()) {
        $this->load_markets();
        if (!$this->has['fetchBorrowRates']) {
            throw new NotSupported($this->id . ' fetchIsolatedBorrowRate() is not supported yet');
        }
        $borrowRates = $this->fetch_isolated_borrow_rates($params);
        $rate = $this->safe_dict($borrowRates, $symbol);
        if ($rate === null) {
            throw new ExchangeError($this->id . ' fetchIsolatedBorrowRate() could not find the borrow $rate for market $symbol ' . $symbol);
        }
        return $rate;
    }

    public function handle_option_and_params(array $params, string $methodName, string $optionName, $defaultValue = null) {
        // This method can be used to obtain method specific properties, i.e => $this->handle_option_and_params($params, 'fetchPosition', 'marginMode', 'isolated')
        $defaultOptionName = 'default' . $this->capitalize($optionName); // we also need to check the 'defaultXyzWhatever'
        // check if $params contain the key
        $value = $this->safe_value_2($params, $optionName, $defaultOptionName);
        if ($value !== null) {
            $params = $this->omit($params, array( $optionName, $defaultOptionName ));
        } else {
            // handle routed methods like "watchTrades > watchTradesForSymbols" (or "watchTicker > watchTickers")
            list($methodName, $params) = $this->handle_param_string($params, 'callerMethodName', $methodName);
            // check if exchange has properties for this method
            $exchangeWideMethodOptions = $this->safe_value($this->options, $methodName);
            if ($exchangeWideMethodOptions !== null) {
                // check if the option is defined inside this method's props
                $value = $this->safe_value_2($exchangeWideMethodOptions, $optionName, $defaultOptionName);
            }
            if ($value === null) {
                // if it's still null, check if global exchange-wide option exists
                $value = $this->safe_value_2($this->options, $optionName, $defaultOptionName);
            }
            // if it's still null, use the default $value
            $value = ($value !== null) ? $value : $defaultValue;
        }
        return array( $value, $params );
    }

    public function handle_option_and_params_2(array $params, string $methodName1, string $optionName1, string $optionName2, $defaultValue = null) {
        $value = null;
        list($value, $params) = $this->handle_option_and_params($params, $methodName1, $optionName1);
        if ($value !== null) {
            // omit $optionName2 too from $params
            $params = $this->omit($params, $optionName2);
            return array( $value, $params );
        }
        // if still null, try $optionName2
        $value2 = null;
        list($value2, $params) = $this->handle_option_and_params($params, $methodName1, $optionName2, $defaultValue);
        return array( $value2, $params );
    }

    public function handle_option(string $methodName, string $optionName, $defaultValue = null) {
        $res = $this->handle_option_and_params(array(), $methodName, $optionName, $defaultValue);
        return $this->safe_value($res, 0);
    }

    public function handle_market_type_and_params(string $methodName, ?array $market = null, $params = array (), $defaultValue = null) {
        /**
         * @ignore
         * @param $methodName the method calling handleMarketTypeAndParams
         * @param {Market} $market
         * @param {array} $params
         * @param {string} [$params->type] $type assigned by user
         * @param {string} [$params->defaultType] same.type
         * @param {string} [$defaultValue] assigned programatically in the method calling handleMarketTypeAndParams
         * @return array([string, object]) the $market $type and $params with $type and $defaultType omitted
         */
        // $type from param
        $type = $this->safe_string_2($params, 'defaultType', 'type');
        if ($type !== null) {
            $params = $this->omit($params, array( 'defaultType', 'type' ));
            return array( $type, $params );
        }
        // $type from $market
        if ($market !== null) {
            return [ $market['type'], $params ];
        }
        // $type from default-argument
        if ($defaultValue !== null) {
            return array( $defaultValue, $params );
        }
        $methodOptions = $this->safe_dict($this->options, $methodName);
        if ($methodOptions !== null) {
            if (gettype($methodOptions) === 'string') {
                return array( $methodOptions, $params );
            } else {
                $typeFromMethod = $this->safe_string_2($methodOptions, 'defaultType', 'type');
                if ($typeFromMethod !== null) {
                    return array( $typeFromMethod, $params );
                }
            }
        }
        $defaultType = $this->safe_string_2($this->options, 'defaultType', 'type', 'spot');
        return array( $defaultType, $params );
    }

    public function handle_sub_type_and_params(string $methodName, $market = null, $params = array (), $defaultValue = null) {
        $subType = null;
        // if set in $params, it takes precedence
        $subTypeInParams = $this->safe_string_2($params, 'subType', 'defaultSubType');
        // avoid omitting if it's not present
        if ($subTypeInParams !== null) {
            $subType = $subTypeInParams;
            $params = $this->omit($params, array( 'subType', 'defaultSubType' ));
        } else {
            // at first, check from $market object
            if ($market !== null) {
                if ($market['linear']) {
                    $subType = 'linear';
                } elseif ($market['inverse']) {
                    $subType = 'inverse';
                }
            }
            // if it was not defined in $market object
            if ($subType === null) {
                $values = $this->handle_option_and_params(array(), $methodName, 'subType', $defaultValue); // no need to re-test $params here
                $subType = $values[0];
            }
        }
        return array( $subType, $params );
    }

    public function handle_margin_mode_and_params(string $methodName, $params = array (), $defaultValue = null) {
        /**
         * @ignore
         * @param {array} [$params] extra parameters specific to the exchange API endpoint
         * @return {Array} the marginMode in lowercase by $params["marginMode"], $params["defaultMarginMode"] $this->options["marginMode"] or $this->options["defaultMarginMode"]
         */
        return $this->handle_option_and_params($params, $methodName, 'marginMode', $defaultValue);
    }

    public function throw_exactly_matched_exception($exact, $string, $message) {
        if ($string === null) {
            return;
        }
        if (is_array($exact) && array_key_exists($string, $exact)) {
            throw new $exact[$string]($message);
        }
    }

    public function throw_broadly_matched_exception($broad, $string, $message) {
        $broadKey = $this->find_broadly_matched_key($broad, $string);
        if ($broadKey !== null) {
            throw new $broad[$broadKey]($message);
        }
    }

    public function find_broadly_matched_key($broad, $string) {
        // a helper for matching error strings exactly vs broadly
        $keys = is_array($broad) ? array_keys($broad) : array();
        for ($i = 0; $i < count($keys); $i++) {
            $key = $keys[$i];
            if ($string !== null) { // #issues/12698
                if (mb_strpos($string, $key) !== false) {
                    return $key;
                }
            }
        }
        return null;
    }

    public function handle_errors(int $statusCode, string $statusText, string $url, string $method, array $responseHeaders, string $responseBody, $response, $requestHeaders, $requestBody) {
        // it is a stub $method that must be overrided in the derived exchange classes
        // throw new NotSupported($this->id . ' handleErrors() not implemented yet');
        return null;
    }

    public function calculate_rate_limiter_cost($api, $method, $path, $params, $config = array ()) {
        return $this->safe_value($config, 'cost', 1);
    }

    public function fetch_ticker(string $symbol, $params = array ()) {
        if ($this->has['fetchTickers']) {
            $this->load_markets();
            $market = $this->market($symbol);
            $symbol = $market['symbol'];
            $tickers = $this->fetch_tickers(array( $symbol ), $params);
            $ticker = $this->safe_dict($tickers, $symbol);
            if ($ticker === null) {
                throw new NullResponse($this->id . ' fetchTickers() could not find a $ticker for ' . $symbol);
            } else {
                return $ticker;
            }
        } else {
            throw new NotSupported($this->id . ' fetchTicker() is not supported yet');
        }
    }

    public function fetch_mark_price(string $symbol, $params = array ()) {
        if ($this->has['fetchMarkPrices']) {
            $this->load_markets();
            $market = $this->market($symbol);
            $symbol = $market['symbol'];
            $tickers = $this->fetch_mark_prices(array( $symbol ), $params);
            $ticker = $this->safe_dict($tickers, $symbol);
            if ($ticker === null) {
                throw new NullResponse($this->id . ' fetchMarkPrices() could not find a $ticker for ' . $symbol);
            } else {
                return $ticker;
            }
        } else {
            throw new NotSupported($this->id . ' fetchMarkPrices() is not supported yet');
        }
    }

    public function fetch_ticker_ws(string $symbol, $params = array ()) {
        if ($this->has['fetchTickersWs']) {
            $this->load_markets();
            $market = $this->market($symbol);
            $symbol = $market['symbol'];
            $tickers = $this->fetch_tickers_ws(array( $symbol ), $params);
            $ticker = $this->safe_dict($tickers, $symbol);
            if ($ticker === null) {
                throw new NullResponse($this->id . ' fetchTickerWs() could not find a $ticker for ' . $symbol);
            } else {
                return $ticker;
            }
        } else {
            throw new NotSupported($this->id . ' fetchTickerWs() is not supported yet');
        }
    }

    public function watch_ticker(string $symbol, $params = array ()) {
        throw new NotSupported($this->id . ' watchTicker() is not supported yet');
    }

    public function fetch_tickers(?array $symbols = null, $params = array ()) {
        throw new NotSupported($this->id . ' fetchTickers() is not supported yet');
    }

    public function fetch_mark_prices(?array $symbols = null, $params = array ()) {
        throw new NotSupported($this->id . ' fetchMarkPrices() is not supported yet');
    }

    public function fetch_tickers_ws(?array $symbols = null, $params = array ()) {
        throw new NotSupported($this->id . ' fetchTickers() is not supported yet');
    }

    public function fetch_order_books(?array $symbols = null, ?int $limit = null, $params = array ()) {
        throw new NotSupported($this->id . ' fetchOrderBooks() is not supported yet');
    }

    public function watch_bids_asks(?array $symbols = null, $params = array ()) {
        throw new NotSupported($this->id . ' watchBidsAsks() is not supported yet');
    }

    public function watch_tickers(?array $symbols = null, $params = array ()) {
        throw new NotSupported($this->id . ' watchTickers() is not supported yet');
    }

    public function un_watch_tickers(?array $symbols = null, $params = array ()) {
        throw new NotSupported($this->id . ' unWatchTickers() is not supported yet');
    }

    public function fetch_order(string $id, ?string $symbol = null, $params = array ()) {
        throw new NotSupported($this->id . ' fetchOrder() is not supported yet');
    }

    public function fetch_order_ws(string $id, ?string $symbol = null, $params = array ()) {
        throw new NotSupported($this->id . ' fetchOrderWs() is not supported yet');
    }

    public function fetch_order_status(string $id, ?string $symbol = null, $params = array ()) {
        // TODO => TypeScript => change method signature by replacing
        // Promise<string> with Promise<Order['status']>.
        $order = $this->fetch_order($id, $symbol, $params);
        return $order['status'];
    }

    public function fetch_unified_order($order, $params = array ()) {
        return $this->fetch_order($this->safe_string($order, 'id'), $this->safe_string($order, 'symbol'), $params);
    }

    public function create_order(string $symbol, string $type, string $side, float $amount, ?float $price = null, $params = array ()) {
        throw new NotSupported($this->id . ' createOrder() is not supported yet');
    }

    public function create_convert_trade(string $id, string $fromCode, string $toCode, ?float $amount = null, $params = array ()) {
        throw new NotSupported($this->id . ' createConvertTrade() is not supported yet');
    }

    public function fetch_convert_trade(string $id, ?string $code = null, $params = array ()) {
        throw new NotSupported($this->id . ' fetchConvertTrade() is not supported yet');
    }

    public function fetch_convert_trade_history(?string $code = null, ?int $since = null, ?int $limit = null, $params = array ()) {
        throw new NotSupported($this->id . ' fetchConvertTradeHistory() is not supported yet');
    }

    public function fetch_position_mode(?string $symbol = null, $params = array ()) {
        throw new NotSupported($this->id . ' fetchPositionMode() is not supported yet');
    }

    public function create_trailing_amount_order(string $symbol, string $type, string $side, float $amount, ?float $price = null, $trailingAmount = null, $trailingTriggerPrice = null, $params = array ()) {
        /**
         * create a trailing order by providing the $symbol, $type, $side, $amount, $price and $trailingAmount
         * @param {string} $symbol unified $symbol of the market to create an order in
         * @param {string} $type 'market' or 'limit'
         * @param {string} $side 'buy' or 'sell'
         * @param {float} $amount how much you want to trade in units of the base currency, or number of contracts
         * @param {float} [$price] the $price for the order to be filled at, in units of the quote currency, ignored in market orders
         * @param {float} $trailingAmount the quote $amount to trail away from the current market $price
         * @param {float} [$trailingTriggerPrice] the $price to activate a trailing order, default uses the $price argument
         * @param {array} [$params] extra parameters specific to the exchange API endpoint
         * @return {array} an ~@link https://docs.ccxt.com/#/?id=order-structure order structure~
         */
        if ($trailingAmount === null) {
            throw new ArgumentsRequired($this->id . ' createTrailingAmountOrder() requires a $trailingAmount argument');
        }
        $params['trailingAmount'] = $trailingAmount;
        if ($trailingTriggerPrice !== null) {
            $params['trailingTriggerPrice'] = $trailingTriggerPrice;
        }
        if ($this->has['createTrailingAmountOrder']) {
            return $this->create_order($symbol, $type, $side, $amount, $price, $params);
        }
        throw new NotSupported($this->id . ' createTrailingAmountOrder() is not supported yet');
    }

    public function create_trailing_amount_order_ws(string $symbol, string $type, string $side, float $amount, ?float $price = null, $trailingAmount = null, $trailingTriggerPrice = null, $params = array ()) {
        /**
         * create a trailing order by providing the $symbol, $type, $side, $amount, $price and $trailingAmount
         * @param {string} $symbol unified $symbol of the market to create an order in
         * @param {string} $type 'market' or 'limit'
         * @param {string} $side 'buy' or 'sell'
         * @param {float} $amount how much you want to trade in units of the base currency, or number of contracts
         * @param {float} [$price] the $price for the order to be filled at, in units of the quote currency, ignored in market orders
         * @param {float} $trailingAmount the quote $amount to trail away from the current market $price
         * @param {float} [$trailingTriggerPrice] the $price to activate a trailing order, default uses the $price argument
         * @param {array} [$params] extra parameters specific to the exchange API endpoint
         * @return {array} an ~@link https://docs.ccxt.com/#/?id=order-structure order structure~
         */
        if ($trailingAmount === null) {
            throw new ArgumentsRequired($this->id . ' createTrailingAmountOrderWs() requires a $trailingAmount argument');
        }
        $params['trailingAmount'] = $trailingAmount;
        if ($trailingTriggerPrice !== null) {
            $params['trailingTriggerPrice'] = $trailingTriggerPrice;
        }
        if ($this->has['createTrailingAmountOrderWs']) {
            return $this->create_order_ws($symbol, $type, $side, $amount, $price, $params);
        }
        throw new NotSupported($this->id . ' createTrailingAmountOrderWs() is not supported yet');
    }

    public function create_trailing_percent_order(string $symbol, string $type, string $side, float $amount, ?float $price = null, $trailingPercent = null, $trailingTriggerPrice = null, $params = array ()) {
        /**
         * create a trailing order by providing the $symbol, $type, $side, $amount, $price and $trailingPercent
         * @param {string} $symbol unified $symbol of the market to create an order in
         * @param {string} $type 'market' or 'limit'
         * @param {string} $side 'buy' or 'sell'
         * @param {float} $amount how much you want to trade in units of the base currency, or number of contracts
         * @param {float} [$price] the $price for the order to be filled at, in units of the quote currency, ignored in market orders
         * @param {float} $trailingPercent the percent to trail away from the current market $price
         * @param {float} [$trailingTriggerPrice] the $price to activate a trailing order, default uses the $price argument
         * @param {array} [$params] extra parameters specific to the exchange API endpoint
         * @return {array} an ~@link https://docs.ccxt.com/#/?id=order-structure order structure~
         */
        if ($trailingPercent === null) {
            throw new ArgumentsRequired($this->id . ' createTrailingPercentOrder() requires a $trailingPercent argument');
        }
        $params['trailingPercent'] = $trailingPercent;
        if ($trailingTriggerPrice !== null) {
            $params['trailingTriggerPrice'] = $trailingTriggerPrice;
        }
        if ($this->has['createTrailingPercentOrder']) {
            return $this->create_order($symbol, $type, $side, $amount, $price, $params);
        }
        throw new NotSupported($this->id . ' createTrailingPercentOrder() is not supported yet');
    }

    public function create_trailing_percent_order_ws(string $symbol, string $type, string $side, float $amount, ?float $price = null, $trailingPercent = null, $trailingTriggerPrice = null, $params = array ()) {
        /**
         * create a trailing order by providing the $symbol, $type, $side, $amount, $price and $trailingPercent
         * @param {string} $symbol unified $symbol of the market to create an order in
         * @param {string} $type 'market' or 'limit'
         * @param {string} $side 'buy' or 'sell'
         * @param {float} $amount how much you want to trade in units of the base currency, or number of contracts
         * @param {float} [$price] the $price for the order to be filled at, in units of the quote currency, ignored in market orders
         * @param {float} $trailingPercent the percent to trail away from the current market $price
         * @param {float} [$trailingTriggerPrice] the $price to activate a trailing order, default uses the $price argument
         * @param {array} [$params] extra parameters specific to the exchange API endpoint
         * @return {array} an ~@link https://docs.ccxt.com/#/?id=order-structure order structure~
         */
        if ($trailingPercent === null) {
            throw new ArgumentsRequired($this->id . ' createTrailingPercentOrderWs() requires a $trailingPercent argument');
        }
        $params['trailingPercent'] = $trailingPercent;
        if ($trailingTriggerPrice !== null) {
            $params['trailingTriggerPrice'] = $trailingTriggerPrice;
        }
        if ($this->has['createTrailingPercentOrderWs']) {
            return $this->create_order_ws($symbol, $type, $side, $amount, $price, $params);
        }
        throw new NotSupported($this->id . ' createTrailingPercentOrderWs() is not supported yet');
    }

    public function create_market_order_with_cost(string $symbol, string $side, float $cost, $params = array ()) {
        /**
         * create a market order by providing the $symbol, $side and $cost
         * @param {string} $symbol unified $symbol of the market to create an order in
         * @param {string} $side 'buy' or 'sell'
         * @param {float} $cost how much you want to trade in units of the quote currency
         * @param {array} [$params] extra parameters specific to the exchange API endpoint
         * @return {array} an ~@link https://docs.ccxt.com/#/?id=order-structure order structure~
         */
        if ($this->has['createMarketOrderWithCost'] || ($this->has['createMarketBuyOrderWithCost'] && $this->has['createMarketSellOrderWithCost'])) {
            return $this->create_order($symbol, 'market', $side, $cost, 1, $params);
        }
        throw new NotSupported($this->id . ' createMarketOrderWithCost() is not supported yet');
    }

    public function create_market_buy_order_with_cost(string $symbol, float $cost, $params = array ()) {
        /**
         * create a market buy order by providing the $symbol and $cost
         * @param {string} $symbol unified $symbol of the market to create an order in
         * @param {float} $cost how much you want to trade in units of the quote currency
         * @param {array} [$params] extra parameters specific to the exchange API endpoint
         * @return {array} an ~@link https://docs.ccxt.com/#/?id=order-structure order structure~
         */
        if ($this->options['createMarketBuyOrderRequiresPrice'] || $this->has['createMarketBuyOrderWithCost']) {
            return $this->create_order($symbol, 'market', 'buy', $cost, 1, $params);
        }
        throw new NotSupported($this->id . ' createMarketBuyOrderWithCost() is not supported yet');
    }

    public function create_market_sell_order_with_cost(string $symbol, float $cost, $params = array ()) {
        /**
         * create a market sell order by providing the $symbol and $cost
         * @param {string} $symbol unified $symbol of the market to create an order in
         * @param {float} $cost how much you want to trade in units of the quote currency
         * @param {array} [$params] extra parameters specific to the exchange API endpoint
         * @return {array} an ~@link https://docs.ccxt.com/#/?id=order-structure order structure~
         */
        if ($this->options['createMarketSellOrderRequiresPrice'] || $this->has['createMarketSellOrderWithCost']) {
            return $this->create_order($symbol, 'market', 'sell', $cost, 1, $params);
        }
        throw new NotSupported($this->id . ' createMarketSellOrderWithCost() is not supported yet');
    }

    public function create_market_order_with_cost_ws(string $symbol, string $side, float $cost, $params = array ()) {
        /**
         * create a market order by providing the $symbol, $side and $cost
         * @param {string} $symbol unified $symbol of the market to create an order in
         * @param {string} $side 'buy' or 'sell'
         * @param {float} $cost how much you want to trade in units of the quote currency
         * @param {array} [$params] extra parameters specific to the exchange API endpoint
         * @return {array} an ~@link https://docs.ccxt.com/#/?id=order-structure order structure~
         */
        if ($this->has['createMarketOrderWithCostWs'] || ($this->has['createMarketBuyOrderWithCostWs'] && $this->has['createMarketSellOrderWithCostWs'])) {
            return $this->create_order_ws($symbol, 'market', $side, $cost, 1, $params);
        }
        throw new NotSupported($this->id . ' createMarketOrderWithCostWs() is not supported yet');
    }

    public function create_trigger_order(string $symbol, string $type, string $side, float $amount, ?float $price = null, ?float $triggerPrice = null, $params = array ()) {
        /**
         * create a trigger stop order ($type 1)
         * @param {string} $symbol unified $symbol of the market to create an order in
         * @param {string} $type 'market' or 'limit'
         * @param {string} $side 'buy' or 'sell'
         * @param {float} $amount how much you want to trade in units of the base currency or the number of contracts
         * @param {float} [$price] the $price to fulfill the order, in units of the quote currency, ignored in market orders
         * @param {float} $triggerPrice the $price to trigger the stop order, in units of the quote currency
         * @param {array} [$params] extra parameters specific to the exchange API endpoint
         * @return {array} an ~@link https://docs.ccxt.com/#/?id=order-structure order structure~
         */
        if ($triggerPrice === null) {
            throw new ArgumentsRequired($this->id . ' createTriggerOrder() requires a $triggerPrice argument');
        }
        $params['triggerPrice'] = $triggerPrice;
        if ($this->has['createTriggerOrder']) {
            return $this->create_order($symbol, $type, $side, $amount, $price, $params);
        }
        throw new NotSupported($this->id . ' createTriggerOrder() is not supported yet');
    }

    public function create_trigger_order_ws(string $symbol, string $type, string $side, float $amount, ?float $price = null, ?float $triggerPrice = null, $params = array ()) {
        /**
         * create a trigger stop order ($type 1)
         * @param {string} $symbol unified $symbol of the market to create an order in
         * @param {string} $type 'market' or 'limit'
         * @param {string} $side 'buy' or 'sell'
         * @param {float} $amount how much you want to trade in units of the base currency or the number of contracts
         * @param {float} [$price] the $price to fulfill the order, in units of the quote currency, ignored in market orders
         * @param {float} $triggerPrice the $price to trigger the stop order, in units of the quote currency
         * @param {array} [$params] extra parameters specific to the exchange API endpoint
         * @return {array} an ~@link https://docs.ccxt.com/#/?id=order-structure order structure~
         */
        if ($triggerPrice === null) {
            throw new ArgumentsRequired($this->id . ' createTriggerOrderWs() requires a $triggerPrice argument');
        }
        $params['triggerPrice'] = $triggerPrice;
        if ($this->has['createTriggerOrderWs']) {
            return $this->create_order_ws($symbol, $type, $side, $amount, $price, $params);
        }
        throw new NotSupported($this->id . ' createTriggerOrderWs() is not supported yet');
    }

    public function create_stop_loss_order(string $symbol, string $type, string $side, float $amount, ?float $price = null, ?float $stopLossPrice = null, $params = array ()) {
        /**
         * create a trigger stop loss order ($type 2)
         * @param {string} $symbol unified $symbol of the market to create an order in
         * @param {string} $type 'market' or 'limit'
         * @param {string} $side 'buy' or 'sell'
         * @param {float} $amount how much you want to trade in units of the base currency or the number of contracts
         * @param {float} [$price] the $price to fulfill the order, in units of the quote currency, ignored in market orders
         * @param {float} $stopLossPrice the $price to trigger the stop loss order, in units of the quote currency
         * @param {array} [$params] extra parameters specific to the exchange API endpoint
         * @return {array} an ~@link https://docs.ccxt.com/#/?id=order-structure order structure~
         */
        if ($stopLossPrice === null) {
            throw new ArgumentsRequired($this->id . ' createStopLossOrder() requires a $stopLossPrice argument');
        }
        $params['stopLossPrice'] = $stopLossPrice;
        if ($this->has['createStopLossOrder']) {
            return $this->create_order($symbol, $type, $side, $amount, $price, $params);
        }
        throw new NotSupported($this->id . ' createStopLossOrder() is not supported yet');
    }

    public function create_stop_loss_order_ws(string $symbol, string $type, string $side, float $amount, ?float $price = null, ?float $stopLossPrice = null, $params = array ()) {
        /**
         * create a trigger stop loss order ($type 2)
         * @param {string} $symbol unified $symbol of the market to create an order in
         * @param {string} $type 'market' or 'limit'
         * @param {string} $side 'buy' or 'sell'
         * @param {float} $amount how much you want to trade in units of the base currency or the number of contracts
         * @param {float} [$price] the $price to fulfill the order, in units of the quote currency, ignored in market orders
         * @param {float} $stopLossPrice the $price to trigger the stop loss order, in units of the quote currency
         * @param {array} [$params] extra parameters specific to the exchange API endpoint
         * @return {array} an ~@link https://docs.ccxt.com/#/?id=order-structure order structure~
         */
        if ($stopLossPrice === null) {
            throw new ArgumentsRequired($this->id . ' createStopLossOrderWs() requires a $stopLossPrice argument');
        }
        $params['stopLossPrice'] = $stopLossPrice;
        if ($this->has['createStopLossOrderWs']) {
            return $this->create_order_ws($symbol, $type, $side, $amount, $price, $params);
        }
        throw new NotSupported($this->id . ' createStopLossOrderWs() is not supported yet');
    }

    public function create_take_profit_order(string $symbol, string $type, string $side, float $amount, ?float $price = null, ?float $takeProfitPrice = null, $params = array ()) {
        /**
         * create a trigger take profit order ($type 2)
         * @param {string} $symbol unified $symbol of the market to create an order in
         * @param {string} $type 'market' or 'limit'
         * @param {string} $side 'buy' or 'sell'
         * @param {float} $amount how much you want to trade in units of the base currency or the number of contracts
         * @param {float} [$price] the $price to fulfill the order, in units of the quote currency, ignored in market orders
         * @param {float} $takeProfitPrice the $price to trigger the take profit order, in units of the quote currency
         * @param {array} [$params] extra parameters specific to the exchange API endpoint
         * @return {array} an ~@link https://docs.ccxt.com/#/?id=order-structure order structure~
         */
        if ($takeProfitPrice === null) {
            throw new ArgumentsRequired($this->id . ' createTakeProfitOrder() requires a $takeProfitPrice argument');
        }
        $params['takeProfitPrice'] = $takeProfitPrice;
        if ($this->has['createTakeProfitOrder']) {
            return $this->create_order($symbol, $type, $side, $amount, $price, $params);
        }
        throw new NotSupported($this->id . ' createTakeProfitOrder() is not supported yet');
    }

    public function create_take_profit_order_ws(string $symbol, string $type, string $side, float $amount, ?float $price = null, ?float $takeProfitPrice = null, $params = array ()) {
        /**
         * create a trigger take profit order ($type 2)
         * @param {string} $symbol unified $symbol of the market to create an order in
         * @param {string} $type 'market' or 'limit'
         * @param {string} $side 'buy' or 'sell'
         * @param {float} $amount how much you want to trade in units of the base currency or the number of contracts
         * @param {float} [$price] the $price to fulfill the order, in units of the quote currency, ignored in market orders
         * @param {float} $takeProfitPrice the $price to trigger the take profit order, in units of the quote currency
         * @param {array} [$params] extra parameters specific to the exchange API endpoint
         * @return {array} an ~@link https://docs.ccxt.com/#/?id=order-structure order structure~
         */
        if ($takeProfitPrice === null) {
            throw new ArgumentsRequired($this->id . ' createTakeProfitOrderWs() requires a $takeProfitPrice argument');
        }
        $params['takeProfitPrice'] = $takeProfitPrice;
        if ($this->has['createTakeProfitOrderWs']) {
            return $this->create_order_ws($symbol, $type, $side, $amount, $price, $params);
        }
        throw new NotSupported($this->id . ' createTakeProfitOrderWs() is not supported yet');
    }

    public function create_order_with_take_profit_and_stop_loss(string $symbol, string $type, string $side, float $amount, ?float $price = null, ?float $takeProfit = null, ?float $stopLoss = null, $params = array ()) {
        /**
         * create an order with a stop loss or take profit attached ($type 3)
         * @param {string} $symbol unified $symbol of the market to create an order in
         * @param {string} $type 'market' or 'limit'
         * @param {string} $side 'buy' or 'sell'
         * @param {float} $amount how much you want to trade in units of the base currency or the number of contracts
         * @param {float} [$price] the $price to fulfill the order, in units of the quote currency, ignored in market orders
         * @param {float} [$takeProfit] the take profit $price, in units of the quote currency
         * @param {float} [$stopLoss] the stop loss $price, in units of the quote currency
         * @param {array} [$params] extra parameters specific to the exchange API endpoint
         * @param {string} [$params->takeProfitType] *not available on all exchanges* 'limit' or 'market'
         * @param {string} [$params->stopLossType] *not available on all exchanges* 'limit' or 'market'
         * @param {string} [$params->takeProfitPriceType] *not available on all exchanges* 'last', 'mark' or 'index'
         * @param {string} [$params->stopLossPriceType] *not available on all exchanges* 'last', 'mark' or 'index'
         * @param {float} [$params->takeProfitLimitPrice] *not available on all exchanges* limit $price for a limit take profit order
         * @param {float} [$params->stopLossLimitPrice] *not available on all exchanges* stop loss for a limit stop loss order
         * @param {float} [$params->takeProfitAmount] *not available on all exchanges* the $amount for a take profit
         * @param {float} [$params->stopLossAmount] *not available on all exchanges* the $amount for a stop loss
         * @return {array} an ~@link https://docs.ccxt.com/#/?id=order-structure order structure~
         */
        $params = $this->set_take_profit_and_stop_loss_params($symbol, $type, $side, $amount, $price, $takeProfit, $stopLoss, $params);
        if ($this->has['createOrderWithTakeProfitAndStopLoss']) {
            return $this->create_order($symbol, $type, $side, $amount, $price, $params);
        }
        throw new NotSupported($this->id . ' createOrderWithTakeProfitAndStopLoss() is not supported yet');
    }

    public function set_take_profit_and_stop_loss_params(string $symbol, string $type, string $side, float $amount, ?float $price = null, ?float $takeProfit = null, ?float $stopLoss = null, $params = array ()) {
        if (($takeProfit === null) && ($stopLoss === null)) {
            throw new ArgumentsRequired($this->id . ' createOrderWithTakeProfitAndStopLoss() requires either a $takeProfit or $stopLoss argument');
        }
        if ($takeProfit !== null) {
            $params['takeProfit'] = array(
                'triggerPrice' => $takeProfit,
            );
        }
        if ($stopLoss !== null) {
            $params['stopLoss'] = array(
                'triggerPrice' => $stopLoss,
            );
        }
        $takeProfitType = $this->safe_string($params, 'takeProfitType');
        $takeProfitPriceType = $this->safe_string($params, 'takeProfitPriceType');
        $takeProfitLimitPrice = $this->safe_string($params, 'takeProfitLimitPrice');
        $takeProfitAmount = $this->safe_string($params, 'takeProfitAmount');
        $stopLossType = $this->safe_string($params, 'stopLossType');
        $stopLossPriceType = $this->safe_string($params, 'stopLossPriceType');
        $stopLossLimitPrice = $this->safe_string($params, 'stopLossLimitPrice');
        $stopLossAmount = $this->safe_string($params, 'stopLossAmount');
        if ($takeProfitType !== null) {
            $params['takeProfit']['type'] = $takeProfitType;
        }
        if ($takeProfitPriceType !== null) {
            $params['takeProfit']['priceType'] = $takeProfitPriceType;
        }
        if ($takeProfitLimitPrice !== null) {
            $params['takeProfit']['price'] = $this->parse_to_numeric($takeProfitLimitPrice);
        }
        if ($takeProfitAmount !== null) {
            $params['takeProfit']['amount'] = $this->parse_to_numeric($takeProfitAmount);
        }
        if ($stopLossType !== null) {
            $params['stopLoss']['type'] = $stopLossType;
        }
        if ($stopLossPriceType !== null) {
            $params['stopLoss']['priceType'] = $stopLossPriceType;
        }
        if ($stopLossLimitPrice !== null) {
            $params['stopLoss']['price'] = $this->parse_to_numeric($stopLossLimitPrice);
        }
        if ($stopLossAmount !== null) {
            $params['stopLoss']['amount'] = $this->parse_to_numeric($stopLossAmount);
        }
        $params = $this->omit($params, array( 'takeProfitType', 'takeProfitPriceType', 'takeProfitLimitPrice', 'takeProfitAmount', 'stopLossType', 'stopLossPriceType', 'stopLossLimitPrice', 'stopLossAmount' ));
        return $params;
    }

    public function create_order_with_take_profit_and_stop_loss_ws(string $symbol, string $type, string $side, float $amount, ?float $price = null, ?float $takeProfit = null, ?float $stopLoss = null, $params = array ()) {
        /**
         * create an order with a stop loss or take profit attached ($type 3)
         * @param {string} $symbol unified $symbol of the market to create an order in
         * @param {string} $type 'market' or 'limit'
         * @param {string} $side 'buy' or 'sell'
         * @param {float} $amount how much you want to trade in units of the base currency or the number of contracts
         * @param {float} [$price] the $price to fulfill the order, in units of the quote currency, ignored in market orders
         * @param {float} [$takeProfit] the take profit $price, in units of the quote currency
         * @param {float} [$stopLoss] the stop loss $price, in units of the quote currency
         * @param {array} [$params] extra parameters specific to the exchange API endpoint
         * @param {string} [$params->takeProfitType] *not available on all exchanges* 'limit' or 'market'
         * @param {string} [$params->stopLossType] *not available on all exchanges* 'limit' or 'market'
         * @param {string} [$params->takeProfitPriceType] *not available on all exchanges* 'last', 'mark' or 'index'
         * @param {string} [$params->stopLossPriceType] *not available on all exchanges* 'last', 'mark' or 'index'
         * @param {float} [$params->takeProfitLimitPrice] *not available on all exchanges* limit $price for a limit take profit order
         * @param {float} [$params->stopLossLimitPrice] *not available on all exchanges* stop loss for a limit stop loss order
         * @param {float} [$params->takeProfitAmount] *not available on all exchanges* the $amount for a take profit
         * @param {float} [$params->stopLossAmount] *not available on all exchanges* the $amount for a stop loss
         * @return {array} an ~@link https://docs.ccxt.com/#/?id=order-structure order structure~
         */
        $params = $this->set_take_profit_and_stop_loss_params($symbol, $type, $side, $amount, $price, $takeProfit, $stopLoss, $params);
        if ($this->has['createOrderWithTakeProfitAndStopLossWs']) {
            return $this->create_order_ws($symbol, $type, $side, $amount, $price, $params);
        }
        throw new NotSupported($this->id . ' createOrderWithTakeProfitAndStopLossWs() is not supported yet');
    }

    public function create_orders(array $orders, $params = array ()) {
        throw new NotSupported($this->id . ' createOrders() is not supported yet');
    }

    public function edit_orders(array $orders, $params = array ()) {
        throw new NotSupported($this->id . ' editOrders() is not supported yet');
    }

    public function create_order_ws(string $symbol, string $type, string $side, float $amount, ?float $price = null, $params = array ()) {
        throw new NotSupported($this->id . ' createOrderWs() is not supported yet');
    }

    public function cancel_order(string $id, ?string $symbol = null, $params = array ()) {
        throw new NotSupported($this->id . ' cancelOrder() is not supported yet');
    }

    public function cancel_order_ws(string $id, ?string $symbol = null, $params = array ()) {
        throw new NotSupported($this->id . ' cancelOrderWs() is not supported yet');
    }

    public function cancel_orders_ws(array $ids, ?string $symbol = null, $params = array ()) {
        throw new NotSupported($this->id . ' cancelOrdersWs() is not supported yet');
    }

    public function cancel_all_orders(?string $symbol = null, $params = array ()) {
        throw new NotSupported($this->id . ' cancelAllOrders() is not supported yet');
    }

    public function cancel_all_orders_after(?int $timeout, $params = array ()) {
        throw new NotSupported($this->id . ' cancelAllOrdersAfter() is not supported yet');
    }

    public function cancel_orders_for_symbols(array $orders, $params = array ()) {
        throw new NotSupported($this->id . ' cancelOrdersForSymbols() is not supported yet');
    }

    public function cancel_all_orders_ws(?string $symbol = null, $params = array ()) {
        throw new NotSupported($this->id . ' cancelAllOrdersWs() is not supported yet');
    }

    public function cancel_unified_order($order, $params = array ()) {
        return $this->cancel_order($this->safe_string($order, 'id'), $this->safe_string($order, 'symbol'), $params);
    }

    public function fetch_orders(?string $symbol = null, ?int $since = null, ?int $limit = null, $params = array ()) {
        if ($this->has['fetchOpenOrders'] && $this->has['fetchClosedOrders']) {
            throw new NotSupported($this->id . ' fetchOrders() is not supported yet, consider using fetchOpenOrders() and fetchClosedOrders() instead');
        }
        throw new NotSupported($this->id . ' fetchOrders() is not supported yet');
    }

    public function fetch_orders_ws(?string $symbol = null, ?int $since = null, ?int $limit = null, $params = array ()) {
        throw new NotSupported($this->id . ' fetchOrdersWs() is not supported yet');
    }

    public function fetch_order_trades(string $id, ?string $symbol = null, ?int $since = null, ?int $limit = null, $params = array ()) {
        throw new NotSupported($this->id . ' fetchOrderTrades() is not supported yet');
    }

    public function watch_orders(?string $symbol = null, ?int $since = null, ?int $limit = null, $params = array ()) {
        throw new NotSupported($this->id . ' watchOrders() is not supported yet');
    }

    public function fetch_open_orders(?string $symbol = null, ?int $since = null, ?int $limit = null, $params = array ()) {
        if ($this->has['fetchOrders']) {
            $orders = $this->fetch_orders($symbol, $since, $limit, $params);
            return $this->filter_by($orders, 'status', 'open');
        }
        throw new NotSupported($this->id . ' fetchOpenOrders() is not supported yet');
    }

    public function fetch_open_orders_ws(?string $symbol = null, ?int $since = null, ?int $limit = null, $params = array ()) {
        if ($this->has['fetchOrdersWs']) {
            $orders = $this->fetch_orders_ws($symbol, $since, $limit, $params);
            return $this->filter_by($orders, 'status', 'open');
        }
        throw new NotSupported($this->id . ' fetchOpenOrdersWs() is not supported yet');
    }

    public function fetch_closed_orders(?string $symbol = null, ?int $since = null, ?int $limit = null, $params = array ()) {
        if ($this->has['fetchOrders']) {
            $orders = $this->fetch_orders($symbol, $since, $limit, $params);
            return $this->filter_by($orders, 'status', 'closed');
        }
        throw new NotSupported($this->id . ' fetchClosedOrders() is not supported yet');
    }

    public function fetch_canceled_and_closed_orders(?string $symbol = null, ?int $since = null, ?int $limit = null, $params = array ()) {
        throw new NotSupported($this->id . ' fetchCanceledAndClosedOrders() is not supported yet');
    }

    public function fetch_closed_orders_ws(?string $symbol = null, ?int $since = null, ?int $limit = null, $params = array ()) {
        if ($this->has['fetchOrdersWs']) {
            $orders = $this->fetch_orders_ws($symbol, $since, $limit, $params);
            return $this->filter_by($orders, 'status', 'closed');
        }
        throw new NotSupported($this->id . ' fetchClosedOrdersWs() is not supported yet');
    }

    public function fetch_my_trades(?string $symbol = null, ?int $since = null, ?int $limit = null, $params = array ()) {
        throw new NotSupported($this->id . ' fetchMyTrades() is not supported yet');
    }

    public function fetch_my_liquidations(?string $symbol = null, ?int $since = null, ?int $limit = null, $params = array ()) {
        throw new NotSupported($this->id . ' fetchMyLiquidations() is not supported yet');
    }

    public function fetch_liquidations(string $symbol, ?int $since = null, ?int $limit = null, $params = array ()) {
        throw new NotSupported($this->id . ' fetchLiquidations() is not supported yet');
    }

    public function fetch_my_trades_ws(?string $symbol = null, ?int $since = null, ?int $limit = null, $params = array ()) {
        throw new NotSupported($this->id . ' fetchMyTradesWs() is not supported yet');
    }

    public function watch_my_trades(?string $symbol = null, ?int $since = null, ?int $limit = null, $params = array ()) {
        throw new NotSupported($this->id . ' watchMyTrades() is not supported yet');
    }

    public function fetch_greeks(string $symbol, $params = array ()) {
        throw new NotSupported($this->id . ' fetchGreeks() is not supported yet');
    }

    public function fetch_option_chain(string $code, $params = array ()) {
        throw new NotSupported($this->id . ' fetchOptionChain() is not supported yet');
    }

    public function fetch_option(string $symbol, $params = array ()) {
        throw new NotSupported($this->id . ' fetchOption() is not supported yet');
    }

    public function fetch_convert_quote(string $fromCode, string $toCode, ?float $amount = null, $params = array ()) {
        throw new NotSupported($this->id . ' fetchConvertQuote() is not supported yet');
    }

    public function fetch_deposits_withdrawals(?string $code = null, ?int $since = null, ?int $limit = null, $params = array ()) {
        /**
         * fetch history of deposits and withdrawals
         * @param {string} [$code] unified currency $code for the currency of the deposit/withdrawals, default is null
         * @param {int} [$since] timestamp in ms of the earliest deposit/withdrawal, default is null
         * @param {int} [$limit] max number of deposit/withdrawals to return, default is null
         * @param {array} [$params] extra parameters specific to the exchange API endpoint
         * @return {array} a list of ~@link https://docs.ccxt.com/#/?id=transaction-structure transaction structures~
         */
        throw new NotSupported($this->id . ' fetchDepositsWithdrawals() is not supported yet');
    }

    public function fetch_deposits(?string $symbol = null, ?int $since = null, ?int $limit = null, $params = array ()) {
        throw new NotSupported($this->id . ' fetchDeposits() is not supported yet');
    }

    public function fetch_withdrawals(?string $symbol = null, ?int $since = null, ?int $limit = null, $params = array ()) {
        throw new NotSupported($this->id . ' fetchWithdrawals() is not supported yet');
    }

    public function fetch_deposits_ws(?string $code = null, ?int $since = null, ?int $limit = null, $params = array ()) {
        throw new NotSupported($this->id . ' fetchDepositsWs() is not supported yet');
    }

    public function fetch_withdrawals_ws(?string $code = null, ?int $since = null, ?int $limit = null, $params = array ()) {
        throw new NotSupported($this->id . ' fetchWithdrawalsWs() is not supported yet');
    }

    public function fetch_funding_rate_history(?string $symbol = null, ?int $since = null, ?int $limit = null, $params = array ()) {
        throw new NotSupported($this->id . ' fetchFundingRateHistory() is not supported yet');
    }

    public function fetch_funding_history(?string $symbol = null, ?int $since = null, ?int $limit = null, $params = array ()) {
        throw new NotSupported($this->id . ' fetchFundingHistory() is not supported yet');
    }

    public function close_position(string $symbol, ?string $side = null, $params = array ()) {
        throw new NotSupported($this->id . ' closePosition() is not supported yet');
    }

    public function close_all_positions($params = array ()) {
        throw new NotSupported($this->id . ' closeAllPositions() is not supported yet');
    }

    public function fetch_l3_order_book(string $symbol, ?int $limit = null, $params = array ()) {
        throw new BadRequest($this->id . ' fetchL3OrderBook() is not supported yet');
    }

    public function parse_last_price($price, ?array $market = null) {
        throw new NotSupported($this->id . ' parseLastPrice() is not supported yet');
    }

    public function fetch_deposit_address(string $code, $params = array ()) {
        if ($this->has['fetchDepositAddresses']) {
            $depositAddresses = $this->fetch_deposit_addresses(array( $code ), $params);
            $depositAddress = $this->safe_value($depositAddresses, $code);
            if ($depositAddress === null) {
                throw new InvalidAddress($this->id . ' fetchDepositAddress() could not find a deposit address for ' . $code . ', make sure you have created a corresponding deposit address in your wallet on the exchange website');
            } else {
                return $depositAddress;
            }
        } elseif ($this->has['fetchDepositAddressesByNetwork']) {
            $network = $this->safe_string($params, 'network');
            $params = $this->omit($params, 'network');
            $addressStructures = $this->fetch_deposit_addresses_by_network($code, $params);
            if ($network !== null) {
                return $this->safe_dict($addressStructures, $network);
            } else {
                $keys = is_array($addressStructures) ? array_keys($addressStructures) : array();
                $key = $this->safe_string($keys, 0);
                return $this->safe_dict($addressStructures, $key);
            }
        } else {
            throw new NotSupported($this->id . ' fetchDepositAddress() is not supported yet');
        }
    }

    public function account(): array {
        return array(
            'free' => null,
            'used' => null,
            'total' => null,
        );
    }

    public function common_currency_code(string $code) {
        if (!$this->substituteCommonCurrencyCodes) {
            return $code;
        }
        return $this->safe_string($this->commonCurrencies, $code, $code);
    }

    public function currency(string $code) {
        if ($this->currencies === null) {
            throw new ExchangeError($this->id . ' currencies not loaded');
        }
        if (gettype($code) === 'string') {
            if (is_array($this->currencies) && array_key_exists($code, $this->currencies)) {
                return $this->currencies[$code];
            } elseif (is_array($this->currencies_by_id) && array_key_exists($code, $this->currencies_by_id)) {
                return $this->currencies_by_id[$code];
            }
        }
        throw new ExchangeError($this->id . ' does not have currency $code ' . $code);
    }

    public function market(string $symbol) {
        if ($this->markets === null) {
            throw new ExchangeError($this->id . ' $markets not loaded');
        }
        if (is_array($this->markets) && array_key_exists($symbol, $this->markets)) {
            return $this->markets[$symbol];
        } elseif (is_array($this->markets_by_id) && array_key_exists($symbol, $this->markets_by_id)) {
            $markets = $this->markets_by_id[$symbol];
            $defaultType = $this->safe_string_2($this->options, 'defaultType', 'defaultSubType', 'spot');
            for ($i = 0; $i < count($markets); $i++) {
                $market = $markets[$i];
                if ($market[$defaultType]) {
                    return $market;
                }
            }
            return $markets[0];
        } elseif ((str_ends_with($symbol, '-C')) || (str_ends_with($symbol, '-P')) || (str_starts_with($symbol, 'C-')) || (str_starts_with($symbol, 'P-'))) {
            return $this->create_expired_option_market($symbol);
        }
        throw new BadSymbol($this->id . ' does not have $market $symbol ' . $symbol);
    }

    public function create_expired_option_market(string $symbol) {
        throw new NotSupported($this->id . ' createExpiredOptionMarket () is not supported yet');
    }

    public function is_leveraged_currency($currencyCode, Bool $checkBaseCoin = false, ?array $existingCurrencies = null) {
        $leverageSuffixes = array(
            '2L', '2S', '3L', '3S', '4L', '4S', '5L', '5S', // Leveraged Tokens (LT)
            'UP', 'DOWN', // exchange-specific (e.g. BLVT)
            'BULL', 'BEAR', // similar
        );
        for ($i = 0; $i < count($leverageSuffixes); $i++) {
            $leverageSuffix = $leverageSuffixes[$i];
            if (str_ends_with($currencyCode, $leverageSuffix)) {
                if (!$checkBaseCoin) {
                    return true;
                } else {
                    // check if base currency is inside dict
                    $baseCurrencyCode = str_replace($leverageSuffix, '', $currencyCode);
                    if (is_array($existingCurrencies) && array_key_exists($baseCurrencyCode, $existingCurrencies)) {
                        return true;
                    }
                }
            }
        }
        return false;
    }

    public function handle_withdraw_tag_and_params($tag, $params) {
        if (($tag !== null) && (gettype($tag) === 'array')) {
            $params = $this->extend($tag, $params);
            $tag = null;
        }
        if ($tag === null) {
            $tag = $this->safe_string($params, 'tag');
            if ($tag !== null) {
                $params = $this->omit($params, 'tag');
            }
        }
        return array( $tag, $params );
    }

    public function create_limit_order(string $symbol, string $side, float $amount, float $price, $params = array ()) {
        return $this->create_order($symbol, 'limit', $side, $amount, $price, $params);
    }

    public function create_limit_order_ws(string $symbol, string $side, float $amount, float $price, $params = array ()) {
        return $this->create_order_ws($symbol, 'limit', $side, $amount, $price, $params);
    }

    public function create_market_order(string $symbol, string $side, float $amount, ?float $price = null, $params = array ()) {
        return $this->create_order($symbol, 'market', $side, $amount, $price, $params);
    }

    public function create_market_order_ws(string $symbol, string $side, float $amount, ?float $price = null, $params = array ()) {
        return $this->create_order_ws($symbol, 'market', $side, $amount, $price, $params);
    }

    public function create_limit_buy_order(string $symbol, float $amount, float $price, $params = array ()) {
        return $this->create_order($symbol, 'limit', 'buy', $amount, $price, $params);
    }

    public function create_limit_buy_order_ws(string $symbol, float $amount, float $price, $params = array ()) {
        return $this->create_order_ws($symbol, 'limit', 'buy', $amount, $price, $params);
    }

    public function create_limit_sell_order(string $symbol, float $amount, float $price, $params = array ()) {
        return $this->create_order($symbol, 'limit', 'sell', $amount, $price, $params);
    }

    public function create_limit_sell_order_ws(string $symbol, float $amount, float $price, $params = array ()) {
        return $this->create_order_ws($symbol, 'limit', 'sell', $amount, $price, $params);
    }

    public function create_market_buy_order(string $symbol, float $amount, $params = array ()) {
        return $this->create_order($symbol, 'market', 'buy', $amount, null, $params);
    }

    public function create_market_buy_order_ws(string $symbol, float $amount, $params = array ()) {
        return $this->create_order_ws($symbol, 'market', 'buy', $amount, null, $params);
    }

    public function create_market_sell_order(string $symbol, float $amount, $params = array ()) {
        return $this->create_order($symbol, 'market', 'sell', $amount, null, $params);
    }

    public function create_market_sell_order_ws(string $symbol, float $amount, $params = array ()) {
        return $this->create_order_ws($symbol, 'market', 'sell', $amount, null, $params);
    }

    public function cost_to_precision(string $symbol, $cost) {
        if ($cost === null) {
            return null;
        }
        $market = $this->market($symbol);
        return $this->decimal_to_precision($cost, TRUNCATE, $market['precision']['price'], $this->precisionMode, $this->paddingMode);
    }

    public function price_to_precision(string $symbol, $price) {
        if ($price === null) {
            return null;
        }
        $market = $this->market($symbol);
        $result = $this->decimal_to_precision($price, ROUND, $market['precision']['price'], $this->precisionMode, $this->paddingMode);
        if ($result === '0') {
            throw new InvalidOrder($this->id . ' $price of ' . $market['symbol'] . ' must be greater than minimum $price precision of ' . $this->number_to_string($market['precision']['price']));
        }
        return $result;
    }

    public function amount_to_precision(string $symbol, $amount) {
        if ($amount === null) {
            return null;
        }
        $market = $this->market($symbol);
        $result = $this->decimal_to_precision($amount, TRUNCATE, $market['precision']['amount'], $this->precisionMode, $this->paddingMode);
        if ($result === '0') {
            throw new InvalidOrder($this->id . ' $amount of ' . $market['symbol'] . ' must be greater than minimum $amount precision of ' . $this->number_to_string($market['precision']['amount']));
        }
        return $result;
    }

    public function fee_to_precision(string $symbol, $fee) {
        if ($fee === null) {
            return null;
        }
        $market = $this->market($symbol);
        return $this->decimal_to_precision($fee, ROUND, $market['precision']['price'], $this->precisionMode, $this->paddingMode);
    }

    public function currency_to_precision(string $code, $fee, $networkCode = null) {
        $currency = $this->currencies[$code];
        $precision = $this->safe_value($currency, 'precision');
        if ($networkCode !== null) {
            $networks = $this->safe_dict($currency, 'networks', array());
            $networkItem = $this->safe_dict($networks, $networkCode, array());
            $precision = $this->safe_value($networkItem, 'precision', $precision);
        }
        if ($precision === null) {
            return $this->force_string($fee);
        } else {
            $roundingMode = $this->safe_integer($this->options, 'currencyToPrecisionRoundingMode', ROUND);
            return $this->decimal_to_precision($fee, $roundingMode, $precision, $this->precisionMode, $this->paddingMode);
        }
    }

    public function force_string($value) {
        if (gettype($value) !== 'string') {
            return $this->number_to_string($value);
        }
        return $value;
    }

    public function is_tick_precision() {
        return $this->precisionMode === TICK_SIZE;
    }

    public function is_decimal_precision() {
        return $this->precisionMode === DECIMAL_PLACES;
    }

    public function is_significant_precision() {
        return $this->precisionMode === SIGNIFICANT_DIGITS;
    }

    public function safe_number($obj, int|string $key, ?float $defaultNumber = null) {
        $value = $this->safe_string($obj, $key);
        return $this->parse_number($value, $defaultNumber);
    }

    public function safe_number_n(array $obj, array $arr, ?float $defaultNumber = null) {
        $value = $this->safe_string_n($obj, $arr);
        return $this->parse_number($value, $defaultNumber);
    }

    public function parse_precision(?string $precision) {
        /**
         * @ignore
         * @param {string} $precision The number of digits to the right of the decimal
         * @return {string} a string number equal to 1e-$precision
         */
        if ($precision === null) {
            return null;
        }
        $precisionNumber = intval($precision);
        if ($precisionNumber === 0) {
            return '1';
        }
        $parsedPrecision = '0.';
        for ($i = 0; $i < $precisionNumber - 1; $i++) {
            $parsedPrecision = $parsedPrecision . '0';
        }
        return $parsedPrecision . '1';
    }

    public function integer_precision_to_amount(?string $precision) {
        /**
         * @ignore
         * handles positive & negative numbers too. parsePrecision() does not handle negative numbers, but this method handles
         * @param {string} $precision The number of digits to the right of the decimal
         * @return {string} a string number equal to 1e-$precision
         */
        if ($precision === null) {
            return null;
        }
        if (Precise::string_ge($precision, '0')) {
            return $this->parse_precision($precision);
        } else {
            $positivePrecisionString = Precise::string_abs($precision);
            $positivePrecision = intval($positivePrecisionString);
            $parsedPrecision = '1';
            for ($i = 0; $i < $positivePrecision - 1; $i++) {
                $parsedPrecision = $parsedPrecision . '0';
            }
            return $parsedPrecision . '0';
        }
    }

    public function load_time_difference($params = array ()) {
        $serverTime = $this->fetch_time($params);
        $after = $this->milliseconds();
        $this->options['timeDifference'] = $after - $serverTime;
        return $this->options['timeDifference'];
    }

    public function implode_hostname(string $url) {
        return $this->implode_params($url, array( 'hostname' => $this->hostname ));
    }

    public function fetch_market_leverage_tiers(string $symbol, $params = array ()) {
        if ($this->has['fetchLeverageTiers']) {
            $market = $this->market($symbol);
            if (!$market['contract']) {
                throw new BadSymbol($this->id . ' fetchMarketLeverageTiers() supports contract markets only');
            }
            $tiers = $this->fetch_leverage_tiers(array( $symbol ));
            return $this->safe_value($tiers, $symbol);
        } else {
            throw new NotSupported($this->id . ' fetchMarketLeverageTiers() is not supported yet');
        }
    }

    public function create_post_only_order(string $symbol, string $type, string $side, float $amount, ?float $price = null, $params = array ()) {
        if (!$this->has['createPostOnlyOrder']) {
            throw new NotSupported($this->id . ' createPostOnlyOrder() is not supported yet');
        }
        $query = $this->extend($params, array( 'postOnly' => true ));
        return $this->create_order($symbol, $type, $side, $amount, $price, $query);
    }

    public function create_post_only_order_ws(string $symbol, string $type, string $side, float $amount, ?float $price = null, $params = array ()) {
        if (!$this->has['createPostOnlyOrderWs']) {
            throw new NotSupported($this->id . ' createPostOnlyOrderWs() is not supported yet');
        }
        $query = $this->extend($params, array( 'postOnly' => true ));
        return $this->create_order_ws($symbol, $type, $side, $amount, $price, $query);
    }

    public function create_reduce_only_order(string $symbol, string $type, string $side, float $amount, ?float $price = null, $params = array ()) {
        if (!$this->has['createReduceOnlyOrder']) {
            throw new NotSupported($this->id . ' createReduceOnlyOrder() is not supported yet');
        }
        $query = $this->extend($params, array( 'reduceOnly' => true ));
        return $this->create_order($symbol, $type, $side, $amount, $price, $query);
    }

    public function create_reduce_only_order_ws(string $symbol, string $type, string $side, float $amount, ?float $price = null, $params = array ()) {
        if (!$this->has['createReduceOnlyOrderWs']) {
            throw new NotSupported($this->id . ' createReduceOnlyOrderWs() is not supported yet');
        }
        $query = $this->extend($params, array( 'reduceOnly' => true ));
        return $this->create_order_ws($symbol, $type, $side, $amount, $price, $query);
    }

    public function create_stop_order(string $symbol, string $type, string $side, float $amount, ?float $price = null, ?float $triggerPrice = null, $params = array ()) {
        if (!$this->has['createStopOrder']) {
            throw new NotSupported($this->id . ' createStopOrder() is not supported yet');
        }
        if ($triggerPrice === null) {
            throw new ArgumentsRequired($this->id . ' create_stop_order() requires a stopPrice argument');
        }
        $query = $this->extend($params, array( 'stopPrice' => $triggerPrice ));
        return $this->create_order($symbol, $type, $side, $amount, $price, $query);
    }

    public function create_stop_order_ws(string $symbol, string $type, string $side, float $amount, ?float $price = null, ?float $triggerPrice = null, $params = array ()) {
        if (!$this->has['createStopOrderWs']) {
            throw new NotSupported($this->id . ' createStopOrderWs() is not supported yet');
        }
        if ($triggerPrice === null) {
            throw new ArgumentsRequired($this->id . ' createStopOrderWs() requires a stopPrice argument');
        }
        $query = $this->extend($params, array( 'stopPrice' => $triggerPrice ));
        return $this->create_order_ws($symbol, $type, $side, $amount, $price, $query);
    }

    public function create_stop_limit_order(string $symbol, string $side, float $amount, float $price, float $triggerPrice, $params = array ()) {
        if (!$this->has['createStopLimitOrder']) {
            throw new NotSupported($this->id . ' createStopLimitOrder() is not supported yet');
        }
        $query = $this->extend($params, array( 'stopPrice' => $triggerPrice ));
        return $this->create_order($symbol, 'limit', $side, $amount, $price, $query);
    }

    public function create_stop_limit_order_ws(string $symbol, string $side, float $amount, float $price, float $triggerPrice, $params = array ()) {
        if (!$this->has['createStopLimitOrderWs']) {
            throw new NotSupported($this->id . ' createStopLimitOrderWs() is not supported yet');
        }
        $query = $this->extend($params, array( 'stopPrice' => $triggerPrice ));
        return $this->create_order_ws($symbol, 'limit', $side, $amount, $price, $query);
    }

    public function create_stop_market_order(string $symbol, string $side, float $amount, float $triggerPrice, $params = array ()) {
        if (!$this->has['createStopMarketOrder']) {
            throw new NotSupported($this->id . ' createStopMarketOrder() is not supported yet');
        }
        $query = $this->extend($params, array( 'stopPrice' => $triggerPrice ));
        return $this->create_order($symbol, 'market', $side, $amount, null, $query);
    }

    public function create_stop_market_order_ws(string $symbol, string $side, float $amount, float $triggerPrice, $params = array ()) {
        if (!$this->has['createStopMarketOrderWs']) {
            throw new NotSupported($this->id . ' createStopMarketOrderWs() is not supported yet');
        }
        $query = $this->extend($params, array( 'stopPrice' => $triggerPrice ));
        return $this->create_order_ws($symbol, 'market', $side, $amount, null, $query);
    }

    public function safe_currency_code(?string $currencyId, ?array $currency = null) {
        $currency = $this->safe_currency($currencyId, $currency);
        return $currency['code'];
    }

    public function filter_by_symbol_since_limit($array, ?string $symbol = null, ?int $since = null, ?int $limit = null, $tail = false) {
        return $this->filter_by_value_since_limit($array, 'symbol', $symbol, $since, $limit, 'timestamp', $tail);
    }

    public function filter_by_currency_since_limit($array, $code = null, ?int $since = null, ?int $limit = null, $tail = false) {
        return $this->filter_by_value_since_limit($array, 'currency', $code, $since, $limit, 'timestamp', $tail);
    }

    public function filter_by_symbols_since_limit($array, ?array $symbols = null, ?int $since = null, ?int $limit = null, $tail = false) {
        $result = $this->filter_by_array($array, 'symbol', $symbols, false);
        return $this->filter_by_since_limit($result, $since, $limit, 'timestamp', $tail);
    }

    public function parse_last_prices($pricesData, ?array $symbols = null, $params = array ()) {
        //
        // the value of tickers is either a dict or a list
        //
        // dict
        //
        //     {
        //         'marketId1' => array( ... ),
        //         'marketId2' => array( ... ),
        //         ...
        //     }
        //
        // list
        //
        //     array(
        //         array( 'market' => 'marketId1', ... ),
        //         array( 'market' => 'marketId2', ... ),
        //         ...
        //     )
        //
        $results = array();
        if (gettype($pricesData) === 'array' && array_keys($pricesData) === array_keys(array_keys($pricesData))) {
            for ($i = 0; $i < count($pricesData); $i++) {
                $priceData = $this->extend($this->parse_last_price($pricesData[$i]), $params);
                $results[] = $priceData;
            }
        } else {
            $marketIds = is_array($pricesData) ? array_keys($pricesData) : array();
            for ($i = 0; $i < count($marketIds); $i++) {
                $marketId = $marketIds[$i];
                $market = $this->safe_market($marketId);
                $priceData = $this->extend($this->parse_last_price($pricesData[$marketId], $market), $params);
                $results[] = $priceData;
            }
        }
        $symbols = $this->market_symbols($symbols);
        return $this->filter_by_array($results, 'symbol', $symbols);
    }

    public function parse_tickers($tickers, ?array $symbols = null, $params = array ()) {
        //
        // the value of $tickers is either a dict or a list
        //
        //
        // dict
        //
        //     {
        //         'marketId1' => array( ... ),
        //         'marketId2' => array( ... ),
        //         'marketId3' => array( ... ),
        //         ...
        //     }
        //
        // list
        //
        //     array(
        //         array( 'market' => 'marketId1', ... ),
        //         array( 'market' => 'marketId2', ... ),
        //         array( 'market' => 'marketId3', ... ),
        //         ...
        //     )
        //
        $results = array();
        if (gettype($tickers) === 'array' && array_keys($tickers) === array_keys(array_keys($tickers))) {
            for ($i = 0; $i < count($tickers); $i++) {
                $parsedTicker = $this->parse_ticker($tickers[$i]);
                $ticker = $this->extend($parsedTicker, $params);
                $results[] = $ticker;
            }
        } else {
            $marketIds = is_array($tickers) ? array_keys($tickers) : array();
            for ($i = 0; $i < count($marketIds); $i++) {
                $marketId = $marketIds[$i];
                $market = $this->safe_market($marketId);
                $parsed = $this->parse_ticker($tickers[$marketId], $market);
                $ticker = $this->extend($parsed, $params);
                $results[] = $ticker;
            }
        }
        $symbols = $this->market_symbols($symbols);
        return $this->filter_by_array($results, 'symbol', $symbols);
    }

    public function parse_deposit_addresses($addresses, ?array $codes = null, $indexed = true, $params = array ()) {
        $result = array();
        for ($i = 0; $i < count($addresses); $i++) {
            $address = $this->extend($this->parse_deposit_address($addresses[$i]), $params);
            $result[] = $address;
        }
        if ($codes !== null) {
            $result = $this->filter_by_array($result, 'currency', $codes, false);
        }
        if ($indexed) {
            $result = $this->filter_by_array($result, 'currency', null, $indexed);
        }
        return $result;
    }

    public function parse_borrow_interests($response, ?array $market = null) {
        $interests = array();
        for ($i = 0; $i < count($response); $i++) {
            $row = $response[$i];
            $interests[] = $this->parse_borrow_interest($row, $market);
        }
        return $interests;
    }

    public function parse_borrow_rate($info, ?array $currency = null) {
        throw new NotSupported($this->id . ' parseBorrowRate() is not supported yet');
    }

    public function parse_borrow_rate_history($response, ?string $code, ?int $since, ?int $limit) {
        $result = array();
        for ($i = 0; $i < count($response); $i++) {
            $item = $response[$i];
            $borrowRate = $this->parse_borrow_rate($item);
            $result[] = $borrowRate;
        }
        $sorted = $this->sort_by($result, 'timestamp');
        return $this->filter_by_currency_since_limit($sorted, $code, $since, $limit);
    }

    public function parse_isolated_borrow_rates(mixed $info) {
        $result = array();
        for ($i = 0; $i < count($info); $i++) {
            $item = $info[$i];
            $borrowRate = $this->parse_isolated_borrow_rate($item);
            $symbol = $this->safe_string($borrowRate, 'symbol');
            $result[$symbol] = $borrowRate;
        }
        return $result;
    }

    public function parse_funding_rate_histories($response, $market = null, ?int $since = null, ?int $limit = null) {
        $rates = array();
        for ($i = 0; $i < count($response); $i++) {
            $entry = $response[$i];
            $rates[] = $this->parse_funding_rate_history($entry, $market);
        }
        $sorted = $this->sort_by($rates, 'timestamp');
        $symbol = ($market === null) ? null : $market['symbol'];
        return $this->filter_by_symbol_since_limit($sorted, $symbol, $since, $limit);
    }

    public function safe_symbol(?string $marketId, ?array $market = null, ?string $delimiter = null, ?string $marketType = null) {
        $market = $this->safe_market($marketId, $market, $delimiter, $marketType);
        return $market['symbol'];
    }

    public function parse_funding_rate(string $contract, ?array $market = null) {
        throw new NotSupported($this->id . ' parseFundingRate() is not supported yet');
    }

    public function parse_funding_rates($response, ?array $symbols = null) {
        $fundingRates = array();
        for ($i = 0; $i < count($response); $i++) {
            $entry = $response[$i];
            $parsed = $this->parse_funding_rate($entry);
            $fundingRates[$parsed['symbol']] = $parsed;
        }
        return $this->filter_by_array($fundingRates, 'symbol', $symbols);
    }

    public function parse_long_short_ratio(array $info, ?array $market = null) {
        throw new NotSupported($this->id . ' parseLongShortRatio() is not supported yet');
    }

    public function parse_long_short_ratio_history($response, $market = null, ?int $since = null, ?int $limit = null) {
        $rates = array();
        for ($i = 0; $i < count($response); $i++) {
            $entry = $response[$i];
            $rates[] = $this->parse_long_short_ratio($entry, $market);
        }
        $sorted = $this->sort_by($rates, 'timestamp');
        $symbol = ($market === null) ? null : $market['symbol'];
        return $this->filter_by_symbol_since_limit($sorted, $symbol, $since, $limit);
    }

    public function handle_trigger_direction_and_params($params, ?string $exchangeSpecificKey = null, Bool $allowEmpty = false) {
        /**
         * @ignore
         * @return array([string, object]) the trigger-direction value and omited $params
         */
        $triggerDirection = $this->safe_string($params, 'triggerDirection');
        $exchangeSpecificDefined = ($exchangeSpecificKey !== null) && (is_array($params) && array_key_exists($exchangeSpecificKey, $params));
        if ($triggerDirection !== null) {
            $params = $this->omit($params, 'triggerDirection');
        }
        // throw exception if:
        // A) if provided value is not unified (support old "up/down" strings too)
        // B) if exchange specific "trigger direction key" (eg. "stopPriceSide") was not provided
        if (!$this->in_array($triggerDirection, array( 'ascending', 'descending', 'up', 'down', 'above', 'below' )) && !$exchangeSpecificDefined && !$allowEmpty) {
            throw new ArgumentsRequired($this->id . ' createOrder() : trigger orders require $params["triggerDirection"] to be either "ascending" or "descending"');
        }
        // if old format was provided, overwrite to new
        if ($triggerDirection === 'up' || $triggerDirection === 'above') {
            $triggerDirection = 'ascending';
        } elseif ($triggerDirection === 'down' || $triggerDirection === 'below') {
            $triggerDirection = 'descending';
        }
        return array( $triggerDirection, $params );
    }

    public function handle_trigger_and_params($params) {
        $isTrigger = $this->safe_bool_2($params, 'trigger', 'stop');
        if ($isTrigger) {
            $params = $this->omit($params, array( 'trigger', 'stop' ));
        }
        return array( $isTrigger, $params );
    }

    public function is_trigger_order($params) {
        // for backwards compatibility
        return $this->handle_trigger_and_params($params);
    }

    public function is_post_only(bool $isMarketOrder, $exchangeSpecificParam, $params = array ()) {
        /**
         * @ignore
         * @param {string} type Order type
         * @param {boolean} $exchangeSpecificParam exchange specific $postOnly
         * @param {array} [$params] exchange specific $params
         * @return {boolean} true if a post only order, false otherwise
         */
        $timeInForce = $this->safe_string_upper($params, 'timeInForce');
        $postOnly = $this->safe_bool_2($params, 'postOnly', 'post_only', false);
        // we assume $timeInForce is uppercase from safeStringUpper ($params, 'timeInForce')
        $ioc = $timeInForce === 'IOC';
        $fok = $timeInForce === 'FOK';
        $timeInForcePostOnly = $timeInForce === 'PO';
        $postOnly = $postOnly || $timeInForcePostOnly || $exchangeSpecificParam;
        if ($postOnly) {
            if ($ioc || $fok) {
                throw new InvalidOrder($this->id . ' $postOnly orders cannot have $timeInForce equal to ' . $timeInForce);
            } elseif ($isMarketOrder) {
                throw new InvalidOrder($this->id . ' market orders cannot be postOnly');
            } else {
                return true;
            }
        } else {
            return false;
        }
    }

    public function handle_post_only(bool $isMarketOrder, bool $exchangeSpecificPostOnlyOption, mixed $params = array ()) {
        /**
         * @ignore
         * @param {string} type Order type
         * @param {boolean} exchangeSpecificBoolean exchange specific $postOnly
         * @param {array} [$params] exchange specific $params
         * @return {Array}
         */
        $timeInForce = $this->safe_string_upper($params, 'timeInForce');
        $postOnly = $this->safe_bool($params, 'postOnly', false);
        $ioc = $timeInForce === 'IOC';
        $fok = $timeInForce === 'FOK';
        $po = $timeInForce === 'PO';
        $postOnly = $postOnly || $po || $exchangeSpecificPostOnlyOption;
        if ($postOnly) {
            if ($ioc || $fok) {
                throw new InvalidOrder($this->id . ' $postOnly orders cannot have $timeInForce equal to ' . $timeInForce);
            } elseif ($isMarketOrder) {
                throw new InvalidOrder($this->id . ' market orders cannot be postOnly');
            } else {
                if ($po) {
                    $params = $this->omit($params, 'timeInForce');
                }
                $params = $this->omit($params, 'postOnly');
                return array( true, $params );
            }
        }
        return array( false, $params );
    }

    public function fetch_last_prices(?array $symbols = null, $params = array ()) {
        throw new NotSupported($this->id . ' fetchLastPrices() is not supported yet');
    }

    public function fetch_trading_fees($params = array ()) {
        throw new NotSupported($this->id . ' fetchTradingFees() is not supported yet');
    }

    public function fetch_trading_fees_ws($params = array ()) {
        throw new NotSupported($this->id . ' fetchTradingFeesWs() is not supported yet');
    }

    public function fetch_trading_fee(string $symbol, $params = array ()) {
        if (!$this->has['fetchTradingFees']) {
            throw new NotSupported($this->id . ' fetchTradingFee() is not supported yet');
        }
        $fees = $this->fetch_trading_fees($params);
        return $this->safe_dict($fees, $symbol);
    }

    public function fetch_convert_currencies($params = array ()) {
        throw new NotSupported($this->id . ' fetchConvertCurrencies() is not supported yet');
    }

    public function parse_open_interest($interest, ?array $market = null) {
        throw new NotSupported($this->id . ' parseOpenInterest () is not supported yet');
    }

    public function parse_open_interests($response, ?array $symbols = null) {
        $result = array();
        for ($i = 0; $i < count($response); $i++) {
            $entry = $response[$i];
            $parsed = $this->parse_open_interest($entry);
            $result[$parsed['symbol']] = $parsed;
        }
        return $this->filter_by_array($result, 'symbol', $symbols);
    }

    public function parse_open_interests_history($response, $market = null, ?int $since = null, ?int $limit = null) {
        $interests = array();
        for ($i = 0; $i < count($response); $i++) {
            $entry = $response[$i];
            $interest = $this->parse_open_interest($entry, $market);
            $interests[] = $interest;
        }
        $sorted = $this->sort_by($interests, 'timestamp');
        $symbol = $this->safe_string($market, 'symbol');
        return $this->filter_by_symbol_since_limit($sorted, $symbol, $since, $limit);
    }

    public function fetch_funding_rate(string $symbol, $params = array ()) {
        if ($this->has['fetchFundingRates']) {
            $this->load_markets();
            $market = $this->market($symbol);
            $symbol = $market['symbol'];
            if (!$market['contract']) {
                throw new BadSymbol($this->id . ' fetchFundingRate() supports contract markets only');
            }
            $rates = $this->fetch_funding_rates(array( $symbol ), $params);
            $rate = $this->safe_value($rates, $symbol);
            if ($rate === null) {
                throw new NullResponse($this->id . ' fetchFundingRate () returned no data for ' . $symbol);
            } else {
                return $rate;
            }
        } else {
            throw new NotSupported($this->id . ' fetchFundingRate () is not supported yet');
        }
    }

    public function fetch_funding_interval(string $symbol, $params = array ()) {
        if ($this->has['fetchFundingIntervals']) {
            $this->load_markets();
            $market = $this->market($symbol);
            $symbol = $market['symbol'];
            if (!$market['contract']) {
                throw new BadSymbol($this->id . ' fetchFundingInterval() supports contract markets only');
            }
            $rates = $this->fetch_funding_intervals(array( $symbol ), $params);
            $rate = $this->safe_value($rates, $symbol);
            if ($rate === null) {
                throw new NullResponse($this->id . ' fetchFundingInterval() returned no data for ' . $symbol);
            } else {
                return $rate;
            }
        } else {
            throw new NotSupported($this->id . ' fetchFundingInterval() is not supported yet');
        }
    }

    public function fetch_mark_ohlcv($symbol, $timeframe = '1m', ?int $since = null, ?int $limit = null, $params = array ()) {
        /**
         * fetches historical mark price candlestick data containing the open, high, low, and close price of a market
         * @param {string} $symbol unified $symbol of the market to fetch OHLCV data for
         * @param {string} $timeframe the length of time each candle represents
         * @param {int} [$since] timestamp in ms of the earliest candle to fetch
         * @param {int} [$limit] the maximum amount of candles to fetch
         * @param {array} [$params] extra parameters specific to the exchange API endpoint
         * @return {float[][]} A list of candles ordered, open, high, low, close, null
         */
        if ($this->has['fetchMarkOHLCV']) {
            $request = array(
                'price' => 'mark',
            );
            return $this->fetch_ohlcv($symbol, $timeframe, $since, $limit, $this->extend($request, $params));
        } else {
            throw new NotSupported($this->id . ' fetchMarkOHLCV () is not supported yet');
        }
    }

    public function fetch_index_ohlcv(string $symbol, $timeframe = '1m', ?int $since = null, ?int $limit = null, $params = array ()) {
        /**
         * fetches historical index price candlestick data containing the open, high, low, and close price of a market
         * @param {string} $symbol unified $symbol of the market to fetch OHLCV data for
         * @param {string} $timeframe the length of time each candle represents
         * @param {int} [$since] timestamp in ms of the earliest candle to fetch
         * @param {int} [$limit] the maximum amount of candles to fetch
         * @param {array} [$params] extra parameters specific to the exchange API endpoint
         * @return array() A list of candles ordered, open, high, low, close, null
         */
        if ($this->has['fetchIndexOHLCV']) {
            $request = array(
                'price' => 'index',
            );
            return $this->fetch_ohlcv($symbol, $timeframe, $since, $limit, $this->extend($request, $params));
        } else {
            throw new NotSupported($this->id . ' fetchIndexOHLCV () is not supported yet');
        }
    }

    public function fetch_premium_index_ohlcv(string $symbol, $timeframe = '1m', ?int $since = null, ?int $limit = null, $params = array ()) {
        /**
         * fetches historical premium index price candlestick data containing the open, high, low, and close price of a market
         * @param {string} $symbol unified $symbol of the market to fetch OHLCV data for
         * @param {string} $timeframe the length of time each candle represents
         * @param {int} [$since] timestamp in ms of the earliest candle to fetch
         * @param {int} [$limit] the maximum amount of candles to fetch
         * @param {array} [$params] extra parameters specific to the exchange API endpoint
         * @return {float[][]} A list of candles ordered, open, high, low, close, null
         */
        if ($this->has['fetchPremiumIndexOHLCV']) {
            $request = array(
                'price' => 'premiumIndex',
            );
            return $this->fetch_ohlcv($symbol, $timeframe, $since, $limit, $this->extend($request, $params));
        } else {
            throw new NotSupported($this->id . ' fetchPremiumIndexOHLCV () is not supported yet');
        }
    }

    public function handle_time_in_force($params = array ()) {
        /**
         * @ignore
         * Must add $timeInForce to $this->options to use this method
         * @return {string} returns the exchange specific value for $timeInForce
         */
        $timeInForce = $this->safe_string_upper($params, 'timeInForce'); // supported values GTC, IOC, PO
        if ($timeInForce !== null) {
            $exchangeValue = $this->safe_string($this->options['timeInForce'], $timeInForce);
            if ($exchangeValue === null) {
                throw new ExchangeError($this->id . ' does not support $timeInForce "' . $timeInForce . '"');
            }
            return $exchangeValue;
        }
        return null;
    }

    public function convert_type_to_account($account) {
        /**
         * @ignore
         * Must add $accountsByType to $this->options to use this method
         * @param {string} $account key for $account name in $this->options['accountsByType']
         * @return the exchange specific $account name or the isolated margin id for transfers
         */
        $accountsByType = $this->safe_dict($this->options, 'accountsByType', array());
        $lowercaseAccount = strtolower($account);
        if (is_array($accountsByType) && array_key_exists($lowercaseAccount, $accountsByType)) {
            return $accountsByType[$lowercaseAccount];
        } elseif ((is_array($this->markets) && array_key_exists($account, $this->markets)) || (is_array($this->markets_by_id) && array_key_exists($account, $this->markets_by_id))) {
            $market = $this->market($account);
            return $market['id'];
        } else {
            return $account;
        }
    }

    public function check_required_argument(string $methodName, $argument, $argumentName, $options = []) {
        /**
         * @ignore
         * @param {string} $methodName the name of the method that the $argument is being checked for
         * @param {string} $argument the argument's actual value provided
         * @param {string} $argumentName the name of the $argument being checked (for logging purposes)
         * @param {string[]} $options a list of $options that the $argument can be
         * @return {null}
         */
        $optionsLength = count($options);
        if (($argument === null) || (($optionsLength > 0) && (!($this->in_array($argument, $options))))) {
            $messageOptions = implode(', ', $options);
            $message = $this->id . ' ' . $methodName . '() requires a ' . $argumentName . ' argument';
            if ($messageOptions !== '') {
                $message .= ', one of ' . '(' . $messageOptions . ')';
            }
            throw new ArgumentsRequired($message);
        }
    }

    public function check_required_margin_argument(string $methodName, ?string $symbol, string $marginMode) {
        /**
         * @ignore
         * @param {string} $symbol unified $symbol of the market
         * @param {string} $methodName name of the method that requires a $symbol
         * @param {string} $marginMode is either 'isolated' or 'cross'
         */
        if (($marginMode === 'isolated') && ($symbol === null)) {
            throw new ArgumentsRequired($this->id . ' ' . $methodName . '() requires a $symbol argument for isolated margin');
        } elseif (($marginMode === 'cross') && ($symbol !== null)) {
            throw new ArgumentsRequired($this->id . ' ' . $methodName . '() cannot have a $symbol argument for cross margin');
        }
    }

    public function parse_deposit_withdraw_fees($response, ?array $codes = null, $currencyIdKey = null) {
        /**
         * @ignore
         * @param {object[]|array} $response unparsed $response from the exchange
         * @param {string[]|null} $codes the unified $currency $codes to fetch transactions fees for, returns all currencies when null
         * @param {str} $currencyIdKey *should only be null when $response is a $dictionary* the object key that corresponds to the $currency id
         * @return {array} objects with withdraw and deposit fees, indexed by $currency $codes
         */
        $depositWithdrawFees = array();
        $isArray = gettype($response) === 'array' && array_keys($response) === array_keys(array_keys($response));
        $responseKeys = $response;
        if (!$isArray) {
            $responseKeys = is_array($response) ? array_keys($response) : array();
        }
        for ($i = 0; $i < count($responseKeys); $i++) {
            $entry = $responseKeys[$i];
            $dictionary = $isArray ? $entry : $response[$entry];
            $currencyId = $isArray ? $this->safe_string($dictionary, $currencyIdKey) : $entry;
            $currency = $this->safe_currency($currencyId);
            $code = $this->safe_string($currency, 'code');
            if (($codes === null) || ($this->in_array($code, $codes))) {
                $depositWithdrawFees[$code] = $this->parse_deposit_withdraw_fee($dictionary, $currency);
            }
        }
        return $depositWithdrawFees;
    }

    public function parse_deposit_withdraw_fee($fee, ?array $currency = null) {
        throw new NotSupported($this->id . ' parseDepositWithdrawFee() is not supported yet');
    }

    public function deposit_withdraw_fee($info) {
        return array(
            'info' => $info,
            'withdraw' => array(
                'fee' => null,
                'percentage' => null,
            ),
            'deposit' => array(
                'fee' => null,
                'percentage' => null,
            ),
            'networks' => array(),
        );
    }

    public function assign_default_deposit_withdraw_fees($fee, $currency = null) {
        /**
         * @ignore
         * Takes a depositWithdrawFee structure and assigns the default values for withdraw and deposit
         * @param {array} $fee A deposit withdraw $fee structure
         * @param {array} $currency A $currency structure, the response from $this->currency()
         * @return {array} A deposit withdraw $fee structure
         */
        $networkKeys = is_array($fee['networks']) ? array_keys($fee['networks']) : array();
        $numNetworks = count($networkKeys);
        if ($numNetworks === 1) {
            $fee['withdraw'] = $fee['networks'][$networkKeys[0]]['withdraw'];
            $fee['deposit'] = $fee['networks'][$networkKeys[0]]['deposit'];
            return $fee;
        }
        $currencyCode = $this->safe_string($currency, 'code');
        for ($i = 0; $i < $numNetworks; $i++) {
            $network = $networkKeys[$i];
            if ($network === $currencyCode) {
                $fee['withdraw'] = $fee['networks'][$networkKeys[$i]]['withdraw'];
                $fee['deposit'] = $fee['networks'][$networkKeys[$i]]['deposit'];
            }
        }
        return $fee;
    }

    public function parse_income($info, ?array $market = null) {
        throw new NotSupported($this->id . ' parseIncome () is not supported yet');
    }

    public function parse_incomes($incomes, $market = null, ?int $since = null, ?int $limit = null) {
        /**
         * @ignore
         * parses funding fee info from exchange response
         * @param {array[]} $incomes each item describes once instance of currency being received or paid
         * @param {array} $market ccxt $market
         * @param {int} [$since] when defined, the response items are filtered to only include items after this timestamp
         * @param {int} [$limit] limits the number of items in the response
         * @return {array[]} an array of ~@link https://docs.ccxt.com/#/?id=funding-history-structure funding history structures~
         */
        $result = array();
        for ($i = 0; $i < count($incomes); $i++) {
            $entry = $incomes[$i];
            $parsed = $this->parse_income($entry, $market);
            $result[] = $parsed;
        }
        $sorted = $this->sort_by($result, 'timestamp');
        $symbol = $this->safe_string($market, 'symbol');
        return $this->filter_by_symbol_since_limit($sorted, $symbol, $since, $limit);
    }

    public function get_market_from_symbols(?array $symbols = null) {
        if ($symbols === null) {
            return null;
        }
        $firstMarket = $this->safe_string($symbols, 0);
        $market = $this->market($firstMarket);
        return $market;
    }

    public function parse_ws_ohlcvs(mixed $ohlcvs, mixed $market = null, string $timeframe = '1m', ?int $since = null, ?int $limit = null) {
        $results = array();
        for ($i = 0; $i < count($ohlcvs); $i++) {
            $results[] = $this->parse_ws_ohlcv($ohlcvs[$i], $market);
        }
        return $results;
    }

    public function fetch_transactions(?string $code = null, ?int $since = null, ?int $limit = null, $params = array ()) {
        /**
         * @deprecated
         * *DEPRECATED* use fetchDepositsWithdrawals instead
         * @param {string} $code unified currency $code for the currency of the deposit/withdrawals, default is null
         * @param {int} [$since] timestamp in ms of the earliest deposit/withdrawal, default is null
         * @param {int} [$limit] max number of deposit/withdrawals to return, default is null
         * @param {array} [$params] extra parameters specific to the exchange API endpoint
         * @return {array} a list of ~@link https://docs.ccxt.com/#/?id=transaction-structure transaction structures~
         */
        if ($this->has['fetchDepositsWithdrawals']) {
            return $this->fetch_deposits_withdrawals($code, $since, $limit, $params);
        } else {
            throw new NotSupported($this->id . ' fetchTransactions () is not supported yet');
        }
    }

    public function filter_by_array_positions($objects, int|string $key, $values = null, $indexed = true) {
        /**
         * @ignore
         * Typed wrapper for filterByArray that returns a list of positions
         */
        return $this->filter_by_array($objects, $key, $values, $indexed);
    }

    public function filter_by_array_tickers($objects, int|string $key, $values = null, $indexed = true) {
        /**
         * @ignore
         * Typed wrapper for filterByArray that returns a dictionary of tickers
         */
        return $this->filter_by_array($objects, $key, $values, $indexed);
    }

    public function create_ohlcv_object(string $symbol, string $timeframe, $data) {
        $res = array();
        $res[$symbol] = array();
        $res[$symbol][$timeframe] = $data;
        return $res;
    }

    public function handle_max_entries_per_request_and_params(string $method, ?int $maxEntriesPerRequest = null, $params = array ()) {
        $newMaxEntriesPerRequest = null;
        list($newMaxEntriesPerRequest, $params) = $this->handle_option_and_params($params, $method, 'maxEntriesPerRequest');
        if (($newMaxEntriesPerRequest !== null) && ($newMaxEntriesPerRequest !== $maxEntriesPerRequest)) {
            $maxEntriesPerRequest = $newMaxEntriesPerRequest;
        }
        if ($maxEntriesPerRequest === null) {
            $maxEntriesPerRequest = 1000; // default to 1000
        }
        return array( $maxEntriesPerRequest, $params );
    }

    public function fetch_paginated_call_dynamic(string $method, ?string $symbol = null, ?int $since = null, ?int $limit = null, $params = array (), ?int $maxEntriesPerRequest = null, $removeRepeated = true) {
        $maxCalls = null;
        list($maxCalls, $params) = $this->handle_option_and_params($params, $method, 'paginationCalls', 10);
        $maxRetries = null;
        list($maxRetries, $params) = $this->handle_option_and_params($params, $method, 'maxRetries', 3);
        $paginationDirection = null;
        list($paginationDirection, $params) = $this->handle_option_and_params($params, $method, 'paginationDirection', 'backward');
        $paginationTimestamp = null;
        $removeRepeatedOption = $removeRepeated;
        list($removeRepeatedOption, $params) = $this->handle_option_and_params($params, $method, 'removeRepeated', $removeRepeated);
        $calls = 0;
        $result = array();
        $errors = 0;
        $until = $this->safe_integer_2($params, 'untill', 'till'); // do not omit it from $params here
        list($maxEntriesPerRequest, $params) = $this->handle_max_entries_per_request_and_params($method, $maxEntriesPerRequest, $params);
        if (($paginationDirection === 'forward')) {
            if ($since === null) {
                throw new ArgumentsRequired($this->id . ' pagination requires a $since argument when $paginationDirection set to forward');
            }
            $paginationTimestamp = $since;
        }
        while (($calls < $maxCalls)) {
            $calls += 1;
            try {
                if ($paginationDirection === 'backward') {
                    // do it backwards, starting from the $last
                    // UNTIL filtering is required in order to work
                    if ($paginationTimestamp !== null) {
                        $params['until'] = $paginationTimestamp - 1;
                    }
                    $response = $this->$method ($symbol, null, $maxEntriesPerRequest, $params);
                    $responseLength = count($response);
                    if ($this->verbose) {
                        $backwardMessage = 'Dynamic pagination call ' . $this->number_to_string($calls) . ' $method ' . $method . ' $response length ' . $this->number_to_string($responseLength);
                        if ($paginationTimestamp !== null) {
                            $backwardMessage .= ' timestamp ' . $this->number_to_string($paginationTimestamp);
                        }
                        $this->log($backwardMessage);
                    }
                    if ($responseLength === 0) {
                        break;
                    }
                    $errors = 0;
                    $result = $this->array_concat($result, $response);
                    $firstElement = $this->safe_value($response, 0);
                    $paginationTimestamp = $this->safe_integer_2($firstElement, 'timestamp', 0);
                    if (($since !== null) && ($paginationTimestamp <= $since)) {
                        break;
                    }
                } else {
                    // do it forwards, starting from the $since
                    $response = $this->$method ($symbol, $paginationTimestamp, $maxEntriesPerRequest, $params);
                    $responseLength = count($response);
                    if ($this->verbose) {
                        $forwardMessage = 'Dynamic pagination call ' . $this->number_to_string($calls) . ' $method ' . $method . ' $response length ' . $this->number_to_string($responseLength);
                        if ($paginationTimestamp !== null) {
                            $forwardMessage .= ' timestamp ' . $this->number_to_string($paginationTimestamp);
                        }
                        $this->log($forwardMessage);
                    }
                    if ($responseLength === 0) {
                        break;
                    }
                    $errors = 0;
                    $result = $this->array_concat($result, $response);
                    $last = $this->safe_value($response, $responseLength - 1);
                    $paginationTimestamp = $this->safe_integer($last, 'timestamp') + 1;
                    if (($until !== null) && ($paginationTimestamp >= $until)) {
                        break;
                    }
                }
            } catch (Exception $e) {
                $errors += 1;
                if ($errors > $maxRetries) {
                    throw $e;
                }
            }
        }
        $uniqueResults = $result;
        if ($removeRepeatedOption) {
            $uniqueResults = $this->remove_repeated_elements_from_array($result);
        }
        $key = ($method === 'fetchOHLCV') ? 0 : 'timestamp';
        return $this->filter_by_since_limit($uniqueResults, $since, $limit, $key);
    }

    public function safe_deterministic_call(string $method, ?string $symbol = null, ?int $since = null, ?int $limit = null, ?string $timeframe = null, $params = array ()) {
        $maxRetries = null;
        list($maxRetries, $params) = $this->handle_option_and_params($params, $method, 'maxRetries', 3);
        $errors = 0;
        while ($errors <= $maxRetries) {
            try {
                if ($timeframe && $method !== 'fetchFundingRateHistory') {
                    return $this->$method ($symbol, $timeframe, $since, $limit, $params);
                } else {
                    return $this->$method ($symbol, $since, $limit, $params);
                }
            } catch (Exception $e) {
                if ($e instanceof RateLimitExceeded) {
                    throw $e; // if we are rate limited, we should not retry and fail fast
                }
                $errors += 1;
                if ($errors > $maxRetries) {
                    throw $e;
                }
            }
        }
        return array();
    }

    public function fetch_paginated_call_deterministic(string $method, ?string $symbol = null, ?int $since = null, ?int $limit = null, ?string $timeframe = null, $params = array (), $maxEntriesPerRequest = null) {
        $maxCalls = null;
        list($maxCalls, $params) = $this->handle_option_and_params($params, $method, 'paginationCalls', 10);
        list($maxEntriesPerRequest, $params) = $this->handle_max_entries_per_request_and_params($method, $maxEntriesPerRequest, $params);
        $current = $this->milliseconds();
        $tasks = array();
        $time = $this->parse_timeframe($timeframe) * 1000;
        $step = $time * $maxEntriesPerRequest;
        $currentSince = $current - ($maxCalls * $step) - 1;
        if ($since !== null) {
            $currentSince = max ($currentSince, $since);
        } else {
            $currentSince = max ($currentSince, 1241440531000); // avoid timestamps older than 2009
        }
        $until = $this->safe_integer_2($params, 'until', 'till'); // do not omit it here
        if ($until !== null) {
            $requiredCalls = (int) ceil(($until - $since) / $step);
            if ($requiredCalls > $maxCalls) {
                throw new BadRequest($this->id . ' the number of required calls is greater than the max number of calls allowed, either increase the paginationCalls or decrease the $since-$until gap. Current paginationCalls $limit is ' . (string) $maxCalls . ' required calls is ' . (string) $requiredCalls);
            }
        }
        for ($i = 0; $i < $maxCalls; $i++) {
            if (($until !== null) && ($currentSince >= $until)) {
                break;
            }
            if ($currentSince >= $current) {
                break;
            }
            $tasks[] = $this->safe_deterministic_call($method, $symbol, $currentSince, $maxEntriesPerRequest, $timeframe, $params);
            $currentSince = $this->sum($currentSince, $step) - 1;
        }
        $results = $tasks;
        $result = array();
        for ($i = 0; $i < count($results); $i++) {
            $result = $this->array_concat($result, $results[$i]);
        }
        $uniqueResults = $this->remove_repeated_elements_from_array($result);
        $key = ($method === 'fetchOHLCV') ? 0 : 'timestamp';
        return $this->filter_by_since_limit($uniqueResults, $since, $limit, $key);
    }

    public function fetch_paginated_call_cursor(string $method, ?string $symbol = null, $since = null, $limit = null, $params = array (), $cursorReceived = null, $cursorSent = null, $cursorIncrement = null, $maxEntriesPerRequest = null) {
        $maxCalls = null;
        list($maxCalls, $params) = $this->handle_option_and_params($params, $method, 'paginationCalls', 10);
        $maxRetries = null;
        list($maxRetries, $params) = $this->handle_option_and_params($params, $method, 'maxRetries', 3);
        list($maxEntriesPerRequest, $params) = $this->handle_max_entries_per_request_and_params($method, $maxEntriesPerRequest, $params);
        $cursorValue = null;
        $i = 0;
        $errors = 0;
        $result = array();
        $timeframe = $this->safe_string($params, 'timeframe');
        $params = $this->omit($params, 'timeframe'); // reading the $timeframe from the $method arguments to avoid changing the signature
        while ($i < $maxCalls) {
            try {
                if ($cursorValue !== null) {
                    if ($cursorIncrement !== null) {
                        $cursorValue = $this->parse_to_int($cursorValue) . $cursorIncrement;
                    }
                    $params[$cursorSent] = $cursorValue;
                }
                $response = null;
                if ($method === 'fetchAccounts') {
                    $response = $this->$method ($params);
                } elseif ($method === 'getLeverageTiersPaginated' || $method === 'fetchPositions') {
                    $response = $this->$method ($symbol, $params);
                } elseif ($method === 'fetchOpenInterestHistory') {
                    $response = $this->$method ($symbol, $timeframe, $since, $maxEntriesPerRequest, $params);
                } else {
                    $response = $this->$method ($symbol, $since, $maxEntriesPerRequest, $params);
                }
                $errors = 0;
                $responseLength = count($response);
                if ($this->verbose) {
                    $cursorString = ($cursorValue === null) ? '' : $cursorValue;
                    $iteration = ($i + 1);
                    $cursorMessage = 'Cursor pagination call ' . (string) $iteration . ' $method ' . $method . ' $response length ' . (string) $responseLength . ' $cursor ' . $cursorString;
                    $this->log($cursorMessage);
                }
                if ($responseLength === 0) {
                    break;
                }
                $result = $this->array_concat($result, $response);
                $last = $this->safe_dict($response, $responseLength - 1);
                // $cursorValue = $this->safe_value($last['info'], $cursorReceived);
                $cursorValue = null; // search for the $cursor
                for ($j = 0; $j < $responseLength; $j++) {
                    $index = $responseLength - $j - 1;
                    $entry = $this->safe_dict($response, $index);
                    $info = $this->safe_dict($entry, 'info');
                    $cursor = $this->safe_value($info, $cursorReceived);
                    if ($cursor !== null) {
                        $cursorValue = $cursor;
                        break;
                    }
                }
                if ($cursorValue === null) {
                    break;
                }
                $lastTimestamp = $this->safe_integer($last, 'timestamp');
                if ($lastTimestamp !== null && $lastTimestamp < $since) {
                    break;
                }
            } catch (Exception $e) {
                $errors += 1;
                if ($errors > $maxRetries) {
                    throw $e;
                }
            }
            $i += 1;
        }
        $sorted = $this->sort_cursor_paginated_result($result);
        $key = ($method === 'fetchOHLCV') ? 0 : 'timestamp';
        return $this->filter_by_since_limit($sorted, $since, $limit, $key);
    }

    public function fetch_paginated_call_incremental(string $method, ?string $symbol = null, $since = null, $limit = null, $params = array (), $pageKey = null, $maxEntriesPerRequest = null) {
        $maxCalls = null;
        list($maxCalls, $params) = $this->handle_option_and_params($params, $method, 'paginationCalls', 10);
        $maxRetries = null;
        list($maxRetries, $params) = $this->handle_option_and_params($params, $method, 'maxRetries', 3);
        list($maxEntriesPerRequest, $params) = $this->handle_max_entries_per_request_and_params($method, $maxEntriesPerRequest, $params);
        $i = 0;
        $errors = 0;
        $result = array();
        while ($i < $maxCalls) {
            try {
                $params[$pageKey] = $i + 1;
                $response = $this->$method ($symbol, $since, $maxEntriesPerRequest, $params);
                $errors = 0;
                $responseLength = count($response);
                if ($this->verbose) {
                    $iteration = ($i . (string) 1);
                    $incrementalMessage = 'Incremental pagination call ' . $iteration . ' $method ' . $method . ' $response length ' . (string) $responseLength;
                    $this->log($incrementalMessage);
                }
                if ($responseLength === 0) {
                    break;
                }
                $result = $this->array_concat($result, $response);
            } catch (Exception $e) {
                $errors += 1;
                if ($errors > $maxRetries) {
                    throw $e;
                }
            }
            $i += 1;
        }
        $sorted = $this->sort_cursor_paginated_result($result);
        $key = ($method === 'fetchOHLCV') ? 0 : 'timestamp';
        return $this->filter_by_since_limit($sorted, $since, $limit, $key);
    }

    public function sort_cursor_paginated_result($result) {
        $first = $this->safe_value($result, 0);
        if ($first !== null) {
            if (is_array($first) && array_key_exists('timestamp', $first)) {
                return $this->sort_by($result, 'timestamp', true);
            }
            if (is_array($first) && array_key_exists('id', $first)) {
                return $this->sort_by($result, 'id', true);
            }
        }
        return $result;
    }

    public function remove_repeated_elements_from_array($input, bool $fallbackToTimestamp = true) {
        $uniqueDic = array();
        $uniqueResult = array();
        for ($i = 0; $i < count($input); $i++) {
            $entry = $input[$i];
            $uniqValue = $fallbackToTimestamp ? $this->safe_string_n($entry, array( 'id', 'timestamp', 0 )) : $this->safe_string($entry, 'id');
            if ($uniqValue !== null && !(is_array($uniqueDic) && array_key_exists($uniqValue, $uniqueDic))) {
                $uniqueDic[$uniqValue] = 1;
                $uniqueResult[] = $entry;
            }
        }
        $valuesLength = count($uniqueResult);
        if ($valuesLength > 0) {
            return $uniqueResult;
        }
        return $input;
    }

    public function remove_repeated_trades_from_array($input) {
        $uniqueResult = array();
        for ($i = 0; $i < count($input); $i++) {
            $entry = $input[$i];
            $id = $this->safe_string($entry, 'id');
            if ($id === null) {
                $price = $this->safe_string($entry, 'price');
                $amount = $this->safe_string($entry, 'amount');
                $timestamp = $this->safe_string($entry, 'timestamp');
                $side = $this->safe_string($entry, 'side');
                // unique trade identifier
                $id = 't_' . (string) $timestamp . '_' . $side . '_' . $price . '_' . $amount;
            }
            if ($id !== null && !(is_array($uniqueResult) && array_key_exists($id, $uniqueResult))) {
                $uniqueResult[$id] = $entry;
            }
        }
        $values = is_array($uniqueResult) ? array_values($uniqueResult) : array();
        return $values;
    }

    public function handle_until_option(string $key, $request, $params, $multiplier = 1) {
        $until = $this->safe_integer_2($params, 'until', 'till');
        if ($until !== null) {
            $request[$key] = $this->parse_to_int($until * $multiplier);
            $params = $this->omit($params, array( 'until', 'till' ));
        }
        return array( $request, $params );
    }

    public function safe_open_interest(array $interest, ?array $market = null) {
        $symbol = $this->safe_string($interest, 'symbol');
        if ($symbol === null) {
            $symbol = $this->safe_string($market, 'symbol');
        }
        return $this->extend($interest, array(
            'symbol' => $symbol,
            'baseVolume' => $this->safe_number($interest, 'baseVolume'), // deprecated
            'quoteVolume' => $this->safe_number($interest, 'quoteVolume'), // deprecated
            'openInterestAmount' => $this->safe_number($interest, 'openInterestAmount'),
            'openInterestValue' => $this->safe_number($interest, 'openInterestValue'),
            'timestamp' => $this->safe_integer($interest, 'timestamp'),
            'datetime' => $this->safe_string($interest, 'datetime'),
            'info' => $this->safe_value($interest, 'info'),
        ));
    }

    public function parse_liquidation($liquidation, ?array $market = null) {
        throw new NotSupported($this->id . ' parseLiquidation () is not supported yet');
    }

    public function parse_liquidations(array $liquidations, ?array $market = null, ?int $since = null, ?int $limit = null) {
        /**
         * @ignore
         * parses liquidation info from the exchange response
         * @param {array[]} $liquidations each item describes an instance of a liquidation event
         * @param {array} $market ccxt $market
         * @param {int} [$since] when defined, the response items are filtered to only include items after this timestamp
         * @param {int} [$limit] limits the number of items in the response
         * @return {array[]} an array of ~@link https://docs.ccxt.com/#/?id=liquidation-structure liquidation structures~
         */
        $result = array();
        for ($i = 0; $i < count($liquidations); $i++) {
            $entry = $liquidations[$i];
            $parsed = $this->parse_liquidation($entry, $market);
            $result[] = $parsed;
        }
        $sorted = $this->sort_by($result, 'timestamp');
        $symbol = $this->safe_string($market, 'symbol');
        return $this->filter_by_symbol_since_limit($sorted, $symbol, $since, $limit);
    }

    public function parse_greeks(array $greeks, ?array $market = null) {
        throw new NotSupported($this->id . ' parseGreeks () is not supported yet');
    }

    public function parse_option(array $chain, ?array $currency = null, ?array $market = null) {
        throw new NotSupported($this->id . ' parseOption () is not supported yet');
    }

    public function parse_option_chain(mixed $response, ?string $currencyKey = null, ?string $symbolKey = null) {
        $optionStructures = array();
        for ($i = 0; $i < count($response); $i++) {
            $info = $response[$i];
            $currencyId = $this->safe_string($info, $currencyKey);
            $currency = $this->safe_currency($currencyId);
            $marketId = $this->safe_string($info, $symbolKey);
            $market = $this->safe_market($marketId, null, null, 'option');
            $optionStructures[$market['symbol']] = $this->parse_option($info, $currency, $market);
        }
        return $optionStructures;
    }

    public function parse_margin_modes(mixed $response, ?array $symbols = null, ?string $symbolKey = null, ?string $marketType = null) {
        $marginModeStructures = array();
        if ($marketType === null) {
            $marketType = 'swap'; // default to swap
        }
        for ($i = 0; $i < count($response); $i++) {
            $info = $response[$i];
            $marketId = $this->safe_string($info, $symbolKey);
            $market = $this->safe_market($marketId, null, null, $marketType);
            if (($symbols === null) || $this->in_array($market['symbol'], $symbols)) {
                $marginModeStructures[$market['symbol']] = $this->parse_margin_mode($info, $market);
            }
        }
        return $marginModeStructures;
    }

    public function parse_margin_mode(array $marginMode, ?array $market = null) {
        throw new NotSupported($this->id . ' parseMarginMode () is not supported yet');
    }

    public function parse_leverages(mixed $response, ?array $symbols = null, ?string $symbolKey = null, ?string $marketType = null) {
        $leverageStructures = array();
        if ($marketType === null) {
            $marketType = 'swap'; // default to swap
        }
        for ($i = 0; $i < count($response); $i++) {
            $info = $response[$i];
            $marketId = $this->safe_string($info, $symbolKey);
            $market = $this->safe_market($marketId, null, null, $marketType);
            if (($symbols === null) || $this->in_array($market['symbol'], $symbols)) {
                $leverageStructures[$market['symbol']] = $this->parse_leverage($info, $market);
            }
        }
        return $leverageStructures;
    }

    public function parse_leverage(array $leverage, ?array $market = null) {
        throw new NotSupported($this->id . ' parseLeverage () is not supported yet');
    }

    public function parse_conversions(array $conversions, ?string $code = null, ?string $fromCurrencyKey = null, ?string $toCurrencyKey = null, ?int $since = null, ?int $limit = null, $params = array ()) {
        $conversions = $this->to_array($conversions);
        $result = array();
        $fromCurrency = null;
        $toCurrency = null;
        for ($i = 0; $i < count($conversions); $i++) {
            $entry = $conversions[$i];
            $fromId = $this->safe_string($entry, $fromCurrencyKey);
            $toId = $this->safe_string($entry, $toCurrencyKey);
            if ($fromId !== null) {
                $fromCurrency = $this->safe_currency($fromId);
            }
            if ($toId !== null) {
                $toCurrency = $this->safe_currency($toId);
            }
            $conversion = $this->extend($this->parse_conversion($entry, $fromCurrency, $toCurrency), $params);
            $result[] = $conversion;
        }
        $sorted = $this->sort_by($result, 'timestamp');
        $currency = null;
        if ($code !== null) {
            $currency = $this->safe_currency($code);
            $code = $currency['code'];
        }
        if ($code === null) {
            return $this->filter_by_since_limit($sorted, $since, $limit);
        }
        $fromConversion = $this->filter_by($sorted, 'fromCurrency', $code);
        $toConversion = $this->filter_by($sorted, 'toCurrency', $code);
        $both = $this->array_concat($fromConversion, $toConversion);
        return $this->filter_by_since_limit($both, $since, $limit);
    }

    public function parse_conversion(array $conversion, ?array $fromCurrency = null, ?array $toCurrency = null) {
        throw new NotSupported($this->id . ' parseConversion () is not supported yet');
    }

    public function convert_expire_date(string $date) {
        // parse YYMMDD to datetime string
        $year = mb_substr($date, 0, 2 - 0);
        $month = mb_substr($date, 2, 4 - 2);
        $day = mb_substr($date, 4, 6 - 4);
        $reconstructedDate = '20' . $year . '-' . $month . '-' . $day . 'T00:00:00Z';
        return $reconstructedDate;
    }

    public function convert_expire_date_to_market_id_date(string $date) {
        // parse 240119 to 19JAN24
        $year = mb_substr($date, 0, 2 - 0);
        $monthRaw = mb_substr($date, 2, 4 - 2);
        $month = null;
        $day = mb_substr($date, 4, 6 - 4);
        if ($monthRaw === '01') {
            $month = 'JAN';
        } elseif ($monthRaw === '02') {
            $month = 'FEB';
        } elseif ($monthRaw === '03') {
            $month = 'MAR';
        } elseif ($monthRaw === '04') {
            $month = 'APR';
        } elseif ($monthRaw === '05') {
            $month = 'MAY';
        } elseif ($monthRaw === '06') {
            $month = 'JUN';
        } elseif ($monthRaw === '07') {
            $month = 'JUL';
        } elseif ($monthRaw === '08') {
            $month = 'AUG';
        } elseif ($monthRaw === '09') {
            $month = 'SEP';
        } elseif ($monthRaw === '10') {
            $month = 'OCT';
        } elseif ($monthRaw === '11') {
            $month = 'NOV';
        } elseif ($monthRaw === '12') {
            $month = 'DEC';
        }
        $reconstructedDate = $day . $month . $year;
        return $reconstructedDate;
    }

    public function convert_market_id_expire_date(string $date) {
        // parse 03JAN24 to 240103
        $monthMappping = array(
            'JAN' => '01',
            'FEB' => '02',
            'MAR' => '03',
            'APR' => '04',
            'MAY' => '05',
            'JUN' => '06',
            'JUL' => '07',
            'AUG' => '08',
            'SEP' => '09',
            'OCT' => '10',
            'NOV' => '11',
            'DEC' => '12',
        );
        // if exchange omits first zero and provides i.e. '3JAN24' instead of '03JAN24'
        if (strlen($date) === 6) {
            $date = '0' . $date;
        }
        $year = mb_substr($date, 0, 2 - 0);
        $monthName = mb_substr($date, 2, 5 - 2);
        $month = $this->safe_string($monthMappping, $monthName);
        $day = mb_substr($date, 5, 7 - 5);
        $reconstructedDate = $day . $month . $year;
        return $reconstructedDate;
    }

    public function fetch_position_history(string $symbol, ?int $since = null, ?int $limit = null, $params = array ()) {
        /**
         * fetches the history of margin added or reduced from contract isolated $positions
         * @param {string} [$symbol] unified market $symbol
         * @param {int} [$since] timestamp in ms of the position
         * @param {int} [$limit] the maximum amount of candles to fetch, default=1000
         * @param {array} $params extra parameters specific to the exchange api endpoint
         * @return {array[]} a list of ~@link https://docs.ccxt.com/#/?id=position-structure position structures~
         */
        if ($this->has['fetchPositionsHistory']) {
            $positions = $this->fetch_positions_history(array( $symbol ), $since, $limit, $params);
            return $positions;
        } else {
            throw new NotSupported($this->id . ' fetchPositionHistory () is not supported yet');
        }
    }

    public function fetch_positions_history(?array $symbols = null, ?int $since = null, ?int $limit = null, $params = array ()) {
        /**
         * fetches the history of margin added or reduced from contract isolated positions
         * @param {string} [symbol] unified market symbol
         * @param {int} [$since] timestamp in ms of the position
         * @param {int} [$limit] the maximum amount of candles to fetch, default=1000
         * @param {array} $params extra parameters specific to the exchange api endpoint
         * @return {array[]} a list of ~@link https://docs.ccxt.com/#/?id=position-structure position structures~
         */
        throw new NotSupported($this->id . ' fetchPositionsHistory () is not supported yet');
    }

    public function parse_margin_modification(array $data, ?array $market = null) {
        throw new NotSupported($this->id . ' parseMarginModification() is not supported yet');
    }

    public function parse_margin_modifications(mixed $response, ?array $symbols = null, ?string $symbolKey = null, ?string $marketType = null) {
        $marginModifications = array();
        for ($i = 0; $i < count($response); $i++) {
            $info = $response[$i];
            $marketId = $this->safe_string($info, $symbolKey);
            $market = $this->safe_market($marketId, null, null, $marketType);
            if (($symbols === null) || $this->in_array($market['symbol'], $symbols)) {
                $marginModifications[] = $this->parse_margin_modification($info, $market);
            }
        }
        return $marginModifications;
    }

    public function fetch_transfer(string $id, ?string $code = null, $params = array ()) {
        /**
         * fetches a transfer
         * @param {string} $id transfer $id
         * @param {[string]} $code unified currency $code
         * @param {array} $params extra parameters specific to the exchange api endpoint
         * @return {array} a ~@link https://docs.ccxt.com/#/?$id=transfer-structure transfer structure~
         */
        throw new NotSupported($this->id . ' fetchTransfer () is not supported yet');
    }

    public function fetch_transfers(?string $code = null, ?int $since = null, ?int $limit = null, $params = array ()) {
        /**
         * fetches a transfer
         * @param {string} id transfer id
         * @param {int} [$since] timestamp in ms of the earliest transfer to fetch
         * @param {int} [$limit] the maximum amount of transfers to fetch
         * @param {array} $params extra parameters specific to the exchange api endpoint
         * @return {array} a ~@link https://docs.ccxt.com/#/?id=transfer-structure transfer structure~
         */
        throw new NotSupported($this->id . ' fetchTransfers () is not supported yet');
    }

    public function clean_unsubscription($client, string $subHash, string $unsubHash) {
        if (is_array($client->subscriptions) && array_key_exists($unsubHash, $client->subscriptions)) {
            unset($client->subscriptions[$unsubHash]);
        }
        if (is_array($client->subscriptions) && array_key_exists($subHash, $client->subscriptions)) {
            unset($client->subscriptions[$subHash]);
        }
        if (is_array($client->futures) && array_key_exists($subHash, $client->futures)) {
            $error = new UnsubscribeError ($this->id . ' ' . $subHash);
            $client->reject ($error, $subHash);
        }
        $client->resolve (true, $unsubHash);
    }

    public function clean_cache(array $subscription) {
        $topic = $this->safe_string($subscription, 'topic');
        $symbols = $this->safe_list($subscription, 'symbols', array());
        $symbolsLength = count($symbols);
        if ($topic === 'ohlcv') {
            $symbolsAndTimeFrames = $this->safe_list($subscription, 'symbolsAndTimeframes', array());
            for ($i = 0; $i < count($symbolsAndTimeFrames); $i++) {
                $symbolAndTimeFrame = $symbolsAndTimeFrames[$i];
                $symbol = $this->safe_string($symbolAndTimeFrame, 0);
                $timeframe = $this->safe_string($symbolAndTimeFrame, 1);
                if (($this->ohlcvs !== null) && (is_array($this->ohlcvs) && array_key_exists($symbol, $this->ohlcvs))) {
                    if (is_array($this->ohlcvs[$symbol]) && array_key_exists($timeframe, $this->ohlcvs[$symbol])) {
                        unset($this->ohlcvs[$symbol][$timeframe]);
                    }
                }
            }
        } elseif ($symbolsLength > 0) {
            for ($i = 0; $i < count($symbols); $i++) {
                $symbol = $symbols[$i];
                if ($topic === 'trades') {
                    if (is_array($this->trades) && array_key_exists($symbol, $this->trades)) {
                        unset($this->trades[$symbol]);
                    }
                } elseif ($topic === 'orderbook') {
                    if (is_array($this->orderbooks) && array_key_exists($symbol, $this->orderbooks)) {
                        unset($this->orderbooks[$symbol]);
                    }
                } elseif ($topic === 'ticker') {
                    if (is_array($this->tickers) && array_key_exists($symbol, $this->tickers)) {
                        unset($this->tickers[$symbol]);
                    }
                }
            }
        } else {
            if ($topic === 'myTrades' && ($this->myTrades !== null)) {
                // don't reset $this->myTrades directly here
                // because in c# we need to use a different object (thread-safe dict)
                $keys = is_array($this->myTrades) ? array_keys($this->myTrades) : array();
                for ($i = 0; $i < count($keys); $i++) {
                    $key = $keys[$i];
                    if (is_array($this->myTrades) && array_key_exists($key, $this->myTrades)) {
                        unset($this->myTrades[$key]);
                    }
                }
            } elseif ($topic === 'orders' && ($this->orders !== null)) {
                $orderSymbols = is_array($this->orders) ? array_keys($this->orders) : array();
                for ($i = 0; $i < count($orderSymbols); $i++) {
                    $orderSymbol = $orderSymbols[$i];
                    if (is_array($this->orders) && array_key_exists($orderSymbol, $this->orders)) {
                        unset($this->orders[$orderSymbol]);
                    }
                }
            } elseif ($topic === 'ticker' && ($this->tickers !== null)) {
                $tickerSymbols = is_array($this->tickers) ? array_keys($this->tickers) : array();
                for ($i = 0; $i < count($tickerSymbols); $i++) {
                    $tickerSymbol = $tickerSymbols[$i];
                    if (is_array($this->tickers) && array_key_exists($tickerSymbol, $this->tickers)) {
                        unset($this->tickers[$tickerSymbol]);
                    }
                }
            }
        }
    }
}<|MERGE_RESOLUTION|>--- conflicted
+++ resolved
@@ -2237,14 +2237,14 @@
         return (int)$number;
     }
 
-<<<<<<< HEAD
     public function close() {
         // Here happens the language-specific cleanup of WS & REST resources
         // [REST]
         if ($this->curl !== null) {
             curl_close($this->curl);
         }
-=======
+   }
+
     public function binary_length($binary) {
         return strlen($binary);
     }
@@ -2257,7 +2257,6 @@
     public function get_zk_transfer_signature_obj($seed, $params) {
          throw new NotSupported ('Apex currently does not support transfer asset in PHP language');
          return "";
->>>>>>> 6101e086
     }
 
     // ########################################################################
