--- conflicted
+++ resolved
@@ -415,11 +415,8 @@
         'fetchMarkOHLCV' => 'fetch_mark_ohlcv',
         'fetchIndexOHLCV' => 'fetch_index_ohlcv',
         'fetchPremiumIndexOHLCV' => 'fetch_premium_index_ohlcv',
-<<<<<<< HEAD
         'fetchOHLCVC' => 'fetch_ohlcvc',
-=======
         'handleTimeInForce' => 'handle_time_in_force',
->>>>>>> 14270c14
     );
 
     public static function split($string, $delimiters = array(' ')) {
