<?php

/*

MIT License

Copyright (c) 2017 CCXT

Permission is hereby granted, free of charge, to any person obtaining a copy
of this software and associated documentation files (the "Software"), to deal
in the Software without restriction, including without limitation the rights
to use, copy, modify, merge, publish, distribute, sublicense, and/or sell
copies of the Software, and to permit persons to whom the Software is
furnished to do so, subject to the following conditions:

The above copyright notice and this permission notice shall be included in all
copies or substantial portions of the Software.

THE SOFTWARE IS PROVIDED "AS IS", WITHOUT WARRANTY OF ANY KIND, EXPRESS OR
IMPLIED, INCLUDING BUT NOT LIMITED TO THE WARRANTIES OF MERCHANTABILITY,
FITNESS FOR A PARTICULAR PURPOSE AND NONINFRINGEMENT. IN NO EVENT SHALL THE
AUTHORS OR COPYRIGHT HOLDERS BE LIABLE FOR ANY CLAIM, DAMAGES OR OTHER
LIABILITY, WHETHER IN AN ACTION OF CONTRACT, TORT OR OTHERWISE, ARISING FROM,
OUT OF OR IN CONNECTION WITH THE SOFTWARE OR THE USE OR OTHER DEALINGS IN THE
SOFTWARE.

*/

//-----------------------------------------------------------------------------

namespace ccxt;

use MessagePack\MessagePack;
use kornrunner\Keccak;
use Web3\Contracts\TypedDataEncoder;
use StarkNet\Crypto\Curve;
use StarkNet\Crypto\Key;
use StarkNet\Hash;
use StarkNet\TypedData;
use Elliptic\EC;
use Elliptic\EdDSA;
use BN\BN;
use ccxt\pro\Message;
use Sop\ASN1\Type\UnspecifiedType;
use Exception;
use ccxt\pro\Stream;


$version = '4.4.37';

// rounding mode
const TRUNCATE = 0;
const ROUND = 1;
const ROUND_UP = 2;
const ROUND_DOWN = 3;

// digits counting mode
const DECIMAL_PLACES = 2;
const SIGNIFICANT_DIGITS = 3;
const TICK_SIZE = 4;

// padding mode
const NO_PADDING = 5;
const PAD_WITH_ZERO = 6;

class Exchange {

    const VERSION = '4.4.37';

    private static $base58_alphabet = '123456789ABCDEFGHJKLMNPQRSTUVWXYZabcdefghijkmnopqrstuvwxyz';
    private static $base58_encoder = null;
    private static $base58_decoder = null;

    public $defined_rest_api = array();

    public $curl = null;
    public $curl_options = array(); // overrideable by user, empty by default
    public $curl_reset = true;
    public $curl_close = false;

    public $id = null;

    public $validateServerSsl = true;
    public $validateClientSsl = false;
    public $curlopt_interface = null;
    public $timeout = 10000; // in milliseconds


    // PROXY & USER-AGENTS (see "examples/proxy-usage" file for explanation)
    public $proxy = null; // maintained for backwards compatibility, no-one should use it from now on
    public $proxyUrl = null;
    public $proxy_url = null;
    public $proxyUrlCallback = null;
    public $proxy_url_callback = null;
    public $httpProxy = null;
    public $http_proxy = null;
    public $httpProxyCallback = null;
    public $http_proxy_callback = null;
    public $httpsProxy = null;
    public $https_proxy = null;
    public $httpsProxyCallback = null;
    public $https_proxy_callback = null;
    public $socksProxy = null;
    public $socks_proxy = null;
    public $socksProxyCallback = null;
    public $socks_proxy_callback = null;
    public $userAgent = null; // 'ccxt/' . $this::VERSION . ' (+https://github.com/ccxt/ccxt) PHP/' . PHP_VERSION;
    public $user_agent = null;
    public $wsProxy = null;
    public $ws_proxy = null;
    public $wssProxy = null;
    public $wss_proxy = null;
    public $wsSocksProxy = null;
    public $ws_socks_proxy = null;
    //
    public $userAgents = array(
        'chrome' => 'Mozilla/5.0 (Windows NT 10.0; Win64; x64) AppleWebKit/537.36 (KHTML, like Gecko) Chrome/62.0.3202.94 Safari/537.36',
        'chrome39' => 'Mozilla/5.0 (Windows NT 6.1; WOW64) AppleWebKit/537.36 (KHTML, like Gecko) Chrome/39.0.2171.71 Safari/537.36',
        'chrome100' => 'Mozilla/5.0 (Macintosh; Intel Mac OS X 10_15_7) AppleWebKit/537.36 (KHTML, like Gecko) Chrome/100.0.4896.75 Safari/537.36',
    );
    public $headers = array();
    public $origin = '*'; // CORS origin
    //

    public $hostname = null; // in case of inaccessibility of the "main" domain

    public $options = array(); // exchange-specific options if any
    public $isSandboxModeEnabled = false;

    public $skipJsonOnStatusCodes = false; // TODO: reserved, rewrite the curl routine to parse JSON body anyway
    public $quoteJsonNumbers = true; // treat numbers in json as quoted precise strings

    public $name = null;
    public $status = array(
        'status' => 'ok',
        'updated' => null,
        'eta' => null,
        'url' => null,
        'info' => null,
    );
    public $countries = null;
    public $version = null;
    public $certified = false; // if certified by the CCXT dev team
    public $pro = false; // if it is integrated with CCXT Pro for WebSocket support
    public $alias = false; // whether this exchange is an alias to another exchange
    public $dex = false;

    public $debug = false;

    public $urls = array(
        'logo'=> null,
        'api'=> null,
        'test'=> null,
        'www'=> null,
        'doc'=> null,
        'api_management'=> null,
        'fees'=> null,
        'referral'=> null,
    );
    public $api = array();
    public $comment = null;

    public $markets = null;
    public $symbols = null;
    public $codes = null;
    public $ids = null;
    public $currencies = array();
    public $base_currencies = null;
    public $quote_currencies = null;
    public $balance = array();
    public $orderbooks = array();
    public $fundingRates = array();

    public $tickers = array();
    public $bidsasks = array();
    public $fees = array(
        'trading'=> array(
            'tierBased'=> null,
            'percentage'=> null,
            'taker'=> null,
            'maker'=> null,
        ),
        'funding'=> array(
            'tierBased'=> null,
            'percentage'=> null,
            'withdraw'=> array(),
            'deposit'=> array(),
        ),
    );

    public $precision = array(
        'amount'=> null,
        'price'=> null,
        'cost'=> null,
        'base'=> null,
        'quote'=> null,
    );
    public $liquidations = array();
    public $orders = null;
    public $triggerOrders = null;
    public $myLiquidations = array();
    public $myTrades = null;
    public $trades = array();
    public $transactions = array();
    public $positions = null;
    public $ohlcvs = array();
    public $exceptions = array();
    public $accounts = array();
    public $accountsById = array();

    public $limits = array(
        'cost' => array(
            'min' => null,
            'max' => null,
        ),
        'price' => array(
            'min' => null,
            'max' => null,
        ),
        'amount' => array(
            'min' => null,
            'max' => null,
        ),
        'leverage' => array(
            'min' => null,
            'max' => null,
        ),
    );
    public $httpExceptions = array(
        '422' => 'ExchangeError',
        '418' => 'DDoSProtection',
        '429' => 'RateLimitExceeded',
        '404' => 'ExchangeNotAvailable',
        '409' => 'ExchangeNotAvailable',
        '410' => 'ExchangeNotAvailable',
        '451' => 'ExchangeNotAvailable',
        '500' => 'ExchangeNotAvailable',
        '501' => 'ExchangeNotAvailable',
        '502' => 'ExchangeNotAvailable',
        '520' => 'ExchangeNotAvailable',
        '521' => 'ExchangeNotAvailable',
        '522' => 'ExchangeNotAvailable',
        '525' => 'ExchangeNotAvailable',
        '526' => 'ExchangeNotAvailable',
        '400' => 'ExchangeNotAvailable',
        '403' => 'ExchangeNotAvailable',
        '405' => 'ExchangeNotAvailable',
        '503' => 'ExchangeNotAvailable',
        '530' => 'ExchangeNotAvailable',
        '408' => 'RequestTimeout',
        '504' => 'RequestTimeout',
        '401' => 'AuthenticationError',
        '407' => 'AuthenticationError',
        '511' => 'AuthenticationError',
    );
    public $verbose = false;
    public $apiKey = '';
    public $secret = '';
    public $password = '';
    public $login = '';
    public $uid = '';
    public $accountId = null;
    public $privateKey = '';
    public $walletAddress = '';
    public $token = ''; // reserved for HTTP auth in some cases

    public $twofa = null;
    public $markets_by_id = null;
    public $currencies_by_id = null;
    public $minFundingAddressLength = 1; // used in check_address
    public $substituteCommonCurrencyCodes = true;

    // whether fees should be summed by currency code
    public $reduceFees = true;

    public $timeframes = array();

    public $stream;

    public $requiredCredentials = array(
        'apiKey' => true,
        'secret' => true,
        'uid' => false,
        'accountId' => false,
        'login' => false,
        'password' => false,
        'twofa' => false, // 2-factor authentication (one-time password key)
        'privateKey' => false, // "0x"-prefixed hexstring private key for a wallet
        'walletAddress' => false, // "0x"-prefixed hexstring of wallet address
        'token' => false, // reserved for HTTP auth in some cases
    );

    // API methods metainfo
    public $has = array();
    public $features = array();

    public $precisionMode = DECIMAL_PLACES;
    public $paddingMode = NO_PADDING;
    public $number = 'floatval';
    public $handleContentTypeApplicationZip = false;

    public $lastRestRequestTimestamp = 0;
    public $lastRestPollTimestamp = 0;
    public $restRequestQueue = null;
    public $restPollerLoopIsRunning = false;
    public $enableRateLimit = true;
    public $enableLastJsonResponse = true;
    public $enableLastHttpResponse = true;
    public $enableLastResponseHeaders = true;
    public $last_http_response = null;
    public $last_json_response = null;
    public $last_response_headers = null;
    public $last_request_headers = null;
    public $last_request_body = null;
    public $last_request_url = null;

    public $requiresWeb3 = false;
    public $requiresEddsa = false;
    public $rateLimit = 2000;

    public $commonCurrencies = array(
        'XBT' => 'BTC',
        'BCC' => 'BCH',
        'BCHSV' => 'BSV',
    );

    protected $overriden_methods = array();

    public $urlencode_glue = '&'; // ini_get('arg_separator.output'); // can be overrided by exchange constructor params
    public $urlencode_glue_warning = true;

    public $tokenBucket = null; /* array(
        'delay' => 0.001,
        'capacity' => 1.0,
        'cost' => 1.0,
        'maxCapacity' => 1000,
        'refillRate' => ($this->rateLimit > 0) ? 1.0 / $this->rateLimit : PHP_INT_MAX,
    ); */

    public $baseCurrencies = null;
    public $quoteCurrencies = null;

    public static $exchanges = array(
        'ace',
        'alpaca',
        'ascendex',
        'bequant',
        'bigone',
        'binance',
        'binancecoinm',
        'binanceus',
        'binanceusdm',
        'bingx',
        'bit2c',
        'bitbank',
        'bitbns',
        'bitcoincom',
        'bitfinex',
        'bitfinex1',
        'bitflyer',
        'bitget',
        'bithumb',
        'bitmart',
        'bitmex',
        'bitopro',
        'bitpanda',
        'bitrue',
        'bitso',
        'bitstamp',
        'bitteam',
        'bitvavo',
        'bl3p',
        'blockchaincom',
        'blofin',
        'btcalpha',
        'btcbox',
        'btcmarkets',
        'btcturk',
        'bybit',
        'cex',
        'coinbase',
        'coinbaseadvanced',
        'coinbaseexchange',
        'coinbaseinternational',
        'coincatch',
        'coincheck',
        'coinex',
        'coinlist',
        'coinmate',
        'coinmetro',
        'coinone',
        'coinsph',
        'coinspot',
        'cryptocom',
        'currencycom',
        'defx',
        'delta',
        'deribit',
        'digifinex',
        'ellipx',
        'exmo',
        'fmfwio',
        'gate',
        'gateio',
        'gemini',
        'hashkey',
        'hitbtc',
        'hollaex',
        'htx',
        'huobi',
        'huobijp',
        'hyperliquid',
        'idex',
        'independentreserve',
        'indodax',
        'kraken',
        'krakenfutures',
        'kucoin',
        'kucoinfutures',
        'kuna',
        'latoken',
        'lbank',
        'luno',
        'lykke',
        'mercado',
        'mexc',
        'ndax',
        'novadax',
        'oceanex',
        'okcoin',
        'okx',
        'onetrading',
        'oxfun',
        'p2b',
        'paradex',
        'paymium',
        'phemex',
        'poloniex',
        'poloniexfutures',
        'probit',
        'timex',
        'tokocrypto',
        'tradeogre',
        'upbit',
        'vertex',
        'wavesexchange',
        'wazirx',
        'whitebit',
        'woo',
        'woofipro',
        'xt',
        'yobit',
        'zaif',
        'zonda',
    );

    public static function split($string, $delimiters = array(' ')) {
        return explode($delimiters[0], str_replace($delimiters, $delimiters[0], $string));
    }

    public static function strip($string) {
        return trim($string);
    }

    public static function decimal($number) {
        return '' + $number;
    }

    public static function valid_string($string) {
        return isset($string) && $string !== '';
    }

    public static function valid_object_value($object, $key) {
        return isset($object[$key]) && $object[$key] !== '' && is_scalar($object[$key]);
    }

    public static function safe_float($object, $key, $default_value = null) {
        return (isset($object[$key]) && is_numeric($object[$key])) ? floatval($object[$key]) : $default_value;
    }

    public static function safe_string($object, $key, $default_value = null) {
        return static::valid_object_value($object, $key) ? strval($object[$key]) : $default_value;
    }

    public static function safe_string_lower($object, $key, $default_value = null) {
        if (static::valid_object_value($object, $key)) {
            return strtolower(strval($object[$key]));
        } else if ($default_value === null) {
            return $default_value;
        } else {
            return strtolower($default_value);
        }
    }

    public static function safe_string_upper($object, $key, $default_value = null) {
        if (static::valid_object_value($object, $key)) {
            return strtoupper(strval($object[$key]));
        } else if ($default_value === null) {
            return $default_value;
        } else {
            return strtoupper($default_value);
        }
        return static::valid_object_value($object, $key) ? strtoupper(strval($object[$key])) : $default_value;
    }

    public static function safe_integer($object, $key, $default_value = null) {
        return (isset($object[$key]) && is_numeric($object[$key])) ? intval($object[$key]) : $default_value;
    }

    public static function safe_integer_product($object, $key, $factor, $default_value = null) {
        return (isset($object[$key]) && is_numeric($object[$key])) ? (intval($object[$key] * $factor)) : $default_value;
    }

    public static function safe_timestamp($object, $key, $default_value = null) {
        return static::safe_integer_product($object, $key, 1000, $default_value);
    }

    public static function safe_value($object, $key, $default_value = null) {
        return isset($object[$key]) ? $object[$key] : $default_value;
    }

    // we're not using safe_floats with a list argument as we're trying to save some cycles here
    // we're not using safe_float_3 either because those cases are too rare to deserve their own optimization

    public static function safe_float_2($object, $key1, $key2, $default_value = null) {
        $value = static::safe_float($object, $key1);
        return isset($value) ? $value : static::safe_float($object, $key2, $default_value);
    }

    public static function safe_string_2($object, $key1, $key2, $default_value = null) {
        $value = static::safe_string($object, $key1);
        return static::valid_string($value) ? $value : static::safe_string($object, $key2, $default_value);
    }

    public static function safe_string_lower_2($object, $key1, $key2, $default_value = null) {
        $value = static::safe_string_lower($object, $key1);
        return static::valid_string($value) ? $value : static::safe_string_lower($object, $key2, $default_value);
    }

    public static function safe_string_upper_2($object, $key1, $key2, $default_value = null) {
        $value = static::safe_string_upper($object, $key1);
        return static::valid_string($value) ? $value : static::safe_string_upper($object, $key2, $default_value);
    }

    public static function safe_integer_2($object, $key1, $key2, $default_value = null) {
        $value = static::safe_integer($object, $key1);
        return isset($value) ? $value : static::safe_integer($object, $key2, $default_value);
    }

    public static function safe_integer_product_2($object, $key1, $key2, $factor, $default_value = null) {
        $value = static::safe_integer_product($object, $key1, $factor);
        return isset($value) ? $value : static::safe_integer_product($object, $key2, $factor, $default_value);
    }

    public static function safe_timestamp_2($object, $key1, $key2, $default_value = null) {
        return static::safe_integer_product_2($object, $key1, $key2, 1000, $default_value);
    }

    public static function safe_value_2($object, $key1, $key2, $default_value = null) {
        $value = static::safe_value($object, $key1);
        return isset($value) ? $value : static::safe_value($object, $key2, $default_value);
    }

    // safe_method_n family
    public static function safe_float_n($object, $array, $default_value = null) {
        $value = static::get_object_value_from_key_array($object, $array);
        return (isset($value) && is_numeric($value)) ? floatval($value) : $default_value;
    }

    public static function safe_string_n($object, $array, $default_value = null) {
        $value = static::get_object_value_from_key_array($object, $array);
        return (static::valid_string($value) && is_scalar($value)) ? strval($value) : $default_value;
    }

    public static function safe_string_lower_n($object, $array, $default_value = null) {
        $value = static::get_object_value_from_key_array($object, $array);
        if (static::valid_string($value) && is_scalar($value)) {
            return strtolower(strval($value));
        } else if ($default_value === null) {
            return $default_value;
        } else {
            return strtolower($default_value);
        }
    }

    public static function safe_string_upper_n($object, $array, $default_value = null) {
        $value = static::get_object_value_from_key_array($object, $array);
        if (static::valid_string($value) && is_scalar($value)) {
            return strtoupper(strval($value));
        } else if ($default_value === null) {
            return $default_value;
        } else {
            return strtoupper($default_value);
        }
    }

    public static function safe_integer_n($object, $array, $default_value = null) {
        $value = static::get_object_value_from_key_array($object, $array);
        return (isset($value) && is_numeric($value)) ? intval($value) : $default_value;
    }

    public static function safe_integer_product_n($object, $array, $factor, $default_value = null) {
        $value = static::get_object_value_from_key_array($object, $array);
        return (isset($value) && is_numeric($value)) ? (intval($value * $factor)) : $default_value;
    }

    public static function safe_timestamp_n($object, $array, $default_value = null) {
        return static::safe_integer_product_n($object, $array, 1000, $default_value);
    }

    public static function safe_value_n($object, $array, $default_value = null) {
        $value = static::get_object_value_from_key_array($object, $array);
        return isset($value) ? $value : $default_value;
    }

    public static function get_object_value_from_key_array($object, $array) {
        foreach($array as $key) {
            if (isset($object[$key]) && $object[$key] !== '') {
                return $object[$key];
            }
        }
        return null;
    }

    public static function truncate($number, $precision = 0) {
        $decimal_precision = pow(10, $precision);
        return floor(floatval($number * $decimal_precision)) / $decimal_precision;
    }

    public static function truncate_to_string($number, $precision = 0) {
        if ($precision > 0) {
            $string = sprintf('%.' . ($precision + 1) . 'F', floatval($number));
            list($integer, $decimal) = explode('.', $string);
            $decimal = trim('.' . substr($decimal, 0, $precision), '0');
            if (strlen($decimal) < 2) {
                $decimal = '.0';
            }
            return $integer . $decimal;
        }
        return sprintf('%d', floatval($number));
    }

    public static function uuid16($length = 16) {
        return bin2hex(random_bytes(intval($length / 2)));
    }

    public static function uuid22($length = 22) {
        return bin2hex(random_bytes(intval($length / 2)));
    }

    public static function uuid() {
        return sprintf('%04x%04x-%04x-%04x-%04x-%04x%04x%04x',
            // 32 bits for "time_low"
            mt_rand(0, 0xffff), mt_rand(0, 0xffff),

            // 16 bits for "time_mid"
            mt_rand(0, 0xffff),

            // 16 bits for "time_hi_and_version",
            // four most significant bits holds version number 4
            mt_rand(0, 0x0fff) | 0x4000,

            // 16 bits, 8 bits for "clk_seq_hi_res", 8 bits for "clk_seq_low",
            // two most significant bits holds zero and one for variant DCE1.1
            mt_rand(0, 0x3fff) | 0x8000,

            // 48 bits for "node"
            mt_rand(0, 0xffff), mt_rand(0, 0xffff), mt_rand(0, 0xffff)
        );
    }

    public static function uuidv1() {
        $biasSeconds = 12219292800;  // seconds from 15th Oct 1572 to Jan 1st 1970
        $bias = $biasSeconds * 10000000;  // in hundreds of nanoseconds
        $time = static::microseconds() * 10 + $bias;
        $timeHex = dechex($time);
        $arranged = substr($timeHex, 7, 8) . substr($timeHex, 3, 4) . '1' . substr($timeHex, 0, 3);
        $clockId = '9696';
        $macAddress = 'ffffffffffff';
        return $arranged . $clockId . $macAddress;
    }

    public static function parse_timeframe($timeframe) {
        $amount = substr($timeframe, 0, -1);
        $unit = substr($timeframe, -1);
        $scale = 1;
        if ($unit === 'y') {
            $scale = 60 * 60 * 24 * 365;
        } elseif ($unit === 'M') {
            $scale = 60 * 60 * 24 * 30;
        } elseif ($unit === 'w') {
            $scale = 60 * 60 * 24 * 7;
        } elseif ($unit === 'd') {
            $scale = 60 * 60 * 24;
        } elseif ($unit === 'h') {
            $scale = 60 * 60;
        } elseif ($unit === 'm') {
            $scale = 60;
        } elseif ($unit === 's') {
            $scale = 1;
        } else {
            throw new NotSupported('timeframe unit ' . $unit . ' is not supported');
        }
        return $amount * $scale;
    }

    public static function round_timeframe($timeframe, $timestamp, $direction=ROUND_DOWN) {
        $ms = static::parse_timeframe($timeframe) * 1000;
        // Get offset based on timeframe in milliseconds
        $offset = $timestamp % $ms;
        return $timestamp - $offset + (($direction === ROUND_UP) ? $ms : 0);
    }

    public static function capitalize($string) {
        return mb_strtoupper(mb_substr($string, 0, 1)) . mb_substr($string, 1);
    }

    public static function is_associative($array) {
        return is_array($array) && (count(array_filter(array_keys($array), 'is_string')) > 0);
    }

    public static function omit($array, $keys) {
        if (static::is_associative($array)) {
            $result = $array;
            if (is_array($keys)) {
                foreach ($keys as $key) {
                    unset($result[$key]);
                }
            } else {
                unset($result[$keys]);
            }
            return $result;
        }
        return $array;
    }

    public static function unique($array) {
        return array_unique($array);
    }

    public static function pluck($array, $key) {
        $result = array();
        foreach ($array as $element) {
            if (isset($key, $element)) {
                $result[] = $element[$key];
            }
        }
        return $result;
    }

    public function filter_by($array, $key, $value = null) {
        $result = array();
        foreach ($array as $element) {
            if (isset($key, $element) && ($element[$key] == $value)) {
                $result[] = $element;
            }
        }
        return $result;
    }

    public static function group_by($array, $key) {
        $result = array();
        foreach ($array as $element) {
            if (isset($element[$key]) && !is_null($element[$key])) {
                if (!isset($result[$element[$key]])) {
                    $result[$element[$key]] = array();
                }
                $result[$element[$key]][] = $element;
            }
        }
        return $result;
    }

    public static function index_by($array, $key) {
        $result = array();
        foreach ($array as $element) {
            if (isset($element[$key])) {
                $result[$element[$key]] = $element;
            }
        }
        return $result;
    }

    public static function sort_by($arrayOfArrays, $key, $descending = false, $default = 0) {
        $descending = $descending ? -1 : 1;
        usort($arrayOfArrays, function ($a, $b) use ($key, $descending, $default) {
            $first = isset($a[$key]) ? $a[$key] : $default;
            $second = isset($b[$key]) ? $b[$key] : $default;
            if ($first == $second) {
                return 0;
            }
            return $first < $second ? -$descending : $descending;
        });
        return $arrayOfArrays;
    }

    public static function sort_by_2($arrayOfArrays, $key1, $key2, $descending = false) {
        $descending = $descending ? -1 : 1;
        usort($arrayOfArrays, function ($a, $b) use ($key1, $key2, $descending) {
            if ($a[$key1] == $b[$key1]) {
                if ($a[$key2] == $b[$key2]) {
                    return 0;
                }
                return $a[$key2] < $b[$key2] ? -$descending : $descending;
            }
            return $a[$key1] < $b[$key1] ? -$descending : $descending;
        });
        return $arrayOfArrays;
    }

    public static function flatten($array) {
        return array_reduce($array, function ($acc, $item) {
            return array_merge($acc, is_array($item) ? static::flatten($item) : array($item));
        }, array());
    }

    public static function array_concat() {
        return call_user_func_array('array_merge', array_filter(func_get_args(), 'is_array'));
    }

    public static function in_array($needle, $haystack) {
        return in_array($needle, $haystack);
    }

    public static function to_array($object) {
        if ($object instanceof \JsonSerializable) {
            $object = $object->jsonSerialize();
        }
        return array_values($object);
    }

    public static function is_empty($object) {
        return empty($object) || count($object) === 0;
    }

    public static function keysort($array) {
        $result = $array;
        ksort($result);
        return $result;
    }

    public static function extract_params($string) {
        if (preg_match_all('/{([\w-]+)}/u', $string, $matches)) {
            return $matches[1];
        }
    }

    public static function implode_params($string, $params) {
        if (static::is_associative($params)) {
            foreach ($params as $key => $value) {
                if (gettype($value) !== 'array') {
                    $string = implode($value, mb_split('{' . preg_quote($key) . '}', $string));
                }
            }
        }
        return $string;
    }

    public static function extend(...$args) {
        return array_merge (...$args);
    }

    public static function deep_extend() {
        //
        //     extend associative dictionaries only, replace everything else
        //
        $out = null;
        $args = func_get_args();
        foreach ($args as $arg) {
            if (static::is_associative($arg) || (is_array($arg) && (count($arg) === 0))) {
                if (!static::is_associative($out)) {
                    $out = array();
                }
                foreach ($arg as $k => $v) {
                    $out[$k] = static::deep_extend(isset($out[$k]) ? $out[$k] : array(), $v);
                }
            } else {
                $out = $arg;
            }
        }
        return $out;
    }

    public static function sum() {
        return array_sum(array_filter(func_get_args(), function ($x) {
            return isset($x) ? $x : 0;
        }));
    }

    public static function ordered($array) { // for Python OrderedDicts, does nothing in PHP and JS
        return $array;
    }

    public function aggregate($bidasks) {
        $result = array();

        foreach ($bidasks as $bidask) {
            if ($bidask[1] > 0) {
                $price = (string) $bidask[0];
                $result[$price] = array_key_exists($price, $result) ? $result[$price] : 0;
                $result[$price] += $bidask[1];
            }
        }

        $output = array();

        foreach ($result as $key => $value) {
            $output[] = array(floatval($key), floatval($value));
        }

        return $output;
    }

    public static function urlencode_base64($string) {
        return preg_replace(array('#[=]+$#u', '#\+#u', '#\\/#'), array('', '-', '_'), \base64_encode($string));
    }

    public function urlencode($array) {
        foreach ($array as $key => $value) {
            if (is_bool($value)) {
                $array[$key] = var_export($value, true);
            }
        }
        return http_build_query($array, '', $this->urlencode_glue, PHP_QUERY_RFC3986);
    }

    public function urlencode_nested($array) {
        // we don't have to implement this method in PHP
        // https://github.com/ccxt/ccxt/issues/12872
        // https://github.com/ccxt/ccxt/issues/12900
        return $this->urlencode($array);
    }

    public function urlencode_with_array_repeat($array) {
        return preg_replace('/%5B\d*%5D/', '', $this->urlencode($array));
    }

    public function rawencode($array) {
        return urldecode($this->urlencode($array));
    }

    public static function encode_uri_component($string) {
        return urlencode($string);
    }

    public static function url($path, $params = array()) {
        $result = static::implode_params($path, $params);
        $query = static::omit($params, static::extract_params($path));
        if ($query) {
            $result .= '?' . static::urlencode($query);
        }
        return $result;
    }

    public static function seconds() {
        return time();
    }

    public static function milliseconds() {
        if (PHP_INT_SIZE == 4) {
            return static::milliseconds32();
        } else {
            return static::milliseconds64();
        }
    }

    public static function milliseconds32() {
        list($msec, $sec) = explode(' ', microtime());
        // raspbian 32-bit integer workaround
        // https://github.com/ccxt/ccxt/issues/5978
        // return (int) ($sec . substr($msec, 2, 3));
        return $sec . substr($msec, 2, 3);
    }

    public static function milliseconds64() {
        list($msec, $sec) = explode(' ', microtime());
        // this method will not work on 32-bit raspbian
        return (int) ($sec . substr($msec, 2, 3));
    }

    public static function microseconds() {
        list($msec, $sec) = explode(' ', microtime());
        return $sec . str_pad(substr($msec, 2, 6), 6, '0');
    }

    public static function iso8601($timestamp = null) {
        if (!isset($timestamp)) {
            return null;
        }
        if (!is_numeric($timestamp) || intval($timestamp) != $timestamp) {
            return null;
        }
        $timestamp = (int) $timestamp;
        if ($timestamp < 0) {
            return null;
        }
        $result = gmdate('c', (int) floor($timestamp / 1000));
        $msec = (int) $timestamp % 1000;
        $result = str_replace('+00:00', sprintf('.%03dZ', $msec), $result);
        return $result;
    }

    public static function parse_date($timestamp) {
        return static::parse8601($timestamp);
    }

    public static function parse8601($timestamp = null) {
        if (!isset($timestamp)) {
            return null;
        }
        if (!$timestamp || !is_string($timestamp)) {
            return null;
        }
        $timedata = date_parse($timestamp);
        if (!$timedata || $timedata['error_count'] > 0 || $timedata['warning_count'] > 0 || (isset($timedata['relative']) && count($timedata['relative']) > 0)) {
            return null;
        }
        if (($timedata['hour'] === false) ||
            ($timedata['minute'] === false) ||
            ($timedata['second'] === false) ||
            ($timedata['year'] === false) ||
            ($timedata['month'] === false) ||
            ($timedata['day'] === false)) {
            return null;
        }
        $time = strtotime($timestamp);
        if ($time === false) {
            return null;
        }
        $time *= 1000;
        if (preg_match('/\.(?<milliseconds>[0-9]{1,3})/', $timestamp, $match)) {
            $time += (int) str_pad($match['milliseconds'], 3, '0', STR_PAD_RIGHT);
        }
        return $time;
    }

    public static function rfc2616($timestamp) {
        if (!$timestamp) {
            $timestamp = static::milliseconds();
        }
        return gmdate('D, d M Y H:i:s T', (int) round($timestamp / 1000));
    }

    public static function dmy($timestamp, $infix = '-') {
        return gmdate('m' . $infix . 'd' . $infix . 'Y', (int) round($timestamp / 1000));
    }

    public static function ymd($timestamp, $infix = '-', $fullYear = true) {
        $yearFormat = $fullYear ? 'Y' : 'y';
        return gmdate($yearFormat . $infix . 'm' . $infix . 'd', (int) round($timestamp / 1000));
    }

    public static function yymmdd($timestamp, $infix = '') {
        return static::ymd($timestamp, $infix, false);
    }

    public static function yyyymmdd($timestamp, $infix = '-') {
        return static::ymd($timestamp, $infix, true);
    }

    public static function ymdhms($timestamp, $infix = ' ') {
        return gmdate('Y-m-d\\' . $infix . 'H:i:s', (int) round($timestamp / 1000));
    }

    public static function binary_concat() {
        return implode('', func_get_args());
    }

    public static function binary_concat_array($arr) {
        return implode('', $arr);
    }

    public static function binary_to_base64($binary) {
        return \base64_encode($binary);
    }

    public static function base16_to_binary($data) {
        return hex2bin($data);
    }

    public static function int_to_base16($integer) {
        return dechex($integer);
    }

    public static function json($data, $params = array()) {
        $options = array(
            'convertArraysToObjects' => JSON_FORCE_OBJECT,
            // other flags if needed...
        );
        $flags = JSON_UNESCAPED_SLASHES;
        foreach ($options as $key => $value) {
            if (array_key_exists($key, $params) && $params[$key]) {
                $flags |= $options[$key];
            }
        }
        return json_encode($data, $flags);
    }

    public static function is_json_encoded_object($input) {
        return ('string' === gettype($input)) &&
                (strlen($input) >= 2) &&
                (('{' === $input[0]) || ('[' === $input[0]));
    }

    public static function encode($input) {
        return $input;
    }

    public static function decode($input) {
        return $input;
    }

    public function __construct($options = array()) {

        // todo auto-camelcasing for methods in PHP
        // $method_names = get_class_methods ($this);
        // foreach ($method_names as $method_name) {
        //     if ($method_name) {
        //         if (($method_name[0] != '_') && ($method_name[-1] != '_') && (mb_strpos ($method_name, '_') !== false)) {
        //             $parts = explode ('_', $method_name);
        //             $camelcase = $parts[0];
        //             for ($i = 1; $i < count ($parts); $i++) {
        //                 $camelcase .= static::capitalize ($parts[$i]);
        //             }
        //             // $this->$camelcase = $this->$method_name;
        //             // echo $method_name . " " . method_exists ($this, $method_name) . " " . $camelcase . " " . method_exists ($this, $camelcase) . "\n";
        //         }
        //     }
        // }

        $this->options = $this->get_default_options();

        $this->urlencode_glue = ini_get('arg_separator.output'); // can be overrided by exchange constructor params

        $options = array_replace_recursive($this->describe(), $options);
        if ($options) {
            foreach ($options as $key => $value) {
                $this->{$key} =
                    (property_exists($this, $key) && is_array($this->{$key}) && is_array($value)) ?
                        array_replace_recursive($this->{$key}, $value) :
                        $value;
            }
        }

        $this->tokenBucket = array(
            'delay' => 0.001,
            'capacity' => 1.0,
            'cost' => 1.0,
            'maxCapacity' => 1000,
            'refillRate' => ($this->rateLimit > 0) ? 1.0 / $this->rateLimit : PHP_INT_MAX,
        );

        if ($this->urlencode_glue !== '&') {
            if ($this->urlencode_glue_warning) {
                throw new ExchangeError($this->id . ' warning! The glue symbol for HTTP queries ' .
                    ' is changed from its default value & to ' . $this->urlencode_glue . ' in php.ini' .
                    ' (arg_separator.output) or with a call to ini_set prior to this message. If that' .
                    ' was the intent, you can acknowledge this warning and silence it by setting' .
                    " 'urlencode_glue_warning' => false or 'urlencode_glue' => '&' with exchange constructor params");
            }
        }

        if ($this->markets) {
            $this->set_markets($this->markets);
        }

        $this->stream = new Stream ();
        
        $this->after_construct();

        $is_sandbox = $this->safe_bool_2($this->options, 'sandbox', 'testnet', False);
        if ($is_sandbox) {
            $this->set_sandbox_mode($is_sandbox);
        }
    }

    public static function underscore($camelcase) {
        // conversion fooBar10OHLCV2Candles → foo_bar10_ohlcv2_candles
        $underscore = preg_replace_callback('/[a-z0-9][A-Z]/m', function ($x) {
            return $x[0][0] . '_' . $x[0][1];
        }, $camelcase);
        return strtolower($underscore);
    }

    public function camelcase($underscore) {
        // todo: write conversion foo_bar10_ohlcv2_candles → fooBar10OHLCV2Candles
        throw new NotSupported($this->id . ' camelcase() is not supported yet');
    }

    public static function hash($request, $type = 'md5', $digest = 'hex') {
        $base64 = ('base64' === $digest);
        $binary = ('binary' === $digest);
        $raw_output = ($binary || $base64) ? true : false;
        if ($type === 'keccak') {
            $hash = Keccak::hash($request, 256, $raw_output);
        } else {
            $hash = \hash($type, $request, $raw_output);
        }
        if ($base64) {
            $hash = \base64_encode($hash);
        }
        return $hash;
    }

    public static function hmac($request, $secret, $type = 'sha256', $digest = 'hex') {
        $base64 = ('base64' === $digest);
        $binary = ('binary' === $digest);
        $hmac = \hash_hmac($type, $request, $secret, ($binary || $base64) ? true : false);
        if ($base64) {
            $hmac = \base64_encode($hmac);
        }
        return $hmac;
    }

    public static function jwt($request, $secret, $algorithm = 'sha256', $is_rsa = false, $opts = []) {
        $alg = ($is_rsa ? 'RS' : 'HS') . mb_substr($algorithm, 3, 3);
        if (array_key_exists('alg', $opts)) {
            $alg = $opts['alg'];
        }
        $headerOptions = array(
            'alg' => $alg,
            'typ' => 'JWT',
        );
        if (array_key_exists('kid', $opts)) {
            $headerOptions['kid'] = $opts['kid'];
        }
        if (array_key_exists('nonce', $opts)) {
            $headerOptions['nonce'] = $opts['nonce'];
        }
        $encodedHeader = static::urlencode_base64(json_encode($headerOptions));
        $encodedData = static::urlencode_base64(json_encode($request, JSON_UNESCAPED_SLASHES));
        $token = $encodedHeader . '.' . $encodedData;
        $algoType = mb_substr($alg, 0, 2);
        if ($is_rsa || $algoType === 'RS') {
            $signature = \base64_decode(static::rsa($token, $secret, $algorithm));
        } else if ($algoType === 'ES') {
            $signed = static::ecdsa($token, $secret, 'p256', $algorithm);
            $signature = hex2bin(str_pad($signed['r'], 64, '0', STR_PAD_LEFT) . str_pad($signed['s'], 64, '0', STR_PAD_LEFT));
        } else {
            $signature = static::hmac($token, $secret, $algorithm, 'binary');
        }
        return $token . '.' . static::urlencode_base64($signature);
    }

    public static function rsa($request, $secret, $alg = 'sha256') {
        $algorithms = array(
            'sha256' => \OPENSSL_ALGO_SHA256,
            'sha384' => \OPENSSL_ALGO_SHA384,
            'sha512' => \OPENSSL_ALGO_SHA512,
        );
        if (!array_key_exists($alg, $algorithms)) {
            throw new ExchangeError($alg . ' is not a supported rsa signing algorithm.');
        }
        $algName = $algorithms[$alg];
        $signature = null;
        \openssl_sign($request, $signature, $secret, $algName);
        return \base64_encode($signature);
    }

    public static function ecdsa($request, $secret, $algorithm = 'p256', $hash = null, $fixedLength = false) {
        $digest = $request;
        if ($hash !== null) {
            $digest = static::hash($request, $hash, 'hex');
        }
        if (preg_match('/^-----BEGIN EC PRIVATE KEY-----\s([\w\d+=\/\s]+)\s-----END EC PRIVATE KEY-----/', $secret, $match) >= 1) {
            $pemKey = $match[1];
            $decodedPemKey = UnspecifiedType::fromDER(base64_decode($pemKey))->asSequence();
            $secret = bin2hex($decodedPemKey->at(1)->asOctetString()->string());
            if ($decodedPemKey->hasTagged(0)) {
                $params = $decodedPemKey->getTagged(0)->asExplicit();
                $oid = $params->asObjectIdentifier()->oid();
                $supportedCurve = array(
                    '1.3.132.0.10' => 'secp256k1',
                    '1.2.840.10045.3.1.7' => 'p256',
                );
                if (!array_key_exists($oid, $supportedCurve)) throw new Exception('Unsupported curve');
                $algorithm = $supportedCurve[$oid];
            }
        }
        $ec = new EC(strtolower($algorithm));
        $key = $ec->keyFromPrivate(ltrim($secret, '0x'));
        $ellipticSignature = $key->sign($digest, 'hex', array('canonical' => true));
        $count = new BN('0');
        $minimumSize = (new BN('1'))->shln(8 * 31)->sub(new BN('1'));
        while ($fixedLength && ($ellipticSignature->r->gt($ec->nh) || $ellipticSignature->r->lte($minimumSize) || $ellipticSignature->s->lte($minimumSize))) {
            $ellipticSignature = $key->sign($digest, 'hex', array('canonical' => true, 'extraEntropy' => $count->toArray('le', 32)));
            $count = $count->add(new BN('1'));
        }
        $signature = array(
            'r' =>  $ellipticSignature->r->bi->toHex(),
            's' => $ellipticSignature->s->bi->toHex(),
            'v' => $ellipticSignature->recoveryParam,
        );
        return $signature;
    }

    public static function axolotl($request, $secret, $algorithm = 'ed25519') {
        // this method is experimental ( ͡° ͜ʖ ͡°)
        $curve = new EdDSA($algorithm);
        $signature = $curve->signModified($request, $secret);
        return static::binary_to_base58(static::base16_to_binary($signature->toHex()));
    }

    public static function eddsa($request, $secret, $algorithm = 'ed25519') {
        $curve = new EdDSA($algorithm);
        if (preg_match('/^-----BEGIN PRIVATE KEY-----\s(\S{64})\s-----END PRIVATE KEY-----$/', $secret, $match) >= 1) {
            // trim pem header from 48 bytes -> 32 bytes
            // in hex so 96 chars -> 64 chars
            $hex_secret = substr(bin2hex(base64_decode($match[1])), 32);
        } else {
            $hex_secret = bin2hex($secret);
        }
        $signature = $curve->sign(bin2hex(static::encode($request)), $hex_secret);
        return static::binary_to_base64(static::base16_to_binary($signature->toHex()));
    }

    public static function random_bytes($length) {
        return bin2hex(random_bytes($length));
    }

    public function eth_abi_encode($types, $args) {
        $typedDataEncoder = new TypedDataEncoder();
        $abiEncoder = $typedDataEncoder->ethabi;
        // workaround to replace array() with []
        $types = preg_replace('/array\(\)/', '[]', $types);
        return hex2bin(str_replace('0x', '', $abiEncoder->encodeParameters($types, $args)));
    }

    public function eth_encode_structured_data($domainData, $messageTypes, $messageData) {
        $typedDataEncoder = new TypedDataEncoder();
        return $this->binary_concat(
            hex2bin('1901'),
            hex2bin(str_replace('0x', '', $typedDataEncoder->hashDomain($domainData))),
            hex2bin(str_replace('0x', '', $typedDataEncoder->hashEIP712Message($messageTypes, $messageData)))
        );
    }

    public function retrieve_stark_account($signature, $accountClassHash, $accountProxyClassHash) {
        $privateKey = Key::ethSigToPrivate($signature);
        $publicKey = Key::getStarkKey($privateKey);
        $calldata = [
            $accountClassHash,
            Hash::getSelectorFromName("initialize"),
            2,
            $publicKey,
            0,
        ];

        $address = Hash::computeAddress(
            $accountProxyClassHash,
            $calldata,
            $publicKey,
        );
        return [
            'privateKey' => $privateKey,
            'publicKey' => $publicKey,
            'address' => $address
        ];
    }

    public function starknet_encode_structured_data($domain, $messageTypes, $messageData, $address) {
        if (count($messageTypes) > 1) {
            throw new NotSupported ($this->id + 'starknetEncodeStructuredData only support single type');
        }
        $msgHash = TypedData::messageHash($domain, $messageTypes, $messageData, $address);
        return $msgHash;
    }

    public function starknet_sign($hash, $pri) {
        # // TODO: unify to ecdsa
        $signature = Curve::sign ('0x' . $pri, $hash);
        return $this->json($signature);
    }

    public function packb($data) {
        return MessagePack::pack($data);
    }

    public function throttle($cost = null) {
        // TODO: use a token bucket here
        $now = $this->milliseconds();
        $elapsed = $now - $this->lastRestRequestTimestamp;
        $cost = ($cost === null) ? 1 : $cost;
        $sleep_time = $this->rateLimit * $cost;
        if ($elapsed < $sleep_time) {
            $delay = $sleep_time - $elapsed;
            usleep((int) ($delay * 1000.0));
        }
    }

    public function parse_json($json_string, $as_associative_array = true) {
        return json_decode($this->on_json_response($json_string), $as_associative_array);
    }

    public function log() {
        $args = func_get_args();
        if (is_array($args)) {
            $array = array();
            foreach ($args as $arg) {
                $array[] = is_string($arg) ? $arg : json_encode($arg, JSON_PRETTY_PRINT);
            }
            echo implode(' ', $array), "\n";
        }
    }

    public function on_rest_response($code, $reason, $url, $method, $response_headers, $response_body, $request_headers, $request_body) {
        return is_string($response_body) ? trim($response_body) : $response_body;
    }

    public function on_json_response($response_body) {
        return (is_string($response_body) && $this->quoteJsonNumbers) ? preg_replace('/":([+.0-9eE-]+)([,}])/', '":"$1"$2', $response_body) : $response_body;
    }

    public function setProxyAgents($httpProxy, $httpsProxy, $socksProxy) {
        if ($httpProxy) {
            curl_setopt($this->curl, CURLOPT_PROXY, $httpProxy);
            curl_setopt($this->curl, CURLOPT_PROXYTYPE, CURLPROXY_HTTP);
        }  else if ($httpsProxy) {
            curl_setopt($this->curl, CURLOPT_PROXY, $httpsProxy);
            curl_setopt($this->curl, CURLOPT_PROXYTYPE, CURLPROXY_HTTPS);
            // atm we don't make as tunnel
            // curl_setopt($this->curl, CURLOPT_TUNNEL, 1);
            // curl_setopt($this->curl, CURLOPT_SUPPRESS_CONNECT_HEADERS, 1);
        } else if ($socksProxy) {
            curl_setopt($this->curl, CURLOPT_PROXY, $socksProxy);
            curl_setopt($this->curl, CURLOPT_PROXYTYPE, CURLPROXY_SOCKS5);
        }
    }

    public function fetch($url, $method = 'GET', $headers = null, $body = null) {

        // https://github.com/ccxt/ccxt/issues/5914
        if ($this->curl) {
            if ($this->curl_close) {
                curl_close($this->curl); // we properly close the curl channel here to save cookies
                $this->curl = curl_init();
            } elseif ($this->curl_reset) {
                curl_reset($this->curl); // this is the default
            }
        } else {
            $this->curl = curl_init();
        }

        $this->last_request_headers = $headers;

        // ##### PROXY & HEADERS #####
        $headers = array_merge($this->headers, $headers ? $headers : array());
        // proxy-url
        $proxyUrl = $this->check_proxy_url_settings($url, $method, $headers, $body);
        if ($proxyUrl !== null) {
            $headers['Origin'] = $this->origin;
            $url = $proxyUrl . $url;
        }
        // proxy agents
        [ $httpProxy, $httpsProxy, $socksProxy ] = $this->check_proxy_settings($url, $method, $headers, $body);
        $this->check_conflicting_proxies($httpProxy || $httpsProxy || $socksProxy, $proxyUrl);
        $this->setProxyAgents($httpProxy, $httpsProxy, $socksProxy);
        // user-agent
        $userAgent = ($this->userAgent !== null) ? $this->userAgent : $this->user_agent;
        if ($userAgent) {
            if (gettype($userAgent) == 'string') {
                curl_setopt($this->curl, CURLOPT_USERAGENT, $userAgent);
                $headers = array_merge(['User-Agent' => $userAgent], $headers);
            } elseif ((gettype($userAgent) == 'array') && array_key_exists('User-Agent', $userAgent)) {
                curl_setopt($this->curl, CURLOPT_USERAGENT, $userAgent['User-Agent']);
                $headers = array_merge($userAgent, $headers);
            }
        }
        // set final headers
        $headers = $this->set_headers($headers);
        // log
        if ($this->verbose) {
            print_r(array('fetch Request:', $this->id, $method, $url, 'RequestHeaders:', $headers, 'RequestBody:', $body));
        }
        // end of proxies & headers

        // reorganize headers for curl
        if (is_array($headers)) {
            $tmp = $headers;
            $headers = array();
            foreach ($tmp as $key => $value) {
                $headers[] = $key . ': ' . $value;
            }
        }

        if ($this->timeout) {
            curl_setopt($this->curl, CURLOPT_CONNECTTIMEOUT_MS, (int) ($this->timeout));
            curl_setopt($this->curl, CURLOPT_TIMEOUT_MS, (int) ($this->timeout));
        }

        curl_setopt($this->curl, CURLOPT_RETURNTRANSFER, true);
        if (!$this->validateClientSsl) {
            curl_setopt($this->curl, CURLOPT_SSL_VERIFYPEER, false);
        }
        if (!$this->validateServerSsl) {
            curl_setopt($this->curl, CURLOPT_SSL_VERIFYHOST, false);
        }

        curl_setopt($this->curl, CURLOPT_ENCODING, '');

        if ($method == 'GET') {
            curl_setopt($this->curl, CURLOPT_HTTPGET, true);
        } elseif ($method == 'POST') {
            curl_setopt($this->curl, CURLOPT_POST, true);
            curl_setopt($this->curl, CURLOPT_POSTFIELDS, $body);
        } elseif ($method == 'PUT') {
            curl_setopt($this->curl, CURLOPT_CUSTOMREQUEST, 'PUT');
            curl_setopt($this->curl, CURLOPT_POSTFIELDS, $body);
            $headers[] = 'X-HTTP-Method-Override: PUT';
        } elseif ($method == 'PATCH') {
            curl_setopt($this->curl, CURLOPT_CUSTOMREQUEST, 'PATCH');
            curl_setopt($this->curl, CURLOPT_POSTFIELDS, $body);
        } elseif ($method === 'DELETE') {
            curl_setopt($this->curl, CURLOPT_CUSTOMREQUEST, 'DELETE');
            curl_setopt($this->curl, CURLOPT_POSTFIELDS, $body);

            $headers[] = 'X-HTTP-Method-Override: DELETE';
        }

        if ($headers) {
            curl_setopt($this->curl, CURLOPT_HTTPHEADER, $headers);
        }

        if ($this->verbose) {
            print_r(array('fetch Request:', $this->id, $method, $url, 'RequestHeaders:', $headers, 'RequestBody:', $body));
        }

        // we probably only need to set it once on startup
        if ($this->curlopt_interface) {
            curl_setopt($this->curl, CURLOPT_INTERFACE, $this->curlopt_interface);
        }

        curl_setopt($this->curl, CURLOPT_URL, $url);
        // end of proxy settings

        curl_setopt($this->curl, CURLOPT_FOLLOWLOCATION, true);
        curl_setopt($this->curl, CURLOPT_FAILONERROR, false);

        curl_setopt($this->curl, CURLOPT_HEADER, 1);
        // match the same http version as python and js
        curl_setopt($this->curl, CURLOPT_HTTP_VERSION, CURL_HTTP_VERSION_1_1);

        // user-defined cURL options (if any)
        if (!empty($this->curl_options)) {
            curl_setopt_array($this->curl, $this->curl_options);
        }

        $response_headers = array();

        $response = curl_exec($this->curl);

        $headers_length = curl_getinfo($this->curl, CURLINFO_HEADER_SIZE);

        $raw_headers = mb_substr($response, 0, $headers_length);

        $raw_headers_array = explode("\r\n", trim($raw_headers));
        $status_line = $raw_headers_array[0];
        $parts = explode(' ', $status_line);
        $http_status_text = count($parts) === 3 ? $parts[2] : '';
        $raw_headers = array_slice($raw_headers_array, 1);
        foreach ($raw_headers as $raw_header) {
            if (strlen($raw_header)) {
                $exploded = explode(': ', $raw_header);
                if (count($exploded) > 1) {
                    list($key, $value) = $exploded;
                    // don't overwrite headers
                    // https://stackoverflow.com/a/4371395/4802441
                    if (array_key_exists($key, $response_headers)) {
                        $response_headers[$key] = $response_headers[$key] . ', ' . $value;
                    } else {
                        $response_headers[$key] = $value;
                    }
                }
            }
        }
        $result = mb_substr($response, $headers_length);

        $curl_errno = curl_errno($this->curl);
        $curl_error = curl_error($this->curl);
        $http_status_code = curl_getinfo($this->curl, CURLINFO_HTTP_CODE);

        $result = $this->on_rest_response($http_status_code, $http_status_text, $url, $method, $response_headers, $result, $headers, $body);

        $this->lastRestRequestTimestamp = $this->milliseconds();

        if ($this->enableLastHttpResponse) {
            $this->last_http_response = $result;
        }

        if ($this->enableLastResponseHeaders) {
            $this->last_response_headers = $response_headers;
        }

        $json_response = null;
        $is_json_encoded_response = $this->is_json_encoded_object($result);

        if ($is_json_encoded_response) {
            $json_response = $this->parse_json($result);
            if ($this->enableLastJsonResponse) {
                $this->last_json_response = $json_response;
            }
        }

        if ($this->verbose) {
            print_r(array('fetch Response:', $this->id, $method, $url, $http_status_code, $curl_error, 'ResponseHeaders:', $response_headers, 'ResponseBody:', $result));
        }

        if ($result === false) {
            if ($curl_errno == 28) { // CURLE_OPERATION_TIMEDOUT
                throw new RequestTimeout($this->id . ' ' . implode(' ', array($url, $method, $curl_errno, $curl_error)));
            }

            // all sorts of SSL problems, accessibility
            throw new ExchangeNotAvailable($this->id . ' ' . implode(' ', array($url, $method, $curl_errno, $curl_error)));
        }
        $http_status_text =  $http_status_text ?  $http_status_text : '';
        $skip_further_error_handling = $this->handle_errors($http_status_code, $http_status_text, $url, $method, $response_headers, $result ? $result : '', $json_response, $headers, $body);
        if (!$skip_further_error_handling) {
            $this->handle_http_status_code($http_status_code, $http_status_text, $url, $method, $result);
        }
        // check if $curl_errno is not zero
        if ($curl_errno) {
            throw new NetworkError($this->id . ' unknown error: ' . strval($curl_errno) . ' ' . $curl_error);
        }

        return isset($json_response) ? $json_response : $result;
    }

    public function load_markets($reload = false, $params = array()) {
        if (!$reload && $this->markets) {
            if (!$this->markets_by_id) {
                return $this->set_markets($this->markets);
            }
            return $this->markets;
        }
        $currencies = null;
        if (array_key_exists('fetchCurrencies', $this->has) && $this->has['fetchCurrencies'] === true) {
            $currencies = $this->fetch_currencies();
        }
        $markets = $this->fetch_markets($params);
        return $this->set_markets($markets, $currencies);
    }

    public function number($n) {
        return call_user_func($this->number, $n);
    }

    public function fetch_markets($params = array()) {
        // markets are returned as a list
        // currencies are returned as a dict
        // this is for historical reasons
        // and may be changed for consistency later
        return $this->markets ? array_values($this->markets) : array();
    }

    public function fetch_currencies($params = array()) {
        // markets are returned as a list
        // currencies are returned as a dict
        // this is for historical reasons
        // and may be changed for consistency later
        return $this->currencies ? $this->currencies : array();
    }

    public function precision_from_string($str) {
        // support string formats like '1e-4'
        if (stripos($str, 'e') > -1) {
            $numStr = preg_replace ('/\d\.?\d*[eE]/', '', $str);
            return ((int)$numStr) * -1;
        }
        // support integer formats (without dot) like '1', '10' etc [Note: bug in decimalToPrecision, so this should not be used atm]
        // if (strpos($str, '.') === -1) {
        //     return strlen(str) * -1;
        // }
        // default strings like '0.0001'
        $parts = explode('.', preg_replace('/0+$/', '', $str));
        return (count($parts) > 1) ? strlen($parts[1]) : 0;
    }

    public function __call($function, $params) {
        // support camelCase & snake_case functions
        if (!preg_match('/^[A-Z0-9_]+$/', $function)) {
            $underscore = static::underscore($function);
            if (method_exists($this, $underscore)) {
                return call_user_func_array(array($this, $underscore), $params);
            }
        }
        /* handle errors */
        throw new ExchangeError($function . ' method not found, try underscore_notation instead of camelCase for the method being called');
    }

    public function add_method($function_name, $callback) {
        $function_name = strtolower($function_name);
        $this->overriden_methods[$function_name] = $callback;
    }

    public function call_method($function_name, $params = []) {
        $function_name = strtolower($function_name);
        if (is_callable($this->overriden_methods[$function_name])) {
            return call_user_func_array($this->overriden_methods[$function_name], $params);
        }
    }

    public function __sleep() {
        $return = array_keys(array_filter(get_object_vars($this), function ($var) {
            return !(is_object($var) || is_resource($var) || is_callable($var));
        }));
        return $return;
    }

    public function __wakeup() {
        $this->curl = curl_init();
    }

    public function __destruct() {
        if ($this->curl !== null) {
            curl_close($this->curl);
        }
    }

    public function has($feature = null) {
        if (!$feature) {
            return $this->has;
        }
        $feature = strtolower($feature);
        $new_feature_map = array_change_key_case($this->has, CASE_LOWER);
        if (array_key_exists($feature, $new_feature_map)) {
            return $new_feature_map[$feature];
        }

        // PHP 5.6+ only:
        // $old_feature_map = array_change_key_case (array_filter (get_object_vars ($this), function ($key) {
        //     return strpos($key, 'has') !== false && $key !== 'has';
        // }, ARRAY_FILTER_USE_KEY), CASE_LOWER);

        // the above rewritten for PHP 5.4+
        $nonfiltered = get_object_vars($this);
        $filtered = array();
        foreach ($nonfiltered as $key => $value) {
            if ((strpos($key, 'has') !== false) && ($key !== 'has')) {
                $filtered[$key] = $value;
            }
        }
        $old_feature_map = array_change_key_case($filtered, CASE_LOWER);

        $old_feature = "has{$feature}";
        return array_key_exists($old_feature, $old_feature_map) ? $old_feature_map[$old_feature] : false;
    }

    public static function precisionFromString($x) {
        $parts = explode('.', preg_replace('/0+$/', '', $x));
        if (count($parts) > 1) {
            return strlen($parts[1]);
        } else {
            return 0;
        }
    }

    public static function decimal_to_precision($x, $roundingMode = ROUND, $numPrecisionDigits = null, $countingMode = DECIMAL_PLACES, $paddingMode = NO_PADDING) {
        if ($countingMode === TICK_SIZE) {
            if (!(is_float($numPrecisionDigits) || is_int($numPrecisionDigits) || is_string($numPrecisionDigits) ))
                throw new BaseError('Precision must be an integer or float or string for TICK_SIZE');
        } else {
            if (!is_int($numPrecisionDigits)) {
                throw new BaseError('Precision must be an integer');
            }
        }

        if (is_string($numPrecisionDigits)) {
            $numPrecisionDigits = (float) $numPrecisionDigits;
        }

        if (!is_numeric($x)) {
            throw new BaseError('Invalid number');
        }

        assert(($roundingMode === ROUND) || ($roundingMode === TRUNCATE));

        $result = '';

        // Special handling for negative precision
        if ($numPrecisionDigits < 0) {
            if ($countingMode === TICK_SIZE) {
                throw new BaseError('TICK_SIZE cant be used with negative numPrecisionDigits');
            }
            $toNearest = pow(10, abs($numPrecisionDigits));
            if ($roundingMode === ROUND) {
                $result = (string) ($toNearest * static::decimal_to_precision($x / $toNearest, $roundingMode, 0, DECIMAL_PLACES, $paddingMode));
            }
            if ($roundingMode === TRUNCATE) {
                $result = static::decimal_to_precision($x - ( (int) $x % $toNearest), $roundingMode, 0, DECIMAL_PLACES, $paddingMode);
            }
            return $result;
        }

        if ($countingMode === TICK_SIZE) {
            $precisionDigitsString = static::decimal_to_precision($numPrecisionDigits, ROUND, 100, DECIMAL_PLACES, NO_PADDING);
            $newNumPrecisionDigits = static::precisionFromString($precisionDigitsString);
            $missing = fmod($x, $numPrecisionDigits);
            $missing = floatval(static::decimal_to_precision($missing, ROUND, 8, DECIMAL_PLACES, NO_PADDING));
            // See: https://github.com/ccxt/ccxt/pull/6486
            $fpError = static::decimal_to_precision($missing / $numPrecisionDigits, ROUND, max($newNumPrecisionDigits, 8), DECIMAL_PLACES, NO_PADDING);
            if(static::precisionFromString($fpError) !== 0) {
                if ($roundingMode === ROUND) {
                    if ($x > 0) {
                        if ($missing >= $numPrecisionDigits / 2) {
                            $x = $x - $missing + $numPrecisionDigits;
                        } else {
                            $x = $x - $missing;
                        }
                    } else {
                        if ($missing >= $numPrecisionDigits / 2) {
                            $x = $x - $missing;
                        } else {
                            $x = $x - $missing - $numPrecisionDigits;
                        }
                    }
                } elseif (TRUNCATE === $roundingMode) {
                    $x = $x - $missing;
                }
            }
            return static::decimal_to_precision($x, ROUND, $newNumPrecisionDigits, DECIMAL_PLACES, $paddingMode);
        }


        if ($roundingMode === ROUND) {
            if ($countingMode === DECIMAL_PLACES) {
                // Requested precision of 100 digits was truncated to PHP maximum of 53 digits
                $numPrecisionDigits = min(14, $numPrecisionDigits);
                $result = number_format(round($x, $numPrecisionDigits, PHP_ROUND_HALF_UP), $numPrecisionDigits, '.', '');
            } elseif ($countingMode === SIGNIFICANT_DIGITS) {
                $significantPosition = ((int) log( abs($x), 10)) % 10;
                if ($significantPosition > 0) {
                    ++$significantPosition;
                }
                $result = static::number_to_string(round($x, $numPrecisionDigits - $significantPosition, PHP_ROUND_HALF_UP));
            }
        } elseif ($roundingMode === TRUNCATE) {
            $dotIndex = strpos($x, '.');
            $dotPosition = $dotIndex ?: strlen($x);
            if ($countingMode === DECIMAL_PLACES) {
                if ($dotIndex) {
                    list($before, $after) = explode('.', static::number_to_string($x));
                    $result = $before . '.' . substr($after, 0, $numPrecisionDigits);
                } else {
                    $result = $x;
                }
            } elseif ($countingMode === SIGNIFICANT_DIGITS) {
                if ($numPrecisionDigits === 0) {
                    return '0';
                }
                $significantPosition = (int) log(abs($x), 10);
                $start = $dotPosition - $significantPosition;
                $end = $start + $numPrecisionDigits;
                if ($dotPosition >= $end) {
                    --$end;
                }
                if ($numPrecisionDigits >= (strlen($x) - ($dotPosition ? 1 : 0))) {
                    $result = (string) $x;
                } else {
                    if ($significantPosition < 0) {
                        ++$end;
                    }
                    $result = str_pad(substr($x, 0, $end), $dotPosition, '0');
                }
            }
            $result = rtrim($result, '.');
        }

        $hasDot = (false !== strpos($result, '.'));
        if ($paddingMode === NO_PADDING) {
            if (($result === '')  && ($numPrecisionDigits === 0)) {
                return '0';
            }
            if ($hasDot) {
                $result = rtrim($result, '0');
                $result = rtrim($result, '.');
            }
        } elseif ($paddingMode === PAD_WITH_ZERO) {
            if ($hasDot) {
                if ($countingMode === DECIMAL_PLACES) {
                    list($before, $after) = explode('.', $result, 2);
                    $result = $before . '.' . str_pad($after, $numPrecisionDigits, '0');
                } elseif ($countingMode === SIGNIFICANT_DIGITS) {
                    if ($result < 1) {
                        $result = str_pad($result, strcspn($result, '123456789') + $numPrecisionDigits, '0');
                    }
                }
            } else {
                if ($countingMode === DECIMAL_PLACES) {
                    if ($numPrecisionDigits > 0) {
                        $result = $result . '.' . str_repeat('0', $numPrecisionDigits);
                    }
                } elseif ($countingMode === SIGNIFICANT_DIGITS) {
                    if ($numPrecisionDigits > strlen($result)) {
                        $result = $result . '.' . str_repeat('0', ($numPrecisionDigits - strlen($result)));
                    }
                }
            }
        }
        if (($result === '-0') || ($result === '-0.' . str_repeat('0', max(strlen($result) - 3, 0)))) {
            $result = substr($result, 1);
        }
        return $result;
    }

    public static function number_to_string($x) {
        // avoids scientific notation for too large and too small numbers
        if ($x === null) {
            return null;
        }
        $type = gettype($x);
        $s = (string) $x;
        if (($type !== 'integer') && ($type !== 'double')) {
            return $s;
        }
        if (strpos($x, 'E') === false) {
            return $s;
        }
        $splitted = explode('E', $s);
        $number = rtrim(rtrim($splitted[0], '0'), '.');
        $exp = (int) $splitted[1];
        $len_after_dot = 0;
        if (strpos($number, '.') !== false) {
            $splitted = explode('.', $number);
            $len_after_dot = strlen($splitted[1]);
        }
        $number = str_replace(array('.', '-'), '', $number);
        $sign = ($x < 0) ? '-' : '';
        if ($exp > 0) {
            $zeros = str_repeat('0', abs($exp) - $len_after_dot);
            $s = $sign . $number . $zeros;
        } else {
            $zeros = str_repeat('0', abs($exp) - 1);
            $s = $sign . '0.' . $zeros . $number;
        }
        return $s;
    }

    public function vwap($baseVolume, $quoteVolume) {
        return (($quoteVolume !== null) && ($baseVolume !== null) && ($baseVolume > 0)) ? ($quoteVolume / $baseVolume) : null;
    }

    // ------------------------------------------------------------------------
    // web3 / 0x methods

    public static function has_web3() {
        // PHP version of this function does nothing, as most of its
        // dependencies are lightweight and don't eat a lot
        return true;
    }

    public static function check_required_version($required_version, $error = true) {
        global $version;
        $result = true;
        $required = explode('.', $required_version);
        $current = explode('.', $version);
        $intMajor1 = intval($required[0]);
        $intMinor1 = intval($required[1]);
        $intPatch1 = intval($required[2]);
        $intMajor2 = intval($current[0]);
        $intMinor2 = intval($current[1]);
        $intPatch2 = intval($current[2]);
        if ($intMajor1 > $intMajor2) {
            $result = false;
        }
        if ($intMajor1 === $intMajor2) {
            if ($intMinor1 > $intMinor2) {
                $result = false;
            } elseif ($intMinor1 === $intMinor2 && $intPatch1 > $intPatch2) {
                $result = false;
            }
        }
        if (!$result) {
            if ($error) {
                throw new NotSupported('Your current version of CCXT is ' . $version . ', a newer version ' . $required_version . ' is required, please, upgrade your version of CCXT');
            } else {
                return $error;
            }
        }
        return $result;
    }

    public function check_required_dependencies() {
        if (!static::has_web3()) {
            throw new ExchangeError($this->id . ' requires web3 dependencies');
        }
    }

    public static function hashMessage($message) {
        $trimmed = ltrim($message, '0x');
        $buffer = unpack('C*', hex2bin($trimmed));
        $prefix = bin2hex("\u{0019}Ethereum Signed Message:\n" . sizeof($buffer));
        return '0x' . Keccak::hash(hex2bin($prefix . $trimmed), 256);
    }

    public static function signHash($hash, $privateKey) {
        $signature = static::ecdsa($hash, $privateKey, 'secp256k1', null);
        return array(
            'r' => '0x' . $signature['r'],
            's' => '0x' . $signature['s'],
            'v' => 27 + $signature['v'],
        );
    }

    public static function signMessage($message, $privateKey) {
        return static::signHash(static::hashMessage($message), $privateKey);
    }

    public function sign_message_string($message, $privateKey) {
        $signature = static::signMessage($message, $privateKey);
        return $signature['r'] . $this->remove0x_prefix($signature['s']) . dechex($signature['v']);
    }

    public static function base32_decode($s) {
        static $alphabet = 'ABCDEFGHIJKLMNOPQRSTUVWXYZ234567';
        $tmp = '';
        foreach (str_split($s) as $c) {
            if (($v = strpos($alphabet, $c)) === false) {
                $v = 0;
            }
            $tmp .= sprintf('%05b', $v);
        }
        $args = array_map('bindec', str_split($tmp, 8));
        array_unshift($args, 'C*');
        return rtrim(call_user_func_array('pack', $args), "\0");
    }

    public static function totp($key) {
        $noSpaceKey = str_replace(' ', '', $key);
        $encodedKey = static::base32_decode($noSpaceKey);
        $epoch = floor(time() / 30);
        $encodedEpoch = pack('J', $epoch);
        $hmacResult = static::hmac($encodedEpoch, $encodedKey, 'sha1', 'hex');
        $hmac = [];
        foreach (str_split($hmacResult, 2) as $hex) {
            $hmac[] = hexdec($hex);
        }
        $offset = $hmac[count($hmac) - 1] & 0xF;
        $code = ($hmac[$offset + 0] & 0x7F) << 24 | ($hmac[$offset + 1] & 0xFF) << 16 | ($hmac[$offset + 2] & 0xFF) << 8 | ($hmac[$offset + 3] & 0xFF);
        $otp = $code % pow(10, 6);
        return str_pad((string) $otp, 6, '0', STR_PAD_LEFT);
    }

    public static function number_to_be($n, $padding) {
        $n = new BN($n);
        return array_reduce(array_map('chr', $n->toArray('be', $padding)),  [__CLASS__, 'binary_concat']);
    }

    public static function number_to_le($n, $padding) {
        $n = new BN($n);
        return array_reduce(array_map('chr', $n->toArray('le', $padding)),  [__CLASS__, 'binary_concat']);
    }

    public static function base58_to_binary($s) {
        if (!self::$base58_decoder) {
            self::$base58_decoder = array();
            self::$base58_encoder = array();
            for ($i = 0; $i < strlen(self::$base58_alphabet); $i++) {
                $bigNum = new BN($i);
                self::$base58_decoder[self::$base58_alphabet[$i]] = $bigNum;
                self::$base58_encoder[$i] = self::$base58_alphabet[$i];
            }
        }
        $result = new BN(0);
        $base = new BN(58);
        for ($i = 0; $i < strlen($s); $i++) {
            $result->imul($base);
            $result->iadd(self::$base58_decoder[$s[$i]]);
        }
        return static::number_to_be($result, 0);
    }

    public static function binary_to_base58($b) {
        if (!self::$base58_encoder) {
            self::$base58_decoder = array();
            self::$base58_encoder = array();
            for ($i = 0; $i < strlen(self::$base58_alphabet); $i++) {
                $bigNum = new BN($i);
                self::$base58_decoder[self::$base58_alphabet[$i]] = $bigNum;
                self::$base58_encoder[$i] = self::$base58_alphabet[$i];
            }
        }
        // convert binary to decimal
        $result = new BN(0);
        $fromBase = new BN(0x100);
        $string = array();
        foreach (str_split($b) as $c) {
            $result->imul($fromBase);
            $result->iadd(new BN(ord($c)));
        }
        while (!$result->isZero()) {
            $next_character = $result->modn(58);
            $result->idivn(58);
            $string[] = self::$base58_encoder[$next_character];
        }
        return implode('', array_reverse($string));
    }

    public function remove0x_prefix($string) {
        return (substr($string, 0, 2) === '0x') ? substr($string, 2) : $string;
    }

    public function parse_number($value, $default = null) {
        if ($value === null) {
            return $default;
        } else {
            try {
                return $this->number($value);
            } catch (Exception $e) {
                return $default;
            }
        }
    }

    public function omit_zero($string_number) {
        try {
            if ($string_number === null || $string_number === '') {
                return null;
            }
            if (floatval($string_number) === 0.0) {
                return null;
            }
            return $string_number;
        } catch (Exception $e) {
            return $string_number;
        }
    }

    public function sleep($milliseconds) {
        sleep($milliseconds / 1000);
    }

    public function check_order_arguments ($market, $type, $side, $amount, $price, $params) {
        if ($price === null) {
            if ($type === 'limit') {
                  throw new ArgumentsRequired ($this->id + ' create_order() requires a price argument for a limit order');
             }
        }
        if ($amount <= 0) {
            throw new ArgumentsRequired ($this->id + ' create_order() amount should be above 0');
        }
    }

    public function handle_http_status_code($http_status_code, $status_text, $url, $method, $body) {
        $string_code = (string) $http_status_code;
        if (array_key_exists($string_code, $this->httpExceptions)) {
            $error_class = $this->httpExceptions[$string_code];
            if (substr($error_class, 0, 6) !== '\\ccxt\\') {
                $error_class = '\\ccxt\\' . $error_class;
            }
            throw new $error_class($this->id . ' ' . implode(' ', array($this->id, $url, $method, $http_status_code, $body)));
        }
    }

    public static function crc32($string, $signed = false) {
        $unsigned = \crc32($string);
        if ($signed && ($unsigned >= 0x80000000)) {
            return $unsigned - 0x100000000;
        } else {
            return $unsigned;
        }
    }

    function clone($obj) {
        return is_array($obj) ? $obj : $this->deep_extend($obj);
    }

    function parse_to_big_int($value) {
        return intval($value);
    }

    public function string_to_chars_array ($value) {
        return str_split($value);
    }

    function value_is_defined($value){
        return isset($value) && !is_null($value);
    }

    function array_slice($array, $first, $second = null){
        if (is_string($array)) {
            // this is needed because we convert
            // base64ToBinary to base64_decode in php
            return substr($array, $first, $second);
        }
        if ($second === null) {
            return array_slice($array, $first);
        } else {
            return array_slice($array, $first, $second);
        }
    }

    function get_property($obj, $property, $defaultValue = null){
        return (property_exists($obj, $property) ? $obj->$property : $defaultValue);
    }

    function set_property($obj, $property, $defaultValue = null){
        $obj->$property = $defaultValue;
    }

    function un_camel_case($str){
        return self::underscore($str);
    }

    public function fix_stringified_json_members($content) {
        // when stringified json has members with their values also stringified, like:
        // 'array("code":0, "data":array("order":array("orderId":1742968678528512345,"symbol":"BTC-USDT", "takeProfit":"array(\"type\":\"TAKE_PROFIT\",\"stopPrice\":43320.1)","reduceOnly":false)))'
        // we can fix with below manipulations
        // @ts-ignore
        $modifiedContent = str_replace('\\', '', $content);
        $modifiedContent = str_replace('"{', '{', $modifiedContent);
        $modifiedContent = str_replace('}"', '}', $modifiedContent);
        return $modifiedContent;
    }

    public function stream_reconnect_on_error() {
        return function(Message $message) {
            if ($message->error) {
                try {
                    $this->stream_reconnect();
                } catch (Exception $e) {
                    $this->log ("Stream failed to reconnect: ", $e);
                }
            }
        };
    }

    public function stream_ohlcvs() {
        return function(Message $message) {
            $payload = $message->payload;
            $err = $message->error;
            $symbol = $this->safe_string($payload, 'symbol');
            if ($symbol !== null) {
                $this->stream_produce('ohlcvs::' . $symbol, $payload, $err);
                $timeframe = $this->safe_string($payload, 'timeframe');
                if ($timeframe !== null) {
                    $this->stream_produce('ohlcvs::' . $symbol . '::' . $timeframe, $payload, $err);
                }
            }
        };
    }

    public function stream_to_symbol($topic) {
        return function(Message $message) use ($topic) {
            $payload = $message->payload;
            $symbol = isset($payload['symbol']) ? $payload['symbol'] : null;
            if ($symbol) {
                $newTopic = "{$topic}::{$symbol}";
                $this->stream->produce($newTopic, $payload);
            }
        };
    }
    
    public function extend_exchange_options($newOptions) {
        $this->options = array_merge($this->options, $newOptions);
    }

    public function create_safe_dictionary() {
        return array();
    }

    public function rand_number($size) {
        $number = '';
        for ($i = 0; $i < $size; $i++) {
            $number .= mt_rand(0, 9);
        }
        return (int)$number;
    }

    // ########################################################################
    // ########################################################################
    // ########################################################################
    // ########################################################################
    // ########                        ########                        ########
    // ########                        ########                        ########
    // ########                        ########                        ########
    // ########                        ########                        ########
    // ########        ########################        ########################
    // ########        ########################        ########################
    // ########        ########################        ########################
    // ########        ########################        ########################
    // ########                        ########                        ########
    // ########                        ########                        ########
    // ########                        ########                        ########
    // ########                        ########                        ########
    // ########################################################################
    // ########################################################################
    // ########################################################################
    // ########################################################################
    // ########        ########        ########                        ########
    // ########        ########        ########                        ########
    // ########        ########        ########                        ########
    // ########        ########        ########                        ########
    // ################        ########################        ################
    // ################        ########################        ################
    // ################        ########################        ################
    // ################        ########################        ################
    // ########        ########        ################        ################
    // ########        ########        ################        ################
    // ########        ########        ################        ################
    // ########        ########        ################        ################
    // ########################################################################
    // ########################################################################
    // ########################################################################
    // ########################################################################

    // METHODS BELOW THIS LINE ARE TRANSPILED FROM JAVASCRIPT TO PYTHON AND PHP

    public function setup_stream() {
        /**
         * @ignore
         * setup the $stream object $options and create subscriptions so the streams of multiple symbols publish to the individual ones
         */
        $stream = $this->stream;
        if ($this->stream === null) {
            return;
        }
        $stream->subscribe ('tickers', $this->stream_to_symbol('tickers'), true);
        $stream->subscribe ('orderbooks', $this->stream_to_symbol('orderbooks'), true);
        $stream->subscribe ('orders', $this->stream_to_symbol('orders'), true);
        $stream->subscribe ('positions', $this->stream_to_symbol('positions'), true);
        $stream->subscribe ('trades', $this->stream_to_symbol('trades'), true);
        $stream->subscribe ('myTrades', $this->stream_to_symbol('myTrades'), true);
        $stream->subscribe ('ohlcvs', $this->stream_ohlcvs(), true);
        $stream->subscribe ('liquidations', $this->stream_to_symbol('liquidations'), true);
        $stream->subscribe ('myLiquidations', $this->stream_to_symbol('myLiquidations'), true);
        $options = $this->safe_dict($this->options, 'streaming', array());
        $reconnect = $this->safe_bool($options, 'autoreconnect', true);
        if ($reconnect) {
            $stream->subscribe ('errors', $this->stream_reconnect_on_error(), true);
        }
    }

    public function stream_produce(string $topic, mixed $payload = null, mixed $error = null) {
        /**
         * @ignore
         * produce a message to a $topic of the $stream
         * @return array(bool | null)
         */
        $stream = $this->stream;
        $stream->produce ($topic, $payload, $error);
    }

    public function stream_reconnect() {
        /**
         * @ignore
         * Calls all watchFunctions that were being used.
         * @return array(bool | null)
         */
        if ($this->verbose) {
            $this->log('Stream reconnecting active watch functions');
        }
        $stream = $this->stream;
        $activeFunctions = $stream->active_watch_functions;
        $tasks = array();
        for ($i = 0; $i < count($activeFunctions); $i++) {
            $activeFunction = $activeFunctions[$i];
            $method = $this->safe_string($activeFunction, 'method');
            $args = $this->safe_list($activeFunction, 'args');
            $future = $this->spawn($this->$method, ...$args);
            $tasks[] = $future;
        }
        return Promise\all($tasks);
    }

    public function describe() {
        return array(
            'id' => null,
            'name' => null,
            'countries' => null,
            'enableRateLimit' => true,
            'rateLimit' => 2000, // milliseconds = seconds * 1000
            'timeout' => $this->timeout, // milliseconds = seconds * 1000
            'certified' => false, // if certified by the CCXT dev team
            'pro' => false, // if it is integrated with CCXT Pro for WebSocket support
            'alias' => false, // whether this exchange is an alias to another exchange
            'dex' => false,
            'has' => array(
                'publicAPI' => true,
                'privateAPI' => true,
                'CORS' => null,
                'sandbox' => null,
                'spot' => null,
                'margin' => null,
                'swap' => null,
                'future' => null,
                'option' => null,
                'addMargin' => null,
                'borrowCrossMargin' => null,
                'borrowIsolatedMargin' => null,
                'borrowMargin' => null,
                'cancelAllOrders' => null,
                'cancelAllOrdersWs' => null,
                'cancelOrder' => true,
                'cancelOrderWs' => null,
                'cancelOrders' => null,
                'cancelOrdersWs' => null,
                'closeAllPositions' => null,
                'closePosition' => null,
                'createDepositAddress' => null,
                'createLimitBuyOrder' => null,
                'createLimitBuyOrderWs' => null,
                'createLimitOrder' => true,
                'createLimitOrderWs' => null,
                'createLimitSellOrder' => null,
                'createLimitSellOrderWs' => null,
                'createMarketBuyOrder' => null,
                'createMarketBuyOrderWs' => null,
                'createMarketBuyOrderWithCost' => null,
                'createMarketBuyOrderWithCostWs' => null,
                'createMarketOrder' => true,
                'createMarketOrderWs' => true,
                'createMarketOrderWithCost' => null,
                'createMarketOrderWithCostWs' => null,
                'createMarketSellOrder' => null,
                'createMarketSellOrderWs' => null,
                'createMarketSellOrderWithCost' => null,
                'createMarketSellOrderWithCostWs' => null,
                'createOrder' => true,
                'createOrderWs' => null,
                'createOrders' => null,
                'createOrderWithTakeProfitAndStopLoss' => null,
                'createOrderWithTakeProfitAndStopLossWs' => null,
                'createPostOnlyOrder' => null,
                'createPostOnlyOrderWs' => null,
                'createReduceOnlyOrder' => null,
                'createReduceOnlyOrderWs' => null,
                'createStopLimitOrder' => null,
                'createStopLimitOrderWs' => null,
                'createStopLossOrder' => null,
                'createStopLossOrderWs' => null,
                'createStopMarketOrder' => null,
                'createStopMarketOrderWs' => null,
                'createStopOrder' => null,
                'createStopOrderWs' => null,
                'createTakeProfitOrder' => null,
                'createTakeProfitOrderWs' => null,
                'createTrailingAmountOrder' => null,
                'createTrailingAmountOrderWs' => null,
                'createTrailingPercentOrder' => null,
                'createTrailingPercentOrderWs' => null,
                'createTriggerOrder' => null,
                'createTriggerOrderWs' => null,
                'deposit' => null,
                'editOrder' => 'emulated',
                'editOrderWs' => null,
                'fetchAccounts' => null,
                'fetchBalance' => true,
                'fetchBalanceWs' => null,
                'fetchBidsAsks' => null,
                'fetchBorrowInterest' => null,
                'fetchBorrowRate' => null,
                'fetchBorrowRateHistories' => null,
                'fetchBorrowRateHistory' => null,
                'fetchBorrowRates' => null,
                'fetchBorrowRatesPerSymbol' => null,
                'fetchCanceledAndClosedOrders' => null,
                'fetchCanceledOrders' => null,
                'fetchClosedOrder' => null,
                'fetchClosedOrders' => null,
                'fetchClosedOrdersWs' => null,
                'fetchConvertCurrencies' => null,
                'fetchConvertQuote' => null,
                'fetchConvertTrade' => null,
                'fetchConvertTradeHistory' => null,
                'fetchCrossBorrowRate' => null,
                'fetchCrossBorrowRates' => null,
                'fetchCurrencies' => 'emulated',
                'fetchCurrenciesWs' => 'emulated',
                'fetchDeposit' => null,
                'fetchDepositAddress' => null,
                'fetchDepositAddresses' => null,
                'fetchDepositAddressesByNetwork' => null,
                'fetchDeposits' => null,
                'fetchDepositsWithdrawals' => null,
                'fetchDepositsWs' => null,
                'fetchDepositWithdrawFee' => null,
                'fetchDepositWithdrawFees' => null,
                'fetchFundingHistory' => null,
                'fetchFundingRate' => null,
                'fetchFundingRateHistory' => null,
                'fetchFundingInterval' => null,
                'fetchFundingIntervals' => null,
                'fetchFundingRates' => null,
                'fetchGreeks' => null,
                'fetchIndexOHLCV' => null,
                'fetchIsolatedBorrowRate' => null,
                'fetchIsolatedBorrowRates' => null,
                'fetchMarginAdjustmentHistory' => null,
                'fetchIsolatedPositions' => null,
                'fetchL2OrderBook' => true,
                'fetchL3OrderBook' => null,
                'fetchLastPrices' => null,
                'fetchLedger' => null,
                'fetchLedgerEntry' => null,
                'fetchLeverage' => null,
                'fetchLeverages' => null,
                'fetchLeverageTiers' => null,
                'fetchLiquidations' => null,
                'fetchLongShortRatio' => null,
                'fetchLongShortRatioHistory' => null,
                'fetchMarginMode' => null,
                'fetchMarginModes' => null,
                'fetchMarketLeverageTiers' => null,
                'fetchMarkets' => true,
                'fetchMarketsWs' => null,
                'fetchMarkOHLCV' => null,
                'fetchMyLiquidations' => null,
                'fetchMySettlementHistory' => null,
                'fetchMyTrades' => null,
                'fetchMyTradesWs' => null,
                'fetchOHLCV' => null,
                'fetchOHLCVWs' => null,
                'fetchOpenInterest' => null,
                'fetchOpenInterestHistory' => null,
                'fetchOpenOrder' => null,
                'fetchOpenOrders' => null,
                'fetchOpenOrdersWs' => null,
                'fetchOption' => null,
                'fetchOptionChain' => null,
                'fetchOrder' => null,
                'fetchOrderBook' => true,
                'fetchOrderBooks' => null,
                'fetchOrderBookWs' => null,
                'fetchOrders' => null,
                'fetchOrdersByStatus' => null,
                'fetchOrdersWs' => null,
                'fetchOrderTrades' => null,
                'fetchOrderWs' => null,
                'fetchPosition' => null,
                'fetchPositionHistory' => null,
                'fetchPositionsHistory' => null,
                'fetchPositionWs' => null,
                'fetchPositionMode' => null,
                'fetchPositions' => null,
                'fetchPositionsWs' => null,
                'fetchPositionsForSymbol' => null,
                'fetchPositionsForSymbolWs' => null,
                'fetchPositionsRisk' => null,
                'fetchPremiumIndexOHLCV' => null,
                'fetchSettlementHistory' => null,
                'fetchStatus' => null,
                'fetchTicker' => true,
                'fetchTickerWs' => null,
                'fetchTickers' => null,
                'fetchMarkPrices' => null,
                'fetchTickersWs' => null,
                'fetchTime' => null,
                'fetchTrades' => true,
                'fetchTradesWs' => null,
                'fetchTradingFee' => null,
                'fetchTradingFees' => null,
                'fetchTradingFeesWs' => null,
                'fetchTradingLimits' => null,
                'fetchTransactionFee' => null,
                'fetchTransactionFees' => null,
                'fetchTransactions' => null,
                'fetchTransfer' => null,
                'fetchTransfers' => null,
                'fetchUnderlyingAssets' => null,
                'fetchVolatilityHistory' => null,
                'fetchWithdrawAddresses' => null,
                'fetchWithdrawal' => null,
                'fetchWithdrawals' => null,
                'fetchWithdrawalsWs' => null,
                'fetchWithdrawalWhitelist' => null,
                'reduceMargin' => null,
                'repayCrossMargin' => null,
                'repayIsolatedMargin' => null,
                'setLeverage' => null,
                'setMargin' => null,
                'setMarginMode' => null,
                'setPositionMode' => null,
                'signIn' => null,
                'transfer' => null,
                'watchBalance' => null,
                'watchMyTrades' => null,
                'watchOHLCV' => null,
                'watchOHLCVForSymbols' => null,
                'watchOrderBook' => null,
                'watchOrderBookForSymbols' => null,
                'watchOrders' => null,
                'watchOrdersForSymbols' => null,
                'watchPosition' => null,
                'watchPositions' => null,
                'watchStatus' => null,
                'watchTicker' => null,
                'watchTickers' => null,
                'watchTrades' => null,
                'watchTradesForSymbols' => null,
                'watchLiquidations' => null,
                'watchLiquidationsForSymbols' => null,
                'watchMyLiquidations' => null,
                'watchMyLiquidationsForSymbols' => null,
                'withdraw' => null,
                'ws' => null,
            ),
            'urls' => array(
                'logo' => null,
                'api' => null,
                'www' => null,
                'doc' => null,
                'fees' => null,
            ),
            'api' => null,
            'requiredCredentials' => array(
                'apiKey' => true,
                'secret' => true,
                'uid' => false,
                'accountId' => false,
                'login' => false,
                'password' => false,
                'twofa' => false, // 2-factor authentication (one-time password key)
                'privateKey' => false, // a "0x"-prefixed hexstring private key for a wallet
                'walletAddress' => false, // the wallet address "0x"-prefixed hexstring
                'token' => false, // reserved for HTTP auth in some cases
            ),
            'markets' => null, // to be filled manually or by fetchMarkets
            'currencies' => array(), // to be filled manually or by fetchMarkets
            'timeframes' => null, // redefine if the exchange has.fetchOHLCV
            'fees' => array(
                'trading' => array(
                    'tierBased' => null,
                    'percentage' => null,
                    'taker' => null,
                    'maker' => null,
                ),
                'funding' => array(
                    'tierBased' => null,
                    'percentage' => null,
                    'withdraw' => array(),
                    'deposit' => array(),
                ),
            ),
            'status' => array(
                'status' => 'ok',
                'updated' => null,
                'eta' => null,
                'url' => null,
            ),
            'exceptions' => null,
            'httpExceptions' => array(
                '422' => '\\ccxt\\ExchangeError',
                '418' => '\\ccxt\\DDoSProtection',
                '429' => '\\ccxt\\RateLimitExceeded',
                '404' => '\\ccxt\\ExchangeNotAvailable',
                '409' => '\\ccxt\\ExchangeNotAvailable',
                '410' => '\\ccxt\\ExchangeNotAvailable',
                '451' => '\\ccxt\\ExchangeNotAvailable',
                '500' => '\\ccxt\\ExchangeNotAvailable',
                '501' => '\\ccxt\\ExchangeNotAvailable',
                '502' => '\\ccxt\\ExchangeNotAvailable',
                '520' => '\\ccxt\\ExchangeNotAvailable',
                '521' => '\\ccxt\\ExchangeNotAvailable',
                '522' => '\\ccxt\\ExchangeNotAvailable',
                '525' => '\\ccxt\\ExchangeNotAvailable',
                '526' => '\\ccxt\\ExchangeNotAvailable',
                '400' => '\\ccxt\\ExchangeNotAvailable',
                '403' => '\\ccxt\\ExchangeNotAvailable',
                '405' => '\\ccxt\\ExchangeNotAvailable',
                '503' => '\\ccxt\\ExchangeNotAvailable',
                '530' => '\\ccxt\\ExchangeNotAvailable',
                '408' => '\\ccxt\\RequestTimeout',
                '504' => '\\ccxt\\RequestTimeout',
                '401' => '\\ccxt\\AuthenticationError',
                '407' => '\\ccxt\\AuthenticationError',
                '511' => '\\ccxt\\AuthenticationError',
            ),
            'commonCurrencies' => array(
                'XBT' => 'BTC',
                'BCC' => 'BCH',
                'BCHSV' => 'BSV',
            ),
            'precisionMode' => TICK_SIZE,
            'paddingMode' => NO_PADDING,
            'limits' => array(
                'leverage' => array( 'min' => null, 'max' => null ),
                'amount' => array( 'min' => null, 'max' => null ),
                'price' => array( 'min' => null, 'max' => null ),
                'cost' => array( 'min' => null, 'max' => null ),
            ),
        );
    }

    public function safe_bool_n($dictionaryOrList, array $keys, ?bool $defaultValue = null) {
        /**
         * @ignore
         * safely extract boolean $value from dictionary or list
         * @return array(bool | null)
         */
        $value = $this->safe_value_n($dictionaryOrList, $keys, $defaultValue);
        if (is_bool($value)) {
            return $value;
        }
        return $defaultValue;
    }

    public function safe_bool_2($dictionary, int|string $key1, int|string $key2, ?bool $defaultValue = null) {
        /**
         * @ignore
         * safely extract boolean value from $dictionary or list
         * @return array(bool | null)
         */
        return $this->safe_bool_n($dictionary, array( $key1, $key2 ), $defaultValue);
    }

    public function safe_bool($dictionary, int|string $key, ?bool $defaultValue = null) {
        /**
         * @ignore
         * safely extract boolean value from $dictionary or list
         * @return array(bool | null)
         */
        return $this->safe_bool_n($dictionary, array( $key ), $defaultValue);
    }

    public function safe_dict_n($dictionaryOrList, array $keys, ?array $defaultValue = null) {
        /**
         * @ignore
         * safely extract a dictionary from dictionary or list
         * @return array(object | null)
         */
        $value = $this->safe_value_n($dictionaryOrList, $keys, $defaultValue);
        if ($value === null) {
            return $defaultValue;
        }
        if ((gettype($value) === 'array')) {
            if (gettype($value) !== 'array' || array_keys($value) !== array_keys(array_keys($value))) {
                return $value;
            }
        }
        return $defaultValue;
    }

    public function safe_dict($dictionary, int|string $key, ?array $defaultValue = null) {
        /**
         * @ignore
         * safely extract a $dictionary from $dictionary or list
         * @return array(object | null)
         */
        return $this->safe_dict_n($dictionary, array( $key ), $defaultValue);
    }

    public function safe_dict_2($dictionary, int|string $key1, string $key2, ?array $defaultValue = null) {
        /**
         * @ignore
         * safely extract a $dictionary from $dictionary or list
         * @return array(object | null)
         */
        return $this->safe_dict_n($dictionary, array( $key1, $key2 ), $defaultValue);
    }

    public function safe_list_n($dictionaryOrList, array $keys, ?array $defaultValue = null) {
        /**
         * @ignore
         * safely extract an Array from dictionary or list
         * @return array(Array | null)
         */
        $value = $this->safe_value_n($dictionaryOrList, $keys, $defaultValue);
        if ($value === null) {
            return $defaultValue;
        }
        if (gettype($value) === 'array' && array_keys($value) === array_keys(array_keys($value))) {
            return $value;
        }
        return $defaultValue;
    }

    public function safe_list_2($dictionaryOrList, int|string $key1, string $key2, ?array $defaultValue = null) {
        /**
         * @ignore
         * safely extract an Array from dictionary or list
         * @return array(Array | null)
         */
        return $this->safe_list_n($dictionaryOrList, array( $key1, $key2 ), $defaultValue);
    }

    public function safe_list($dictionaryOrList, int|string $key, ?array $defaultValue = null) {
        /**
         * @ignore
         * safely extract an Array from dictionary or list
         * @return array(Array | null)
         */
        return $this->safe_list_n($dictionaryOrList, array( $key ), $defaultValue);
    }

    public function handle_deltas($orderbook, $deltas) {
        for ($i = 0; $i < count($deltas); $i++) {
            $this->handle_delta($orderbook, $deltas[$i]);
        }
    }

    public function handle_delta($bookside, $delta) {
        throw new NotSupported($this->id . ' handleDelta not supported yet');
    }

    public function handle_deltas_with_keys(mixed $bookSide, $deltas, int|string $priceKey = 0, int|string $amountKey = 1, int|string $countOrIdKey = 2) {
        for ($i = 0; $i < count($deltas); $i++) {
            $bidAsk = $this->parse_bid_ask($deltas[$i], $priceKey, $amountKey, $countOrIdKey);
            $bookSide->storeArray ($bidAsk);
        }
    }

    public function get_cache_index($orderbook, $deltas) {
        // return the first index of the cache that can be applied to the $orderbook or -1 if not possible
        return -1;
    }

    public function find_timeframe($timeframe, $timeframes = null) {
        if ($timeframes === null) {
            $timeframes = $this->timeframes;
        }
        $keys = is_array($timeframes) ? array_keys($timeframes) : array();
        for ($i = 0; $i < count($keys); $i++) {
            $key = $keys[$i];
            if ($timeframes[$key] === $timeframe) {
                return $key;
            }
        }
        return null;
    }

    public function check_proxy_url_settings(?string $url = null, ?string $method = null, $headers = null, $body = null) {
        $usedProxies = array();
        $proxyUrl = null;
        if ($this->proxyUrl !== null) {
            $usedProxies[] = 'proxyUrl';
            $proxyUrl = $this->proxyUrl;
        }
        if ($this->proxy_url !== null) {
            $usedProxies[] = 'proxy_url';
            $proxyUrl = $this->proxy_url;
        }
        if ($this->proxyUrlCallback !== null) {
            $usedProxies[] = 'proxyUrlCallback';
            $proxyUrl = $this->proxyUrlCallback ($url, $method, $headers, $body);
        }
        if ($this->proxy_url_callback !== null) {
            $usedProxies[] = 'proxy_url_callback';
            $proxyUrl = $this->proxy_url_callback ($url, $method, $headers, $body);
        }
        // backwards-compatibility
        if ($this->proxy !== null) {
            $usedProxies[] = 'proxy';
            if (is_callable($this->proxy)) {
                $proxyUrl = $this->proxy ($url, $method, $headers, $body);
            } else {
                $proxyUrl = $this->proxy;
            }
        }
        $length = count($usedProxies);
        if ($length > 1) {
            $joinedProxyNames = implode(',', $usedProxies);
            throw new InvalidProxySettings($this->id . ' you have multiple conflicting proxy settings (' . $joinedProxyNames . '), please use only one from : $proxyUrl, proxy_url, proxyUrlCallback, proxy_url_callback');
        }
        return $proxyUrl;
    }

    public function check_proxy_settings(?string $url = null, ?string $method = null, $headers = null, $body = null) {
        $usedProxies = array();
        $httpProxy = null;
        $httpsProxy = null;
        $socksProxy = null;
        // $httpProxy
        $isHttpProxyDefined = $this->value_is_defined($this->httpProxy);
        $isHttp_proxy_defined = $this->value_is_defined($this->http_proxy);
        if ($isHttpProxyDefined || $isHttp_proxy_defined) {
            $usedProxies[] = 'httpProxy';
            $httpProxy = $isHttpProxyDefined ? $this->httpProxy : $this->http_proxy;
        }
        $ishttpProxyCallbackDefined = $this->value_is_defined($this->httpProxyCallback);
        $ishttp_proxy_callback_defined = $this->value_is_defined($this->http_proxy_callback);
        if ($ishttpProxyCallbackDefined || $ishttp_proxy_callback_defined) {
            $usedProxies[] = 'httpProxyCallback';
            $httpProxy = $ishttpProxyCallbackDefined ? $this->httpProxyCallback ($url, $method, $headers, $body) : $this->http_proxy_callback ($url, $method, $headers, $body);
        }
        // $httpsProxy
        $isHttpsProxyDefined = $this->value_is_defined($this->httpsProxy);
        $isHttps_proxy_defined = $this->value_is_defined($this->https_proxy);
        if ($isHttpsProxyDefined || $isHttps_proxy_defined) {
            $usedProxies[] = 'httpsProxy';
            $httpsProxy = $isHttpsProxyDefined ? $this->httpsProxy : $this->https_proxy;
        }
        $ishttpsProxyCallbackDefined = $this->value_is_defined($this->httpsProxyCallback);
        $ishttps_proxy_callback_defined = $this->value_is_defined($this->https_proxy_callback);
        if ($ishttpsProxyCallbackDefined || $ishttps_proxy_callback_defined) {
            $usedProxies[] = 'httpsProxyCallback';
            $httpsProxy = $ishttpsProxyCallbackDefined ? $this->httpsProxyCallback ($url, $method, $headers, $body) : $this->https_proxy_callback ($url, $method, $headers, $body);
        }
        // $socksProxy
        $isSocksProxyDefined = $this->value_is_defined($this->socksProxy);
        $isSocks_proxy_defined = $this->value_is_defined($this->socks_proxy);
        if ($isSocksProxyDefined || $isSocks_proxy_defined) {
            $usedProxies[] = 'socksProxy';
            $socksProxy = $isSocksProxyDefined ? $this->socksProxy : $this->socks_proxy;
        }
        $issocksProxyCallbackDefined = $this->value_is_defined($this->socksProxyCallback);
        $issocks_proxy_callback_defined = $this->value_is_defined($this->socks_proxy_callback);
        if ($issocksProxyCallbackDefined || $issocks_proxy_callback_defined) {
            $usedProxies[] = 'socksProxyCallback';
            $socksProxy = $issocksProxyCallbackDefined ? $this->socksProxyCallback ($url, $method, $headers, $body) : $this->socks_proxy_callback ($url, $method, $headers, $body);
        }
        // check
        $length = count($usedProxies);
        if ($length > 1) {
            $joinedProxyNames = implode(',', $usedProxies);
            throw new InvalidProxySettings($this->id . ' you have multiple conflicting proxy settings (' . $joinedProxyNames . '), please use only one from => $httpProxy, $httpsProxy, httpProxyCallback, httpsProxyCallback, $socksProxy, socksProxyCallback');
        }
        return array( $httpProxy, $httpsProxy, $socksProxy );
    }

    public function check_ws_proxy_settings() {
        $usedProxies = array();
        $wsProxy = null;
        $wssProxy = null;
        $wsSocksProxy = null;
        // ws proxy
        if ($this->value_is_defined($this->wsProxy)) {
            $usedProxies[] = 'wsProxy';
            $wsProxy = $this->wsProxy;
        }
        if ($this->value_is_defined($this->ws_proxy)) {
            $usedProxies[] = 'ws_proxy';
            $wsProxy = $this->ws_proxy;
        }
        // wss proxy
        if ($this->value_is_defined($this->wssProxy)) {
            $usedProxies[] = 'wssProxy';
            $wssProxy = $this->wssProxy;
        }
        if ($this->value_is_defined($this->wss_proxy)) {
            $usedProxies[] = 'wss_proxy';
            $wssProxy = $this->wss_proxy;
        }
        // ws socks proxy
        if ($this->value_is_defined($this->wsSocksProxy)) {
            $usedProxies[] = 'wsSocksProxy';
            $wsSocksProxy = $this->wsSocksProxy;
        }
        if ($this->value_is_defined($this->ws_socks_proxy)) {
            $usedProxies[] = 'ws_socks_proxy';
            $wsSocksProxy = $this->ws_socks_proxy;
        }
        // check
        $length = count($usedProxies);
        if ($length > 1) {
            $joinedProxyNames = implode(',', $usedProxies);
            throw new InvalidProxySettings($this->id . ' you have multiple conflicting proxy settings (' . $joinedProxyNames . '), please use only one from => $wsProxy, $wssProxy, wsSocksProxy');
        }
        return array( $wsProxy, $wssProxy, $wsSocksProxy );
    }

    public function check_conflicting_proxies($proxyAgentSet, $proxyUrlSet) {
        if ($proxyAgentSet && $proxyUrlSet) {
            throw new InvalidProxySettings($this->id . ' you have multiple conflicting proxy settings, please use only one from : proxyUrl, httpProxy, httpsProxy, socksProxy');
        }
    }

    public function check_address(?string $address = null) {
        if ($address === null) {
            throw new InvalidAddress($this->id . ' $address is null');
        }
        // check the $address is not the same letter like 'aaaaa' nor too short nor has a space
        $uniqChars = ($this->unique($this->string_to_chars_array($address)));
        $length = count($uniqChars); // py transpiler trick
        if ($length === 1 || strlen($address) < $this->minFundingAddressLength || mb_strpos($address, ' ') > -1) {
            throw new InvalidAddress($this->id . ' $address is invalid or has less than ' . (string) $this->minFundingAddressLength . ' characters => "' . (string) $address . '"');
        }
        return $address;
    }

    public function find_message_hashes($client, string $element) {
        $result = array();
        $messageHashes = is_array($client->futures) ? array_keys($client->futures) : array();
        for ($i = 0; $i < count($messageHashes); $i++) {
            $messageHash = $messageHashes[$i];
            if (mb_strpos($messageHash, $element) !== false) {
                $result[] = $messageHash;
            }
        }
        return $result;
    }

    public function filter_by_limit(mixed $array, ?int $limit = null, int|string $key = 'timestamp', bool $fromStart = false) {
        if ($this->value_is_defined($limit)) {
            $arrayLength = count($array);
            if ($arrayLength > 0) {
                $ascending = true;
                if ((is_array($array[0]) && array_key_exists($key, $array[0]))) {
                    $first = $array[0][$key];
                    $last = $array[$arrayLength - 1][$key];
                    if ($first !== null && $last !== null) {
                        $ascending = $first <= $last;  // true if $array is sorted in $ascending order based on 'timestamp'
                    }
                }
                if ($fromStart) {
                    if ($limit > $arrayLength) {
                        $limit = $arrayLength;
                    }
                    $array = $ascending ? $this->array_slice($array, 0, $limit) : $this->array_slice($array, -$limit);
                } else {
                    $array = $ascending ? $this->array_slice($array, -$limit) : $this->array_slice($array, 0, $limit);
                }
            }
        }
        return $array;
    }

    public function filter_by_since_limit(mixed $array, ?int $since = null, ?int $limit = null, int|string $key = 'timestamp', $tail = false) {
        $sinceIsDefined = $this->value_is_defined($since);
        $parsedArray = $this->to_array($array);
        $result = $parsedArray;
        if ($sinceIsDefined) {
            $result = [ ];
            for ($i = 0; $i < count($parsedArray); $i++) {
                $entry = $parsedArray[$i];
                $value = $this->safe_value($entry, $key);
                if ($value && ($value >= $since)) {
                    $result[] = $entry;
                }
            }
        }
        if ($tail && $limit !== null) {
            return $this->array_slice($result, -$limit);
        }
        // if the user provided a 'since' argument
        // we want to $limit the $result starting from the 'since'
        $shouldFilterFromStart = !$tail && $sinceIsDefined;
        return $this->filter_by_limit($result, $limit, $key, $shouldFilterFromStart);
    }

    public function filter_by_value_since_limit(mixed $array, int|string $field, $value = null, ?int $since = null, ?int $limit = null, $key = 'timestamp', $tail = false) {
        $valueIsDefined = $this->value_is_defined($value);
        $sinceIsDefined = $this->value_is_defined($since);
        $parsedArray = $this->to_array($array);
        $result = $parsedArray;
        // single-pass filter for both symbol and $since
        if ($valueIsDefined || $sinceIsDefined) {
            $result = [ ];
            for ($i = 0; $i < count($parsedArray); $i++) {
                $entry = $parsedArray[$i];
                $entryFiledEqualValue = $entry[$field] === $value;
                $firstCondition = $valueIsDefined ? $entryFiledEqualValue : true;
                $entryKeyValue = $this->safe_value($entry, $key);
                $entryKeyGESince = ($entryKeyValue) && ($since !== null) && ($entryKeyValue >= $since);
                $secondCondition = $sinceIsDefined ? $entryKeyGESince : true;
                if ($firstCondition && $secondCondition) {
                    $result[] = $entry;
                }
            }
        }
        if ($tail && $limit !== null) {
            return $this->array_slice($result, -$limit);
        }
        return $this->filter_by_limit($result, $limit, $key, $sinceIsDefined);
    }

    public function set_sandbox_mode(bool $enabled) {
        /**
         * set the sandbox mode for the exchange
         * @param {boolean} $enabled true to enable sandbox mode, false to disable it
         */
        if ($enabled) {
            if (is_array($this->urls) && array_key_exists('test', $this->urls)) {
                if (gettype($this->urls['api']) === 'string') {
                    $this->urls['apiBackup'] = $this->urls['api'];
                    $this->urls['api'] = $this->urls['test'];
                } else {
                    $this->urls['apiBackup'] = $this->clone($this->urls['api']);
                    $this->urls['api'] = $this->clone($this->urls['test']);
                }
            } else {
                throw new NotSupported($this->id . ' does not have a sandbox URL');
            }
            // set flag
            $this->isSandboxModeEnabled = true;
        } elseif (is_array($this->urls) && array_key_exists('apiBackup', $this->urls)) {
            if (gettype($this->urls['api']) === 'string') {
                $this->urls['api'] = $this->urls['apiBackup'];
            } else {
                $this->urls['api'] = $this->clone($this->urls['apiBackup']);
            }
            $newUrls = $this->omit($this->urls, 'apiBackup');
            $this->urls = $newUrls;
            // set flag
            $this->isSandboxModeEnabled = false;
        }
    }

    public function sign($path, mixed $api = 'public', $method = 'GET', $params = array (), mixed $headers = null, mixed $body = null) {
        return array();
    }

    public function fetch_accounts($params = array ()) {
        throw new NotSupported($this->id . ' fetchAccounts() is not supported yet');
    }

    public function fetch_trades(string $symbol, ?int $since = null, ?int $limit = null, $params = array ()) {
        throw new NotSupported($this->id . ' fetchTrades() is not supported yet');
    }

    public function fetch_trades_ws(string $symbol, ?int $since = null, ?int $limit = null, $params = array ()) {
        throw new NotSupported($this->id . ' fetchTradesWs() is not supported yet');
    }

    public function watch_liquidations(string $symbol, ?int $since = null, ?int $limit = null, $params = array ()) {
        if ($this->has['watchLiquidationsForSymbols']) {
            return $this->watch_liquidations_for_symbols(array( $symbol ), $since, $limit, $params);
        }
        throw new NotSupported($this->id . ' watchLiquidations() is not supported yet');
    }

    public function subscribe_liquidations(string $symbol, mixed $callback, $synchronous = true, $params = array ()) {
        /**
         * watch the public liquidations of a trading pair
         * @param {string} $symbol unified CCXT market $symbol
         * @param {Function} $callback Consumer function to be called with each update
         * @param {boolean} $synchronous if set to true, the $callback will wait to finish before passing next message
         * @param {array} [$params] exchange specific parameters for the bitmex api endpoint
         */
        $this->load_markets();
        $stream = $this->stream;
        if ($callback !== null) {
            $stream->subscribe ('liquidations::' . $symbol, $callback, $synchronous);
        }
        $stream->add_watch_function('liquidations', array( $symbol, null, null, $params ));
        $this->watch_liquidations($symbol, null, null, $params);
    }

    public function watch_liquidations_for_symbols(array $symbols, ?int $since = null, ?int $limit = null, $params = array ()) {
        throw new NotSupported($this->id . ' watchLiquidationsForSymbols() is not supported yet');
    }

    public function subscribe_liquidations_for_symbols(array $symbols, mixed $callback, $synchronous = true, $params = array ()) {
        /**
         * watch the public liquidations of trading pairs
         * @param {string[]} $symbols unified CCXT market symbol
         * @param {Function} $callback Consumer function to be called with each update
         * @param {boolean} $synchronous if set to true, the $callback will wait to finish before passing next message
         * @param {array} [$params] exchange specific parameters for the bitmex api endpoint
         */
        $this->load_markets();
        $symbols = $this->market_symbols($symbols, null, true);
        $stream = $this->stream;
        if ($callback !== null) {
            for ($i = 0; $i < count($symbols); $i++) {
                $stream->subscribe ('liquidations::' . $symbols[$i], $callback, $synchronous);
            }
            if ($this->is_empty($symbols)) {
                $stream->subscribe ('liquidations', $callback, $synchronous);
            }
        }
        $stream->add_watch_function('watchLiquidationsForSymbols', array( $symbols, null, null, $params ));
        $this->watch_trades_for_symbols($symbols, null, null, $params);
    }

    public function watch_my_liquidations(string $symbol, ?int $since = null, ?int $limit = null, $params = array ()) {
        if ($this->has['watchMyLiquidationsForSymbols']) {
            return $this->watch_my_liquidations_for_symbols(array( $symbol ), $since, $limit, $params);
        }
        throw new NotSupported($this->id . ' watchMyLiquidations() is not supported yet');
    }

    public function watch_my_liquidations_for_symbols(array $symbols, ?int $since = null, ?int $limit = null, $params = array ()) {
        throw new NotSupported($this->id . ' watchMyLiquidationsForSymbols() is not supported yet');
    }

    public function watch_trades(string $symbol, ?int $since = null, ?int $limit = null, $params = array ()) {
        throw new NotSupported($this->id . ' watchTrades() is not supported yet');
    }

<<<<<<< HEAD
    public function subscribe_trades(string $symbol, mixed $callback = null, bool $synchronous = true, $params = array ()) {
        /**
         * subscribe $callback to be called with each trade
         * @param {string[]} symbols unified $symbol of the market to fetch trades for
         * @param {Function} $callback Consumer function to be called with each update
         * @param {boolean} $synchronous if set to true, the $callback will wait to finish before passing next message
         * @param {array} [$params] extra parameters specific to the exchange API endpoint
         */
        $this->load_markets();
        $stream = $this->stream;
        if ($callback !== null) {
            $stream->subscribe ('trades::' . $symbol, $callback, $synchronous);
        }
        $stream->add_watch_function('watchTrades', array( $symbol, null, null, $params ));
        $this->watch_trades($symbol, null, null, $params);
=======
    public function un_watch_trades(string $symbol, $params = array ()) {
        throw new NotSupported($this->id . ' unWatchTrades() is not supported yet');
>>>>>>> 056b1b0a
    }

    public function watch_trades_for_symbols(array $symbols, ?int $since = null, ?int $limit = null, $params = array ()) {
        throw new NotSupported($this->id . ' watchTradesForSymbols() is not supported yet');
    }

<<<<<<< HEAD
    public function subscribe_trades_for_symbols(array $symbols, mixed $callback = null, bool $synchronous = true, $params = array ()) {
        /**
         * subscribe $callback to be called with each trade
         * @param {string[]} $symbols unified symbol of the market to fetch trades for
         * @param {Function} $callback Consumer function to be called with each update
         * @param {boolean} $synchronous if set to true, the $callback will wait to finish before passing next message
         * @param {array} [$params] extra parameters specific to the exchange API endpoint
         */
        $this->load_markets();
        $symbols = $this->market_symbols($symbols, null, true);
        $stream = $this->stream;
        if ($callback !== null) {
            for ($i = 0; $i < count($symbols); $i++) {
                $stream->subscribe ('trades::' . $symbols[$i], $callback, $synchronous);
            }
            if ($this->is_empty($symbols)) {
                $stream->subscribe ('trades', $callback, $synchronous);
            }
        }
        $stream->add_watch_function('watchTradesForSymbols', array( $symbols, null, null, $params ));
        $this->watch_trades_for_symbols($symbols, null, null, $params);
=======
    public function un_watch_trades_for_symbols(array $symbols, $params = array ()) {
        throw new NotSupported($this->id . ' unWatchTradesForSymbols() is not supported yet');
>>>>>>> 056b1b0a
    }

    public function watch_my_trades_for_symbols(array $symbols, ?int $since = null, ?int $limit = null, $params = array ()) {
        throw new NotSupported($this->id . ' watchMyTradesForSymbols() is not supported yet');
    }

    public function subscribe_my_trades_for_symbols(array $symbols, mixed $callback = null, bool $synchronous = true, $params = array ()) {
        /**
         * subscribe $callback to be called with each user trade
         * @param {string[]} $symbols unified symbol of the market to fetch trades for
         * @param {Function} $callback Consumer function to be called with each update
         * @param {boolean} $synchronous if set to true, the $callback will wait to finish before passing next message
         * @param {array} [$params] extra parameters specific to the exchange API endpoint
         */
        $this->load_markets();
        $symbols = $this->market_symbols($symbols, null, true);
        $stream = $this->stream;
        if ($callback !== null) {
            if ($this->is_empty($symbols)) {
                $stream->subscribe ('myTrades', $callback, $synchronous);
            } else {
                for ($i = 0; $i < count($symbols); $i++) {
                    $stream->subscribe ('myTrades::' . $symbols[$i], $callback, $synchronous);
                }
            }
        }
        $stream->add_watch_function('watchMyTradesForSymbols', array( $symbols, null, null, $params ));
        $this->watch_my_trades_for_symbols($symbols, null, null, $params);
    }

    public function watch_orders_for_symbols(array $symbols, ?int $since = null, ?int $limit = null, $params = array ()) {
        throw new NotSupported($this->id . ' watchOrdersForSymbols() is not supported yet');
    }

    public function subscribe_orders_for_symbols(array $symbols, mixed $callback = null, bool $synchronous = true, $params = array ()) {
        /**
         * subscribe $callback to be called with order
         * @param {string[]} $symbols unified symbol of the market to fetch orders for
         * @param {Function} $callback Consumer function to be called with each update
         * @param {boolean} $synchronous if set to true, the $callback will wait to finish before passing next message
         * @param {array} [$params] extra parameters specific to the exchange API endpoint
         */
        $this->load_markets();
        $symbols = $this->market_symbols($symbols, null, true);
        $stream = $this->stream;
        if ($callback !== null) {
            for ($i = 0; $i < count($symbols); $i++) {
                $stream->subscribe ('orders::' . $symbols[$i], $callback, $synchronous);
            }
            if ($this->is_empty($symbols)) {
                $stream->subscribe ('orders', $callback, $synchronous);
            }
        }
        $stream->add_watch_function('watchOrdersForSymbols', array( $symbols, null, null, $params ));
        $this->watch_orders_for_symbols($symbols, null, null, $params);
    }

    public function watch_ohlcv_for_symbols(array $symbolsAndTimeframes, ?int $since = null, ?int $limit = null, $params = array ()) {
        throw new NotSupported($this->id . ' watchOHLCVForSymbols() is not supported yet');
    }

<<<<<<< HEAD
    public function subscribe_ohlcv_for_symbols(array $symbolsAndTimeframes, mixed $callback = null, bool $synchronous = true, $params = array ()) {
        /**
         * subscribe $callback to be called with order
         * @param {string[]} symbols unified $symbol of the market to fetch orders for
         * @param {Function} $callback Consumer function to be called with each update
         * @param {boolean} $synchronous if set to true, the $callback will wait to finish before passing next message
         * @param {array} [$params] extra parameters specific to the exchange API endpoint
         */
        $this->load_markets();
        $stream = $this->stream;
        if ($callback !== null) {
            for ($i = 0; $i < count($symbolsAndTimeframes); $i++) {
                $symbol = $this->symbol($symbolsAndTimeframes[$i][0]);
                $timeframe = $symbolsAndTimeframes[$i][1];
                $stream->subscribe ('ohlcvs' . '::' . $symbol . '::' . $timeframe, $callback, $synchronous);
            }
            if ($this->is_empty($symbolsAndTimeframes)) {
                $stream->subscribe ('ohlcvs', $callback, $synchronous);
            }
        }
        $stream->add_watch_function('watchOHLCVForSymbols', array( $symbolsAndTimeframes, null, null, $params ));
        $this->watch_ohlcv_for_symbols($symbolsAndTimeframes, null, null, $params);
=======
    public function un_watch_ohlcv_for_symbols(array $symbolsAndTimeframes, $params = array ()) {
        throw new NotSupported($this->id . ' unWatchOHLCVForSymbols() is not supported yet');
>>>>>>> 056b1b0a
    }

    public function watch_order_book_for_symbols(array $symbols, ?int $limit = null, $params = array ()) {
        throw new NotSupported($this->id . ' watchOrderBookForSymbols() is not supported yet');
    }

<<<<<<< HEAD
    public function subscribe_order_book_for_symbols(array $symbols, mixed $callback = null, bool $synchronous = true, $params = array ()) {
        /**
         * subscribes to information on open orders with bid (buy) and ask (sell) prices, volumes and other data
         * @param {string[]} $symbols unified array of $symbols
         * @param {Function} $callback function to call when receiving an update
         * @param {boolean} $synchronous if set to true, the $callback will wait to finish before passing next message
         * @param {array} [$params] extra parameters specific to the exchange API endpoint
         * @return {array} A dictionary of ~@link https://docs.ccxt.com/#/?id=order-book-structure order book structures~ indexed by market $symbols
         */
        $this->load_markets();
        $stream = $this->stream;
        $symbols = $this->market_symbols($symbols, null, true);
        if ($callback !== null) {
            for ($i = 0; $i < count($symbols); $i++) {
                $stream->subscribe ('orderbooks::' . $symbols[$i], $callback, $synchronous);
            }
            if ($this->is_empty($symbols)) {
                $stream->subscribe ('orderbooks', $callback, $synchronous);
            }
        }
        $stream->add_watch_function('watchOrderBookForSymbols', array( $symbols, null, $params ));
        $this->watch_order_book_for_symbols($symbols, null, $params);
=======
    public function un_watch_order_book_for_symbols(array $symbols, $params = array ()) {
        throw new NotSupported($this->id . ' unWatchOrderBookForSymbols() is not supported yet');
>>>>>>> 056b1b0a
    }

    public function fetch_deposit_addresses(?array $codes = null, $params = array ()) {
        throw new NotSupported($this->id . ' fetchDepositAddresses() is not supported yet');
    }

    public function fetch_order_book(string $symbol, ?int $limit = null, $params = array ()) {
        throw new NotSupported($this->id . ' fetchOrderBook() is not supported yet');
    }

    public function fetch_order_book_ws(string $symbol, ?int $limit = null, $params = array ()) {
        throw new NotSupported($this->id . ' fetchOrderBookWs() is not supported yet');
    }

    public function fetch_margin_mode(string $symbol, $params = array ()) {
        if ($this->has['fetchMarginModes']) {
            $marginModes = $this->fetch_margin_modes(array( $symbol ), $params);
            return $this->safe_dict($marginModes, $symbol);
        } else {
            throw new NotSupported($this->id . ' fetchMarginMode() is not supported yet');
        }
    }

    public function fetch_margin_modes(?array $symbols = null, $params = array ()) {
        throw new NotSupported($this->id . ' fetchMarginModes () is not supported yet');
    }

    public function fetch_rest_order_book_safe($symbol, $limit = null, $params = array ()) {
        $fetchSnapshotMaxRetries = $this->handle_option('watchOrderBook', 'maxRetries', 3);
        for ($i = 0; $i < $fetchSnapshotMaxRetries; $i++) {
            try {
                $orderBook = $this->fetch_order_book($symbol, $limit, $params);
                return $orderBook;
            } catch (Exception $e) {
                if (($i + 1) === $fetchSnapshotMaxRetries) {
                    throw $e;
                }
            }
        }
        return null;
    }

    public function watch_order_book(string $symbol, ?int $limit = null, $params = array ()) {
        throw new NotSupported($this->id . ' watchOrderBook() is not supported yet');
    }

<<<<<<< HEAD
    public function subscribe_order_book(string $symbol, mixed $callback = null, bool $synchronous = true, $params = array ()) {
        /**
         * subscribe to information on open orders with bid (buy) and ask (sell) prices, volumes and other data
         * @param {string} $symbol unified $symbol of the market to fetch the order book for
         * @param {Function} $callback Consumer function to be called with each update
         * @param {boolean} $synchronous if set to true, the $callback will wait to finish before passing next message
         * @return {array} A dictionary of ~@link https://docs.ccxt.com/#/?id=order-book-structure order book structures~ indexed by market symbols
         */
        $this->subscribe_order_book_for_symbols(array( $symbol ), $callback, $synchronous, $params);
=======
    public function un_watch_order_book(string $symbol, $params = array ()) {
        throw new NotSupported($this->id . ' unWatchOrderBook() is not supported yet');
>>>>>>> 056b1b0a
    }

    public function fetch_time($params = array ()) {
        throw new NotSupported($this->id . ' fetchTime() is not supported yet');
    }

    public function fetch_trading_limits(?array $symbols = null, $params = array ()) {
        throw new NotSupported($this->id . ' fetchTradingLimits() is not supported yet');
    }

    public function parse_currency(array $rawCurrency) {
        throw new NotSupported($this->id . ' parseCurrency() is not supported yet');
    }

    public function parse_currencies($rawCurrencies) {
        $result = array();
        $arr = $this->to_array($rawCurrencies);
        for ($i = 0; $i < count($arr); $i++) {
            $parsed = $this->parse_currency($arr[$i]);
            $code = $parsed['code'];
            $result[$code] = $parsed;
        }
        return $result;
    }

    public function parse_market(array $market) {
        throw new NotSupported($this->id . ' parseMarket() is not supported yet');
    }

    public function parse_markets($markets) {
        $result = array();
        for ($i = 0; $i < count($markets); $i++) {
            $result[] = $this->parse_market($markets[$i]);
        }
        return $result;
    }

    public function parse_ticker(array $ticker, ?array $market = null) {
        throw new NotSupported($this->id . ' parseTicker() is not supported yet');
    }

    public function parse_deposit_address($depositAddress, ?array $currency = null) {
        throw new NotSupported($this->id . ' parseDepositAddress() is not supported yet');
    }

    public function parse_trade(array $trade, ?array $market = null) {
        throw new NotSupported($this->id . ' parseTrade() is not supported yet');
    }

    public function parse_transaction(array $transaction, ?array $currency = null) {
        throw new NotSupported($this->id . ' parseTransaction() is not supported yet');
    }

    public function parse_transfer(array $transfer, ?array $currency = null) {
        throw new NotSupported($this->id . ' parseTransfer() is not supported yet');
    }

    public function parse_account(array $account) {
        throw new NotSupported($this->id . ' parseAccount() is not supported yet');
    }

    public function parse_ledger_entry(array $item, ?array $currency = null) {
        throw new NotSupported($this->id . ' parseLedgerEntry() is not supported yet');
    }

    public function parse_order(array $order, ?array $market = null) {
        throw new NotSupported($this->id . ' parseOrder() is not supported yet');
    }

    public function fetch_cross_borrow_rates($params = array ()) {
        throw new NotSupported($this->id . ' fetchCrossBorrowRates() is not supported yet');
    }

    public function fetch_isolated_borrow_rates($params = array ()) {
        throw new NotSupported($this->id . ' fetchIsolatedBorrowRates() is not supported yet');
    }

    public function parse_market_leverage_tiers($info, ?array $market = null) {
        throw new NotSupported($this->id . ' parseMarketLeverageTiers() is not supported yet');
    }

    public function fetch_leverage_tiers(?array $symbols = null, $params = array ()) {
        throw new NotSupported($this->id . ' fetchLeverageTiers() is not supported yet');
    }

    public function parse_position(array $position, ?array $market = null) {
        throw new NotSupported($this->id . ' parsePosition() is not supported yet');
    }

    public function parse_funding_rate_history($info, ?array $market = null) {
        throw new NotSupported($this->id . ' parseFundingRateHistory() is not supported yet');
    }

    public function parse_borrow_interest(array $info, ?array $market = null) {
        throw new NotSupported($this->id . ' parseBorrowInterest() is not supported yet');
    }

    public function parse_isolated_borrow_rate(array $info, ?array $market = null) {
        throw new NotSupported($this->id . ' parseIsolatedBorrowRate() is not supported yet');
    }

    public function parse_ws_trade(array $trade, ?array $market = null) {
        throw new NotSupported($this->id . ' parseWsTrade() is not supported yet');
    }

    public function parse_ws_order(array $order, ?array $market = null) {
        throw new NotSupported($this->id . ' parseWsOrder() is not supported yet');
    }

    public function parse_ws_order_trade(array $trade, ?array $market = null) {
        throw new NotSupported($this->id . ' parseWsOrderTrade() is not supported yet');
    }

    public function parse_ws_ohlcv($ohlcv, ?array $market = null) {
        return $this->parse_ohlcv($ohlcv, $market);
    }

    public function fetch_funding_rates(?array $symbols = null, $params = array ()) {
        throw new NotSupported($this->id . ' fetchFundingRates() is not supported yet');
    }

    public function fetch_funding_intervals(?array $symbols = null, $params = array ()) {
        throw new NotSupported($this->id . ' fetchFundingIntervals() is not supported yet');
    }

    public function watch_funding_rate(string $symbol, $params = array ()) {
        throw new NotSupported($this->id . ' watchFundingRate() is not supported yet');
    }

    public function watch_funding_rates(array $symbols, $params = array ()) {
        throw new NotSupported($this->id . ' watchFundingRates() is not supported yet');
    }

    public function watch_funding_rates_for_symbols(array $symbols, $params = array ()) {
        return $this->watch_funding_rates($symbols, $params);
    }

    public function transfer(string $code, float $amount, string $fromAccount, string $toAccount, $params = array ()) {
        throw new NotSupported($this->id . ' transfer() is not supported yet');
    }

    public function withdraw(string $code, float $amount, string $address, $tag = null, $params = array ()) {
        throw new NotSupported($this->id . ' withdraw() is not supported yet');
    }

    public function create_deposit_address(string $code, $params = array ()) {
        throw new NotSupported($this->id . ' createDepositAddress() is not supported yet');
    }

    public function set_leverage(?int $leverage, ?string $symbol = null, $params = array ()) {
        throw new NotSupported($this->id . ' setLeverage() is not supported yet');
    }

    public function fetch_leverage(string $symbol, $params = array ()) {
        if ($this->has['fetchLeverages']) {
            $leverages = $this->fetch_leverages(array( $symbol ), $params);
            return $this->safe_dict($leverages, $symbol);
        } else {
            throw new NotSupported($this->id . ' fetchLeverage() is not supported yet');
        }
    }

    public function fetch_leverages(?array $symbols = null, $params = array ()) {
        throw new NotSupported($this->id . ' fetchLeverages() is not supported yet');
    }

    public function set_position_mode(bool $hedged, ?string $symbol = null, $params = array ()) {
        throw new NotSupported($this->id . ' setPositionMode() is not supported yet');
    }

    public function add_margin(string $symbol, float $amount, $params = array ()) {
        throw new NotSupported($this->id . ' addMargin() is not supported yet');
    }

    public function reduce_margin(string $symbol, float $amount, $params = array ()) {
        throw new NotSupported($this->id . ' reduceMargin() is not supported yet');
    }

    public function set_margin(string $symbol, float $amount, $params = array ()) {
        throw new NotSupported($this->id . ' setMargin() is not supported yet');
    }

    public function fetch_long_short_ratio(string $symbol, ?string $timeframe = null, $params = array ()) {
        throw new NotSupported($this->id . ' fetchLongShortRatio() is not supported yet');
    }

    public function fetch_long_short_ratio_history(?string $symbol = null, ?string $timeframe = null, ?int $since = null, ?int $limit = null, $params = array ()) {
        throw new NotSupported($this->id . ' fetchLongShortRatioHistory() is not supported yet');
    }

    public function fetch_margin_adjustment_history(?string $symbol = null, ?string $type = null, ?float $since = null, ?float $limit = null, $params = array ()) {
        /**
         * fetches the history of margin added or reduced from contract isolated positions
         * @param {string} [$symbol] unified market $symbol
         * @param {string} [$type] "add" or "reduce"
         * @param {int} [$since] timestamp in ms of the earliest change to fetch
         * @param {int} [$limit] the maximum amount of changes to fetch
         * @param {array} $params extra parameters specific to the exchange api endpoint
         * @return {array[]} a list of ~@link https://docs.ccxt.com/#/?id=margin-loan-structure margin structures~
         */
        throw new NotSupported($this->id . ' fetchMarginAdjustmentHistory() is not supported yet');
    }

    public function set_margin_mode(string $marginMode, ?string $symbol = null, $params = array ()) {
        throw new NotSupported($this->id . ' setMarginMode() is not supported yet');
    }

    public function fetch_deposit_addresses_by_network(string $code, $params = array ()) {
        throw new NotSupported($this->id . ' fetchDepositAddressesByNetwork() is not supported yet');
    }

    public function fetch_open_interest_history(string $symbol, $timeframe = '1h', ?int $since = null, ?int $limit = null, $params = array ()) {
        throw new NotSupported($this->id . ' fetchOpenInterestHistory() is not supported yet');
    }

    public function fetch_open_interest(string $symbol, $params = array ()) {
        throw new NotSupported($this->id . ' fetchOpenInterest() is not supported yet');
    }

    public function sign_in($params = array ()) {
        throw new NotSupported($this->id . ' signIn() is not supported yet');
    }

    public function fetch_payment_methods($params = array ()) {
        throw new NotSupported($this->id . ' fetchPaymentMethods() is not supported yet');
    }

    public function parse_to_int($number) {
        // Solve Common intvalmisuse ex => intval((since / (string) 1000))
        // using a $number which is not valid in ts
        $stringifiedNumber = $this->number_to_string($number);
        $convertedNumber = floatval($stringifiedNumber);
        return intval($convertedNumber);
    }

    public function parse_to_numeric($number) {
        $stringVersion = $this->number_to_string($number); // this will convert 1.0 and 1 to "1" and 1.1 to "1.1"
        // keep this in mind:
        // in JS => 1 == 1.0 is true;  1 === 1.0 is true
        // in Python => 1 == 1.0 is true
        // in PHP 1 == 1.0 is true, but 1 === 1.0 is false
        if (mb_strpos($stringVersion, '.') !== false) {
            return floatval($stringVersion);
        }
        return intval($stringVersion);
    }

    public function is_round_number(float $value) {
        // this method is similar to isInteger, but this is more loyal and does not check for types.
        // i.e. isRoundNumber(1.000) returns true, while isInteger(1.000) returns false
        $res = $this->parse_to_numeric((fmod($value, 1)));
        return $res === 0;
    }

    public function safe_integer_omit_zero(array $obj, int|string $key, ?int $defaultValue = null) {
        $timestamp = $this->safe_integer($obj, $key, $defaultValue);
        if ($timestamp === null || $timestamp === 0) {
            return null;
        }
        return $timestamp;
    }

    public function after_construct() {
        $this->create_networks_by_id_object();
<<<<<<< HEAD
        $this->setup_stream();
=======
        $this->features_generator();
    }

    public function features_generator() {
        //
        // the exchange-specific features can be something like this, where we support 'string' aliases too:
        //
        //     {
        //         'myItem' : array(
        //             'createOrder' : array(...),
        //             'fetchOrders' : array(...),
        //         ),
        //         'swap' => array(
        //             'linear' => 'myItem',
        //             'inverse' => 'myItem',
        //         ),
        //         'future' => {
        //             'linear' => 'myItem',
        //             'inverse' => 'myItem',
        //         }
        //     }
        //
        //
        //
        // this method would regenerate the blank features tree, eg:
        //
        //     {
        //         "spot" => array(
        //             "createOrder" => null,
        //             "fetchBalance" => null,
        //             ...
        //         ),
        //         "swap" => {
        //             ...
        //         }
        //     }
        //
        if ($this->features === null) {
            return;
        }
        // reconstruct
        $initialFeatures = $this->features;
        $this->features = array();
        $unifiedMarketTypes = array( 'spot', 'swap', 'future', 'option' );
        $subTypes = array( 'linear', 'inverse' );
        // atm only support basic methods, eg => 'createOrder', 'fetchOrder', 'fetchOrders', 'fetchMyTrades'
        for ($i = 0; $i < count($unifiedMarketTypes); $i++) {
            $marketType = $unifiedMarketTypes[$i];
            // if $marketType is not filled for this exchange, don't add that in `features`
            if (!(is_array($initialFeatures) && array_key_exists($marketType, $initialFeatures))) {
                $this->features[$marketType] = null;
            } else {
                if ($marketType === 'spot') {
                    $this->features[$marketType] = $this->features_mapper($initialFeatures, $marketType, null);
                } else {
                    $this->features[$marketType] = array();
                    for ($j = 0; $j < count($subTypes); $j++) {
                        $subType = $subTypes[$j];
                        $this->features[$marketType][$subType] = $this->features_mapper($initialFeatures, $marketType, $subType);
                    }
                }
            }
        }
    }

    public function features_mapper(mixed $initialFeatures, ?string $marketType, ?string $subType = null) {
        $featuresObj = ($subType !== null) ? $initialFeatures[$marketType][$subType] : $initialFeatures[$marketType];
        // if exchange does not have that market-type (eg. future>inverse)
        if ($featuresObj === null) {
            return null;
        }
        $extendsStr = $this->safe_string($featuresObj, 'extends');
        if ($extendsStr !== null) {
            $featuresObj = $this->omit($featuresObj, 'extends');
            $extendObj = $this->features_mapper($initialFeatures, $extendsStr);
            $featuresObj = $this->deep_extend($extendObj, $featuresObj);
        }
        //
        // corrections
        //
        if (is_array($featuresObj) && array_key_exists('createOrder', $featuresObj)) {
            $value = $this->safe_dict($featuresObj['createOrder'], 'attachedStopLossTakeProfit');
            if ($value !== null) {
                $featuresObj['createOrder']['stopLoss'] = $value;
                $featuresObj['createOrder']['takeProfit'] = $value;
            }
            // for spot, default 'hedged' to false
            if ($marketType === 'spot') {
                $featuresObj['createOrder']['hedged'] = false;
            }
            // default 'GTC' to true
            $gtcValue = $this->safe_bool($featuresObj['createOrder']['timeInForce'], 'gtc');
            if ($gtcValue === null) {
                $featuresObj['createOrder']['timeInForce']['gtc'] = true;
            }
        }
        return $featuresObj;
>>>>>>> 056b1b0a
    }

    public function orderbook_checksum_message(?string $symbol) {
        return $symbol . '  = false';
    }

    public function create_networks_by_id_object() {
        // automatically generate network-id-to-code mappings
        $networkIdsToCodesGenerated = $this->invert_flat_string_dictionary($this->safe_value($this->options, 'networks', array())); // invert defined networks dictionary
        $this->options['networksById'] = $this->extend($networkIdsToCodesGenerated, $this->safe_value($this->options, 'networksById', array())); // support manually overriden "networksById" dictionary too
    }

    public function get_default_options() {
        return array(
            'defaultNetworkCodeReplacements' => array(
                'ETH' => array( 'ERC20' => 'ETH' ),
                'TRX' => array( 'TRC20' => 'TRX' ),
                'CRO' => array( 'CRC20' => 'CRONOS' ),
                'BRC20' => array( 'BRC20' => 'BTC' ),
            ),
        );
    }

    public function safe_ledger_entry(array $entry, ?array $currency = null) {
        $currency = $this->safe_currency(null, $currency);
        $direction = $this->safe_string($entry, 'direction');
        $before = $this->safe_string($entry, 'before');
        $after = $this->safe_string($entry, 'after');
        $amount = $this->safe_string($entry, 'amount');
        if ($amount !== null) {
            if ($before === null && $after !== null) {
                $before = Precise::string_sub($after, $amount);
            } elseif ($before !== null && $after === null) {
                $after = Precise::string_add($before, $amount);
            }
        }
        if ($before !== null && $after !== null) {
            if ($direction === null) {
                if (Precise::string_gt($before, $after)) {
                    $direction = 'out';
                }
                if (Precise::string_gt($after, $before)) {
                    $direction = 'in';
                }
            }
        }
        $fee = $this->safe_value($entry, 'fee');
        if ($fee !== null) {
            $fee['cost'] = $this->safe_number($fee, 'cost');
        }
        $timestamp = $this->safe_integer($entry, 'timestamp');
        $info = $this->safe_dict($entry, 'info', array());
        return array(
            'id' => $this->safe_string($entry, 'id'),
            'timestamp' => $timestamp,
            'datetime' => $this->iso8601($timestamp),
            'direction' => $direction,
            'account' => $this->safe_string($entry, 'account'),
            'referenceId' => $this->safe_string($entry, 'referenceId'),
            'referenceAccount' => $this->safe_string($entry, 'referenceAccount'),
            'type' => $this->safe_string($entry, 'type'),
            'currency' => $currency['code'],
            'amount' => $this->parse_number($amount),
            'before' => $this->parse_number($before),
            'after' => $this->parse_number($after),
            'status' => $this->safe_string($entry, 'status'),
            'fee' => $fee,
            'info' => $info,
        );
    }

    public function safe_currency_structure(array $currency) {
        return $this->extend(array(
            'info' => null,
            'id' => null,
            'numericId' => null,
            'code' => null,
            'precision' => null,
            'type' => null,
            'name' => null,
            'active' => null,
            'deposit' => null,
            'withdraw' => null,
            'fee' => null,
            'fees' => array(),
            'networks' => array(),
            'limits' => array(
                'deposit' => array(
                    'min' => null,
                    'max' => null,
                ),
                'withdraw' => array(
                    'min' => null,
                    'max' => null,
                ),
            ),
        ), $currency);
    }

    public function safe_market_structure(?array $market = null) {
        $cleanStructure = array(
            'id' => null,
            'lowercaseId' => null,
            'symbol' => null,
            'base' => null,
            'quote' => null,
            'settle' => null,
            'baseId' => null,
            'quoteId' => null,
            'settleId' => null,
            'type' => null,
            'spot' => null,
            'margin' => null,
            'swap' => null,
            'future' => null,
            'option' => null,
            'index' => null,
            'active' => null,
            'contract' => null,
            'linear' => null,
            'inverse' => null,
            'subType' => null,
            'taker' => null,
            'maker' => null,
            'contractSize' => null,
            'expiry' => null,
            'expiryDatetime' => null,
            'strike' => null,
            'optionType' => null,
            'precision' => array(
                'amount' => null,
                'price' => null,
                'cost' => null,
                'base' => null,
                'quote' => null,
            ),
            'limits' => array(
                'leverage' => array(
                    'min' => null,
                    'max' => null,
                ),
                'amount' => array(
                    'min' => null,
                    'max' => null,
                ),
                'price' => array(
                    'min' => null,
                    'max' => null,
                ),
                'cost' => array(
                    'min' => null,
                    'max' => null,
                ),
            ),
            'marginModes' => array(
                'cross' => null,
                'isolated' => null,
            ),
            'created' => null,
            'info' => null,
        );
        if ($market !== null) {
            $result = $this->extend($cleanStructure, $market);
            // set null swap/future/etc
            if ($result['spot']) {
                if ($result['contract'] === null) {
                    $result['contract'] = false;
                }
                if ($result['swap'] === null) {
                    $result['swap'] = false;
                }
                if ($result['future'] === null) {
                    $result['future'] = false;
                }
                if ($result['option'] === null) {
                    $result['option'] = false;
                }
                if ($result['index'] === null) {
                    $result['index'] = false;
                }
            }
            return $result;
        }
        return $cleanStructure;
    }

    public function set_markets($markets, $currencies = null) {
        $values = array();
        $this->markets_by_id = array();
        // handle marketId conflicts
        // we insert spot $markets first
        $marketValues = $this->sort_by($this->to_array($markets), 'spot', true, true);
        for ($i = 0; $i < count($marketValues); $i++) {
            $value = $marketValues[$i];
            if (is_array($this->markets_by_id) && array_key_exists($value['id'], $this->markets_by_id)) {
                ($this->markets_by_id[$value['id']])[] = $value;
            } else {
                $this->markets_by_id[$value['id']] = array( $value );
            }
            $market = $this->deep_extend($this->safe_market_structure(), array(
                'precision' => $this->precision,
                'limits' => $this->limits,
            ), $this->fees['trading'], $value);
            if ($market['linear']) {
                $market['subType'] = 'linear';
            } elseif ($market['inverse']) {
                $market['subType'] = 'inverse';
            } else {
                $market['subType'] = null;
            }
            $values[] = $market;
        }
        $this->markets = $this->index_by($values, 'symbol');
        $marketsSortedBySymbol = $this->keysort($this->markets);
        $marketsSortedById = $this->keysort($this->markets_by_id);
        $this->symbols = is_array($marketsSortedBySymbol) ? array_keys($marketsSortedBySymbol) : array();
        $this->ids = is_array($marketsSortedById) ? array_keys($marketsSortedById) : array();
        if ($currencies !== null) {
            // $currencies is always null when called in constructor but not when called from loadMarkets
            $this->currencies = $this->deep_extend($this->currencies, $currencies);
        } else {
            $baseCurrencies = array();
            $quoteCurrencies = array();
            for ($i = 0; $i < count($values); $i++) {
                $market = $values[$i];
                $defaultCurrencyPrecision = ($this->precisionMode === DECIMAL_PLACES) ? 8 : $this->parse_number('1e-8');
                $marketPrecision = $this->safe_dict($market, 'precision', array());
                if (is_array($market) && array_key_exists('base', $market)) {
                    $currency = $this->safe_currency_structure(array(
                        'id' => $this->safe_string_2($market, 'baseId', 'base'),
                        'numericId' => $this->safe_integer($market, 'baseNumericId'),
                        'code' => $this->safe_string($market, 'base'),
                        'precision' => $this->safe_value_2($marketPrecision, 'base', 'amount', $defaultCurrencyPrecision),
                    ));
                    $baseCurrencies[] = $currency;
                }
                if (is_array($market) && array_key_exists('quote', $market)) {
                    $currency = $this->safe_currency_structure(array(
                        'id' => $this->safe_string_2($market, 'quoteId', 'quote'),
                        'numericId' => $this->safe_integer($market, 'quoteNumericId'),
                        'code' => $this->safe_string($market, 'quote'),
                        'precision' => $this->safe_value_2($marketPrecision, 'quote', 'price', $defaultCurrencyPrecision),
                    ));
                    $quoteCurrencies[] = $currency;
                }
            }
            $baseCurrencies = $this->sort_by($baseCurrencies, 'code', false, '');
            $quoteCurrencies = $this->sort_by($quoteCurrencies, 'code', false, '');
            $this->baseCurrencies = $this->index_by($baseCurrencies, 'code');
            $this->quoteCurrencies = $this->index_by($quoteCurrencies, 'code');
            $allCurrencies = $this->array_concat($baseCurrencies, $quoteCurrencies);
            $groupedCurrencies = $this->group_by($allCurrencies, 'code');
            $codes = is_array($groupedCurrencies) ? array_keys($groupedCurrencies) : array();
            $resultingCurrencies = array();
            for ($i = 0; $i < count($codes); $i++) {
                $code = $codes[$i];
                $groupedCurrenciesCode = $this->safe_list($groupedCurrencies, $code, array());
                $highestPrecisionCurrency = $this->safe_value($groupedCurrenciesCode, 0);
                for ($j = 1; $j < count($groupedCurrenciesCode); $j++) {
                    $currentCurrency = $groupedCurrenciesCode[$j];
                    if ($this->precisionMode === TICK_SIZE) {
                        $highestPrecisionCurrency = ($currentCurrency['precision'] < $highestPrecisionCurrency['precision']) ? $currentCurrency : $highestPrecisionCurrency;
                    } else {
                        $highestPrecisionCurrency = ($currentCurrency['precision'] > $highestPrecisionCurrency['precision']) ? $currentCurrency : $highestPrecisionCurrency;
                    }
                }
                $resultingCurrencies[] = $highestPrecisionCurrency;
            }
            $sortedCurrencies = $this->sort_by($resultingCurrencies, 'code');
            $this->currencies = $this->deep_extend($this->currencies, $this->index_by($sortedCurrencies, 'code'));
        }
        $this->currencies_by_id = $this->index_by($this->currencies, 'id');
        $currenciesSortedByCode = $this->keysort($this->currencies);
        $this->codes = is_array($currenciesSortedByCode) ? array_keys($currenciesSortedByCode) : array();
        return $this->markets;
    }

    public function get_describe_for_extended_ws_exchange(mixed $currentRestInstance, mixed $parentRestInstance, array $wsBaseDescribe) {
        $extendedRestDescribe = $this->deep_extend($parentRestInstance->describe (), $currentRestInstance->describe ());
        $superWithRestDescribe = $this->deep_extend($extendedRestDescribe, $wsBaseDescribe);
        return $superWithRestDescribe;
    }

    public function safe_balance(array $balance) {
        $balances = $this->omit($balance, array( 'info', 'timestamp', 'datetime', 'free', 'used', 'total' ));
        $codes = is_array($balances) ? array_keys($balances) : array();
        $balance['free'] = array();
        $balance['used'] = array();
        $balance['total'] = array();
        $debtBalance = array();
        for ($i = 0; $i < count($codes); $i++) {
            $code = $codes[$i];
            $total = $this->safe_string($balance[$code], 'total');
            $free = $this->safe_string($balance[$code], 'free');
            $used = $this->safe_string($balance[$code], 'used');
            $debt = $this->safe_string($balance[$code], 'debt');
            if (($total === null) && ($free !== null) && ($used !== null)) {
                $total = Precise::string_add($free, $used);
            }
            if (($free === null) && ($total !== null) && ($used !== null)) {
                $free = Precise::string_sub($total, $used);
            }
            if (($used === null) && ($total !== null) && ($free !== null)) {
                $used = Precise::string_sub($total, $free);
            }
            $balance[$code]['free'] = $this->parse_number($free);
            $balance[$code]['used'] = $this->parse_number($used);
            $balance[$code]['total'] = $this->parse_number($total);
            $balance['free'][$code] = $balance[$code]['free'];
            $balance['used'][$code] = $balance[$code]['used'];
            $balance['total'][$code] = $balance[$code]['total'];
            if ($debt !== null) {
                $balance[$code]['debt'] = $this->parse_number($debt);
                $debtBalance[$code] = $balance[$code]['debt'];
            }
        }
        $debtBalanceArray = is_array($debtBalance) ? array_keys($debtBalance) : array();
        $length = count($debtBalanceArray);
        if ($length) {
            $balance['debt'] = $debtBalance;
        }
        return $balance;
    }

    public function safe_order(array $order, ?array $market = null) {
        // parses numbers
        // * it is important pass the $trades $rawTrades
        $amount = $this->omit_zero($this->safe_string($order, 'amount'));
        $remaining = $this->safe_string($order, 'remaining');
        $filled = $this->safe_string($order, 'filled');
        $cost = $this->safe_string($order, 'cost');
        $average = $this->omit_zero($this->safe_string($order, 'average'));
        $price = $this->omit_zero($this->safe_string($order, 'price'));
        $lastTradeTimeTimestamp = $this->safe_integer($order, 'lastTradeTimestamp');
        $symbol = $this->safe_string($order, 'symbol');
        $side = $this->safe_string($order, 'side');
        $status = $this->safe_string($order, 'status');
        $parseFilled = ($filled === null);
        $parseCost = ($cost === null);
        $parseLastTradeTimeTimestamp = ($lastTradeTimeTimestamp === null);
        $fee = $this->safe_value($order, 'fee');
        $parseFee = ($fee === null);
        $parseFees = $this->safe_value($order, 'fees') === null;
        $parseSymbol = $symbol === null;
        $parseSide = $side === null;
        $shouldParseFees = $parseFee || $parseFees;
        $fees = $this->safe_list($order, 'fees', array());
        $trades = array();
        $isTriggerOrSLTpOrder = (($this->safe_string($order, 'triggerPrice') !== null || ($this->safe_string($order, 'stopLossPrice') !== null)) || ($this->safe_string($order, 'takeProfitPrice') !== null));
        if ($parseFilled || $parseCost || $shouldParseFees) {
            $rawTrades = $this->safe_value($order, 'trades', $trades);
            // $oldNumber = $this->number;
            // we parse $trades here!
            // $i don't think this is needed anymore
            // $this->number = 'strval';
            $firstTrade = $this->safe_value($rawTrades, 0);
            // parse $trades if they haven't already been parsed
            $tradesAreParsed = (($firstTrade !== null) && (is_array($firstTrade) && array_key_exists('info', $firstTrade)) && (is_array($firstTrade) && array_key_exists('id', $firstTrade)));
            if (!$tradesAreParsed) {
                $trades = $this->parse_trades($rawTrades, $market);
            } else {
                $trades = $rawTrades;
            }
            // $this->number = $oldNumber; why parse $trades if you read the value using `safeString` ?
            $tradesLength = 0;
            $isArray = gettype($trades) === 'array' && array_keys($trades) === array_keys(array_keys($trades));
            if ($isArray) {
                $tradesLength = count($trades);
            }
            if ($isArray && ($tradesLength > 0)) {
                // move properties that are defined in $trades up into the $order
                if ($order['symbol'] === null) {
                    $order['symbol'] = $trades[0]['symbol'];
                }
                if ($order['side'] === null) {
                    $order['side'] = $trades[0]['side'];
                }
                if ($order['type'] === null) {
                    $order['type'] = $trades[0]['type'];
                }
                if ($order['id'] === null) {
                    $order['id'] = $trades[0]['order'];
                }
                if ($parseFilled) {
                    $filled = '0';
                }
                if ($parseCost) {
                    $cost = '0';
                }
                for ($i = 0; $i < count($trades); $i++) {
                    $trade = $trades[$i];
                    $tradeAmount = $this->safe_string($trade, 'amount');
                    if ($parseFilled && ($tradeAmount !== null)) {
                        $filled = Precise::string_add($filled, $tradeAmount);
                    }
                    $tradeCost = $this->safe_string($trade, 'cost');
                    if ($parseCost && ($tradeCost !== null)) {
                        $cost = Precise::string_add($cost, $tradeCost);
                    }
                    if ($parseSymbol) {
                        $symbol = $this->safe_string($trade, 'symbol');
                    }
                    if ($parseSide) {
                        $side = $this->safe_string($trade, 'side');
                    }
                    $tradeTimestamp = $this->safe_value($trade, 'timestamp');
                    if ($parseLastTradeTimeTimestamp && ($tradeTimestamp !== null)) {
                        if ($lastTradeTimeTimestamp === null) {
                            $lastTradeTimeTimestamp = $tradeTimestamp;
                        } else {
                            $lastTradeTimeTimestamp = max ($lastTradeTimeTimestamp, $tradeTimestamp);
                        }
                    }
                    if ($shouldParseFees) {
                        $tradeFees = $this->safe_value($trade, 'fees');
                        if ($tradeFees !== null) {
                            for ($j = 0; $j < count($tradeFees); $j++) {
                                $tradeFee = $tradeFees[$j];
                                $fees[] = $this->extend(array(), $tradeFee);
                            }
                        } else {
                            $tradeFee = $this->safe_value($trade, 'fee');
                            if ($tradeFee !== null) {
                                $fees[] = $this->extend(array(), $tradeFee);
                            }
                        }
                    }
                }
            }
        }
        if ($shouldParseFees) {
            $reducedFees = $this->reduceFees ? $this->reduce_fees_by_currency($fees) : $fees;
            $reducedLength = count($reducedFees);
            for ($i = 0; $i < $reducedLength; $i++) {
                $reducedFees[$i]['cost'] = $this->safe_number($reducedFees[$i], 'cost');
                if (is_array($reducedFees[$i]) && array_key_exists('rate', $reducedFees[$i])) {
                    $reducedFees[$i]['rate'] = $this->safe_number($reducedFees[$i], 'rate');
                }
            }
            if (!$parseFee && ($reducedLength === 0)) {
                // copy $fee to avoid modification by reference
                $feeCopy = $this->deep_extend($fee);
                $feeCopy['cost'] = $this->safe_number($feeCopy, 'cost');
                if (is_array($feeCopy) && array_key_exists('rate', $feeCopy)) {
                    $feeCopy['rate'] = $this->safe_number($feeCopy, 'rate');
                }
                $reducedFees[] = $feeCopy;
            }
            $order['fees'] = $reducedFees;
            if ($parseFee && ($reducedLength === 1)) {
                $order['fee'] = $reducedFees[0];
            }
        }
        if ($amount === null) {
            // ensure $amount = $filled . $remaining
            if ($filled !== null && $remaining !== null) {
                $amount = Precise::string_add($filled, $remaining);
            } elseif ($status === 'closed') {
                $amount = $filled;
            }
        }
        if ($filled === null) {
            if ($amount !== null && $remaining !== null) {
                $filled = Precise::string_sub($amount, $remaining);
            } elseif ($status === 'closed' && $amount !== null) {
                $filled = $amount;
            }
        }
        if ($remaining === null) {
            if ($amount !== null && $filled !== null) {
                $remaining = Precise::string_sub($amount, $filled);
            } elseif ($status === 'closed') {
                $remaining = '0';
            }
        }
        // ensure that the $average field is calculated correctly
        $inverse = $this->safe_bool($market, 'inverse', false);
        $contractSize = $this->number_to_string($this->safe_value($market, 'contractSize', 1));
        // $inverse
        // $price = $filled * contract size / $cost
        //
        // linear
        // $price = $cost / ($filled * contract size)
        if ($average === null) {
            if (($filled !== null) && ($cost !== null) && Precise::string_gt($filled, '0')) {
                $filledTimesContractSize = Precise::string_mul($filled, $contractSize);
                if ($inverse) {
                    $average = Precise::string_div($filledTimesContractSize, $cost);
                } else {
                    $average = Precise::string_div($cost, $filledTimesContractSize);
                }
            }
        }
        // similarly
        // $inverse
        // $cost = $filled * contract size / $price
        //
        // linear
        // $cost = $filled * contract size * $price
        $costPriceExists = ($average !== null) || ($price !== null);
        if ($parseCost && ($filled !== null) && $costPriceExists) {
            $multiplyPrice = null;
            if ($average === null) {
                $multiplyPrice = $price;
            } else {
                $multiplyPrice = $average;
            }
            // contract trading
            $filledTimesContractSize = Precise::string_mul($filled, $contractSize);
            if ($inverse) {
                $cost = Precise::string_div($filledTimesContractSize, $multiplyPrice);
            } else {
                $cost = Precise::string_mul($filledTimesContractSize, $multiplyPrice);
            }
        }
        // support for $market orders
        $orderType = $this->safe_value($order, 'type');
        $emptyPrice = ($price === null) || Precise::string_equals($price, '0');
        if ($emptyPrice && ($orderType === 'market')) {
            $price = $average;
        }
        // we have $trades with string values at this point so we will mutate them
        for ($i = 0; $i < count($trades); $i++) {
            $entry = $trades[$i];
            $entry['amount'] = $this->safe_number($entry, 'amount');
            $entry['price'] = $this->safe_number($entry, 'price');
            $entry['cost'] = $this->safe_number($entry, 'cost');
            $tradeFee = $this->safe_dict($entry, 'fee', array());
            $tradeFee['cost'] = $this->safe_number($tradeFee, 'cost');
            if (is_array($tradeFee) && array_key_exists('rate', $tradeFee)) {
                $tradeFee['rate'] = $this->safe_number($tradeFee, 'rate');
            }
            $entryFees = $this->safe_list($entry, 'fees', array());
            for ($j = 0; $j < count($entryFees); $j++) {
                $entryFees[$j]['cost'] = $this->safe_number($entryFees[$j], 'cost');
            }
            $entry['fees'] = $entryFees;
            $entry['fee'] = $tradeFee;
        }
        $timeInForce = $this->safe_string($order, 'timeInForce');
        $postOnly = $this->safe_value($order, 'postOnly');
        // timeInForceHandling
        if ($timeInForce === null) {
            if (!$isTriggerOrSLTpOrder && ($this->safe_string($order, 'type') === 'market')) {
                $timeInForce = 'IOC';
            }
            // allow $postOnly override
            if ($postOnly) {
                $timeInForce = 'PO';
            }
        } elseif ($postOnly === null) {
            // $timeInForce is not null here
            $postOnly = $timeInForce === 'PO';
        }
        $timestamp = $this->safe_integer($order, 'timestamp');
        $lastUpdateTimestamp = $this->safe_integer($order, 'lastUpdateTimestamp');
        $datetime = $this->safe_string($order, 'datetime');
        if ($datetime === null) {
            $datetime = $this->iso8601($timestamp);
        }
        $triggerPrice = $this->parse_number($this->safe_string_2($order, 'triggerPrice', 'stopPrice'));
        $takeProfitPrice = $this->parse_number($this->safe_string($order, 'takeProfitPrice'));
        $stopLossPrice = $this->parse_number($this->safe_string($order, 'stopLossPrice'));
        return $this->extend($order, array(
            'id' => $this->safe_string($order, 'id'),
            'clientOrderId' => $this->safe_string($order, 'clientOrderId'),
            'timestamp' => $timestamp,
            'datetime' => $datetime,
            'symbol' => $symbol,
            'type' => $this->safe_string($order, 'type'),
            'side' => $side,
            'lastTradeTimestamp' => $lastTradeTimeTimestamp,
            'lastUpdateTimestamp' => $lastUpdateTimestamp,
            'price' => $this->parse_number($price),
            'amount' => $this->parse_number($amount),
            'cost' => $this->parse_number($cost),
            'average' => $this->parse_number($average),
            'filled' => $this->parse_number($filled),
            'remaining' => $this->parse_number($remaining),
            'timeInForce' => $timeInForce,
            'postOnly' => $postOnly,
            'trades' => $trades,
            'reduceOnly' => $this->safe_value($order, 'reduceOnly'),
            'stopPrice' => $triggerPrice,  // ! deprecated, use $triggerPrice instead
            'triggerPrice' => $triggerPrice,
            'takeProfitPrice' => $takeProfitPrice,
            'stopLossPrice' => $stopLossPrice,
            'status' => $status,
            'fee' => $this->safe_value($order, 'fee'),
        ));
    }

    public function parse_orders(array $orders, ?array $market = null, ?int $since = null, ?int $limit = null, $params = array ()) {
        //
        // the value of $orders is either a dict or a list
        //
        // dict
        //
        //     {
        //         'id1' => array( ... ),
        //         'id2' => array( ... ),
        //         'id3' => array( ... ),
        //         ...
        //     }
        //
        // list
        //
        //     array(
        //         array( 'id' => 'id1', ... ),
        //         array( 'id' => 'id2', ... ),
        //         array( 'id' => 'id3', ... ),
        //         ...
        //     )
        //
        $results = array();
        if (gettype($orders) === 'array' && array_keys($orders) === array_keys(array_keys($orders))) {
            for ($i = 0; $i < count($orders); $i++) {
                $order = $this->extend($this->parse_order($orders[$i], $market), $params);
                $results[] = $order;
            }
        } else {
            $ids = is_array($orders) ? array_keys($orders) : array();
            for ($i = 0; $i < count($ids); $i++) {
                $id = $ids[$i];
                $order = $this->extend($this->parse_order($this->extend(array( 'id' => $id ), $orders[$id]), $market), $params);
                $results[] = $order;
            }
        }
        $results = $this->sort_by($results, 'timestamp');
        $symbol = ($market !== null) ? $market['symbol'] : null;
        return $this->filter_by_symbol_since_limit($results, $symbol, $since, $limit);
    }

    public function calculate_fee(string $symbol, string $type, string $side, float $amount, float $price, $takerOrMaker = 'taker', $params = array ()) {
        /**
         * calculates the presumptive fee that would be charged for an order
         * @param {string} $symbol unified $market $symbol
         * @param {string} $type 'market' or 'limit'
         * @param {string} $side 'buy' or 'sell'
         * @param {float} $amount how much you want to trade, in units of the base currency on most exchanges, or number of contracts
         * @param {float} $price the $price for the order to be filled at, in units of the quote currency
         * @param {string} $takerOrMaker 'taker' or 'maker'
         * @param {array} $params
         * @return {array} contains the $rate, the percentage multiplied to the order $amount to obtain the fee $amount, and $cost, the total value of the fee in units of the quote currency, for the order
         */
        if ($type === 'market' && $takerOrMaker === 'maker') {
            throw new ArgumentsRequired($this->id . ' calculateFee() - you have provided incompatible arguments - "market" $type order can not be "maker". Change either the "type" or the "takerOrMaker" argument to calculate the fee.');
        }
        $market = $this->markets[$symbol];
        $feeSide = $this->safe_string($market, 'feeSide', 'quote');
        $useQuote = null;
        if ($feeSide === 'get') {
            // the fee is always in the currency you get
            $useQuote = $side === 'sell';
        } elseif ($feeSide === 'give') {
            // the fee is always in the currency you give
            $useQuote = $side === 'buy';
        } else {
            // the fee is always in $feeSide currency
            $useQuote = $feeSide === 'quote';
        }
        $cost = $this->number_to_string($amount);
        $key = null;
        if ($useQuote) {
            $priceString = $this->number_to_string($price);
            $cost = Precise::string_mul($cost, $priceString);
            $key = 'quote';
        } else {
            $key = 'base';
        }
        // for derivatives, the fee is in 'settle' currency
        if (!$market['spot']) {
            $key = 'settle';
        }
        // even if `$takerOrMaker` argument was set to 'maker', for 'market' orders we should forcefully override it to 'taker'
        if ($type === 'market') {
            $takerOrMaker = 'taker';
        }
        $rate = $this->safe_string($market, $takerOrMaker);
        $cost = Precise::string_mul($cost, $rate);
        return array(
            'type' => $takerOrMaker,
            'currency' => $market[$key],
            'rate' => $this->parse_number($rate),
            'cost' => $this->parse_number($cost),
        );
    }

    public function safe_liquidation(array $liquidation, ?array $market = null) {
        $contracts = $this->safe_string($liquidation, 'contracts');
        $contractSize = $this->safe_string($market, 'contractSize');
        $price = $this->safe_string($liquidation, 'price');
        $baseValue = $this->safe_string($liquidation, 'baseValue');
        $quoteValue = $this->safe_string($liquidation, 'quoteValue');
        if (($baseValue === null) && ($contracts !== null) && ($contractSize !== null) && ($price !== null)) {
            $baseValue = Precise::string_mul($contracts, $contractSize);
        }
        if (($quoteValue === null) && ($baseValue !== null) && ($price !== null)) {
            $quoteValue = Precise::string_mul($baseValue, $price);
        }
        $liquidation['contracts'] = $this->parse_number($contracts);
        $liquidation['contractSize'] = $this->parse_number($contractSize);
        $liquidation['price'] = $this->parse_number($price);
        $liquidation['baseValue'] = $this->parse_number($baseValue);
        $liquidation['quoteValue'] = $this->parse_number($quoteValue);
        return $liquidation;
    }

    public function safe_trade(array $trade, ?array $market = null) {
        $amount = $this->safe_string($trade, 'amount');
        $price = $this->safe_string($trade, 'price');
        $cost = $this->safe_string($trade, 'cost');
        if ($cost === null) {
            // contract trading
            $contractSize = $this->safe_string($market, 'contractSize');
            $multiplyPrice = $price;
            if ($contractSize !== null) {
                $inverse = $this->safe_bool($market, 'inverse', false);
                if ($inverse) {
                    $multiplyPrice = Precise::string_div('1', $price);
                }
                $multiplyPrice = Precise::string_mul($multiplyPrice, $contractSize);
            }
            $cost = Precise::string_mul($multiplyPrice, $amount);
        }
        list($resultFee, $resultFees) = $this->parsed_fee_and_fees($trade);
        $trade['fee'] = $resultFee;
        $trade['fees'] = $resultFees;
        $trade['amount'] = $this->parse_number($amount);
        $trade['price'] = $this->parse_number($price);
        $trade['cost'] = $this->parse_number($cost);
        return $trade;
    }

    public function parsed_fee_and_fees(mixed $container) {
        $fee = $this->safe_dict($container, 'fee');
        $fees = $this->safe_list($container, 'fees');
        $feeDefined = $fee !== null;
        $feesDefined = $fees !== null;
        // parsing only if at least one of them is defined
        $shouldParseFees = ($feeDefined || $feesDefined);
        if ($shouldParseFees) {
            if ($feeDefined) {
                $fee = $this->parse_fee_numeric($fee);
            }
            if (!$feesDefined) {
                // just set it directly, no further processing needed
                $fees = array( $fee );
            }
            // 'fees' were set, so reparse them
            $reducedFees = $this->reduceFees ? $this->reduce_fees_by_currency($fees) : $fees;
            $reducedLength = count($reducedFees);
            for ($i = 0; $i < $reducedLength; $i++) {
                $reducedFees[$i] = $this->parse_fee_numeric($reducedFees[$i]);
            }
            $fees = $reducedFees;
            if ($reducedLength === 1) {
                $fee = $reducedFees[0];
            } elseif ($reducedLength === 0) {
                $fee = null;
            }
        }
        // in case `$fee & $fees` are null, set `$fees` array
        if ($fee === null) {
            $fee = array(
                'cost' => null,
                'currency' => null,
            );
        }
        if ($fees === null) {
            $fees = array();
        }
        return array( $fee, $fees );
    }

    public function parse_fee_numeric(mixed $fee) {
        $fee['cost'] = $this->safe_number($fee, 'cost'); // ensure numeric
        if (is_array($fee) && array_key_exists('rate', $fee)) {
            $fee['rate'] = $this->safe_number($fee, 'rate');
        }
        return $fee;
    }

    public function find_nearest_ceiling(array $arr, float $providedValue) {
        //  $i->e. findNearestCeiling ([ 10, 30, 50],  23) returns 30
        $length = count($arr);
        for ($i = 0; $i < $length; $i++) {
            $current = $arr[$i];
            if ($providedValue <= $current) {
                return $current;
            }
        }
        return $arr[$length - 1];
    }

    public function invert_flat_string_dictionary($dict) {
        $reversed = array();
        $keys = is_array($dict) ? array_keys($dict) : array();
        for ($i = 0; $i < count($keys); $i++) {
            $key = $keys[$i];
            $value = $dict[$key];
            if (gettype($value) === 'string') {
                $reversed[$value] = $key;
            }
        }
        return $reversed;
    }

    public function reduce_fees_by_currency($fees) {
        //
        // this function takes a list of $fee structures having the following format
        //
        //     string = true
        //
        //     array(
        //         array( 'currency' => 'BTC', 'cost' => '0.1' ),
        //         array( 'currency' => 'BTC', 'cost' => '0.2'  ),
        //         array( 'currency' => 'BTC', 'cost' => '0.2', 'rate' => '0.00123' ),
        //         array( 'currency' => 'BTC', 'cost' => '0.4', 'rate' => '0.00123' ),
        //         array( 'currency' => 'BTC', 'cost' => '0.5', 'rate' => '0.00456' ),
        //         array( 'currency' => 'USDT', 'cost' => '12.3456' ),
        //     )
        //
        //     string = false
        //
        //     array(
        //         array( 'currency' => 'BTC', 'cost' => 0.1 ),
        //         array( 'currency' => 'BTC', 'cost' => 0.2 ),
        //         array( 'currency' => 'BTC', 'cost' => 0.2, 'rate' => 0.00123 ),
        //         array( 'currency' => 'BTC', 'cost' => 0.4, 'rate' => 0.00123 ),
        //         array( 'currency' => 'BTC', 'cost' => 0.5, 'rate' => 0.00456 ),
        //         array( 'currency' => 'USDT', 'cost' => 12.3456 ),
        //     )
        //
        // and returns a $reduced $fee list, where $fees are summed per currency and $rate (if any)
        //
        //     string = true
        //
        //     array(
        //         array( 'currency' => 'BTC', 'cost' => '0.4'  ),
        //         array( 'currency' => 'BTC', 'cost' => '0.6', 'rate' => '0.00123' ),
        //         array( 'currency' => 'BTC', 'cost' => '0.5', 'rate' => '0.00456' ),
        //         array( 'currency' => 'USDT', 'cost' => '12.3456' ),
        //     )
        //
        //     string  = false
        //
        //     array(
        //         array( 'currency' => 'BTC', 'cost' => 0.3  ),
        //         array( 'currency' => 'BTC', 'cost' => 0.6, 'rate' => 0.00123 ),
        //         array( 'currency' => 'BTC', 'cost' => 0.5, 'rate' => 0.00456 ),
        //         array( 'currency' => 'USDT', 'cost' => 12.3456 ),
        //     )
        //
        $reduced = array();
        for ($i = 0; $i < count($fees); $i++) {
            $fee = $fees[$i];
            $code = $this->safe_string($fee, 'currency');
            $feeCurrencyCode = $code !== null ? $code : (string) $i;
            if ($feeCurrencyCode !== null) {
                $rate = $this->safe_string($fee, 'rate');
                $cost = $this->safe_string($fee, 'cost');
                if ($cost === null) {
                    // omit null $cost, does not make sense, however, don't omit '0' costs, still make sense
                    continue;
                }
                if (!(is_array($reduced) && array_key_exists($feeCurrencyCode, $reduced))) {
                    $reduced[$feeCurrencyCode] = array();
                }
                $rateKey = ($rate === null) ? '' : $rate;
                if (is_array($reduced[$feeCurrencyCode]) && array_key_exists($rateKey, $reduced[$feeCurrencyCode])) {
                    $reduced[$feeCurrencyCode][$rateKey]['cost'] = Precise::string_add($reduced[$feeCurrencyCode][$rateKey]['cost'], $cost);
                } else {
                    $reduced[$feeCurrencyCode][$rateKey] = array(
                        'currency' => $code,
                        'cost' => $cost,
                    );
                    if ($rate !== null) {
                        $reduced[$feeCurrencyCode][$rateKey]['rate'] = $rate;
                    }
                }
            }
        }
        $result = array();
        $feeValues = is_array($reduced) ? array_values($reduced) : array();
        for ($i = 0; $i < count($feeValues); $i++) {
            $reducedFeeValues = is_array($feeValues[$i]) ? array_values($feeValues[$i]) : array();
            $result = $this->array_concat($result, $reducedFeeValues);
        }
        return $result;
    }

    public function safe_ticker(array $ticker, ?array $market = null) {
        $open = $this->omit_zero($this->safe_string($ticker, 'open'));
        $close = $this->omit_zero($this->safe_string($ticker, 'close'));
        $last = $this->omit_zero($this->safe_string($ticker, 'last'));
        $change = $this->omit_zero($this->safe_string($ticker, 'change'));
        $percentage = $this->omit_zero($this->safe_string($ticker, 'percentage'));
        $average = $this->omit_zero($this->safe_string($ticker, 'average'));
        $vwap = $this->omit_zero($this->safe_string($ticker, 'vwap'));
        $baseVolume = $this->safe_string($ticker, 'baseVolume');
        $quoteVolume = $this->safe_string($ticker, 'quoteVolume');
        if ($vwap === null) {
            $vwap = Precise::string_div($this->omit_zero($quoteVolume), $baseVolume);
        }
        if (($last !== null) && ($close === null)) {
            $close = $last;
        } elseif (($last === null) && ($close !== null)) {
            $last = $close;
        }
        if (($last !== null) && ($open !== null)) {
            if ($change === null) {
                $change = Precise::string_sub($last, $open);
            }
            if ($average === null) {
                $precision = 18;
                if ($market !== null && $this->is_tick_precision()) {
                    $marketPrecision = $this->safe_dict($market, 'precision');
                    $precisionPrice = $this->safe_string($marketPrecision, 'price');
                    if ($precisionPrice !== null) {
                        $precision = $this->precision_from_string($precisionPrice);
                    }
                }
                $average = Precise::string_div(Precise::string_add($last, $open), '2', $precision);
            }
        }
        if (($percentage === null) && ($change !== null) && ($open !== null) && Precise::string_gt($open, '0')) {
            $percentage = Precise::string_mul(Precise::string_div($change, $open), '100');
        }
        if (($change === null) && ($percentage !== null) && ($open !== null)) {
            $change = Precise::string_div(Precise::string_mul($percentage, $open), '100');
        }
        if (($open === null) && ($last !== null) && ($change !== null)) {
            $open = Precise::string_sub($last, $change);
        }
        // timestamp and symbol operations don't belong in safeTicker
        // they should be done in the derived classes
        return $this->extend($ticker, array(
            'bid' => $this->parse_number($this->omit_zero($this->safe_string($ticker, 'bid'))),
            'bidVolume' => $this->safe_number($ticker, 'bidVolume'),
            'ask' => $this->parse_number($this->omit_zero($this->safe_string($ticker, 'ask'))),
            'askVolume' => $this->safe_number($ticker, 'askVolume'),
            'high' => $this->parse_number($this->omit_zero($this->safe_string($ticker, 'high'))),
            'low' => $this->parse_number($this->omit_zero($this->safe_string($ticker, 'low'))),
            'open' => $this->parse_number($this->omit_zero($open)),
            'close' => $this->parse_number($this->omit_zero($close)),
            'last' => $this->parse_number($this->omit_zero($last)),
            'change' => $this->parse_number($change),
            'percentage' => $this->parse_number($percentage),
            'average' => $this->parse_number($average),
            'vwap' => $this->parse_number($vwap),
            'baseVolume' => $this->parse_number($baseVolume),
            'quoteVolume' => $this->parse_number($quoteVolume),
            'previousClose' => $this->safe_number($ticker, 'previousClose'),
            'indexPrice' => $this->safe_number($ticker, 'indexPrice'),
            'markPrice' => $this->safe_number($ticker, 'markPrice'),
        ));
    }

    public function fetch_borrow_rate(string $code, float $amount, $params = array ()) {
        throw new NotSupported($this->id . ' fetchBorrowRate is deprecated, please use fetchCrossBorrowRate or fetchIsolatedBorrowRate instead');
    }

    public function repay_cross_margin(string $code, float $amount, $params = array ()) {
        throw new NotSupported($this->id . ' repayCrossMargin is not support yet');
    }

    public function repay_isolated_margin(string $symbol, string $code, float $amount, $params = array ()) {
        throw new NotSupported($this->id . ' repayIsolatedMargin is not support yet');
    }

    public function borrow_cross_margin(string $code, float $amount, $params = array ()) {
        throw new NotSupported($this->id . ' borrowCrossMargin is not support yet');
    }

    public function borrow_isolated_margin(string $symbol, string $code, float $amount, $params = array ()) {
        throw new NotSupported($this->id . ' borrowIsolatedMargin is not support yet');
    }

    public function borrow_margin(string $code, float $amount, ?string $symbol = null, $params = array ()) {
        throw new NotSupported($this->id . ' borrowMargin is deprecated, please use borrowCrossMargin or borrowIsolatedMargin instead');
    }

    public function repay_margin(string $code, float $amount, ?string $symbol = null, $params = array ()) {
        throw new NotSupported($this->id . ' repayMargin is deprecated, please use repayCrossMargin or repayIsolatedMargin instead');
    }

    public function fetch_ohlcv(string $symbol, $timeframe = '1m', ?int $since = null, ?int $limit = null, $params = array ()) {
        $message = '';
        if ($this->has['fetchTrades']) {
            $message = '. If you want to build OHLCV candles from trade executions data, visit https://github.com/ccxt/ccxt/tree/master/examples/ and see "build-ohlcv-bars" file';
        }
        throw new NotSupported($this->id . ' fetchOHLCV() is not supported yet' . $message);
    }

    public function fetch_ohlcv_ws(string $symbol, $timeframe = '1m', ?int $since = null, ?int $limit = null, $params = array ()) {
        $message = '';
        if ($this->has['fetchTradesWs']) {
            $message = '. If you want to build OHLCV candles from trade executions data, visit https://github.com/ccxt/ccxt/tree/master/examples/ and see "build-ohlcv-bars" file';
        }
        throw new NotSupported($this->id . ' fetchOHLCVWs() is not supported yet. Try using fetchOHLCV instead.' . $message);
    }

    public function watch_ohlcv(string $symbol, $timeframe = '1m', ?int $since = null, ?int $limit = null, $params = array ()) {
        throw new NotSupported($this->id . ' watchOHLCV() is not supported yet');
    }

    public function subscribe_ohlcv(string $symbol, $timeframe = '1m', mixed $callback = null, bool $synchronous = true, $params = array ()) {
        /**
         * watches historical candlestick data containing the open, high, low, and close price, and the volume of a market
         * @param {string} $symbol unified $symbol of the market to fetch OHLCV data for
         * @param {string} $timeframe the length of time each candle represents
         * @param {Function} $callback Consumer function to be called with each update
         * @param {boolean} $synchronous if set to true, the $callback will wait to finish before passing next message
         * @param {array} [$params] extra parameters specific to the exchange API endpoint
         * @return {int[][]} A list of candles ordered, open, high, low, close, volume
         */
        $this->load_markets();
        $symbol = $this->symbol($symbol);
        $stream = $this->stream;
        if ($callback !== null) {
            $stream->subscribe ('ohlcvs::' . $symbol . '::' . $timeframe, $callback, $synchronous);
        }
        $stream->add_watch_function('watchOHLCV', array( $symbol, $timeframe, null, null, $params ));
        $this->watch_ohlcv($symbol, $timeframe, null, null, $params);
    }

    public function convert_trading_view_to_ohlcv(array $ohlcvs, $timestamp = 't', $open = 'o', $high = 'h', $low = 'l', $close = 'c', $volume = 'v', $ms = false) {
        $result = array();
        $timestamps = $this->safe_list($ohlcvs, $timestamp, array());
        $opens = $this->safe_list($ohlcvs, $open, array());
        $highs = $this->safe_list($ohlcvs, $high, array());
        $lows = $this->safe_list($ohlcvs, $low, array());
        $closes = $this->safe_list($ohlcvs, $close, array());
        $volumes = $this->safe_list($ohlcvs, $volume, array());
        for ($i = 0; $i < count($timestamps); $i++) {
            $result[] = array(
                $ms ? $this->safe_integer($timestamps, $i) : $this->safe_timestamp($timestamps, $i),
                $this->safe_value($opens, $i),
                $this->safe_value($highs, $i),
                $this->safe_value($lows, $i),
                $this->safe_value($closes, $i),
                $this->safe_value($volumes, $i),
            );
        }
        return $result;
    }

    public function convert_ohlcv_to_trading_view(array $ohlcvs, $timestamp = 't', $open = 'o', $high = 'h', $low = 'l', $close = 'c', $volume = 'v', $ms = false) {
        $result = array();
        $result[$timestamp] = array();
        $result[$open] = array();
        $result[$high] = array();
        $result[$low] = array();
        $result[$close] = array();
        $result[$volume] = array();
        for ($i = 0; $i < count($ohlcvs); $i++) {
            $ts = $ms ? $ohlcvs[$i][0] : $this->parse_to_int($ohlcvs[$i][0] / 1000);
            $result[$timestamp][] = $ts;
            $result[$open][] = $ohlcvs[$i][1];
            $result[$high][] = $ohlcvs[$i][2];
            $result[$low][] = $ohlcvs[$i][3];
            $result[$close][] = $ohlcvs[$i][4];
            $result[$volume][] = $ohlcvs[$i][5];
        }
        return $result;
    }

    public function fetch_web_endpoint($method, $endpointMethod, $returnAsJson, $startRegex = null, $endRegex = null) {
        $errorMessage = '';
        $options = $this->safe_value($this->options, $method, array());
        $muteOnFailure = $this->safe_bool($options, 'webApiMuteFailure', true);
        try {
            // if it was not explicitly disabled, then don't fetch
            if ($this->safe_bool($options, 'webApiEnable', true) !== true) {
                return null;
            }
            $maxRetries = $this->safe_value($options, 'webApiRetries', 10);
            $response = null;
            $retry = 0;
            while ($retry < $maxRetries) {
                try {
                    $response = $this->$endpointMethod (array());
                    break;
                } catch (Exception $e) {
                    $retry = $retry + 1;
                    if ($retry === $maxRetries) {
                        throw $e;
                    }
                }
            }
            $content = $response;
            if ($startRegex !== null) {
                $splitted_by_start = explode($startRegex, $content);
                $content = $splitted_by_start[1]; // we need second part after start
            }
            if ($endRegex !== null) {
                $splitted_by_end = explode($endRegex, $content);
                $content = $splitted_by_end[0]; // we need first part after start
            }
            if ($returnAsJson && (gettype($content) === 'string')) {
                $jsoned = $this->parse_json(trim($content)); // $content should be trimmed before json parsing
                if ($jsoned) {
                    return $jsoned; // if parsing was not successfull, exception should be thrown
                } else {
                    throw new BadResponse('could not parse the $response into json');
                }
            } else {
                return $content;
            }
        } catch (Exception $e) {
            $errorMessage = $this->id . ' ' . $method . '() failed to fetch correct data from website. Probably webpage markup has been changed, breaking the page custom parser.';
        }
        if ($muteOnFailure) {
            return null;
        } else {
            throw new BadResponse($errorMessage);
        }
    }

    public function market_ids(?array $symbols = null) {
        if ($symbols === null) {
            return $symbols;
        }
        $result = array();
        for ($i = 0; $i < count($symbols); $i++) {
            $result[] = $this->market_id($symbols[$i]);
        }
        return $result;
    }

    public function currency_ids(?array $codes = null) {
        if ($codes === null) {
            return $codes;
        }
        $result = array();
        for ($i = 0; $i < count($codes); $i++) {
            $result[] = $this->currency_id($codes[$i]);
        }
        return $result;
    }

    public function markets_for_symbols(?array $symbols = null) {
        if ($symbols === null) {
            return $symbols;
        }
        $result = array();
        for ($i = 0; $i < count($symbols); $i++) {
            $result[] = $this->market($symbols[$i]);
        }
        return $result;
    }

    public function market_symbols(?array $symbols = null, ?string $type = null, $allowEmpty = true, $sameTypeOnly = false, $sameSubTypeOnly = false) {
        if ($symbols === null) {
            if (!$allowEmpty) {
                throw new ArgumentsRequired($this->id . ' empty list of $symbols is not supported');
            }
            return $symbols;
        }
        $symbolsLength = count($symbols);
        if ($symbolsLength === 0) {
            if (!$allowEmpty) {
                throw new ArgumentsRequired($this->id . ' empty list of $symbols is not supported');
            }
            return $symbols;
        }
        $result = array();
        $marketType = null;
        $isLinearSubType = null;
        for ($i = 0; $i < count($symbols); $i++) {
            $market = $this->market($symbols[$i]);
            if ($sameTypeOnly && ($marketType !== null)) {
                if ($market['type'] !== $marketType) {
                    throw new BadRequest($this->id . ' $symbols must be of the same $type, either ' . $marketType . ' or ' . $market['type'] . '.');
                }
            }
            if ($sameSubTypeOnly && ($isLinearSubType !== null)) {
                if ($market['linear'] !== $isLinearSubType) {
                    throw new BadRequest($this->id . ' $symbols must be of the same subType, either linear or inverse.');
                }
            }
            if ($type !== null && $market['type'] !== $type) {
                throw new BadRequest($this->id . ' $symbols must be of the same $type ' . $type . '. If the $type is incorrect you can change it in options or the params of the request');
            }
            $marketType = $market['type'];
            if (!$market['spot']) {
                $isLinearSubType = $market['linear'];
            }
            $symbol = $this->safe_string($market, 'symbol', $symbols[$i]);
            $result[] = $symbol;
        }
        return $result;
    }

    public function market_codes(?array $codes = null) {
        if ($codes === null) {
            return $codes;
        }
        $result = array();
        for ($i = 0; $i < count($codes); $i++) {
            $result[] = $this->common_currency_code($codes[$i]);
        }
        return $result;
    }

    public function parse_bids_asks($bidasks, int|string $priceKey = 0, int|string $amountKey = 1, int|string $countOrIdKey = 2) {
        $bidasks = $this->to_array($bidasks);
        $result = array();
        for ($i = 0; $i < count($bidasks); $i++) {
            $result[] = $this->parse_bid_ask($bidasks[$i], $priceKey, $amountKey, $countOrIdKey);
        }
        return $result;
    }

    public function fetch_l2_order_book(string $symbol, ?int $limit = null, $params = array ()) {
        $orderbook = $this->fetch_order_book($symbol, $limit, $params);
        return $this->extend($orderbook, array(
            'asks' => $this->sort_by($this->aggregate($orderbook['asks']), 0),
            'bids' => $this->sort_by($this->aggregate($orderbook['bids']), 0, true),
        ));
    }

    public function filter_by_symbol($objects, ?string $symbol = null) {
        if ($symbol === null) {
            return $objects;
        }
        $result = array();
        for ($i = 0; $i < count($objects); $i++) {
            $objectSymbol = $this->safe_string($objects[$i], 'symbol');
            if ($objectSymbol === $symbol) {
                $result[] = $objects[$i];
            }
        }
        return $result;
    }

    public function parse_ohlcv($ohlcv, ?array $market = null): array {
        if (gettype($ohlcv) === 'array' && array_keys($ohlcv) === array_keys(array_keys($ohlcv))) {
            return array(
                $this->safe_integer($ohlcv, 0), // timestamp
                $this->safe_number($ohlcv, 1), // open
                $this->safe_number($ohlcv, 2), // high
                $this->safe_number($ohlcv, 3), // low
                $this->safe_number($ohlcv, 4), // close
                $this->safe_number($ohlcv, 5), // volume
            );
        }
        return $ohlcv;
    }

    public function network_code_to_id(string $networkCode, ?string $currencyCode = null) {
        /**
         * @ignore
         * tries to convert the provided $networkCode (which is expected to be an unified $network code) to a $network id. In order to achieve this, derived class needs to have 'options->networks' defined.
         * @param {string} $networkCode unified $network code
         * @param {string} $currencyCode unified $currency code, but this argument is not required by default, unless there is an exchange (like huobi) that needs an override of the method to be able to pass $currencyCode argument additionally
         * @return {string|null} exchange-specific $network id
         */
        if ($networkCode === null) {
            return null;
        }
        $networkIdsByCodes = $this->safe_value($this->options, 'networks', array());
        $networkId = $this->safe_string($networkIdsByCodes, $networkCode);
        // for example, if 'ETH' is passed for $networkCode, but 'ETH' $key not defined in `options->networks` object
        if ($networkId === null) {
            if ($currencyCode === null) {
                $currencies = is_array($this->currencies) ? array_values($this->currencies) : array();
                for ($i = 0; $i < count($currencies); $i++) {
                    $currency = $currencies[$i];
                    $networks = $this->safe_dict($currency, 'networks');
                    $network = $this->safe_dict($networks, $networkCode);
                    $networkId = $this->safe_string($network, 'id');
                    if ($networkId !== null) {
                        break;
                    }
                }
            } else {
                // if $currencyCode was provided, then we try to find if that $currencyCode has a replacement ($i->e. ERC20 for ETH) or is in the $currency
                $defaultNetworkCodeReplacements = $this->safe_value($this->options, 'defaultNetworkCodeReplacements', array());
                if (is_array($defaultNetworkCodeReplacements) && array_key_exists($currencyCode, $defaultNetworkCodeReplacements)) {
                    // if there is a replacement for the passed $networkCode, then we use it to find $network-id in `options->networks` object
                    $replacementObject = $defaultNetworkCodeReplacements[$currencyCode]; // $i->e. array( 'ERC20' => 'ETH' )
                    $keys = is_array($replacementObject) ? array_keys($replacementObject) : array();
                    for ($i = 0; $i < count($keys); $i++) {
                        $key = $keys[$i];
                        $value = $replacementObject[$key];
                        // if $value matches to provided unified $networkCode, then we use it's $key to find $network-id in `options->networks` object
                        if ($value === $networkCode) {
                            $networkId = $this->safe_string($networkIdsByCodes, $key);
                            break;
                        }
                    }
                } else {
                    // serach for $network inside $currency
                    $currency = $this->safe_dict($this->currencies, $currencyCode);
                    $networks = $this->safe_dict($currency, 'networks');
                    $network = $this->safe_dict($networks, $networkCode);
                    $networkId = $this->safe_string($network, 'id');
                }
            }
            // if it wasn't found, we just set the provided $value to $network-id
            if ($networkId === null) {
                $networkId = $networkCode;
            }
        }
        return $networkId;
    }

    public function network_id_to_code(?string $networkId = null, ?string $currencyCode = null) {
        /**
         * @ignore
         * tries to convert the provided exchange-specific $networkId to an unified network Code. In order to achieve this, derived class needs to have "options['networksById']" defined.
         * @param {string} $networkId exchange specific network id/title, like => TRON, Trc-20, usdt-erc20, etc
         * @param {string|null} $currencyCode unified currency code, but this argument is not required by default, unless there is an exchange (like huobi) that needs an override of the method to be able to pass $currencyCode argument additionally
         * @return {string|null} unified network code
         */
        if ($networkId === null) {
            return null;
        }
        $networkCodesByIds = $this->safe_dict($this->options, 'networksById', array());
        $networkCode = $this->safe_string($networkCodesByIds, $networkId, $networkId);
        // replace mainnet network-codes (i.e. ERC20->ETH)
        if ($currencyCode !== null) {
            $defaultNetworkCodeReplacements = $this->safe_dict($this->options, 'defaultNetworkCodeReplacements', array());
            if (is_array($defaultNetworkCodeReplacements) && array_key_exists($currencyCode, $defaultNetworkCodeReplacements)) {
                $replacementObject = $this->safe_dict($defaultNetworkCodeReplacements, $currencyCode, array());
                $networkCode = $this->safe_string($replacementObject, $networkCode, $networkCode);
            }
        }
        return $networkCode;
    }

    public function handle_network_code_and_params($params) {
        $networkCodeInParams = $this->safe_string_2($params, 'networkCode', 'network');
        if ($networkCodeInParams !== null) {
            $params = $this->omit($params, array( 'networkCode', 'network' ));
        }
        // if it was not defined by user, we should not set it from 'defaultNetworks', because handleNetworkCodeAndParams is for only request-side and thus we do not fill it with anything. We can only use 'defaultNetworks' after parsing response-side
        return array( $networkCodeInParams, $params );
    }

    public function default_network_code(string $currencyCode) {
        $defaultNetworkCode = null;
        $defaultNetworks = $this->safe_dict($this->options, 'defaultNetworks', array());
        if (is_array($defaultNetworks) && array_key_exists($currencyCode, $defaultNetworks)) {
            // if currency had set its network in "defaultNetworks", use it
            $defaultNetworkCode = $defaultNetworks[$currencyCode];
        } else {
            // otherwise, try to use the global-scope 'defaultNetwork' value (even if that network is not supported by currency, it doesn't make any problem, this will be just used "at first" if currency supports this network at all)
            $defaultNetwork = $this->safe_string($this->options, 'defaultNetwork');
            if ($defaultNetwork !== null) {
                $defaultNetworkCode = $defaultNetwork;
            }
        }
        return $defaultNetworkCode;
    }

    public function select_network_code_from_unified_networks($currencyCode, $networkCode, $indexedNetworkEntries) {
        return $this->select_network_key_from_networks($currencyCode, $networkCode, $indexedNetworkEntries, true);
    }

    public function select_network_id_from_raw_networks($currencyCode, $networkCode, $indexedNetworkEntries) {
        return $this->select_network_key_from_networks($currencyCode, $networkCode, $indexedNetworkEntries, false);
    }

    public function select_network_key_from_networks($currencyCode, $networkCode, $indexedNetworkEntries, $isIndexedByUnifiedNetworkCode = false) {
        // this method is used against raw & unparse network entries, which are just indexed by network id
        $chosenNetworkId = null;
        $availableNetworkIds = is_array($indexedNetworkEntries) ? array_keys($indexedNetworkEntries) : array();
        $responseNetworksLength = count($availableNetworkIds);
        if ($networkCode !== null) {
            if ($responseNetworksLength === 0) {
                throw new NotSupported($this->id . ' - ' . $networkCode . ' network did not return any result for ' . $currencyCode);
            } else {
                // if $networkCode was provided by user, we should check it after response, referenced exchange doesn't support network-code during request
                $networkId = $isIndexedByUnifiedNetworkCode ? $networkCode : $this->network_code_to_id($networkCode, $currencyCode);
                if (is_array($indexedNetworkEntries) && array_key_exists($networkId, $indexedNetworkEntries)) {
                    $chosenNetworkId = $networkId;
                } else {
                    throw new NotSupported($this->id . ' - ' . $networkId . ' network was not found for ' . $currencyCode . ', use one of ' . implode(', ', $availableNetworkIds));
                }
            }
        } else {
            if ($responseNetworksLength === 0) {
                throw new NotSupported($this->id . ' - no networks were returned for ' . $currencyCode);
            } else {
                // if $networkCode was not provided by user, then we try to use the default network (if it was defined in "defaultNetworks"), otherwise, we just return the first network entry
                $defaultNetworkCode = $this->default_network_code($currencyCode);
                $defaultNetworkId = $isIndexedByUnifiedNetworkCode ? $defaultNetworkCode : $this->network_code_to_id($defaultNetworkCode, $currencyCode);
                $chosenNetworkId = (is_array($indexedNetworkEntries) && array_key_exists($defaultNetworkId, $indexedNetworkEntries)) ? $defaultNetworkId : $availableNetworkIds[0];
            }
        }
        return $chosenNetworkId;
    }

    public function safe_number_2(array $dictionary, int|string $key1, int|string $key2, $d = null) {
        $value = $this->safe_string_2($dictionary, $key1, $key2);
        return $this->parse_number($value, $d);
    }

    public function parse_order_book(array $orderbook, string $symbol, ?int $timestamp = null, $bidsKey = 'bids', $asksKey = 'asks', int|string $priceKey = 0, int|string $amountKey = 1, int|string $countOrIdKey = 2) {
        $bids = $this->parse_bids_asks($this->safe_value($orderbook, $bidsKey, array()), $priceKey, $amountKey, $countOrIdKey);
        $asks = $this->parse_bids_asks($this->safe_value($orderbook, $asksKey, array()), $priceKey, $amountKey, $countOrIdKey);
        return array(
            'symbol' => $symbol,
            'bids' => $this->sort_by($bids, 0, true),
            'asks' => $this->sort_by($asks, 0),
            'timestamp' => $timestamp,
            'datetime' => $this->iso8601($timestamp),
            'nonce' => null,
        );
    }

    public function parse_ohlcvs(mixed $ohlcvs, mixed $market = null, string $timeframe = '1m', ?int $since = null, ?int $limit = null, Bool $tail = false) {
        $results = array();
        for ($i = 0; $i < count($ohlcvs); $i++) {
            $results[] = $this->parse_ohlcv($ohlcvs[$i], $market);
        }
        $sorted = $this->sort_by($results, 0);
        return $this->filter_by_since_limit($sorted, $since, $limit, 0, $tail);
    }

    public function parse_leverage_tiers(mixed $response, ?array $symbols = null, $marketIdKey = null) {
        // $marketIdKey should only be null when $response is a dictionary
        $symbols = $this->market_symbols($symbols);
        $tiers = array();
        $symbolsLength = 0;
        if ($symbols !== null) {
            $symbolsLength = count($symbols);
        }
        $noSymbols = ($symbols === null) || ($symbolsLength === 0);
        if (gettype($response) === 'array' && array_keys($response) === array_keys(array_keys($response))) {
            for ($i = 0; $i < count($response); $i++) {
                $item = $response[$i];
                $id = $this->safe_string($item, $marketIdKey);
                $market = $this->safe_market($id, null, null, 'swap');
                $symbol = $market['symbol'];
                $contract = $this->safe_bool($market, 'contract', false);
                if ($contract && ($noSymbols || $this->in_array($symbol, $symbols))) {
                    $tiers[$symbol] = $this->parse_market_leverage_tiers($item, $market);
                }
            }
        } else {
            $keys = is_array($response) ? array_keys($response) : array();
            for ($i = 0; $i < count($keys); $i++) {
                $marketId = $keys[$i];
                $item = $response[$marketId];
                $market = $this->safe_market($marketId, null, null, 'swap');
                $symbol = $market['symbol'];
                $contract = $this->safe_bool($market, 'contract', false);
                if ($contract && ($noSymbols || $this->in_array($symbol, $symbols))) {
                    $tiers[$symbol] = $this->parse_market_leverage_tiers($item, $market);
                }
            }
        }
        return $tiers;
    }

    public function load_trading_limits(?array $symbols = null, $reload = false, $params = array ()) {
        if ($this->has['fetchTradingLimits']) {
            if ($reload || !(is_array($this->options) && array_key_exists('limitsLoaded', $this->options))) {
                $response = $this->fetch_trading_limits($symbols);
                for ($i = 0; $i < count($symbols); $i++) {
                    $symbol = $symbols[$i];
                    $this->markets[$symbol] = $this->deep_extend($this->markets[$symbol], $response[$symbol]);
                }
                $this->options['limitsLoaded'] = $this->milliseconds();
            }
        }
        return $this->markets;
    }

    public function safe_position(array $position) {
        // simplified version of => /pull/12765/
        $unrealizedPnlString = $this->safe_string($position, 'unrealisedPnl');
        $initialMarginString = $this->safe_string($position, 'initialMargin');
        //
        // PERCENTAGE
        //
        $percentage = $this->safe_value($position, 'percentage');
        if (($percentage === null) && ($unrealizedPnlString !== null) && ($initialMarginString !== null)) {
            // was done in all implementations ( aax, btcex, bybit, deribit, ftx, gate, kucoinfutures, phemex )
            $percentageString = Precise::string_mul(Precise::string_div($unrealizedPnlString, $initialMarginString, 4), '100');
            $position['percentage'] = $this->parse_number($percentageString);
        }
        // if $contractSize is null get from $market
        $contractSize = $this->safe_number($position, 'contractSize');
        $symbol = $this->safe_string($position, 'symbol');
        $market = null;
        if ($symbol !== null) {
            $market = $this->safe_value($this->markets, $symbol);
        }
        if ($contractSize === null && $market !== null) {
            $contractSize = $this->safe_number($market, 'contractSize');
            $position['contractSize'] = $contractSize;
        }
        return $position;
    }

    public function parse_positions(array $positions, ?array $symbols = null, $params = array ()) {
        $symbols = $this->market_symbols($symbols);
        $positions = $this->to_array($positions);
        $result = array();
        for ($i = 0; $i < count($positions); $i++) {
            $position = $this->extend($this->parse_position($positions[$i], null), $params);
            $result[] = $position;
        }
        return $this->filter_by_array_positions($result, 'symbol', $symbols, false);
    }

    public function parse_accounts(array $accounts, $params = array ()) {
        $accounts = $this->to_array($accounts);
        $result = array();
        for ($i = 0; $i < count($accounts); $i++) {
            $account = $this->extend($this->parse_account($accounts[$i]), $params);
            $result[] = $account;
        }
        return $result;
    }

    public function parse_trades(array $trades, ?array $market = null, ?int $since = null, ?int $limit = null, $params = array ()) {
        $trades = $this->to_array($trades);
        $result = array();
        for ($i = 0; $i < count($trades); $i++) {
            $trade = $this->extend($this->parse_trade($trades[$i], $market), $params);
            $result[] = $trade;
        }
        $result = $this->sort_by_2($result, 'timestamp', 'id');
        $symbol = ($market !== null) ? $market['symbol'] : null;
        return $this->filter_by_symbol_since_limit($result, $symbol, $since, $limit);
    }

    public function parse_transactions(array $transactions, ?array $currency = null, ?int $since = null, ?int $limit = null, $params = array ()) {
        $transactions = $this->to_array($transactions);
        $result = array();
        for ($i = 0; $i < count($transactions); $i++) {
            $transaction = $this->extend($this->parse_transaction($transactions[$i], $currency), $params);
            $result[] = $transaction;
        }
        $result = $this->sort_by($result, 'timestamp');
        $code = ($currency !== null) ? $currency['code'] : null;
        return $this->filter_by_currency_since_limit($result, $code, $since, $limit);
    }

    public function parse_transfers(array $transfers, ?array $currency = null, ?int $since = null, ?int $limit = null, $params = array ()) {
        $transfers = $this->to_array($transfers);
        $result = array();
        for ($i = 0; $i < count($transfers); $i++) {
            $transfer = $this->extend($this->parse_transfer($transfers[$i], $currency), $params);
            $result[] = $transfer;
        }
        $result = $this->sort_by($result, 'timestamp');
        $code = ($currency !== null) ? $currency['code'] : null;
        return $this->filter_by_currency_since_limit($result, $code, $since, $limit);
    }

    public function parse_ledger($data, ?array $currency = null, ?int $since = null, ?int $limit = null, $params = array ()) {
        $result = array();
        $arrayData = $this->to_array($data);
        for ($i = 0; $i < count($arrayData); $i++) {
            $itemOrItems = $this->parse_ledger_entry($arrayData[$i], $currency);
            if (gettype($itemOrItems) === 'array' && array_keys($itemOrItems) === array_keys(array_keys($itemOrItems))) {
                for ($j = 0; $j < count($itemOrItems); $j++) {
                    $result[] = $this->extend($itemOrItems[$j], $params);
                }
            } else {
                $result[] = $this->extend($itemOrItems, $params);
            }
        }
        $result = $this->sort_by($result, 'timestamp');
        $code = ($currency !== null) ? $currency['code'] : null;
        return $this->filter_by_currency_since_limit($result, $code, $since, $limit);
    }

    public function nonce() {
        return $this->seconds();
    }

    public function set_headers($headers) {
        return $headers;
    }

    public function currency_id(string $code) {
        $currency = $this->safe_dict($this->currencies, $code);
        if ($currency === null) {
            $currency = $this->safe_currency($code);
        }
        if ($currency !== null) {
            return $currency['id'];
        }
        return $code;
    }

    public function market_id(string $symbol) {
        $market = $this->market($symbol);
        if ($market !== null) {
            return $market['id'];
        }
        return $symbol;
    }

    public function symbol(string $symbol) {
        $market = $this->market($symbol);
        return $this->safe_string($market, 'symbol', $symbol);
    }

    public function handle_param_string(array $params, string $paramName, ?string $defaultValue = null) {
        $value = $this->safe_string($params, $paramName, $defaultValue);
        if ($value !== null) {
            $params = $this->omit($params, $paramName);
        }
        return array( $value, $params );
    }

    public function handle_param_string_2(array $params, string $paramName1, string $paramName2, ?string $defaultValue = null) {
        $value = $this->safe_string_2($params, $paramName1, $paramName2, $defaultValue);
        if ($value !== null) {
            $params = $this->omit($params, array( $paramName1, $paramName2 ));
        }
        return array( $value, $params );
    }

    public function handle_param_integer(array $params, string $paramName, ?int $defaultValue = null) {
        $value = $this->safe_integer($params, $paramName, $defaultValue);
        if ($value !== null) {
            $params = $this->omit($params, $paramName);
        }
        return array( $value, $params );
    }

    public function handle_param_integer_2(array $params, string $paramName1, string $paramName2, ?int $defaultValue = null) {
        $value = $this->safe_integer_2($params, $paramName1, $paramName2, $defaultValue);
        if ($value !== null) {
            $params = $this->omit($params, array( $paramName1, $paramName2 ));
        }
        return array( $value, $params );
    }

    public function handle_param_bool(array $params, string $paramName, ?Bool $defaultValue = null) {
        $value = $this->safe_bool($params, $paramName, $defaultValue);
        if ($value !== null) {
            $params = $this->omit($params, $paramName);
        }
        return array( $value, $params );
    }

    public function handle_param_bool_2(array $params, string $paramName1, string $paramName2, ?Bool $defaultValue = null) {
        $value = $this->safe_bool_2($params, $paramName1, $paramName2, $defaultValue);
        if ($value !== null) {
            $params = $this->omit($params, array( $paramName1, $paramName2 ));
        }
        return array( $value, $params );
    }

    public function resolve_path($path, $params) {
        return array(
            $this->implode_params($path, $params),
            $this->omit($params, $this->extract_params($path)),
        );
    }

    public function get_list_from_object_values($objects, int|string $key) {
        $newArray = $objects;
        if (gettype($objects) !== 'array' || array_keys($objects) !== array_keys(array_keys($objects))) {
            $newArray = $this->to_array($objects);
        }
        $results = array();
        for ($i = 0; $i < count($newArray); $i++) {
            $results[] = $newArray[$i][$key];
        }
        return $results;
    }

    public function get_symbols_for_market_type(?string $marketType = null, ?string $subType = null, bool $symbolWithActiveStatus = true, bool $symbolWithUnknownStatus = true) {
        $filteredMarkets = $this->markets;
        if ($marketType !== null) {
            $filteredMarkets = $this->filter_by($filteredMarkets, 'type', $marketType);
        }
        if ($subType !== null) {
            $this->check_required_argument('getSymbolsForMarketType', $subType, 'subType', array( 'linear', 'inverse', 'quanto' ));
            $filteredMarkets = $this->filter_by($filteredMarkets, 'subType', $subType);
        }
        $activeStatuses = array();
        if ($symbolWithActiveStatus) {
            $activeStatuses[] = true;
        }
        if ($symbolWithUnknownStatus) {
            $activeStatuses[] = null;
        }
        $filteredMarkets = $this->filter_by_array($filteredMarkets, 'active', $activeStatuses, false);
        return $this->get_list_from_object_values($filteredMarkets, 'symbol');
    }

    public function filter_by_array($objects, int|string $key, $values = null, $indexed = true) {
        $objects = $this->to_array($objects);
        // return all of them if no $values were passed
        if ($values === null || !$values) {
            return $indexed ? $this->index_by($objects, $key) : $objects;
        }
        $results = array();
        for ($i = 0; $i < count($objects); $i++) {
            if ($this->in_array($objects[$i][$key], $values)) {
                $results[] = $objects[$i];
            }
        }
        return $indexed ? $this->index_by($results, $key) : $results;
    }

    public function fetch2($path, mixed $api = 'public', $method = 'GET', $params = array (), mixed $headers = null, mixed $body = null, $config = array ()) {
        if ($this->enableRateLimit) {
            $cost = $this->calculate_rate_limiter_cost($api, $method, $path, $params, $config);
            $this->throttle($cost);
        }
        $this->lastRestRequestTimestamp = $this->milliseconds();
        $request = $this->sign($path, $api, $method, $params, $headers, $body);
        $this->last_request_headers = $request['headers'];
        $this->last_request_body = $request['body'];
        $this->last_request_url = $request['url'];
        $retries = null;
        list($retries, $params) = $this->handle_option_and_params($params, $path, 'maxRetriesOnFailure', 0);
        $retryDelay = null;
        list($retryDelay, $params) = $this->handle_option_and_params($params, $path, 'maxRetriesOnFailureDelay', 0);
        for ($i = 0; $i < $retries + 1; $i++) {
            try {
                return $this->fetch($request['url'], $request['method'], $request['headers'], $request['body']);
            } catch (Exception $e) {
                if ($e instanceof NetworkError) {
                    if ($i < $retries) {
                        if ($this->verbose) {
                            $this->log('Request failed with the error => ' . (string) $e . ', retrying ' . ($i . (string) 1) . ' of ' . (string) $retries . '...');
                        }
                        if (($retryDelay !== null) && ($retryDelay !== 0)) {
                            $this->sleep($retryDelay);
                        }
                        continue;
                    }
                }
                throw $e;
            }
        }
        return null; // this line is never reached, but exists for c# value return requirement
    }

    public function request($path, mixed $api = 'public', $method = 'GET', $params = array (), mixed $headers = null, mixed $body = null, $config = array ()) {
        return $this->fetch2($path, $api, $method, $params, $headers, $body, $config);
    }

    public function load_accounts($reload = false, $params = array ()) {
        if ($reload) {
            $this->accounts = $this->fetch_accounts($params);
        } else {
            if ($this->accounts) {
                return $this->accounts;
            } else {
                $this->accounts = $this->fetch_accounts($params);
            }
        }
        $this->accountsById = $this->index_by($this->accounts, 'id');
        return $this->accounts;
    }

    public function build_ohlcvc(array $trades, string $timeframe = '1m', float $since = 0, float $limit = 2147483647) {
        // given a sorted arrays of $trades (recent last) and a $timeframe builds an array of OHLCV candles
        // note, default $limit value (2147483647) is max int32 value
        $ms = $this->parse_timeframe($timeframe) * 1000;
        $ohlcvs = array();
        $i_timestamp = 0;
        // $open = 1;
        $i_high = 2;
        $i_low = 3;
        $i_close = 4;
        $i_volume = 5;
        $i_count = 6;
        $tradesLength = count($trades);
        $oldest = min ($tradesLength, $limit);
        for ($i = 0; $i < $oldest; $i++) {
            $trade = $trades[$i];
            $ts = $trade['timestamp'];
            if ($ts < $since) {
                continue;
            }
            $openingTime = (int) floor($ts / $ms) * $ms; // shift to the edge of m/h/d (but not M)
            if ($openingTime < $since) { // we don't need bars, that have opening time earlier than requested
                continue;
            }
            $ohlcv_length = count($ohlcvs);
            $candle = $ohlcv_length - 1;
            if (($candle === -1) || ($openingTime >= $this->sum($ohlcvs[$candle][$i_timestamp], $ms))) {
                // moved to a new $timeframe -> create a new $candle from opening $trade
                $ohlcvs[] = [
                    $openingTime, // timestamp
                    $trade['price'], // O
                    $trade['price'], // H
                    $trade['price'], // L
                    $trade['price'], // C
                    $trade['amount'], // V
                    1, // count
                ];
            } else {
                // still processing the same $timeframe -> update opening $trade
                $ohlcvs[$candle][$i_high] = max ($ohlcvs[$candle][$i_high], $trade['price']);
                $ohlcvs[$candle][$i_low] = min ($ohlcvs[$candle][$i_low], $trade['price']);
                $ohlcvs[$candle][$i_close] = $trade['price'];
                $ohlcvs[$candle][$i_volume] = $this->sum($ohlcvs[$candle][$i_volume], $trade['amount']);
                $ohlcvs[$candle][$i_count] = $this->sum($ohlcvs[$candle][$i_count], 1);
            }
        }
        return $ohlcvs;
    }

    public function parse_trading_view_ohlcv($ohlcvs, $market = null, $timeframe = '1m', ?int $since = null, ?int $limit = null) {
        $result = $this->convert_trading_view_to_ohlcv($ohlcvs);
        return $this->parse_ohlcvs($result, $market, $timeframe, $since, $limit);
    }

    public function edit_limit_buy_order(string $id, string $symbol, float $amount, ?float $price = null, $params = array ()) {
        return $this->edit_limit_order($id, $symbol, 'buy', $amount, $price, $params);
    }

    public function edit_limit_sell_order(string $id, string $symbol, float $amount, ?float $price = null, $params = array ()) {
        return $this->edit_limit_order($id, $symbol, 'sell', $amount, $price, $params);
    }

    public function edit_limit_order(string $id, string $symbol, string $side, float $amount, ?float $price = null, $params = array ()) {
        return $this->edit_order($id, $symbol, 'limit', $side, $amount, $price, $params);
    }

    public function edit_order(string $id, string $symbol, string $type, string $side, ?float $amount = null, ?float $price = null, $params = array ()) {
        $this->cancel_order($id, $symbol);
        return $this->create_order($symbol, $type, $side, $amount, $price, $params);
    }

    public function edit_order_ws(string $id, string $symbol, string $type, string $side, ?float $amount = null, ?float $price = null, $params = array ()) {
        $this->cancel_order_ws($id, $symbol);
        return $this->create_order_ws($symbol, $type, $side, $amount, $price, $params);
    }

    public function fetch_position(string $symbol, $params = array ()) {
        throw new NotSupported($this->id . ' fetchPosition() is not supported yet');
    }

    public function fetch_position_ws(string $symbol, $params = array ()) {
        throw new NotSupported($this->id . ' fetchPositionWs() is not supported yet');
    }

    public function watch_position(?string $symbol = null, $params = array ()) {
        throw new NotSupported($this->id . ' watchPosition() is not supported yet');
    }

    public function subscribe_position(string $symbol, mixed $callback = null, bool $synchronous = true, $params = array ()) {
        $this->load_markets();
        $symbol = $this->symbol($symbol);
        $stream = $this->stream;
        if ($callback !== null) {
            $stream->subscribe ('positions::' . $symbol, $callback, $synchronous);
        }
        $stream->add_watch_function('watchPosition', array( $symbol, null, $params ));
        $this->watch_position($symbol, $params);
    }

    public function watch_positions(?array $symbols = null, ?int $since = null, ?int $limit = null, $params = array ()) {
        throw new NotSupported($this->id . ' watchPositions() is not supported yet');
    }

    public function subscribe_positions(?array $symbols = null, mixed $callback = null, bool $synchronous = true, $params = array ()) {
        $this->load_markets();
        $symbols = $this->market_symbols($symbols, null, true);
        if ($callback !== null) {
            $stream = $this->stream;
            if ($this->is_empty($symbols)) {
                $stream->subscribe ('positions', $callback, $synchronous);
            } else {
                for ($i = 0; $i < count($symbols); $i++) {
                    $stream->subscribe ('positions::' . $symbols[$i], $callback, $synchronous);
                }
            }
        }
        $this->watch_positions($symbols, null, null, $params);
    }

    public function watch_position_for_symbols(?array $symbols = null, ?int $since = null, ?int $limit = null, $params = array ()) {
        return $this->watch_positions($symbols, $since, $limit, $params);
    }

    public function subscribe_position_for_symbols(?array $symbols = null, mixed $callback = null, bool $synchronous = true, $params = array ()) {
        $this->subscribe_positions($symbols, $callback, $synchronous, $params);
    }

    public function fetch_positions_for_symbol(string $symbol, $params = array ()) {
        /**
         * fetches all open positions for specific $symbol, unlike fetchPositions (which is designed to work with multiple symbols) so this method might be preffered for one-market position, because of less rate-limit consumption and speed
         * @param {string} $symbol unified market $symbol
         * @param {array} $params extra parameters specific to the endpoint
         * @return {array[]} a list of ~@link https://docs.ccxt.com/#/?id=position-structure position structure~ with maximum 3 items - possible one position for "one-way" mode, and possible two positions (long & short) for "two-way" (a.k.a. hedge) mode
         */
        throw new NotSupported($this->id . ' fetchPositionsForSymbol() is not supported yet');
    }

    public function fetch_positions_for_symbol_ws(string $symbol, $params = array ()) {
        /**
         * fetches all open positions for specific $symbol, unlike fetchPositions (which is designed to work with multiple symbols) so this method might be preffered for one-market position, because of less rate-limit consumption and speed
         * @param {string} $symbol unified market $symbol
         * @param {array} $params extra parameters specific to the endpoint
         * @return {array[]} a list of ~@link https://docs.ccxt.com/#/?id=position-structure position structure~ with maximum 3 items - possible one position for "one-way" mode, and possible two positions (long & short) for "two-way" (a.k.a. hedge) mode
         */
        throw new NotSupported($this->id . ' fetchPositionsForSymbol() is not supported yet');
    }

    public function fetch_positions(?array $symbols = null, $params = array ()) {
        throw new NotSupported($this->id . ' fetchPositions() is not supported yet');
    }

    public function fetch_positions_ws(?array $symbols = null, $params = array ()) {
        throw new NotSupported($this->id . ' fetchPositions() is not supported yet');
    }

    public function fetch_positions_risk(?array $symbols = null, $params = array ()) {
        throw new NotSupported($this->id . ' fetchPositionsRisk() is not supported yet');
    }

    public function fetch_bids_asks(?array $symbols = null, $params = array ()) {
        throw new NotSupported($this->id . ' fetchBidsAsks() is not supported yet');
    }

    public function fetch_borrow_interest(?string $code = null, ?string $symbol = null, ?int $since = null, ?int $limit = null, $params = array ()) {
        throw new NotSupported($this->id . ' fetchBorrowInterest() is not supported yet');
    }

    public function fetch_ledger(?string $code = null, ?int $since = null, ?int $limit = null, $params = array ()) {
        throw new NotSupported($this->id . ' fetchLedger() is not supported yet');
    }

    public function fetch_ledger_entry(string $id, ?string $code = null, $params = array ()) {
        throw new NotSupported($this->id . ' fetchLedgerEntry() is not supported yet');
    }

    public function parse_bid_ask($bidask, int|string $priceKey = 0, int|string $amountKey = 1, int|string $countOrIdKey = 2) {
        $price = $this->safe_number($bidask, $priceKey);
        $amount = $this->safe_number($bidask, $amountKey);
        $countOrId = $this->safe_integer($bidask, $countOrIdKey);
        $bidAsk = array( $price, $amount );
        if ($countOrId !== null) {
            $bidAsk[] = $countOrId;
        }
        return $bidAsk;
    }

    public function safe_currency(?string $currencyId, ?array $currency = null) {
        if (($currencyId === null) && ($currency !== null)) {
            return $currency;
        }
        if (($this->currencies_by_id !== null) && (is_array($this->currencies_by_id) && array_key_exists($currencyId, $this->currencies_by_id)) && ($this->currencies_by_id[$currencyId] !== null)) {
            return $this->currencies_by_id[$currencyId];
        }
        $code = $currencyId;
        if ($currencyId !== null) {
            $code = $this->common_currency_code(strtoupper($currencyId));
        }
        return $this->safe_currency_structure(array(
            'id' => $currencyId,
            'code' => $code,
            'precision' => null,
        ));
    }

    public function safe_market(?string $marketId, ?array $market = null, ?string $delimiter = null, ?string $marketType = null) {
        $result = $this->safe_market_structure(array(
            'symbol' => $marketId,
            'marketId' => $marketId,
        ));
        if ($marketId !== null) {
            if (($this->markets_by_id !== null) && (is_array($this->markets_by_id) && array_key_exists($marketId, $this->markets_by_id))) {
                $markets = $this->markets_by_id[$marketId];
                $numMarkets = count($markets);
                if ($numMarkets === 1) {
                    return $markets[0];
                } else {
                    if ($marketType === null) {
                        if ($market === null) {
                            throw new ArgumentsRequired($this->id . ' safeMarket() requires a fourth argument for ' . $marketId . ' to disambiguate between different $markets with the same $market id');
                        } else {
                            $marketType = $market['type'];
                        }
                    }
                    for ($i = 0; $i < count($markets); $i++) {
                        $currentMarket = $markets[$i];
                        if ($currentMarket[$marketType]) {
                            return $currentMarket;
                        }
                    }
                }
            } elseif ($delimiter !== null && $delimiter !== '') {
                $parts = explode($delimiter, $marketId);
                $partsLength = count($parts);
                if ($partsLength === 2) {
                    $result['baseId'] = $this->safe_string($parts, 0);
                    $result['quoteId'] = $this->safe_string($parts, 1);
                    $result['base'] = $this->safe_currency_code($result['baseId']);
                    $result['quote'] = $this->safe_currency_code($result['quoteId']);
                    $result['symbol'] = $result['base'] . '/' . $result['quote'];
                    return $result;
                } else {
                    return $result;
                }
            }
        }
        if ($market !== null) {
            return $market;
        }
        return $result;
    }

    public function check_required_credentials($error = true) {
        /**
         * @ignore
         * @param {boolean} $error throw an $error that a credential is required if true
         * @return {boolean} true if all required credentials have been set, otherwise false or an $error is thrown is param $error=true
         */
        $keys = is_array($this->requiredCredentials) ? array_keys($this->requiredCredentials) : array();
        for ($i = 0; $i < count($keys); $i++) {
            $key = $keys[$i];
            if ($this->requiredCredentials[$key] && !$this->$key) {
                if ($error) {
                    throw new AuthenticationError($this->id . ' requires "' . $key . '" credential');
                } else {
                    return false;
                }
            }
        }
        return true;
    }

    public function oath() {
        if ($this->twofa !== null) {
            return $this->totp($this->twofa);
        } else {
            throw new ExchangeError($this->id . ' exchange.twofa has not been set for 2FA Two-Factor Authentication');
        }
    }

    public function fetch_balance($params = array ()) {
        throw new NotSupported($this->id . ' fetchBalance() is not supported yet');
    }

    public function fetch_balance_ws($params = array ()) {
        throw new NotSupported($this->id . ' fetchBalanceWs() is not supported yet');
    }

    public function parse_balance($response) {
        throw new NotSupported($this->id . ' parseBalance() is not supported yet');
    }

    public function watch_balance($params = array ()) {
        throw new NotSupported($this->id . ' watchBalance() is not supported yet');
    }

    public function subscribe_balance(mixed $callback = null, bool $synchronous = true, $params = array ()) {
        $stream = $this->stream;
        if ($callback !== null) {
            $stream->subscribe ('balances', $callback, $synchronous);
        }
        $stream->add_watch_function('watchBalance', array( $params ));
        $this->watch_balance($params);
    }

    public function fetch_partial_balance($part, $params = array ()) {
        $balance = $this->fetch_balance($params);
        return $balance[$part];
    }

    public function fetch_free_balance($params = array ()) {
        return $this->fetch_partial_balance('free', $params);
    }

    public function fetch_used_balance($params = array ()) {
        return $this->fetch_partial_balance('used', $params);
    }

    public function fetch_total_balance($params = array ()) {
        return $this->fetch_partial_balance('total', $params);
    }

    public function fetch_status($params = array ()) {
        throw new NotSupported($this->id . ' fetchStatus() is not supported yet');
    }

    public function fetch_transaction_fee(string $code, $params = array ()) {
        if (!$this->has['fetchTransactionFees']) {
            throw new NotSupported($this->id . ' fetchTransactionFee() is not supported yet');
        }
        return $this->fetch_transaction_fees(array( $code ), $params);
    }

    public function fetch_transaction_fees(?array $codes = null, $params = array ()) {
        throw new NotSupported($this->id . ' fetchTransactionFees() is not supported yet');
    }

    public function fetch_deposit_withdraw_fees(?array $codes = null, $params = array ()) {
        throw new NotSupported($this->id . ' fetchDepositWithdrawFees() is not supported yet');
    }

    public function fetch_deposit_withdraw_fee(string $code, $params = array ()) {
        if (!$this->has['fetchDepositWithdrawFees']) {
            throw new NotSupported($this->id . ' fetchDepositWithdrawFee() is not supported yet');
        }
        $fees = $this->fetch_deposit_withdraw_fees(array( $code ), $params);
        return $this->safe_value($fees, $code);
    }

    public function get_supported_mapping($key, $mapping = array ()) {
        if (is_array($mapping) && array_key_exists($key, $mapping)) {
            return $mapping[$key];
        } else {
            throw new NotSupported($this->id . ' ' . $key . ' does not have a value in mapping');
        }
    }

    public function fetch_cross_borrow_rate(string $code, $params = array ()) {
        $this->load_markets();
        if (!$this->has['fetchBorrowRates']) {
            throw new NotSupported($this->id . ' fetchCrossBorrowRate() is not supported yet');
        }
        $borrowRates = $this->fetch_cross_borrow_rates($params);
        $rate = $this->safe_value($borrowRates, $code);
        if ($rate === null) {
            throw new ExchangeError($this->id . ' fetchCrossBorrowRate() could not find the borrow $rate for currency $code ' . $code);
        }
        return $rate;
    }

    public function fetch_isolated_borrow_rate(string $symbol, $params = array ()) {
        $this->load_markets();
        if (!$this->has['fetchBorrowRates']) {
            throw new NotSupported($this->id . ' fetchIsolatedBorrowRate() is not supported yet');
        }
        $borrowRates = $this->fetch_isolated_borrow_rates($params);
        $rate = $this->safe_dict($borrowRates, $symbol);
        if ($rate === null) {
            throw new ExchangeError($this->id . ' fetchIsolatedBorrowRate() could not find the borrow $rate for market $symbol ' . $symbol);
        }
        return $rate;
    }

    public function handle_option_and_params(array $params, string $methodName, string $optionName, $defaultValue = null) {
        // This method can be used to obtain method specific properties, i.e => $this->handle_option_and_params($params, 'fetchPosition', 'marginMode', 'isolated')
        $defaultOptionName = 'default' . $this->capitalize($optionName); // we also need to check the 'defaultXyzWhatever'
        // check if $params contain the key
        $value = $this->safe_value_2($params, $optionName, $defaultOptionName);
        if ($value !== null) {
            $params = $this->omit($params, array( $optionName, $defaultOptionName ));
        } else {
            // handle routed methods like "watchTrades > watchTradesForSymbols" (or "watchTicker > watchTickers")
            list($methodName, $params) = $this->handle_param_string($params, 'callerMethodName', $methodName);
            // check if exchange has properties for this method
            $exchangeWideMethodOptions = $this->safe_value($this->options, $methodName);
            if ($exchangeWideMethodOptions !== null) {
                // check if the option is defined inside this method's props
                $value = $this->safe_value_2($exchangeWideMethodOptions, $optionName, $defaultOptionName);
            }
            if ($value === null) {
                // if it's still null, check if global exchange-wide option exists
                $value = $this->safe_value_2($this->options, $optionName, $defaultOptionName);
            }
            // if it's still null, use the default $value
            $value = ($value !== null) ? $value : $defaultValue;
        }
        return array( $value, $params );
    }

    public function handle_option_and_params_2(array $params, string $methodName1, string $optionName1, string $optionName2, $defaultValue = null) {
        $value = null;
        list($value, $params) = $this->handle_option_and_params($params, $methodName1, $optionName1, $defaultValue);
        // if still null, try $optionName2
        $value2 = null;
        list($value2, $params) = $this->handle_option_and_params($params, $methodName1, $optionName2, $value);
        return array( $value2, $params );
    }

    public function handle_option(string $methodName, string $optionName, $defaultValue = null) {
        // eslint-disable-next-line no-unused-vars
        list($result, $empty) = $this->handle_option_and_params(array(), $methodName, $optionName, $defaultValue);
        return $result;
    }

    public function handle_market_type_and_params(string $methodName, ?array $market = null, $params = array (), $defaultValue = null) {
        /**
         * @ignore
         * @param $methodName the method calling handleMarketTypeAndParams
         * @param {Market} $market
         * @param {array} $params
         * @param {string} [$params->type] $type assigned by user
         * @param {string} [$params->defaultType] same.type
         * @param {string} [$defaultValue] assigned programatically in the method calling handleMarketTypeAndParams
         * @return array([string, object]) the $market $type and $params with $type and $defaultType omitted
         */
        $defaultType = $this->safe_string_2($this->options, 'defaultType', 'type', 'spot');
        if ($defaultValue === null) {  // $defaultValue takes precendence over exchange wide $defaultType
            $defaultValue = $defaultType;
        }
        $methodOptions = $this->safe_dict($this->options, $methodName);
        $methodType = $defaultValue;
        if ($methodOptions !== null) {  // user defined $methodType takes precedence over $defaultValue
            if (gettype($methodOptions) === 'string') {
                $methodType = $methodOptions;
            } else {
                $methodType = $this->safe_string_2($methodOptions, 'defaultType', 'type', $methodType);
            }
        }
        $marketType = ($market === null) ? $methodType : $market['type'];
        $type = $this->safe_string_2($params, 'defaultType', 'type', $marketType);
        $params = $this->omit($params, array( 'defaultType', 'type' ));
        return array( $type, $params );
    }

    public function handle_sub_type_and_params(string $methodName, $market = null, $params = array (), $defaultValue = null) {
        $subType = null;
        // if set in $params, it takes precedence
        $subTypeInParams = $this->safe_string_2($params, 'subType', 'defaultSubType');
        // avoid omitting if it's not present
        if ($subTypeInParams !== null) {
            $subType = $subTypeInParams;
            $params = $this->omit($params, array( 'subType', 'defaultSubType' ));
        } else {
            // at first, check from $market object
            if ($market !== null) {
                if ($market['linear']) {
                    $subType = 'linear';
                } elseif ($market['inverse']) {
                    $subType = 'inverse';
                }
            }
            // if it was not defined in $market object
            if ($subType === null) {
                $values = $this->handle_option_and_params(array(), $methodName, 'subType', $defaultValue); // no need to re-test $params here
                $subType = $values[0];
            }
        }
        return array( $subType, $params );
    }

    public function handle_margin_mode_and_params(string $methodName, $params = array (), $defaultValue = null) {
        /**
         * @ignore
         * @param {array} [$params] extra parameters specific to the exchange API endpoint
         * @return {Array} the marginMode in lowercase by $params["marginMode"], $params["defaultMarginMode"] $this->options["marginMode"] or $this->options["defaultMarginMode"]
         */
        return $this->handle_option_and_params($params, $methodName, 'marginMode', $defaultValue);
    }

    public function throw_exactly_matched_exception($exact, $string, $message) {
        if ($string === null) {
            return;
        }
        if (is_array($exact) && array_key_exists($string, $exact)) {
            throw new $exact[$string]($message);
        }
    }

    public function throw_broadly_matched_exception($broad, $string, $message) {
        $broadKey = $this->find_broadly_matched_key($broad, $string);
        if ($broadKey !== null) {
            throw new $broad[$broadKey]($message);
        }
    }

    public function find_broadly_matched_key($broad, $string) {
        // a helper for matching error strings exactly vs broadly
        $keys = is_array($broad) ? array_keys($broad) : array();
        for ($i = 0; $i < count($keys); $i++) {
            $key = $keys[$i];
            if ($string !== null) { // #issues/12698
                if (mb_strpos($string, $key) !== false) {
                    return $key;
                }
            }
        }
        return null;
    }

    public function handle_errors(int $statusCode, string $statusText, string $url, string $method, array $responseHeaders, string $responseBody, $response, $requestHeaders, $requestBody) {
        // it is a stub $method that must be overrided in the derived exchange classes
        // throw new NotSupported($this->id . ' handleErrors() not implemented yet');
        return null;
    }

    public function calculate_rate_limiter_cost($api, $method, $path, $params, $config = array ()) {
        return $this->safe_value($config, 'cost', 1);
    }

    public function fetch_ticker(string $symbol, $params = array ()) {
        if ($this->has['fetchTickers']) {
            $this->load_markets();
            $market = $this->market($symbol);
            $symbol = $market['symbol'];
            $tickers = $this->fetch_tickers(array( $symbol ), $params);
            $ticker = $this->safe_dict($tickers, $symbol);
            if ($ticker === null) {
                throw new NullResponse($this->id . ' fetchTickers() could not find a $ticker for ' . $symbol);
            } else {
                return $ticker;
            }
        } else {
            throw new NotSupported($this->id . ' fetchTicker() is not supported yet');
        }
    }

    public function fetch_mark_price(string $symbol, $params = array ()) {
        if ($this->has['fetchMarkPrices']) {
            $this->load_markets();
            $market = $this->market($symbol);
            $symbol = $market['symbol'];
            $tickers = $this->fetch_mark_prices(array( $symbol ), $params);
            $ticker = $this->safe_dict($tickers, $symbol);
            if ($ticker === null) {
                throw new NullResponse($this->id . ' fetchMarkPrices() could not find a $ticker for ' . $symbol);
            } else {
                return $ticker;
            }
        } else {
            throw new NotSupported($this->id . ' fetchMarkPrices() is not supported yet');
        }
    }

    public function fetch_ticker_ws(string $symbol, $params = array ()) {
        if ($this->has['fetchTickersWs']) {
            $this->load_markets();
            $market = $this->market($symbol);
            $symbol = $market['symbol'];
            $tickers = $this->fetch_tickers_ws(array( $symbol ), $params);
            $ticker = $this->safe_dict($tickers, $symbol);
            if ($ticker === null) {
                throw new NullResponse($this->id . ' fetchTickerWs() could not find a $ticker for ' . $symbol);
            } else {
                return $ticker;
            }
        } else {
            throw new NotSupported($this->id . ' fetchTickerWs() is not supported yet');
        }
    }

    public function watch_ticker(string $symbol, $params = array ()) {
        throw new NotSupported($this->id . ' watchTicker() is not supported yet');
    }

    public function subscribe_ticker(string $symbol, mixed $callback = null, bool $synchronous = true, $params = array ()) {
        /**
         * subscribe to watchTicker
         * @param {string} $symbol unified $symbol of the market to watch ticker
         * @param {Function} $callback function to call when receiving an update
         * @param {boolean} $synchronous if set to true, the $callback will wait to finish before passing next message
         * @param {array} [$params] extra parameters specific to the exchange API endpoint
         */
        $this->load_markets();
        $symbol = $this->symbol($symbol);
        $stream = $this->stream;
        if ($callback !== null) {
            $stream->subscribe ('tickers::' . $symbol, $callback, $synchronous);
        }
        $stream->add_watch_function('watchTicker', array( $symbol, $params ));
        $this->watch_ticker($symbol, $params);
    }

    public function fetch_tickers(?array $symbols = null, $params = array ()) {
        throw new NotSupported($this->id . ' fetchTickers() is not supported yet');
    }

    public function fetch_mark_prices(?array $symbols = null, $params = array ()) {
        throw new NotSupported($this->id . ' fetchMarkPrices() is not supported yet');
    }

    public function fetch_tickers_ws(?array $symbols = null, $params = array ()) {
        throw new NotSupported($this->id . ' fetchTickers() is not supported yet');
    }

    public function fetch_order_books(?array $symbols = null, ?int $limit = null, $params = array ()) {
        throw new NotSupported($this->id . ' fetchOrderBooks() is not supported yet');
    }

    public function watch_bids_asks(?array $symbols = null, $params = array ()) {
        throw new NotSupported($this->id . ' watchBidsAsks() is not supported yet');
    }

    public function watch_tickers(?array $symbols = null, $params = array ()) {
        throw new NotSupported($this->id . ' watchTickers() is not supported yet');
    }

<<<<<<< HEAD
    public function subscribe_tickers(?array $symbols = null, mixed $callback = null, bool $synchronous = true, $params = array ()) {
        /**
         * subscribe to watchTickers
         * @param {string[]} $symbols unified $symbols of the market to watch tickers
         * @param {Function} $callback function to call when receiving an update
         * @param {boolean} $synchronous if set to true, the $callback will wait to finish before passing next message
         * @param {array} [$params] extra parameters specific to the exchange API endpoint
         */
        $this->load_markets();
        $symbols = $this->market_symbols($symbols, null, true);
        $stream = $this->stream;
        if ($callback !== null) {
            if ($this->is_empty($symbols)) {
                $stream->subscribe ('tickers', $callback, $synchronous);
            } else {
                for ($i = 0; $i < count($symbols); $i++) {
                    $stream->subscribe ('tickers::' . $symbols[$i], $callback, $synchronous);
                }
            }
        }
        $stream->add_watch_function('watchTickers', array( $symbols, $params ));
        $this->watch_tickers($symbols, $params);
=======
    public function un_watch_tickers(?array $symbols = null, $params = array ()) {
        throw new NotSupported($this->id . ' unWatchTickers() is not supported yet');
>>>>>>> 056b1b0a
    }

    public function fetch_order(string $id, ?string $symbol = null, $params = array ()) {
        throw new NotSupported($this->id . ' fetchOrder() is not supported yet');
    }

    public function fetch_order_ws(string $id, ?string $symbol = null, $params = array ()) {
        throw new NotSupported($this->id . ' fetchOrderWs() is not supported yet');
    }

    public function fetch_order_status(string $id, ?string $symbol = null, $params = array ()) {
        // TODO => TypeScript => change method signature by replacing
        // Promise<string> with Promise<Order['status']>.
        $order = $this->fetch_order($id, $symbol, $params);
        return $order['status'];
    }

    public function fetch_unified_order($order, $params = array ()) {
        return $this->fetch_order($this->safe_string($order, 'id'), $this->safe_string($order, 'symbol'), $params);
    }

    public function create_order(string $symbol, string $type, string $side, float $amount, ?float $price = null, $params = array ()) {
        throw new NotSupported($this->id . ' createOrder() is not supported yet');
    }

    public function create_trailing_amount_order(string $symbol, string $type, string $side, float $amount, ?float $price = null, $trailingAmount = null, $trailingTriggerPrice = null, $params = array ()) {
        /**
         * create a trailing order by providing the $symbol, $type, $side, $amount, $price and $trailingAmount
         * @param {string} $symbol unified $symbol of the market to create an order in
         * @param {string} $type 'market' or 'limit'
         * @param {string} $side 'buy' or 'sell'
         * @param {float} $amount how much you want to trade in units of the base currency, or number of contracts
         * @param {float} [$price] the $price for the order to be filled at, in units of the quote currency, ignored in market orders
         * @param {float} $trailingAmount the quote $amount to trail away from the current market $price
         * @param {float} [$trailingTriggerPrice] the $price to activate a trailing order, default uses the $price argument
         * @param {array} [$params] extra parameters specific to the exchange API endpoint
         * @return {array} an ~@link https://docs.ccxt.com/#/?id=order-structure order structure~
         */
        if ($trailingAmount === null) {
            throw new ArgumentsRequired($this->id . ' createTrailingAmountOrder() requires a $trailingAmount argument');
        }
        $params['trailingAmount'] = $trailingAmount;
        if ($trailingTriggerPrice !== null) {
            $params['trailingTriggerPrice'] = $trailingTriggerPrice;
        }
        if ($this->has['createTrailingAmountOrder']) {
            return $this->create_order($symbol, $type, $side, $amount, $price, $params);
        }
        throw new NotSupported($this->id . ' createTrailingAmountOrder() is not supported yet');
    }

    public function create_trailing_amount_order_ws(string $symbol, string $type, string $side, float $amount, ?float $price = null, $trailingAmount = null, $trailingTriggerPrice = null, $params = array ()) {
        /**
         * create a trailing order by providing the $symbol, $type, $side, $amount, $price and $trailingAmount
         * @param {string} $symbol unified $symbol of the market to create an order in
         * @param {string} $type 'market' or 'limit'
         * @param {string} $side 'buy' or 'sell'
         * @param {float} $amount how much you want to trade in units of the base currency, or number of contracts
         * @param {float} [$price] the $price for the order to be filled at, in units of the quote currency, ignored in market orders
         * @param {float} $trailingAmount the quote $amount to trail away from the current market $price
         * @param {float} [$trailingTriggerPrice] the $price to activate a trailing order, default uses the $price argument
         * @param {array} [$params] extra parameters specific to the exchange API endpoint
         * @return {array} an ~@link https://docs.ccxt.com/#/?id=order-structure order structure~
         */
        if ($trailingAmount === null) {
            throw new ArgumentsRequired($this->id . ' createTrailingAmountOrderWs() requires a $trailingAmount argument');
        }
        $params['trailingAmount'] = $trailingAmount;
        if ($trailingTriggerPrice !== null) {
            $params['trailingTriggerPrice'] = $trailingTriggerPrice;
        }
        if ($this->has['createTrailingAmountOrderWs']) {
            return $this->create_order_ws($symbol, $type, $side, $amount, $price, $params);
        }
        throw new NotSupported($this->id . ' createTrailingAmountOrderWs() is not supported yet');
    }

    public function create_trailing_percent_order(string $symbol, string $type, string $side, float $amount, ?float $price = null, $trailingPercent = null, $trailingTriggerPrice = null, $params = array ()) {
        /**
         * create a trailing order by providing the $symbol, $type, $side, $amount, $price and $trailingPercent
         * @param {string} $symbol unified $symbol of the market to create an order in
         * @param {string} $type 'market' or 'limit'
         * @param {string} $side 'buy' or 'sell'
         * @param {float} $amount how much you want to trade in units of the base currency, or number of contracts
         * @param {float} [$price] the $price for the order to be filled at, in units of the quote currency, ignored in market orders
         * @param {float} $trailingPercent the percent to trail away from the current market $price
         * @param {float} [$trailingTriggerPrice] the $price to activate a trailing order, default uses the $price argument
         * @param {array} [$params] extra parameters specific to the exchange API endpoint
         * @return {array} an ~@link https://docs.ccxt.com/#/?id=order-structure order structure~
         */
        if ($trailingPercent === null) {
            throw new ArgumentsRequired($this->id . ' createTrailingPercentOrder() requires a $trailingPercent argument');
        }
        $params['trailingPercent'] = $trailingPercent;
        if ($trailingTriggerPrice !== null) {
            $params['trailingTriggerPrice'] = $trailingTriggerPrice;
        }
        if ($this->has['createTrailingPercentOrder']) {
            return $this->create_order($symbol, $type, $side, $amount, $price, $params);
        }
        throw new NotSupported($this->id . ' createTrailingPercentOrder() is not supported yet');
    }

    public function create_trailing_percent_order_ws(string $symbol, string $type, string $side, float $amount, ?float $price = null, $trailingPercent = null, $trailingTriggerPrice = null, $params = array ()) {
        /**
         * create a trailing order by providing the $symbol, $type, $side, $amount, $price and $trailingPercent
         * @param {string} $symbol unified $symbol of the market to create an order in
         * @param {string} $type 'market' or 'limit'
         * @param {string} $side 'buy' or 'sell'
         * @param {float} $amount how much you want to trade in units of the base currency, or number of contracts
         * @param {float} [$price] the $price for the order to be filled at, in units of the quote currency, ignored in market orders
         * @param {float} $trailingPercent the percent to trail away from the current market $price
         * @param {float} [$trailingTriggerPrice] the $price to activate a trailing order, default uses the $price argument
         * @param {array} [$params] extra parameters specific to the exchange API endpoint
         * @return {array} an ~@link https://docs.ccxt.com/#/?id=order-structure order structure~
         */
        if ($trailingPercent === null) {
            throw new ArgumentsRequired($this->id . ' createTrailingPercentOrderWs() requires a $trailingPercent argument');
        }
        $params['trailingPercent'] = $trailingPercent;
        if ($trailingTriggerPrice !== null) {
            $params['trailingTriggerPrice'] = $trailingTriggerPrice;
        }
        if ($this->has['createTrailingPercentOrderWs']) {
            return $this->create_order_ws($symbol, $type, $side, $amount, $price, $params);
        }
        throw new NotSupported($this->id . ' createTrailingPercentOrderWs() is not supported yet');
    }

    public function create_market_order_with_cost(string $symbol, string $side, float $cost, $params = array ()) {
        /**
         * create a market order by providing the $symbol, $side and $cost
         * @param {string} $symbol unified $symbol of the market to create an order in
         * @param {string} $side 'buy' or 'sell'
         * @param {float} $cost how much you want to trade in units of the quote currency
         * @param {array} [$params] extra parameters specific to the exchange API endpoint
         * @return {array} an ~@link https://docs.ccxt.com/#/?id=order-structure order structure~
         */
        if ($this->has['createMarketOrderWithCost'] || ($this->has['createMarketBuyOrderWithCost'] && $this->has['createMarketSellOrderWithCost'])) {
            return $this->create_order($symbol, 'market', $side, $cost, 1, $params);
        }
        throw new NotSupported($this->id . ' createMarketOrderWithCost() is not supported yet');
    }

    public function create_market_buy_order_with_cost(string $symbol, float $cost, $params = array ()) {
        /**
         * create a market buy order by providing the $symbol and $cost
         * @param {string} $symbol unified $symbol of the market to create an order in
         * @param {float} $cost how much you want to trade in units of the quote currency
         * @param {array} [$params] extra parameters specific to the exchange API endpoint
         * @return {array} an ~@link https://docs.ccxt.com/#/?id=order-structure order structure~
         */
        if ($this->options['createMarketBuyOrderRequiresPrice'] || $this->has['createMarketBuyOrderWithCost']) {
            return $this->create_order($symbol, 'market', 'buy', $cost, 1, $params);
        }
        throw new NotSupported($this->id . ' createMarketBuyOrderWithCost() is not supported yet');
    }

    public function create_market_sell_order_with_cost(string $symbol, float $cost, $params = array ()) {
        /**
         * create a market sell order by providing the $symbol and $cost
         * @param {string} $symbol unified $symbol of the market to create an order in
         * @param {float} $cost how much you want to trade in units of the quote currency
         * @param {array} [$params] extra parameters specific to the exchange API endpoint
         * @return {array} an ~@link https://docs.ccxt.com/#/?id=order-structure order structure~
         */
        if ($this->options['createMarketSellOrderRequiresPrice'] || $this->has['createMarketSellOrderWithCost']) {
            return $this->create_order($symbol, 'market', 'sell', $cost, 1, $params);
        }
        throw new NotSupported($this->id . ' createMarketSellOrderWithCost() is not supported yet');
    }

    public function create_market_order_with_cost_ws(string $symbol, string $side, float $cost, $params = array ()) {
        /**
         * create a market order by providing the $symbol, $side and $cost
         * @param {string} $symbol unified $symbol of the market to create an order in
         * @param {string} $side 'buy' or 'sell'
         * @param {float} $cost how much you want to trade in units of the quote currency
         * @param {array} [$params] extra parameters specific to the exchange API endpoint
         * @return {array} an ~@link https://docs.ccxt.com/#/?id=order-structure order structure~
         */
        if ($this->has['createMarketOrderWithCostWs'] || ($this->has['createMarketBuyOrderWithCostWs'] && $this->has['createMarketSellOrderWithCostWs'])) {
            return $this->create_order_ws($symbol, 'market', $side, $cost, 1, $params);
        }
        throw new NotSupported($this->id . ' createMarketOrderWithCostWs() is not supported yet');
    }

    public function create_trigger_order(string $symbol, string $type, string $side, float $amount, ?float $price = null, ?float $triggerPrice = null, $params = array ()) {
        /**
         * create a trigger stop order ($type 1)
         * @param {string} $symbol unified $symbol of the market to create an order in
         * @param {string} $type 'market' or 'limit'
         * @param {string} $side 'buy' or 'sell'
         * @param {float} $amount how much you want to trade in units of the base currency or the number of contracts
         * @param {float} [$price] the $price to fulfill the order, in units of the quote currency, ignored in market orders
         * @param {float} $triggerPrice the $price to trigger the stop order, in units of the quote currency
         * @param {array} [$params] extra parameters specific to the exchange API endpoint
         * @return {array} an ~@link https://docs.ccxt.com/#/?id=order-structure order structure~
         */
        if ($triggerPrice === null) {
            throw new ArgumentsRequired($this->id . ' createTriggerOrder() requires a $triggerPrice argument');
        }
        $params['triggerPrice'] = $triggerPrice;
        if ($this->has['createTriggerOrder']) {
            return $this->create_order($symbol, $type, $side, $amount, $price, $params);
        }
        throw new NotSupported($this->id . ' createTriggerOrder() is not supported yet');
    }

    public function create_trigger_order_ws(string $symbol, string $type, string $side, float $amount, ?float $price = null, ?float $triggerPrice = null, $params = array ()) {
        /**
         * create a trigger stop order ($type 1)
         * @param {string} $symbol unified $symbol of the market to create an order in
         * @param {string} $type 'market' or 'limit'
         * @param {string} $side 'buy' or 'sell'
         * @param {float} $amount how much you want to trade in units of the base currency or the number of contracts
         * @param {float} [$price] the $price to fulfill the order, in units of the quote currency, ignored in market orders
         * @param {float} $triggerPrice the $price to trigger the stop order, in units of the quote currency
         * @param {array} [$params] extra parameters specific to the exchange API endpoint
         * @return {array} an ~@link https://docs.ccxt.com/#/?id=order-structure order structure~
         */
        if ($triggerPrice === null) {
            throw new ArgumentsRequired($this->id . ' createTriggerOrderWs() requires a $triggerPrice argument');
        }
        $params['triggerPrice'] = $triggerPrice;
        if ($this->has['createTriggerOrderWs']) {
            return $this->create_order_ws($symbol, $type, $side, $amount, $price, $params);
        }
        throw new NotSupported($this->id . ' createTriggerOrderWs() is not supported yet');
    }

    public function create_stop_loss_order(string $symbol, string $type, string $side, float $amount, ?float $price = null, ?float $stopLossPrice = null, $params = array ()) {
        /**
         * create a trigger stop loss order ($type 2)
         * @param {string} $symbol unified $symbol of the market to create an order in
         * @param {string} $type 'market' or 'limit'
         * @param {string} $side 'buy' or 'sell'
         * @param {float} $amount how much you want to trade in units of the base currency or the number of contracts
         * @param {float} [$price] the $price to fulfill the order, in units of the quote currency, ignored in market orders
         * @param {float} $stopLossPrice the $price to trigger the stop loss order, in units of the quote currency
         * @param {array} [$params] extra parameters specific to the exchange API endpoint
         * @return {array} an ~@link https://docs.ccxt.com/#/?id=order-structure order structure~
         */
        if ($stopLossPrice === null) {
            throw new ArgumentsRequired($this->id . ' createStopLossOrder() requires a $stopLossPrice argument');
        }
        $params['stopLossPrice'] = $stopLossPrice;
        if ($this->has['createStopLossOrder']) {
            return $this->create_order($symbol, $type, $side, $amount, $price, $params);
        }
        throw new NotSupported($this->id . ' createStopLossOrder() is not supported yet');
    }

    public function create_stop_loss_order_ws(string $symbol, string $type, string $side, float $amount, ?float $price = null, ?float $stopLossPrice = null, $params = array ()) {
        /**
         * create a trigger stop loss order ($type 2)
         * @param {string} $symbol unified $symbol of the market to create an order in
         * @param {string} $type 'market' or 'limit'
         * @param {string} $side 'buy' or 'sell'
         * @param {float} $amount how much you want to trade in units of the base currency or the number of contracts
         * @param {float} [$price] the $price to fulfill the order, in units of the quote currency, ignored in market orders
         * @param {float} $stopLossPrice the $price to trigger the stop loss order, in units of the quote currency
         * @param {array} [$params] extra parameters specific to the exchange API endpoint
         * @return {array} an ~@link https://docs.ccxt.com/#/?id=order-structure order structure~
         */
        if ($stopLossPrice === null) {
            throw new ArgumentsRequired($this->id . ' createStopLossOrderWs() requires a $stopLossPrice argument');
        }
        $params['stopLossPrice'] = $stopLossPrice;
        if ($this->has['createStopLossOrderWs']) {
            return $this->create_order_ws($symbol, $type, $side, $amount, $price, $params);
        }
        throw new NotSupported($this->id . ' createStopLossOrderWs() is not supported yet');
    }

    public function create_take_profit_order(string $symbol, string $type, string $side, float $amount, ?float $price = null, ?float $takeProfitPrice = null, $params = array ()) {
        /**
         * create a trigger take profit order ($type 2)
         * @param {string} $symbol unified $symbol of the market to create an order in
         * @param {string} $type 'market' or 'limit'
         * @param {string} $side 'buy' or 'sell'
         * @param {float} $amount how much you want to trade in units of the base currency or the number of contracts
         * @param {float} [$price] the $price to fulfill the order, in units of the quote currency, ignored in market orders
         * @param {float} $takeProfitPrice the $price to trigger the take profit order, in units of the quote currency
         * @param {array} [$params] extra parameters specific to the exchange API endpoint
         * @return {array} an ~@link https://docs.ccxt.com/#/?id=order-structure order structure~
         */
        if ($takeProfitPrice === null) {
            throw new ArgumentsRequired($this->id . ' createTakeProfitOrder() requires a $takeProfitPrice argument');
        }
        $params['takeProfitPrice'] = $takeProfitPrice;
        if ($this->has['createTakeProfitOrder']) {
            return $this->create_order($symbol, $type, $side, $amount, $price, $params);
        }
        throw new NotSupported($this->id . ' createTakeProfitOrder() is not supported yet');
    }

    public function create_take_profit_order_ws(string $symbol, string $type, string $side, float $amount, ?float $price = null, ?float $takeProfitPrice = null, $params = array ()) {
        /**
         * create a trigger take profit order ($type 2)
         * @param {string} $symbol unified $symbol of the market to create an order in
         * @param {string} $type 'market' or 'limit'
         * @param {string} $side 'buy' or 'sell'
         * @param {float} $amount how much you want to trade in units of the base currency or the number of contracts
         * @param {float} [$price] the $price to fulfill the order, in units of the quote currency, ignored in market orders
         * @param {float} $takeProfitPrice the $price to trigger the take profit order, in units of the quote currency
         * @param {array} [$params] extra parameters specific to the exchange API endpoint
         * @return {array} an ~@link https://docs.ccxt.com/#/?id=order-structure order structure~
         */
        if ($takeProfitPrice === null) {
            throw new ArgumentsRequired($this->id . ' createTakeProfitOrderWs() requires a $takeProfitPrice argument');
        }
        $params['takeProfitPrice'] = $takeProfitPrice;
        if ($this->has['createTakeProfitOrderWs']) {
            return $this->create_order_ws($symbol, $type, $side, $amount, $price, $params);
        }
        throw new NotSupported($this->id . ' createTakeProfitOrderWs() is not supported yet');
    }

    public function create_order_with_take_profit_and_stop_loss(string $symbol, string $type, string $side, float $amount, ?float $price = null, ?float $takeProfit = null, ?float $stopLoss = null, $params = array ()) {
        /**
         * create an order with a stop loss or take profit attached ($type 3)
         * @param {string} $symbol unified $symbol of the market to create an order in
         * @param {string} $type 'market' or 'limit'
         * @param {string} $side 'buy' or 'sell'
         * @param {float} $amount how much you want to trade in units of the base currency or the number of contracts
         * @param {float} [$price] the $price to fulfill the order, in units of the quote currency, ignored in market orders
         * @param {float} [$takeProfit] the take profit $price, in units of the quote currency
         * @param {float} [$stopLoss] the stop loss $price, in units of the quote currency
         * @param {array} [$params] extra parameters specific to the exchange API endpoint
         * @param {string} [$params->takeProfitType] *not available on all exchanges* 'limit' or 'market'
         * @param {string} [$params->stopLossType] *not available on all exchanges* 'limit' or 'market'
         * @param {string} [$params->takeProfitPriceType] *not available on all exchanges* 'last', 'mark' or 'index'
         * @param {string} [$params->stopLossPriceType] *not available on all exchanges* 'last', 'mark' or 'index'
         * @param {float} [$params->takeProfitLimitPrice] *not available on all exchanges* limit $price for a limit take profit order
         * @param {float} [$params->stopLossLimitPrice] *not available on all exchanges* stop loss for a limit stop loss order
         * @param {float} [$params->takeProfitAmount] *not available on all exchanges* the $amount for a take profit
         * @param {float} [$params->stopLossAmount] *not available on all exchanges* the $amount for a stop loss
         * @return {array} an ~@link https://docs.ccxt.com/#/?id=order-structure order structure~
         */
        $params = $this->set_take_profit_and_stop_loss_params($symbol, $type, $side, $amount, $price, $takeProfit, $stopLoss, $params);
        if ($this->has['createOrderWithTakeProfitAndStopLoss']) {
            return $this->create_order($symbol, $type, $side, $amount, $price, $params);
        }
        throw new NotSupported($this->id . ' createOrderWithTakeProfitAndStopLoss() is not supported yet');
    }

    public function set_take_profit_and_stop_loss_params(string $symbol, string $type, string $side, float $amount, ?float $price = null, ?float $takeProfit = null, ?float $stopLoss = null, $params = array ()) {
        if (($takeProfit === null) && ($stopLoss === null)) {
            throw new ArgumentsRequired($this->id . ' createOrderWithTakeProfitAndStopLoss() requires either a $takeProfit or $stopLoss argument');
        }
        if ($takeProfit !== null) {
            $params['takeProfit'] = array(
                'triggerPrice' => $takeProfit,
            );
        }
        if ($stopLoss !== null) {
            $params['stopLoss'] = array(
                'triggerPrice' => $stopLoss,
            );
        }
        $takeProfitType = $this->safe_string($params, 'takeProfitType');
        $takeProfitPriceType = $this->safe_string($params, 'takeProfitPriceType');
        $takeProfitLimitPrice = $this->safe_string($params, 'takeProfitLimitPrice');
        $takeProfitAmount = $this->safe_string($params, 'takeProfitAmount');
        $stopLossType = $this->safe_string($params, 'stopLossType');
        $stopLossPriceType = $this->safe_string($params, 'stopLossPriceType');
        $stopLossLimitPrice = $this->safe_string($params, 'stopLossLimitPrice');
        $stopLossAmount = $this->safe_string($params, 'stopLossAmount');
        if ($takeProfitType !== null) {
            $params['takeProfit']['type'] = $takeProfitType;
        }
        if ($takeProfitPriceType !== null) {
            $params['takeProfit']['priceType'] = $takeProfitPriceType;
        }
        if ($takeProfitLimitPrice !== null) {
            $params['takeProfit']['price'] = $this->parse_to_numeric($takeProfitLimitPrice);
        }
        if ($takeProfitAmount !== null) {
            $params['takeProfit']['amount'] = $this->parse_to_numeric($takeProfitAmount);
        }
        if ($stopLossType !== null) {
            $params['stopLoss']['type'] = $stopLossType;
        }
        if ($stopLossPriceType !== null) {
            $params['stopLoss']['priceType'] = $stopLossPriceType;
        }
        if ($stopLossLimitPrice !== null) {
            $params['stopLoss']['price'] = $this->parse_to_numeric($stopLossLimitPrice);
        }
        if ($stopLossAmount !== null) {
            $params['stopLoss']['amount'] = $this->parse_to_numeric($stopLossAmount);
        }
        $params = $this->omit($params, array( 'takeProfitType', 'takeProfitPriceType', 'takeProfitLimitPrice', 'takeProfitAmount', 'stopLossType', 'stopLossPriceType', 'stopLossLimitPrice', 'stopLossAmount' ));
        return $params;
    }

    public function create_order_with_take_profit_and_stop_loss_ws(string $symbol, string $type, string $side, float $amount, ?float $price = null, ?float $takeProfit = null, ?float $stopLoss = null, $params = array ()) {
        /**
         * create an order with a stop loss or take profit attached ($type 3)
         * @param {string} $symbol unified $symbol of the market to create an order in
         * @param {string} $type 'market' or 'limit'
         * @param {string} $side 'buy' or 'sell'
         * @param {float} $amount how much you want to trade in units of the base currency or the number of contracts
         * @param {float} [$price] the $price to fulfill the order, in units of the quote currency, ignored in market orders
         * @param {float} [$takeProfit] the take profit $price, in units of the quote currency
         * @param {float} [$stopLoss] the stop loss $price, in units of the quote currency
         * @param {array} [$params] extra parameters specific to the exchange API endpoint
         * @param {string} [$params->takeProfitType] *not available on all exchanges* 'limit' or 'market'
         * @param {string} [$params->stopLossType] *not available on all exchanges* 'limit' or 'market'
         * @param {string} [$params->takeProfitPriceType] *not available on all exchanges* 'last', 'mark' or 'index'
         * @param {string} [$params->stopLossPriceType] *not available on all exchanges* 'last', 'mark' or 'index'
         * @param {float} [$params->takeProfitLimitPrice] *not available on all exchanges* limit $price for a limit take profit order
         * @param {float} [$params->stopLossLimitPrice] *not available on all exchanges* stop loss for a limit stop loss order
         * @param {float} [$params->takeProfitAmount] *not available on all exchanges* the $amount for a take profit
         * @param {float} [$params->stopLossAmount] *not available on all exchanges* the $amount for a stop loss
         * @return {array} an ~@link https://docs.ccxt.com/#/?id=order-structure order structure~
         */
        $params = $this->set_take_profit_and_stop_loss_params($symbol, $type, $side, $amount, $price, $takeProfit, $stopLoss, $params);
        if ($this->has['createOrderWithTakeProfitAndStopLossWs']) {
            return $this->create_order_ws($symbol, $type, $side, $amount, $price, $params);
        }
        throw new NotSupported($this->id . ' createOrderWithTakeProfitAndStopLossWs() is not supported yet');
    }

    public function create_orders(array $orders, $params = array ()) {
        throw new NotSupported($this->id . ' createOrders() is not supported yet');
    }

    public function create_order_ws(string $symbol, string $type, string $side, float $amount, ?float $price = null, $params = array ()) {
        throw new NotSupported($this->id . ' createOrderWs() is not supported yet');
    }

    public function cancel_order(string $id, ?string $symbol = null, $params = array ()) {
        throw new NotSupported($this->id . ' cancelOrder() is not supported yet');
    }

    public function cancel_order_ws(string $id, ?string $symbol = null, $params = array ()) {
        throw new NotSupported($this->id . ' cancelOrderWs() is not supported yet');
    }

    public function cancel_orders_ws(array $ids, ?string $symbol = null, $params = array ()) {
        throw new NotSupported($this->id . ' cancelOrdersWs() is not supported yet');
    }

    public function cancel_all_orders(?string $symbol = null, $params = array ()) {
        throw new NotSupported($this->id . ' cancelAllOrders() is not supported yet');
    }

    public function cancel_all_orders_after(?int $timeout, $params = array ()) {
        throw new NotSupported($this->id . ' cancelAllOrdersAfter() is not supported yet');
    }

    public function cancel_orders_for_symbols(array $orders, $params = array ()) {
        throw new NotSupported($this->id . ' cancelOrdersForSymbols() is not supported yet');
    }

    public function cancel_all_orders_ws(?string $symbol = null, $params = array ()) {
        throw new NotSupported($this->id . ' cancelAllOrdersWs() is not supported yet');
    }

    public function cancel_unified_order($order, $params = array ()) {
        return $this->cancel_order($this->safe_string($order, 'id'), $this->safe_string($order, 'symbol'), $params);
    }

    public function fetch_orders(?string $symbol = null, ?int $since = null, ?int $limit = null, $params = array ()) {
        if ($this->has['fetchOpenOrders'] && $this->has['fetchClosedOrders']) {
            throw new NotSupported($this->id . ' fetchOrders() is not supported yet, consider using fetchOpenOrders() and fetchClosedOrders() instead');
        }
        throw new NotSupported($this->id . ' fetchOrders() is not supported yet');
    }

    public function fetch_orders_ws(?string $symbol = null, ?int $since = null, ?int $limit = null, $params = array ()) {
        throw new NotSupported($this->id . ' fetchOrdersWs() is not supported yet');
    }

    public function fetch_order_trades(string $id, ?string $symbol = null, ?int $since = null, ?int $limit = null, $params = array ()) {
        throw new NotSupported($this->id . ' fetchOrderTrades() is not supported yet');
    }

    public function watch_orders(?string $symbol = null, ?int $since = null, ?int $limit = null, $params = array ()) {
        throw new NotSupported($this->id . ' watchOrders() is not supported yet');
    }

    public function subscribe_raw(mixed $callback, bool $synchronous = true) {
        /**
         * subscribe to all raw messages received from websocket
         * @param {Function} $callback function to call when receiving an update
         * @param {boolean} $synchronous if set to true, the $callback will wait to finish before passing next message
         */
        $stream = $this->stream;
        $stream->subscribe ('raw', $callback, $synchronous);
    }

    public function subscribe_errors(mixed $callback, bool $synchronous = true) {
        /**
         * subscribe to all errors thrown by $stream
         * @param {Function} $callback function to call when receiving an update
         * @param {boolean} $synchronous if set to true, the $callback will wait to finish before passing next message
         */
        $stream = $this->stream;
        $stream->subscribe ('errors', $callback, $synchronous);
    }

    public function subscribe_orders(?string $symbol = null, mixed $callback = null, bool $synchronous = true, $params = array ()) {
        /**
         * subscribes information on multiple orders made by the user
         * @param {string} $symbol unified market $symbol of the market the orders were made in
         * @param {Function} $callback function to call when receiving an update
         * @param {boolean} $synchronous if set to true, the $callback will wait to finish before passing next message
         * @param {array} [$params] extra parameters specific to the exchange API endpoint
         */
        $this->load_markets();
        $symbol = $this->symbol($symbol);
        $stream = $this->stream;
        if ($callback !== null) {
            if ($symbol === null) {
                $stream->subscribe ('orders', $callback, $synchronous);
            } else {
                $stream->subscribe ('orders::' . $symbol, $callback, $synchronous);
            }
        }
        $stream->add_watch_function('watchOrders', array( $symbol, null, null, $params ));
        $this->watch_orders($symbol, null, null, $params);
    }

    public function fetch_open_orders(?string $symbol = null, ?int $since = null, ?int $limit = null, $params = array ()) {
        if ($this->has['fetchOrders']) {
            $orders = $this->fetch_orders($symbol, $since, $limit, $params);
            return $this->filter_by($orders, 'status', 'open');
        }
        throw new NotSupported($this->id . ' fetchOpenOrders() is not supported yet');
    }

    public function fetch_open_orders_ws(?string $symbol = null, ?int $since = null, ?int $limit = null, $params = array ()) {
        if ($this->has['fetchOrdersWs']) {
            $orders = $this->fetch_orders_ws($symbol, $since, $limit, $params);
            return $this->filter_by($orders, 'status', 'open');
        }
        throw new NotSupported($this->id . ' fetchOpenOrdersWs() is not supported yet');
    }

    public function fetch_closed_orders(?string $symbol = null, ?int $since = null, ?int $limit = null, $params = array ()) {
        if ($this->has['fetchOrders']) {
            $orders = $this->fetch_orders($symbol, $since, $limit, $params);
            return $this->filter_by($orders, 'status', 'closed');
        }
        throw new NotSupported($this->id . ' fetchClosedOrders() is not supported yet');
    }

    public function fetch_canceled_and_closed_orders(?string $symbol = null, ?int $since = null, ?int $limit = null, $params = array ()) {
        throw new NotSupported($this->id . ' fetchCanceledAndClosedOrders() is not supported yet');
    }

    public function fetch_closed_orders_ws(?string $symbol = null, ?int $since = null, ?int $limit = null, $params = array ()) {
        if ($this->has['fetchOrdersWs']) {
            $orders = $this->fetch_orders_ws($symbol, $since, $limit, $params);
            return $this->filter_by($orders, 'status', 'closed');
        }
        throw new NotSupported($this->id . ' fetchClosedOrdersWs() is not supported yet');
    }

    public function fetch_my_trades(?string $symbol = null, ?int $since = null, ?int $limit = null, $params = array ()) {
        throw new NotSupported($this->id . ' fetchMyTrades() is not supported yet');
    }

    public function fetch_my_liquidations(?string $symbol = null, ?int $since = null, ?int $limit = null, $params = array ()) {
        throw new NotSupported($this->id . ' fetchMyLiquidations() is not supported yet');
    }

    public function fetch_liquidations(string $symbol, ?int $since = null, ?int $limit = null, $params = array ()) {
        throw new NotSupported($this->id . ' fetchLiquidations() is not supported yet');
    }

    public function fetch_my_trades_ws(?string $symbol = null, ?int $since = null, ?int $limit = null, $params = array ()) {
        throw new NotSupported($this->id . ' fetchMyTradesWs() is not supported yet');
    }

    public function watch_my_trades(?string $symbol = null, ?int $since = null, ?int $limit = null, $params = array ()) {
        throw new NotSupported($this->id . ' watchMyTrades() is not supported yet');
    }

    public function subscribe_my_trades(?string $symbol = null, mixed $callback = null, bool $synchronous = true, $params = array ()) {
        /**
         * watches information on multiple trades made by the user
         * @param {string} $symbol unified market $symbol of the market orders were made in
         * @param {Function} $callback function to call when receiving an update
         * @param {boolean} $synchronous if set to true, the $callback will wait to finish before passing next message
         * @param {array} [$params] extra parameters specific to the exchange API endpoint
         */
        $this->load_markets();
        $symbol = $this->symbol($symbol);
        $stream = $this->stream;
        if ($callback !== null) {
            $stream->subscribe ('myTrades::' . $symbol, $callback, $synchronous);
        }
        $stream->add_watch_function('watchMyTrades', array( $symbol, null, null, $params ));
        $this->watch_my_trades($symbol, null, null, $params);
    }

    public function fetch_greeks(string $symbol, $params = array ()) {
        throw new NotSupported($this->id . ' fetchGreeks() is not supported yet');
    }

    public function fetch_option_chain(string $code, $params = array ()) {
        throw new NotSupported($this->id . ' fetchOptionChain() is not supported yet');
    }

    public function fetch_option(string $symbol, $params = array ()) {
        throw new NotSupported($this->id . ' fetchOption() is not supported yet');
    }

    public function fetch_convert_quote(string $fromCode, string $toCode, ?float $amount = null, $params = array ()) {
        throw new NotSupported($this->id . ' fetchConvertQuote() is not supported yet');
    }

    public function fetch_deposits_withdrawals(?string $code = null, ?int $since = null, ?int $limit = null, $params = array ()) {
        /**
         * fetch history of deposits and withdrawals
         * @param {string} [$code] unified currency $code for the currency of the deposit/withdrawals, default is null
         * @param {int} [$since] timestamp in ms of the earliest deposit/withdrawal, default is null
         * @param {int} [$limit] max number of deposit/withdrawals to return, default is null
         * @param {array} [$params] extra parameters specific to the exchange API endpoint
         * @return {array} a list of ~@link https://docs.ccxt.com/#/?id=transaction-structure transaction structures~
         */
        throw new NotSupported($this->id . ' fetchDepositsWithdrawals() is not supported yet');
    }

    public function fetch_deposits(?string $symbol = null, ?int $since = null, ?int $limit = null, $params = array ()) {
        throw new NotSupported($this->id . ' fetchDeposits() is not supported yet');
    }

    public function fetch_withdrawals(?string $symbol = null, ?int $since = null, ?int $limit = null, $params = array ()) {
        throw new NotSupported($this->id . ' fetchWithdrawals() is not supported yet');
    }

    public function fetch_deposits_ws(?string $code = null, ?int $since = null, ?int $limit = null, $params = array ()) {
        throw new NotSupported($this->id . ' fetchDepositsWs() is not supported yet');
    }

    public function fetch_withdrawals_ws(?string $code = null, ?int $since = null, ?int $limit = null, $params = array ()) {
        throw new NotSupported($this->id . ' fetchWithdrawalsWs() is not supported yet');
    }

    public function fetch_funding_rate_history(?string $symbol = null, ?int $since = null, ?int $limit = null, $params = array ()) {
        throw new NotSupported($this->id . ' fetchFundingRateHistory() is not supported yet');
    }

    public function fetch_funding_history(?string $symbol = null, ?int $since = null, ?int $limit = null, $params = array ()) {
        throw new NotSupported($this->id . ' fetchFundingHistory() is not supported yet');
    }

    public function close_position(string $symbol, ?string $side = null, $params = array ()) {
        throw new NotSupported($this->id . ' closePosition() is not supported yet');
    }

    public function close_all_positions($params = array ()) {
        throw new NotSupported($this->id . ' closeAllPositions() is not supported yet');
    }

    public function fetch_l3_order_book(string $symbol, ?int $limit = null, $params = array ()) {
        throw new BadRequest($this->id . ' fetchL3OrderBook() is not supported yet');
    }

    public function parse_last_price($price, ?array $market = null) {
        throw new NotSupported($this->id . ' parseLastPrice() is not supported yet');
    }

    public function fetch_deposit_address(string $code, $params = array ()) {
        if ($this->has['fetchDepositAddresses']) {
            $depositAddresses = $this->fetch_deposit_addresses(array( $code ), $params);
            $depositAddress = $this->safe_value($depositAddresses, $code);
            if ($depositAddress === null) {
                throw new InvalidAddress($this->id . ' fetchDepositAddress() could not find a deposit address for ' . $code . ', make sure you have created a corresponding deposit address in your wallet on the exchange website');
            } else {
                return $depositAddress;
            }
        } elseif ($this->has['fetchDepositAddressesByNetwork']) {
            $network = $this->safe_string($params, 'network');
            $params = $this->omit($params, 'network');
            $addressStructures = $this->fetch_deposit_addresses_by_network($code, $params);
            if ($network !== null) {
                return $this->safe_dict($addressStructures, $network);
            } else {
                $keys = is_array($addressStructures) ? array_keys($addressStructures) : array();
                $key = $this->safe_string($keys, 0);
                return $this->safe_dict($addressStructures, $key);
            }
        } else {
            throw new NotSupported($this->id . ' fetchDepositAddress() is not supported yet');
        }
    }

    public function account(): array {
        return array(
            'free' => null,
            'used' => null,
            'total' => null,
        );
    }

    public function common_currency_code(string $code) {
        if (!$this->substituteCommonCurrencyCodes) {
            return $code;
        }
        return $this->safe_string($this->commonCurrencies, $code, $code);
    }

    public function currency(string $code) {
        if ($this->currencies === null) {
            throw new ExchangeError($this->id . ' currencies not loaded');
        }
        if (gettype($code) === 'string') {
            if (is_array($this->currencies) && array_key_exists($code, $this->currencies)) {
                return $this->currencies[$code];
            } elseif (is_array($this->currencies_by_id) && array_key_exists($code, $this->currencies_by_id)) {
                return $this->currencies_by_id[$code];
            }
        }
        throw new ExchangeError($this->id . ' does not have currency $code ' . $code);
    }

    public function market(string $symbol) {
        if ($this->markets === null) {
            throw new ExchangeError($this->id . ' $markets not loaded');
        }
        if (is_array($this->markets) && array_key_exists($symbol, $this->markets)) {
            return $this->markets[$symbol];
        } elseif (is_array($this->markets_by_id) && array_key_exists($symbol, $this->markets_by_id)) {
            $markets = $this->markets_by_id[$symbol];
            $defaultType = $this->safe_string_2($this->options, 'defaultType', 'defaultSubType', 'spot');
            for ($i = 0; $i < count($markets); $i++) {
                $market = $markets[$i];
                if ($market[$defaultType]) {
                    return $market;
                }
            }
            return $markets[0];
        } elseif ((str_ends_with($symbol, '-C')) || (str_ends_with($symbol, '-P')) || (str_starts_with($symbol, 'C-')) || (str_starts_with($symbol, 'P-'))) {
            return $this->create_expired_option_market($symbol);
        }
        throw new BadSymbol($this->id . ' does not have $market $symbol ' . $symbol);
    }

    public function create_expired_option_market(string $symbol) {
        throw new NotSupported($this->id . ' createExpiredOptionMarket () is not supported yet');
    }

    public function handle_withdraw_tag_and_params($tag, $params) {
        if (($tag !== null) && (gettype($tag) === 'array')) {
            $params = $this->extend($tag, $params);
            $tag = null;
        }
        if ($tag === null) {
            $tag = $this->safe_string($params, 'tag');
            if ($tag !== null) {
                $params = $this->omit($params, 'tag');
            }
        }
        return array( $tag, $params );
    }

    public function create_limit_order(string $symbol, string $side, float $amount, float $price, $params = array ()) {
        return $this->create_order($symbol, 'limit', $side, $amount, $price, $params);
    }

    public function create_limit_order_ws(string $symbol, string $side, float $amount, float $price, $params = array ()) {
        return $this->create_order_ws($symbol, 'limit', $side, $amount, $price, $params);
    }

    public function create_market_order(string $symbol, string $side, float $amount, ?float $price = null, $params = array ()) {
        return $this->create_order($symbol, 'market', $side, $amount, $price, $params);
    }

    public function create_market_order_ws(string $symbol, string $side, float $amount, ?float $price = null, $params = array ()) {
        return $this->create_order_ws($symbol, 'market', $side, $amount, $price, $params);
    }

    public function create_limit_buy_order(string $symbol, float $amount, float $price, $params = array ()) {
        return $this->create_order($symbol, 'limit', 'buy', $amount, $price, $params);
    }

    public function create_limit_buy_order_ws(string $symbol, float $amount, float $price, $params = array ()) {
        return $this->create_order_ws($symbol, 'limit', 'buy', $amount, $price, $params);
    }

    public function create_limit_sell_order(string $symbol, float $amount, float $price, $params = array ()) {
        return $this->create_order($symbol, 'limit', 'sell', $amount, $price, $params);
    }

    public function create_limit_sell_order_ws(string $symbol, float $amount, float $price, $params = array ()) {
        return $this->create_order_ws($symbol, 'limit', 'sell', $amount, $price, $params);
    }

    public function create_market_buy_order(string $symbol, float $amount, $params = array ()) {
        return $this->create_order($symbol, 'market', 'buy', $amount, null, $params);
    }

    public function create_market_buy_order_ws(string $symbol, float $amount, $params = array ()) {
        return $this->create_order_ws($symbol, 'market', 'buy', $amount, null, $params);
    }

    public function create_market_sell_order(string $symbol, float $amount, $params = array ()) {
        return $this->create_order($symbol, 'market', 'sell', $amount, null, $params);
    }

    public function create_market_sell_order_ws(string $symbol, float $amount, $params = array ()) {
        return $this->create_order_ws($symbol, 'market', 'sell', $amount, null, $params);
    }

    public function cost_to_precision(string $symbol, $cost) {
        $market = $this->market($symbol);
        return $this->decimal_to_precision($cost, TRUNCATE, $market['precision']['price'], $this->precisionMode, $this->paddingMode);
    }

    public function price_to_precision(string $symbol, $price) {
        $market = $this->market($symbol);
        $result = $this->decimal_to_precision($price, ROUND, $market['precision']['price'], $this->precisionMode, $this->paddingMode);
        if ($result === '0') {
            throw new InvalidOrder($this->id . ' $price of ' . $market['symbol'] . ' must be greater than minimum $price precision of ' . $this->number_to_string($market['precision']['price']));
        }
        return $result;
    }

    public function amount_to_precision(string $symbol, $amount) {
        $market = $this->market($symbol);
        $result = $this->decimal_to_precision($amount, TRUNCATE, $market['precision']['amount'], $this->precisionMode, $this->paddingMode);
        if ($result === '0') {
            throw new InvalidOrder($this->id . ' $amount of ' . $market['symbol'] . ' must be greater than minimum $amount precision of ' . $this->number_to_string($market['precision']['amount']));
        }
        return $result;
    }

    public function fee_to_precision(string $symbol, $fee) {
        $market = $this->market($symbol);
        return $this->decimal_to_precision($fee, ROUND, $market['precision']['price'], $this->precisionMode, $this->paddingMode);
    }

    public function currency_to_precision(string $code, $fee, $networkCode = null) {
        $currency = $this->currencies[$code];
        $precision = $this->safe_value($currency, 'precision');
        if ($networkCode !== null) {
            $networks = $this->safe_dict($currency, 'networks', array());
            $networkItem = $this->safe_dict($networks, $networkCode, array());
            $precision = $this->safe_value($networkItem, 'precision', $precision);
        }
        if ($precision === null) {
            return $this->force_string($fee);
        } else {
            $roundingMode = $this->safe_integer($this->options, 'currencyToPrecisionRoundingMode', ROUND);
            return $this->decimal_to_precision($fee, $roundingMode, $precision, $this->precisionMode, $this->paddingMode);
        }
    }

    public function force_string($value) {
        if (gettype($value) !== 'string') {
            return $this->number_to_string($value);
        }
        return $value;
    }

    public function is_tick_precision() {
        return $this->precisionMode === TICK_SIZE;
    }

    public function is_decimal_precision() {
        return $this->precisionMode === DECIMAL_PLACES;
    }

    public function is_significant_precision() {
        return $this->precisionMode === SIGNIFICANT_DIGITS;
    }

    public function safe_number($obj, int|string $key, ?float $defaultNumber = null) {
        $value = $this->safe_string($obj, $key);
        return $this->parse_number($value, $defaultNumber);
    }

    public function safe_number_n(array $obj, array $arr, ?float $defaultNumber = null) {
        $value = $this->safe_string_n($obj, $arr);
        return $this->parse_number($value, $defaultNumber);
    }

    public function parse_precision(?string $precision) {
        /**
         * @ignore
         * @param {string} $precision The number of digits to the right of the decimal
         * @return {string} a string number equal to 1e-$precision
         */
        if ($precision === null) {
            return null;
        }
        $precisionNumber = intval($precision);
        if ($precisionNumber === 0) {
            return '1';
        }
        $parsedPrecision = '0.';
        for ($i = 0; $i < $precisionNumber - 1; $i++) {
            $parsedPrecision = $parsedPrecision . '0';
        }
        return $parsedPrecision . '1';
    }

    public function integer_precision_to_amount(?string $precision) {
        /**
         * @ignore
         * handles positive & negative numbers too. parsePrecision() does not handle negative numbers, but this method handles
         * @param {string} $precision The number of digits to the right of the decimal
         * @return {string} a string number equal to 1e-$precision
         */
        if ($precision === null) {
            return null;
        }
        if (Precise::string_ge($precision, '0')) {
            return $this->parse_precision($precision);
        } else {
            $positivePrecisionString = Precise::string_abs($precision);
            $positivePrecision = intval($positivePrecisionString);
            $parsedPrecision = '1';
            for ($i = 0; $i < $positivePrecision - 1; $i++) {
                $parsedPrecision = $parsedPrecision . '0';
            }
            return $parsedPrecision . '0';
        }
    }

    public function load_time_difference($params = array ()) {
        $serverTime = $this->fetch_time($params);
        $after = $this->milliseconds();
        $this->options['timeDifference'] = $after - $serverTime;
        return $this->options['timeDifference'];
    }

    public function implode_hostname(string $url) {
        return $this->implode_params($url, array( 'hostname' => $this->hostname ));
    }

    public function fetch_market_leverage_tiers(string $symbol, $params = array ()) {
        if ($this->has['fetchLeverageTiers']) {
            $market = $this->market($symbol);
            if (!$market['contract']) {
                throw new BadSymbol($this->id . ' fetchMarketLeverageTiers() supports contract markets only');
            }
            $tiers = $this->fetch_leverage_tiers(array( $symbol ));
            return $this->safe_value($tiers, $symbol);
        } else {
            throw new NotSupported($this->id . ' fetchMarketLeverageTiers() is not supported yet');
        }
    }

    public function create_post_only_order(string $symbol, string $type, string $side, float $amount, ?float $price = null, $params = array ()) {
        if (!$this->has['createPostOnlyOrder']) {
            throw new NotSupported($this->id . 'createPostOnlyOrder() is not supported yet');
        }
        $query = $this->extend($params, array( 'postOnly' => true ));
        return $this->create_order($symbol, $type, $side, $amount, $price, $query);
    }

    public function create_post_only_order_ws(string $symbol, string $type, string $side, float $amount, ?float $price = null, $params = array ()) {
        if (!$this->has['createPostOnlyOrderWs']) {
            throw new NotSupported($this->id . 'createPostOnlyOrderWs() is not supported yet');
        }
        $query = $this->extend($params, array( 'postOnly' => true ));
        return $this->create_order_ws($symbol, $type, $side, $amount, $price, $query);
    }

    public function create_reduce_only_order(string $symbol, string $type, string $side, float $amount, ?float $price = null, $params = array ()) {
        if (!$this->has['createReduceOnlyOrder']) {
            throw new NotSupported($this->id . 'createReduceOnlyOrder() is not supported yet');
        }
        $query = $this->extend($params, array( 'reduceOnly' => true ));
        return $this->create_order($symbol, $type, $side, $amount, $price, $query);
    }

    public function create_reduce_only_order_ws(string $symbol, string $type, string $side, float $amount, ?float $price = null, $params = array ()) {
        if (!$this->has['createReduceOnlyOrderWs']) {
            throw new NotSupported($this->id . 'createReduceOnlyOrderWs() is not supported yet');
        }
        $query = $this->extend($params, array( 'reduceOnly' => true ));
        return $this->create_order_ws($symbol, $type, $side, $amount, $price, $query);
    }

    public function create_stop_order(string $symbol, string $type, string $side, float $amount, ?float $price = null, ?float $stopPrice = null, $params = array ()) {
        if (!$this->has['createStopOrder']) {
            throw new NotSupported($this->id . ' createStopOrder() is not supported yet');
        }
        if ($stopPrice === null) {
            throw new ArgumentsRequired($this->id . ' create_stop_order() requires a $stopPrice argument');
        }
        $query = $this->extend($params, array( 'stopPrice' => $stopPrice ));
        return $this->create_order($symbol, $type, $side, $amount, $price, $query);
    }

    public function create_stop_order_ws(string $symbol, string $type, string $side, float $amount, ?float $price = null, ?float $stopPrice = null, $params = array ()) {
        if (!$this->has['createStopOrderWs']) {
            throw new NotSupported($this->id . ' createStopOrderWs() is not supported yet');
        }
        if ($stopPrice === null) {
            throw new ArgumentsRequired($this->id . ' createStopOrderWs() requires a $stopPrice argument');
        }
        $query = $this->extend($params, array( 'stopPrice' => $stopPrice ));
        return $this->create_order_ws($symbol, $type, $side, $amount, $price, $query);
    }

    public function create_stop_limit_order(string $symbol, string $side, float $amount, float $price, float $stopPrice, $params = array ()) {
        if (!$this->has['createStopLimitOrder']) {
            throw new NotSupported($this->id . ' createStopLimitOrder() is not supported yet');
        }
        $query = $this->extend($params, array( 'stopPrice' => $stopPrice ));
        return $this->create_order($symbol, 'limit', $side, $amount, $price, $query);
    }

    public function create_stop_limit_order_ws(string $symbol, string $side, float $amount, float $price, float $stopPrice, $params = array ()) {
        if (!$this->has['createStopLimitOrderWs']) {
            throw new NotSupported($this->id . ' createStopLimitOrderWs() is not supported yet');
        }
        $query = $this->extend($params, array( 'stopPrice' => $stopPrice ));
        return $this->create_order_ws($symbol, 'limit', $side, $amount, $price, $query);
    }

    public function create_stop_market_order(string $symbol, string $side, float $amount, float $stopPrice, $params = array ()) {
        if (!$this->has['createStopMarketOrder']) {
            throw new NotSupported($this->id . ' createStopMarketOrder() is not supported yet');
        }
        $query = $this->extend($params, array( 'stopPrice' => $stopPrice ));
        return $this->create_order($symbol, 'market', $side, $amount, null, $query);
    }

    public function create_stop_market_order_ws(string $symbol, string $side, float $amount, float $stopPrice, $params = array ()) {
        if (!$this->has['createStopMarketOrderWs']) {
            throw new NotSupported($this->id . ' createStopMarketOrderWs() is not supported yet');
        }
        $query = $this->extend($params, array( 'stopPrice' => $stopPrice ));
        return $this->create_order_ws($symbol, 'market', $side, $amount, null, $query);
    }

    public function safe_currency_code(?string $currencyId, ?array $currency = null) {
        $currency = $this->safe_currency($currencyId, $currency);
        return $currency['code'];
    }

    public function filter_by_symbol_since_limit($array, ?string $symbol = null, ?int $since = null, ?int $limit = null, $tail = false) {
        return $this->filter_by_value_since_limit($array, 'symbol', $symbol, $since, $limit, 'timestamp', $tail);
    }

    public function filter_by_currency_since_limit($array, $code = null, ?int $since = null, ?int $limit = null, $tail = false) {
        return $this->filter_by_value_since_limit($array, 'currency', $code, $since, $limit, 'timestamp', $tail);
    }

    public function filter_by_symbols_since_limit($array, ?array $symbols = null, ?int $since = null, ?int $limit = null, $tail = false) {
        $result = $this->filter_by_array($array, 'symbol', $symbols, false);
        return $this->filter_by_since_limit($result, $since, $limit, 'timestamp', $tail);
    }

    public function parse_last_prices($pricesData, ?array $symbols = null, $params = array ()) {
        //
        // the value of tickers is either a dict or a list
        //
        // dict
        //
        //     {
        //         'marketId1' => array( ... ),
        //         'marketId2' => array( ... ),
        //         ...
        //     }
        //
        // list
        //
        //     array(
        //         array( 'market' => 'marketId1', ... ),
        //         array( 'market' => 'marketId2', ... ),
        //         ...
        //     )
        //
        $results = array();
        if (gettype($pricesData) === 'array' && array_keys($pricesData) === array_keys(array_keys($pricesData))) {
            for ($i = 0; $i < count($pricesData); $i++) {
                $priceData = $this->extend($this->parse_last_price($pricesData[$i]), $params);
                $results[] = $priceData;
            }
        } else {
            $marketIds = is_array($pricesData) ? array_keys($pricesData) : array();
            for ($i = 0; $i < count($marketIds); $i++) {
                $marketId = $marketIds[$i];
                $market = $this->safe_market($marketId);
                $priceData = $this->extend($this->parse_last_price($pricesData[$marketId], $market), $params);
                $results[] = $priceData;
            }
        }
        $symbols = $this->market_symbols($symbols);
        return $this->filter_by_array($results, 'symbol', $symbols);
    }

    public function parse_tickers($tickers, ?array $symbols = null, $params = array ()) {
        //
        // the value of $tickers is either a dict or a list
        //
        //
        // dict
        //
        //     {
        //         'marketId1' => array( ... ),
        //         'marketId2' => array( ... ),
        //         'marketId3' => array( ... ),
        //         ...
        //     }
        //
        // list
        //
        //     array(
        //         array( 'market' => 'marketId1', ... ),
        //         array( 'market' => 'marketId2', ... ),
        //         array( 'market' => 'marketId3', ... ),
        //         ...
        //     )
        //
        $results = array();
        if (gettype($tickers) === 'array' && array_keys($tickers) === array_keys(array_keys($tickers))) {
            for ($i = 0; $i < count($tickers); $i++) {
                $ticker = $this->extend($this->parse_ticker($tickers[$i]), $params);
                $results[] = $ticker;
            }
        } else {
            $marketIds = is_array($tickers) ? array_keys($tickers) : array();
            for ($i = 0; $i < count($marketIds); $i++) {
                $marketId = $marketIds[$i];
                $market = $this->safe_market($marketId);
                $ticker = $this->extend($this->parse_ticker($tickers[$marketId], $market), $params);
                $results[] = $ticker;
            }
        }
        $symbols = $this->market_symbols($symbols);
        return $this->filter_by_array($results, 'symbol', $symbols);
    }

    public function parse_deposit_addresses($addresses, ?array $codes = null, $indexed = true, $params = array ()) {
        $result = array();
        for ($i = 0; $i < count($addresses); $i++) {
            $address = $this->extend($this->parse_deposit_address($addresses[$i]), $params);
            $result[] = $address;
        }
        if ($codes !== null) {
            $result = $this->filter_by_array($result, 'currency', $codes, false);
        }
        if ($indexed) {
            $result = $this->filter_by_array($result, 'currency', null, $indexed);
        }
        return $result;
    }

    public function parse_borrow_interests($response, ?array $market = null) {
        $interests = array();
        for ($i = 0; $i < count($response); $i++) {
            $row = $response[$i];
            $interests[] = $this->parse_borrow_interest($row, $market);
        }
        return $interests;
    }

    public function parse_borrow_rate($info, ?array $currency = null) {
        throw new NotSupported($this->id . ' parseBorrowRate() is not supported yet');
    }

    public function parse_borrow_rate_history($response, ?string $code, ?int $since, ?int $limit) {
        $result = array();
        for ($i = 0; $i < count($response); $i++) {
            $item = $response[$i];
            $borrowRate = $this->parse_borrow_rate($item);
            $result[] = $borrowRate;
        }
        $sorted = $this->sort_by($result, 'timestamp');
        return $this->filter_by_currency_since_limit($sorted, $code, $since, $limit);
    }

    public function parse_isolated_borrow_rates(mixed $info) {
        $result = array();
        for ($i = 0; $i < count($info); $i++) {
            $item = $info[$i];
            $borrowRate = $this->parse_isolated_borrow_rate($item);
            $symbol = $this->safe_string($borrowRate, 'symbol');
            $result[$symbol] = $borrowRate;
        }
        return $result;
    }

    public function parse_funding_rate_histories($response, $market = null, ?int $since = null, ?int $limit = null) {
        $rates = array();
        for ($i = 0; $i < count($response); $i++) {
            $entry = $response[$i];
            $rates[] = $this->parse_funding_rate_history($entry, $market);
        }
        $sorted = $this->sort_by($rates, 'timestamp');
        $symbol = ($market === null) ? null : $market['symbol'];
        return $this->filter_by_symbol_since_limit($sorted, $symbol, $since, $limit);
    }

    public function safe_symbol(?string $marketId, ?array $market = null, ?string $delimiter = null, ?string $marketType = null) {
        $market = $this->safe_market($marketId, $market, $delimiter, $marketType);
        return $market['symbol'];
    }

    public function parse_funding_rate(string $contract, ?array $market = null) {
        throw new NotSupported($this->id . ' parseFundingRate() is not supported yet');
    }

    public function parse_funding_rates($response, ?array $market = null) {
        $result = array();
        for ($i = 0; $i < count($response); $i++) {
            $parsed = $this->parse_funding_rate($response[$i], $market);
            $result[$parsed['symbol']] = $parsed;
        }
        return $result;
    }

    public function parse_long_short_ratio(array $info, ?array $market = null) {
        throw new NotSupported($this->id . ' parseLongShortRatio() is not supported yet');
    }

    public function parse_long_short_ratio_history($response, $market = null, ?int $since = null, ?int $limit = null) {
        $rates = array();
        for ($i = 0; $i < count($response); $i++) {
            $entry = $response[$i];
            $rates[] = $this->parse_long_short_ratio($entry, $market);
        }
        $sorted = $this->sort_by($rates, 'timestamp');
        $symbol = ($market === null) ? null : $market['symbol'];
        return $this->filter_by_symbol_since_limit($sorted, $symbol, $since, $limit);
    }

    public function handle_trigger_and_params($params) {
        $isTrigger = $this->safe_bool_2($params, 'trigger', 'stop');
        if ($isTrigger) {
            $params = $this->omit($params, array( 'trigger', 'stop' ));
        }
        return array( $isTrigger, $params );
    }

    public function is_trigger_order($params) {
        // for backwards compatibility
        return $this->handle_trigger_and_params($params);
    }

    public function is_post_only(bool $isMarketOrder, $exchangeSpecificParam, $params = array ()) {
        /**
         * @ignore
         * @param {string} type Order type
         * @param {boolean} $exchangeSpecificParam exchange specific $postOnly
         * @param {array} [$params] exchange specific $params
         * @return {boolean} true if a post only order, false otherwise
         */
        $timeInForce = $this->safe_string_upper($params, 'timeInForce');
        $postOnly = $this->safe_bool_2($params, 'postOnly', 'post_only', false);
        // we assume $timeInForce is uppercase from safeStringUpper ($params, 'timeInForce')
        $ioc = $timeInForce === 'IOC';
        $fok = $timeInForce === 'FOK';
        $timeInForcePostOnly = $timeInForce === 'PO';
        $postOnly = $postOnly || $timeInForcePostOnly || $exchangeSpecificParam;
        if ($postOnly) {
            if ($ioc || $fok) {
                throw new InvalidOrder($this->id . ' $postOnly orders cannot have $timeInForce equal to ' . $timeInForce);
            } elseif ($isMarketOrder) {
                throw new InvalidOrder($this->id . ' market orders cannot be postOnly');
            } else {
                return true;
            }
        } else {
            return false;
        }
    }

    public function handle_post_only(bool $isMarketOrder, bool $exchangeSpecificPostOnlyOption, mixed $params = array ()) {
        /**
         * @ignore
         * @param {string} type Order type
         * @param {boolean} exchangeSpecificBoolean exchange specific $postOnly
         * @param {array} [$params] exchange specific $params
         * @return {Array}
         */
        $timeInForce = $this->safe_string_upper($params, 'timeInForce');
        $postOnly = $this->safe_bool($params, 'postOnly', false);
        $ioc = $timeInForce === 'IOC';
        $fok = $timeInForce === 'FOK';
        $po = $timeInForce === 'PO';
        $postOnly = $postOnly || $po || $exchangeSpecificPostOnlyOption;
        if ($postOnly) {
            if ($ioc || $fok) {
                throw new InvalidOrder($this->id . ' $postOnly orders cannot have $timeInForce equal to ' . $timeInForce);
            } elseif ($isMarketOrder) {
                throw new InvalidOrder($this->id . ' market orders cannot be postOnly');
            } else {
                if ($po) {
                    $params = $this->omit($params, 'timeInForce');
                }
                $params = $this->omit($params, 'postOnly');
                return array( true, $params );
            }
        }
        return array( false, $params );
    }

    public function fetch_last_prices(?array $symbols = null, $params = array ()) {
        throw new NotSupported($this->id . ' fetchLastPrices() is not supported yet');
    }

    public function fetch_trading_fees($params = array ()) {
        throw new NotSupported($this->id . ' fetchTradingFees() is not supported yet');
    }

    public function fetch_trading_fees_ws($params = array ()) {
        throw new NotSupported($this->id . ' fetchTradingFeesWs() is not supported yet');
    }

    public function fetch_trading_fee(string $symbol, $params = array ()) {
        if (!$this->has['fetchTradingFees']) {
            throw new NotSupported($this->id . ' fetchTradingFee() is not supported yet');
        }
        $fees = $this->fetch_trading_fees($params);
        return $this->safe_dict($fees, $symbol);
    }

    public function fetch_convert_currencies($params = array ()) {
        throw new NotSupported($this->id . ' fetchConvertCurrencies() is not supported yet');
    }

    public function parse_open_interest($interest, ?array $market = null) {
        throw new NotSupported($this->id . ' parseOpenInterest () is not supported yet');
    }

    public function parse_open_interests($response, $market = null, ?int $since = null, ?int $limit = null) {
        $interests = array();
        for ($i = 0; $i < count($response); $i++) {
            $entry = $response[$i];
            $interest = $this->parse_open_interest($entry, $market);
            $interests[] = $interest;
        }
        $sorted = $this->sort_by($interests, 'timestamp');
        $symbol = $this->safe_string($market, 'symbol');
        return $this->filter_by_symbol_since_limit($sorted, $symbol, $since, $limit);
    }

    public function fetch_funding_rate(string $symbol, $params = array ()) {
        if ($this->has['fetchFundingRates']) {
            $this->load_markets();
            $market = $this->market($symbol);
            $symbol = $market['symbol'];
            if (!$market['contract']) {
                throw new BadSymbol($this->id . ' fetchFundingRate() supports contract markets only');
            }
            $rates = $this->fetch_funding_rates(array( $symbol ), $params);
            $rate = $this->safe_value($rates, $symbol);
            if ($rate === null) {
                throw new NullResponse($this->id . ' fetchFundingRate () returned no data for ' . $symbol);
            } else {
                return $rate;
            }
        } else {
            throw new NotSupported($this->id . ' fetchFundingRate () is not supported yet');
        }
    }

    public function fetch_funding_interval(string $symbol, $params = array ()) {
        if ($this->has['fetchFundingIntervals']) {
            $this->load_markets();
            $market = $this->market($symbol);
            $symbol = $market['symbol'];
            if (!$market['contract']) {
                throw new BadSymbol($this->id . ' fetchFundingInterval() supports contract markets only');
            }
            $rates = $this->fetch_funding_intervals(array( $symbol ), $params);
            $rate = $this->safe_value($rates, $symbol);
            if ($rate === null) {
                throw new NullResponse($this->id . ' fetchFundingInterval() returned no data for ' . $symbol);
            } else {
                return $rate;
            }
        } else {
            throw new NotSupported($this->id . ' fetchFundingInterval() is not supported yet');
        }
    }

    public function fetch_mark_ohlcv($symbol, $timeframe = '1m', ?int $since = null, ?int $limit = null, $params = array ()) {
        /**
         * fetches historical mark price candlestick data containing the open, high, low, and close price of a market
         * @param {string} $symbol unified $symbol of the market to fetch OHLCV data for
         * @param {string} $timeframe the length of time each candle represents
         * @param {int} [$since] timestamp in ms of the earliest candle to fetch
         * @param {int} [$limit] the maximum amount of candles to fetch
         * @param {array} [$params] extra parameters specific to the exchange API endpoint
         * @return {float[][]} A list of candles ordered, open, high, low, close, null
         */
        if ($this->has['fetchMarkOHLCV']) {
            $request = array(
                'price' => 'mark',
            );
            return $this->fetch_ohlcv($symbol, $timeframe, $since, $limit, $this->extend($request, $params));
        } else {
            throw new NotSupported($this->id . ' fetchMarkOHLCV () is not supported yet');
        }
    }

    public function fetch_index_ohlcv(string $symbol, $timeframe = '1m', ?int $since = null, ?int $limit = null, $params = array ()) {
        /**
         * fetches historical index price candlestick data containing the open, high, low, and close price of a market
         * @param {string} $symbol unified $symbol of the market to fetch OHLCV data for
         * @param {string} $timeframe the length of time each candle represents
         * @param {int} [$since] timestamp in ms of the earliest candle to fetch
         * @param {int} [$limit] the maximum amount of candles to fetch
         * @param {array} [$params] extra parameters specific to the exchange API endpoint
         * @return array() A list of candles ordered, open, high, low, close, null
         */
        if ($this->has['fetchIndexOHLCV']) {
            $request = array(
                'price' => 'index',
            );
            return $this->fetch_ohlcv($symbol, $timeframe, $since, $limit, $this->extend($request, $params));
        } else {
            throw new NotSupported($this->id . ' fetchIndexOHLCV () is not supported yet');
        }
    }

    public function fetch_premium_index_ohlcv(string $symbol, $timeframe = '1m', ?int $since = null, ?int $limit = null, $params = array ()) {
        /**
         * fetches historical premium index price candlestick data containing the open, high, low, and close price of a market
         * @param {string} $symbol unified $symbol of the market to fetch OHLCV data for
         * @param {string} $timeframe the length of time each candle represents
         * @param {int} [$since] timestamp in ms of the earliest candle to fetch
         * @param {int} [$limit] the maximum amount of candles to fetch
         * @param {array} [$params] extra parameters specific to the exchange API endpoint
         * @return {float[][]} A list of candles ordered, open, high, low, close, null
         */
        if ($this->has['fetchPremiumIndexOHLCV']) {
            $request = array(
                'price' => 'premiumIndex',
            );
            return $this->fetch_ohlcv($symbol, $timeframe, $since, $limit, $this->extend($request, $params));
        } else {
            throw new NotSupported($this->id . ' fetchPremiumIndexOHLCV () is not supported yet');
        }
    }

    public function handle_time_in_force($params = array ()) {
        /**
         * @ignore
         * Must add $timeInForce to $this->options to use this method
         * @return {string} returns the exchange specific value for $timeInForce
         */
        $timeInForce = $this->safe_string_upper($params, 'timeInForce'); // supported values GTC, IOC, PO
        if ($timeInForce !== null) {
            $exchangeValue = $this->safe_string($this->options['timeInForce'], $timeInForce);
            if ($exchangeValue === null) {
                throw new ExchangeError($this->id . ' does not support $timeInForce "' . $timeInForce . '"');
            }
            return $exchangeValue;
        }
        return null;
    }

    public function convert_type_to_account($account) {
        /**
         * @ignore
         * Must add $accountsByType to $this->options to use this method
         * @param {string} $account key for $account name in $this->options['accountsByType']
         * @return the exchange specific $account name or the isolated margin id for transfers
         */
        $accountsByType = $this->safe_dict($this->options, 'accountsByType', array());
        $lowercaseAccount = strtolower($account);
        if (is_array($accountsByType) && array_key_exists($lowercaseAccount, $accountsByType)) {
            return $accountsByType[$lowercaseAccount];
        } elseif ((is_array($this->markets) && array_key_exists($account, $this->markets)) || (is_array($this->markets_by_id) && array_key_exists($account, $this->markets_by_id))) {
            $market = $this->market($account);
            return $market['id'];
        } else {
            return $account;
        }
    }

    public function check_required_argument(string $methodName, $argument, $argumentName, $options = []) {
        /**
         * @ignore
         * @param {string} $methodName the name of the method that the $argument is being checked for
         * @param {string} $argument the argument's actual value provided
         * @param {string} $argumentName the name of the $argument being checked (for logging purposes)
         * @param {string[]} $options a list of $options that the $argument can be
         * @return {null}
         */
        $optionsLength = count($options);
        if (($argument === null) || (($optionsLength > 0) && (!($this->in_array($argument, $options))))) {
            $messageOptions = implode(', ', $options);
            $message = $this->id . ' ' . $methodName . '() requires a ' . $argumentName . ' argument';
            if ($messageOptions !== '') {
                $message .= ', one of ' . '(' . $messageOptions . ')';
            }
            throw new ArgumentsRequired($message);
        }
    }

    public function check_required_margin_argument(string $methodName, ?string $symbol, string $marginMode) {
        /**
         * @ignore
         * @param {string} $symbol unified $symbol of the market
         * @param {string} $methodName name of the method that requires a $symbol
         * @param {string} $marginMode is either 'isolated' or 'cross'
         */
        if (($marginMode === 'isolated') && ($symbol === null)) {
            throw new ArgumentsRequired($this->id . ' ' . $methodName . '() requires a $symbol argument for isolated margin');
        } elseif (($marginMode === 'cross') && ($symbol !== null)) {
            throw new ArgumentsRequired($this->id . ' ' . $methodName . '() cannot have a $symbol argument for cross margin');
        }
    }

    public function parse_deposit_withdraw_fees($response, ?array $codes = null, $currencyIdKey = null) {
        /**
         * @ignore
         * @param {object[]|array} $response unparsed $response from the exchange
         * @param {string[]|null} $codes the unified $currency $codes to fetch transactions fees for, returns all currencies when null
         * @param {str} $currencyIdKey *should only be null when $response is a $dictionary* the object key that corresponds to the $currency id
         * @return {array} objects with withdraw and deposit fees, indexed by $currency $codes
         */
        $depositWithdrawFees = array();
        $isArray = gettype($response) === 'array' && array_keys($response) === array_keys(array_keys($response));
        $responseKeys = $response;
        if (!$isArray) {
            $responseKeys = is_array($response) ? array_keys($response) : array();
        }
        for ($i = 0; $i < count($responseKeys); $i++) {
            $entry = $responseKeys[$i];
            $dictionary = $isArray ? $entry : $response[$entry];
            $currencyId = $isArray ? $this->safe_string($dictionary, $currencyIdKey) : $entry;
            $currency = $this->safe_currency($currencyId);
            $code = $this->safe_string($currency, 'code');
            if (($codes === null) || ($this->in_array($code, $codes))) {
                $depositWithdrawFees[$code] = $this->parse_deposit_withdraw_fee($dictionary, $currency);
            }
        }
        return $depositWithdrawFees;
    }

    public function parse_deposit_withdraw_fee($fee, ?array $currency = null) {
        throw new NotSupported($this->id . ' parseDepositWithdrawFee() is not supported yet');
    }

    public function deposit_withdraw_fee($info) {
        return array(
            'info' => $info,
            'withdraw' => array(
                'fee' => null,
                'percentage' => null,
            ),
            'deposit' => array(
                'fee' => null,
                'percentage' => null,
            ),
            'networks' => array(),
        );
    }

    public function assign_default_deposit_withdraw_fees($fee, $currency = null) {
        /**
         * @ignore
         * Takes a depositWithdrawFee structure and assigns the default values for withdraw and deposit
         * @param {array} $fee A deposit withdraw $fee structure
         * @param {array} $currency A $currency structure, the response from $this->currency()
         * @return {array} A deposit withdraw $fee structure
         */
        $networkKeys = is_array($fee['networks']) ? array_keys($fee['networks']) : array();
        $numNetworks = count($networkKeys);
        if ($numNetworks === 1) {
            $fee['withdraw'] = $fee['networks'][$networkKeys[0]]['withdraw'];
            $fee['deposit'] = $fee['networks'][$networkKeys[0]]['deposit'];
            return $fee;
        }
        $currencyCode = $this->safe_string($currency, 'code');
        for ($i = 0; $i < $numNetworks; $i++) {
            $network = $networkKeys[$i];
            if ($network === $currencyCode) {
                $fee['withdraw'] = $fee['networks'][$networkKeys[$i]]['withdraw'];
                $fee['deposit'] = $fee['networks'][$networkKeys[$i]]['deposit'];
            }
        }
        return $fee;
    }

    public function parse_income($info, ?array $market = null) {
        throw new NotSupported($this->id . ' parseIncome () is not supported yet');
    }

    public function parse_incomes($incomes, $market = null, ?int $since = null, ?int $limit = null) {
        /**
         * @ignore
         * parses funding fee info from exchange response
         * @param {array[]} $incomes each item describes once instance of currency being received or paid
         * @param {array} $market ccxt $market
         * @param {int} [$since] when defined, the response items are filtered to only include items after this timestamp
         * @param {int} [$limit] limits the number of items in the response
         * @return {array[]} an array of ~@link https://docs.ccxt.com/#/?id=funding-history-structure funding history structures~
         */
        $result = array();
        for ($i = 0; $i < count($incomes); $i++) {
            $entry = $incomes[$i];
            $parsed = $this->parse_income($entry, $market);
            $result[] = $parsed;
        }
        $sorted = $this->sort_by($result, 'timestamp');
        return $this->filter_by_since_limit($sorted, $since, $limit);
    }

    public function get_market_from_symbols(?array $symbols = null) {
        if ($symbols === null) {
            return null;
        }
        $firstMarket = $this->safe_string($symbols, 0);
        $market = $this->market($firstMarket);
        return $market;
    }

    public function parse_ws_ohlcvs(mixed $ohlcvs, mixed $market = null, string $timeframe = '1m', ?int $since = null, ?int $limit = null) {
        $results = array();
        for ($i = 0; $i < count($ohlcvs); $i++) {
            $results[] = $this->parse_ws_ohlcv($ohlcvs[$i], $market);
        }
        return $results;
    }

    public function fetch_transactions(?string $code = null, ?int $since = null, ?int $limit = null, $params = array ()) {
        /**
         * @deprecated
         * *DEPRECATED* use fetchDepositsWithdrawals instead
         * @param {string} $code unified currency $code for the currency of the deposit/withdrawals, default is null
         * @param {int} [$since] timestamp in ms of the earliest deposit/withdrawal, default is null
         * @param {int} [$limit] max number of deposit/withdrawals to return, default is null
         * @param {array} [$params] extra parameters specific to the exchange API endpoint
         * @return {array} a list of ~@link https://docs.ccxt.com/#/?id=transaction-structure transaction structures~
         */
        if ($this->has['fetchDepositsWithdrawals']) {
            return $this->fetch_deposits_withdrawals($code, $since, $limit, $params);
        } else {
            throw new NotSupported($this->id . ' fetchTransactions () is not supported yet');
        }
    }

    public function filter_by_array_positions($objects, int|string $key, $values = null, $indexed = true) {
        /**
         * @ignore
         * Typed wrapper for filterByArray that returns a list of positions
         */
        return $this->filter_by_array($objects, $key, $values, $indexed);
    }

    public function filter_by_array_tickers($objects, int|string $key, $values = null, $indexed = true) {
        /**
         * @ignore
         * Typed wrapper for filterByArray that returns a dictionary of tickers
         */
        return $this->filter_by_array($objects, $key, $values, $indexed);
    }

    public function create_stream_ohlcv(?string $symbol, ?string $timeframe, $data) {
        return array(
            'symbol' => $symbol,
            'timeframe' => $timeframe,
            'ohlcv' => $data,
        );
    }

    public function create_ohlcv_object(string $symbol, string $timeframe, $data) {
        $res = array();
        $res[$symbol] = array();
        $res[$symbol][$timeframe] = $data;
        return $res;
    }

    public function handle_max_entries_per_request_and_params(string $method, ?int $maxEntriesPerRequest = null, $params = array ()) {
        $newMaxEntriesPerRequest = null;
        list($newMaxEntriesPerRequest, $params) = $this->handle_option_and_params($params, $method, 'maxEntriesPerRequest');
        if (($newMaxEntriesPerRequest !== null) && ($newMaxEntriesPerRequest !== $maxEntriesPerRequest)) {
            $maxEntriesPerRequest = $newMaxEntriesPerRequest;
        }
        if ($maxEntriesPerRequest === null) {
            $maxEntriesPerRequest = 1000; // default to 1000
        }
        return array( $maxEntriesPerRequest, $params );
    }

    public function fetch_paginated_call_dynamic(string $method, ?string $symbol = null, ?int $since = null, ?int $limit = null, $params = array (), ?int $maxEntriesPerRequest = null) {
        $maxCalls = null;
        list($maxCalls, $params) = $this->handle_option_and_params($params, $method, 'paginationCalls', 10);
        $maxRetries = null;
        list($maxRetries, $params) = $this->handle_option_and_params($params, $method, 'maxRetries', 3);
        $paginationDirection = null;
        list($paginationDirection, $params) = $this->handle_option_and_params($params, $method, 'paginationDirection', 'backward');
        $paginationTimestamp = null;
        $calls = 0;
        $result = array();
        $errors = 0;
        $until = $this->safe_integer_2($params, 'untill', 'till'); // do not omit it from $params here
        list($maxEntriesPerRequest, $params) = $this->handle_max_entries_per_request_and_params($method, $maxEntriesPerRequest, $params);
        if (($paginationDirection === 'forward')) {
            if ($since === null) {
                throw new ArgumentsRequired($this->id . ' pagination requires a $since argument when $paginationDirection set to forward');
            }
            $paginationTimestamp = $since;
        }
        while (($calls < $maxCalls)) {
            $calls += 1;
            try {
                if ($paginationDirection === 'backward') {
                    // do it backwards, starting from the $last
                    // UNTIL filtering is required in order to work
                    if ($paginationTimestamp !== null) {
                        $params['until'] = $paginationTimestamp - 1;
                    }
                    $response = $this->$method ($symbol, null, $maxEntriesPerRequest, $params);
                    $responseLength = count($response);
                    if ($this->verbose) {
                        $backwardMessage = 'Dynamic pagination call ' . $this->number_to_string($calls) . ' $method ' . $method . ' $response length ' . $this->number_to_string($responseLength);
                        if ($paginationTimestamp !== null) {
                            $backwardMessage .= ' timestamp ' . $this->number_to_string($paginationTimestamp);
                        }
                        $this->log($backwardMessage);
                    }
                    if ($responseLength === 0) {
                        break;
                    }
                    $errors = 0;
                    $result = $this->array_concat($result, $response);
                    $firstElement = $this->safe_value($response, 0);
                    $paginationTimestamp = $this->safe_integer_2($firstElement, 'timestamp', 0);
                    if (($since !== null) && ($paginationTimestamp <= $since)) {
                        break;
                    }
                } else {
                    // do it forwards, starting from the $since
                    $response = $this->$method ($symbol, $paginationTimestamp, $maxEntriesPerRequest, $params);
                    $responseLength = count($response);
                    if ($this->verbose) {
                        $forwardMessage = 'Dynamic pagination call ' . $this->number_to_string($calls) . ' $method ' . $method . ' $response length ' . $this->number_to_string($responseLength);
                        if ($paginationTimestamp !== null) {
                            $forwardMessage .= ' timestamp ' . $this->number_to_string($paginationTimestamp);
                        }
                        $this->log($forwardMessage);
                    }
                    if ($responseLength === 0) {
                        break;
                    }
                    $errors = 0;
                    $result = $this->array_concat($result, $response);
                    $last = $this->safe_value($response, $responseLength - 1);
                    $paginationTimestamp = $this->safe_integer($last, 'timestamp') + 1;
                    if (($until !== null) && ($paginationTimestamp >= $until)) {
                        break;
                    }
                }
            } catch (Exception $e) {
                $errors += 1;
                if ($errors > $maxRetries) {
                    throw $e;
                }
            }
        }
        $uniqueResults = $this->remove_repeated_elements_from_array($result);
        $key = ($method === 'fetchOHLCV') ? 0 : 'timestamp';
        return $this->filter_by_since_limit($uniqueResults, $since, $limit, $key);
    }

    public function safe_deterministic_call(string $method, ?string $symbol = null, ?int $since = null, ?int $limit = null, ?string $timeframe = null, $params = array ()) {
        $maxRetries = null;
        list($maxRetries, $params) = $this->handle_option_and_params($params, $method, 'maxRetries', 3);
        $errors = 0;
        while ($errors <= $maxRetries) {
            try {
                if ($timeframe && $method !== 'fetchFundingRateHistory') {
                    return $this->$method ($symbol, $timeframe, $since, $limit, $params);
                } else {
                    return $this->$method ($symbol, $since, $limit, $params);
                }
            } catch (Exception $e) {
                if ($e instanceof RateLimitExceeded) {
                    throw $e; // if we are rate limited, we should not retry and fail fast
                }
                $errors += 1;
                if ($errors > $maxRetries) {
                    throw $e;
                }
            }
        }
        return array();
    }

    public function fetch_paginated_call_deterministic(string $method, ?string $symbol = null, ?int $since = null, ?int $limit = null, ?string $timeframe = null, $params = array (), $maxEntriesPerRequest = null) {
        $maxCalls = null;
        list($maxCalls, $params) = $this->handle_option_and_params($params, $method, 'paginationCalls', 10);
        list($maxEntriesPerRequest, $params) = $this->handle_max_entries_per_request_and_params($method, $maxEntriesPerRequest, $params);
        $current = $this->milliseconds();
        $tasks = array();
        $time = $this->parse_timeframe($timeframe) * 1000;
        $step = $time * $maxEntriesPerRequest;
        $currentSince = $current - ($maxCalls * $step) - 1;
        if ($since !== null) {
            $currentSince = max ($currentSince, $since);
        } else {
            $currentSince = max ($currentSince, 1241440531000); // avoid timestamps older than 2009
        }
        $until = $this->safe_integer_2($params, 'until', 'till'); // do not omit it here
        if ($until !== null) {
            $requiredCalls = (int) ceil(($until - $since) / $step);
            if ($requiredCalls > $maxCalls) {
                throw new BadRequest($this->id . ' the number of required calls is greater than the max number of calls allowed, either increase the paginationCalls or decrease the $since-$until gap. Current paginationCalls $limit is ' . (string) $maxCalls . ' required calls is ' . (string) $requiredCalls);
            }
        }
        for ($i = 0; $i < $maxCalls; $i++) {
            if (($until !== null) && ($currentSince >= $until)) {
                break;
            }
            if ($currentSince >= $current) {
                break;
            }
            $tasks[] = $this->safe_deterministic_call($method, $symbol, $currentSince, $maxEntriesPerRequest, $timeframe, $params);
            $currentSince = $this->sum($currentSince, $step) - 1;
        }
        $results = $tasks;
        $result = array();
        for ($i = 0; $i < count($results); $i++) {
            $result = $this->array_concat($result, $results[$i]);
        }
        $uniqueResults = $this->remove_repeated_elements_from_array($result);
        $key = ($method === 'fetchOHLCV') ? 0 : 'timestamp';
        return $this->filter_by_since_limit($uniqueResults, $since, $limit, $key);
    }

    public function fetch_paginated_call_cursor(string $method, ?string $symbol = null, $since = null, $limit = null, $params = array (), $cursorReceived = null, $cursorSent = null, $cursorIncrement = null, $maxEntriesPerRequest = null) {
        $maxCalls = null;
        list($maxCalls, $params) = $this->handle_option_and_params($params, $method, 'paginationCalls', 10);
        $maxRetries = null;
        list($maxRetries, $params) = $this->handle_option_and_params($params, $method, 'maxRetries', 3);
        list($maxEntriesPerRequest, $params) = $this->handle_max_entries_per_request_and_params($method, $maxEntriesPerRequest, $params);
        $cursorValue = null;
        $i = 0;
        $errors = 0;
        $result = array();
        $timeframe = $this->safe_string($params, 'timeframe');
        $params = $this->omit($params, 'timeframe'); // reading the $timeframe from the $method arguments to avoid changing the signature
        while ($i < $maxCalls) {
            try {
                if ($cursorValue !== null) {
                    if ($cursorIncrement !== null) {
                        $cursorValue = $this->parse_to_int($cursorValue) . $cursorIncrement;
                    }
                    $params[$cursorSent] = $cursorValue;
                }
                $response = null;
                if ($method === 'fetchAccounts') {
                    $response = $this->$method ($params);
                } elseif ($method === 'getLeverageTiersPaginated' || $method === 'fetchPositions') {
                    $response = $this->$method ($symbol, $params);
                } elseif ($method === 'fetchOpenInterestHistory') {
                    $response = $this->$method ($symbol, $timeframe, $since, $maxEntriesPerRequest, $params);
                } else {
                    $response = $this->$method ($symbol, $since, $maxEntriesPerRequest, $params);
                }
                $errors = 0;
                $responseLength = count($response);
                if ($this->verbose) {
                    $cursorString = ($cursorValue === null) ? '' : $cursorValue;
                    $iteration = ($i + 1);
                    $cursorMessage = 'Cursor pagination call ' . (string) $iteration . ' $method ' . $method . ' $response length ' . (string) $responseLength . ' $cursor ' . $cursorString;
                    $this->log($cursorMessage);
                }
                if ($responseLength === 0) {
                    break;
                }
                $result = $this->array_concat($result, $response);
                $last = $this->safe_dict($response, $responseLength - 1);
                // $cursorValue = $this->safe_value($last['info'], $cursorReceived);
                $cursorValue = null; // search for the $cursor
                for ($j = 0; $j < $responseLength; $j++) {
                    $index = $responseLength - $j - 1;
                    $entry = $this->safe_dict($response, $index);
                    $info = $this->safe_dict($entry, 'info');
                    $cursor = $this->safe_value($info, $cursorReceived);
                    if ($cursor !== null) {
                        $cursorValue = $cursor;
                        break;
                    }
                }
                if ($cursorValue === null) {
                    break;
                }
                $lastTimestamp = $this->safe_integer($last, 'timestamp');
                if ($lastTimestamp !== null && $lastTimestamp < $since) {
                    break;
                }
            } catch (Exception $e) {
                $errors += 1;
                if ($errors > $maxRetries) {
                    throw $e;
                }
            }
            $i += 1;
        }
        $sorted = $this->sort_cursor_paginated_result($result);
        $key = ($method === 'fetchOHLCV') ? 0 : 'timestamp';
        return $this->filter_by_since_limit($sorted, $since, $limit, $key);
    }

    public function fetch_paginated_call_incremental(string $method, ?string $symbol = null, $since = null, $limit = null, $params = array (), $pageKey = null, $maxEntriesPerRequest = null) {
        $maxCalls = null;
        list($maxCalls, $params) = $this->handle_option_and_params($params, $method, 'paginationCalls', 10);
        $maxRetries = null;
        list($maxRetries, $params) = $this->handle_option_and_params($params, $method, 'maxRetries', 3);
        list($maxEntriesPerRequest, $params) = $this->handle_max_entries_per_request_and_params($method, $maxEntriesPerRequest, $params);
        $i = 0;
        $errors = 0;
        $result = array();
        while ($i < $maxCalls) {
            try {
                $params[$pageKey] = $i + 1;
                $response = $this->$method ($symbol, $since, $maxEntriesPerRequest, $params);
                $errors = 0;
                $responseLength = count($response);
                if ($this->verbose) {
                    $iteration = ($i . (string) 1);
                    $incrementalMessage = 'Incremental pagination call ' . $iteration . ' $method ' . $method . ' $response length ' . (string) $responseLength;
                    $this->log($incrementalMessage);
                }
                if ($responseLength === 0) {
                    break;
                }
                $result = $this->array_concat($result, $response);
            } catch (Exception $e) {
                $errors += 1;
                if ($errors > $maxRetries) {
                    throw $e;
                }
            }
            $i += 1;
        }
        $sorted = $this->sort_cursor_paginated_result($result);
        $key = ($method === 'fetchOHLCV') ? 0 : 'timestamp';
        return $this->filter_by_since_limit($sorted, $since, $limit, $key);
    }

    public function sort_cursor_paginated_result($result) {
        $first = $this->safe_value($result, 0);
        if ($first !== null) {
            if (is_array($first) && array_key_exists('timestamp', $first)) {
                return $this->sort_by($result, 'timestamp', true);
            }
            if (is_array($first) && array_key_exists('id', $first)) {
                return $this->sort_by($result, 'id', true);
            }
        }
        return $result;
    }

    public function remove_repeated_elements_from_array($input) {
        $uniqueResult = array();
        for ($i = 0; $i < count($input); $i++) {
            $entry = $input[$i];
            $id = $this->safe_string($entry, 'id');
            if ($id !== null) {
                if ($this->safe_string($uniqueResult, $id) === null) {
                    $uniqueResult[$id] = $entry;
                }
            } else {
                $timestamp = $this->safe_integer_2($entry, 'timestamp', 0);
                if ($timestamp !== null) {
                    if ($this->safe_string($uniqueResult, $timestamp) === null) {
                        $uniqueResult[$timestamp] = $entry;
                    }
                }
            }
        }
        $values = is_array($uniqueResult) ? array_values($uniqueResult) : array();
        $valuesLength = count($values);
        if ($valuesLength > 0) {
            return $values;
        }
        return $input;
    }

    public function handle_until_option(string $key, $request, $params, $multiplier = 1) {
        $until = $this->safe_integer_2($params, 'until', 'till');
        if ($until !== null) {
            $request[$key] = $this->parse_to_int($until * $multiplier);
            $params = $this->omit($params, array( 'until', 'till' ));
        }
        return array( $request, $params );
    }

    public function safe_open_interest(array $interest, ?array $market = null) {
        $symbol = $this->safe_string($interest, 'symbol');
        if ($symbol === null) {
            $symbol = $this->safe_string($market, 'symbol');
        }
        return $this->extend($interest, array(
            'symbol' => $symbol,
            'baseVolume' => $this->safe_number($interest, 'baseVolume'), // deprecated
            'quoteVolume' => $this->safe_number($interest, 'quoteVolume'), // deprecated
            'openInterestAmount' => $this->safe_number($interest, 'openInterestAmount'),
            'openInterestValue' => $this->safe_number($interest, 'openInterestValue'),
            'timestamp' => $this->safe_integer($interest, 'timestamp'),
            'datetime' => $this->safe_string($interest, 'datetime'),
            'info' => $this->safe_value($interest, 'info'),
        ));
    }

    public function parse_liquidation($liquidation, ?array $market = null) {
        throw new NotSupported($this->id . ' parseLiquidation () is not supported yet');
    }

    public function parse_liquidations(array $liquidations, ?array $market = null, ?int $since = null, ?int $limit = null) {
        /**
         * @ignore
         * parses liquidation info from the exchange response
         * @param {array[]} $liquidations each item describes an instance of a liquidation event
         * @param {array} $market ccxt $market
         * @param {int} [$since] when defined, the response items are filtered to only include items after this timestamp
         * @param {int} [$limit] limits the number of items in the response
         * @return {array[]} an array of ~@link https://docs.ccxt.com/#/?id=liquidation-structure liquidation structures~
         */
        $result = array();
        for ($i = 0; $i < count($liquidations); $i++) {
            $entry = $liquidations[$i];
            $parsed = $this->parse_liquidation($entry, $market);
            $result[] = $parsed;
        }
        $sorted = $this->sort_by($result, 'timestamp');
        $symbol = $this->safe_string($market, 'symbol');
        return $this->filter_by_symbol_since_limit($sorted, $symbol, $since, $limit);
    }

    public function parse_greeks(array $greeks, ?array $market = null) {
        throw new NotSupported($this->id . ' parseGreeks () is not supported yet');
    }

    public function parse_option(array $chain, ?array $currency = null, ?array $market = null) {
        throw new NotSupported($this->id . ' parseOption () is not supported yet');
    }

    public function parse_option_chain(mixed $response, ?string $currencyKey = null, ?string $symbolKey = null) {
        $optionStructures = array();
        for ($i = 0; $i < count($response); $i++) {
            $info = $response[$i];
            $currencyId = $this->safe_string($info, $currencyKey);
            $currency = $this->safe_currency($currencyId);
            $marketId = $this->safe_string($info, $symbolKey);
            $market = $this->safe_market($marketId, null, null, 'option');
            $optionStructures[$market['symbol']] = $this->parse_option($info, $currency, $market);
        }
        return $optionStructures;
    }

    public function parse_margin_modes(mixed $response, ?array $symbols = null, ?string $symbolKey = null, ?string $marketType = null) {
        $marginModeStructures = array();
        if ($marketType === null) {
            $marketType = 'swap'; // default to swap
        }
        for ($i = 0; $i < count($response); $i++) {
            $info = $response[$i];
            $marketId = $this->safe_string($info, $symbolKey);
            $market = $this->safe_market($marketId, null, null, $marketType);
            if (($symbols === null) || $this->in_array($market['symbol'], $symbols)) {
                $marginModeStructures[$market['symbol']] = $this->parse_margin_mode($info, $market);
            }
        }
        return $marginModeStructures;
    }

    public function parse_margin_mode(array $marginMode, ?array $market = null) {
        throw new NotSupported($this->id . ' parseMarginMode () is not supported yet');
    }

    public function parse_leverages(mixed $response, ?array $symbols = null, ?string $symbolKey = null, ?string $marketType = null) {
        $leverageStructures = array();
        if ($marketType === null) {
            $marketType = 'swap'; // default to swap
        }
        for ($i = 0; $i < count($response); $i++) {
            $info = $response[$i];
            $marketId = $this->safe_string($info, $symbolKey);
            $market = $this->safe_market($marketId, null, null, $marketType);
            if (($symbols === null) || $this->in_array($market['symbol'], $symbols)) {
                $leverageStructures[$market['symbol']] = $this->parse_leverage($info, $market);
            }
        }
        return $leverageStructures;
    }

    public function parse_leverage(array $leverage, ?array $market = null) {
        throw new NotSupported($this->id . ' parseLeverage () is not supported yet');
    }

    public function parse_conversions(array $conversions, ?string $code = null, ?string $fromCurrencyKey = null, ?string $toCurrencyKey = null, ?int $since = null, ?int $limit = null, $params = array ()) {
        $conversions = $this->to_array($conversions);
        $result = array();
        $fromCurrency = null;
        $toCurrency = null;
        for ($i = 0; $i < count($conversions); $i++) {
            $entry = $conversions[$i];
            $fromId = $this->safe_string($entry, $fromCurrencyKey);
            $toId = $this->safe_string($entry, $toCurrencyKey);
            if ($fromId !== null) {
                $fromCurrency = $this->safe_currency($fromId);
            }
            if ($toId !== null) {
                $toCurrency = $this->safe_currency($toId);
            }
            $conversion = $this->extend($this->parse_conversion($entry, $fromCurrency, $toCurrency), $params);
            $result[] = $conversion;
        }
        $sorted = $this->sort_by($result, 'timestamp');
        $currency = null;
        if ($code !== null) {
            $currency = $this->safe_currency($code);
            $code = $currency['code'];
        }
        if ($code === null) {
            return $this->filter_by_since_limit($sorted, $since, $limit);
        }
        $fromConversion = $this->filter_by($sorted, 'fromCurrency', $code);
        $toConversion = $this->filter_by($sorted, 'toCurrency', $code);
        $both = $this->array_concat($fromConversion, $toConversion);
        return $this->filter_by_since_limit($both, $since, $limit);
    }

    public function parse_conversion(array $conversion, ?array $fromCurrency = null, ?array $toCurrency = null) {
        throw new NotSupported($this->id . ' parseConversion () is not supported yet');
    }

    public function convert_expire_date(string $date) {
        // parse YYMMDD to datetime string
        $year = mb_substr($date, 0, 2 - 0);
        $month = mb_substr($date, 2, 4 - 2);
        $day = mb_substr($date, 4, 6 - 4);
        $reconstructedDate = '20' . $year . '-' . $month . '-' . $day . 'T00:00:00Z';
        return $reconstructedDate;
    }

    public function convert_expire_date_to_market_id_date(string $date) {
        // parse 240119 to 19JAN24
        $year = mb_substr($date, 0, 2 - 0);
        $monthRaw = mb_substr($date, 2, 4 - 2);
        $month = null;
        $day = mb_substr($date, 4, 6 - 4);
        if ($monthRaw === '01') {
            $month = 'JAN';
        } elseif ($monthRaw === '02') {
            $month = 'FEB';
        } elseif ($monthRaw === '03') {
            $month = 'MAR';
        } elseif ($monthRaw === '04') {
            $month = 'APR';
        } elseif ($monthRaw === '05') {
            $month = 'MAY';
        } elseif ($monthRaw === '06') {
            $month = 'JUN';
        } elseif ($monthRaw === '07') {
            $month = 'JUL';
        } elseif ($monthRaw === '08') {
            $month = 'AUG';
        } elseif ($monthRaw === '09') {
            $month = 'SEP';
        } elseif ($monthRaw === '10') {
            $month = 'OCT';
        } elseif ($monthRaw === '11') {
            $month = 'NOV';
        } elseif ($monthRaw === '12') {
            $month = 'DEC';
        }
        $reconstructedDate = $day . $month . $year;
        return $reconstructedDate;
    }

    public function convert_market_id_expire_date(string $date) {
        // parse 03JAN24 to 240103
        $monthMappping = array(
            'JAN' => '01',
            'FEB' => '02',
            'MAR' => '03',
            'APR' => '04',
            'MAY' => '05',
            'JUN' => '06',
            'JUL' => '07',
            'AUG' => '08',
            'SEP' => '09',
            'OCT' => '10',
            'NOV' => '11',
            'DEC' => '12',
        );
        // if exchange omits first zero and provides i.e. '3JAN24' instead of '03JAN24'
        if (strlen($date) === 6) {
            $date = '0' . $date;
        }
        $year = mb_substr($date, 0, 2 - 0);
        $monthName = mb_substr($date, 2, 5 - 2);
        $month = $this->safe_string($monthMappping, $monthName);
        $day = mb_substr($date, 5, 7 - 5);
        $reconstructedDate = $day . $month . $year;
        return $reconstructedDate;
    }

    public function fetch_position_history(string $symbol, ?int $since = null, ?int $limit = null, $params = array ()) {
        /**
         * fetches the history of margin added or reduced from contract isolated $positions
         * @param {string} [$symbol] unified market $symbol
         * @param {int} [$since] timestamp in ms of the position
         * @param {int} [$limit] the maximum amount of candles to fetch, default=1000
         * @param {array} $params extra parameters specific to the exchange api endpoint
         * @return {array[]} a list of ~@link https://docs.ccxt.com/#/?id=position-structure position structures~
         */
        if ($this->has['fetchPositionsHistory']) {
            $positions = $this->fetch_positions_history(array( $symbol ), $since, $limit, $params);
            return $positions;
        } else {
            throw new NotSupported($this->id . ' fetchPositionHistory () is not supported yet');
        }
    }

    public function fetch_positions_history(?array $symbols = null, ?int $since = null, ?int $limit = null, $params = array ()) {
        /**
         * fetches the history of margin added or reduced from contract isolated positions
         * @param {string} [symbol] unified market symbol
         * @param {int} [$since] timestamp in ms of the position
         * @param {int} [$limit] the maximum amount of candles to fetch, default=1000
         * @param {array} $params extra parameters specific to the exchange api endpoint
         * @return {array[]} a list of ~@link https://docs.ccxt.com/#/?id=position-structure position structures~
         */
        throw new NotSupported($this->id . ' fetchPositionsHistory () is not supported yet');
    }

    public function parse_margin_modification(array $data, ?array $market = null) {
        throw new NotSupported($this->id . ' parseMarginModification() is not supported yet');
    }

    public function parse_margin_modifications(mixed $response, ?array $symbols = null, ?string $symbolKey = null, ?string $marketType = null) {
        $marginModifications = array();
        for ($i = 0; $i < count($response); $i++) {
            $info = $response[$i];
            $marketId = $this->safe_string($info, $symbolKey);
            $market = $this->safe_market($marketId, null, null, $marketType);
            if (($symbols === null) || $this->in_array($market['symbol'], $symbols)) {
                $marginModifications[] = $this->parse_margin_modification($info, $market);
            }
        }
        return $marginModifications;
    }

    public function fetch_transfer(string $id, ?string $code = null, $params = array ()) {
        /**
         * fetches a transfer
         * @param {string} $id transfer $id
         * @param {[string]} $code unified currency $code
         * @param {array} $params extra parameters specific to the exchange api endpoint
         * @return {array} a ~@link https://docs.ccxt.com/#/?$id=transfer-structure transfer structure~
         */
        throw new NotSupported($this->id . ' fetchTransfer () is not supported yet');
    }

    public function fetch_transfers(?string $code = null, ?int $since = null, ?int $limit = null, $params = array ()) {
        /**
         * fetches a transfer
         * @param {string} id transfer id
         * @param {int} [$since] timestamp in ms of the earliest transfer to fetch
         * @param {int} [$limit] the maximum amount of transfers to fetch
         * @param {array} $params extra parameters specific to the exchange api endpoint
         * @return {array} a ~@link https://docs.ccxt.com/#/?id=transfer-structure transfer structure~
         */
        throw new NotSupported($this->id . ' fetchTransfers () is not supported yet');
    }

    public function clean_unsubscription($client, string $subHash, string $unsubHash) {
        if (is_array($client->subscriptions) && array_key_exists($unsubHash, $client->subscriptions)) {
            unset($client->subscriptions[$unsubHash]);
        }
        if (is_array($client->subscriptions) && array_key_exists($subHash, $client->subscriptions)) {
            unset($client->subscriptions[$subHash]);
        }
        if (is_array($client->futures) && array_key_exists($subHash, $client->futures)) {
            $error = new UnsubscribeError ($this->id . ' ' . $subHash);
            $client->reject ($error, $subHash);
        }
        $client->resolve (true, $unsubHash);
    }

    public function clean_cache(array $subscription) {
        $topic = $this->safe_string($subscription, 'topic');
        $symbols = $this->safe_list($subscription, 'symbols', array());
        $symbolsLength = count($symbols);
        if ($topic === 'ohlcv') {
            $symbolsAndTimeFrames = $this->safe_list($subscription, 'symbolsAndTimeframes', array());
            for ($i = 0; $i < count($symbolsAndTimeFrames); $i++) {
                $symbolAndTimeFrame = $symbolsAndTimeFrames[$i];
                $symbol = $this->safe_string($symbolAndTimeFrame, 0);
                $timeframe = $this->safe_string($symbolAndTimeFrame, 1);
                if (is_array($this->ohlcvs[$symbol]) && array_key_exists($timeframe, $this->ohlcvs[$symbol])) {
                    unset($this->ohlcvs[$symbol][$timeframe]);
                }
            }
        } elseif ($symbolsLength > 0) {
            for ($i = 0; $i < count($symbols); $i++) {
                $symbol = $symbols[$i];
                if ($topic === 'trades') {
                    unset($this->trades[$symbol]);
                } elseif ($topic === 'orderbook') {
                    unset($this->orderbooks[$symbol]);
                } elseif ($topic === 'ticker') {
                    unset($this->tickers[$symbol]);
                }
            }
        } else {
            if ($topic === 'myTrades') {
                // don't reset $this->myTrades directly here
                // because in c# we need to use a different object
                $keys = is_array($this->myTrades) ? array_keys($this->myTrades) : array();
                for ($i = 0; $i < count($keys); $i++) {
                    unset($this->myTrades[$keys[$i]]);
                }
            } elseif ($topic === 'orders') {
                $orderSymbols = is_array($this->orders) ? array_keys($this->orders) : array();
                for ($i = 0; $i < count($orderSymbols); $i++) {
                    unset($this->orders[$orderSymbols[$i]]);
                }
            } elseif ($topic === 'ticker') {
                $tickerSymbols = is_array($this->tickers) ? array_keys($this->tickers) : array();
                for ($i = 0; $i < count($tickerSymbols); $i++) {
                    unset($this->tickers[$tickerSymbols[$i]]);
                }
            }
        }
    }
}<|MERGE_RESOLUTION|>--- conflicted
+++ resolved
@@ -3168,7 +3168,6 @@
         throw new NotSupported($this->id . ' watchTrades() is not supported yet');
     }
 
-<<<<<<< HEAD
     public function subscribe_trades(string $symbol, mixed $callback = null, bool $synchronous = true, $params = array ()) {
         /**
          * subscribe $callback to be called with each trade
@@ -3184,17 +3183,16 @@
         }
         $stream->add_watch_function('watchTrades', array( $symbol, null, null, $params ));
         $this->watch_trades($symbol, null, null, $params);
-=======
+    }
+
     public function un_watch_trades(string $symbol, $params = array ()) {
         throw new NotSupported($this->id . ' unWatchTrades() is not supported yet');
->>>>>>> 056b1b0a
     }
 
     public function watch_trades_for_symbols(array $symbols, ?int $since = null, ?int $limit = null, $params = array ()) {
         throw new NotSupported($this->id . ' watchTradesForSymbols() is not supported yet');
     }
 
-<<<<<<< HEAD
     public function subscribe_trades_for_symbols(array $symbols, mixed $callback = null, bool $synchronous = true, $params = array ()) {
         /**
          * subscribe $callback to be called with each trade
@@ -3216,10 +3214,10 @@
         }
         $stream->add_watch_function('watchTradesForSymbols', array( $symbols, null, null, $params ));
         $this->watch_trades_for_symbols($symbols, null, null, $params);
-=======
+    }
+
     public function un_watch_trades_for_symbols(array $symbols, $params = array ()) {
         throw new NotSupported($this->id . ' unWatchTradesForSymbols() is not supported yet');
->>>>>>> 056b1b0a
     }
 
     public function watch_my_trades_for_symbols(array $symbols, ?int $since = null, ?int $limit = null, $params = array ()) {
@@ -3281,7 +3279,6 @@
         throw new NotSupported($this->id . ' watchOHLCVForSymbols() is not supported yet');
     }
 
-<<<<<<< HEAD
     public function subscribe_ohlcv_for_symbols(array $symbolsAndTimeframes, mixed $callback = null, bool $synchronous = true, $params = array ()) {
         /**
          * subscribe $callback to be called with order
@@ -3304,17 +3301,16 @@
         }
         $stream->add_watch_function('watchOHLCVForSymbols', array( $symbolsAndTimeframes, null, null, $params ));
         $this->watch_ohlcv_for_symbols($symbolsAndTimeframes, null, null, $params);
-=======
+    }
+    
     public function un_watch_ohlcv_for_symbols(array $symbolsAndTimeframes, $params = array ()) {
         throw new NotSupported($this->id . ' unWatchOHLCVForSymbols() is not supported yet');
->>>>>>> 056b1b0a
     }
 
     public function watch_order_book_for_symbols(array $symbols, ?int $limit = null, $params = array ()) {
         throw new NotSupported($this->id . ' watchOrderBookForSymbols() is not supported yet');
     }
 
-<<<<<<< HEAD
     public function subscribe_order_book_for_symbols(array $symbols, mixed $callback = null, bool $synchronous = true, $params = array ()) {
         /**
          * subscribes to information on open orders with bid (buy) and ask (sell) prices, volumes and other data
@@ -3337,10 +3333,10 @@
         }
         $stream->add_watch_function('watchOrderBookForSymbols', array( $symbols, null, $params ));
         $this->watch_order_book_for_symbols($symbols, null, $params);
-=======
+    }
+    
     public function un_watch_order_book_for_symbols(array $symbols, $params = array ()) {
         throw new NotSupported($this->id . ' unWatchOrderBookForSymbols() is not supported yet');
->>>>>>> 056b1b0a
     }
 
     public function fetch_deposit_addresses(?array $codes = null, $params = array ()) {
@@ -3387,7 +3383,6 @@
         throw new NotSupported($this->id . ' watchOrderBook() is not supported yet');
     }
 
-<<<<<<< HEAD
     public function subscribe_order_book(string $symbol, mixed $callback = null, bool $synchronous = true, $params = array ()) {
         /**
          * subscribe to information on open orders with bid (buy) and ask (sell) prices, volumes and other data
@@ -3397,10 +3392,10 @@
          * @return {array} A dictionary of ~@link https://docs.ccxt.com/#/?id=order-book-structure order book structures~ indexed by market symbols
          */
         $this->subscribe_order_book_for_symbols(array( $symbol ), $callback, $synchronous, $params);
-=======
+    }
+
     public function un_watch_order_book(string $symbol, $params = array ()) {
         throw new NotSupported($this->id . ' unWatchOrderBook() is not supported yet');
->>>>>>> 056b1b0a
     }
 
     public function fetch_time($params = array ()) {
@@ -3665,9 +3660,7 @@
 
     public function after_construct() {
         $this->create_networks_by_id_object();
-<<<<<<< HEAD
         $this->setup_stream();
-=======
         $this->features_generator();
     }
 
@@ -3765,7 +3758,6 @@
             }
         }
         return $featuresObj;
->>>>>>> 056b1b0a
     }
 
     public function orderbook_checksum_message(?string $symbol) {
@@ -6153,7 +6145,6 @@
         throw new NotSupported($this->id . ' watchTickers() is not supported yet');
     }
 
-<<<<<<< HEAD
     public function subscribe_tickers(?array $symbols = null, mixed $callback = null, bool $synchronous = true, $params = array ()) {
         /**
          * subscribe to watchTickers
@@ -6176,10 +6167,10 @@
         }
         $stream->add_watch_function('watchTickers', array( $symbols, $params ));
         $this->watch_tickers($symbols, $params);
-=======
+    }
+
     public function un_watch_tickers(?array $symbols = null, $params = array ()) {
         throw new NotSupported($this->id . ' unWatchTickers() is not supported yet');
->>>>>>> 056b1b0a
     }
 
     public function fetch_order(string $id, ?string $symbol = null, $params = array ()) {
