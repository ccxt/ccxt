<?php

/*

MIT License

Copyright (c) 2017 CCXT

Permission is hereby granted, free of charge, to any person obtaining a copy
of this software and associated documentation files (the "Software"), to deal
in the Software without restriction, including without limitation the rights
to use, copy, modify, merge, publish, distribute, sublicense, and/or sell
copies of the Software, and to permit persons to whom the Software is
furnished to do so, subject to the following conditions:

The above copyright notice and this permission notice shall be included in all
copies or substantial portions of the Software.

THE SOFTWARE IS PROVIDED "AS IS", WITHOUT WARRANTY OF ANY KIND, EXPRESS OR
IMPLIED, INCLUDING BUT NOT LIMITED TO THE WARRANTIES OF MERCHANTABILITY,
FITNESS FOR A PARTICULAR PURPOSE AND NONINFRINGEMENT. IN NO EVENT SHALL THE
AUTHORS OR COPYRIGHT HOLDERS BE LIABLE FOR ANY CLAIM, DAMAGES OR OTHER
LIABILITY, WHETHER IN AN ACTION OF CONTRACT, TORT OR OTHERWISE, ARISING FROM,
OUT OF OR IN CONNECTION WITH THE SOFTWARE OR THE USE OR OTHER DEALINGS IN THE
SOFTWARE.

*/

//-----------------------------------------------------------------------------

namespace ccxt;

use kornrunner\Keccak;
use Elliptic\EC;
use Elliptic\EdDSA;
use BN\BN;
use Exception;

$version = '1.85.82';

// rounding mode
const TRUNCATE = 0;
const ROUND = 1;
const ROUND_UP = 2;
const ROUND_DOWN = 3;

// digits counting mode
const DECIMAL_PLACES = 0;
const SIGNIFICANT_DIGITS = 1;
const TICK_SIZE = 2;

// padding mode
const NO_PADDING = 0;
const PAD_WITH_ZERO = 1;


require_once "ExchangeCommon.php";

class Exchange {

<<<<<<< HEAD
    use ExchangeCommon;

    const VERSION = '1.85.79';
=======
    const VERSION = '1.85.82';
>>>>>>> 7e0f94e6

    private static $base58_alphabet = '123456789ABCDEFGHJKLMNPQRSTUVWXYZabcdefghijkmnopqrstuvwxyz';
    private static $base58_encoder = null;
    private static $base58_decoder = null;

    public static $exchanges = array(
        'aax',
        'ascendex',
        'bequant',
        'bibox',
        'bigone',
        'binance',
        'binancecoinm',
        'binanceus',
        'binanceusdm',
        'bit2c',
        'bitbank',
        'bitbay',
        'bitbns',
        'bitcoincom',
        'bitfinex',
        'bitfinex2',
        'bitflyer',
        'bitforex',
        'bitget',
        'bithumb',
        'bitmart',
        'bitmex',
        'bitopro',
        'bitpanda',
        'bitrue',
        'bitso',
        'bitstamp',
        'bitstamp1',
        'bittrex',
        'bitvavo',
        'bkex',
        'bl3p',
        'blockchaincom',
        'btcalpha',
        'btcbox',
        'btcmarkets',
        'btctradeua',
        'btcturk',
        'buda',
        'bw',
        'bybit',
        'bytetrade',
        'cdax',
        'cex',
        'coinbase',
        'coinbaseprime',
        'coinbasepro',
        'coincheck',
        'coinex',
        'coinfalcon',
        'coinflex',
        'coinmate',
        'coinone',
        'coinspot',
        'crex24',
        'cryptocom',
        'currencycom',
        'delta',
        'deribit',
        'digifinex',
        'eqonex',
        'exmo',
        'flowbtc',
        'fmfwio',
        'ftx',
        'ftxus',
        'gateio',
        'gemini',
        'hitbtc',
        'hitbtc3',
        'hollaex',
        'huobi',
        'huobijp',
        'huobipro',
        'idex',
        'independentreserve',
        'indodax',
        'itbit',
        'kraken',
        'kucoin',
        'kucoinfutures',
        'kuna',
        'latoken',
        'lbank',
        'lbank2',
        'liquid',
        'luno',
        'lykke',
        'mercado',
        'mexc',
        'mexc3',
        'ndax',
        'novadax',
        'oceanex',
        'okcoin',
        'okex',
        'okex5',
        'okx',
        'paymium',
        'phemex',
        'poloniex',
        'probit',
        'qtrade',
        'ripio',
        'stex',
        'therock',
        'tidebit',
        'tidex',
        'timex',
        'upbit',
        'vcc',
        'wavesexchange',
        'wazirx',
        'whitebit',
        'woo',
        'xena',
        'yobit',
        'zaif',
        'zb',
        'zipmex',
        'zonda',
    );

    public static $camelcase_methods = array(
        'defaultFetch' => 'default_fetch',
        'arrayConcat' => 'array_concat',
        'inArray' => 'in_array',
        'toArray' => 'to_array',
        'isEmpty' => 'is_empty',
        'indexBy' => 'index_by',
        'groupBy' => 'group_by',
        'filterBy' => 'filter_by',
        'sortBy' => 'sort_by',
        'sortBy2' => 'sort_by2',
        'deepExtend' => 'deep_extend',
        'unCamelCase' => 'un_camel_case',
        'isNumber' => 'is_number',
        'isInteger' => 'is_integer',
        'isArray' => 'is_array',
        'isObject' => 'is_object',
        'isString' => 'is_string',
        'isStringCoercible' => 'is_string_coercible',
        'isDictionary' => 'is_dictionary',
        'hasProps' => 'has_props',
        'asFloat' => 'as_float',
        'asInteger' => 'as_integer',
        'safeFloat' => 'safe_float',
        'safeInteger' => 'safe_integer',
        'safeIntegerProduct' => 'safe_integer_product',
        'safeTimestamp' => 'safe_timestamp',
        'safeValue' => 'safe_value',
        'safeString' => 'safe_string',
        'safeStringLower' => 'safe_string_lower',
        'safeStringUpper' => 'safe_string_upper',
        'safeFloat2' => 'safe_float2',
        'safeInteger2' => 'safe_integer2',
        'safeIntegerProduct2' => 'safe_integer_product2',
        'safeTimestamp2' => 'safe_timestamp2',
        'safeValue2' => 'safe_value2',
        'safeString2' => 'safe_string2',
        'safeStringLower2' => 'safe_string_lower2',
        'safeStringUpper2' => 'safe_string_upper2',
        'safeFloatN' => 'safe_float_n',
        'safeIntegerN' => 'safe_integer_n',
        'safeIntegerProductN' => 'safe_integer_product_n',
        'safeTimestampN' => 'safe_timestamp_n',
        'safeValueN' => 'safe_value_n',
        'safeStringN' => 'safe_string_n',
        'safeStringLowerN' => 'safe_string_lower_n',
        'safeStringUpperN' => 'safe_string_upper_n',
        'numberToString' => 'number_to_string',
        'precisionFromString' => 'precision_from_string',
        'decimalToPrecision' => 'decimal_to_precision',
        'omitZero' => 'omit_zero',
        'isJsonEncodedObject' => 'is_json_encoded_object',
        'stringToBinary' => 'string_to_binary',
        'stringToBase64' => 'string_to_base64',
        'base64ToBinary' => 'base64_to_binary',
        'base64ToString' => 'base64_to_string',
        'binaryToBase64' => 'binary_to_base64',
        'base16ToBinary' => 'base16_to_binary',
        'binaryToBase16' => 'binary_to_base16',
        'binaryConcat' => 'binary_concat',
        'binaryConcatArray' => 'binary_concat_array',
        'urlencodeNested' => 'urlencode_nested',
        'urlencodeWithArrayRepeat' => 'urlencode_with_array_repeat',
        'urlencodeBase64' => 'urlencode_base64',
        'numberToLE' => 'number_to_le',
        'numberToBE' => 'number_to_be',
        'base58ToBinary' => 'base58_to_binary',
        'binaryToBase58' => 'binary_to_base58',
        'byteArrayToWordArray' => 'byte_array_to_word_array',
        'parseDate' => 'parse_date',
        'setTimeout_safe' => 'set_timeout_safe',
        'TimedOut' => 'timed_out',
        'parseTimeframe' => 'parse_timeframe',
        'roundTimeframe' => 'round_timeframe',
        'buildOHLCVC' => 'build_ohlcvc',
        'implodeParams' => 'implode_params',
        'extractParams' => 'extract_params',
        'handleMarketTypeAndParams' => 'handle_market_type_and_params',
        'handleWithdrawTagAndParams' => 'handle_withdraw_tag_and_params',
        'fetchMarkOHLCV' => 'fetch_mark_ohlcv',
        'fetchIndexOHLCV' => 'fetch_index_ohlcv',
        'fetchPremiumIndexOHLCV' => 'fetch_premium_index_ohlcv',
        'fetchFundingRate' => 'fetch_funding_rate',
        'isPostOnly' => 'is_post_only',
        'loadTimeDifference' => 'load_time_difference',
        'checkOrderArguments' => 'check_order_arguments',
        'parseBorrowInterests' => 'parse_borrow_interests',
        'parseFundingRateHistories' => 'parse_funding_rate_histories',
        'parseOpenInterests' => 'parse_open_interests',
        'fetchImplementation' => 'fetch_implementation',
        'executeRestRequest' => 'execute_rest_request',
        'encodeURIComponent' => 'encode_uri_component',
        'checkRequiredVersion' => 'check_required_version',
        'checkRequiredCredentials' => 'check_required_credentials',
        'checkAddress' => 'check_address',
        'initRestRateLimiter' => 'init_rest_rate_limiter',
        'setSandboxMode' => 'set_sandbox_mode',
        'defineRestApiEndpoint' => 'define_rest_api_endpoint',
        'defineRestApi' => 'define_rest_api',
        'setHeaders' => 'set_headers',
        'calculateRateLimiterCost' => 'calculate_rate_limiter_cost',
        'parseJson' => 'parse_json',
        'throwExactlyMatchedException' => 'throw_exactly_matched_exception',
        'throwBroadlyMatchedException' => 'throw_broadly_matched_exception',
        'findBroadlyMatchedKey' => 'find_broadly_matched_key',
        'handleErrors' => 'handle_errors',
        'handleHttpStatusCode' => 'handle_http_status_code',
        'getResponseHeaders' => 'get_response_headers',
        'handleRestResponse' => 'handle_rest_response',
        'onRestResponse' => 'on_rest_response',
        'onJsonResponse' => 'on_json_response',
        'setMarkets' => 'set_markets',
        'loadMarketsHelper' => 'load_markets_helper',
        'fetchPermissions' => 'fetch_permissions',
        'loadMarkets' => 'load_markets',
        'loadAccounts' => 'load_accounts',
        'fetchBidsAsks' => 'fetch_bids_asks',
        'fetchOHLCVC' => 'fetch_ohlcvc',
        'fetchOHLCV' => 'fetch_ohlcv',
        'parseTradingViewOHLCV' => 'parse_trading_view_ohlcv',
        'convertTradingViewToOHLCV' => 'convert_trading_view_to_ohlcv',
        'convertOHLCVToTradingView' => 'convert_ohlcv_to_trading_view',
        'fetchTicker' => 'fetch_ticker',
        'fetchTickers' => 'fetch_tickers',
        'fetchOrder' => 'fetch_order',
        'fetchUnifiedOrder' => 'fetch_unified_order',
        'createOrder' => 'create_order',
        'cancelOrder' => 'cancel_order',
        'cancelUnifiedOrder' => 'cancel_unified_order',
        'fetchOrders' => 'fetch_orders',
        'fetchOpenOrders' => 'fetch_open_orders',
        'fetchClosedOrders' => 'fetch_closed_orders',
        'fetchMyTrades' => 'fetch_my_trades',
        'fetchTransactions' => 'fetch_transactions',
        'fetchDeposits' => 'fetch_deposits',
        'fetchWithdrawals' => 'fetch_withdrawals',
        'fetchDepositAddress' => 'fetch_deposit_address',
        'fetchCurrencies' => 'fetch_currencies',
        'fetchMarkets' => 'fetch_markets',
        'fetchOrderStatus' => 'fetch_order_status',
        'commonCurrencyCode' => 'common_currency_code',
        'marketId' => 'market_id',
        'marketIds' => 'market_ids',
        'marketSymbols' => 'market_symbols',
        'implodeHostname' => 'implode_hostname',
        'resolvePath' => 'resolve_path',
        'parseBidAsk' => 'parse_bid_ask',
        'parseBidsAsks' => 'parse_bids_asks',
        'fetchL2OrderBook' => 'fetch_l2_order_book',
        'parseOrderBook' => 'parse_order_book',
        'safeBalance' => 'safe_balance',
        'fetchBalance' => 'fetch_balance',
        'fetchPartialBalance' => 'fetch_partial_balance',
        'fetchFreeBalance' => 'fetch_free_balance',
        'fetchUsedBalance' => 'fetch_used_balance',
        'fetchTotalBalance' => 'fetch_total_balance',
        'fetchStatus' => 'fetch_status',
        'fetchTradingFees' => 'fetch_trading_fees',
        'fetchTradingFee' => 'fetch_trading_fee',
        'fetchFundingFee' => 'fetch_funding_fee',
        'fetchFundingFees' => 'fetch_funding_fees',
        'fetchTransactionFee' => 'fetch_transaction_fee',
        'fetchTransactionFees' => 'fetch_transaction_fees',
        'loadTradingLimits' => 'load_trading_limits',
        'filterBySinceLimit' => 'filter_by_since_limit',
        'filterByValueSinceLimit' => 'filter_by_value_since_limit',
        'filterBySymbolSinceLimit' => 'filter_by_symbol_since_limit',
        'filterByCurrencySinceLimit' => 'filter_by_currency_since_limit',
        'filterByArray' => 'filter_by_array',
        'safeTicker' => 'safe_ticker',
        'parseAccounts' => 'parse_accounts',
        'parseTickers' => 'parse_tickers',
        'parseDepositAddresses' => 'parse_deposit_addresses',
        'parseTrades' => 'parse_trades',
        'parseTransactions' => 'parse_transactions',
        'parseTransfers' => 'parse_transfers',
        'parseLedger' => 'parse_ledger',
        'safeLedgerEntry' => 'safe_ledger_entry',
        'parseOrders' => 'parse_orders',
        'safeCurrency' => 'safe_currency',
        'safeCurrencyCode' => 'safe_currency_code',
        'safeMarket' => 'safe_market',
        'safeSymbol' => 'safe_symbol',
        'filterBySymbol' => 'filter_by_symbol',
        'parseFundingRate' => 'parse_funding_rate',
        'parseFundingRates' => 'parse_funding_rates',
        'parseOHLCV' => 'parse_ohlcv',
        'parseOHLCVs' => 'parse_ohlc_vs',
        'costToPrecision' => 'cost_to_precision',
        'priceToPrecision' => 'price_to_precision',
        'amountToPrecision' => 'amount_to_precision',
        'feeToPrecision' => 'fee_to_precision',
        'currencyToPrecision' => 'currency_to_precision',
        'calculateFee' => 'calculate_fee',
        'checkRequiredDependencies' => 'check_required_dependencies',
        'remove0xPrefix' => 'remove0x_prefix',
        'hashMessage' => 'hash_message',
        'signHash' => 'sign_hash',
        'signMessage' => 'sign_message',
        'signMessageString' => 'sign_message_string',
        'getNetwork' => 'get_network',
        'reduceFeesByCurrency' => 'reduce_fees_by_currency',
        'safeTrade' => 'safe_trade',
        'safeOrder' => 'safe_order',
        'parseNumber' => 'parse_number',
        'safeNumber' => 'safe_number',
        'safeNumber2' => 'safe_number2',
        'safeNumberN' => 'safe_number_n',
        'parsePrecision' => 'parse_precision',
        'getSupportedMapping' => 'get_supported_mapping',
        'fetchBorrowRate' => 'fetch_borrow_rate',
        'parseLeverageTiers' => 'parse_leverage_tiers',
        'fetchMarketLeverageTiers' => 'fetch_market_leverage_tiers',
        'parsePositions' => 'parse_positions',
        'editLimitBuyOrder' => 'edit_limit_buy_order',
        'editLimitSellOrder' => 'edit_limit_sell_order',
        'editLimitOrder' => 'edit_limit_order',
        'editOrder' => 'edit_order',
        'createLimitOrder' => 'create_limit_order',
        'createMarketOrder' => 'create_market_order',
        'createLimitBuyOrder' => 'create_limit_buy_order',
        'createLimitSellOrder' => 'create_limit_sell_order',
        'createMarketBuyOrder' => 'create_market_buy_order',
        'createMarketSellOrder' => 'create_market_sell_order',
        'createPostOnlyOrder' => 'create_post_only_order',
        'createReduceOnlyOrder' => 'create_reduce_only_order',
        'createStopOrder' => 'create_stop_order',
        'createStopLimitOrder' => 'create_stop_limit_order',
        'createStopMarketOrder' => 'create_stop_market_order',
    );

    public static function split($string, $delimiters = array(' ')) {
        return explode($delimiters[0], str_replace($delimiters, $delimiters[0], $string));
    }

    public static function strip($string) {
        return trim($string);
    }

    public static function decimal($number) {
        return '' + $number;
    }

    public static function valid_string($string) {
        return isset($string) && $string !== '';
    }

    public static function valid_object_value($object, $key) {
        return isset($object[$key]) && $object[$key] !== '' && is_scalar($object[$key]);
    }

    public static function safe_float($object, $key, $default_value = null) {
        return (isset($object[$key]) && is_numeric($object[$key])) ? floatval($object[$key]) : $default_value;
    }

    public static function safe_string($object, $key, $default_value = null) {
        return static::valid_object_value($object, $key) ? strval($object[$key]) : $default_value;
    }

    public static function safe_string_lower($object, $key, $default_value = null) {
        return static::valid_object_value($object, $key) ? strtolower(strval($object[$key])) : $default_value;
    }

    public static function safe_string_upper($object, $key, $default_value = null) {
        return static::valid_object_value($object, $key) ? strtoupper(strval($object[$key])) : $default_value;
    }

    public static function safe_integer($object, $key, $default_value = null) {
        return (isset($object[$key]) && is_numeric($object[$key])) ? intval($object[$key]) : $default_value;
    }

    public static function safe_integer_product($object, $key, $factor, $default_value = null) {
        return (isset($object[$key]) && is_numeric($object[$key])) ? (intval($object[$key] * $factor)) : $default_value;
    }

    public static function safe_timestamp($object, $key, $default_value = null) {
        return static::safe_integer_product($object, $key, 1000, $default_value);
    }

    public static function safe_value($object, $key, $default_value = null) {
        return (is_array($object) && array_key_exists($key, $object)) ? $object[$key] : $default_value;
    }

    // we're not using safe_floats with a list argument as we're trying to save some cycles here
    // we're not using safe_float_3 either because those cases are too rare to deserve their own optimization

    public static function safe_float_2($object, $key1, $key2, $default_value = null) {
        $value = static::safe_float($object, $key1);
        return isset($value) ? $value : static::safe_float($object, $key2, $default_value);
    }

    public static function safe_string_2($object, $key1, $key2, $default_value = null) {
        $value = static::safe_string($object, $key1);
        return static::valid_string($value) ? $value : static::safe_string($object, $key2, $default_value);
    }

    public static function safe_string_lower_2($object, $key1, $key2, $default_value = null) {
        $value = static::safe_string_lower($object, $key1);
        return static::valid_string($value) ? $value : static::safe_string_lower($object, $key2, $default_value);
    }

    public static function safe_string_upper_2($object, $key1, $key2, $default_value = null) {
        $value = static::safe_string_upper($object, $key1);
        return static::valid_string($value) ? $value : static::safe_string_upper($object, $key2, $default_value);
    }

    public static function safe_integer_2($object, $key1, $key2, $default_value = null) {
        $value = static::safe_integer($object, $key1);
        return isset($value) ? $value : static::safe_integer($object, $key2, $default_value);
    }

    public static function safe_integer_product_2($object, $key1, $key2, $factor, $default_value = null) {
        $value = static::safe_integer_product($object, $key1, $factor);
        return isset($value) ? $value : static::safe_integer_product($object, $key2, $factor, $default_value);
    }

    public static function safe_timestamp_2($object, $key1, $key2, $default_value = null) {
        return static::safe_integer_product_2($object, $key1, $key2, 1000, $default_value);
    }

    public static function safe_value_2($object, $key1, $key2, $default_value = null) {
        $value = static::safe_value($object, $key1);
        return isset($value) ? $value : static::safe_value($object, $key2, $default_value);
    }

    // safe_method_n family
    public static function safe_float_n($object, $array, $default_value = null) {
        $value = static::get_object_value_from_key_array($object, $array);
        return (isset($value) && is_numeric($value)) ? floatval($value) : $default_value;
    }

    public static function safe_string_n($object, $array, $default_value = null) {
        $value = static::get_object_value_from_key_array($object, $array);
        return (static::valid_string($value) && is_scalar($value)) ? strval($value) : $default_value;
    }

    public static function safe_string_lower_n($object, $array, $default_value = null) {
        $value = static::get_object_value_from_key_array($object, $array);
        return (static::valid_string($value) && is_scalar($value)) ? strtolower(strval($value)) : $default_value;
    }

    public static function safe_string_upper_n($object, $array, $default_value = null) {
        $value = static::get_object_value_from_key_array($object, $array);
        return (static::valid_string($value) && is_scalar($value)) ? strtoupper(strval($value)) : $default_value;
    }

    public static function safe_integer_n($object, $array, $default_value = null) {
        $value = static::get_object_value_from_key_array($object, $array);
        return (isset($value) && is_numeric($value)) ? intval($value) : $default_value;
    }

    public static function safe_integer_product_n($object, $array, $factor, $default_value = null) {
        $value = static::get_object_value_from_key_array($object, $array);
        return (isset($value) && is_numeric($value)) ? (intval($value * $factor)) : $default_value;
    }

    public static function safe_timestamp_n($object, $array, $default_value = null) {
        return static::safe_integer_product_n($object, $array, 1000, $default_value);
    }

    public static function safe_value_n($object, $array, $default_value = null) {
        $value = static::get_object_value_from_key_array($object, $array);
        return (isset($value) && is_scalar($value)) ? $value : $default_value;
    }

    public static function get_object_value_from_key_array($object, $array) {
        foreach($array as $key) {
            if (isset($object[$key])) {
                return $object[$key];
            }
        }
        return null;
    }

    public static function truncate($number, $precision = 0) {
        $decimal_precision = pow(10, $precision);
        return floor(floatval($number * $decimal_precision)) / $decimal_precision;
    }

    public static function truncate_to_string($number, $precision = 0) {
        if ($precision > 0) {
            $string = sprintf('%.' . ($precision + 1) . 'F', floatval($number));
            list($integer, $decimal) = explode('.', $string);
            $decimal = trim('.' . substr($decimal, 0, $precision), '0');
            if (strlen($decimal) < 2) {
                $decimal = '.0';
            }
            return $integer . $decimal;
        }
        return sprintf('%d', floatval($number));
    }

    public static function uuid16($length = 16) {
        return bin2hex(random_bytes(intval($length / 2)));
    }

    public static function uuid22($length = 22) {
        return bin2hex(random_bytes(intval($length / 2)));
    }

    public static function uuid() {
        return sprintf('%04x%04x-%04x-%04x-%04x-%04x%04x%04x',
            // 32 bits for "time_low"
            mt_rand(0, 0xffff), mt_rand(0, 0xffff),

            // 16 bits for "time_mid"
            mt_rand(0, 0xffff),

            // 16 bits for "time_hi_and_version",
            // four most significant bits holds version number 4
            mt_rand(0, 0x0fff) | 0x4000,

            // 16 bits, 8 bits for "clk_seq_hi_res", 8 bits for "clk_seq_low",
            // two most significant bits holds zero and one for variant DCE1.1
            mt_rand(0, 0x3fff) | 0x8000,

            // 48 bits for "node"
            mt_rand(0, 0xffff), mt_rand(0, 0xffff), mt_rand(0, 0xffff)
        );
    }

    public static function uuidv1() {
        $biasSeconds = 12219292800;  // seconds from 15th Oct 1572 to Jan 1st 1970
        $bias = $biasSeconds * 10000000;  // in hundreds of nanoseconds
        $time = static::microseconds() * 10 + $bias;
        $timeHex = dechex($time);
        $arranged = substr($timeHex, 7, 8) . substr($timeHex, 3, 4) . '1' . substr($timeHex, 0, 3);
        $clockId = '9696';
        $macAddress = 'ffffffffffff';
        return $arranged . $clockId . $macAddress;
    }

    public static function parse_timeframe($timeframe) {
        $amount = substr($timeframe, 0, -1);
        $unit = substr($timeframe, -1);
        $scale = 1;
        if ($unit === 'y') {
            $scale = 60 * 60 * 24 * 365;
        } elseif ($unit === 'M') {
            $scale = 60 * 60 * 24 * 30;
        } elseif ($unit === 'w') {
            $scale = 60 * 60 * 24 * 7;
        } elseif ($unit === 'd') {
            $scale = 60 * 60 * 24;
        } elseif ($unit === 'h') {
            $scale = 60 * 60;
        } elseif ($unit === 'm') {
            $scale = 60;
        } elseif ($unit === 's') {
            $scale = 1;
        } else {
            throw new NotSupported('timeframe unit ' . $unit . ' is not supported');
        }
        return $amount * $scale;
    }

    public static function round_timeframe($timeframe, $timestamp, $direction=ROUND_DOWN) {
        $ms = static::parse_timeframe($timeframe) * 1000;
        // Get offset based on timeframe in milliseconds
        $offset = $timestamp % $ms;
        return $timestamp - $offset + (($direction === ROUND_UP) ? $ms : 0);
    }

    // given a sorted arrays of trades (recent first) and a timeframe builds an array of OHLCV candles
    public static function build_ohlcv($trades, $timeframe = '1m', $since = PHP_INT_MIN, $limits = PHP_INT_MAX) {
        if (empty($trades) || !is_array($trades)) {
            return array();
        }
        if (!is_numeric($since)) {
            $since = PHP_INT_MIN;
        }
        if (!is_numeric($limits)) {
            $limits = PHP_INT_MAX;
        }
        $ms = static::parse_timeframe($timeframe) * 1000;
        $ohlcvs = array();
        list(/* $timestamp */, /* $open */, $high, $low, $close, $volume) = array(0, 1, 2, 3, 4, 5);
        for ($i = 0; $i < min(count($trades), $limits); $i++) {
            $trade = $trades[$i];
            if ($trade['timestamp'] < $since) {
                continue;
            }
            $openingTime = floor($trade['timestamp'] / $ms) * $ms; // shift to the edge of m/h/d (but not M)
            $j = count($ohlcvs);

            if (($j == 0) || ($openingTime >= $ohlcvs[$j - 1][0] + $ms)) {
                // moved to a new timeframe -> create a new candle from opening trade
                $ohlcvs[] = array(
                    $openingTime,
                    $trade['price'],
                    $trade['price'],
                    $trade['price'],
                    $trade['price'],
                    $trade['amount'],
                );
            } else {
                // still processing the same timeframe -> update opening trade
                $ohlcvs[$j - 1][$high] = max($ohlcvs[$j - 1][$high], $trade['price']);
                $ohlcvs[$j - 1][$low] = min($ohlcvs[$j - 1][$low], $trade['price']);
                $ohlcvs[$j - 1][$close] = $trade['price'];
                $ohlcvs[$j - 1][$volume] += $trade['amount'];
            }
        }
        return $ohlcvs;
    }

    public static function capitalize($string) {
        return mb_strtoupper(mb_substr($string, 0, 1)) . mb_substr($string, 1);
    }

    public static function is_associative($array) {
        return is_array($array) && (count(array_filter(array_keys($array), 'is_string')) > 0);
    }

    public static function omit($array, $keys) {
        if (static::is_associative($array)) {
            $result = $array;
            if (is_array($keys)) {
                foreach ($keys as $key) {
                    unset($result[$key]);
                }
            } else {
                unset($result[$keys]);
            }
            return $result;
        }
        return $array;
    }

    public static function unique($array) {
        return array_unique($array);
    }

    public static function pluck($array, $key) {
        $result = array();
        foreach ($array as $element) {
            if (isset($key, $element)) {
                $result[] = $element[$key];
            }
        }
        return $result;
    }

    public function filter_by($array, $key, $value = null) {
        $result = array();
        foreach ($array as $element) {
            if (isset($key, $element) && ($element[$key] == $value)) {
                $result[] = $element;
            }
        }
        return $result;
    }

    public static function group_by($array, $key) {
        $result = array();
        foreach ($array as $element) {
            if (isset($element[$key]) && !is_null($element[$key])) {
                if (!isset($result[$element[$key]])) {
                    $result[$element[$key]] = array();
                }
                $result[$element[$key]][] = $element;
            }
        }
        return $result;
    }

    public static function index_by($array, $key) {
        $result = array();
        foreach ($array as $element) {
            if (isset($element[$key])) {
                $result[$element[$key]] = $element;
            }
        }
        return $result;
    }

    public static function sort_by($arrayOfArrays, $key, $descending = false) {
        $descending = $descending ? -1 : 1;
        usort($arrayOfArrays, function ($a, $b) use ($key, $descending) {
            if ($a[$key] == $b[$key]) {
                return 0;
            }
            return $a[$key] < $b[$key] ? -$descending : $descending;
        });
        return $arrayOfArrays;
    }

    public static function sort_by_2($arrayOfArrays, $key1, $key2, $descending = false) {
        $descending = $descending ? -1 : 1;
        usort($arrayOfArrays, function ($a, $b) use ($key1, $key2, $descending) {
            if ($a[$key1] == $b[$key1]) {
                if ($a[$key2] == $b[$key2]) {
                    return 0;
                }
                return $a[$key2] < $b[$key2] ? -$descending : $descending;
            }
            return $a[$key1] < $b[$key1] ? -$descending : $descending;
        });
        return $arrayOfArrays;
    }

    public static function flatten($array) {
        return array_reduce($array, function ($acc, $item) {
            return array_merge($acc, is_array($item) ? static::flatten($item) : array($item));
        }, array());
    }

    public static function array_concat() {
        return call_user_func_array('array_merge', array_filter(func_get_args(), 'is_array'));
    }

    public static function in_array($needle, $haystack) {
        return in_array($needle, $haystack);
    }

    public static function to_array($object) {
        return array_values($object);
    }

    public static function is_empty($object) {
        return empty($object);
    }

    public static function keysort($array) {
        $result = $array;
        ksort($result);
        return $result;
    }

    public static function extract_params($string) {
        if (preg_match_all('/{([\w-]+)}/u', $string, $matches)) {
            return $matches[1];
        }
    }

    public static function implode_params($string, $params) {
        if (static::is_associative($params)) {
            foreach ($params as $key => $value) {
                if (gettype($value) !== 'array') {
                    $string = implode($value, mb_split('{' . preg_quote($key) . '}', $string));
                }
            }
        }
        return $string;
    }

    public function implode_hostname($url) {
        return static::implode_params($url, array('hostname' => $this->hostname));
    }

    public function resolve_path($path, $params) {
        return [
            $this->implode_params($path, $params),
            $this->omit($params, $this->extract_params($path))
        ];
    }

    public static function deep_extend() {
        //
        //     extend associative dictionaries only, replace everything else
        //
        $out = null;
        $args = func_get_args();
        foreach ($args as $arg) {
            if (static::is_associative($arg) || (is_array($arg) && (count($arg) === 0))) {
                if (!static::is_associative($out)) {
                    $out = array();
                }
                foreach ($arg as $k => $v) {
                    $out[$k] = static::deep_extend(isset($out[$k]) ? $out[$k] : array(), $v);
                }
            } else {
                $out = $arg;
            }
        }
        return $out;
    }

    public function merge() {
        // doesn't overwrite defined keys with undefined
        $args = func_get_args();
        $target = $args[0];
        $overwrite = array();
        $merged = array_merge(...array_slice($args, 1));
        foreach ($merged as $key => $value) {
            if (!isset($target[$key])) {
                $overwrite[$key] = $value;
            }
        }
        return array_merge($target, $overwrite);
    }

    public static function sum() {
        return array_sum(array_filter(func_get_args(), function ($x) {
            return isset($x) ? $x : 0;
        }));
    }

    public static function ordered($array) { // for Python OrderedDicts, does nothing in PHP and JS
        return $array;
    }

    public function aggregate($bidasks) {
        $result = array();

        foreach ($bidasks as $bidask) {
            if ($bidask[1] > 0) {
                $price = (string) $bidask[0];
                $result[$price] = array_key_exists($price, $result) ? $result[$price] : 0;
                $result[$price] += $bidask[1];
            }
        }

        $output = array();

        foreach ($result as $key => $value) {
            $output[] = array(floatval($key), floatval($value));
        }

        return $output;
    }

    public static function urlencodeBase64($string) {
        return preg_replace(array('#[=]+$#u', '#\+#u', '#\\/#'), array('', '-', '_'), \base64_encode($string));
    }

    public function urlencode($array) {
        foreach ($array as $key => $value) {
            if (is_bool($value)) {
                $array[$key] = var_export($value, true);
            }
        }
        return http_build_query($array, '', $this->urlencode_glue);
    }

    public function urlencode_nested($array) {
        // we don't have to implement this method in PHP
        // https://github.com/ccxt/ccxt/issues/12872
        // https://github.com/ccxt/ccxt/issues/12900
        return $this->urlencode($array);
    }

    public function urlencode_with_array_repeat($array) {
        return preg_replace('/%5B\d*%5D/', '', $this->urlencode($array));
    }

    public function rawencode($array) {
        return urldecode($this->urlencode($array));
    }

    public static function encode_uri_component($string) {
        return urlencode($string);
    }

    public static function url($path, $params = array()) {
        $result = static::implode_params($path, $params);
        $query = static::omit($params, static::extract_params($path));
        if ($query) {
            $result .= '?' . static::urlencode($query);
        }
        return $result;
    }

    public static function seconds() {
        return time();
    }

    public static function milliseconds() {
        if (PHP_INT_SIZE == 4) {
            return static::milliseconds32();
        } else {
            return static::milliseconds64();
        }
    }

    public static function milliseconds32() {
        list($msec, $sec) = explode(' ', microtime());
        // raspbian 32-bit integer workaround
        // https://github.com/ccxt/ccxt/issues/5978
        // return (int) ($sec . substr($msec, 2, 3));
        return $sec . substr($msec, 2, 3);
    }

    public static function milliseconds64() {
        list($msec, $sec) = explode(' ', microtime());
        // this method will not work on 32-bit raspbian
        return (int) ($sec . substr($msec, 2, 3));
    }

    public static function microseconds() {
        list($msec, $sec) = explode(' ', microtime());
        return $sec . str_pad(substr($msec, 2, 6), 6, '0');
    }

    public static function iso8601($timestamp = null) {
        if (!isset($timestamp)) {
            return null;
        }
        if (!is_numeric($timestamp) || intval($timestamp) != $timestamp) {
            return null;
        }
        $timestamp = (int) $timestamp;
        if ($timestamp < 0) {
            return null;
        }
        $result = gmdate('c', (int) floor($timestamp / 1000));
        $msec = (int) $timestamp % 1000;
        $result = str_replace('+00:00', sprintf('.%03dZ', $msec), $result);
        return $result;
    }

    public static function parse_date($timestamp) {
        return static::parse8601($timestamp);
    }

    public static function parse8601($timestamp = null) {
        if (!isset($timestamp)) {
            return null;
        }
        if (!$timestamp || !is_string($timestamp)) {
            return null;
        }
        $timedata = date_parse($timestamp);
        if (!$timedata || $timedata['error_count'] > 0 || $timedata['warning_count'] > 0 || (isset($timedata['relative']) && count($timedata['relative']) > 0)) {
            return null;
        }
        if (($timedata['hour'] === false) ||
            ($timedata['minute'] === false) ||
            ($timedata['second'] === false) ||
            ($timedata['year'] === false) ||
            ($timedata['month'] === false) ||
            ($timedata['day'] === false)) {
            return null;
        }
        $time = strtotime($timestamp);
        if ($time === false) {
            return null;
        }
        $time *= 1000;
        if (preg_match('/\.(?<milliseconds>[0-9]{1,3})/', $timestamp, $match)) {
            $time += (int) str_pad($match['milliseconds'], 3, '0', STR_PAD_RIGHT);
        }
        return $time;
    }

    public static function rfc2616($timestamp) {
        if (!$timestamp) {
            $timestamp = static::milliseconds();
        }
        return gmdate('D, d M Y H:i:s T', (int) round($timestamp / 1000));
    }

    public static function dmy($timestamp, $infix = '-') {
        return gmdate('m' . $infix . 'd' . $infix . 'Y', (int) round($timestamp / 1000));
    }

    public static function ymd($timestamp, $infix = '-', $fullYear = true) {
        $yearFormat = $fullYear ? 'Y' : 'y';
        return gmdate($yearFormat . $infix . 'm' . $infix . 'd', (int) round($timestamp / 1000));
    }

    public static function yymmdd($timestamp, $infix = '') {
        return static::ymd($timestamp, $infix, false);
    }

    public static function yyyymmdd($timestamp, $infix = '-') {
        return static::ymd($timestamp, $infix, true);
    }

    public static function ymdhms($timestamp, $infix = ' ') {
        return gmdate('Y-m-d\\' . $infix . 'H:i:s', (int) round($timestamp / 1000));
    }

    public static function binary_concat() {
        return implode('', func_get_args());
    }

    public static function binary_concat_array($arr) {
        return implode('', $arr);
    }

    public static function binary_to_base64($binary) {
        return \base64_encode($binary);
    }

    public static function base16_to_binary($data) {
        return hex2bin($data);
    }

    public static function json($data, $params = array()) {
        $options = array(
            'convertArraysToObjects' => JSON_FORCE_OBJECT,
            // other flags if needed...
        );
        $flags = JSON_UNESCAPED_SLASHES;
        foreach ($options as $key => $value) {
            if (array_key_exists($key, $params) && $params[$key]) {
                $flags |= $options[$key];
            }
        }
        return json_encode($data, $flags);
    }

    public static function is_json_encoded_object($input) {
        return ('string' === gettype($input)) &&
                (strlen($input) >= 2) &&
                (('{' === $input[0]) || ('[' === $input[0]));
    }

    public static function encode($input) {
        return $input;
    }

    public static function decode($input) {
        return $input;
    }

    public function nonce() {
        return $this->seconds();
    }

    public function check_required_credentials($error = true) {
        foreach ($this->requiredCredentials as $key => $value) {
            if ($value && (!$this->$key)) {
                if ($error) {
                    throw new AuthenticationError($this->id . ' requires `' . $key . '`');
                } else {
                    return $error;
                }
            }
        }
        return true;
    }

    public function check_address($address) {
        if (empty($address) || !is_string($address)) {
            throw new InvalidAddress($this->id . ' address is null');
        }

        if ((count(array_unique(str_split($address))) === 1) ||
            (strlen($address) < $this->minFundingAddressLength) ||
            (strpos($address, ' ') !== false)) {
            throw new InvalidAddress($this->id . ' address is invalid or has less than ' . strval($this->minFundingAddressLength) . ' characters: "' . strval($address) . '"');
        }

        return $address;
    }

    public function describe() {
        return array();
    }

    public function __construct($options = array()) {

        // todo auto-camelcasing for methods in PHP
        // $method_names = get_class_methods ($this);
        // foreach ($method_names as $method_name) {
        //     if ($method_name) {
        //         if (($method_name[0] != '_') && ($method_name[-1] != '_') && (mb_strpos ($method_name, '_') !== false)) {
        //             $parts = explode ('_', $method_name);
        //             $camelcase = $parts[0];
        //             for ($i = 1; $i < count ($parts); $i++) {
        //                 $camelcase .= static::capitalize ($parts[$i]);
        //             }
        //             // $this->$camelcase = $this->$method_name;
        //             // echo $method_name . " " . method_exists ($this, $method_name) . " " . $camelcase . " " . method_exists ($this, $camelcase) . "\n";
        //         }
        //     }
        // }

        $this->defined_rest_api = array();
        $this->curl = null;
        $this->curl_options = array(); // overrideable by user, empty by default
        $this->curl_reset = true;
        $this->curl_close = false;

        $this->id = null;

        $this->validateServerSsl = true;
        $this->validateClientSsl = false;
        $this->curlopt_interface = null;
        $this->timeout = 10000; // in milliseconds
        $this->proxy = '';
        $this->origin = '*'; // CORS origin
        $this->headers = array();
        $this->hostname = null; // in case of inaccessibility of the "main" domain

        $this->options = array(); // exchange-specific options if any

        $this->skipJsonOnStatusCodes = false; // TODO: reserved, rewrite the curl routine to parse JSON body anyway
        $this->quoteJsonNumbers = true; // treat numbers in json as quoted precise strings

        $this->name = null;
        $this->countries = null;
        $this->version = null;
        $this->certified = false; // if certified by the CCXT dev team
        $this->pro = false; // if it is integrated with CCXT Pro for WebSocket support
        $this->alias = false; // whether this exchange is an alias to another exchange

        $this->urls = array();
        $this->api = array();
        $this->comment = null;

        $this->markets = null;
        $this->symbols = null;
        $this->codes = null;
        $this->ids = null;
        $this->currencies = array();
        $this->base_currencies = null;
        $this->quote_currencies = null;
        $this->balance = array();
        $this->orderbooks = array();
        $this->tickers = array();
        $this->fees = array('trading' => array(), 'funding' => array());
        $this->precision = array();
        $this->orders = null;
        $this->myTrades = null;
        $this->trades = array();
        $this->transactions = array();
        $this->positions = array();
        $this->ohlcvs = array();
        $this->exceptions = array();
        $this->accounts = array();
        $this->status = array('status' => 'ok', 'updated' => null, 'eta' => null, 'url' => null);
        $this->limits = array(
            'cost' => array(
                'min' => null,
                'max' => null,
            ),
            'price' => array(
                'min' => null,
                'max' => null,
            ),
            'amount' => array(
                'min' => null,
                'max' => null,
            ),
            'leverage' => array(
                'min' => null,
                'max' => null,
            ),
        );
        $this->httpExceptions = array(
            '422' => 'ExchangeError',
            '418' => 'DDoSProtection',
            '429' => 'RateLimitExceeded',
            '404' => 'ExchangeNotAvailable',
            '409' => 'ExchangeNotAvailable',
            '410' => 'ExchangeNotAvailable',
            '500' => 'ExchangeNotAvailable',
            '501' => 'ExchangeNotAvailable',
            '502' => 'ExchangeNotAvailable',
            '520' => 'ExchangeNotAvailable',
            '521' => 'ExchangeNotAvailable',
            '522' => 'ExchangeNotAvailable',
            '525' => 'ExchangeNotAvailable',
            '526' => 'ExchangeNotAvailable',
            '400' => 'ExchangeNotAvailable',
            '403' => 'ExchangeNotAvailable',
            '405' => 'ExchangeNotAvailable',
            '503' => 'ExchangeNotAvailable',
            '530' => 'ExchangeNotAvailable',
            '408' => 'RequestTimeout',
            '504' => 'RequestTimeout',
            '401' => 'AuthenticationError',
            '511' => 'AuthenticationError',
        );
        $this->verbose = false;
        $this->apiKey = '';
        $this->secret = '';
        $this->password = '';
        $this->uid = '';
        $this->privateKey = '';
        $this->walletAddress = '';
        $this->token = ''; // reserved for HTTP auth in some cases

        $this->twofa = null;
        $this->markets_by_id = null;
        $this->currencies_by_id = null;
        $this->userAgent = null; // 'ccxt/' . $this::VERSION . ' (+https://github.com/ccxt/ccxt) PHP/' . PHP_VERSION;
        $this->userAgents = array(
            'chrome' => 'Mozilla/5.0 (Windows NT 10.0; Win64; x64) AppleWebKit/537.36 (KHTML, like Gecko) Chrome/62.0.3202.94 Safari/537.36',
            'chrome39' => 'Mozilla/5.0 (Windows NT 6.1; WOW64) AppleWebKit/537.36 (KHTML, like Gecko) Chrome/39.0.2171.71 Safari/537.36',
            'chrome100' => 'Mozilla/5.0 (Macintosh; Intel Mac OS X 10_15_7) AppleWebKit/537.36 (KHTML, like Gecko) Chrome/100.0.4896.75 Safari/537.36',
        );
        $this->minFundingAddressLength = 1; // used in check_address
        $this->substituteCommonCurrencyCodes = true;

        // whether fees should be summed by currency code
        $this->reduceFees = true;

        $this->timeframes = null;

        $this->requiredCredentials = array(
            'apiKey' => true,
            'secret' => true,
            'uid' => false,
            'login' => false,
            'password' => false,
            'twofa' => false, // 2-factor authentication (one-time password key)
            'privateKey' => false,
            'walletAddress' => false,
            'token' => false, // reserved for HTTP auth in some cases
        );

        // API methods metainfo
        $this->has = array(
            'publicAPI' => true,
            'privateAPI' => true,
            'CORS' => null,
            'spot' => null,
            'margin' => null,
            'swap' => null,
            'future' => null,
            'option' => null,
            'addMargin' => null,
            'cancelAllOrders' => null,
            'cancelOrder' => true,
            'cancelOrders' => null,
            'createDepositAddress' => null,
            'createLimitOrder' => true,
            'createMarketOrder' => true,
            'createOrder' => true,
            'createPostOnlyOrder' => null,
            'createReduceOnlyOrder' => null,
            'createStopOrder' => null,
            'editOrder' => 'emulated',
            'fetchAccounts' => null,
            'fetchBalance' => true,
            'fetchBidsAsks' => null,
            'fetchBorrowInterest' => null,
            'fetchBorrowRate' => null,
            'fetchBorrowRateHistory' => null,
            'fetchBorrowRatesPerSymbol' => null,
            'fetchBorrowRates' => null,
            'fetchCanceledOrders' => null,
            'fetchClosedOrder' => null,
            'fetchClosedOrders' => null,
            'fetchCurrencies' => 'emulated',
            'fetchDeposit' => null,
            'fetchDepositAddress' => null,
            'fetchDepositAddresses' => null,
            'fetchDepositAddressesByNetwork' => null,
            'fetchDeposits' => null,
            'fetchFundingFee' => null,
            'fetchFundingFees' => null,
            'fetchFundingHistory' => null,
            'fetchFundingRate' => null,
            'fetchFundingRateHistory' => null,
            'fetchFundingRates' => null,
            'fetchIndexOHLCV' => null,
            'fetchL2OrderBook' => true,
            'fetchLedger' => null,
            'fetchLedgerEntry' => null,
            'fetchLeverageTiers' => null,
            'fetchMarketLeverageTiers' => null,
            'fetchMarkets' => true,
            'fetchMarkOHLCV' => null,
            'fetchMyTrades' => null,
            'fetchOHLCV' => 'emulated',
            'fetchOpenOrder' => null,
            'fetchOpenOrders' => null,
            'fetchOrder' => null,
            'fetchOrderBook' => true,
            'fetchOrderBooks' => null,
            'fetchOrders' => null,
            'fetchOrderTrades' => null,
            'fetchPermissions' => null,
            'fetchPosition' => null,
            'fetchPositions' => null,
            'fetchPositionsRisk' => null,
            'fetchPremiumIndexOHLCV' => null,
            'fetchStatus' => 'emulated',
            'fetchTicker' => true,
            'fetchTickers' => null,
            'fetchTime' => null,
            'fetchTrades' => true,
            'fetchTradingFee' => null,
            'fetchTradingFees' => null,
            'fetchTradingLimits' => null,
            'fetchTransactions' => null,
            'fetchTransfers' => null,
            'fetchWithdrawal' => null,
            'fetchWithdrawals' => null,
            'loadMarkets' => true,
            'reduceMargin' => null,
            'setLeverage' => null,
            'setMargin' => null,
            'setMarginMode' => null,
            'setPositionMode' => null,
            'signIn' => null,
            'transfer' => null,
            'withdraw' => null,
        );

        $this->precisionMode = DECIMAL_PLACES;
        $this->paddingMode = NO_PADDING;
        $this->number = 'floatval';
        $this->handleContentTypeApplicationZip = false;

        $this->lastRestRequestTimestamp = 0;
        $this->lastRestPollTimestamp = 0;
        $this->restRequestQueue = null;
        $this->restPollerLoopIsRunning = false;
        $this->enableRateLimit = true;
        $this->enableLastJsonResponse = true;
        $this->enableLastHttpResponse = true;
        $this->enableLastResponseHeaders = true;
        $this->last_http_response = null;
        $this->last_json_response = null;
        $this->last_response_headers = null;

        $this->requiresWeb3 = false;
        $this->requiresEddsa = false;
        $this->rateLimit = 2000;

        $this->commonCurrencies = array(
            'XBT' => 'BTC',
            'BCC' => 'BCH',
            'BCHABC' => 'BCH',
            'BCHSV' => 'BSV',
        );

        $this->urlencode_glue = ini_get('arg_separator.output'); // can be overrided by exchange constructor params
        $this->urlencode_glue_warning = true;

        $options = array_replace_recursive($this->describe(), $options);
        if ($options) {
            foreach ($options as $key => $value) {
                $this->{$key} =
                    (property_exists($this, $key) && is_array($this->{$key}) && is_array($value)) ?
                        array_replace_recursive($this->{$key}, $value) :
                        $value;
            }
        }

        $this->tokenBucket = array(
            'delay' => 0.001,
            'capacity' => 1.0,
            'cost' => 1.0,
            'maxCapacity' => 1000,
            'refillRate' => ($this->rateLimit > 0) ? 1.0 / $this->rateLimit : PHP_INT_MAX,
        );

        if ($this->urlencode_glue !== '&') {
            if ($this->urlencode_glue_warning) {
                throw new ExchangeError($this->id . ' warning! The glue symbol for HTTP queries ' .
                    ' is changed from its default value & to ' . $this->urlencode_glue . ' in php.ini' .
                    ' (arg_separator.output) or with a call to ini_set prior to this message. If that' .
                    ' was the intent, you can acknowledge this warning and silence it by setting' .
                    " 'urlencode_glue_warning' => false or 'urlencode_glue' => '&' with exchange constructor params");
            }
        }

        if ($this->api) {
            $this->define_rest_api($this->api, 'request');
        }

        if ($this->markets) {
            $this->set_markets($this->markets);
        }
    }

    public function set_sandbox_mode($enabled) {
        if ($enabled) {
            if (array_key_exists('test', $this->urls)) {
                $this->urls['apiBackup'] = $this->urls['api'];
                $this->urls['api'] = $this->urls['test'];
            } else {
                throw new NotSupported($this->id . ' does not have a sandbox URL');
            }
        } elseif (array_key_exists('apiBackup', $this->urls)) {
            $this->urls['api'] = $this->urls['apiBackup'];
            unset($this->urls['apiBackup']);
        }
    }

    public function define_rest_api_endpoint($method_name, $uppercase_method, $lowercase_method, $camelcase_method, $path, $paths, $config = array()) {
        $split_path = mb_split('[^a-zA-Z0-9]', $path);
        $camelcase_suffix = implode(array_map(get_called_class() . '::capitalize', $split_path));
        $lowercase_path = array_map('trim', array_map('strtolower', $split_path));
        $underscore_suffix = implode('_', array_filter($lowercase_path));
        $camelcase_prefix = implode('', array_merge(
            array($paths[0]),
            array_map(get_called_class() . '::capitalize', array_slice($paths, 1))
        ));
        $underscore_prefix = implode('_', array_merge(
            array($paths[0]),
            array_filter(array_map('trim', array_slice($paths, 1)))
        ));
        $camelcase = $camelcase_prefix . $camelcase_method . static::capitalize($camelcase_suffix);
        $underscore = $underscore_prefix . '_' . $lowercase_method . '_' . mb_strtolower($underscore_suffix);
        $api_argument = (count($paths) > 1) ? $paths : $paths[0];
        $this->defined_rest_api[$camelcase] = array($path, $api_argument, $uppercase_method, $method_name, $config);
        $this->defined_rest_api[$underscore] = array($path, $api_argument, $uppercase_method, $method_name, $config);
    }

    public function define_rest_api($api, $method_name, $paths = array()) {
        foreach ($api as $key => $value) {
            $uppercase_method = mb_strtoupper($key);
            $lowercase_method = mb_strtolower($key);
            $camelcase_method = static::capitalize($lowercase_method);
            if (static::is_associative($value)) {
                // the options HTTP method conflicts with the 'options' API url path
                // if (preg_match('/^(?:get|post|put|delete|options|head|patch)$/i', $key)) {
                if (preg_match('/^(?:get|post|put|delete|head|patch)$/i', $key)) {
                    foreach ($value as $endpoint => $config) {
                        $path = trim($endpoint);
                        if (static::is_associative($config)) {
                            $this->define_rest_api_endpoint($method_name, $uppercase_method, $lowercase_method, $camelcase_method, $path, $paths, $config);
                        } elseif (is_numeric($config)) {
                            $this->define_rest_api_endpoint($method_name, $uppercase_method, $lowercase_method, $camelcase_method, $path, $paths, array('cost' => $config));
                        } else {
                            throw new NotSupported($this->id . ' define_rest_api() API format not supported, API leafs must strings, objects or numbers');
                        }
                    }
                } else {
                    $copy = $paths;
                    array_push($copy, $key);
                    $this->define_rest_api($value, $method_name, $copy);
                }
            } else {
                foreach ($value as $path) {
                    $this->define_rest_api_endpoint($method_name, $uppercase_method, $lowercase_method, $camelcase_method, $path, $paths);
                }
            }
        }
    }

    public function underscore($camelcase) {
        // todo: write conversion fooBar10OHLCV2Candles → foo_bar10_ohlcv2_candles
        throw new NotSupported($this->id . ' underscore() is not supported yet');
    }

    public function camelcase($underscore) {
        // todo: write conversion foo_bar10_ohlcv2_candles → fooBar10OHLCV2Candles
        throw new NotSupported($this->id . ' camelcase() is not supported yet');
    }

    public static function hash($request, $type = 'md5', $digest = 'hex') {
        $base64 = ('base64' === $digest);
        $binary = ('binary' === $digest);
        $raw_output = ($binary || $base64) ? true : false;
        if ($type === 'keccak') {
            $hash = Keccak::hash($request, 256, $raw_output);
        } else {
            $hash = \hash($type, $request, $raw_output);
        }
        if ($base64) {
            $hash = \base64_encode($hash);
        }
        return $hash;
    }

    public static function hmac($request, $secret, $type = 'sha256', $digest = 'hex') {
        $base64 = ('base64' === $digest);
        $binary = ('binary' === $digest);
        $hmac = \hash_hmac($type, $request, $secret, ($binary || $base64) ? true : false);
        if ($base64) {
            $hmac = \base64_encode($hmac);
        }
        return $hmac;
    }

    public static function jwt($request, $secret, $alg = 'HS256') {
        $algorithms = array(
            'HS256' => 'sha256',
            'HS384' => 'sha384',
            'HS512' => 'sha512',
        );
        $encodedHeader = static::urlencodeBase64(json_encode(array('alg' => $alg, 'typ' => 'JWT')));
        $encodedData = static::urlencodeBase64(json_encode($request, JSON_UNESCAPED_SLASHES));
        $token = $encodedHeader . '.' . $encodedData;
        $algoType = substr($alg, 0, 2);

        if ($algoType === 'HS') {
            $algName = $algorithms[$alg];
            if (!array_key_exists($alg, $algorithms)) {
                throw new ExchangeError($alg . ' is not a supported jwt algorithm.');
            }
            $signature =  static::hmac($token, $secret, $algName, 'binary');
        } elseif ($algoType === 'RS') {
            $signature = static::rsa($token, $secret, $alg);
        }
        return $token . '.' . static::urlencodeBase64($signature);
    }

    public static function rsa($request, $secret, $alg = 'RS256') {
        $algorithms = array(
            'RS256' => \OPENSSL_ALGO_SHA256,
            'RS384' => \OPENSSL_ALGO_SHA384,
            'RS512' => \OPENSSL_ALGO_SHA512,
        );
        if (!array_key_exists($alg, $algorithms)) {
            throw new ExchangeError($alg . ' is not a supported rsa signing algorithm.');
        }
        $algName = $algorithms[$alg];
        $signature = null;
        \openssl_sign($request, $signature, $secret, $algName);
        return $signature;
    }

    public static function ecdsa($request, $secret, $algorithm = 'p256', $hash = null, $fixedLength = false) {
        $digest = $request;
        if ($hash !== null) {
            $digest = static::hash($request, $hash, 'hex');
        }
        $ec = new EC(strtolower($algorithm));
        $key = $ec->keyFromPrivate(ltrim($secret, '0x'));
        $ellipticSignature = $key->sign($digest, 'hex', array('canonical' => true));
        $count = new BN('0');
        $minimumSize = (new BN('1'))->shln(8 * 31)->sub(new BN('1'));
        while ($fixedLength && ($ellipticSignature->r->gt($ec->nh) || $ellipticSignature->r->lte($minimumSize) || $ellipticSignature->s->lte($minimumSize))) {
            $ellipticSignature = $key->sign($digest, 'hex', array('canonical' => true, 'extraEntropy' => $count->toArray('le', 32)));
            $count = $count->add(new BN('1'));
        }
        $signature = array(
            'r' =>  $ellipticSignature->r->bi->toHex(),
            's' => $ellipticSignature->s->bi->toHex(),
            'v' => $ellipticSignature->recoveryParam,
        );
        return $signature;
    }

    public static function eddsa($request, $secret, $algorithm = 'ed25519') {
        // this method is experimental ( ͡° ͜ʖ ͡°)
        $curve = new EdDSA($algorithm);
        $signature = $curve->signModified($request, $secret);
        return static::binary_to_base58(static::base16_to_binary($signature->toHex()));
    }

    public function throttle($cost = null) {
        // TODO: use a token bucket here
        $now = $this->milliseconds();
        $elapsed = $now - $this->lastRestRequestTimestamp;
        $cost = ($cost === null) ? 1 : $cost;
        $sleep_time = $this->rateLimit * $cost;
        if ($elapsed < $sleep_time) {
            $delay = $sleep_time - $elapsed;
            usleep((int) ($delay * 1000.0));
        }
    }

    public function sign($path, $api = 'public', $method = 'GET', $params = array(), $headers = null, $body = null) {
        throw new NotSupported($this->id . ' sign() is not supported yet');
    }

    public function calculate_rate_limiter_cost($api, $method, $path, $params, $config = array(), $context = array()) {
        return $this->safe_value($config, 'cost', 1);
    }

    public function fetch2($path, $api = 'public', $method = 'GET', $params = array(), $headers = null, $body = null, $config = array(), $context = array()) {
        if ($this->enableRateLimit) {
            $cost = $this->calculate_rate_limiter_cost($api, $method, $path, $params, $config, $context);
            $this->throttle($cost);
        }
        $request = $this->sign($path, $api, $method, $params, $headers, $body);
        return $this->fetch($request['url'], $request['method'], $request['headers'], $request['body']);
    }

    public function request($path, $api = 'public', $method = 'GET', $params = array(), $headers = null, $body = null, $config = array(), $context = array()) {
        return $this->fetch2($path, $api, $method, $params, $headers, $body, $config, $context);
    }

    public function throw_exactly_matched_exception($exact, $string, $message) {
        if (isset($exact[$string])) {
            throw new $exact[$string]($message);
        }
    }

    public function throw_broadly_matched_exception($broad, $string, $message) {
        $broad_key = $this->find_broadly_matched_key($broad, $string);
        if ($broad_key !== null) {
            throw new $broad[$broad_key]($message);
        }
    }

    public function find_broadly_matched_key($broad, $string) {
        $keys = is_array($broad) ? array_keys($broad) : array();
        for ($i = 0; $i < count($keys); $i++) {
            $key = $keys[$i];
            if (mb_strpos($string, $key) !== false) {
                return $key;
            }
        }
        return null;
    }

    public function parse_json($json_string, $as_associative_array = true) {
        return json_decode($this->on_json_response($json_string), $as_associative_array);
    }

    public function log() {
        $args = func_get_args();
        if (is_array($args)) {
            $array = array();
            foreach ($args as $arg) {
                $array[] = is_string($arg) ? $arg : json_encode($arg, JSON_PRETTY_PRINT);
            }
            echo implode(' ', $array), "\n";
        }
    }

    public function set_headers($headers) {
        return $headers;
    }

    public function handle_errors($code, $reason, $url, $method, $headers, $body, $response, $request_headers, $request_body) {
        // it's a stub function, does nothing in base code
    }

    public function on_rest_response($code, $reason, $url, $method, $response_headers, $response_body, $request_headers, $request_body) {
        return is_string($response_body) ? trim($response_body) : $response_body;
    }

    public function on_json_response($response_body) {
        return (is_string($response_body) && $this->quoteJsonNumbers) ? preg_replace('/":([+.0-9eE-]+)([,}])/', '":"$1"$2', $response_body) : $response_body;
    }

    public function fetch($url, $method = 'GET', $headers = null, $body = null) {

        $headers = array_merge($this->headers, $headers ? $headers : array());

        if (strlen($this->proxy)) {
            $headers['Origin'] = $this->origin;
        }

        $headers = $this->set_headers($headers);

        $verbose_headers = $headers;

        if (!$headers) {
            $headers = array();
        } elseif (is_array($headers)) {
            $tmp = $headers;
            $headers = array();
            foreach ($tmp as $key => $value) {
                $headers[] = $key . ': ' . $value;
            }
        }

        // this name for the proxy string is deprecated
        // we should rename it to $this->cors everywhere
        $url = $this->proxy . $url;

        // https://github.com/ccxt/ccxt/issues/5914
        if ($this->curl) {
            if ($this->curl_close) {
                curl_close($this->curl); // we properly close the curl channel here to save cookies
                $this->curl = curl_init();
            } elseif ($this->curl_reset) {
                curl_reset($this->curl); // this is the default
            }
        } else {
            $this->curl = curl_init();
        }

        curl_setopt($this->curl, CURLOPT_URL, $url);

        if ($this->timeout) {
            curl_setopt($this->curl, CURLOPT_CONNECTTIMEOUT_MS, (int) ($this->timeout));
            curl_setopt($this->curl, CURLOPT_TIMEOUT_MS, (int) ($this->timeout));
        }

        curl_setopt($this->curl, CURLOPT_RETURNTRANSFER, true);
        if (!$this->validateClientSsl) {
            curl_setopt($this->curl, CURLOPT_SSL_VERIFYPEER, false);
        }
        if (!$this->validateServerSsl) {
            curl_setopt($this->curl, CURLOPT_SSL_VERIFYHOST, false);
        }

        if ($this->userAgent) {
            if (gettype($this->userAgent) == 'string') {
                curl_setopt($this->curl, CURLOPT_USERAGENT, $this->userAgent);
                $verbose_headers = array_merge($verbose_headers, array('User-Agent' => $this->userAgent));
            } elseif ((gettype($this->userAgent) == 'array') && array_key_exists('User-Agent', $this->userAgent)) {
                curl_setopt($this->curl, CURLOPT_USERAGENT, $this->userAgent['User-Agent']);
                $verbose_headers = array_merge($verbose_headers, $this->userAgent);
            }
        }

        curl_setopt($this->curl, CURLOPT_ENCODING, '');

        if ($method == 'GET') {
            curl_setopt($this->curl, CURLOPT_HTTPGET, true);
        } elseif ($method == 'POST') {
            curl_setopt($this->curl, CURLOPT_POST, true);
            curl_setopt($this->curl, CURLOPT_POSTFIELDS, $body);
        } elseif ($method == 'PUT') {
            curl_setopt($this->curl, CURLOPT_CUSTOMREQUEST, 'PUT');
            curl_setopt($this->curl, CURLOPT_POSTFIELDS, $body);
            $headers[] = 'X-HTTP-Method-Override: PUT';
        } elseif ($method == 'PATCH') {
            curl_setopt($this->curl, CURLOPT_CUSTOMREQUEST, 'PATCH');
            curl_setopt($this->curl, CURLOPT_POSTFIELDS, $body);
        } elseif ($method === 'DELETE') {
            curl_setopt($this->curl, CURLOPT_CUSTOMREQUEST, 'DELETE');
            curl_setopt($this->curl, CURLOPT_POSTFIELDS, $body);

            $headers[] = 'X-HTTP-Method-Override: DELETE';
        }

        if ($headers) {
            curl_setopt($this->curl, CURLOPT_HTTPHEADER, $headers);
        }

        if ($this->verbose) {
            print_r(array('fetch Request:', $this->id, $method, $url, 'RequestHeaders:', $verbose_headers, 'RequestBody:', $body));
        }

        // we probably only need to set it once on startup
        if ($this->curlopt_interface) {
            curl_setopt($this->curl, CURLOPT_INTERFACE, $this->curlopt_interface);
        }

        /*

        // this is currently not integrated, reserved for future
        if ($this->proxy) {
            curl_setopt ($this->curl, CURLOPT_PROXY, $this->proxy);
        }

        */

        curl_setopt($this->curl, CURLOPT_FOLLOWLOCATION, true);
        curl_setopt($this->curl, CURLOPT_FAILONERROR, false);

        curl_setopt($this->curl, CURLOPT_HEADER, 1);
        // match the same http version as python and js
        curl_setopt($this->curl, CURLOPT_HTTP_VERSION, CURL_HTTP_VERSION_1_1);

        // user-defined cURL options (if any)
        if (!empty($this->curl_options)) {
            curl_setopt_array($this->curl, $this->curl_options);
        }

        $response_headers = array();

        $response = curl_exec($this->curl);

        $headers_length = curl_getinfo($this->curl, CURLINFO_HEADER_SIZE);

        $raw_headers = mb_substr($response, 0, $headers_length);

        $raw_headers_array = explode("\r\n", trim($raw_headers));
        $status_line = $raw_headers_array[0];
        $parts = explode(' ', $status_line);
        $http_status_text = count($parts) === 3 ? $parts[2] : null;
        $raw_headers = array_slice($raw_headers_array, 1);
        foreach ($raw_headers as $raw_header) {
            if (strlen($raw_header)) {
                $exploded = explode(': ', $raw_header);
                if (count($exploded) > 1) {
                    list($key, $value) = $exploded;
                    // don't overwrite headers
                    // https://stackoverflow.com/a/4371395/4802441
                    if (array_key_exists($key, $response_headers)) {
                        $response_headers[$key] = $response_headers[$key] . ', ' . $value;
                    } else {
                        $response_headers[$key] = $value;
                    }
                }
            }
        }
        $result = mb_substr($response, $headers_length);

        $curl_errno = curl_errno($this->curl);
        $curl_error = curl_error($this->curl);
        $http_status_code = curl_getinfo($this->curl, CURLINFO_HTTP_CODE);

        $result = $this->on_rest_response($http_status_code, $http_status_text, $url, $method, $response_headers, $result, $headers, $body);

        $this->lastRestRequestTimestamp = $this->milliseconds();

        if ($this->enableLastHttpResponse) {
            $this->last_http_response = $result;
        }

        if ($this->enableLastResponseHeaders) {
            $this->last_response_headers = $response_headers;
        }

        $json_response = null;
        $is_json_encoded_response = $this->is_json_encoded_object($result);

        if ($is_json_encoded_response) {
            $json_response = $this->parse_json($result);
            if ($this->enableLastJsonResponse) {
                $this->last_json_response = $json_response;
            }
        }

        if ($this->verbose) {
            print_r(array('fetch Response:', $this->id, $method, $url, $http_status_code, $curl_error, 'ResponseHeaders:', $response_headers, 'ResponseBody:', $result));
        }

        if ($result === false) {
            if ($curl_errno == 28) { // CURLE_OPERATION_TIMEDOUT
                throw new RequestTimeout($this->id . ' ' . implode(' ', array($url, $method, $curl_errno, $curl_error)));
            }

            // all sorts of SSL problems, accessibility
            throw new ExchangeNotAvailable($this->id . ' ' . implode(' ', array($url, $method, $curl_errno, $curl_error)));
        }

        $skip_further_error_handling = $this->handle_errors($http_status_code, $http_status_text, $url, $method, $response_headers, $result ? $result : null, $json_response, $headers, $body);
        if (!$skip_further_error_handling) {
            $this->handle_http_status_code($http_status_code, $http_status_text, $url, $method, $result);
        }
        // check if $curl_errno is not zero
        if ($curl_errno) {
            throw new NetworkError($this->id . ' unknown error: ' . strval($curl_errno) . ' ' . $curl_error);
        }

        return isset($json_response) ? $json_response : $result;
    }

    public function handle_http_status_code($http_status_code, $status_text, $url, $method, $body) {
        $string_code = (string) $http_status_code;
        if (array_key_exists($string_code, $this->httpExceptions)) {
            $error_class = $this->httpExceptions[$string_code];
            if (substr($error_class, 0, 6) !== '\\ccxt\\') {
                $error_class = '\\ccxt\\' . $error_class;
            }
            throw new $error_class($this->id . ' ' . implode(' ', array($this->id, $url, $method, $http_status_code, $body)));
        }
    }

    public function set_markets($markets, $currencies = null) {
        $values = is_array($markets) ? array_values($markets) : array();
        for ($i = 0; $i < count($values); $i++) {
            $values[$i] = array_replace_recursive(
                array(
                    'id' => null,
                    'symbol' => null,
                    'base' => null,
                    'quote' => null,
                    'baseId' => null,
                    'quoteId' => null,
                    'active' => null,
                    'type' => null,
                    'linear' => null,
                    'inverse' => null,
                    'spot' => false,
                    'swap' => false,
                    'future' => false,
                    'option' => false,
                    'margin' => false,
                    'contract' => false,
                    'contractSize' => null,
                    'expiry' => null,
                    'expiryDatetime' => null,
                    'optionType' => null,
                    'strike' => null,
                    'settle' => null,
                    'settleId' => null,
                    'precision' => $this->precision,
                    'limits' => $this->limits,
                    'info' => null,

                ),
                $this->fees['trading'],
                $values[$i]
            );
        }
        $this->markets = static::index_by($values, 'symbol');
        $this->markets_by_id = static::index_by($values, 'id');
        $this->symbols = array_keys($this->markets);
        sort($this->symbols);
        $this->ids = array_keys($this->markets_by_id);
        sort($this->ids);
        if ($currencies) {
            $this->currencies = array_replace_recursive($this->currencies, $currencies);
        } else {
            $base_currencies = array_map(function ($market) {
                return array(
                    'id' => isset($market['baseId']) ? $market['baseId'] : $market['base'],
                    'numericId' => array_key_exists('baseNumericId', $market) ? $market['baseNumericId'] : null,
                    'code' => $market['base'],
                    'precision' => array_key_exists('precision', $market) ? (
                        array_key_exists('base', $market['precision']) ? $market['precision']['base'] : (
                            array_key_exists('amount', $market['precision']) ? $market['precision']['amount'] : null
                        )) : 8,
                );
            }, array_filter($values, function ($market) {
                return array_key_exists('base', $market);
            }));
            $quote_currencies = array_map(function ($market) {
                return array(
                    'id' => isset($market['quoteId']) ? $market['quoteId'] : $market['quote'],
                    'numericId' => array_key_exists('quoteNumericId', $market) ? $market['quoteNumericId'] : null,
                    'code' => $market['quote'],
                    'precision' => array_key_exists('precision', $market) ? (
                        array_key_exists('quote', $market['precision']) ? $market['precision']['quote'] : (
                            array_key_exists('price', $market['precision']) ? $market['precision']['price'] : null
                        )) : 8,
                );
            }, array_filter($values, function ($market) {
                return array_key_exists('quote', $market);
            }));
            $base_currencies = static::sort_by($base_currencies, 'code');
            $quote_currencies = static::sort_by($quote_currencies, 'code');
            $this->base_currencies = static::index_by($base_currencies, 'code');
            $this->quote_currencies = static::index_by($quote_currencies, 'code');
            $currencies = array_merge($this->base_currencies, $this->quote_currencies);
            $this->currencies = array_replace_recursive($this->currencies, $currencies);
        }
        $this->currencies_by_id = static::index_by(array_values($this->currencies), 'id');
        $this->codes = array_keys($this->currencies);
        sort($this->codes);
        return $this->markets;
    }

    public function fetch_permissions($params = array()) {
        throw new NotSupported($this->id . ' fetch_permissions() is not supported yet');
    }

    public function load_markets($reload = false, $params = array()) {
        if (!$reload && $this->markets) {
            if (!$this->markets_by_id) {
                return $this->set_markets($this->markets);
            }
            return $this->markets;
        }
        $currencies = null;
        if (array_key_exists('fetchCurrencies', $this->has) && $this->has['fetchCurrencies'] === true) {
            $currencies = $this->fetch_currencies();
        }
        $markets = $this->fetch_markets($params);
        return $this->set_markets($markets, $currencies);
    }

    public function load_accounts($reload = false, $params = array()) {
        if ($reload) {
            $this->accounts = $this->fetch_accounts($params);
        } else {
            if ($this->accounts) {
                return $this->accounts;
            } else {
                $this->accounts = $this->fetch_accounts($params);
            }
        }
        $this->accountsById = static::index_by($this->accounts, 'id');
        return $this->accounts;
    }

    public function parse_funding_rate($response, $market = null) {
        throw new NotSupported($this->id . ' parse_funding_rate() is not supported yet');
    }

    public function parse_funding_rates($response, $market = null) {
        $response = is_array($response) ? array_values($response) : array();
        $result = array();
        foreach ($response as $entry) {
            $parsed = $this->parse_funding_rate($entry, $market);
            $result[$parsed['symbol']] = $parsed;
        }
        return $result;
    }

    public function parse_ohlcv($ohlcv, $market = null) {
        return ('array' === gettype($ohlcv) && !static::is_associative($ohlcv)) ? array_slice($ohlcv, 0, 6) : $ohlcv;
    }

    public function parse_ohlcvs($ohlcvs, $market = null, $timeframe = 60, $since = null, $limit = null) {
        $ohlcvs = is_array($ohlcvs) ? array_values($ohlcvs) : array();
        $parsed = array();
        foreach ($ohlcvs as $ohlcv) {
            $parsed[] = $this->parse_ohlcv($ohlcv, $market);
        }
        $sorted = $this->sort_by($parsed, 0);
        $tail = $since === null;
        return $this->filter_by_since_limit($sorted, $since, $limit, 0, $tail);
    }

    public function number($n) {
        return call_user_func($this->number, $n);
    }

    public function parse_bid_ask($bidask, $price_key = 0, $amount_key = 1) {
        $price = $this->safe_number($bidask, $price_key);
        $amount = $this->safe_number($bidask, $amount_key);
        return array($price, $amount);
    }

    public function parse_bids_asks($bidasks, $price_key = 0, $amount_key = 1) {
        $result = array();
        $array = is_array($bidasks) ? array_values($bidasks) : array();
        foreach ($array as $bidask) {
            $result[] = $this->parse_bid_ask($bidask, $price_key, $amount_key);
        }
        return $result;
    }

    public function fetch_l2_order_book($symbol, $limit = null, $params = array()) {
        $orderbook = $this->fetch_order_book($symbol, $limit, $params);
        return array_merge($orderbook, array(
            'bids' => $this->sort_by($this->aggregate($orderbook['bids']), 0, true),
            'asks' => $this->sort_by($this->aggregate($orderbook['asks']), 0),
        ));
    }

    public function parse_order_book($orderbook, $symbol, $timestamp = null, $bids_key = 'bids', $asks_key = 'asks', $price_key = 0, $amount_key = 1) {
        return array(
            'symbol' => $symbol,
            'bids' => $this->sort_by(
                is_array($orderbook) && array_key_exists($bids_key, $orderbook) ?
                    $this->parse_bids_asks($orderbook[$bids_key], $price_key, $amount_key) : array(),
                0, true),
            'asks' => $this->sort_by(
                is_array($orderbook) && array_key_exists($asks_key, $orderbook) ?
                    $this->parse_bids_asks($orderbook[$asks_key], $price_key, $amount_key) : array(),
                0),
            'timestamp' => $timestamp,
            'datetime' => isset($timestamp) ? $this->iso8601($timestamp) : null,
            'nonce' => null,
        );
    }

    public function safe_balance($balance) {
        $currencies = $this->omit($balance, array('info', 'timestamp', 'datetime', 'free', 'used', 'total'));

        $balance['free'] = array();
        $balance['used'] = array();
        $balance['total'] = array();

        foreach ($currencies as $code => $value) {
            if (!isset($value['total'])) {
                if (isset($value['free']) && isset($value['used'])) {
                    $balance[$code]['total'] = Precise::string_add($value['free'], $value['used']);
                }
            }
            if (!isset($value['used'])) {
                if (isset($value['total']) && isset($value['free'])) {
                    $balance[$code]['used'] = Precise::string_sub($value['total'], $value['free']);
                }
            }
            if (!isset($value['free'])) {
                if (isset($value['total']) && isset($value['used'])) {
                    $balance[$code]['free'] = Precise::string_sub($value['total'], $value['used']);
                }
            }
            $balance[$code]['free'] = $this->parse_number($balance[$code]['free']);
            $balance[$code]['used'] = $this->parse_number($balance[$code]['used']);
            $balance[$code]['total'] = $this->parse_number($balance[$code]['total']);
            $balance['free'][$code] = $balance[$code]['free'];
            $balance['used'][$code] = $balance[$code]['used'];
            $balance['total'][$code] = $balance[$code]['total'];
        }
        return $balance;
    }

    public function fetch_partial_balance($part, $params = array()) {
        $balance = $this->fetch_balance($params);
        return $balance[$part];
    }

    public function fetch_free_balance($params = array()) {
        return $this->fetch_partial_balance('free', $params);
    }

    public function fetch_used_balance($params = array()) {
        return $this->fetch_partial_balance('used', $params);
    }

    public function fetch_total_balance($params = array()) {
        return $this->fetch_partial_balance('total', $params);
    }

    public function fetch_trading_fees($params = array()) {
        throw new NotSupported($this->id . ' fetch_trading_fees() is not supported yet');
    }

    public function fetch_trading_fee($symbol, $params = array()) {
        if (!$this->has['fetchTradingFees']) {
            throw new NotSupported($this->id . ' fetch_trading_fee() is not supported yet');
        }
        return $this->fetch_trading_fees($params);
    }

    public function fetch_funding_fee($code, $params = array()) {
        $warnOnFetchFundingFee = $this->safeValue($this->options, 'warnOnFetchFundingFee', true);
        if ($warnOnFetchFundingFee) {
            throw new NotSupported($this->id + ' fetch_funding_fee() method is deprecated, it will be removed in July 2022, please, use fetch_transaction_fee() or set exchange.options["warnOnFetchFundingFee"] = false to suppress this warning');
        }
        return $this->fetch_transaction_fee($code, $params);
    }

    public function fetchFundingFees ($codes = null, $params = array()) {
        $warnOnFetchFundingFees = $this->safeValue($this->options, 'warnOnFetchFundingFees', true);
        if ($warnOnFetchFundingFees) {
            throw new NotSupported($this->id + ' fetch_funding_fees() method is deprecated, it will be removed in July 2022, please, use fetch_transaction_fees() or set exchange.options["warnOnFetchFundingFees"] = false to suppress this warning');
        }
        return $this->fetch_transaction_fees ($codes, $params);
    }

    public function fetch_transaction_fee($code, $params = array()) {
        if (!$this->has['fetch_transaction_fees']) {
            throw new NotSupported ($this->id + ' fetch_transaction_fee() is not supported yet');
        }
        return $this->fetch_transaction_fees([$code], $params);
    }

    public function fetch_transaction_fees($codes = null, $params = array()) {
        throw new NotSupported ($this->id + ' fetchTransactionFees() is not supported yet');
    }

    public function load_trading_limits($symbols = null, $reload = false, $params = array()) {
        if ($this->has['fetchTradingLimits']) {
            if ($reload || !(is_array($this->options) && array_key_exists('limitsLoaded', $this->options))) {
                $response = $this->fetch_trading_limits($symbols);
                // $limits = $response['limits'];
                // $keys = is_array ($limits) ? array_keys ($limits) : array();
                for ($i = 0; $i < count($symbols); $i++) {
                    $symbol = $symbols[$i];
                    $this->markets[$symbol] = array_replace_recursive($this->markets[$symbol], $response[$symbol]);
                }
                $this->options['limitsLoaded'] = $this->milliseconds();
            }
        }
        return $this->markets;
    }

    public function filter_by_since_limit($array, $since = null, $limit = null, $key = 'timestamp', $tail = false) {
        $result = array();
        $since_is_set = isset($since);
        if ($since_is_set) {
            foreach ($array as $entry) {
                if ($entry[$key] > $since) {
                    $result[] = $entry;
                }
            }
        } else {
            $result = $array;
        }
        if (isset($limit)) {
            if (is_array($result)) {
                $result = $tail ? array_slice($result, -$limit) : array_slice($result, 0, $limit);
            } else {
                $length = count($result);
                if ($tail) {
                    $start = max($length - $limit, 0);
                } else {
                    $start = 0;
                }
                $end = min($start + $limit, $length);
                $result_copy = array();
                for ($i = $start; $i < $end; $i++) {
                    $result_copy[] = $result[$i];
                }
                $result = $result_copy;
            }
        }
        return $result;
    }

    public function safe_ticker($ticker, $market = null) {
        $open = $this->safe_value($ticker, 'open');
        $close = $this->safe_value($ticker, 'close');
        $last = $this->safe_value($ticker, 'last');
        $change = $this->safe_value($ticker, 'change');
        $percentage = $this->safe_value($ticker, 'percentage');
        $average = $this->safe_value($ticker, 'average');
        $vwap = $this->safe_value($ticker, 'vwap');
        $baseVolume = $this->safe_value($ticker, 'baseVolume');
        $quoteVolume = $this->safe_value($ticker, 'quoteVolume');
        if ($vwap === null) {
            $vwap = Precise::string_div($quoteVolume, $baseVolume);
        }
        if (($last !== null) && ($close === null)) {
            $close = $last;
        } elseif (($last === null) && ($close !== null)) {
            $last = $close;
        }
        if (($last !== null) && ($open !== null)) {
            if ($change === null) {
                $change = Precise::string_sub($last, $open);
            }
            if ($average === null) {
                $average = Precise::string_div(Precise::string_add($last, $open), '2');
            }
        }
        if (($percentage === null) && ($change !== null) && ($open !== null) && (Precise::string_gt($open, '0'))) {
            $percentage = Precise::string_mul(Precise::string_div($change, $open), '100');
        }
        if (($change === null) && ($percentage !== null) && ($open !== null)) {
            $change = Precise::string_div(Precise::string_mul($percentage, $open), '100');
        }
        if (($open === null) && ($last !== null) && ($change !== null)) {
            $open = Precise::string_sub($last, $change);
        }
        // $timestamp and $symbol operations don't belong in safeTicker
        // they should be done in the derived classes
        return array_merge($ticker, array(
            'bid' => $this->safe_number($ticker, 'bid'),
            'bidVolume'=> $this->safe_number($ticker, 'bidVolume'),
            'ask' => $this->safe_number($ticker, 'ask'),
            'askVolume' => $this->safe_number($ticker, 'askVolume'),
            'high' => $this->safe_number($ticker, 'high'),
            'low' => $this->safe_number($ticker, 'low'),
            'open' => $this->parse_number($open),
            'close' =>$this->parse_number($close),
            'last' => $this->parse_number($last),
            'change' => $this->parse_number($change),
            'percentage' => $this->parse_number($percentage),
            'average' => $this->parse_number($average),
            'vwap' => $this->parse_number($vwap),
            'baseVolume' => $this->parse_number($baseVolume),
            'quoteVolume' => $this->parse_number($quoteVolume),
            'previousClose' => $this->safe_number($ticker, 'previousClose'),
        ));
    }

    public function parse_accounts($accounts, $params = array()) {
        $array = is_array($accounts) ? array_values($accounts) : array();
        $result = array();
        foreach ($array as $account) {
            $result[] = array_replace_recursive($this->parse_account($account), $params);
        }
        return $result;
    }

    public function parse_tickers($tickers, $symbols = null, $params = array()) {
        $result = array();
        $values = is_array($tickers) ? array_values($tickers) : array();
        for ($i = 0; $i < count($values); $i++) {
            $result[] = array_merge($this->parse_ticker($values[$i]), $params);
        }
        return $this->filter_by_array($result, 'symbol', $symbols);
    }

    public function parse_deposit_addresses($addresses, $codes = null, $indexed = true, $params = array()){
        $result = array();
        for ($i = 0; $i < count($addresses); $i++) {
            $address = array_merge($this->parse_deposit_address($addresses[$i]), $params);
            $result[] = $address;
        }
        if ($codes) {
            $result = $this->filter_by_array($result, 'currency', $codes, false);
        }
        return $indexed ? $this->index_by($result, 'currency') : $result;
    }

    public function parse_trades($trades, $market = null, $since = null, $limit = null, $params = array()) {
        $array = is_array($trades) ? array_values($trades) : array();
        $result = array();
        foreach ($array as $trade) {
            $result[] = $this->merge($this->parse_trade($trade, $market), $params);
        }
        $result = $this->sort_by_2($result, 'timestamp', 'id');
        $symbol = isset($market) ? $market['symbol'] : null;
        $tail = $since === null;
        return $this->filter_by_symbol_since_limit($result, $symbol, $since, $limit, $tail);
    }

    public function parse_transactions($transactions, $currency = null, $since = null, $limit = null, $params = array()) {
        $array = is_array($transactions) ? array_values($transactions) : array();
        $result = array();
        foreach ($array as $transaction) {
            $result[] = array_replace_recursive($this->parse_transaction($transaction, $currency), $params);
        }
        $result = $this->sort_by($result, 'timestamp');
        $code = isset($currency) ? $currency['code'] : null;
        $tail = $since === null;
        return $this->filter_by_currency_since_limit($result, $code, $since, $limit, $tail);
    }

    public function parse_transfers($transfers, $currency = null, $since = null, $limit = null, $params = array()) {
        $array = is_array($transfers) ? array_values($transfers) : array();
        $result = array();
        foreach ($array as $transfer) {
            $result[] = array_replace_recursive($this->parse_transfer($transfer, $currency), $params);
        }
        $result = $this->sort_by($result, 'timestamp');
        $code = isset($currency) ? $currency['code'] : null;
        $tail = $since === null;
        return $this->filter_by_currency_since_limit($result, $code, $since, $limit, $tail);
    }

    public function parse_ledger($items, $currency = null, $since = null, $limit = null, $params = array()) {
        $array = is_array($items) ? array_values($items) : array();
        $result = array();
        foreach ($array as $item) {
            $entry = $this->parse_ledger_entry($item, $currency);
            if (gettype($entry) === 'array' && count(array_filter(array_keys($entry), 'is_string')) == 0) {
                foreach ($entry as $i) {
                    $result[] = array_replace_recursive($i, $params);
                }
            } else {
                $result[] = array_replace_recursive($entry, $params);
            }
        }
        $result = $this->sort_by($result, 'timestamp');
        $code = isset($currency) ? $currency['code'] : null;
        $tail = $since === null;
        return $this->filter_by_currency_since_limit($result, $code, $since, $limit, $tail);
    }

    public function safe_ledger_entry($entry, $currency = null) {
        $currency = $this->safe_currency(null, $currency);
        $direction = $this->safe_string($entry, 'direction');
        $before = $this->safe_string($entry, 'before');
        $after = $this->safe_string($entry, 'after');
        $amount = $this->safe_string($entry, 'amount');
        $fee = $this->safe_string($entry, 'fee');
        if ($amount !== null && $fee !== null) {
            if ($before === null && $after !== null) {
                $amountAndFee = Precise::string_add($amount, $fee);
                $before = Precise::string_sub($after, $amountAndFee);
            } else if ($before !== null && $after === null) {
                $amountAndFee = Precise::string_add($amount, $fee);
                $after = Precise::string_add($before, $amountAndFee);
            }
        }
        if ($before !== null && $after !== null) {
            if ($direction === null) {
                if (Precise::string_gt($before, $after)) {
                    $direction = 'out';
                }
                if (Precise::string_gt($after, $before)) {
                    $direction = 'in';
                }
            }
            if ($amount === null && $fee !== null) {
                $betweenAfterBefore = Precise::string_sub($after, $before);
                $amount = Precise::string_sub($betweenAfterBefore, $fee);
            }
            if ($amount !== null && $fee === null) {
                $betweenAfterBefore = Precise::string_sub($after, $before);
                $fee = Precise::string_sub($betweenAfterBefore, $amount);
            }
        }
        return array_merge(array(
            'id' => null,
            'timestamp' => null,
            'datetime' => null,
            'direction' => null,
            'account' => null,
            'referenceId' => null,
            'referenceAccount' => null,
            'type' => null,
            'currency' => $currency['code'],
            'amount' => $amount,
            'before' => $before,
            'after' => $after,
            'status' => null,
            'fee' => $fee,
            'info' => null,
        ), $entry);
    }

    public function parse_orders($orders, $market = null, $since = null, $limit = null, $params = array()) {
        $result = array();
        $keys = array_keys($orders);
        if ($keys === array_keys($keys)) {
            foreach ($orders as $order) {
                $result[] = array_replace_recursive($this->parse_order($order, $market), $params);
            }
        } else {
            foreach ($orders as $id => $order) {
                $result[] = array_replace_recursive($this->parse_order(array_replace_recursive(array('id' => (string) $id), $order), $market), $params);
            }
        }
        $result = $this->sort_by($result, 'timestamp');
        $symbol = isset($market) ? $market['symbol'] : null;
        $tail = $since === null;
        return $this->filter_by_symbol_since_limit($result, $symbol, $since, $limit, $tail);
    }

    public function safe_market($marketId, $market = null, $delimiter = null) {
        if ($marketId !== null) {
            if (is_array($this->markets_by_id) && array_key_exists($marketId, $this->markets_by_id)) {
                $market = $this->markets_by_id[$marketId];
            } elseif ($delimiter !== null) {
                $parts = explode($delimiter, $marketId);
                if (count($parts) === 2) {
                    $baseId = $this->safe_string($parts, 0);
                    $quoteId = $this->safe_string($parts, 1);
                    $base = $this->safe_currency_code($baseId);
                    $quote = $this->safe_currency_code($quoteId);
                    $symbol = $base . '/' . $quote;
                    return array(
                        'id' => $marketId,
                        'symbol' => $symbol,
                        'base' => $base,
                        'quote' => $quote,
                        'baseId' => $baseId,
                        'quoteId' => $quoteId,
                    );
                } else {
                    return array(
                        'id' => $marketId,
                        'symbol' => $marketId,
                        'base' => null,
                        'quote' => null,
                        'baseId' => null,
                        'quoteId' => null,
                    );
                }
            }
        }
        if ($market !== null) {
            return $market;
        }
        return array(
            'id' => $marketId,
            'symbol' => $marketId,
            'base' => null,
            'quote' => null,
            'baseId' => null,
            'quoteId' => null,
        );
    }

    public function safe_symbol($marketId, $market = null, $delimiter = null) {
        $market = $this->safe_market($marketId, $market, $delimiter);
        return $market['symbol'];
    }

    public function safe_currency($currency_id, $currency = null) {
        if (($currency_id === null) && ($currency !== null)) {
            return $currency;
        }
        if (($this->currencies_by_id !== null) && array_key_exists($currency_id, $this->currencies_by_id)) {
            return $this->currencies_by_id[$currency_id];
        }
        return array(
            'id' => $currency_id,
            'code' => ($currency_id === null) ? $currency_id : $this->common_currency_code(mb_strtoupper($currency_id)),
        );
    }

    public function safe_currency_code($currency_id, $currency = null) {
        $currency = $this->safe_currency($currency_id, $currency);
        return $currency['code'];
    }

    public function filter_by_symbol($array, $symbol = null) {
        if ($symbol) {
            $grouped = $this->group_by($array, 'symbol');
            if (is_array($grouped) && array_key_exists($symbol, $grouped)) {
                return $grouped[$symbol];
            }
            return array();
        }
        return $array;
    }

    public function filter_by_value_since_limit($array, $field, $value = null, $since = null, $limit = null, $key = 'timestamp', $tail = false) {
        $valueIsSet = isset($value);
        $sinceIsSet = isset($since);
        $result = array();
        foreach ($array as $k => $v) {
            if (($valueIsSet ? ($v[$field] === $value) : true) && ($sinceIsSet ? ($v[$key] >= $since) : true)) {
                $result[] = $v;
            }
        }
        if (isset($limit)) {
            return $tail ? array_slice($result, -$limit) : array_slice($result, 0, $limit);
        }
        return $result;
    }

    public function filter_by_symbol_since_limit($array, $symbol = null, $since = null, $limit = null, $tail = false) {
        return $this->filter_by_value_since_limit($array, 'symbol', $symbol, $since, $limit, 'timestamp', $tail);
    }

    public function filter_by_currency_since_limit($array, $code = null, $since = null, $limit = null, $tail = false) {
        return $this->filter_by_value_since_limit($array, 'currency', $code, $since, $limit, 'timestamp', $tail);
    }

    public function filter_by_array($objects, $key, $values = null, $indexed = true) {
        $objects = array_values($objects);

        // return all of them if no $symbols were passed in the first argument
        if ($values === null) {
            return $indexed ? static::index_by($objects, $key) : $objects;
        }

        $result = array();
        for ($i = 0; $i < count($objects); $i++) {
            $value = isset($objects[$i][$key]) ? $objects[$i][$key] : null;
            if (in_array($value, $values)) {
                $result[] = $objects[$i];
            }
        }

        return $indexed ? static::index_by($result, $key) : $result;
    }

    public function fetch_bids_asks($symbols, $params = array()) { // stub
        throw new NotSupported($this->id . ' API does not allow to fetch all prices at once with a single call to fetch_bids_asks() for now');
    }

    public function fetch_ticker($symbol, $params = array()) {
        if ($this->has['fetchTickers']) {
            $tickers = $this->fetch_tickers(array( $symbol ), $params);
            $ticker = $this->safe_value($tickers, $symbol);
            if ($ticker === null) {
                throw new NullResponse($this->id . ' fetchTickers() could not find a $ticker for ' . $symbol);
            } else {
                return $ticker;
            }
        } else {
            throw new NotSupported($this->id . ' fetchTicker() not supported yet');
        }
    }

    public function fetch_tickers($symbols, $params = array()) { // stub
        throw new NotSupported($this->id . ' API does not allow to fetch all tickers at once with a single call to fetch_tickers() for now');
    }

    public function fetch_order_status($id, $symbol = null, $params = array()) {
        $order = $this->fetch_order($id, $symbol, $params);
        return $order['status'];
    }

    public function fetch_order($id, $symbol = null, $params = array()) {
        throw new NotSupported($this->id . ' fetch_order() is not supported yet');
    }

    public function fetch_unified_order($order, $params = array()) {
        return $this->fetch_order($this->safe_value($order, 'id'), $this->safe_value($order, 'symbol'), $params);
    }

    public function fetch_order_trades($id, $symbol = null, $params = array()) {
        throw new NotSupported($this->id . ' fetch_order_trades() is not supported yet');
    }

    public function fetch_orders($symbol = null, $since = null, $limit = null, $params = array()) {
        throw new NotSupported($this->id . ' fetch_orders() is not supported yet');
    }

    public function fetch_open_orders($symbol = null, $since = null, $limit = null, $params = array()) {
        throw new NotSupported($this->id . ' fetch_open_orders() is not supported yet');
    }

    public function fetch_closed_orders($symbol = null, $since = null, $limit = null, $params = array()) {
        throw new NotSupported($this->id . ' fetch_closed_orders() is not supported yet');
    }

    public function fetch_my_trades($symbol = null, $since = null, $limit = null, $params = array()) {
        throw new NotSupported($this->id . ' fetch_my_trades() is not supported yet');
    }

    public function fetch_transactions($code = null, $since = null, $limit = null, $params = array()) {
        throw new NotSupported($this->id . ' fetch_transactions() is not supported yet');
    }

    public function fetch_deposits($code = null, $since = null, $limit = null, $params = array()) {
        throw new NotSupported($this->id . ' fetch_deposits() is not supported yet');
    }

    public function fetch_withdrawals($code = null, $since = null, $limit = null, $params = array()) {
        throw new NotSupported($this->id . ' fetch_withdrawals() is not supported yet');
    }

    // public function fetch_deposit_address($code, $params = array()) {
    //     throw new NotSupported($this->id . ' fetch_deposit_address() is not supported yet');
    // }

    public function fetch_deposit_address($code, $params = array()) {
        if ($this->has['fetchDepositAddresses']) {
            $deposit_addresses = $this->fetch_deposit_addresses(array($code), $params);
            $deposit_address = $this->safe_value($deposit_addresses, $code);
            if ($deposit_address === null) {
                throw new InvalidAddress($this->id . ' fetchDepositAddress() could not find a deposit address for ' . $code . ', make sure you have created a corresponding deposit address in your wallet on the exchange website');
            } else {
                return $deposit_address;
            }
        } else {
            throw new NotSupported($this->id . ' fetchDepositAddress() is not supported yet');
        }
    }

    public function fetch_markets($params = array()) {
        // markets are returned as a list
        // currencies are returned as a dict
        // this is for historical reasons
        // and may be changed for consistency later
        return $this->markets ? array_values($this->markets) : array();
    }

    public function fetch_currencies($params = array()) {
        // markets are returned as a list
        // currencies are returned as a dict
        // this is for historical reasons
        // and may be changed for consistency later
        return $this->currencies ? $this->currencies : array();
    }

    public function fetch_balance($params = array()) {
        throw new NotSupported($this->id . ' fetch_balance() is not supported yet');
    }


    public function fetch_ohlcv($symbol, $timeframe = '1m', $since = null, $limit = null, $params = array()) {
        if (!$this->has['fetchTrades']) {
            throw new NotSupported($this->id . ' fetch_ohlcv() is not supported yet');
        }
        $this->load_markets();
        $trades = $this->fetch_trades($symbol, $since, $limit, $params);
        return $this->build_ohlcv($trades, $timeframe, $since, $limit);
    }

    public function fetchStatus($params = array()) {
        return $this->fetch_status($params);
    }

    public function fetch_status($params = array()) {
        if ($this->has['fetchTime']) {
            $time = $this->fetch_time($params);
            $this->status = array_merge($this->status, array(
                'updated' => $time,
            ));
        }
        return $this->status;
    }

    public function parse_trading_view_ohlcv($ohlcvs, $market = null, $timeframe = '1m', $since = null, $limit = null) {
        $result = $this->convert_trading_view_to_ohlcv($ohlcvs);
        return $this->parse_ohlcvs($result, $market, $timeframe, $since, $limit);
    }

    public function convert_trading_view_to_ohlcv($ohlcvs, $t = 't', $o = 'o', $h = 'h', $l = 'l', $c = 'c', $v = 'v', $ms = false) {
        $result = array();
        for ($i = 0; $i < count($ohlcvs[$t]); $i++) {
            $result[] = array(
                $ms ? $ohlcvs[$t][$i] : ($ohlcvs[$t][$i] * 1000),
                $ohlcvs[$o][$i],
                $ohlcvs[$h][$i],
                $ohlcvs[$l][$i],
                $ohlcvs[$c][$i],
                $ohlcvs[$v][$i],
            );
        }
        return $result;
    }

    public function convert_ohlcv_to_trading_view($ohlcvs, $t = 't', $o = 'o', $h = 'h', $l = 'l', $c = 'c', $v = 'v', $ms = false) {
        $result = array();
        $result[$t] = array();
        $result[$o] = array();
        $result[$h] = array();
        $result[$l] = array();
        $result[$c] = array();
        $result[$v] = array();
        for ($i = 0; $i < count($ohlcvs); $i++) {
            $result[$t][] = $ms ? $ohlcvs[$i][0] : intval($ohlcvs[$i][0] / 1000);
            $result[$o][] = $ohlcvs[$i][1];
            $result[$h][] = $ohlcvs[$i][2];
            $result[$l][] = $ohlcvs[$i][3];
            $result[$c][] = $ohlcvs[$i][4];
            $result[$v][] = $ohlcvs[$i][5];
        }
        return $result;
    }

    public function cancel_order($id, $symbol = null, $params = array()) {
        throw new NotSupported($this->id . ' cancel_order() is not supported yet');
    }

    public function cancel_unified_order($order, $params = array()) {
        return $this->cancel_order($this->safe_value($order, 'id'), $this->safe_value($order, 'symbol'), $params);
    }

    public function create_order($symbol, $type, $side, $amount, $price = null, $params = array()) {
        throw new NotSupported($this->id . ' create_order() is not supported yet');
    }

    public function calculate_fee($symbol, $type, $side, $amount, $price, $takerOrMaker = 'taker', $params = array()) {
        $market = $this->markets[$symbol];
        $feeSide = $this->safe_string($market, 'feeSide', 'quote');
        $key = 'quote';
        $cost = null;
        if ($feeSide === 'quote') {
            // the fee is always in quote currency
            $cost = $amount * $price;
        } elseif ($feeSide === 'base') {
            // the fee is always in base currency
            $cost = $amount;
        } elseif ($feeSide === 'get') {
            // the fee is always in the currency you get
            $cost = $amount;
            if ($side === 'sell') {
                $cost *= $price;
            } else {
                $key = 'base';
            }
        } elseif ($feeSide === 'give') {
            // the fee is always in the currency you give
            $cost = $amount;
            if ($side === 'buy') {
                $cost *= $price;
            } else {
                $key = 'base';
            }
        }
        $rate = $market[$takerOrMaker];
        if ($cost !== null) {
            $cost *= $rate;
        }
        return array(
            'type' => $takerOrMaker,
            'currency' => $market[$key],
            'rate' => $rate,
            'cost' => $cost,
        );
    }

    public static function account() {
        return array(
            'free' => null,
            'used' => null,
            'total' => null,
        );
    }

    public function common_currency_code($currency) {
        if (!$this->substituteCommonCurrencyCodes) {
            return $currency;
        }
        return $this->safe_string($this->commonCurrencies, $currency, $currency);
    }

    public function precision_from_string($string) {
        $parts = explode('.', preg_replace('/0+$/', '', $string));
        return (count($parts) > 1) ? strlen($parts[1]) : 0;
    }

    public function cost_to_precision($symbol, $cost) {
        $market = $this->market($symbol);
        return self::decimal_to_precision($cost, TRUNCATE, $market['precision']['price'], $this->precisionMode, $this->paddingMode);
    }

    public function price_to_precision($symbol, $price) {
        $market = $this->market($symbol);
        return self::decimal_to_precision($price, ROUND, $market['precision']['price'], $this->precisionMode, $this->paddingMode);
    }

    public function amount_to_precision($symbol, $amount) {
        $market = $this->market($symbol);
        return self::decimal_to_precision($amount, TRUNCATE, $market['precision']['amount'], $this->precisionMode, $this->paddingMode);
    }

    public function fee_to_precision($symbol, $fee) {
        $market = $this->market($symbol);
        return self::decimal_to_precision($fee, ROUND, $market['precision']['price'], $this->precisionMode, $this->paddingMode);
    }

    public function currency_to_precision($code, $fee, $networkCode = null) {
        $currency = $this->currencies[$code];
        $precision = $this->safe_value($currency, 'precision');
        if ($networkCode !== null) {
            $networks = $this->safe_value($currency, 'networks', []);
            $networkItem = $this->safe_value($networks, 'networkCode', []);
            $precision = $this->safe_value($networkItem, 'precision', $precision);
        }
        if ($precision === null) {
            return $fee;
        } else {
            return self::decimal_to_precision($fee, ROUND, $precision, $this->precisionMode, $this->paddingMode);
        }
    }

    public function currency($code) {
        if ('string' === gettype($code)) {
            if (isset($this->currencies) && isset($this->currencies[$code])) {
                return $this->currencies[$code];
            } else if (isset($this->currencies_by_id) && isset($this->currencies_by_id[$code])) {
                return $this->currencies_by_id[$code];
            }
        }
        throw new ExchangeError($this->id . ' does not have currency code ' . ((string) $code));
    }

    public function market($symbol) {
        if (!isset($this->markets)) {
            throw new ExchangeError($this->id . ' markets not loaded');
        }
        if (!isset($this->markets_by_id)) {
            throw new ExchangeError($this->id . ' markets not loaded');
        }
        if (gettype($symbol) === 'string') {
            if (isset($this->markets[$symbol])) {
                return $this->markets[$symbol];
            } elseif (isset($this->markets_by_id[$symbol])) {
                return $this->markets_by_id[$symbol];
            }
        }
        throw new BadSymbol($this->id . ' does not have market symbol ' . $symbol);
    }

    public function market_ids($symbols) {
        return array_map(array($this, 'market_id'), $symbols);
    }

    public function market_symbols($symbols) {
        return is_array($symbols) ? array_map(array($this, 'symbol'), $symbols) : $symbols;
    }

    public function market_id($symbol) {
        return (is_array($market = $this->market($symbol))) ? $market['id'] : $symbol;
    }

    public function symbol($symbol) {
        return (is_array($market = $this->market($symbol))) ? $market['symbol'] : $symbol;
    }

    public function __call($function, $params) {
        if (array_key_exists($function, $this->defined_rest_api)) {
            $partial = $this->defined_rest_api[$function];
            $entry = $partial[3];
            $config = $partial[4];
            $partial[3] = $params ? $params[0] : $params;
            $partial[4] = null;
            $partial[5] = null;
            $partial[6] = $config;
            $partial[7] = ($params && (count($params) > 1)) ? $params[1] : array();
            return call_user_func_array(array($this, $entry), $partial);
        } elseif (array_key_exists($function, static::$camelcase_methods)) {
            $underscore = static::$camelcase_methods[$function];
            return call_user_func_array(array($this, $underscore), $params);
        } elseif (!preg_match('/^[A-Z0-9_]+$/', $function)) {
            $underscore = preg_replace_callback('/[a-z0-9][A-Z]/m', function ($x) {
                return $x[0][0] . '_' . $x[0][1];
            }, $function);
            $underscore = strtolower($underscore);
            if (method_exists($this, $underscore)) {
                return call_user_func_array(array($this, $underscore), $params);
            } else {
                /* handle errors */
                throw new ExchangeError($function . ' method not found');
            }
        } else {
            /* handle errors */
            throw new ExchangeError($function . ' method not found, try underscore_notation instead of camelCase for the method being called');
        }
    }

    public function __sleep() {
        $return = array_keys(array_filter(get_object_vars($this), function ($var) {
            return !(is_object($var) || is_resource($var) || is_callable($var));
        }));
        return $return;
    }

    public function __wakeup() {
        $this->curl = curl_init();
        if ($this->api) {
            $this->define_rest_api($this->api, 'request');
        }
    }

    public function __destruct() {
        if ($this->curl !== null) {
            curl_close($this->curl);
        }
    }

    public function has($feature = null) {
        if (!$feature) {
            return $this->has;
        }
        $feature = strtolower($feature);
        $new_feature_map = array_change_key_case($this->has, CASE_LOWER);
        if (array_key_exists($feature, $new_feature_map)) {
            return $new_feature_map[$feature];
        }

        // PHP 5.6+ only:
        // $old_feature_map = array_change_key_case (array_filter (get_object_vars ($this), function ($key) {
        //     return strpos($key, 'has') !== false && $key !== 'has';
        // }, ARRAY_FILTER_USE_KEY), CASE_LOWER);

        // the above rewritten for PHP 5.4+
        $nonfiltered = get_object_vars($this);
        $filtered = array();
        foreach ($nonfiltered as $key => $value) {
            if ((strpos($key, 'has') !== false) && ($key !== 'has')) {
                $filtered[$key] = $value;
            }
        }
        $old_feature_map = array_change_key_case($filtered, CASE_LOWER);

        $old_feature = "has{$feature}";
        return array_key_exists($old_feature, $old_feature_map) ? $old_feature_map[$old_feature] : false;
    }

    public static function precisionFromString($x) {
        $parts = explode('.', preg_replace('/0+$/', '', $x));
        if (count($parts) > 1) {
            return strlen($parts[1]);
        } else {
            return 0;
        }
    }

    public static function decimal_to_precision($x, $roundingMode = ROUND, $numPrecisionDigits = null, $countingMode = DECIMAL_PLACES, $paddingMode = NO_PADDING) {
        if ($countingMode === TICK_SIZE) {
            if (!(is_float($numPrecisionDigits) || is_int($numPrecisionDigits)))
                throw new BaseError('Precision must be an integer or float for TICK_SIZE');
        } else {
            if (!is_int($numPrecisionDigits)) {
                throw new BaseError('Precision must be an integer');
            }
        }

        if (!is_numeric($x)) {
            throw new BaseError('Invalid number');
        }

        assert(($roundingMode === ROUND) || ($roundingMode === TRUNCATE));

        $result = '';

        // Special handling for negative precision
        if ($numPrecisionDigits < 0) {
            if ($countingMode === TICK_SIZE) {
                throw new BaseError('TICK_SIZE cant be used with negative numPrecisionDigits');
            }
            $toNearest = pow(10, abs($numPrecisionDigits));
            if ($roundingMode === ROUND) {
                $result = (string) ($toNearest * static::decimal_to_precision($x / $toNearest, $roundingMode, 0, DECIMAL_PLACES, $paddingMode));
            }
            if ($roundingMode === TRUNCATE) {
                $result = static::decimal_to_precision($x - $x % $toNearest, $roundingMode, 0, DECIMAL_PLACES, $paddingMode);
            }
            return $result;
        }

        if ($countingMode === TICK_SIZE) {
            $precisionDigitsString = static::decimal_to_precision($numPrecisionDigits, ROUND, 100, DECIMAL_PLACES, NO_PADDING);
            $newNumPrecisionDigits = static::precisionFromString($precisionDigitsString);
            $missing = fmod($x, $numPrecisionDigits);
            $missing = floatval(static::decimal_to_precision($missing, ROUND, 8, DECIMAL_PLACES, NO_PADDING));
            // See: https://github.com/ccxt/ccxt/pull/6486
            $fpError = static::decimal_to_precision($missing / $numPrecisionDigits, ROUND, max($newNumPrecisionDigits, 8), DECIMAL_PLACES, NO_PADDING);
            if(static::precisionFromString($fpError) !== 0) {
                if ($roundingMode === ROUND) {
                    if ($x > 0) {
                        if ($missing >= $numPrecisionDigits / 2) {
                            $x = $x - $missing + $numPrecisionDigits;
                        } else {
                            $x = $x - $missing;
                        }
                    } else {
                        if ($missing >= $numPrecisionDigits / 2) {
                            $x = $x - $missing;
                        } else {
                            $x = $x - $missing - $numPrecisionDigits;
                        }
                    }
                } elseif (TRUNCATE === $roundingMode) {
                    $x = $x - $missing;
                }
            }
            return static::decimal_to_precision($x, ROUND, $newNumPrecisionDigits, DECIMAL_PLACES, $paddingMode);
        }


        if ($roundingMode === ROUND) {
            if ($countingMode === DECIMAL_PLACES) {
                // Requested precision of 100 digits was truncated to PHP maximum of 53 digits
                $numPrecisionDigits = min(14, $numPrecisionDigits);
                $result = number_format(round($x, $numPrecisionDigits, PHP_ROUND_HALF_UP), $numPrecisionDigits, '.', '');
            } elseif ($countingMode === SIGNIFICANT_DIGITS) {
                $significantPosition = log(abs($x), 10) % 10;
                if ($significantPosition > 0) {
                    ++$significantPosition;
                }
                $result = static::number_to_string(round($x, $numPrecisionDigits - $significantPosition, PHP_ROUND_HALF_UP));
            }
        } elseif ($roundingMode === TRUNCATE) {
            $dotIndex = strpos($x, '.');
            $dotPosition = $dotIndex ?: strlen($x);
            if ($countingMode === DECIMAL_PLACES) {
                if ($dotIndex) {
                    list($before, $after) = explode('.', static::number_to_string($x));
                    $result = $before . '.' . substr($after, 0, $numPrecisionDigits);
                } else {
                    $result = $x;
                }
            } elseif ($countingMode === SIGNIFICANT_DIGITS) {
                if ($numPrecisionDigits === 0) {
                    return '0';
                }
                $significantPosition = (int) log(abs($x), 10);
                $start = $dotPosition - $significantPosition;
                $end = $start + $numPrecisionDigits;
                if ($dotPosition >= $end) {
                    --$end;
                }
                if ($numPrecisionDigits >= (strlen($x) - ($dotPosition ? 1 : 0))) {
                    $result = (string) $x;
                } else {
                    if ($significantPosition < 0) {
                        ++$end;
                    }
                    $result = str_pad(substr($x, 0, $end), $dotPosition, '0');
                }
            }
            $result = rtrim($result, '.');
        }

        $hasDot = (false !== strpos($result, '.'));
        if ($paddingMode === NO_PADDING) {
            if (($result === '')  && ($numPrecisionDigits === 0)) {
                return '0';
            }
            if ($hasDot) {
                $result = rtrim($result, '0');
                $result = rtrim($result, '.');
            }
        } elseif ($paddingMode === PAD_WITH_ZERO) {
            if ($hasDot) {
                if ($countingMode === DECIMAL_PLACES) {
                    list($before, $after) = explode('.', $result, 2);
                    $result = $before . '.' . str_pad($after, $numPrecisionDigits, '0');
                } elseif ($countingMode === SIGNIFICANT_DIGITS) {
                    if ($result < 1) {
                        $result = str_pad($result, strcspn($result, '123456789') + $numPrecisionDigits, '0');
                    }
                }
            } else {
                if ($countingMode === DECIMAL_PLACES) {
                    if ($numPrecisionDigits > 0) {
                        $result = $result . '.' . str_repeat('0', $numPrecisionDigits);
                    }
                } elseif ($countingMode === SIGNIFICANT_DIGITS) {
                    if ($numPrecisionDigits > strlen($result)) {
                        $result = $result . '.' . str_repeat('0', ($numPrecisionDigits - strlen($result)));
                    }
                }
            }
        }
        if (($result === '-0') || ($result === '-0.' . str_repeat('0', max(strlen($result) - 3, 0)))) {
            $result = substr($result, 1);
        }
        return $result;
    }

    public static function number_to_string($x) {
        // avoids scientific notation for too large and too small numbers
        if ($x === null) {
            return null;
        }
        $type = gettype($x);
        $s = (string) $x;
        if (($type !== 'integer') && ($type !== 'double')) {
            return $s;
        }
        if (strpos($x, 'E') === false) {
            return $s;
        }
        $splitted = explode('E', $s);
        $number = rtrim(rtrim($splitted[0], '0'), '.');
        $exp = (int) $splitted[1];
        $len_after_dot = 0;
        if (strpos($number, '.') !== false) {
            $splitted = explode('.', $number);
            $len_after_dot = strlen($splitted[1]);
        }
        $number = str_replace(array('.', '-'), '', $number);
        $sign = ($x < 0) ? '-' : '';
        if ($exp > 0) {
            $zeros = str_repeat('0', abs($exp) - $len_after_dot);
            $s = $sign . $number . $zeros;
        } else {
            $zeros = str_repeat('0', abs($exp) - 1);
            $s = $sign . '0.' . $zeros . $number;
        }
        return $s;
    }

    public function vwap($baseVolume, $quoteVolume) {
        return (($quoteVolume !== null) && ($baseVolume !== null) && ($baseVolume > 0)) ? ($quoteVolume / $baseVolume) : null;
    }

    // ------------------------------------------------------------------------
    // web3 / 0x methods

    public static function has_web3() {
        // PHP version of this function does nothing, as most of its
        // dependencies are lightweight and don't eat a lot
        return true;
    }

    public static function check_required_version($required_version, $error = true) {
        global $version;
        $result = true;
        $required = explode('.', $required_version);
        $current = explode('.', $version);
        $intMajor1 = intval($required[0]);
        $intMinor1 = intval($required[1]);
        $intPatch1 = intval($required[2]);
        $intMajor2 = intval($current[0]);
        $intMinor2 = intval($current[1]);
        $intPatch2 = intval($current[2]);
        if ($intMajor1 > $intMajor2) {
            $result = false;
        }
        if ($intMajor1 === $intMajor2) {
            if ($intMinor1 > $intMinor2) {
                $result = false;
            } elseif ($intMinor1 === $intMinor2 && $intPatch1 > $intPatch2) {
                $result = false;
            }
        }
        if (!$result) {
            if ($error) {
                throw new NotSupported('Your current version of CCXT is ' . $version . ', a newer version ' . $required_version . ' is required, please, upgrade your version of CCXT');
            } else {
                return $error;
            }
        }
        return $result;
    }

    public function check_required_dependencies() {
        if (!static::has_web3()) {
            throw new ExchangeError($this->id . ' requires web3 dependencies');
        }
    }

    public static function hashMessage($message) {
        $trimmed = ltrim($message, '0x');
        $buffer = unpack('C*', hex2bin($trimmed));
        $prefix = bin2hex("\u{0019}Ethereum Signed Message:\n" . sizeof($buffer));
        return '0x' . Keccak::hash(hex2bin($prefix . $trimmed), 256);
    }

    public static function signHash($hash, $privateKey) {
        $signature = static::ecdsa($hash, $privateKey, 'secp256k1', null);
        return array(
            'r' => '0x' . $signature['r'],
            's' => '0x' . $signature['s'],
            'v' => 27 + $signature['v'],
        );
    }

    public static function signMessage($message, $privateKey) {
        return static::signHash(static::hashMessage($message), $privateKey);
    }

    public function sign_message_string($message, $privateKey) {
        $signature = static::signMessage($message, $privateKey);
        return $signature['r'] . $this->remove0x_prefix($signature['s']) . dechex($signature['v']);
    }

    public function oath() {
        if ($this->twofa) {
            return $this->totp($this->twofa);
        } else {
            throw new ExchangeError($this->id . ' requires a non-empty value in $this->twofa property');
        }
    }

    public function get_network($network, $code) {
        $network = strtoupper($network);
        $aliases = array(
            'ETHEREUM' => 'ETH',
            'ETHER' => 'ETH',
            'ERC20' => 'ETH',
            'ETH' => 'ETH',
            'TRC20' => 'TRX',
            'TRON' => 'TRX',
            'TRX' => 'TRX',
            'BEP20' => 'BSC',
            'BSC' => 'BSC',
            'HRC20' => 'HT',
            'HECO' => 'HT',
            'SPL' => 'SOL',
            'SOL' => 'SOL',
            'TERRA' => 'LUNA',
            'LUNA' => 'LUNA',
            'POLYGON' => 'MATIC',
            'MATIC' => 'MATIC',
            'EOS' => 'EOS',
            'WAVES' => 'WAVES',
            'AVALANCHE' => 'AVAX',
            'AVAX' => 'AVAX',
            'QTUM' => 'QTUM',
            'CHZ' => 'CHZ',
            'NEO' => 'NEO',
            'ONT' => 'ONT',
            'RON' => 'RON',
        );
        if ($network === $code) {
            return $network;
        } elseif (is_array($aliases) && array_key_exists($network, $aliases)) {
            return $aliases[$network];
        } else {
            throw new NotSupported($this->id . ' $network ' . $network . ' is not yet supported');
        }
    }

    public static function base32_decode($s) {
        static $alphabet = 'ABCDEFGHIJKLMNOPQRSTUVWXYZ234567';
        $tmp = '';
        foreach (str_split($s) as $c) {
            if (($v = strpos($alphabet, $c)) === false) {
                $v = 0;
            }
            $tmp .= sprintf('%05b', $v);
        }
        $args = array_map('bindec', str_split($tmp, 8));
        array_unshift($args, 'C*');
        return rtrim(call_user_func_array('pack', $args), "\0");
    }

    public static function totp($key) {
        $noSpaceKey = str_replace(' ', '', $key);
        $encodedKey = static::base32_decode($noSpaceKey);
        $epoch = floor(time() / 30);
        $encodedEpoch = pack('J', $epoch);
        $hmacResult = static::hmac($encodedEpoch, $encodedKey, 'sha1', 'hex');
        $hmac = [];
        foreach (str_split($hmacResult, 2) as $hex) {
            $hmac[] = hexdec($hex);
        }
        $offset = $hmac[count($hmac) - 1] & 0xF;
        $code = ($hmac[$offset + 0] & 0x7F) << 24 | ($hmac[$offset + 1] & 0xFF) << 16 | ($hmac[$offset + 2] & 0xFF) << 8 | ($hmac[$offset + 3] & 0xFF);
        $otp = $code % pow(10, 6);
        return str_pad((string) $otp, 6, '0', STR_PAD_LEFT);
    }

    public static function number_to_be($n, $padding) {
        $n = new BN($n);
        return array_reduce(array_map('chr', $n->toArray('be', $padding)), 'static::binary_concat');
    }

    public static function number_to_le($n, $padding) {
        $n = new BN($n);
        return array_reduce(array_map('chr', $n->toArray('le', $padding)), 'static::binary_concat');
    }

    public static function base58_to_binary($s) {
        if (!self::$base58_decoder) {
            self::$base58_decoder = array();
            self::$base58_encoder = array();
            for ($i = 0; $i < strlen(self::$base58_alphabet); $i++) {
                $bigNum = new BN($i);
                self::$base58_decoder[self::$base58_alphabet[$i]] = $bigNum;
                self::$base58_encoder[$i] = self::$base58_alphabet[$i];
            }
        }
        $result = new BN(0);
        $base = new BN(58);
        for ($i = 0; $i < strlen($s); $i++) {
            $result->imul($base);
            $result->iadd(self::$base58_decoder[$s[$i]]);
        }
        return static::number_to_be($result, 0);
    }

    public static function binary_to_base58($b) {
        if (!self::$base58_encoder) {
            self::$base58_decoder = array();
            self::$base58_encoder = array();
            for ($i = 0; $i < strlen(self::$base58_alphabet); $i++) {
                $bigNum = new BN($i);
                self::$base58_decoder[self::$base58_alphabet[$i]] = $bigNum;
                self::$base58_encoder[$i] = self::$base58_alphabet[$i];
            }
        }
        // convert binary to decimal
        $result = new BN(0);
        $fromBase = new BN(0x100);
        $string = array();
        foreach (str_split($b) as $c) {
            $result->imul($fromBase);
            $result->iadd(new BN(ord($c)));
        }
        while (!$result->isZero()) {
            $next_character = $result->modn(58);
            $result->idivn(58);
            $string[] = self::$base58_encoder[$next_character];
        }
        return implode('', array_reverse($string));
    }

    public function remove0x_prefix($string) {
        return (substr($string, 0, 2) === '0x') ? substr($string, 2) : $string;
    }

    public function reduce_fees_by_currency($fees, $string = false) {
        //
        // this function takes a list of $fee structures having the following format
        //
        //     $string = true
        //
        //     array(
        //         array( 'currency' => 'BTC', 'cost' => '0.1' ),
        //         array( 'currency' => 'BTC', 'cost' => '0.2'  ),
        //         array( 'currency' => 'BTC', 'cost' => '0.2', 'rate' => '0.00123' ),
        //         array( 'currency' => 'BTC', 'cost' => '0.4', 'rate' => '0.00123' ),
        //         array( 'currency' => 'BTC', 'cost' => '0.5', 'rate' => '0.00456' ),
        //         array( 'currency' => 'USDT', 'cost' => '12.3456' ),
        //     )
        //
        //     $string = false
        //
        //     array(
        //         array( 'currency' => 'BTC', 'cost' => 0.1 ),
        //         array( 'currency' => 'BTC', 'cost' => 0.2 ),
        //         array( 'currency' => 'BTC', 'cost' => 0.2, 'rate' => 0.00123 ),
        //         array( 'currency' => 'BTC', 'cost' => 0.4, 'rate' => 0.00123 ),
        //         array( 'currency' => 'BTC', 'cost' => 0.5, 'rate' => 0.00456 ),
        //         array( 'currency' => 'USDT', 'cost' => 12.3456 ),
        //     )
        //
        // and returns a $reduced $fee list, where $fees are summed per currency and $rate (if any)
        //
        //     $string = true
        //
        //     array(
        //         array( 'currency' => 'BTC', 'cost' => '0.3'  ),
        //         array( 'currency' => 'BTC', 'cost' => '0.6', 'rate' => '0.00123' ),
        //         array( 'currency' => 'BTC', 'cost' => '0.5', 'rate' => '0.00456' ),
        //         array( 'currency' => 'USDT', 'cost' => '12.3456' ),
        //     )
        //
        //     $string  = false
        //
        //     array(
        //         array( 'currency' => 'BTC', 'cost' => 0.3  ),
        //         array( 'currency' => 'BTC', 'cost' => 0.6, 'rate' => 0.00123 ),
        //         array( 'currency' => 'BTC', 'cost' => 0.5, 'rate' => 0.00456 ),
        //         array( 'currency' => 'USDT', 'cost' => 12.3456 ),
        //     )
        //
        $reduced = array();
        for ($i = 0; $i < count($fees); $i++) {
            $fee = $fees[$i];
            $feeCurrencyCode = $this->safe_string($fee, 'currency');
            if ($feeCurrencyCode !== null) {
                $rate = $this->safe_string($fee, 'rate');
                $cost = $this->safe_value($fee, 'cost');
                if (!(is_array($reduced) && array_key_exists($feeCurrencyCode, $reduced))) {
                    $reduced[$feeCurrencyCode] = array();
                }
                $rateKey = ($rate === null) ? '' : $rate;
                if (is_array($reduced[$feeCurrencyCode]) && array_key_exists($rateKey, $reduced[$feeCurrencyCode])) {
                    if ($string) {
                        $reduced[$feeCurrencyCode][$rateKey]['cost'] = Precise::string_add($reduced[$feeCurrencyCode][$rateKey]['cost'], $cost);
                    } else {
                        $reduced[$feeCurrencyCode][$rateKey]['cost'] = $this->sum($reduced[$feeCurrencyCode][$rateKey]['cost'], $cost);
                    }
                } else {
                    $reduced[$feeCurrencyCode][$rateKey] = array(
                        'currency' => $feeCurrencyCode,
                        'cost' => $string ? $cost : $this->parse_number($cost),
                    );
                    if ($rate !== null) {
                        $reduced[$feeCurrencyCode][$rateKey]['rate'] = $string ? $rate : $this->parse_number($rate);
                    }
                }
            }
        }
        $result = array();
        $feeValues = is_array($reduced) ? array_values($reduced) : array();
        for ($i = 0; $i < count($feeValues); $i++) {
            $reducedFeeValues = is_array($feeValues[$i]) ? array_values($feeValues[$i]) : array();
            $result = $this->array_concat($result, $reducedFeeValues);
        }
        return $result;
    }

    public function safe_trade($trade, $market = null) {
        $amount = $this->safe_string($trade, 'amount');
        $price = $this->safe_string($trade, 'price');
        $cost = $this->safe_string($trade, 'cost');
        if ($cost === null) {
            // contract trading
            $contractSize = $this->safe_string($market, 'contractSize');
            $multiplyPrice = $price;
            if ($contractSize !== null) {
                $inverse = $this->safe_value($market, 'inverse', false);
                if ($inverse) {
                    $multiplyPrice = Precise::string_div('1', $price);
                }
                $multiplyPrice = Precise::string_mul($multiplyPrice, $contractSize);
            }
            $cost = Precise::string_mul($multiplyPrice, $amount);
        }
        $parseFee = $this->safe_value($trade, 'fee') === null;
        $parseFees = $this->safe_value($trade, 'fees') === null;
        $shouldParseFees = $parseFee || $parseFees;
        $fees = $this->safe_value($trade, 'fees', array());
        if ($shouldParseFees) {
            $tradeFees = $this->safe_value($trade, 'fees');
            if ($tradeFees !== null) {
                for ($j = 0; $j < count($tradeFees); $j++) {
                    $tradeFee = $tradeFees[$j];
                    $fees[] = array_merge(array(), $tradeFee);
                }
            } else {
                $tradeFee = $this->safe_value($trade, 'fee');
                if ($tradeFee !== null) {
                    $fees[] = array_merge(array(), $tradeFee);
                }
            }
        }
        $fee = $this->safe_value($trade, 'fee');
        if ($shouldParseFees) {
            $reducedFees = $this->reduceFees ? $this->reduce_fees_by_currency($fees, true) : $fees;
            $reducedLength = is_array($reducedFees) ? count($reducedFees) : 0;
            for ($i = 0; $i < $reducedLength; $i++) {
                $reducedFees[$i]['cost'] = $this->safe_number($reducedFees[$i], 'cost');
                if (array_key_exists('rate', $reducedFees[$i])) {
                    $reducedFees[$i]['rate'] = $this->safe_number($reducedFees[$i], 'rate');
                }
            }
            if (!$parseFee && ($reducedLength === 0)) {
                $fee['cost'] = $this->safe_number($fee, 'cost');
                if (array_key_exists('rate', $fee)) {
                    $fee['rate'] = $this->safe_number($fee, 'rate');
                }
                $reducedFees[] = $fee;
            }
            if ($parseFees) {
                $trade['fees'] = $reducedFees;
            }
            if ($parseFee && ($reducedLength === 1)) {
                $trade['fee'] = $reducedFees[0];
            }
            $tradeFee = $this->safe_value($trade, 'fee');
            if ($tradeFee !== null) {
                $tradeFee['cost'] = $this->safe_number($tradeFee, 'cost');
                if (array_key_exists('rate', $tradeFee)) {
                    $tradeFee['rate'] = $this->safe_number($tradeFee, 'rate');
                }
                $trade['fee'] = $tradeFee;
            }
        }
        $trade['amount'] = $this->parse_number($amount);
        $trade['price'] = $this->parse_number($price);
        $trade['cost'] = $this->parse_number($cost);
        return $trade;
    }

    public function safe_order($order, $market = null) {
        // parses numbers as strings
        // it is important pass the $trades as unparsed $rawTrades
        $amount = $this->omit_zero($this->safe_string($order, 'amount'));
        $remaining = $this->safe_string($order, 'remaining');
        $filled = $this->safe_string($order, 'filled');
        $cost = $this->safe_string($order, 'cost');
        $average = $this->omit_zero($this->safe_string($order, 'average'));
        $price = $this->omit_zero($this->safe_string($order, 'price'));
        $lastTradeTimeTimestamp = $this->safe_integer($order, 'lastTradeTimestamp');
        $parseFilled = ($filled === null);
        $parseCost = ($cost === null);
        $parseLastTradeTimeTimestamp = ($lastTradeTimeTimestamp === null);
        $fee = $this->safe_value($order, 'fee');
        $parseFee = ($fee === null);
        $parseFees = $this->safe_value($order, 'fees') === null;
        $shouldParseFees = $parseFee || $parseFees;
        $fees = $this->safe_value($order, 'fees', array());
        $trades = array();
        if ($parseFilled || $parseCost || $shouldParseFees) {
            $rawTrades = $this->safe_value($order, 'trades', $trades);
            $oldNumber = $this->number;
            // we parse $trades as strings here!
            $this->number = 'strval';
            $trades = $this->parse_trades($rawTrades, $market, null, null, array(
                'symbol' => $order['symbol'],
                'side' => $order['side'],
                'type' => $order['type'],
                'order' => $order['id'],
            ));
            $this->number = $oldNumber;
            if (is_array($trades) && count($trades)) {
                // move properties that are defined in trades up into the order
                if ($order['symbol'] === null) {
                    $order['symbol'] = $trades[0]['symbol'];
                }
                if ($order['side'] === null) {
                    $order['side'] = $trades[0]['side'];
                }
                if ($order['type'] === null) {
                    $order['type'] = $trades[0]['type'];
                }
                if ($order['id'] === null) {
                    $order['id'] = $trades[0]['order'];
                }
                if ($parseFilled) {
                    $filled = '0';
                }
                if ($parseCost) {
                    $cost = '0';
                }
                for ($i = 0; $i < count($trades); $i++) {
                    $trade = $trades[$i];
                    $tradeAmount = $this->safe_string($trade, 'amount');
                    if ($parseFilled && ($tradeAmount !== null)) {
                        $filled = Precise::string_add($filled, $tradeAmount);
                    }
                    $tradeCost = $this->safe_string($trade, 'cost');
                    if ($parseCost && ($tradeCost !== null)) {
                        $cost = Precise::string_add($cost, $tradeCost);
                    }
                    $tradeTimestamp = $this->safe_value($trade, 'timestamp');
                    if ($parseLastTradeTimeTimestamp && ($tradeTimestamp !== null)) {
                        if ($lastTradeTimeTimestamp === null) {
                            $lastTradeTimeTimestamp = $tradeTimestamp;
                        } else {
                            $lastTradeTimeTimestamp = max($lastTradeTimeTimestamp, $tradeTimestamp);
                        }
                    }
                    if ($shouldParseFees) {
                        $tradeFees = $this->safe_value($trade, 'fees');
                        if ($tradeFees !== null) {
                            for ($j = 0; $j < count($tradeFees); $j++) {
                                $tradeFee = $tradeFees[$j];
                                $fees[] = array_merge(array(), $tradeFee);
                            }
                        } else {
                            $tradeFee = $this->safe_value($trade, 'fee');
                            if ($tradeFee !== null) {
                                $fees[] = array_merge(array(), $tradeFee);
                            }
                        }
                    }
                }
            }
        }
        if ($shouldParseFees) {
            $reducedFees = $this->reduceFees ? $this->reduce_fees_by_currency($fees, true) : $fees;
            $reducedLength = is_array($reducedFees) ? count($reducedFees) : 0;
            for ($i = 0; $i < $reducedLength; $i++) {
                $reducedFees[$i]['cost'] = $this->parse_number($reducedFees[$i]['cost']);
                if (array_key_exists('rate', $reducedFees[$i])) {
                    $reducedFees[$i]['rate'] = $this->safe_number($reducedFees[$i], 'rate');
                }
            }
            if (!$parseFee && ($reducedLength === 0)) {
                $fee['cost'] = $this->safe_number($fee, 'cost');
                if (array_key_exists('rate', $fee)) {
                    $fee['rate'] = $this->safe_number($fee, 'rate');
                }
                $reducedFees[] = $fee;
            }
            if ($parseFees) {
                $order['fees'] = $reducedFees;
            }
            if ($parseFee && ($reducedLength === 1)) {
                $order['fee'] = $reducedFees[0];
            }
        }
        if ($amount === null) {
            // ensure $amount = $filled + $remaining
            if ($filled !== null && $remaining !== null) {
                $amount = Precise::string_add($filled, $remaining);
            } elseif ($this->safe_string($order, 'status') === 'closed') {
                $amount = $filled;
            }
        }
        if ($filled === null) {
            if ($amount !== null && $remaining !== null) {
                $filled = Precise::string_sub($amount, $remaining);
            }
        }
        if ($remaining === null) {
            if ($amount !== null && $filled !== null) {
                $remaining = Precise::string_sub($amount, $filled);
            }
        }
        // ensure that the $average field is calculated correctly
        if ($average === null) {
            if (($filled !== null) && ($cost !== null) && Precise::string_gt($filled, '0')) {
                $average = Precise::string_div($cost, $filled);
            }
        }
        // also ensure the $cost field is calculated correctly
        $costPriceExists = ($average !== null) || ($price !== null);
        if ($parseCost && ($filled !== null) && $costPriceExists) {
            $multiplyPrice = null;
            if ($average === null) {
                $multiplyPrice = $price;
            } else {
                $multiplyPrice = $average;
            }
            // contract trading
            $contractSize = $this->safe_string($market, 'contractSize');
            if ($contractSize !== null) {
                $inverse = $this->safe_value($market, 'inverse', false);
                if ($inverse) {
                    $multiplyPrice = Precise::string_div('1', $multiplyPrice);
                }
                $multiplyPrice = Precise::string_mul($multiplyPrice, $contractSize);
            }
            $cost = Precise::string_mul($multiplyPrice, $filled);
        }
        // support for $market orders
        $orderType = $this->safe_value($order, 'type');
        $emptyPrice = ($price === null) || Precise::string_equals($price, '0');
        if ($emptyPrice && ($orderType === 'market')) {
            $price = $average;
        }
        // we have $trades with string values at this point so we will mutate them
        for ($i = 0; $i < count($trades); $i++) {
            $entry = &$trades[$i];
            $entry['amount'] = $this->safe_number($entry, 'amount');
            $entry['price'] = $this->safe_number($entry, 'price');
            $entry['cost'] = $this->safe_number($entry, 'cost');
            $fee = $this->safe_value($entry, 'fee', array());
            $fee['cost'] = $this->safe_number($fee, 'cost');
            if (array_key_exists('rate', $fee)) {
                $fee['rate'] = $this->safe_number($fee, 'rate');
            }
            $entry['fee'] = $fee;
        }
        // timeInForceHandling
        $timeInForce = $this->safe_string($order, 'timeInForce');
        if ($timeInForce === null) {
            if ($this->safe_string($order, 'type') === 'market') {
                 $timeInForce = 'IOC';
            }
            // allow postOnly override
            if ($this->safe_value($order, 'postOnly', false)) {
                $timeInForce = 'PO';
            }
        }
        return array_merge($order, array(
            'lastTradeTimestamp' => $lastTradeTimeTimestamp,
            'price' => $this->parse_number($price),
            'amount' => $this->parse_number($amount),
            'cost' => $this->parse_number($cost),
            'average' => $this->parse_number($average),
            'filled' => $this->parse_number($filled),
            'remaining' => $this->parse_number($remaining),
            'trades' => $trades,
            'timeInForce' => $timeInForce,
        ));
    }

    public function parse_number($value, $default = null) {
        if ($value === null) {
            return $default;
        } else {
            try {
                return $this->number($value);
            } catch (Exception $e) {
                return $default;
            }
        }
    }

    public function safe_number($object, $key, $default = null) {
        $value = $this->safe_string($object, $key);
        return $this->parse_number($value, $default);
    }

    public function safe_number_2($object, $key1, $key2, $default = null) {
        $value = $this->safe_string_2($object, $key1, $key2);
        return $this->parse_number($value, $default);
    }

    public function safe_number_n($object, $array, $default = null) {
        $value = $this->safe_string_n($object, $array);
        return $this->parse_number($value, $default);
    }

    public function parse_precision($precision) {
        if ($precision === null) {
            return null;
        }
        return '1e' . Precise::string_neg($precision);
    }

    public function omit_zero($string_number) {
        if ($string_number === null || $string_number === '') {
            return null;
        }
        if (floatval($string_number) === 0.0) {
            return null;
        }
        return $string_number;
    }

    public function get_supported_mapping($key, $mapping = array()) {
        // Takes a key and a dictionary, and returns the dictionary's value for that key
        // :throws:
        //      NotSupported if the dictionary does not contain the key
        if (array_key_exists($key, $mapping)) {
            return $mapping[$key];
        } else {
            throw new NotSupported($this->id . ' ' . $key . ' does not have a value in mapping');
        }
    }

    public function fetch_borrow_rate($code, $params = array()) {
        $this->load_markets();
        if (!$this->has['fetchBorrowRates']) {
            throw new NotSupported($this->id . ' fetchBorrowRate() is not supported yet');
        }
        $borrow_rates = $this->fetch_borrow_rates($params);
        $rate = $this->safe_value($borrow_rates, $code);
        if ($rate == null) {
            throw new ExchangeError($this->id . ' fetchBorrowRate() could not find the borrow rate for currency code ' . $code);
        }
        return $rate;
    }

    public function parse_leverage_tiers($response, $symbols, $market_id_key){
        $tiers = array();
        for ($i = 0; $i < count($response); $i++){
            $item = $response[$i];
            $id = $this->safe_string($item, $market_id_key);
            $market = $this->safe_market($id);
            $symbol = $market['symbol'];
            $symbols_length = 0;
            if ($symbols !== null){
                $symbols_length = count($symbols);
            }
            $contract = $this->safe_value($market, 'contract', false);
            if ($contract && ($symbols_length === 0 || in_array($symbol, $symbols))){
                $tiers[$symbol] = $this->parse_market_leverage_tiers($item, $market);
            }
        }
        return $tiers;
    }

    public function fetch_market_leverage_tiers($symbol, $params = array()) {
        if ($this->has['fetchLeverageTiers']) {
            $market = $this->market($symbol);
            if (!$market['contract']) {
                throw new BadRequest($this->id . ' fetch_market_leverage_tiers() supports contract markets only');
            }
            $tiers = $this->fetch_leverage_tiers(array($symbol));
            return $this->safe_value($tiers, $symbol);
        } else {
            throw new NotSupported($this->id . ' fetch_market_leverage_tiers() is not supported yet');
        }
    }

    public function sleep($milliseconds) {
        sleep($milliseconds / 1000);
    }
  
    public function parse_positions($positions, $symbols = null, $params = array()) {
        $symbols = $this->market_symbols($symbols);
        $array = is_array($positions) ? array_values($positions) : array();
        $result = array();
        foreach ($array as $position) {
            $result[] = $this->merge($this->parse_trade($position), $params);
        }
        return $this->filter_by_array($result, 'symbol', $symbols, false);
    }

    public function fetch_funding_rate($symbol, $params = array ()) {
        if ($this->has['fetchFundingRates']) {
            $market = $this->market($symbol);
            if (!$market['contract']) {
                throw new BadSymbol($this->id . ' fetch_funding_rate () supports contract markets only');
            }
            $rates = $this->fetch_funding_rates (array( $symbol ), $params);
            $rate = $this->safe_value($rates, $symbol);
            if ($rate === null) {
                throw new NullResponse($this->id . ' fetch_funding_rate () returned no data for ' . $symbol);
            } else {
                return $rate;
            }
        } else {
            throw new NotSupported($this->id . ' fetch_funding_rate () is not supported yet');
        }
    }

    public function edit_limit_buy_order($id, $symbol, $amount, $price, $params = array()) {
        return $this->edit_limit_order($id, $symbol, 'buy', $amount, $price, $params);
    }

    public function edit_limit_sell_order($id, $symbol, $amount, $price, $params = array()) {
        return $this->edit_limit_order($id, $symbol, 'sell', $amount, $price, $params);
    }

    public function edit_limit_order($id, $symbol, $side, $amount, $price, $params = array()) {
        return $this->edit_order($id, $symbol, 'limit', $side, $amount, $price, $params);
    }

    public function edit_order($id, $symbol, $type, $side, $amount, $price = null, $params = array()) {
        $this->cancel_order($id, $symbol, $params);
        return $this->create_order($symbol, $type, $side, $amount, $price, $params);
    }

    public function create_limit_order($symbol, $side, $amount, $price, $params = array()) {
        return $this->create_order($symbol, 'limit', $side, $amount, $price, $params);
    }

    public function create_market_order($symbol, $side, $amount, $price = null, $params = array()) {
        return $this->create_order($symbol, 'market', $side, $amount, $price, $params);
    }

    public function create_limit_buy_order($symbol, $amount, $price, $params = array()) {
        return $this->create_order($symbol, 'limit', 'buy', $amount, $price, $params);
    }

    public function create_limit_sell_order($symbol, $amount, $price, $params = array()) {
        return $this->create_order($symbol, 'limit', 'sell', $amount, $price, $params);
    }

    public function create_market_buy_order($symbol, $amount, $params = array()) {
        return $this->create_order($symbol, 'market', 'buy', $amount, null, $params);
    }

    public function create_market_sell_order($symbol, $amount, $params = array()) {
        return $this->create_order($symbol, 'market', 'sell', $amount, null, $params);
    }

    public function create_post_only_order($symbol, $type, $side, $amount, $price, $params = array()) {
        if (!$this->has['createPostOnlyOrder']) {
            throw new NotSupported($this->id . ' create_post_only_order() is not supported yet');
        }
        $array = array('postOnly' => true);
        $query = array_merge($params, $array);
        return $this->create_order($symbol, $type, $side, $amount, $price, $query);
    }

    public function create_reduce_only_order($symbol, $type, $side, $amount, $price, $params = array()) {
        if (!$this->has['createReduceOnlyOrder']) {
            throw new NotSupported($this->id . ' create_reduce_only_order() is not supported yet');
        }
        $array = array('reduceOnly' => true);
        $query = array_merge($params, $array);
        return $this->create_order($symbol, $type, $side, $amount, $price, $params);
    }

    public function create_stop_order($symbol, $type, $side, $amount, $price = null, $stopPrice = null, $params = array()) {
        if (!$this->has['createStopOrder']) {
            throw new NotSupported($this->id . ' create_stop_order() is not supported yet');
        }
        if ($stopPrice === null) {
            throw new ArgumentsRequired($this->id . ' create_stop_order() requires a stopPrice argument');
        }
        $array = array('stopPrice' => $stopPrice);
        $query = array_merge($params, $array);
        return $this->create_order($symbol, $type, $side, $amount, $price, $query);
    }

    public function create_stop_limit_order($symbol, $side, $amount, $price, $stopPrice, $params = array()) {
        if (!$this->has['createStopLimitOrder']) {
            throw new NotSupported($this->id . ' create_stop_limit_order() is not supported yet');
        }
        $array = array('stopPrice' => $stopPrice);
        $query = array_merge($params, $array);
        return $this->create_order($symbol, 'limit', $side, $amount, $price, $query);
    }

    public function create_stop_market_order($symbol, $side, $amount, $stopPrice, $params = array()) {
        if (!$this->has['createStopMarketOrder']) {
            throw new NotSupported($this->id . ' create_stop_market_order() is not supported yet');
        }
        $array = array('stopPrice' => $stopPrice);
        $query = array_merge($params, $array);
        return $this->create_order($symbol, 'market', $side, $amount, null, $query);
    }
}<|MERGE_RESOLUTION|>--- conflicted
+++ resolved
@@ -58,13 +58,9 @@
 
 class Exchange {
 
-<<<<<<< HEAD
     use ExchangeCommon;
 
-    const VERSION = '1.85.79';
-=======
     const VERSION = '1.85.82';
->>>>>>> 7e0f94e6
 
     private static $base58_alphabet = '123456789ABCDEFGHJKLMNPQRSTUVWXYZabcdefghijkmnopqrstuvwxyz';
     private static $base58_encoder = null;
