--- conflicted
+++ resolved
@@ -58,13 +58,9 @@
 
 class Exchange {
 
-<<<<<<< HEAD
     use ExchangeCommon;
 
-    const VERSION = '1.84.57';
-=======
     const VERSION = '1.84.58';
->>>>>>> c7bc1a56
 
     private static $base58_alphabet = '123456789ABCDEFGHJKLMNPQRSTUVWXYZabcdefghijkmnopqrstuvwxyz';
     private static $base58_encoder = null;
