<?php

/*

MIT License

Copyright (c) 2017 CCXT

Permission is hereby granted, free of charge, to any person obtaining a copy
of this software and associated documentation files (the "Software"), to deal
in the Software without restriction, including without limitation the rights
to use, copy, modify, merge, publish, distribute, sublicense, and/or sell
copies of the Software, and to permit persons to whom the Software is
furnished to do so, subject to the following conditions:

The above copyright notice and this permission notice shall be included in all
copies or substantial portions of the Software.

THE SOFTWARE IS PROVIDED "AS IS", WITHOUT WARRANTY OF ANY KIND, EXPRESS OR
IMPLIED, INCLUDING BUT NOT LIMITED TO THE WARRANTIES OF MERCHANTABILITY,
FITNESS FOR A PARTICULAR PURPOSE AND NONINFRINGEMENT. IN NO EVENT SHALL THE
AUTHORS OR COPYRIGHT HOLDERS BE LIABLE FOR ANY CLAIM, DAMAGES OR OTHER
LIABILITY, WHETHER IN AN ACTION OF CONTRACT, TORT OR OTHERWISE, ARISING FROM,
OUT OF OR IN CONNECTION WITH THE SOFTWARE OR THE USE OR OTHER DEALINGS IN THE
SOFTWARE.

*/

//-----------------------------------------------------------------------------

namespace ccxt;

use MessagePack\MessagePack;
use kornrunner\Keccak;
use Web3\Contracts\TypedDataEncoder;
use Elliptic\EC;
use Elliptic\EdDSA;
use BN\BN;
use Sop\ASN1\Type\UnspecifiedType;
use Exception;

$version = '4.3.14';

// rounding mode
const TRUNCATE = 0;
const ROUND = 1;
const ROUND_UP = 2;
const ROUND_DOWN = 3;

// digits counting mode
const DECIMAL_PLACES = 2;
const SIGNIFICANT_DIGITS = 3;
const TICK_SIZE = 4;

// padding mode
const NO_PADDING = 5;
const PAD_WITH_ZERO = 6;

class Exchange {

    const VERSION = '4.3.14';

    private static $base58_alphabet = '123456789ABCDEFGHJKLMNPQRSTUVWXYZabcdefghijkmnopqrstuvwxyz';
    private static $base58_encoder = null;
    private static $base58_decoder = null;

    public $defined_rest_api = array();

    public $curl = null;
    public $curl_options = array(); // overrideable by user, empty by default
    public $curl_reset = true;
    public $curl_close = false;

    public $id = null;

    public $validateServerSsl = true;
    public $validateClientSsl = false;
    public $curlopt_interface = null;
    public $timeout = 10000; // in milliseconds


    // PROXY & USER-AGENTS (see "examples/proxy-usage" file for explanation)
    public $proxy = null; // maintained for backwards compatibility, no-one should use it from now on
    public $proxyUrl = null;
    public $proxy_url = null;
    public $proxyUrlCallback = null;
    public $proxy_url_callback = null;
    public $httpProxy = null;
    public $http_proxy = null;
    public $httpProxyCallback = null;
    public $http_proxy_callback = null;
    public $httpsProxy = null;
    public $https_proxy = null;
    public $httpsProxyCallback = null;
    public $https_proxy_callback = null;
    public $socksProxy = null;
    public $socks_proxy = null;
    public $socksProxyCallback = null;
    public $socks_proxy_callback = null;
    public $userAgent = null; // 'ccxt/' . $this::VERSION . ' (+https://github.com/ccxt/ccxt) PHP/' . PHP_VERSION;
    public $user_agent = null;
    public $wsProxy = null;
    public $ws_proxy = null;
    public $wssProxy = null;
    public $wss_proxy = null;
    public $wsSocksProxy = null;
    public $ws_socks_proxy = null;
    //
    public $userAgents = array(
        'chrome' => 'Mozilla/5.0 (Windows NT 10.0; Win64; x64) AppleWebKit/537.36 (KHTML, like Gecko) Chrome/62.0.3202.94 Safari/537.36',
        'chrome39' => 'Mozilla/5.0 (Windows NT 6.1; WOW64) AppleWebKit/537.36 (KHTML, like Gecko) Chrome/39.0.2171.71 Safari/537.36',
        'chrome100' => 'Mozilla/5.0 (Macintosh; Intel Mac OS X 10_15_7) AppleWebKit/537.36 (KHTML, like Gecko) Chrome/100.0.4896.75 Safari/537.36',
    );
    public $headers = array();
    public $origin = '*'; // CORS origin
    //

    public $hostname = null; // in case of inaccessibility of the "main" domain

    public $options = array(); // exchange-specific options if any

    public $skipJsonOnStatusCodes = false; // TODO: reserved, rewrite the curl routine to parse JSON body anyway
    public $quoteJsonNumbers = true; // treat numbers in json as quoted precise strings

    public $name = null;
    public $status = null;
    public $countries = null;
    public $version = null;
    public $certified = false; // if certified by the CCXT dev team
    public $pro = false; // if it is integrated with CCXT Pro for WebSocket support
    public $alias = false; // whether this exchange is an alias to another exchange

    public $debug = false;

    public $urls = array();
    public $api = array();
    public $comment = null;

    public $markets = null;
    public $symbols = null;
    public $codes = null;
    public $ids = null;
    public $currencies = array();
    public $base_currencies = null;
    public $quote_currencies = null;
    public $balance = array();
    public $orderbooks = array();
    public $tickers = array();
    public $bidsasks = array();
    public $fees = array('trading' => array(), 'funding' => array());
    public $precision = array();
    public $orders = null;
    public $triggerOrders = null;
    public $myTrades = null;
    public $trades = array();
    public $transactions = array();
    public $positions = null;
    public $ohlcvs = array();
    public $exceptions = array();
    public $accounts = array();
    public $accountsById = array();
    public $limits = array(
        'cost' => array(
            'min' => null,
            'max' => null,
        ),
        'price' => array(
            'min' => null,
            'max' => null,
        ),
        'amount' => array(
            'min' => null,
            'max' => null,
        ),
        'leverage' => array(
            'min' => null,
            'max' => null,
        ),
    );
    public $httpExceptions = array(
        '422' => 'ExchangeError',
        '418' => 'DDoSProtection',
        '429' => 'RateLimitExceeded',
        '404' => 'ExchangeNotAvailable',
        '409' => 'ExchangeNotAvailable',
        '410' => 'ExchangeNotAvailable',
        '451' => 'ExchangeNotAvailable',
        '500' => 'ExchangeNotAvailable',
        '501' => 'ExchangeNotAvailable',
        '502' => 'ExchangeNotAvailable',
        '520' => 'ExchangeNotAvailable',
        '521' => 'ExchangeNotAvailable',
        '522' => 'ExchangeNotAvailable',
        '525' => 'ExchangeNotAvailable',
        '526' => 'ExchangeNotAvailable',
        '400' => 'ExchangeNotAvailable',
        '403' => 'ExchangeNotAvailable',
        '405' => 'ExchangeNotAvailable',
        '503' => 'ExchangeNotAvailable',
        '530' => 'ExchangeNotAvailable',
        '408' => 'RequestTimeout',
        '504' => 'RequestTimeout',
        '401' => 'AuthenticationError',
        '407' => 'AuthenticationError',
        '511' => 'AuthenticationError',
    );
    public $verbose = false;
    public $apiKey = '';
    public $secret = '';
    public $password = '';
    public $login = '';
    public $uid = '';
    public $privateKey = '';
    public $walletAddress = '';
    public $token = ''; // reserved for HTTP auth in some cases

    public $twofa = null;
    public $markets_by_id = null;
    public $currencies_by_id = null;
    public $minFundingAddressLength = 1; // used in check_address
    public $substituteCommonCurrencyCodes = true;

    // whether fees should be summed by currency code
    public $reduceFees = true;

    public $timeframes = null;

    public $requiredCredentials = array(
        'apiKey' => true,
        'secret' => true,
        'uid' => false,
        'login' => false,
        'password' => false,
        'twofa' => false, // 2-factor authentication (one-time password key)
        'privateKey' => false,
        'walletAddress' => false,
        'token' => false, // reserved for HTTP auth in some cases
    );

    // API methods metainfo
    public $has = array(
        'publicAPI' => true,
        'privateAPI' => true,
        'CORS' => null,
        'spot' => null,
        'margin' => null,
        'swap' => null,
        'future' => null,
        'option' => null,
        'addMargin' => null,
        'cancelAllOrders' => null,
        'cancelOrder' => true,
        'cancelOrders' => null,
        'createDepositAddress' => null,
        'createLimitOrder' => true,
        'createMarketOrder' => true,
        'createOrder' => true,
        'createPostOnlyOrder' => null,
        'createReduceOnlyOrder' => null,
        'createStopOrder' => null,
        'editOrder' => 'emulated',
        'fetchAccounts' => null,
        'fetchBalance' => true,
        'fetchBidsAsks' => null,
        'fetchBorrowInterest' => null,
        'fetchBorrowRate' => null,
        'fetchBorrowRateHistory' => null,
        'fetchBorrowRatesPerSymbol' => null,
        'fetchBorrowRates' => null,
        'fetchCanceledOrders' => null,
        'fetchClosedOrder' => null,
        'fetchClosedOrders' => null,
        'fetchCurrencies' => 'emulated',
        'fetchDeposit' => null,
        'fetchDepositAddress' => null,
        'fetchDepositAddresses' => null,
        'fetchDepositAddressesByNetwork' => null,
        'fetchDeposits' => null,
        'fetchFundingHistory' => null,
        'fetchFundingRate' => null,
        'fetchFundingRateHistory' => null,
        'fetchFundingRates' => null,
        'fetchIndexOHLCV' => null,
        'fetchL2OrderBook' => true,
        'fetchLastPrices' => null,
        'fetchLedger' => null,
        'fetchLedgerEntry' => null,
        'fetchLeverageTiers' => null,
        'fetchMarketLeverageTiers' => null,
        'fetchMarkets' => true,
        'fetchMarkOHLCV' => null,
        'fetchMyTrades' => null,
        'fetchOHLCV' => null,
        'fetchOpenOrder' => null,
        'fetchOpenOrders' => null,
        'fetchOrder' => null,
        'fetchOrderBook' => true,
        'fetchOrderBooks' => null,
        'fetchOrders' => null,
        'fetchOrderTrades' => null,
        'fetchPermissions' => null,
        'fetchPosition' => null,
        'fetchPositions' => null,
        'fetchPositionsRisk' => null,
        'fetchPremiumIndexOHLCV' => null,
        'fetchStatus' => null,
        'fetchTicker' => true,
        'fetchTickers' => null,
        'fetchTime' => null,
        'fetchTrades' => true,
        'fetchTradingFee' => null,
        'fetchTradingFees' => null,
        'fetchTradingLimits' => null,
        'fetchTransactions' => null,
        'fetchTransfers' => null,
        'fetchWithdrawal' => null,
        'fetchWithdrawals' => null,
        'reduceMargin' => null,
        'setLeverage' => null,
        'setMargin' => null,
        'setMarginMode' => null,
        'setPositionMode' => null,
        'signIn' => null,
        'transfer' => null,
        'withdraw' => null,
    );

    public $precisionMode = DECIMAL_PLACES;
    public $paddingMode = NO_PADDING;
    public $number = 'floatval';
    public $handleContentTypeApplicationZip = false;

    public $lastRestRequestTimestamp = 0;
    public $lastRestPollTimestamp = 0;
    public $restRequestQueue = null;
    public $restPollerLoopIsRunning = false;
    public $enableRateLimit = true;
    public $enableLastJsonResponse = true;
    public $enableLastHttpResponse = true;
    public $enableLastResponseHeaders = true;
    public $last_http_response = null;
    public $last_json_response = null;
    public $last_response_headers = null;
    public $last_request_headers = null;
    public $last_request_body = null;
    public $last_request_url = null;

    public $requiresWeb3 = false;
    public $requiresEddsa = false;
    public $rateLimit = 2000;

    public $commonCurrencies = array(
        'XBT' => 'BTC',
        'BCC' => 'BCH',
        'BCHSV' => 'BSV',
    );

    protected $overriden_methods = array();

    public $urlencode_glue = '&'; // ini_get('arg_separator.output'); // can be overrided by exchange constructor params
    public $urlencode_glue_warning = true;

    public $tokenBucket = null; /* array(
        'delay' => 0.001,
        'capacity' => 1.0,
        'cost' => 1.0,
        'maxCapacity' => 1000,
        'refillRate' => ($this->rateLimit > 0) ? 1.0 / $this->rateLimit : PHP_INT_MAX,
    ); */

    public $baseCurrencies = null;
    public $quoteCurrencies = null;

    public static $exchanges = array(
        'ace',
        'alpaca',
        'ascendex',
        'bequant',
        'bigone',
        'binance',
        'binancecoinm',
        'binanceus',
        'binanceusdm',
        'bingx',
        'bit2c',
        'bitbank',
        'bitbay',
        'bitbns',
        'bitcoincom',
        'bitfinex',
        'bitfinex2',
        'bitflyer',
        'bitget',
        'bithumb',
        'bitmart',
        'bitmex',
        'bitopro',
        'bitpanda',
        'bitrue',
        'bitso',
        'bitstamp',
        'bitteam',
        'bitvavo',
        'bl3p',
        'blockchaincom',
        'blofin',
        'btcalpha',
        'btcbox',
        'btcmarkets',
        'btcturk',
        'bybit',
        'cex',
        'coinbase',
        'coinbaseinternational',
        'coinbasepro',
        'coincheck',
        'coinex',
        'coinlist',
        'coinmate',
        'coinmetro',
        'coinone',
        'coinsph',
        'coinspot',
        'cryptocom',
        'currencycom',
        'delta',
        'deribit',
        'digifinex',
        'exmo',
        'fmfwio',
        'gate',
        'gateio',
        'gemini',
        'hitbtc',
        'hitbtc3',
        'hollaex',
        'htx',
        'huobi',
        'huobijp',
        'hyperliquid',
        'idex',
        'independentreserve',
        'indodax',
        'kraken',
        'krakenfutures',
        'kucoin',
        'kucoinfutures',
        'kuna',
        'latoken',
        'lbank',
        'luno',
        'lykke',
        'mercado',
        'mexc',
        'ndax',
        'novadax',
        'oceanex',
        'okcoin',
        'okx',
        'onetrading',
        'p2b',
        'paymium',
        'phemex',
        'poloniex',
        'poloniexfutures',
        'probit',
        'timex',
        'tokocrypto',
        'tradeogre',
        'upbit',
        'wavesexchange',
        'wazirx',
        'whitebit',
        'woo',
        'yobit',
        'zaif',
        'zonda',
    );

    public static function split($string, $delimiters = array(' ')) {
        return explode($delimiters[0], str_replace($delimiters, $delimiters[0], $string));
    }

    public static function strip($string) {
        return trim($string);
    }

    public static function decimal($number) {
        return '' + $number;
    }

    public static function valid_string($string) {
        return isset($string) && $string !== '';
    }

    public static function valid_object_value($object, $key) {
        return isset($object[$key]) && $object[$key] !== '' && is_scalar($object[$key]);
    }

    public static function safe_float($object, $key, $default_value = null) {
        return (isset($object[$key]) && is_numeric($object[$key])) ? floatval($object[$key]) : $default_value;
    }

    public static function safe_string($object, $key, $default_value = null) {
        return static::valid_object_value($object, $key) ? strval($object[$key]) : $default_value;
    }

    public static function safe_string_lower($object, $key, $default_value = null) {
        if (static::valid_object_value($object, $key)) {
            return strtolower(strval($object[$key]));
        } else if ($default_value === null) {
            return $default_value;
        } else {
            return strtolower($default_value);
        }
    }

    public static function safe_string_upper($object, $key, $default_value = null) {
        if (static::valid_object_value($object, $key)) {
            return strtoupper(strval($object[$key]));
        } else if ($default_value === null) {
            return $default_value;
        } else {
            return strtoupper($default_value);
        }
        return static::valid_object_value($object, $key) ? strtoupper(strval($object[$key])) : $default_value;
    }

    public static function safe_integer($object, $key, $default_value = null) {
        return (isset($object[$key]) && is_numeric($object[$key])) ? intval($object[$key]) : $default_value;
    }

    public static function safe_integer_product($object, $key, $factor, $default_value = null) {
        return (isset($object[$key]) && is_numeric($object[$key])) ? (intval($object[$key] * $factor)) : $default_value;
    }

    public static function safe_timestamp($object, $key, $default_value = null) {
        return static::safe_integer_product($object, $key, 1000, $default_value);
    }

    public static function safe_value($object, $key, $default_value = null) {
        return isset($object[$key]) ? $object[$key] : $default_value;
    }

    // we're not using safe_floats with a list argument as we're trying to save some cycles here
    // we're not using safe_float_3 either because those cases are too rare to deserve their own optimization

    public static function safe_float_2($object, $key1, $key2, $default_value = null) {
        $value = static::safe_float($object, $key1);
        return isset($value) ? $value : static::safe_float($object, $key2, $default_value);
    }

    public static function safe_string_2($object, $key1, $key2, $default_value = null) {
        $value = static::safe_string($object, $key1);
        return static::valid_string($value) ? $value : static::safe_string($object, $key2, $default_value);
    }

    public static function safe_string_lower_2($object, $key1, $key2, $default_value = null) {
        $value = static::safe_string_lower($object, $key1);
        return static::valid_string($value) ? $value : static::safe_string_lower($object, $key2, $default_value);
    }

    public static function safe_string_upper_2($object, $key1, $key2, $default_value = null) {
        $value = static::safe_string_upper($object, $key1);
        return static::valid_string($value) ? $value : static::safe_string_upper($object, $key2, $default_value);
    }

    public static function safe_integer_2($object, $key1, $key2, $default_value = null) {
        $value = static::safe_integer($object, $key1);
        return isset($value) ? $value : static::safe_integer($object, $key2, $default_value);
    }

    public static function safe_integer_product_2($object, $key1, $key2, $factor, $default_value = null) {
        $value = static::safe_integer_product($object, $key1, $factor);
        return isset($value) ? $value : static::safe_integer_product($object, $key2, $factor, $default_value);
    }

    public static function safe_timestamp_2($object, $key1, $key2, $default_value = null) {
        return static::safe_integer_product_2($object, $key1, $key2, 1000, $default_value);
    }

    public static function safe_value_2($object, $key1, $key2, $default_value = null) {
        $value = static::safe_value($object, $key1);
        return isset($value) ? $value : static::safe_value($object, $key2, $default_value);
    }

    // safe_method_n family
    public static function safe_float_n($object, $array, $default_value = null) {
        $value = static::get_object_value_from_key_array($object, $array);
        return (isset($value) && is_numeric($value)) ? floatval($value) : $default_value;
    }

    public static function safe_string_n($object, $array, $default_value = null) {
        $value = static::get_object_value_from_key_array($object, $array);
        return (static::valid_string($value) && is_scalar($value)) ? strval($value) : $default_value;
    }

    public static function safe_string_lower_n($object, $array, $default_value = null) {
        $value = static::get_object_value_from_key_array($object, $array);
        if (static::valid_string($value) && is_scalar($value)) {
            return strtolower(strval($value));
        } else if ($default_value === null) {
            return $default_value;
        } else {
            return strtolower($default_value);
        }
    }

    public static function safe_string_upper_n($object, $array, $default_value = null) {
        $value = static::get_object_value_from_key_array($object, $array);
        if (static::valid_string($value) && is_scalar($value)) {
            return strtoupper(strval($value));
        } else if ($default_value === null) {
            return $default_value;
        } else {
            return strtoupper($default_value);
        }
    }

    public static function safe_integer_n($object, $array, $default_value = null) {
        $value = static::get_object_value_from_key_array($object, $array);
        return (isset($value) && is_numeric($value)) ? intval($value) : $default_value;
    }

    public static function safe_integer_product_n($object, $array, $factor, $default_value = null) {
        $value = static::get_object_value_from_key_array($object, $array);
        return (isset($value) && is_numeric($value)) ? (intval($value * $factor)) : $default_value;
    }

    public static function safe_timestamp_n($object, $array, $default_value = null) {
        return static::safe_integer_product_n($object, $array, 1000, $default_value);
    }

    public static function safe_value_n($object, $array, $default_value = null) {
        $value = static::get_object_value_from_key_array($object, $array);
        return isset($value) ? $value : $default_value;
    }

    public static function get_object_value_from_key_array($object, $array) {
        foreach($array as $key) {
            if (isset($object[$key]) && $object[$key] !== '') {
                return $object[$key];
            }
        }
        return null;
    }

    public static function truncate($number, $precision = 0) {
        $decimal_precision = pow(10, $precision);
        return floor(floatval($number * $decimal_precision)) / $decimal_precision;
    }

    public static function truncate_to_string($number, $precision = 0) {
        if ($precision > 0) {
            $string = sprintf('%.' . ($precision + 1) . 'F', floatval($number));
            list($integer, $decimal) = explode('.', $string);
            $decimal = trim('.' . substr($decimal, 0, $precision), '0');
            if (strlen($decimal) < 2) {
                $decimal = '.0';
            }
            return $integer . $decimal;
        }
        return sprintf('%d', floatval($number));
    }

    public static function uuid16($length = 16) {
        return bin2hex(random_bytes(intval($length / 2)));
    }

    public static function uuid22($length = 22) {
        return bin2hex(random_bytes(intval($length / 2)));
    }

    public static function uuid() {
        return sprintf('%04x%04x-%04x-%04x-%04x-%04x%04x%04x',
            // 32 bits for "time_low"
            mt_rand(0, 0xffff), mt_rand(0, 0xffff),

            // 16 bits for "time_mid"
            mt_rand(0, 0xffff),

            // 16 bits for "time_hi_and_version",
            // four most significant bits holds version number 4
            mt_rand(0, 0x0fff) | 0x4000,

            // 16 bits, 8 bits for "clk_seq_hi_res", 8 bits for "clk_seq_low",
            // two most significant bits holds zero and one for variant DCE1.1
            mt_rand(0, 0x3fff) | 0x8000,

            // 48 bits for "node"
            mt_rand(0, 0xffff), mt_rand(0, 0xffff), mt_rand(0, 0xffff)
        );
    }

    public static function uuidv1() {
        $biasSeconds = 12219292800;  // seconds from 15th Oct 1572 to Jan 1st 1970
        $bias = $biasSeconds * 10000000;  // in hundreds of nanoseconds
        $time = static::microseconds() * 10 + $bias;
        $timeHex = dechex($time);
        $arranged = substr($timeHex, 7, 8) . substr($timeHex, 3, 4) . '1' . substr($timeHex, 0, 3);
        $clockId = '9696';
        $macAddress = 'ffffffffffff';
        return $arranged . $clockId . $macAddress;
    }

    public static function parse_timeframe($timeframe) {
        $amount = substr($timeframe, 0, -1);
        $unit = substr($timeframe, -1);
        $scale = 1;
        if ($unit === 'y') {
            $scale = 60 * 60 * 24 * 365;
        } elseif ($unit === 'M') {
            $scale = 60 * 60 * 24 * 30;
        } elseif ($unit === 'w') {
            $scale = 60 * 60 * 24 * 7;
        } elseif ($unit === 'd') {
            $scale = 60 * 60 * 24;
        } elseif ($unit === 'h') {
            $scale = 60 * 60;
        } elseif ($unit === 'm') {
            $scale = 60;
        } elseif ($unit === 's') {
            $scale = 1;
        } else {
            throw new NotSupported('timeframe unit ' . $unit . ' is not supported');
        }
        return $amount * $scale;
    }

    public static function round_timeframe($timeframe, $timestamp, $direction=ROUND_DOWN) {
        $ms = static::parse_timeframe($timeframe) * 1000;
        // Get offset based on timeframe in milliseconds
        $offset = $timestamp % $ms;
        return $timestamp - $offset + (($direction === ROUND_UP) ? $ms : 0);
    }

    public static function capitalize($string) {
        return mb_strtoupper(mb_substr($string, 0, 1)) . mb_substr($string, 1);
    }

    public static function is_associative($array) {
        return is_array($array) && (count(array_filter(array_keys($array), 'is_string')) > 0);
    }

    public static function omit($array, $keys) {
        if (static::is_associative($array)) {
            $result = $array;
            if (is_array($keys)) {
                foreach ($keys as $key) {
                    unset($result[$key]);
                }
            } else {
                unset($result[$keys]);
            }
            return $result;
        }
        return $array;
    }

    public static function unique($array) {
        return array_unique($array);
    }

    public static function pluck($array, $key) {
        $result = array();
        foreach ($array as $element) {
            if (isset($key, $element)) {
                $result[] = $element[$key];
            }
        }
        return $result;
    }

    public function filter_by($array, $key, $value = null) {
        $result = array();
        foreach ($array as $element) {
            if (isset($key, $element) && ($element[$key] == $value)) {
                $result[] = $element;
            }
        }
        return $result;
    }

    public static function group_by($array, $key) {
        $result = array();
        foreach ($array as $element) {
            if (isset($element[$key]) && !is_null($element[$key])) {
                if (!isset($result[$element[$key]])) {
                    $result[$element[$key]] = array();
                }
                $result[$element[$key]][] = $element;
            }
        }
        return $result;
    }

    public static function index_by($array, $key) {
        $result = array();
        foreach ($array as $element) {
            if (isset($element[$key])) {
                $result[$element[$key]] = $element;
            }
        }
        return $result;
    }

    public static function sort_by($arrayOfArrays, $key, $descending = false, $default = 0) {
        $descending = $descending ? -1 : 1;
        usort($arrayOfArrays, function ($a, $b) use ($key, $descending, $default) {
            $first = isset($a[$key]) ? $a[$key] : $default;
            $second = isset($b[$key]) ? $b[$key] : $default;
            if ($first == $second) {
                return 0;
            }
            return $first < $second ? -$descending : $descending;
        });
        return $arrayOfArrays;
    }

    public static function sort_by_2($arrayOfArrays, $key1, $key2, $descending = false) {
        $descending = $descending ? -1 : 1;
        usort($arrayOfArrays, function ($a, $b) use ($key1, $key2, $descending) {
            if ($a[$key1] == $b[$key1]) {
                if ($a[$key2] == $b[$key2]) {
                    return 0;
                }
                return $a[$key2] < $b[$key2] ? -$descending : $descending;
            }
            return $a[$key1] < $b[$key1] ? -$descending : $descending;
        });
        return $arrayOfArrays;
    }

    public static function flatten($array) {
        return array_reduce($array, function ($acc, $item) {
            return array_merge($acc, is_array($item) ? static::flatten($item) : array($item));
        }, array());
    }

    public static function array_concat() {
        return call_user_func_array('array_merge', array_filter(func_get_args(), 'is_array'));
    }

    public static function in_array($needle, $haystack) {
        return in_array($needle, $haystack);
    }

    public static function to_array($object) {
        if ($object instanceof \JsonSerializable) {
            $object = $object->jsonSerialize();
        }
        return array_values($object);
    }

    public static function is_empty($object) {
        return empty($object) || count($object) === 0;
    }

    public static function keysort($array) {
        $result = $array;
        ksort($result);
        return $result;
    }

    public static function extract_params($string) {
        if (preg_match_all('/{([\w-]+)}/u', $string, $matches)) {
            return $matches[1];
        }
    }

    public static function implode_params($string, $params) {
        if (static::is_associative($params)) {
            foreach ($params as $key => $value) {
                if (gettype($value) !== 'array') {
                    $string = implode($value, mb_split('{' . preg_quote($key) . '}', $string));
                }
            }
        }
        return $string;
    }

    public static function deep_extend() {
        //
        //     extend associative dictionaries only, replace everything else
        //
        $out = null;
        $args = func_get_args();
        foreach ($args as $arg) {
            if (static::is_associative($arg) || (is_array($arg) && (count($arg) === 0))) {
                if (!static::is_associative($out)) {
                    $out = array();
                }
                foreach ($arg as $k => $v) {
                    $out[$k] = static::deep_extend(isset($out[$k]) ? $out[$k] : array(), $v);
                }
            } else {
                $out = $arg;
            }
        }
        return $out;
    }

    public static function sum() {
        return array_sum(array_filter(func_get_args(), function ($x) {
            return isset($x) ? $x : 0;
        }));
    }

    public static function ordered($array) { // for Python OrderedDicts, does nothing in PHP and JS
        return $array;
    }

    public function aggregate($bidasks) {
        $result = array();

        foreach ($bidasks as $bidask) {
            if ($bidask[1] > 0) {
                $price = (string) $bidask[0];
                $result[$price] = array_key_exists($price, $result) ? $result[$price] : 0;
                $result[$price] += $bidask[1];
            }
        }

        $output = array();

        foreach ($result as $key => $value) {
            $output[] = array(floatval($key), floatval($value));
        }

        return $output;
    }

    public static function urlencodeBase64($string) {
        return preg_replace(array('#[=]+$#u', '#\+#u', '#\\/#'), array('', '-', '_'), \base64_encode($string));
    }

    public function urlencode($array) {
        foreach ($array as $key => $value) {
            if (is_bool($value)) {
                $array[$key] = var_export($value, true);
            }
        }
        return http_build_query($array, '', $this->urlencode_glue, PHP_QUERY_RFC3986);
    }

    public function urlencode_nested($array) {
        // we don't have to implement this method in PHP
        // https://github.com/ccxt/ccxt/issues/12872
        // https://github.com/ccxt/ccxt/issues/12900
        return $this->urlencode($array);
    }

    public function urlencode_with_array_repeat($array) {
        return preg_replace('/%5B\d*%5D/', '', $this->urlencode($array));
    }

    public function rawencode($array) {
        return urldecode($this->urlencode($array));
    }

    public static function encode_uri_component($string) {
        return urlencode($string);
    }

    public static function url($path, $params = array()) {
        $result = static::implode_params($path, $params);
        $query = static::omit($params, static::extract_params($path));
        if ($query) {
            $result .= '?' . static::urlencode($query);
        }
        return $result;
    }

    public static function seconds() {
        return time();
    }

    public static function milliseconds() {
        if (PHP_INT_SIZE == 4) {
            return static::milliseconds32();
        } else {
            return static::milliseconds64();
        }
    }

    public static function milliseconds32() {
        list($msec, $sec) = explode(' ', microtime());
        // raspbian 32-bit integer workaround
        // https://github.com/ccxt/ccxt/issues/5978
        // return (int) ($sec . substr($msec, 2, 3));
        return $sec . substr($msec, 2, 3);
    }

    public static function milliseconds64() {
        list($msec, $sec) = explode(' ', microtime());
        // this method will not work on 32-bit raspbian
        return (int) ($sec . substr($msec, 2, 3));
    }

    public static function microseconds() {
        list($msec, $sec) = explode(' ', microtime());
        return $sec . str_pad(substr($msec, 2, 6), 6, '0');
    }

    public static function iso8601($timestamp = null) {
        if (!isset($timestamp)) {
            return null;
        }
        if (!is_numeric($timestamp) || intval($timestamp) != $timestamp) {
            return null;
        }
        $timestamp = (int) $timestamp;
        if ($timestamp < 0) {
            return null;
        }
        $result = gmdate('c', (int) floor($timestamp / 1000));
        $msec = (int) $timestamp % 1000;
        $result = str_replace('+00:00', sprintf('.%03dZ', $msec), $result);
        return $result;
    }

    public static function parse_date($timestamp) {
        return static::parse8601($timestamp);
    }

    public static function parse8601($timestamp = null) {
        if (!isset($timestamp)) {
            return null;
        }
        if (!$timestamp || !is_string($timestamp)) {
            return null;
        }
        $timedata = date_parse($timestamp);
        if (!$timedata || $timedata['error_count'] > 0 || $timedata['warning_count'] > 0 || (isset($timedata['relative']) && count($timedata['relative']) > 0)) {
            return null;
        }
        if (($timedata['hour'] === false) ||
            ($timedata['minute'] === false) ||
            ($timedata['second'] === false) ||
            ($timedata['year'] === false) ||
            ($timedata['month'] === false) ||
            ($timedata['day'] === false)) {
            return null;
        }
        $time = strtotime($timestamp);
        if ($time === false) {
            return null;
        }
        $time *= 1000;
        if (preg_match('/\.(?<milliseconds>[0-9]{1,3})/', $timestamp, $match)) {
            $time += (int) str_pad($match['milliseconds'], 3, '0', STR_PAD_RIGHT);
        }
        return $time;
    }

    public static function rfc2616($timestamp) {
        if (!$timestamp) {
            $timestamp = static::milliseconds();
        }
        return gmdate('D, d M Y H:i:s T', (int) round($timestamp / 1000));
    }

    public static function dmy($timestamp, $infix = '-') {
        return gmdate('m' . $infix . 'd' . $infix . 'Y', (int) round($timestamp / 1000));
    }

    public static function ymd($timestamp, $infix = '-', $fullYear = true) {
        $yearFormat = $fullYear ? 'Y' : 'y';
        return gmdate($yearFormat . $infix . 'm' . $infix . 'd', (int) round($timestamp / 1000));
    }

    public static function yymmdd($timestamp, $infix = '') {
        return static::ymd($timestamp, $infix, false);
    }

    public static function yyyymmdd($timestamp, $infix = '-') {
        return static::ymd($timestamp, $infix, true);
    }

    public static function ymdhms($timestamp, $infix = ' ') {
        return gmdate('Y-m-d\\' . $infix . 'H:i:s', (int) round($timestamp / 1000));
    }

    public static function binary_concat() {
        return implode('', func_get_args());
    }

    public static function binary_concat_array($arr) {
        return implode('', $arr);
    }

    public static function binary_to_base64($binary) {
        return \base64_encode($binary);
    }

    public static function base16_to_binary($data) {
        return hex2bin($data);
    }

    public static function int_to_base16($integer) {
        return dechex($integer);
    }

    public static function json($data, $params = array()) {
        $options = array(
            'convertArraysToObjects' => JSON_FORCE_OBJECT,
            // other flags if needed...
        );
        $flags = JSON_UNESCAPED_SLASHES;
        foreach ($options as $key => $value) {
            if (array_key_exists($key, $params) && $params[$key]) {
                $flags |= $options[$key];
            }
        }
        return json_encode($data, $flags);
    }

    public static function is_json_encoded_object($input) {
        return ('string' === gettype($input)) &&
                (strlen($input) >= 2) &&
                (('{' === $input[0]) || ('[' === $input[0]));
    }

    public static function encode($input) {
        return $input;
    }

    public static function decode($input) {
        return $input;
    }

    public function check_address($address) {
        if (empty($address) || !is_string($address)) {
            throw new InvalidAddress($this->id . ' address is null');
        }

        if ((count(array_unique(str_split($address))) === 1) ||
            (strlen($address) < $this->minFundingAddressLength) ||
            (strpos($address, ' ') !== false)) {
            throw new InvalidAddress($this->id . ' address is invalid or has less than ' . strval($this->minFundingAddressLength) . ' characters: "' . strval($address) . '"');
        }

        return $address;
    }

    public function describe() {
        return array();
    }

    public function __construct($options = array()) {

        // todo auto-camelcasing for methods in PHP
        // $method_names = get_class_methods ($this);
        // foreach ($method_names as $method_name) {
        //     if ($method_name) {
        //         if (($method_name[0] != '_') && ($method_name[-1] != '_') && (mb_strpos ($method_name, '_') !== false)) {
        //             $parts = explode ('_', $method_name);
        //             $camelcase = $parts[0];
        //             for ($i = 1; $i < count ($parts); $i++) {
        //                 $camelcase .= static::capitalize ($parts[$i]);
        //             }
        //             // $this->$camelcase = $this->$method_name;
        //             // echo $method_name . " " . method_exists ($this, $method_name) . " " . $camelcase . " " . method_exists ($this, $camelcase) . "\n";
        //         }
        //     }
        // }

        $this->options = $this->get_default_options();

        $this->urlencode_glue = ini_get('arg_separator.output'); // can be overrided by exchange constructor params

        $options = array_replace_recursive($this->describe(), $options);
        if ($options) {
            foreach ($options as $key => $value) {
                $this->{$key} =
                    (property_exists($this, $key) && is_array($this->{$key}) && is_array($value)) ?
                        array_replace_recursive($this->{$key}, $value) :
                        $value;
            }
        }

        $this->tokenBucket = array(
            'delay' => 0.001,
            'capacity' => 1.0,
            'cost' => 1.0,
            'maxCapacity' => 1000,
            'refillRate' => ($this->rateLimit > 0) ? 1.0 / $this->rateLimit : PHP_INT_MAX,
        );

        if ($this->urlencode_glue !== '&') {
            if ($this->urlencode_glue_warning) {
                throw new ExchangeError($this->id . ' warning! The glue symbol for HTTP queries ' .
                    ' is changed from its default value & to ' . $this->urlencode_glue . ' in php.ini' .
                    ' (arg_separator.output) or with a call to ini_set prior to this message. If that' .
                    ' was the intent, you can acknowledge this warning and silence it by setting' .
                    " 'urlencode_glue_warning' => false or 'urlencode_glue' => '&' with exchange constructor params");
            }
        }

        if ($this->markets) {
            $this->set_markets($this->markets);
        }

        $this->after_construct();

        $is_sandbox = $this->safe_bool_2($this->options, 'sandbox', 'testnet', False);
        if ($is_sandbox) {
            $this->set_sandbox_mode($is_sandbox);
        }
    }

    public static function underscore($camelcase) {
        // conversion fooBar10OHLCV2Candles → foo_bar10_ohlcv2_candles
        $underscore = preg_replace_callback('/[a-z0-9][A-Z]/m', function ($x) {
            return $x[0][0] . '_' . $x[0][1];
        }, $camelcase);
        return strtolower($underscore);
    }

    public function camelcase($underscore) {
        // todo: write conversion foo_bar10_ohlcv2_candles → fooBar10OHLCV2Candles
        throw new NotSupported($this->id . ' camelcase() is not supported yet');
    }

    public static function hash($request, $type = 'md5', $digest = 'hex') {
        $base64 = ('base64' === $digest);
        $binary = ('binary' === $digest);
        $raw_output = ($binary || $base64) ? true : false;
        if ($type === 'keccak') {
            $hash = Keccak::hash($request, 256, $raw_output);
        } else {
            $hash = \hash($type, $request, $raw_output);
        }
        if ($base64) {
            $hash = \base64_encode($hash);
        }
        return $hash;
    }

    public static function hmac($request, $secret, $type = 'sha256', $digest = 'hex') {
        $base64 = ('base64' === $digest);
        $binary = ('binary' === $digest);
        $hmac = \hash_hmac($type, $request, $secret, ($binary || $base64) ? true : false);
        if ($base64) {
            $hmac = \base64_encode($hmac);
        }
        return $hmac;
    }

    public static function jwt($request, $secret, $algorithm = 'sha256', $is_rsa = false, $opts = []) {
        $alg = ($is_rsa ? 'RS' : 'HS') . mb_substr($algorithm, 3, 3);
        if (array_key_exists('alg', $opts)) {
            $alg = $opts['alg'];
        }
        $headerOptions = array(
            'alg' => $alg,
            'typ' => 'JWT',
        );
        if (array_key_exists('kid', $opts)) {
            $headerOptions['kid'] = $opts['kid'];
        }
        if (array_key_exists('nonce', $opts)) {
            $headerOptions['nonce'] = $opts['nonce'];
        }
        $encodedHeader = static::urlencodeBase64(json_encode($headerOptions));
        $encodedData = static::urlencodeBase64(json_encode($request, JSON_UNESCAPED_SLASHES));
        $token = $encodedHeader . '.' . $encodedData;
        $algoType = mb_substr($alg, 0, 2);
        if ($is_rsa || $algoType === 'RS') {
            $signature = \base64_decode(static::rsa($token, $secret, $algorithm));
        } else if ($algoType === 'ES') {
            $signed = static::ecdsa($token, $secret, 'p256', $algorithm);
            $signature = hex2bin(str_pad($signed['r'], 64, '0', STR_PAD_LEFT) . str_pad($signed['s'], 64, '0', STR_PAD_LEFT));
        } else {
            $signature = static::hmac($token, $secret, $algorithm, 'binary');
        }
        return $token . '.' . static::urlencodeBase64($signature);
    }

    public static function rsa($request, $secret, $alg = 'sha256') {
        $algorithms = array(
            'sha256' => \OPENSSL_ALGO_SHA256,
            'sha384' => \OPENSSL_ALGO_SHA384,
            'sha512' => \OPENSSL_ALGO_SHA512,
        );
        if (!array_key_exists($alg, $algorithms)) {
            throw new ExchangeError($alg . ' is not a supported rsa signing algorithm.');
        }
        $algName = $algorithms[$alg];
        $signature = null;
        \openssl_sign($request, $signature, $secret, $algName);
        return \base64_encode($signature);
    }

    public static function ecdsa($request, $secret, $algorithm = 'p256', $hash = null, $fixedLength = false) {
        $digest = $request;
        if ($hash !== null) {
            $digest = static::hash($request, $hash, 'hex');
        }
        if (preg_match('/^-----BEGIN EC PRIVATE KEY-----\s([\w\d+=\/\s]+)\s-----END EC PRIVATE KEY-----/', $secret, $match) >= 1) {
            $pemKey = $match[1];
            $decodedPemKey = UnspecifiedType::fromDER(base64_decode($pemKey))->asSequence();
            $secret = bin2hex($decodedPemKey->at(1)->asOctetString()->string());
            if ($decodedPemKey->hasTagged(0)) {
                $params = $decodedPemKey->getTagged(0)->asExplicit();
                $oid = $params->asObjectIdentifier()->oid();
                $supportedCurve = array(
                    '1.3.132.0.10' => 'secp256k1',
                    '1.2.840.10045.3.1.7' => 'p256',
                );
                if (!array_key_exists($oid, $supportedCurve)) throw new Exception('Unsupported curve');
                $algorithm = $supportedCurve[$oid];
            }
        }
        $ec = new EC(strtolower($algorithm));
        $key = $ec->keyFromPrivate(ltrim($secret, '0x'));
        $ellipticSignature = $key->sign($digest, 'hex', array('canonical' => true));
        $count = new BN('0');
        $minimumSize = (new BN('1'))->shln(8 * 31)->sub(new BN('1'));
        while ($fixedLength && ($ellipticSignature->r->gt($ec->nh) || $ellipticSignature->r->lte($minimumSize) || $ellipticSignature->s->lte($minimumSize))) {
            $ellipticSignature = $key->sign($digest, 'hex', array('canonical' => true, 'extraEntropy' => $count->toArray('le', 32)));
            $count = $count->add(new BN('1'));
        }
        $signature = array(
            'r' =>  $ellipticSignature->r->bi->toHex(),
            's' => $ellipticSignature->s->bi->toHex(),
            'v' => $ellipticSignature->recoveryParam,
        );
        return $signature;
    }

    public static function axolotl($request, $secret, $algorithm = 'ed25519') {
        // this method is experimental ( ͡° ͜ʖ ͡°)
        $curve = new EdDSA($algorithm);
        $signature = $curve->signModified($request, $secret);
        return static::binary_to_base58(static::base16_to_binary($signature->toHex()));
    }

    public static function eddsa($request, $secret, $algorithm = 'ed25519') {
        $curve = new EdDSA($algorithm);
        preg_match('/^-----BEGIN PRIVATE KEY-----\s(\S{64})\s-----END PRIVATE KEY-----$/', $secret, $match);
        // trim pem header from 48 bytes -> 32 bytes
        // in hex so 96 chars -> 64 chars
        $hex_secret = substr(bin2hex(base64_decode($match[1])), 32);
        $signature = $curve->sign(bin2hex(static::encode($request)), $hex_secret);
        return static::binary_to_base64(static::base16_to_binary($signature->toHex()));
    }

    public static function random_bytes($length) {
        return bin2hex(random_bytes($length));
    }

    public function eth_abi_encode($types, $args) {
        $typedDataEncoder = new TypedDataEncoder();
        $abiEncoder = $typedDataEncoder->ethabi;
        // workaround to replace array() with []
        $types = preg_replace('/array\(\)/', '[]', $types);
        return hex2bin(str_replace('0x', '', $abiEncoder->encodeParameters($types, $args)));
    }

    public function eth_encode_structured_data($domainData, $messageTypes, $messageData) {
        $typedDataEncoder = new TypedDataEncoder();
        return $this->binary_concat(
            hex2bin('1901'),
            hex2bin(str_replace('0x', '', $typedDataEncoder->hashDomain($domainData))),
            hex2bin(str_replace('0x', '', $typedDataEncoder->hashEIP712Message($messageTypes, $messageData)))
        );
    }

    public function packb($data) {
        return MessagePack::pack($data);
    }

    public function throttle($cost = null) {
        // TODO: use a token bucket here
        $now = $this->milliseconds();
        $elapsed = $now - $this->lastRestRequestTimestamp;
        $cost = ($cost === null) ? 1 : $cost;
        $sleep_time = $this->rateLimit * $cost;
        if ($elapsed < $sleep_time) {
            $delay = $sleep_time - $elapsed;
            usleep((int) ($delay * 1000.0));
        }
    }

    public function parse_json($json_string, $as_associative_array = true) {
        return json_decode($this->on_json_response($json_string), $as_associative_array);
    }

    public function log() {
        $args = func_get_args();
        if (is_array($args)) {
            $array = array();
            foreach ($args as $arg) {
                $array[] = is_string($arg) ? $arg : json_encode($arg, JSON_PRETTY_PRINT);
            }
            echo implode(' ', $array), "\n";
        }
    }

    public function on_rest_response($code, $reason, $url, $method, $response_headers, $response_body, $request_headers, $request_body) {
        return is_string($response_body) ? trim($response_body) : $response_body;
    }

    public function on_json_response($response_body) {
        return (is_string($response_body) && $this->quoteJsonNumbers) ? preg_replace('/":([+.0-9eE-]+)([,}])/', '":"$1"$2', $response_body) : $response_body;
    }

    public function setProxyAgents($httpProxy, $httpsProxy, $socksProxy) {
        if ($httpProxy) {
            curl_setopt($this->curl, CURLOPT_PROXY, $httpProxy);
            curl_setopt($this->curl, CURLOPT_PROXYTYPE, CURLPROXY_HTTP);
        }  else if ($httpsProxy) {
            curl_setopt($this->curl, CURLOPT_PROXY, $httpsProxy);
            curl_setopt($this->curl, CURLOPT_PROXYTYPE, CURLPROXY_HTTPS);
            // atm we don't make as tunnel
            // curl_setopt($this->curl, CURLOPT_TUNNEL, 1);
            // curl_setopt($this->curl, CURLOPT_SUPPRESS_CONNECT_HEADERS, 1);
        } else if ($socksProxy) {
            curl_setopt($this->curl, CURLOPT_PROXY, $socksProxy);
            curl_setopt($this->curl, CURLOPT_PROXYTYPE, CURLPROXY_SOCKS5);
        }
    }

    public function fetch($url, $method = 'GET', $headers = null, $body = null) {

        // https://github.com/ccxt/ccxt/issues/5914
        if ($this->curl) {
            if ($this->curl_close) {
                curl_close($this->curl); // we properly close the curl channel here to save cookies
                $this->curl = curl_init();
            } elseif ($this->curl_reset) {
                curl_reset($this->curl); // this is the default
            }
        } else {
            $this->curl = curl_init();
        }

        $this->last_request_headers = $headers;

        // ##### PROXY & HEADERS #####
        $headers = array_merge($this->headers, $headers ? $headers : array());
        // proxy-url
        $proxyUrl = $this->check_proxy_url_settings($url, $method, $headers, $body);
        if ($proxyUrl !== null) {
            $headers['Origin'] = $this->origin;
            $url = $proxyUrl . $url;
        }
        // proxy agents
        [ $httpProxy, $httpsProxy, $socksProxy ] = $this->check_proxy_settings($url, $method, $headers, $body);
        $this->check_conflicting_proxies($httpProxy || $httpsProxy || $socksProxy, $proxyUrl);
        $this->setProxyAgents($httpProxy, $httpsProxy, $socksProxy);
        // user-agent
        $userAgent = ($this->userAgent !== null) ? $this->userAgent : $this->user_agent;
        if ($userAgent) {
            if (gettype($userAgent) == 'string') {
                curl_setopt($this->curl, CURLOPT_USERAGENT, $userAgent);
                $headers = array_merge(['User-Agent' => $userAgent], $headers);
            } elseif ((gettype($userAgent) == 'array') && array_key_exists('User-Agent', $userAgent)) {
                curl_setopt($this->curl, CURLOPT_USERAGENT, $userAgent['User-Agent']);
                $headers = array_merge($userAgent, $headers);
            }
        }
        // set final headers
        $headers = $this->set_headers($headers);
        // log
        if ($this->verbose) {
            print_r(array('fetch Request:', $this->id, $method, $url, 'RequestHeaders:', $headers, 'RequestBody:', $body));
        }
        // end of proxies & headers

        // reorganize headers for curl
        if (is_array($headers)) {
            $tmp = $headers;
            $headers = array();
            foreach ($tmp as $key => $value) {
                $headers[] = $key . ': ' . $value;
            }
        }

        if ($this->timeout) {
            curl_setopt($this->curl, CURLOPT_CONNECTTIMEOUT_MS, (int) ($this->timeout));
            curl_setopt($this->curl, CURLOPT_TIMEOUT_MS, (int) ($this->timeout));
        }

        curl_setopt($this->curl, CURLOPT_RETURNTRANSFER, true);
        if (!$this->validateClientSsl) {
            curl_setopt($this->curl, CURLOPT_SSL_VERIFYPEER, false);
        }
        if (!$this->validateServerSsl) {
            curl_setopt($this->curl, CURLOPT_SSL_VERIFYHOST, false);
        }

        curl_setopt($this->curl, CURLOPT_ENCODING, '');

        if ($method == 'GET') {
            curl_setopt($this->curl, CURLOPT_HTTPGET, true);
        } elseif ($method == 'POST') {
            curl_setopt($this->curl, CURLOPT_POST, true);
            curl_setopt($this->curl, CURLOPT_POSTFIELDS, $body);
        } elseif ($method == 'PUT') {
            curl_setopt($this->curl, CURLOPT_CUSTOMREQUEST, 'PUT');
            curl_setopt($this->curl, CURLOPT_POSTFIELDS, $body);
            $headers[] = 'X-HTTP-Method-Override: PUT';
        } elseif ($method == 'PATCH') {
            curl_setopt($this->curl, CURLOPT_CUSTOMREQUEST, 'PATCH');
            curl_setopt($this->curl, CURLOPT_POSTFIELDS, $body);
        } elseif ($method === 'DELETE') {
            curl_setopt($this->curl, CURLOPT_CUSTOMREQUEST, 'DELETE');
            curl_setopt($this->curl, CURLOPT_POSTFIELDS, $body);

            $headers[] = 'X-HTTP-Method-Override: DELETE';
        }

        if ($headers) {
            curl_setopt($this->curl, CURLOPT_HTTPHEADER, $headers);
        }

        if ($this->verbose) {
            print_r(array('fetch Request:', $this->id, $method, $url, 'RequestHeaders:', $headers, 'RequestBody:', $body));
        }

        // we probably only need to set it once on startup
        if ($this->curlopt_interface) {
            curl_setopt($this->curl, CURLOPT_INTERFACE, $this->curlopt_interface);
        }

        curl_setopt($this->curl, CURLOPT_URL, $url);
        // end of proxy settings

        curl_setopt($this->curl, CURLOPT_FOLLOWLOCATION, true);
        curl_setopt($this->curl, CURLOPT_FAILONERROR, false);

        curl_setopt($this->curl, CURLOPT_HEADER, 1);
        // match the same http version as python and js
        curl_setopt($this->curl, CURLOPT_HTTP_VERSION, CURL_HTTP_VERSION_1_1);

        // user-defined cURL options (if any)
        if (!empty($this->curl_options)) {
            curl_setopt_array($this->curl, $this->curl_options);
        }

        $response_headers = array();

        $response = curl_exec($this->curl);

        $headers_length = curl_getinfo($this->curl, CURLINFO_HEADER_SIZE);

        $raw_headers = mb_substr($response, 0, $headers_length);

        $raw_headers_array = explode("\r\n", trim($raw_headers));
        $status_line = $raw_headers_array[0];
        $parts = explode(' ', $status_line);
        $http_status_text = count($parts) === 3 ? $parts[2] : null;
        $raw_headers = array_slice($raw_headers_array, 1);
        foreach ($raw_headers as $raw_header) {
            if (strlen($raw_header)) {
                $exploded = explode(': ', $raw_header);
                if (count($exploded) > 1) {
                    list($key, $value) = $exploded;
                    // don't overwrite headers
                    // https://stackoverflow.com/a/4371395/4802441
                    if (array_key_exists($key, $response_headers)) {
                        $response_headers[$key] = $response_headers[$key] . ', ' . $value;
                    } else {
                        $response_headers[$key] = $value;
                    }
                }
            }
        }
        $result = mb_substr($response, $headers_length);

        $curl_errno = curl_errno($this->curl);
        $curl_error = curl_error($this->curl);
        $http_status_code = curl_getinfo($this->curl, CURLINFO_HTTP_CODE);

        $result = $this->on_rest_response($http_status_code, $http_status_text, $url, $method, $response_headers, $result, $headers, $body);

        $this->lastRestRequestTimestamp = $this->milliseconds();

        if ($this->enableLastHttpResponse) {
            $this->last_http_response = $result;
        }

        if ($this->enableLastResponseHeaders) {
            $this->last_response_headers = $response_headers;
        }

        $json_response = null;
        $is_json_encoded_response = $this->is_json_encoded_object($result);

        if ($is_json_encoded_response) {
            $json_response = $this->parse_json($result);
            if ($this->enableLastJsonResponse) {
                $this->last_json_response = $json_response;
            }
        }

        if ($this->verbose) {
            print_r(array('fetch Response:', $this->id, $method, $url, $http_status_code, $curl_error, 'ResponseHeaders:', $response_headers, 'ResponseBody:', $result));
        }

        if ($result === false) {
            if ($curl_errno == 28) { // CURLE_OPERATION_TIMEDOUT
                throw new RequestTimeout($this->id . ' ' . implode(' ', array($url, $method, $curl_errno, $curl_error)));
            }

            // all sorts of SSL problems, accessibility
            throw new ExchangeNotAvailable($this->id . ' ' . implode(' ', array($url, $method, $curl_errno, $curl_error)));
        }

        $skip_further_error_handling = $this->handle_errors($http_status_code, $http_status_text, $url, $method, $response_headers, $result ? $result : null, $json_response, $headers, $body);
        if (!$skip_further_error_handling) {
            $this->handle_http_status_code($http_status_code, $http_status_text, $url, $method, $result);
        }
        // check if $curl_errno is not zero
        if ($curl_errno) {
            throw new NetworkError($this->id . ' unknown error: ' . strval($curl_errno) . ' ' . $curl_error);
        }

        return isset($json_response) ? $json_response : $result;
    }

    public function load_markets($reload = false, $params = array()) {
        if (!$reload && $this->markets) {
            if (!$this->markets_by_id) {
                return $this->set_markets($this->markets);
            }
            return $this->markets;
        }
        $currencies = null;
        if (array_key_exists('fetchCurrencies', $this->has) && $this->has['fetchCurrencies'] === true) {
            $currencies = $this->fetch_currencies();
        }
        $markets = $this->fetch_markets($params);
        return $this->set_markets($markets, $currencies);
    }

    public function number($n) {
        return call_user_func($this->number, $n);
    }

    public function fetch_markets($params = array()) {
        // markets are returned as a list
        // currencies are returned as a dict
        // this is for historical reasons
        // and may be changed for consistency later
        return $this->markets ? array_values($this->markets) : array();
    }

    public function fetch_currencies($params = array()) {
        // markets are returned as a list
        // currencies are returned as a dict
        // this is for historical reasons
        // and may be changed for consistency later
        return $this->currencies ? $this->currencies : array();
    }

    public function precision_from_string($str) {
        // support string formats like '1e-4'
        if (strpos($str, 'e') > -1) {
            $numStr = preg_replace ('/\de/', '', $str);
            return ((int)$numStr) * -1;
        }
        // support integer formats (without dot) like '1', '10' etc [Note: bug in decimalToPrecision, so this should not be used atm]
        // if (strpos($str, '.') === -1) {
        //     return strlen(str) * -1;
        // }
        // default strings like '0.0001'
        $parts = explode('.', preg_replace('/0+$/', '', $str));
        return (count($parts) > 1) ? strlen($parts[1]) : 0;
    }

    public function __call($function, $params) {
        // support camelCase & snake_case functions
        if (!preg_match('/^[A-Z0-9_]+$/', $function)) {
            $underscore = static::underscore($function);
            if (method_exists($this, $underscore)) {
                return call_user_func_array(array($this, $underscore), $params);
            }
        }
        /* handle errors */
        throw new ExchangeError($function . ' method not found, try underscore_notation instead of camelCase for the method being called');
    }

    public function add_method($function_name, $callback) {
        $function_name = strtolower($function_name);
        $this->overriden_methods[$function_name] = $callback;
    }

    public function call_method($function_name, $params = []) {
        $function_name = strtolower($function_name);
        if (is_callable($this->overriden_methods[$function_name])) {
            return call_user_func_array($this->overriden_methods[$function_name], $params);
        }
    }

    public function __sleep() {
        $return = array_keys(array_filter(get_object_vars($this), function ($var) {
            return !(is_object($var) || is_resource($var) || is_callable($var));
        }));
        return $return;
    }

    public function __wakeup() {
        $this->curl = curl_init();
    }

    public function __destruct() {
        if ($this->curl !== null) {
            curl_close($this->curl);
        }
    }

    public function has($feature = null) {
        if (!$feature) {
            return $this->has;
        }
        $feature = strtolower($feature);
        $new_feature_map = array_change_key_case($this->has, CASE_LOWER);
        if (array_key_exists($feature, $new_feature_map)) {
            return $new_feature_map[$feature];
        }

        // PHP 5.6+ only:
        // $old_feature_map = array_change_key_case (array_filter (get_object_vars ($this), function ($key) {
        //     return strpos($key, 'has') !== false && $key !== 'has';
        // }, ARRAY_FILTER_USE_KEY), CASE_LOWER);

        // the above rewritten for PHP 5.4+
        $nonfiltered = get_object_vars($this);
        $filtered = array();
        foreach ($nonfiltered as $key => $value) {
            if ((strpos($key, 'has') !== false) && ($key !== 'has')) {
                $filtered[$key] = $value;
            }
        }
        $old_feature_map = array_change_key_case($filtered, CASE_LOWER);

        $old_feature = "has{$feature}";
        return array_key_exists($old_feature, $old_feature_map) ? $old_feature_map[$old_feature] : false;
    }

    public static function precisionFromString($x) {
        $parts = explode('.', preg_replace('/0+$/', '', $x));
        if (count($parts) > 1) {
            return strlen($parts[1]);
        } else {
            return 0;
        }
    }

    public static function decimal_to_precision($x, $roundingMode = ROUND, $numPrecisionDigits = null, $countingMode = DECIMAL_PLACES, $paddingMode = NO_PADDING) {
        if ($countingMode === TICK_SIZE) {
            if (!(is_float($numPrecisionDigits) || is_int($numPrecisionDigits) || is_string($numPrecisionDigits) ))
                throw new BaseError('Precision must be an integer or float or string for TICK_SIZE');
        } else {
            if (!is_int($numPrecisionDigits)) {
                throw new BaseError('Precision must be an integer');
            }
        }

        if (is_string($numPrecisionDigits)) {
            $numPrecisionDigits = (float) $numPrecisionDigits;
        }

        if (!is_numeric($x)) {
            throw new BaseError('Invalid number');
        }

        assert(($roundingMode === ROUND) || ($roundingMode === TRUNCATE));

        $result = '';

        // Special handling for negative precision
        if ($numPrecisionDigits < 0) {
            if ($countingMode === TICK_SIZE) {
                throw new BaseError('TICK_SIZE cant be used with negative numPrecisionDigits');
            }
            $toNearest = pow(10, abs($numPrecisionDigits));
            if ($roundingMode === ROUND) {
                $result = (string) ($toNearest * static::decimal_to_precision($x / $toNearest, $roundingMode, 0, DECIMAL_PLACES, $paddingMode));
            }
            if ($roundingMode === TRUNCATE) {
                $result = static::decimal_to_precision($x - ( (int) $x % $toNearest), $roundingMode, 0, DECIMAL_PLACES, $paddingMode);
            }
            return $result;
        }

        if ($countingMode === TICK_SIZE) {
            $precisionDigitsString = static::decimal_to_precision($numPrecisionDigits, ROUND, 100, DECIMAL_PLACES, NO_PADDING);
            $newNumPrecisionDigits = static::precisionFromString($precisionDigitsString);
            $missing = fmod($x, $numPrecisionDigits);
            $missing = floatval(static::decimal_to_precision($missing, ROUND, 8, DECIMAL_PLACES, NO_PADDING));
            // See: https://github.com/ccxt/ccxt/pull/6486
            $fpError = static::decimal_to_precision($missing / $numPrecisionDigits, ROUND, max($newNumPrecisionDigits, 8), DECIMAL_PLACES, NO_PADDING);
            if(static::precisionFromString($fpError) !== 0) {
                if ($roundingMode === ROUND) {
                    if ($x > 0) {
                        if ($missing >= $numPrecisionDigits / 2) {
                            $x = $x - $missing + $numPrecisionDigits;
                        } else {
                            $x = $x - $missing;
                        }
                    } else {
                        if ($missing >= $numPrecisionDigits / 2) {
                            $x = $x - $missing;
                        } else {
                            $x = $x - $missing - $numPrecisionDigits;
                        }
                    }
                } elseif (TRUNCATE === $roundingMode) {
                    $x = $x - $missing;
                }
            }
            return static::decimal_to_precision($x, ROUND, $newNumPrecisionDigits, DECIMAL_PLACES, $paddingMode);
        }


        if ($roundingMode === ROUND) {
            if ($countingMode === DECIMAL_PLACES) {
                // Requested precision of 100 digits was truncated to PHP maximum of 53 digits
                $numPrecisionDigits = min(14, $numPrecisionDigits);
                $result = number_format(round($x, $numPrecisionDigits, PHP_ROUND_HALF_UP), $numPrecisionDigits, '.', '');
            } elseif ($countingMode === SIGNIFICANT_DIGITS) {
                $significantPosition = ((int) log( abs($x), 10)) % 10;
                if ($significantPosition > 0) {
                    ++$significantPosition;
                }
                $result = static::number_to_string(round($x, $numPrecisionDigits - $significantPosition, PHP_ROUND_HALF_UP));
            }
        } elseif ($roundingMode === TRUNCATE) {
            $dotIndex = strpos($x, '.');
            $dotPosition = $dotIndex ?: strlen($x);
            if ($countingMode === DECIMAL_PLACES) {
                if ($dotIndex) {
                    list($before, $after) = explode('.', static::number_to_string($x));
                    $result = $before . '.' . substr($after, 0, $numPrecisionDigits);
                } else {
                    $result = $x;
                }
            } elseif ($countingMode === SIGNIFICANT_DIGITS) {
                if ($numPrecisionDigits === 0) {
                    return '0';
                }
                $significantPosition = (int) log(abs($x), 10);
                $start = $dotPosition - $significantPosition;
                $end = $start + $numPrecisionDigits;
                if ($dotPosition >= $end) {
                    --$end;
                }
                if ($numPrecisionDigits >= (strlen($x) - ($dotPosition ? 1 : 0))) {
                    $result = (string) $x;
                } else {
                    if ($significantPosition < 0) {
                        ++$end;
                    }
                    $result = str_pad(substr($x, 0, $end), $dotPosition, '0');
                }
            }
            $result = rtrim($result, '.');
        }

        $hasDot = (false !== strpos($result, '.'));
        if ($paddingMode === NO_PADDING) {
            if (($result === '')  && ($numPrecisionDigits === 0)) {
                return '0';
            }
            if ($hasDot) {
                $result = rtrim($result, '0');
                $result = rtrim($result, '.');
            }
        } elseif ($paddingMode === PAD_WITH_ZERO) {
            if ($hasDot) {
                if ($countingMode === DECIMAL_PLACES) {
                    list($before, $after) = explode('.', $result, 2);
                    $result = $before . '.' . str_pad($after, $numPrecisionDigits, '0');
                } elseif ($countingMode === SIGNIFICANT_DIGITS) {
                    if ($result < 1) {
                        $result = str_pad($result, strcspn($result, '123456789') + $numPrecisionDigits, '0');
                    }
                }
            } else {
                if ($countingMode === DECIMAL_PLACES) {
                    if ($numPrecisionDigits > 0) {
                        $result = $result . '.' . str_repeat('0', $numPrecisionDigits);
                    }
                } elseif ($countingMode === SIGNIFICANT_DIGITS) {
                    if ($numPrecisionDigits > strlen($result)) {
                        $result = $result . '.' . str_repeat('0', ($numPrecisionDigits - strlen($result)));
                    }
                }
            }
        }
        if (($result === '-0') || ($result === '-0.' . str_repeat('0', max(strlen($result) - 3, 0)))) {
            $result = substr($result, 1);
        }
        return $result;
    }

    public static function number_to_string($x) {
        // avoids scientific notation for too large and too small numbers
        if ($x === null) {
            return null;
        }
        $type = gettype($x);
        $s = (string) $x;
        if (($type !== 'integer') && ($type !== 'double')) {
            return $s;
        }
        if (strpos($x, 'E') === false) {
            return $s;
        }
        $splitted = explode('E', $s);
        $number = rtrim(rtrim($splitted[0], '0'), '.');
        $exp = (int) $splitted[1];
        $len_after_dot = 0;
        if (strpos($number, '.') !== false) {
            $splitted = explode('.', $number);
            $len_after_dot = strlen($splitted[1]);
        }
        $number = str_replace(array('.', '-'), '', $number);
        $sign = ($x < 0) ? '-' : '';
        if ($exp > 0) {
            $zeros = str_repeat('0', abs($exp) - $len_after_dot);
            $s = $sign . $number . $zeros;
        } else {
            $zeros = str_repeat('0', abs($exp) - 1);
            $s = $sign . '0.' . $zeros . $number;
        }
        return $s;
    }

    public function vwap($baseVolume, $quoteVolume) {
        return (($quoteVolume !== null) && ($baseVolume !== null) && ($baseVolume > 0)) ? ($quoteVolume / $baseVolume) : null;
    }

    // ------------------------------------------------------------------------
    // web3 / 0x methods

    public static function has_web3() {
        // PHP version of this function does nothing, as most of its
        // dependencies are lightweight and don't eat a lot
        return true;
    }

    public static function check_required_version($required_version, $error = true) {
        global $version;
        $result = true;
        $required = explode('.', $required_version);
        $current = explode('.', $version);
        $intMajor1 = intval($required[0]);
        $intMinor1 = intval($required[1]);
        $intPatch1 = intval($required[2]);
        $intMajor2 = intval($current[0]);
        $intMinor2 = intval($current[1]);
        $intPatch2 = intval($current[2]);
        if ($intMajor1 > $intMajor2) {
            $result = false;
        }
        if ($intMajor1 === $intMajor2) {
            if ($intMinor1 > $intMinor2) {
                $result = false;
            } elseif ($intMinor1 === $intMinor2 && $intPatch1 > $intPatch2) {
                $result = false;
            }
        }
        if (!$result) {
            if ($error) {
                throw new NotSupported('Your current version of CCXT is ' . $version . ', a newer version ' . $required_version . ' is required, please, upgrade your version of CCXT');
            } else {
                return $error;
            }
        }
        return $result;
    }

    public function check_required_dependencies() {
        if (!static::has_web3()) {
            throw new ExchangeError($this->id . ' requires web3 dependencies');
        }
    }

    public static function hashMessage($message) {
        $trimmed = ltrim($message, '0x');
        $buffer = unpack('C*', hex2bin($trimmed));
        $prefix = bin2hex("\u{0019}Ethereum Signed Message:\n" . sizeof($buffer));
        return '0x' . Keccak::hash(hex2bin($prefix . $trimmed), 256);
    }

    public static function signHash($hash, $privateKey) {
        $signature = static::ecdsa($hash, $privateKey, 'secp256k1', null);
        return array(
            'r' => '0x' . $signature['r'],
            's' => '0x' . $signature['s'],
            'v' => 27 + $signature['v'],
        );
    }

    public static function signMessage($message, $privateKey) {
        return static::signHash(static::hashMessage($message), $privateKey);
    }

    public function sign_message_string($message, $privateKey) {
        $signature = static::signMessage($message, $privateKey);
        return $signature['r'] . $this->remove0x_prefix($signature['s']) . dechex($signature['v']);
    }

    public static function base32_decode($s) {
        static $alphabet = 'ABCDEFGHIJKLMNOPQRSTUVWXYZ234567';
        $tmp = '';
        foreach (str_split($s) as $c) {
            if (($v = strpos($alphabet, $c)) === false) {
                $v = 0;
            }
            $tmp .= sprintf('%05b', $v);
        }
        $args = array_map('bindec', str_split($tmp, 8));
        array_unshift($args, 'C*');
        return rtrim(call_user_func_array('pack', $args), "\0");
    }

    public static function totp($key) {
        $noSpaceKey = str_replace(' ', '', $key);
        $encodedKey = static::base32_decode($noSpaceKey);
        $epoch = floor(time() / 30);
        $encodedEpoch = pack('J', $epoch);
        $hmacResult = static::hmac($encodedEpoch, $encodedKey, 'sha1', 'hex');
        $hmac = [];
        foreach (str_split($hmacResult, 2) as $hex) {
            $hmac[] = hexdec($hex);
        }
        $offset = $hmac[count($hmac) - 1] & 0xF;
        $code = ($hmac[$offset + 0] & 0x7F) << 24 | ($hmac[$offset + 1] & 0xFF) << 16 | ($hmac[$offset + 2] & 0xFF) << 8 | ($hmac[$offset + 3] & 0xFF);
        $otp = $code % pow(10, 6);
        return str_pad((string) $otp, 6, '0', STR_PAD_LEFT);
    }

    public static function number_to_be($n, $padding) {
        $n = new BN($n);
        return array_reduce(array_map('chr', $n->toArray('be', $padding)), 'static::binary_concat');
    }

    public static function number_to_le($n, $padding) {
        $n = new BN($n);
        return array_reduce(array_map('chr', $n->toArray('le', $padding)), 'static::binary_concat');
    }

    public static function base58_to_binary($s) {
        if (!self::$base58_decoder) {
            self::$base58_decoder = array();
            self::$base58_encoder = array();
            for ($i = 0; $i < strlen(self::$base58_alphabet); $i++) {
                $bigNum = new BN($i);
                self::$base58_decoder[self::$base58_alphabet[$i]] = $bigNum;
                self::$base58_encoder[$i] = self::$base58_alphabet[$i];
            }
        }
        $result = new BN(0);
        $base = new BN(58);
        for ($i = 0; $i < strlen($s); $i++) {
            $result->imul($base);
            $result->iadd(self::$base58_decoder[$s[$i]]);
        }
        return static::number_to_be($result, 0);
    }

    public static function binary_to_base58($b) {
        if (!self::$base58_encoder) {
            self::$base58_decoder = array();
            self::$base58_encoder = array();
            for ($i = 0; $i < strlen(self::$base58_alphabet); $i++) {
                $bigNum = new BN($i);
                self::$base58_decoder[self::$base58_alphabet[$i]] = $bigNum;
                self::$base58_encoder[$i] = self::$base58_alphabet[$i];
            }
        }
        // convert binary to decimal
        $result = new BN(0);
        $fromBase = new BN(0x100);
        $string = array();
        foreach (str_split($b) as $c) {
            $result->imul($fromBase);
            $result->iadd(new BN(ord($c)));
        }
        while (!$result->isZero()) {
            $next_character = $result->modn(58);
            $result->idivn(58);
            $string[] = self::$base58_encoder[$next_character];
        }
        return implode('', array_reverse($string));
    }

    public function remove0x_prefix($string) {
        return (substr($string, 0, 2) === '0x') ? substr($string, 2) : $string;
    }

    public function parse_number($value, $default = null) {
        if ($value === null) {
            return $default;
        } else {
            try {
                return $this->number($value);
            } catch (Exception $e) {
                return $default;
            }
        }
    }

    public function omit_zero($string_number) {
        if ($string_number === null || $string_number === '') {
            return null;
        }
        if (floatval($string_number) === 0.0) {
            return null;
        }
        return $string_number;
    }

    public function sleep($milliseconds) {
        sleep($milliseconds / 1000);
    }

    public function check_order_arguments ($market, $type, $side, $amount, $price, $params) {
        if ($price === null) {
            if ($type === 'limit') {
                  throw new ArgumentsRequired ($this->id + ' create_order() requires a price argument for a limit order');
             }
        }
        if ($amount <= 0) {
            throw new ArgumentsRequired ($this->id + ' create_order() amount should be above 0');
        }
    }

    public function handle_http_status_code($http_status_code, $status_text, $url, $method, $body) {
        $string_code = (string) $http_status_code;
        if (array_key_exists($string_code, $this->httpExceptions)) {
            $error_class = $this->httpExceptions[$string_code];
            if (substr($error_class, 0, 6) !== '\\ccxt\\') {
                $error_class = '\\ccxt\\' . $error_class;
            }
            throw new $error_class($this->id . ' ' . implode(' ', array($this->id, $url, $method, $http_status_code, $body)));
        }
    }

    public static function crc32($string, $signed = false) {
        $unsigned = \crc32($string);
        if ($signed && ($unsigned >= 0x80000000)) {
            return $unsigned - 0x100000000;
        } else {
            return $unsigned;
        }
    }

    function clone($obj) {
        return is_array($obj) ? $obj : $this->deep_extend($obj);
    }

    function parse_to_big_int($value) {
        return intval($value);
    }

    public function string_to_chars_array ($value) {
        return str_split($value);
    }

    function valueIsDefined($value){
        return isset($value) && !is_null($value);
    }

    function arraySlice($array, $first, $second = null){
        if ($second === null) {
            return array_slice($array, $first);
        } else {
            return array_slice($array, $first, $second);
        }
    }

    function get_property($obj, $property, $defaultValue = null){
        return (property_exists($obj, $property) ? $obj->$property : $defaultValue);
    }

    function set_property($obj, $property, $defaultValue = null){
        $obj->$property = $defaultValue;
    }

    function un_camel_case($str){
        return self::underscore($str);
    }

    public function fix_stringified_json_members($content) {
        // when stringified json has members with their values also stringified, like:
        // 'array("code":0, "data":array("order":array("orderId":1742968678528512345,"symbol":"BTC-USDT", "takeProfit":"array(\"type\":\"TAKE_PROFIT\",\"stopPrice\":43320.1)","reduceOnly":false)))'
        // we can fix with below manipulations
        // @ts-ignore
        $modifiedContent = str_replace('\\', '', $content);
        $modifiedContent = str_replace('"{', '{', $modifiedContent);
        $modifiedContent = str_replace('}"', '}', $modifiedContent);
        return $modifiedContent;
    }

    public function extend_exchange_options($newOptions) {
        $this->options = array_merge($this->options, $newOptions);
    }

    public function create_safe_dictionary() {
        return array();
    }

    // ########################################################################
    // ########################################################################
    // ########################################################################
    // ########################################################################
    // ########                        ########                        ########
    // ########                        ########                        ########
    // ########                        ########                        ########
    // ########                        ########                        ########
    // ########        ########################        ########################
    // ########        ########################        ########################
    // ########        ########################        ########################
    // ########        ########################        ########################
    // ########                        ########                        ########
    // ########                        ########                        ########
    // ########                        ########                        ########
    // ########                        ########                        ########
    // ########################################################################
    // ########################################################################
    // ########################################################################
    // ########################################################################
    // ########        ########        ########                        ########
    // ########        ########        ########                        ########
    // ########        ########        ########                        ########
    // ########        ########        ########                        ########
    // ################        ########################        ################
    // ################        ########################        ################
    // ################        ########################        ################
    // ################        ########################        ################
    // ########        ########        ################        ################
    // ########        ########        ################        ################
    // ########        ########        ################        ################
    // ########        ########        ################        ################
    // ########################################################################
    // ########################################################################
    // ########################################################################
    // ########################################################################

    // METHODS BELOW THIS LINE ARE TRANSPILED FROM JAVASCRIPT TO PYTHON AND PHP

    public function safe_bool_n($dictionaryOrList, array $keys, ?bool $defaultValue = null) {
        /**
         * @ignore
         * safely extract boolean $value from dictionary or list
         * @return array(bool | null)
         */
        $value = $this->safe_value_n($dictionaryOrList, $keys, $defaultValue);
        if (is_bool($value)) {
            return $value;
        }
        return $defaultValue;
    }

    public function safe_bool_2($dictionary, int|string $key1, int|string $key2, ?bool $defaultValue = null) {
        /**
         * @ignore
         * safely extract boolean value from $dictionary or list
         * @return array(bool | null)
         */
        return $this->safe_bool_n($dictionary, array( $key1, $key2 ), $defaultValue);
    }

    public function safe_bool($dictionary, int|string $key, ?bool $defaultValue = null) {
        /**
         * @ignore
         * safely extract boolean value from $dictionary or list
         * @return array(bool | null)
         */
        return $this->safe_bool_n($dictionary, array( $key ), $defaultValue);
    }

    public function safe_dict_n($dictionaryOrList, array $keys, ?array $defaultValue = null) {
        /**
         * @ignore
         * safely extract a dictionary from dictionary or list
         * @return array(object | null)
         */
        $value = $this->safe_value_n($dictionaryOrList, $keys, $defaultValue);
        if ($value === null) {
            return $defaultValue;
        }
        if (gettype($value) === 'array') {
            return $value;
        }
        return $defaultValue;
    }

    public function safe_dict($dictionary, int|string $key, ?array $defaultValue = null) {
        /**
         * @ignore
         * safely extract a $dictionary from $dictionary or list
         * @return array(object | null)
         */
        return $this->safe_dict_n($dictionary, array( $key ), $defaultValue);
    }

    public function safe_dict_2($dictionary, int|string $key1, string $key2, ?array $defaultValue = null) {
        /**
         * @ignore
         * safely extract a $dictionary from $dictionary or list
         * @return array(object | null)
         */
        return $this->safe_dict_n($dictionary, array( $key1, $key2 ), $defaultValue);
    }

    public function safe_list_n($dictionaryOrList, array $keys, ?array $defaultValue = null) {
        /**
         * @ignore
         * safely extract an Array from dictionary or list
         * @return array(Array | null)
         */
        $value = $this->safe_value_n($dictionaryOrList, $keys, $defaultValue);
        if ($value === null) {
            return $defaultValue;
        }
        if (gettype($value) === 'array' && array_keys($value) === array_keys(array_keys($value))) {
            return $value;
        }
        return $defaultValue;
    }

    public function safe_list_2($dictionaryOrList, int|string $key1, string $key2, ?array $defaultValue = null) {
        /**
         * @ignore
         * safely extract an Array from dictionary or list
         * @return array(Array | null)
         */
        return $this->safe_list_n($dictionaryOrList, array( $key1, $key2 ), $defaultValue);
    }

    public function safe_list($dictionaryOrList, int|string $key, ?array $defaultValue = null) {
        /**
         * @ignore
         * safely extract an Array from dictionary or list
         * @return array(Array | null)
         */
        return $this->safe_list_n($dictionaryOrList, array( $key ), $defaultValue);
    }

    public function handle_deltas($orderbook, $deltas) {
        for ($i = 0; $i < count($deltas); $i++) {
            $this->handle_delta($orderbook, $deltas[$i]);
        }
    }

    public function handle_delta($bookside, $delta) {
        throw new NotSupported($this->id . ' handleDelta not supported yet');
    }

    public function get_cache_index($orderbook, $deltas) {
        // return the first index of the cache that can be applied to the $orderbook or -1 if not possible
        return -1;
    }

    public function find_timeframe($timeframe, $timeframes = null) {
        if ($timeframes === null) {
            $timeframes = $this->timeframes;
        }
        $keys = is_array($timeframes) ? array_keys($timeframes) : array();
        for ($i = 0; $i < count($keys); $i++) {
            $key = $keys[$i];
            if ($timeframes[$key] === $timeframe) {
                return $key;
            }
        }
        return null;
    }

    public function check_proxy_url_settings(?string $url = null, ?string $method = null, $headers = null, $body = null) {
        $usedProxies = array();
        $proxyUrl = null;
        if ($this->proxyUrl !== null) {
            $usedProxies[] = 'proxyUrl';
            $proxyUrl = $this->proxyUrl;
        }
        if ($this->proxy_url !== null) {
            $usedProxies[] = 'proxy_url';
            $proxyUrl = $this->proxy_url;
        }
        if ($this->proxyUrlCallback !== null) {
            $usedProxies[] = 'proxyUrlCallback';
            $proxyUrl = $this->proxyUrlCallback ($url, $method, $headers, $body);
        }
        if ($this->proxy_url_callback !== null) {
            $usedProxies[] = 'proxy_url_callback';
            $proxyUrl = $this->proxy_url_callback ($url, $method, $headers, $body);
        }
        // backwards-compatibility
        if ($this->proxy !== null) {
            $usedProxies[] = 'proxy';
            if (is_callable($this->proxy)) {
                $proxyUrl = $this->proxy ($url, $method, $headers, $body);
            } else {
                $proxyUrl = $this->proxy;
            }
        }
        $length = count($usedProxies);
        if ($length > 1) {
            $joinedProxyNames = implode(',', $usedProxies);
            throw new ProxyError($this->id . ' you have multiple conflicting proxy settings (' . $joinedProxyNames . '), please use only one from : $proxyUrl, proxy_url, proxyUrlCallback, proxy_url_callback');
        }
        return $proxyUrl;
    }

    public function check_proxy_settings(?string $url = null, ?string $method = null, $headers = null, $body = null) {
        $usedProxies = array();
        $httpProxy = null;
        $httpsProxy = null;
        $socksProxy = null;
        // $httpProxy
        if ($this->valueIsDefined ($this->httpProxy)) {
            $usedProxies[] = 'httpProxy';
            $httpProxy = $this->httpProxy;
        }
        if ($this->valueIsDefined ($this->http_proxy)) {
            $usedProxies[] = 'http_proxy';
            $httpProxy = $this->http_proxy;
        }
        if ($this->httpProxyCallback !== null) {
            $usedProxies[] = 'httpProxyCallback';
            $httpProxy = $this->httpProxyCallback ($url, $method, $headers, $body);
        }
        if ($this->http_proxy_callback !== null) {
            $usedProxies[] = 'http_proxy_callback';
            $httpProxy = $this->http_proxy_callback ($url, $method, $headers, $body);
        }
        // $httpsProxy
        if ($this->valueIsDefined ($this->httpsProxy)) {
            $usedProxies[] = 'httpsProxy';
            $httpsProxy = $this->httpsProxy;
        }
        if ($this->valueIsDefined ($this->https_proxy)) {
            $usedProxies[] = 'https_proxy';
            $httpsProxy = $this->https_proxy;
        }
        if ($this->httpsProxyCallback !== null) {
            $usedProxies[] = 'httpsProxyCallback';
            $httpsProxy = $this->httpsProxyCallback ($url, $method, $headers, $body);
        }
        if ($this->https_proxy_callback !== null) {
            $usedProxies[] = 'https_proxy_callback';
            $httpsProxy = $this->https_proxy_callback ($url, $method, $headers, $body);
        }
        // $socksProxy
        if ($this->valueIsDefined ($this->socksProxy)) {
            $usedProxies[] = 'socksProxy';
            $socksProxy = $this->socksProxy;
        }
        if ($this->valueIsDefined ($this->socks_proxy)) {
            $usedProxies[] = 'socks_proxy';
            $socksProxy = $this->socks_proxy;
        }
        if ($this->socksProxyCallback !== null) {
            $usedProxies[] = 'socksProxyCallback';
            $socksProxy = $this->socksProxyCallback ($url, $method, $headers, $body);
        }
        if ($this->socks_proxy_callback !== null) {
            $usedProxies[] = 'socks_proxy_callback';
            $socksProxy = $this->socks_proxy_callback ($url, $method, $headers, $body);
        }
        // check
        $length = count($usedProxies);
        if ($length > 1) {
            $joinedProxyNames = implode(',', $usedProxies);
            throw new ProxyError($this->id . ' you have multiple conflicting proxy settings (' . $joinedProxyNames . '), please use only one from => $httpProxy, $httpsProxy, httpProxyCallback, httpsProxyCallback, $socksProxy, socksProxyCallback');
        }
        return array( $httpProxy, $httpsProxy, $socksProxy );
    }

    public function check_ws_proxy_settings() {
        $usedProxies = array();
        $wsProxy = null;
        $wssProxy = null;
        $wsSocksProxy = null;
        // ws proxy
        if ($this->valueIsDefined ($this->wsProxy)) {
            $usedProxies[] = 'wsProxy';
            $wsProxy = $this->wsProxy;
        }
        if ($this->valueIsDefined ($this->ws_proxy)) {
            $usedProxies[] = 'ws_proxy';
            $wsProxy = $this->ws_proxy;
        }
        // wss proxy
        if ($this->valueIsDefined ($this->wssProxy)) {
            $usedProxies[] = 'wssProxy';
            $wssProxy = $this->wssProxy;
        }
        if ($this->valueIsDefined ($this->wss_proxy)) {
            $usedProxies[] = 'wss_proxy';
            $wssProxy = $this->wss_proxy;
        }
        // ws socks proxy
        if ($this->valueIsDefined ($this->wsSocksProxy)) {
            $usedProxies[] = 'wsSocksProxy';
            $wsSocksProxy = $this->wsSocksProxy;
        }
        if ($this->valueIsDefined ($this->ws_socks_proxy)) {
            $usedProxies[] = 'ws_socks_proxy';
            $wsSocksProxy = $this->ws_socks_proxy;
        }
        // check
        $length = count($usedProxies);
        if ($length > 1) {
            $joinedProxyNames = implode(',', $usedProxies);
            throw new ProxyError($this->id . ' you have multiple conflicting proxy settings (' . $joinedProxyNames . '), please use only one from => $wsProxy, $wssProxy, wsSocksProxy');
        }
        return array( $wsProxy, $wssProxy, $wsSocksProxy );
    }

    public function check_conflicting_proxies($proxyAgentSet, $proxyUrlSet) {
        if ($proxyAgentSet && $proxyUrlSet) {
            throw new ProxyError($this->id . ' you have multiple conflicting proxy settings, please use only one from : proxyUrl, httpProxy, httpsProxy, socksProxy');
        }
    }

    public function find_message_hashes($client, string $element) {
        $result = array();
        $messageHashes = is_array($client->futures) ? array_keys($client->futures) : array();
        for ($i = 0; $i < count($messageHashes); $i++) {
            $messageHash = $messageHashes[$i];
            if (mb_strpos($messageHash, $element) !== false) {
                $result[] = $messageHash;
            }
        }
        return $result;
    }

    public function filter_by_limit(mixed $array, ?int $limit = null, int|string $key = 'timestamp', bool $fromStart = false) {
        if ($this->valueIsDefined ($limit)) {
            $arrayLength = count($array);
            if ($arrayLength > 0) {
                $ascending = true;
                if ((is_array($array[0]) && array_key_exists($key, $array[0]))) {
                    $first = $array[0][$key];
                    $last = $array[$arrayLength - 1][$key];
                    if ($first !== null && $last !== null) {
                        $ascending = $first <= $last;  // true if $array is sorted in $ascending order based on 'timestamp'
                    }
                }
                if ($fromStart) {
                    if ($limit > $arrayLength) {
                        $limit = $arrayLength;
                    }
                    $array = $ascending ? $this->arraySlice ($array, 0, $limit) : $this->arraySlice ($array, -$limit);
                } else {
                    $array = $ascending ? $this->arraySlice ($array, -$limit) : $this->arraySlice ($array, 0, $limit);
                }
            }
        }
        return $array;
    }

    public function filter_by_since_limit(mixed $array, ?int $since = null, ?int $limit = null, int|string $key = 'timestamp', $tail = false) {
        $sinceIsDefined = $this->valueIsDefined ($since);
        $parsedArray = $this->to_array($array);
        $result = $parsedArray;
        if ($sinceIsDefined) {
            $result = [ ];
            for ($i = 0; $i < count($parsedArray); $i++) {
                $entry = $parsedArray[$i];
                $value = $this->safe_value($entry, $key);
                if ($value && ($value >= $since)) {
                    $result[] = $entry;
                }
            }
        }
        if ($tail && $limit !== null) {
            return $this->arraySlice ($result, -$limit);
        }
        // if the user provided a 'since' argument
        // we want to $limit the $result starting from the 'since'
        $shouldFilterFromStart = !$tail && $sinceIsDefined;
        return $this->filter_by_limit($result, $limit, $key, $shouldFilterFromStart);
    }

    public function filter_by_value_since_limit(mixed $array, int|string $field, $value = null, ?int $since = null, ?int $limit = null, $key = 'timestamp', $tail = false) {
        $valueIsDefined = $this->valueIsDefined ($value);
        $sinceIsDefined = $this->valueIsDefined ($since);
        $parsedArray = $this->to_array($array);
        $result = $parsedArray;
        // single-pass filter for both symbol and $since
        if ($valueIsDefined || $sinceIsDefined) {
            $result = [ ];
            for ($i = 0; $i < count($parsedArray); $i++) {
                $entry = $parsedArray[$i];
                $entryFiledEqualValue = $entry[$field] === $value;
                $firstCondition = $valueIsDefined ? $entryFiledEqualValue : true;
                $entryKeyValue = $this->safe_value($entry, $key);
                $entryKeyGESince = ($entryKeyValue) && $since && ($entryKeyValue >= $since);
                $secondCondition = $sinceIsDefined ? $entryKeyGESince : true;
                if ($firstCondition && $secondCondition) {
                    $result[] = $entry;
                }
            }
        }
        if ($tail && $limit !== null) {
            return $this->arraySlice ($result, -$limit);
        }
        return $this->filter_by_limit($result, $limit, $key, $sinceIsDefined);
    }

    public function set_sandbox_mode(bool $enabled) {
        if ($enabled) {
            if (is_array($this->urls) && array_key_exists('test', $this->urls)) {
                if (gettype($this->urls['api']) === 'string') {
                    $this->urls['apiBackup'] = $this->urls['api'];
                    $this->urls['api'] = $this->urls['test'];
                } else {
                    $this->urls['apiBackup'] = $this->clone ($this->urls['api']);
                    $this->urls['api'] = $this->clone ($this->urls['test']);
                }
            } else {
                throw new NotSupported($this->id . ' does not have a sandbox URL');
            }
        } elseif (is_array($this->urls) && array_key_exists('apiBackup', $this->urls)) {
            if (gettype($this->urls['api']) === 'string') {
                $this->urls['api'] = $this->urls['apiBackup'];
            } else {
                $this->urls['api'] = $this->clone ($this->urls['apiBackup']);
            }
            $newUrls = $this->omit ($this->urls, 'apiBackup');
            $this->urls = $newUrls;
        }
    }

    public function sign($path, mixed $api = 'public', $method = 'GET', $params = array (), mixed $headers = null, mixed $body = null) {
        return array();
    }

    public function fetch_accounts($params = array ()) {
        throw new NotSupported($this->id . ' fetchAccounts() is not supported yet');
    }

    public function fetch_trades(string $symbol, ?int $since = null, ?int $limit = null, $params = array ()) {
        throw new NotSupported($this->id . ' fetchTrades() is not supported yet');
    }

    public function fetch_trades_ws(string $symbol, ?int $since = null, ?int $limit = null, $params = array ()) {
        throw new NotSupported($this->id . ' fetchTradesWs() is not supported yet');
    }

    public function watch_trades(string $symbol, ?int $since = null, ?int $limit = null, $params = array ()) {
        throw new NotSupported($this->id . ' watchTrades() is not supported yet');
    }

    public function watch_trades_for_symbols(array $symbols, ?int $since = null, ?int $limit = null, $params = array ()) {
        throw new NotSupported($this->id . ' watchTradesForSymbols() is not supported yet');
    }

    public function watch_my_trades_for_symbols(array $symbols, ?int $since = null, ?int $limit = null, $params = array ()) {
        throw new NotSupported($this->id . ' watchMyTradesForSymbols() is not supported yet');
    }

    public function watch_orders_for_symbols(array $symbols, ?int $since = null, ?int $limit = null, $params = array ()) {
        throw new NotSupported($this->id . ' watchOrdersForSymbols() is not supported yet');
    }

    public function watch_ohlcv_for_symbols(array $symbolsAndTimeframes, ?int $since = null, ?int $limit = null, $params = array ()) {
        throw new NotSupported($this->id . ' watchOHLCVForSymbols() is not supported yet');
    }

    public function watch_order_book_for_symbols(array $symbols, ?int $limit = null, $params = array ()) {
        throw new NotSupported($this->id . ' watchOrderBookForSymbols() is not supported yet');
    }

    public function fetch_deposit_addresses(?array $codes = null, $params = array ()) {
        throw new NotSupported($this->id . ' fetchDepositAddresses() is not supported yet');
    }

    public function fetch_order_book(string $symbol, ?int $limit = null, $params = array ()) {
        throw new NotSupported($this->id . ' fetchOrderBook() is not supported yet');
    }

    public function fetch_margin_mode(string $symbol, $params = array ()) {
        if ($this->has['fetchMarginModes']) {
            $marginModes = $this->fetchMarginModes (array( $symbol ), $params);
            return $this->safe_dict($marginModes, $symbol);
        } else {
            throw new NotSupported($this->id . ' fetchMarginMode() is not supported yet');
        }
    }

    public function fetch_margin_modes(?array $symbols = null, $params = array ()) {
        throw new NotSupported($this->id . ' fetchMarginModes () is not supported yet');
    }

    public function fetch_rest_order_book_safe($symbol, $limit = null, $params = array ()) {
        $fetchSnapshotMaxRetries = $this->handleOption ('watchOrderBook', 'maxRetries', 3);
        for ($i = 0; $i < $fetchSnapshotMaxRetries; $i++) {
            try {
                $orderBook = $this->fetch_order_book($symbol, $limit, $params);
                return $orderBook;
            } catch (Exception $e) {
                if (($i + 1) === $fetchSnapshotMaxRetries) {
                    throw $e;
                }
            }
        }
        return null;
    }

    public function watch_order_book(string $symbol, ?int $limit = null, $params = array ()) {
        throw new NotSupported($this->id . ' watchOrderBook() is not supported yet');
    }

    public function fetch_time($params = array ()) {
        throw new NotSupported($this->id . ' fetchTime() is not supported yet');
    }

    public function fetch_trading_limits(?array $symbols = null, $params = array ()) {
        throw new NotSupported($this->id . ' fetchTradingLimits() is not supported yet');
    }

    public function parse_market($market) {
        throw new NotSupported($this->id . ' parseMarket() is not supported yet');
    }

    public function parse_markets($markets) {
        $result = array();
        for ($i = 0; $i < count($markets); $i++) {
            $result[] = $this->parse_market($markets[$i]);
        }
        return $result;
    }

    public function parse_ticker(array $ticker, ?array $market = null) {
        throw new NotSupported($this->id . ' parseTicker() is not supported yet');
    }

    public function parse_deposit_address($depositAddress, ?array $currency = null) {
        throw new NotSupported($this->id . ' parseDepositAddress() is not supported yet');
    }

    public function parse_trade(array $trade, ?array $market = null) {
        throw new NotSupported($this->id . ' parseTrade() is not supported yet');
    }

    public function parse_transaction($transaction, ?array $currency = null) {
        throw new NotSupported($this->id . ' parseTransaction() is not supported yet');
    }

    public function parse_transfer($transfer, ?array $currency = null) {
        throw new NotSupported($this->id . ' parseTransfer() is not supported yet');
    }

    public function parse_account($account) {
        throw new NotSupported($this->id . ' parseAccount() is not supported yet');
    }

    public function parse_ledger_entry($item, ?array $currency = null) {
        throw new NotSupported($this->id . ' parseLedgerEntry() is not supported yet');
    }

    public function parse_order($order, ?array $market = null) {
        throw new NotSupported($this->id . ' parseOrder() is not supported yet');
    }

    public function fetch_cross_borrow_rates($params = array ()) {
        throw new NotSupported($this->id . ' fetchCrossBorrowRates() is not supported yet');
    }

    public function fetch_isolated_borrow_rates($params = array ()) {
        throw new NotSupported($this->id . ' fetchIsolatedBorrowRates() is not supported yet');
    }

    public function parse_market_leverage_tiers($info, ?array $market = null) {
        throw new NotSupported($this->id . ' parseMarketLeverageTiers() is not supported yet');
    }

    public function fetch_leverage_tiers(?array $symbols = null, $params = array ()) {
        throw new NotSupported($this->id . ' fetchLeverageTiers() is not supported yet');
    }

    public function parse_position($position, ?array $market = null) {
        throw new NotSupported($this->id . ' parsePosition() is not supported yet');
    }

    public function parse_funding_rate_history($info, ?array $market = null) {
        throw new NotSupported($this->id . ' parseFundingRateHistory() is not supported yet');
    }

    public function parse_borrow_interest($info, ?array $market = null) {
        throw new NotSupported($this->id . ' parseBorrowInterest() is not supported yet');
    }

    public function parse_isolated_borrow_rate($info, ?array $market = null) {
        throw new NotSupported($this->id . ' parseIsolatedBorrowRate() is not supported yet');
    }

    public function parse_ws_trade($trade, ?array $market = null) {
        throw new NotSupported($this->id . ' parseWsTrade() is not supported yet');
    }

    public function parse_ws_order($order, ?array $market = null) {
        throw new NotSupported($this->id . ' parseWsOrder() is not supported yet');
    }

    public function parse_ws_order_trade($trade, ?array $market = null) {
        throw new NotSupported($this->id . ' parseWsOrderTrade() is not supported yet');
    }

    public function parse_ws_ohlcv($ohlcv, ?array $market = null) {
        return $this->parse_ohlcv($ohlcv, $market);
    }

    public function fetch_funding_rates(?array $symbols = null, $params = array ()) {
        throw new NotSupported($this->id . ' fetchFundingRates() is not supported yet');
    }

    public function watch_funding_rate(string $symbol, $params = array ()) {
        throw new NotSupported($this->id . ' watchFundingRate() is not supported yet');
    }

    public function watch_funding_rates(array $symbols, $params = array ()) {
        throw new NotSupported($this->id . ' watchFundingRates() is not supported yet');
    }

    public function watch_funding_rates_for_symbols(array $symbols, $params = array ()) {
        return $this->watchFundingRates ($symbols, $params);
    }

    public function transfer(string $code, float $amount, string $fromAccount, string $toAccount, $params = array ()) {
        throw new NotSupported($this->id . ' transfer() is not supported yet');
    }

    public function withdraw(string $code, float $amount, string $address, $tag = null, $params = array ()) {
        throw new NotSupported($this->id . ' withdraw() is not supported yet');
    }

    public function create_deposit_address(string $code, $params = array ()) {
        throw new NotSupported($this->id . ' createDepositAddress() is not supported yet');
    }

    public function set_leverage(?int $leverage, ?string $symbol = null, $params = array ()) {
        throw new NotSupported($this->id . ' setLeverage() is not supported yet');
    }

    public function fetch_leverage(string $symbol, $params = array ()) {
        if ($this->has['fetchLeverages']) {
            $leverages = $this->fetchLeverages (array( $symbol ), $params);
            return $this->safe_dict($leverages, $symbol);
        } else {
            throw new NotSupported($this->id . ' fetchLeverage() is not supported yet');
        }
    }

    public function fetch_leverages(?array $symbols = null, $params = array ()) {
        throw new NotSupported($this->id . ' fetchLeverages() is not supported yet');
    }

    public function set_position_mode(bool $hedged, ?string $symbol = null, $params = array ()) {
        throw new NotSupported($this->id . ' setPositionMode() is not supported yet');
    }

    public function add_margin(string $symbol, float $amount, $params = array ()) {
        throw new NotSupported($this->id . ' addMargin() is not supported yet');
    }

    public function reduce_margin(string $symbol, float $amount, $params = array ()) {
        throw new NotSupported($this->id . ' reduceMargin() is not supported yet');
    }

    public function set_margin(string $symbol, float $amount, $params = array ()) {
        throw new NotSupported($this->id . ' setMargin() is not supported yet');
    }

    public function fetch_margin_adjustment_history(?string $symbol = null, ?string $type = null, ?float $since = null, ?float $limit = null, $params = array ()) {
        /**
         * fetches the history of margin added or reduced from contract isolated positions
         * @param {string} [$symbol] unified market $symbol
         * @param {string} [$type] "add" or "reduce"
         * @param {int} [$since] timestamp in ms of the earliest change to fetch
         * @param {int} [$limit] the maximum amount of changes to fetch
         * @param {array} $params extra parameters specific to the exchange api endpoint
         * @return {array[]} a list of ~@link https://docs.ccxt.com/#/?id=margin-loan-structure margin structures~
         */
        throw new NotSupported($this->id . ' fetchMarginAdjustmentHistory() is not supported yet');
    }

    public function set_margin_mode(string $marginMode, ?string $symbol = null, $params = array ()) {
        throw new NotSupported($this->id . ' setMarginMode() is not supported yet');
    }

    public function fetch_deposit_addresses_by_network(string $code, $params = array ()) {
        throw new NotSupported($this->id . ' fetchDepositAddressesByNetwork() is not supported yet');
    }

    public function fetch_open_interest_history(string $symbol, $timeframe = '1h', ?int $since = null, ?int $limit = null, $params = array ()) {
        throw new NotSupported($this->id . ' fetchOpenInterestHistory() is not supported yet');
    }

    public function fetch_open_interest(string $symbol, $params = array ()) {
        throw new NotSupported($this->id . ' fetchOpenInterest() is not supported yet');
    }

    public function sign_in($params = array ()) {
        throw new NotSupported($this->id . ' signIn() is not supported yet');
    }

    public function fetch_payment_methods($params = array ()) {
        throw new NotSupported($this->id . ' fetchPaymentMethods() is not supported yet');
    }

    public function parse_to_int($number) {
        // Solve Common intvalmisuse ex => intval((since / (string) 1000))
        // using a $number which is not valid in ts
        $stringifiedNumber = $this->number_to_string($number);
        $convertedNumber = floatval($stringifiedNumber);
        return intval($convertedNumber);
    }

    public function parse_to_numeric($number) {
        $stringVersion = $this->number_to_string($number); // this will convert 1.0 and 1 to "1" and 1.1 to "1.1"
        // keep this in mind:
        // in JS => 1 == 1.0 is true;  1 === 1.0 is true
        // in Python => 1 == 1.0 is true
        // in PHP 1 == 1.0 is true, but 1 === 1.0 is false
        if (mb_strpos($stringVersion, '.') !== false) {
            return floatval($stringVersion);
        }
        return intval($stringVersion);
    }

    public function is_round_number(float $value) {
        // this method is similar to isInteger, but this is more loyal and does not check for types.
        // i.e. isRoundNumber(1.000) returns true, while isInteger(1.000) returns false
        $res = $this->parse_to_numeric((fmod($value, 1)));
        return $res === 0;
    }

    public function after_construct() {
        $this->create_networks_by_id_object();
    }

    public function create_networks_by_id_object() {
        // automatically generate network-id-to-code mappings
        $networkIdsToCodesGenerated = $this->invert_flat_string_dictionary($this->safe_value($this->options, 'networks', array())); // invert defined networks dictionary
        $this->options['networksById'] = array_merge($networkIdsToCodesGenerated, $this->safe_value($this->options, 'networksById', array())); // support manually overriden "networksById" dictionary too
    }

    public function get_default_options() {
        return array(
            'defaultNetworkCodeReplacements' => array(
                'ETH' => array( 'ERC20' => 'ETH' ),
                'TRX' => array( 'TRC20' => 'TRX' ),
                'CRO' => array( 'CRC20' => 'CRONOS' ),
            ),
        );
    }

    public function safe_ledger_entry(array $entry, ?array $currency = null) {
        $currency = $this->safe_currency(null, $currency);
        $direction = $this->safe_string($entry, 'direction');
        $before = $this->safe_string($entry, 'before');
        $after = $this->safe_string($entry, 'after');
        $amount = $this->safe_string($entry, 'amount');
        if ($amount !== null) {
            if ($before === null && $after !== null) {
                $before = Precise::string_sub($after, $amount);
            } elseif ($before !== null && $after === null) {
                $after = Precise::string_add($before, $amount);
            }
        }
        if ($before !== null && $after !== null) {
            if ($direction === null) {
                if (Precise::string_gt($before, $after)) {
                    $direction = 'out';
                }
                if (Precise::string_gt($after, $before)) {
                    $direction = 'in';
                }
            }
        }
        $fee = $this->safe_value($entry, 'fee');
        if ($fee !== null) {
            $fee['cost'] = $this->safe_number($fee, 'cost');
        }
        $timestamp = $this->safe_integer($entry, 'timestamp');
        $info = $this->safe_dict($entry, 'info', array());
        return array(
            'id' => $this->safe_string($entry, 'id'),
            'timestamp' => $timestamp,
            'datetime' => $this->iso8601 ($timestamp),
            'direction' => $direction,
            'account' => $this->safe_string($entry, 'account'),
            'referenceId' => $this->safe_string($entry, 'referenceId'),
            'referenceAccount' => $this->safe_string($entry, 'referenceAccount'),
            'type' => $this->safe_string($entry, 'type'),
            'currency' => $currency['code'],
            'amount' => $this->parse_number($amount),
            'before' => $this->parse_number($before),
            'after' => $this->parse_number($after),
            'status' => $this->safe_string($entry, 'status'),
            'fee' => $fee,
            'info' => $info,
        );
    }

    public function safe_currency_structure(array $currency) {
        return array_merge(array(
            'active' => null,
            'code' => null,
            'deposit' => null,
            'fee' => null,
            'fees' => array(),
            'id' => null,
            'info' => null,
            'limits' => array(
                'deposit' => array(
                    'min' => null,
                    'max' => null,
                ),
                'withdraw' => array(
                    'min' => null,
                    'max' => null,
                ),
            ),
            'name' => null,
            'networks' => array(),
            'numericId' => null,
            'precision' => null,
            'type' => null,
            'withdraw' => null,
        ), $currency);
    }

    public function safe_market_structure($market = null) {
        $cleanStructure = array(
            'active' => null,
            'base' => null,
            'baseId' => null,
            'contract' => null,
            'contractSize' => null,
            'expiry' => null,
            'expiryDatetime' => null,
            'future' => null,
            'id' => null,
            'index' => null,
            'inverse' => null,
            'limits' => array(
                'leverage' => array(
                    'max' => null,
                    'min' => null,
                ),
                'amount' => array(
                    'max' => null,
                    'min' => null,
                ),
                'price' => array(
                    'max' => null,
                    'min' => null,
                ),
                'cost' => array(
                    'max' => null,
                    'min' => null,
                ),
            ),
            'linear' => null,
            'lowercaseId' => null,
            'maker' => null,
            'margin' => null,
            'option' => null,
            'optionType' => null,
            'precision' => array(
                'amount' => null,
                'base' => null,
                'cost' => null,
                'price' => null,
                'quote' => null,
            ),
            'quote' => null,
            'quoteId' => null,
            'settle' => null,
            'settleId' => null,
            'spot' => null,
            'strike' => null,
            'subType' => null,
            'swap' => null,
            'symbol' => null,
            'taker' => null,
            'type' => null,
            'created' => null,
            'info' => null,
        );
        if ($market !== null) {
            $result = array_merge($cleanStructure, $market);
            // set null swap/future/etc
            if ($result['spot']) {
                if ($result['contract'] === null) {
                    $result['contract'] = false;
                }
                if ($result['swap'] === null) {
                    $result['swap'] = false;
                }
                if ($result['future'] === null) {
                    $result['future'] = false;
                }
                if ($result['option'] === null) {
                    $result['option'] = false;
                }
                if ($result['index'] === null) {
                    $result['index'] = false;
                }
            }
            return $result;
        }
        return $cleanStructure;
    }

    public function set_markets($markets, $currencies = null) {
        $values = array();
        $this->markets_by_id = array();
        // handle marketId conflicts
        // we insert spot $markets first
        $marketValues = $this->sort_by($this->to_array($markets), 'spot', true, true);
        for ($i = 0; $i < count($marketValues); $i++) {
            $value = $marketValues[$i];
            if (is_array($this->markets_by_id) && array_key_exists($value['id'], $this->markets_by_id)) {
                ($this->markets_by_id[$value['id']])[] = $value;
            } else {
                $this->markets_by_id[$value['id']] = array( $value );
            }
            $market = $this->deep_extend($this->safe_market_structure(), array(
                'precision' => $this->precision,
                'limits' => $this->limits,
            ), $this->fees['trading'], $value);
            if ($market['linear']) {
                $market['subType'] = 'linear';
            } elseif ($market['inverse']) {
                $market['subType'] = 'inverse';
            } else {
                $market['subType'] = null;
            }
            $values[] = $market;
        }
        $this->markets = $this->index_by($values, 'symbol');
        $marketsSortedBySymbol = $this->keysort ($this->markets);
        $marketsSortedById = $this->keysort ($this->markets_by_id);
        $this->symbols = is_array($marketsSortedBySymbol) ? array_keys($marketsSortedBySymbol) : array();
        $this->ids = is_array($marketsSortedById) ? array_keys($marketsSortedById) : array();
        if ($currencies !== null) {
            // $currencies is always null when called in constructor but not when called from loadMarkets
            $this->currencies = $this->deep_extend($this->currencies, $currencies);
        } else {
            $baseCurrencies = array();
            $quoteCurrencies = array();
            for ($i = 0; $i < count($values); $i++) {
                $market = $values[$i];
                $defaultCurrencyPrecision = ($this->precisionMode === DECIMAL_PLACES) ? 8 : $this->parse_number('1e-8');
                $marketPrecision = $this->safe_dict($market, 'precision', array());
                if (is_array($market) && array_key_exists('base', $market)) {
                    $currency = $this->safe_currency_structure(array(
                        'id' => $this->safe_string_2($market, 'baseId', 'base'),
                        'numericId' => $this->safe_integer($market, 'baseNumericId'),
                        'code' => $this->safe_string($market, 'base'),
                        'precision' => $this->safe_value_2($marketPrecision, 'base', 'amount', $defaultCurrencyPrecision),
                    ));
                    $baseCurrencies[] = $currency;
                }
                if (is_array($market) && array_key_exists('quote', $market)) {
                    $currency = $this->safe_currency_structure(array(
                        'id' => $this->safe_string_2($market, 'quoteId', 'quote'),
                        'numericId' => $this->safe_integer($market, 'quoteNumericId'),
                        'code' => $this->safe_string($market, 'quote'),
                        'precision' => $this->safe_value_2($marketPrecision, 'quote', 'price', $defaultCurrencyPrecision),
                    ));
                    $quoteCurrencies[] = $currency;
                }
            }
            $baseCurrencies = $this->sort_by($baseCurrencies, 'code', false, '');
            $quoteCurrencies = $this->sort_by($quoteCurrencies, 'code', false, '');
            $this->baseCurrencies = $this->index_by($baseCurrencies, 'code');
            $this->quoteCurrencies = $this->index_by($quoteCurrencies, 'code');
            $allCurrencies = $this->array_concat($baseCurrencies, $quoteCurrencies);
            $groupedCurrencies = $this->group_by($allCurrencies, 'code');
            $codes = is_array($groupedCurrencies) ? array_keys($groupedCurrencies) : array();
            $resultingCurrencies = array();
            for ($i = 0; $i < count($codes); $i++) {
                $code = $codes[$i];
                $groupedCurrenciesCode = $this->safe_list($groupedCurrencies, $code, array());
                $highestPrecisionCurrency = $this->safe_value($groupedCurrenciesCode, 0);
                for ($j = 1; $j < count($groupedCurrenciesCode); $j++) {
                    $currentCurrency = $groupedCurrenciesCode[$j];
                    if ($this->precisionMode === TICK_SIZE) {
                        $highestPrecisionCurrency = ($currentCurrency['precision'] < $highestPrecisionCurrency['precision']) ? $currentCurrency : $highestPrecisionCurrency;
                    } else {
                        $highestPrecisionCurrency = ($currentCurrency['precision'] > $highestPrecisionCurrency['precision']) ? $currentCurrency : $highestPrecisionCurrency;
                    }
                }
                $resultingCurrencies[] = $highestPrecisionCurrency;
            }
            $sortedCurrencies = $this->sort_by($resultingCurrencies, 'code');
            $this->currencies = $this->deep_extend($this->currencies, $this->index_by($sortedCurrencies, 'code'));
        }
        $this->currencies_by_id = $this->index_by($this->currencies, 'id');
        $currenciesSortedByCode = $this->keysort ($this->currencies);
        $this->codes = is_array($currenciesSortedByCode) ? array_keys($currenciesSortedByCode) : array();
        return $this->markets;
    }

    public function get_describe_for_extended_ws_exchange(mixed $currentRestInstance, mixed $parentRestInstance, array $wsBaseDescribe) {
        $extendedRestDescribe = $this->deep_extend($parentRestInstance->describe (), $currentRestInstance->describe ());
        $superWithRestDescribe = $this->deep_extend($extendedRestDescribe, $wsBaseDescribe);
        return $superWithRestDescribe;
    }

    public function safe_balance(array $balance) {
        $balances = $this->omit ($balance, array( 'info', 'timestamp', 'datetime', 'free', 'used', 'total' ));
        $codes = is_array($balances) ? array_keys($balances) : array();
        $balance['free'] = array();
        $balance['used'] = array();
        $balance['total'] = array();
        $debtBalance = array();
        for ($i = 0; $i < count($codes); $i++) {
            $code = $codes[$i];
            $total = $this->safe_string($balance[$code], 'total');
            $free = $this->safe_string($balance[$code], 'free');
            $used = $this->safe_string($balance[$code], 'used');
            $debt = $this->safe_string($balance[$code], 'debt');
            if (($total === null) && ($free !== null) && ($used !== null)) {
                $total = Precise::string_add($free, $used);
            }
            if (($free === null) && ($total !== null) && ($used !== null)) {
                $free = Precise::string_sub($total, $used);
            }
            if (($used === null) && ($total !== null) && ($free !== null)) {
                $used = Precise::string_sub($total, $free);
            }
            $balance[$code]['free'] = $this->parse_number($free);
            $balance[$code]['used'] = $this->parse_number($used);
            $balance[$code]['total'] = $this->parse_number($total);
            $balance['free'][$code] = $balance[$code]['free'];
            $balance['used'][$code] = $balance[$code]['used'];
            $balance['total'][$code] = $balance[$code]['total'];
            if ($debt !== null) {
                $balance[$code]['debt'] = $this->parse_number($debt);
                $debtBalance[$code] = $balance[$code]['debt'];
            }
        }
        $debtBalanceArray = is_array($debtBalance) ? array_keys($debtBalance) : array();
        $length = count($debtBalanceArray);
        if ($length) {
            $balance['debt'] = $debtBalance;
        }
        return $balance;
    }

    public function safe_order(array $order, ?array $market = null) {
        // parses numbers
        // * it is important pass the $trades $rawTrades
        $amount = $this->omit_zero($this->safe_string($order, 'amount'));
        $remaining = $this->safe_string($order, 'remaining');
        $filled = $this->safe_string($order, 'filled');
        $cost = $this->safe_string($order, 'cost');
        $average = $this->omit_zero($this->safe_string($order, 'average'));
        $price = $this->omit_zero($this->safe_string($order, 'price'));
        $lastTradeTimeTimestamp = $this->safe_integer($order, 'lastTradeTimestamp');
        $symbol = $this->safe_string($order, 'symbol');
        $side = $this->safe_string($order, 'side');
        $status = $this->safe_string($order, 'status');
        $parseFilled = ($filled === null);
        $parseCost = ($cost === null);
        $parseLastTradeTimeTimestamp = ($lastTradeTimeTimestamp === null);
        $fee = $this->safe_value($order, 'fee');
        $parseFee = ($fee === null);
        $parseFees = $this->safe_value($order, 'fees') === null;
        $parseSymbol = $symbol === null;
        $parseSide = $side === null;
        $shouldParseFees = $parseFee || $parseFees;
        $fees = $this->safe_list($order, 'fees', array());
        $trades = array();
        if ($parseFilled || $parseCost || $shouldParseFees) {
            $rawTrades = $this->safe_value($order, 'trades', $trades);
            $oldNumber = $this->number;
            // we parse $trades here!
            $this->number = 'strval';
            $firstTrade = $this->safe_value($rawTrades, 0);
            // parse $trades if they haven't already been parsed
            $tradesAreParsed = (($firstTrade !== null) && (is_array($firstTrade) && array_key_exists('info', $firstTrade)) && (is_array($firstTrade) && array_key_exists('id', $firstTrade)));
            if (!$tradesAreParsed) {
                $trades = $this->parse_trades($rawTrades, $market);
            } else {
                $trades = $rawTrades;
            }
            $this->number = $oldNumber;
            $tradesLength = 0;
            $isArray = gettype($trades) === 'array' && array_keys($trades) === array_keys(array_keys($trades));
            if ($isArray) {
                $tradesLength = count($trades);
            }
            if ($isArray && ($tradesLength > 0)) {
                // move properties that are defined in $trades up into the $order
                if ($order['symbol'] === null) {
                    $order['symbol'] = $trades[0]['symbol'];
                }
                if ($order['side'] === null) {
                    $order['side'] = $trades[0]['side'];
                }
                if ($order['type'] === null) {
                    $order['type'] = $trades[0]['type'];
                }
                if ($order['id'] === null) {
                    $order['id'] = $trades[0]['order'];
                }
                if ($parseFilled) {
                    $filled = '0';
                }
                if ($parseCost) {
                    $cost = '0';
                }
                for ($i = 0; $i < count($trades); $i++) {
                    $trade = $trades[$i];
                    $tradeAmount = $this->safe_string($trade, 'amount');
                    if ($parseFilled && ($tradeAmount !== null)) {
                        $filled = Precise::string_add($filled, $tradeAmount);
                    }
                    $tradeCost = $this->safe_string($trade, 'cost');
                    if ($parseCost && ($tradeCost !== null)) {
                        $cost = Precise::string_add($cost, $tradeCost);
                    }
                    if ($parseSymbol) {
                        $symbol = $this->safe_string($trade, 'symbol');
                    }
                    if ($parseSide) {
                        $side = $this->safe_string($trade, 'side');
                    }
                    $tradeTimestamp = $this->safe_value($trade, 'timestamp');
                    if ($parseLastTradeTimeTimestamp && ($tradeTimestamp !== null)) {
                        if ($lastTradeTimeTimestamp === null) {
                            $lastTradeTimeTimestamp = $tradeTimestamp;
                        } else {
                            $lastTradeTimeTimestamp = max ($lastTradeTimeTimestamp, $tradeTimestamp);
                        }
                    }
                    if ($shouldParseFees) {
                        $tradeFees = $this->safe_value($trade, 'fees');
                        if ($tradeFees !== null) {
                            for ($j = 0; $j < count($tradeFees); $j++) {
                                $tradeFee = $tradeFees[$j];
                                $fees[] = array_merge(array(), $tradeFee);
                            }
                        } else {
                            $tradeFee = $this->safe_value($trade, 'fee');
                            if ($tradeFee !== null) {
                                $fees[] = array_merge(array(), $tradeFee);
                            }
                        }
                    }
                }
            }
        }
        if ($shouldParseFees) {
            $reducedFees = $this->reduceFees ? $this->reduce_fees_by_currency($fees) : $fees;
            $reducedLength = count($reducedFees);
            for ($i = 0; $i < $reducedLength; $i++) {
                $reducedFees[$i]['cost'] = $this->safe_number($reducedFees[$i], 'cost');
                if (is_array($reducedFees[$i]) && array_key_exists('rate', $reducedFees[$i])) {
                    $reducedFees[$i]['rate'] = $this->safe_number($reducedFees[$i], 'rate');
                }
            }
            if (!$parseFee && ($reducedLength === 0)) {
                // copy $fee to avoid modification by reference
                $feeCopy = $this->deep_extend($fee);
                $feeCopy['cost'] = $this->safe_number($feeCopy, 'cost');
                if (is_array($feeCopy) && array_key_exists('rate', $feeCopy)) {
                    $feeCopy['rate'] = $this->safe_number($feeCopy, 'rate');
                }
                $reducedFees[] = $feeCopy;
            }
            $order['fees'] = $reducedFees;
            if ($parseFee && ($reducedLength === 1)) {
                $order['fee'] = $reducedFees[0];
            }
        }
        if ($amount === null) {
            // ensure $amount = $filled . $remaining
            if ($filled !== null && $remaining !== null) {
                $amount = Precise::string_add($filled, $remaining);
            } elseif ($status === 'closed') {
                $amount = $filled;
            }
        }
        if ($filled === null) {
            if ($amount !== null && $remaining !== null) {
                $filled = Precise::string_sub($amount, $remaining);
            } elseif ($status === 'closed' && $amount !== null) {
                $filled = $amount;
            }
        }
        if ($remaining === null) {
            if ($amount !== null && $filled !== null) {
                $remaining = Precise::string_sub($amount, $filled);
            } elseif ($status === 'closed') {
                $remaining = '0';
            }
        }
        // ensure that the $average field is calculated correctly
        $inverse = $this->safe_bool($market, 'inverse', false);
        $contractSize = $this->number_to_string($this->safe_value($market, 'contractSize', 1));
        // $inverse
        // $price = $filled * contract size / $cost
        //
        // linear
        // $price = $cost / ($filled * contract size)
        if ($average === null) {
            if (($filled !== null) && ($cost !== null) && Precise::string_gt($filled, '0')) {
                $filledTimesContractSize = Precise::string_mul($filled, $contractSize);
                if ($inverse) {
                    $average = Precise::string_div($filledTimesContractSize, $cost);
                } else {
                    $average = Precise::string_div($cost, $filledTimesContractSize);
                }
            }
        }
        // similarly
        // $inverse
        // $cost = $filled * contract size / $price
        //
        // linear
        // $cost = $filled * contract size * $price
        $costPriceExists = ($average !== null) || ($price !== null);
        if ($parseCost && ($filled !== null) && $costPriceExists) {
            $multiplyPrice = null;
            if ($average === null) {
                $multiplyPrice = $price;
            } else {
                $multiplyPrice = $average;
            }
            // contract trading
            $filledTimesContractSize = Precise::string_mul($filled, $contractSize);
            if ($inverse) {
                $cost = Precise::string_div($filledTimesContractSize, $multiplyPrice);
            } else {
                $cost = Precise::string_mul($filledTimesContractSize, $multiplyPrice);
            }
        }
        // support for $market orders
        $orderType = $this->safe_value($order, 'type');
        $emptyPrice = ($price === null) || Precise::string_equals($price, '0');
        if ($emptyPrice && ($orderType === 'market')) {
            $price = $average;
        }
        // we have $trades with string values at this point so we will mutate them
        for ($i = 0; $i < count($trades); $i++) {
            $entry = $trades[$i];
            $entry['amount'] = $this->safe_number($entry, 'amount');
            $entry['price'] = $this->safe_number($entry, 'price');
            $entry['cost'] = $this->safe_number($entry, 'cost');
            $tradeFee = $this->safe_dict($entry, 'fee', array());
            $tradeFee['cost'] = $this->safe_number($tradeFee, 'cost');
            if (is_array($tradeFee) && array_key_exists('rate', $tradeFee)) {
                $tradeFee['rate'] = $this->safe_number($tradeFee, 'rate');
            }
            $entryFees = $this->safe_list($entry, 'fees', array());
            for ($j = 0; $j < count($entryFees); $j++) {
                $entryFees[$j]['cost'] = $this->safe_number($entryFees[$j], 'cost');
            }
            $entry['fees'] = $entryFees;
            $entry['fee'] = $tradeFee;
        }
        $timeInForce = $this->safe_string($order, 'timeInForce');
        $postOnly = $this->safe_value($order, 'postOnly');
        // timeInForceHandling
        if ($timeInForce === null) {
            if ($this->safe_string($order, 'type') === 'market') {
                $timeInForce = 'IOC';
            }
            // allow $postOnly override
            if ($postOnly) {
                $timeInForce = 'PO';
            }
        } elseif ($postOnly === null) {
            // $timeInForce is not null here
            $postOnly = $timeInForce === 'PO';
        }
        $timestamp = $this->safe_integer($order, 'timestamp');
        $lastUpdateTimestamp = $this->safe_integer($order, 'lastUpdateTimestamp');
        $datetime = $this->safe_string($order, 'datetime');
        if ($datetime === null) {
            $datetime = $this->iso8601 ($timestamp);
        }
        $triggerPrice = $this->parse_number($this->safe_string_2($order, 'triggerPrice', 'stopPrice'));
        $takeProfitPrice = $this->parse_number($this->safe_string($order, 'takeProfitPrice'));
        $stopLossPrice = $this->parse_number($this->safe_string($order, 'stopLossPrice'));
        return array_merge($order, array(
            'amount' => $this->parse_number($amount),
            'average' => $this->parse_number($average),
            'clientOrderId' => $this->safe_string($order, 'clientOrderId'),
            'cost' => $this->parse_number($cost),
            'datetime' => $datetime,
            'fee' => $this->safe_value($order, 'fee'),
            'filled' => $this->parse_number($filled),
            'id' => $this->safe_string($order, 'id'),
            'lastTradeTimestamp' => $lastTradeTimeTimestamp,
            'lastUpdateTimestamp' => $lastUpdateTimestamp,
            'postOnly' => $postOnly,
            'price' => $this->parse_number($price),
            'reduceOnly' => $this->safe_value($order, 'reduceOnly'),
            'remaining' => $this->parse_number($remaining),
            'side' => $side,
            'status' => $status,
            'stopLossPrice' => $stopLossPrice,
            'stopPrice' => $triggerPrice, // ! deprecated, use $triggerPrice instead
            'symbol' => $symbol,
            'takeProfitPrice' => $takeProfitPrice,
            'timeInForce' => $timeInForce,
            'timestamp' => $timestamp,
            'trades' => $trades,
            'triggerPrice' => $triggerPrice,
            'type' => $this->safe_string($order, 'type'),
        ));
    }

    public function parse_orders(array $orders, ?array $market = null, ?int $since = null, ?int $limit = null, $params = array ()) {
        //
        // the value of $orders is either a dict or a list
        //
        // dict
        //
        //     {
        //         'id1' => array( ... ),
        //         'id2' => array( ... ),
        //         'id3' => array( ... ),
        //         ...
        //     }
        //
        // list
        //
        //     array(
        //         array( 'id' => 'id1', ... ),
        //         array( 'id' => 'id2', ... ),
        //         array( 'id' => 'id3', ... ),
        //         ...
        //     )
        //
        $results = array();
        if (gettype($orders) === 'array' && array_keys($orders) === array_keys(array_keys($orders))) {
            for ($i = 0; $i < count($orders); $i++) {
                $order = array_merge($this->parse_order($orders[$i], $market), $params);
                $results[] = $order;
            }
        } else {
            $ids = is_array($orders) ? array_keys($orders) : array();
            for ($i = 0; $i < count($ids); $i++) {
                $id = $ids[$i];
                $order = array_merge($this->parse_order(array_merge(array( 'id' => $id ), $orders[$id]), $market), $params);
                $results[] = $order;
            }
        }
        $results = $this->sort_by($results, 'timestamp');
        $symbol = ($market !== null) ? $market['symbol'] : null;
        return $this->filter_by_symbol_since_limit($results, $symbol, $since, $limit);
    }

    public function calculate_fee(string $symbol, string $type, string $side, float $amount, float $price, $takerOrMaker = 'taker', $params = array ()) {
        /**
         * calculates the presumptive fee that would be charged for an order
         * @param {string} $symbol unified $market $symbol
         * @param {string} $type 'market' or 'limit'
         * @param {string} $side 'buy' or 'sell'
         * @param {float} $amount how much you want to trade, in units of the base currency on most exchanges, or number of contracts
         * @param {float} $price the $price for the order to be filled at, in units of the quote currency
         * @param {string} $takerOrMaker 'taker' or 'maker'
         * @param {array} $params
         * @return {array} contains the $rate, the percentage multiplied to the order $amount to obtain the fee $amount, and $cost, the total value of the fee in units of the quote currency, for the order
         */
        if ($type === 'market' && $takerOrMaker === 'maker') {
            throw new ArgumentsRequired($this->id . ' calculateFee() - you have provided incompatible arguments - "market" $type order can not be "maker". Change either the "type" or the "takerOrMaker" argument to calculate the fee.');
        }
        $market = $this->markets[$symbol];
        $feeSide = $this->safe_string($market, 'feeSide', 'quote');
        $useQuote = null;
        if ($feeSide === 'get') {
            // the fee is always in the currency you get
            $useQuote = $side === 'sell';
        } elseif ($feeSide === 'give') {
            // the fee is always in the currency you give
            $useQuote = $side === 'buy';
        } else {
            // the fee is always in $feeSide currency
            $useQuote = $feeSide === 'quote';
        }
        $cost = $this->number_to_string($amount);
        $key = null;
        if ($useQuote) {
            $priceString = $this->number_to_string($price);
            $cost = Precise::string_mul($cost, $priceString);
            $key = 'quote';
        } else {
            $key = 'base';
        }
        // for derivatives, the fee is in 'settle' currency
        if (!$market['spot']) {
            $key = 'settle';
        }
        // even if `$takerOrMaker` argument was set to 'maker', for 'market' orders we should forcefully override it to 'taker'
        if ($type === 'market') {
            $takerOrMaker = 'taker';
        }
        $rate = $this->safe_string($market, $takerOrMaker);
        $cost = Precise::string_mul($cost, $rate);
        return array(
            'cost' => $this->parse_number($cost),
            'currency' => $market[$key],
            'rate' => $this->parse_number($rate),
            'type' => $takerOrMaker,
        );
    }

    public function safe_liquidation(array $liquidation, ?array $market = null) {
        $contracts = $this->safe_string($liquidation, 'contracts');
        $contractSize = $this->safe_string($market, 'contractSize');
        $price = $this->safe_string($liquidation, 'price');
        $baseValue = $this->safe_string($liquidation, 'baseValue');
        $quoteValue = $this->safe_string($liquidation, 'quoteValue');
        if (($baseValue === null) && ($contracts !== null) && ($contractSize !== null) && ($price !== null)) {
            $baseValue = Precise::string_mul($contracts, $contractSize);
        }
        if (($quoteValue === null) && ($baseValue !== null) && ($price !== null)) {
            $quoteValue = Precise::string_mul($baseValue, $price);
        }
        $liquidation['contracts'] = $this->parse_number($contracts);
        $liquidation['contractSize'] = $this->parse_number($contractSize);
        $liquidation['price'] = $this->parse_number($price);
        $liquidation['baseValue'] = $this->parse_number($baseValue);
        $liquidation['quoteValue'] = $this->parse_number($quoteValue);
        return $liquidation;
    }

    public function safe_trade(array $trade, ?array $market = null) {
        $amount = $this->safe_string($trade, 'amount');
        $price = $this->safe_string($trade, 'price');
        $cost = $this->safe_string($trade, 'cost');
        if ($cost === null) {
            // contract trading
            $contractSize = $this->safe_string($market, 'contractSize');
            $multiplyPrice = $price;
            if ($contractSize !== null) {
                $inverse = $this->safe_bool($market, 'inverse', false);
                if ($inverse) {
                    $multiplyPrice = Precise::string_div('1', $price);
                }
                $multiplyPrice = Precise::string_mul($multiplyPrice, $contractSize);
            }
            $cost = Precise::string_mul($multiplyPrice, $amount);
        }
        $parseFee = $this->safe_value($trade, 'fee') === null;
        $parseFees = $this->safe_value($trade, 'fees') === null;
        $shouldParseFees = $parseFee || $parseFees;
        $fees = array();
        $fee = $this->safe_value($trade, 'fee');
        if ($shouldParseFees) {
            $reducedFees = $this->reduceFees ? $this->reduce_fees_by_currency($fees) : $fees;
            $reducedLength = count($reducedFees);
            for ($i = 0; $i < $reducedLength; $i++) {
                $reducedFees[$i]['cost'] = $this->safe_number($reducedFees[$i], 'cost');
                if (is_array($reducedFees[$i]) && array_key_exists('rate', $reducedFees[$i])) {
                    $reducedFees[$i]['rate'] = $this->safe_number($reducedFees[$i], 'rate');
                }
            }
            if (!$parseFee && ($reducedLength === 0)) {
                // copy $fee to avoid modification by reference
                $feeCopy = $this->deep_extend($fee);
                $feeCopy['cost'] = $this->safe_number($feeCopy, 'cost');
                if (is_array($feeCopy) && array_key_exists('rate', $feeCopy)) {
                    $feeCopy['rate'] = $this->safe_number($feeCopy, 'rate');
                }
                $reducedFees[] = $feeCopy;
            }
            if ($parseFees) {
                $trade['fees'] = $reducedFees;
            }
            if ($parseFee && ($reducedLength === 1)) {
                $trade['fee'] = $reducedFees[0];
            }
            $tradeFee = $this->safe_value($trade, 'fee');
            if ($tradeFee !== null) {
                $tradeFee['cost'] = $this->safe_number($tradeFee, 'cost');
                if (is_array($tradeFee) && array_key_exists('rate', $tradeFee)) {
                    $tradeFee['rate'] = $this->safe_number($tradeFee, 'rate');
                }
                $trade['fee'] = $tradeFee;
            }
        }
        $trade['amount'] = $this->parse_number($amount);
        $trade['cost'] = $this->parse_number($cost);
        $trade['price'] = $this->parse_number($price);
        return $trade;
    }

    public function invert_flat_string_dictionary($dict) {
        $reversed = array();
        $keys = is_array($dict) ? array_keys($dict) : array();
        for ($i = 0; $i < count($keys); $i++) {
            $key = $keys[$i];
            $value = $dict[$key];
            if (gettype($value) === 'string') {
                $reversed[$value] = $key;
            }
        }
        return $reversed;
    }

    public function reduce_fees_by_currency($fees) {
        //
        // this function takes a list of $fee structures having the following format
        //
        //     string = true
        //
        //     array(
        //         array( 'currency' => 'BTC', 'cost' => '0.1' ),
        //         array( 'currency' => 'BTC', 'cost' => '0.2'  ),
        //         array( 'currency' => 'BTC', 'cost' => '0.2', 'rate' => '0.00123' ),
        //         array( 'currency' => 'BTC', 'cost' => '0.4', 'rate' => '0.00123' ),
        //         array( 'currency' => 'BTC', 'cost' => '0.5', 'rate' => '0.00456' ),
        //         array( 'currency' => 'USDT', 'cost' => '12.3456' ),
        //     )
        //
        //     string = false
        //
        //     array(
        //         array( 'currency' => 'BTC', 'cost' => 0.1 ),
        //         array( 'currency' => 'BTC', 'cost' => 0.2 ),
        //         array( 'currency' => 'BTC', 'cost' => 0.2, 'rate' => 0.00123 ),
        //         array( 'currency' => 'BTC', 'cost' => 0.4, 'rate' => 0.00123 ),
        //         array( 'currency' => 'BTC', 'cost' => 0.5, 'rate' => 0.00456 ),
        //         array( 'currency' => 'USDT', 'cost' => 12.3456 ),
        //     )
        //
        // and returns a $reduced $fee list, where $fees are summed per currency and $rate (if any)
        //
        //     string = true
        //
        //     array(
        //         array( 'currency' => 'BTC', 'cost' => '0.4'  ),
        //         array( 'currency' => 'BTC', 'cost' => '0.6', 'rate' => '0.00123' ),
        //         array( 'currency' => 'BTC', 'cost' => '0.5', 'rate' => '0.00456' ),
        //         array( 'currency' => 'USDT', 'cost' => '12.3456' ),
        //     )
        //
        //     string  = false
        //
        //     array(
        //         array( 'currency' => 'BTC', 'cost' => 0.3  ),
        //         array( 'currency' => 'BTC', 'cost' => 0.6, 'rate' => 0.00123 ),
        //         array( 'currency' => 'BTC', 'cost' => 0.5, 'rate' => 0.00456 ),
        //         array( 'currency' => 'USDT', 'cost' => 12.3456 ),
        //     )
        //
        $reduced = array();
        for ($i = 0; $i < count($fees); $i++) {
            $fee = $fees[$i];
            $feeCurrencyCode = $this->safe_string($fee, 'currency');
            if ($feeCurrencyCode !== null) {
                $rate = $this->safe_string($fee, 'rate');
                $cost = $this->safe_value($fee, 'cost');
                if (Precise::string_eq($cost, '0')) {
                    // omit zero $cost $fees
                    continue;
                }
                if (!(is_array($reduced) && array_key_exists($feeCurrencyCode, $reduced))) {
                    $reduced[$feeCurrencyCode] = array();
                }
                $rateKey = ($rate === null) ? '' : $rate;
                if (is_array($reduced[$feeCurrencyCode]) && array_key_exists($rateKey, $reduced[$feeCurrencyCode])) {
                    $reduced[$feeCurrencyCode][$rateKey]['cost'] = Precise::string_add($reduced[$feeCurrencyCode][$rateKey]['cost'], $cost);
                } else {
                    $reduced[$feeCurrencyCode][$rateKey] = array(
                        'cost' => $cost,
                        'currency' => $feeCurrencyCode,
                    );
                    if ($rate !== null) {
                        $reduced[$feeCurrencyCode][$rateKey]['rate'] = $rate;
                    }
                }
            }
        }
        $result = array();
        $feeValues = is_array($reduced) ? array_values($reduced) : array();
        for ($i = 0; $i < count($feeValues); $i++) {
            $reducedFeeValues = is_array($feeValues[$i]) ? array_values($feeValues[$i]) : array();
            $result = $this->array_concat($result, $reducedFeeValues);
        }
        return $result;
    }

    public function safe_ticker(array $ticker, ?array $market = null) {
        $open = $this->omit_zero($this->safe_string($ticker, 'open'));
        $close = $this->omit_zero($this->safe_string($ticker, 'close'));
        $last = $this->omit_zero($this->safe_string($ticker, 'last'));
        $change = $this->omit_zero($this->safe_string($ticker, 'change'));
        $percentage = $this->omit_zero($this->safe_string($ticker, 'percentage'));
        $average = $this->omit_zero($this->safe_string($ticker, 'average'));
        $vwap = $this->omit_zero($this->safe_string($ticker, 'vwap'));
        $baseVolume = $this->safe_string($ticker, 'baseVolume');
        $quoteVolume = $this->safe_string($ticker, 'quoteVolume');
        if ($vwap === null) {
            $vwap = Precise::string_div($this->omit_zero($quoteVolume), $baseVolume);
        }
        if (($last !== null) && ($close === null)) {
            $close = $last;
        } elseif (($last === null) && ($close !== null)) {
            $last = $close;
        }
        if (($last !== null) && ($open !== null)) {
            if ($change === null) {
                $change = Precise::string_sub($last, $open);
            }
            if ($average === null) {
                $average = Precise::string_div(Precise::string_add($last, $open), '2');
            }
        }
        if (($percentage === null) && ($change !== null) && ($open !== null) && Precise::string_gt($open, '0')) {
            $percentage = Precise::string_mul(Precise::string_div($change, $open), '100');
        }
        if (($change === null) && ($percentage !== null) && ($open !== null)) {
            $change = Precise::string_div(Precise::string_mul($percentage, $open), '100');
        }
        if (($open === null) && ($last !== null) && ($change !== null)) {
            $open = Precise::string_sub($last, $change);
        }
        // timestamp and symbol operations don't belong in safeTicker
        // they should be done in the derived classes
        return array_merge($ticker, array(
<<<<<<< HEAD
            'ask' => $this->parse_number($this->omit_zero($this->safe_number($ticker, 'ask'))),
=======
            'bid' => $this->parse_number($this->omit_zero($this->safe_string($ticker, 'bid'))),
            'bidVolume' => $this->safe_number($ticker, 'bidVolume'),
            'ask' => $this->parse_number($this->omit_zero($this->safe_string($ticker, 'ask'))),
>>>>>>> d20e6a62
            'askVolume' => $this->safe_number($ticker, 'askVolume'),
            'average' => $this->parse_number($average),
            'baseVolume' => $this->parse_number($baseVolume),
            'bid' => $this->parse_number($this->omit_zero($this->safe_number($ticker, 'bid'))),
            'bidVolume' => $this->safe_number($ticker, 'bidVolume'),
            'change' => $this->parse_number($change),
            'close' => $this->parse_number($this->omit_zero($this->parse_number($close))),
            'high' => $this->parse_number($this->omit_zero($this->safe_string($ticker, 'high'))),
<<<<<<< HEAD
            'last' => $this->parse_number($this->omit_zero($this->parse_number($last))),
            'low' => $this->parse_number($this->omit_zero($this->safe_number($ticker, 'low'))),
            'open' => $this->parse_number($this->omit_zero($this->parse_number($open))),
=======
            'low' => $this->parse_number($this->omit_zero($this->safe_string($ticker, 'low'))),
            'open' => $this->parse_number($this->omit_zero($open)),
            'close' => $this->parse_number($this->omit_zero($close)),
            'last' => $this->parse_number($this->omit_zero($last)),
            'change' => $this->parse_number($change),
>>>>>>> d20e6a62
            'percentage' => $this->parse_number($percentage),
            'previousClose' => $this->safe_number($ticker, 'previousClose'),
            'quoteVolume' => $this->parse_number($quoteVolume),
            'vwap' => $this->parse_number($vwap),
        ));
    }

    public function fetch_borrow_rate(string $code, $amount, $params = array ()) {
        throw new NotSupported($this->id . ' fetchBorrowRate is deprecated, please use fetchCrossBorrowRate or fetchIsolatedBorrowRate instead');
    }

    public function repay_cross_margin(string $code, $amount, $params = array ()) {
        throw new NotSupported($this->id . ' repayCrossMargin is not support yet');
    }

    public function repay_isolated_margin(string $symbol, string $code, $amount, $params = array ()) {
        throw new NotSupported($this->id . ' repayIsolatedMargin is not support yet');
    }

    public function borrow_cross_margin(string $code, float $amount, $params = array ()) {
        throw new NotSupported($this->id . ' borrowCrossMargin is not support yet');
    }

    public function borrow_isolated_margin(string $symbol, string $code, float $amount, $params = array ()) {
        throw new NotSupported($this->id . ' borrowIsolatedMargin is not support yet');
    }

    public function borrow_margin(string $code, $amount, ?string $symbol = null, $params = array ()) {
        throw new NotSupported($this->id . ' borrowMargin is deprecated, please use borrowCrossMargin or borrowIsolatedMargin instead');
    }

    public function repay_margin(string $code, $amount, ?string $symbol = null, $params = array ()) {
        throw new NotSupported($this->id . ' repayMargin is deprecated, please use repayCrossMargin or repayIsolatedMargin instead');
    }

    public function fetch_ohlcv(string $symbol, $timeframe = '1m', ?int $since = null, ?int $limit = null, $params = array ()) {
        $message = '';
        if ($this->has['fetchTrades']) {
            $message = '. If you want to build OHLCV candles from trade executions data, visit https://github.com/ccxt/ccxt/tree/master/examples/ and see "build-ohlcv-bars" file';
        }
        throw new NotSupported($this->id . ' fetchOHLCV() is not supported yet' . $message);
    }

    public function fetch_ohlcv_ws(string $symbol, $timeframe = '1m', ?int $since = null, ?int $limit = null, $params = array ()) {
        $message = '';
        if ($this->has['fetchTradesWs']) {
            $message = '. If you want to build OHLCV candles from trade executions data, visit https://github.com/ccxt/ccxt/tree/master/examples/ and see "build-ohlcv-bars" file';
        }
        throw new NotSupported($this->id . ' fetchOHLCVWs() is not supported yet. Try using fetchOHLCV instead.' . $message);
    }

    public function watch_ohlcv(string $symbol, $timeframe = '1m', ?int $since = null, ?int $limit = null, $params = array ()) {
        throw new NotSupported($this->id . ' watchOHLCV() is not supported yet');
    }

    public function convert_trading_view_to_ohlcv(array $ohlcvs, $timestamp = 't', $open = 'o', $high = 'h', $low = 'l', $close = 'c', $volume = 'v', $ms = false) {
        $result = array();
        $timestamps = $this->safe_list($ohlcvs, $timestamp, array());
        $opens = $this->safe_list($ohlcvs, $open, array());
        $highs = $this->safe_list($ohlcvs, $high, array());
        $lows = $this->safe_list($ohlcvs, $low, array());
        $closes = $this->safe_list($ohlcvs, $close, array());
        $volumes = $this->safe_list($ohlcvs, $volume, array());
        for ($i = 0; $i < count($timestamps); $i++) {
            $result[] = array(
                $ms ? $this->safe_integer($timestamps, $i) : $this->safe_timestamp($timestamps, $i),
                $this->safe_value($opens, $i),
                $this->safe_value($highs, $i),
                $this->safe_value($lows, $i),
                $this->safe_value($closes, $i),
                $this->safe_value($volumes, $i),
            );
        }
        return $result;
    }

    public function convert_ohlcv_to_trading_view(array $ohlcvs, $timestamp = 't', $open = 'o', $high = 'h', $low = 'l', $close = 'c', $volume = 'v', $ms = false) {
        $result = array();
        $result[$close] = array();
        $result[$high] = array();
        $result[$low] = array();
        $result[$open] = array();
        $result[$timestamp] = array();
        $result[$volume] = array();
        for ($i = 0; $i < count($ohlcvs); $i++) {
            $ts = $ms ? $ohlcvs[$i][0] : $this->parseToInt ($ohlcvs[$i][0] / 1000);
            $result[$timestamp][] = $ts;
            $result[$open][] = $ohlcvs[$i][1];
            $result[$high][] = $ohlcvs[$i][2];
            $result[$low][] = $ohlcvs[$i][3];
            $result[$close][] = $ohlcvs[$i][4];
            $result[$volume][] = $ohlcvs[$i][5];
        }
        return $result;
    }

    public function fetch_web_endpoint($method, $endpointMethod, $returnAsJson, $startRegex = null, $endRegex = null) {
        $errorMessage = '';
        $options = $this->safe_value($this->options, $method, array());
        $muteOnFailure = $this->safe_bool($options, 'webApiMuteFailure', true);
        try {
            // if it was not explicitly disabled, then don't fetch
            if ($this->safe_bool($options, 'webApiEnable', true) !== true) {
                return null;
            }
            $maxRetries = $this->safe_value($options, 'webApiRetries', 10);
            $response = null;
            $retry = 0;
            while ($retry < $maxRetries) {
                try {
                    $response = $this->$endpointMethod (array());
                    break;
                } catch (Exception $e) {
                    $retry = $retry + 1;
                    if ($retry === $maxRetries) {
                        throw $e;
                    }
                }
            }
            $content = $response;
            if ($startRegex !== null) {
                $splitted_by_start = explode($startRegex, $content);
                $content = $splitted_by_start[1]; // we need second part after start
            }
            if ($endRegex !== null) {
                $splitted_by_end = explode($endRegex, $content);
                $content = $splitted_by_end[0]; // we need first part after start
            }
            if ($returnAsJson && (gettype($content) === 'string')) {
                $jsoned = $this->parse_json(trim($content)); // $content should be trimmed before json parsing
                if ($jsoned) {
                    return $jsoned; // if parsing was not successfull, exception should be thrown
                } else {
                    throw new BadResponse('could not parse the $response into json');
                }
            } else {
                return $content;
            }
        } catch (Exception $e) {
            $errorMessage = $this->id . ' ' . $method . '() failed to fetch correct data from website. Probably webpage markup has been changed, breaking the page custom parser.';
        }
        if ($muteOnFailure) {
            return null;
        } else {
            throw new BadResponse($errorMessage);
        }
    }

    public function market_ids(?array $symbols = null) {
        if ($symbols === null) {
            return $symbols;
        }
        $result = array();
        for ($i = 0; $i < count($symbols); $i++) {
            $result[] = $this->market_id($symbols[$i]);
        }
        return $result;
    }

    public function markets_for_symbols(?array $symbols = null) {
        if ($symbols === null) {
            return $symbols;
        }
        $result = array();
        for ($i = 0; $i < count($symbols); $i++) {
            $result[] = $this->market ($symbols[$i]);
        }
        return $result;
    }

    public function market_symbols(?array $symbols = null, ?string $type = null, $allowEmpty = true, $sameTypeOnly = false, $sameSubTypeOnly = false) {
        if ($symbols === null) {
            if (!$allowEmpty) {
                throw new ArgumentsRequired($this->id . ' empty list of $symbols is not supported');
            }
            return $symbols;
        }
        $symbolsLength = count($symbols);
        if ($symbolsLength === 0) {
            if (!$allowEmpty) {
                throw new ArgumentsRequired($this->id . ' empty list of $symbols is not supported');
            }
            return $symbols;
        }
        $result = array();
        $marketType = null;
        $isLinearSubType = null;
        for ($i = 0; $i < count($symbols); $i++) {
            $market = $this->market ($symbols[$i]);
            if ($sameTypeOnly && ($marketType !== null)) {
                if ($market['type'] !== $marketType) {
                    throw new BadRequest($this->id . ' $symbols must be of the same $type, either ' . $marketType . ' or ' . $market['type'] . '.');
                }
            }
            if ($sameSubTypeOnly && ($isLinearSubType !== null)) {
                if ($market['linear'] !== $isLinearSubType) {
                    throw new BadRequest($this->id . ' $symbols must be of the same subType, either linear or inverse.');
                }
            }
            if ($type !== null && $market['type'] !== $type) {
                throw new BadRequest($this->id . ' $symbols must be of the same $type ' . $type . '. If the $type is incorrect you can change it in options or the params of the request');
            }
            $marketType = $market['type'];
            if (!$market['spot']) {
                $isLinearSubType = $market['linear'];
            }
            $symbol = $this->safe_string($market, 'symbol', $symbols[$i]);
            $result[] = $symbol;
        }
        return $result;
    }

    public function market_codes(?array $codes = null) {
        if ($codes === null) {
            return $codes;
        }
        $result = array();
        for ($i = 0; $i < count($codes); $i++) {
            $result[] = $this->common_currency_code($codes[$i]);
        }
        return $result;
    }

    public function parse_bids_asks($bidasks, int|string $priceKey = 0, int|string $amountKey = 1, int|string $countOrIdKey = 2) {
        $bidasks = $this->to_array($bidasks);
        $result = array();
        for ($i = 0; $i < count($bidasks); $i++) {
            $result[] = $this->parse_bid_ask($bidasks[$i], $priceKey, $amountKey, $countOrIdKey);
        }
        return $result;
    }

    public function fetch_l2_order_book(string $symbol, ?int $limit = null, $params = array ()) {
        $orderbook = $this->fetch_order_book($symbol, $limit, $params);
        return array_merge($orderbook, array(
            'asks' => $this->sort_by($this->aggregate ($orderbook['asks']), 0),
            'bids' => $this->sort_by($this->aggregate ($orderbook['bids']), 0, true),
        ));
    }

    public function filter_by_symbol($objects, ?string $symbol = null) {
        if ($symbol === null) {
            return $objects;
        }
        $result = array();
        for ($i = 0; $i < count($objects); $i++) {
            $objectSymbol = $this->safe_string($objects[$i], 'symbol');
            if ($objectSymbol === $symbol) {
                $result[] = $objects[$i];
            }
        }
        return $result;
    }

    public function parse_ohlcv($ohlcv, ?array $market = null): array {
        if (gettype($ohlcv) === 'array' && array_keys($ohlcv) === array_keys(array_keys($ohlcv))) {
            return array(
                $this->safe_integer($ohlcv, 0), // timestamp
                $this->safe_number($ohlcv, 1), // open
                $this->safe_number($ohlcv, 2), // high
                $this->safe_number($ohlcv, 3), // low
                $this->safe_number($ohlcv, 4), // close
                $this->safe_number($ohlcv, 5), // volume
            );
        }
        return $ohlcv;
    }

    public function network_code_to_id(string $networkCode, ?string $currencyCode = null) {
        /**
         * @ignore
         * tries to convert the provided $networkCode (which is expected to be an unified $network code) to a $network id. In order to achieve this, derived class needs to have 'options->networks' defined.
         * @param {string} $networkCode unified $network code
         * @param {string} $currencyCode unified $currency code, but this argument is not required by default, unless there is an exchange (like huobi) that needs an override of the method to be able to pass $currencyCode argument additionally
         * @return {string|null} exchange-specific $network id
         */
        if ($networkCode === null) {
            return null;
        }
        $networkIdsByCodes = $this->safe_value($this->options, 'networks', array());
        $networkId = $this->safe_string($networkIdsByCodes, $networkCode);
        // for example, if 'ETH' is passed for $networkCode, but 'ETH' $key not defined in `options->networks` object
        if ($networkId === null) {
            if ($currencyCode === null) {
                $currencies = is_array($this->currencies) ? array_values($this->currencies) : array();
                for ($i = 0; $i < count($currencies); $i++) {
                    $currency = array( $i );
                    $networks = $this->safe_dict($currency, 'networks');
                    $network = $this->safe_dict($networks, $networkCode);
                    $networkId = $this->safe_string($network, 'id');
                    if ($networkId !== null) {
                        break;
                    }
                }
            } else {
                // if $currencyCode was provided, then we try to find if that $currencyCode has a replacement ($i->e. ERC20 for ETH) or is in the $currency
                $defaultNetworkCodeReplacements = $this->safe_value($this->options, 'defaultNetworkCodeReplacements', array());
                if (is_array($defaultNetworkCodeReplacements) && array_key_exists($currencyCode, $defaultNetworkCodeReplacements)) {
                    // if there is a replacement for the passed $networkCode, then we use it to find $network-id in `options->networks` object
                    $replacementObject = $defaultNetworkCodeReplacements[$currencyCode]; // $i->e. array( 'ERC20' => 'ETH' )
                    $keys = is_array($replacementObject) ? array_keys($replacementObject) : array();
                    for ($i = 0; $i < count($keys); $i++) {
                        $key = $keys[$i];
                        $value = $replacementObject[$key];
                        // if $value matches to provided unified $networkCode, then we use it's $key to find $network-id in `options->networks` object
                        if ($value === $networkCode) {
                            $networkId = $this->safe_string($networkIdsByCodes, $key);
                            break;
                        }
                    }
                } else {
                    // serach for $network inside $currency
                    $currency = $this->safe_dict($this->currencies, $currencyCode);
                    $networks = $this->safe_dict($currency, 'networks');
                    $network = $this->safe_dict($networks, $networkCode);
                    $networkId = $this->safe_string($network, 'id');
                }
            }
            // if it wasn't found, we just set the provided $value to $network-id
            if ($networkId === null) {
                $networkId = $networkCode;
            }
        }
        return $networkId;
    }

    public function network_id_to_code(string $networkId, ?string $currencyCode = null) {
        /**
         * @ignore
         * tries to convert the provided exchange-specific $networkId to an unified network Code. In order to achieve this, derived class needs to have "options['networksById']" defined.
         * @param {string} $networkId exchange specific network id/title, like => TRON, Trc-20, usdt-erc20, etc
         * @param {string|null} $currencyCode unified currency code, but this argument is not required by default, unless there is an exchange (like huobi) that needs an override of the method to be able to pass $currencyCode argument additionally
         * @return {string|null} unified network code
         */
        if ($networkId === null) {
            return null;
        }
        $networkCodesByIds = $this->safe_dict($this->options, 'networksById', array());
        $networkCode = $this->safe_string($networkCodesByIds, $networkId, $networkId);
        // replace mainnet network-codes (i.e. ERC20->ETH)
        if ($currencyCode !== null) {
            $defaultNetworkCodeReplacements = $this->safe_dict($this->options, 'defaultNetworkCodeReplacements', array());
            if (is_array($defaultNetworkCodeReplacements) && array_key_exists($currencyCode, $defaultNetworkCodeReplacements)) {
                $replacementObject = $this->safe_dict($defaultNetworkCodeReplacements, $currencyCode, array());
                $networkCode = $this->safe_string($replacementObject, $networkCode, $networkCode);
            }
        }
        return $networkCode;
    }

    public function handle_network_code_and_params($params) {
        $networkCodeInParams = $this->safe_string_2($params, 'networkCode', 'network');
        if ($networkCodeInParams !== null) {
            $params = $this->omit ($params, array( 'networkCode', 'network' ));
        }
        // if it was not defined by user, we should not set it from 'defaultNetworks', because handleNetworkCodeAndParams is for only request-side and thus we do not fill it with anything. We can only use 'defaultNetworks' after parsing response-side
        return array( $networkCodeInParams, $params );
    }

    public function default_network_code(string $currencyCode) {
        $defaultNetworkCode = null;
        $defaultNetworks = $this->safe_dict($this->options, 'defaultNetworks', array());
        if (is_array($defaultNetworks) && array_key_exists($currencyCode, $defaultNetworks)) {
            // if currency had set its network in "defaultNetworks", use it
            $defaultNetworkCode = $defaultNetworks[$currencyCode];
        } else {
            // otherwise, try to use the global-scope 'defaultNetwork' value (even if that network is not supported by currency, it doesn't make any problem, this will be just used "at first" if currency supports this network at all)
            $defaultNetwork = $this->safe_dict($this->options, 'defaultNetwork');
            if ($defaultNetwork !== null) {
                $defaultNetworkCode = $defaultNetwork;
            }
        }
        return $defaultNetworkCode;
    }

    public function select_network_code_from_unified_networks($currencyCode, $networkCode, $indexedNetworkEntries) {
        return $this->select_network_key_from_networks($currencyCode, $networkCode, $indexedNetworkEntries, true);
    }

    public function select_network_id_from_raw_networks($currencyCode, $networkCode, $indexedNetworkEntries) {
        return $this->select_network_key_from_networks($currencyCode, $networkCode, $indexedNetworkEntries, false);
    }

    public function select_network_key_from_networks($currencyCode, $networkCode, $indexedNetworkEntries, $isIndexedByUnifiedNetworkCode = false) {
        // this method is used against raw & unparse network entries, which are just indexed by network id
        $chosenNetworkId = null;
        $availableNetworkIds = is_array($indexedNetworkEntries) ? array_keys($indexedNetworkEntries) : array();
        $responseNetworksLength = count($availableNetworkIds);
        if ($networkCode !== null) {
            if ($responseNetworksLength === 0) {
                throw new NotSupported($this->id . ' - ' . $networkCode . ' network did not return any result for ' . $currencyCode);
            } else {
                // if $networkCode was provided by user, we should check it after response, referenced exchange doesn't support network-code during request
                $networkId = $isIndexedByUnifiedNetworkCode ? $networkCode : $this->network_code_to_id($networkCode, $currencyCode);
                if (is_array($indexedNetworkEntries) && array_key_exists($networkId, $indexedNetworkEntries)) {
                    $chosenNetworkId = $networkId;
                } else {
                    throw new NotSupported($this->id . ' - ' . $networkId . ' network was not found for ' . $currencyCode . ', use one of ' . implode(', ', $availableNetworkIds));
                }
            }
        } else {
            if ($responseNetworksLength === 0) {
                throw new NotSupported($this->id . ' - no networks were returned for ' . $currencyCode);
            } else {
                // if $networkCode was not provided by user, then we try to use the default network (if it was defined in "defaultNetworks"), otherwise, we just return the first network entry
                $defaultNetworkCode = $this->default_network_code($currencyCode);
                $defaultNetworkId = $isIndexedByUnifiedNetworkCode ? $defaultNetworkCode : $this->network_code_to_id($defaultNetworkCode, $currencyCode);
                $chosenNetworkId = (is_array($indexedNetworkEntries) && array_key_exists($defaultNetworkId, $indexedNetworkEntries)) ? $defaultNetworkId : $availableNetworkIds[0];
            }
        }
        return $chosenNetworkId;
    }

    public function safe_number_2(array $dictionary, int|string $key1, int|string $key2, $d = null) {
        $value = $this->safe_string_2($dictionary, $key1, $key2);
        return $this->parse_number($value, $d);
    }

    public function parse_order_book(array $orderbook, string $symbol, ?int $timestamp = null, $bidsKey = 'bids', $asksKey = 'asks', int|string $priceKey = 0, int|string $amountKey = 1, int|string $countOrIdKey = 2) {
        $bids = $this->parse_bids_asks($this->safe_value($orderbook, $bidsKey, array()), $priceKey, $amountKey, $countOrIdKey);
        $asks = $this->parse_bids_asks($this->safe_value($orderbook, $asksKey, array()), $priceKey, $amountKey, $countOrIdKey);
        return array(
            'asks' => $this->sort_by($asks, 0),
            'bids' => $this->sort_by($bids, 0, true),
            'datetime' => $this->iso8601 ($timestamp),
            'nonce' => null,
            'symbol' => $symbol,
            'timestamp' => $timestamp,
        );
    }

    public function parse_ohlcvs(mixed $ohlcvs, mixed $market = null, string $timeframe = '1m', ?int $since = null, ?int $limit = null) {
        $results = array();
        for ($i = 0; $i < count($ohlcvs); $i++) {
            $results[] = $this->parse_ohlcv($ohlcvs[$i], $market);
        }
        $sorted = $this->sort_by($results, 0);
        return $this->filter_by_since_limit($sorted, $since, $limit, 0);
    }

    public function parse_leverage_tiers(mixed $response, ?array $symbols = null, $marketIdKey = null) {
        // $marketIdKey should only be null when $response is a dictionary
        $symbols = $this->market_symbols($symbols);
        $tiers = array();
        $symbolsLength = 0;
        if ($symbols !== null) {
            $symbolsLength = count($symbols);
        }
        $noSymbols = ($symbols === null) || ($symbolsLength === 0);
        if (gettype($response) === 'array' && array_keys($response) === array_keys(array_keys($response))) {
            for ($i = 0; $i < count($response); $i++) {
                $item = $response[$i];
                $id = $this->safe_string($item, $marketIdKey);
                $market = $this->safe_market($id, null, null, 'swap');
                $symbol = $market['symbol'];
                $contract = $this->safe_bool($market, 'contract', false);
                if ($contract && ($noSymbols || $this->in_array($symbol, $symbols))) {
                    $tiers[$symbol] = $this->parse_market_leverage_tiers($item, $market);
                }
            }
        } else {
            $keys = is_array($response) ? array_keys($response) : array();
            for ($i = 0; $i < count($keys); $i++) {
                $marketId = $keys[$i];
                $item = $response[$marketId];
                $market = $this->safe_market($marketId, null, null, 'swap');
                $symbol = $market['symbol'];
                $contract = $this->safe_bool($market, 'contract', false);
                if ($contract && ($noSymbols || $this->in_array($symbol, $symbols))) {
                    $tiers[$symbol] = $this->parse_market_leverage_tiers($item, $market);
                }
            }
        }
        return $tiers;
    }

    public function load_trading_limits(?array $symbols = null, $reload = false, $params = array ()) {
        if ($this->has['fetchTradingLimits']) {
            if ($reload || !(is_array($this->options) && array_key_exists('limitsLoaded', $this->options))) {
                $response = $this->fetch_trading_limits($symbols);
                for ($i = 0; $i < count($symbols); $i++) {
                    $symbol = $symbols[$i];
                    $this->markets[$symbol] = $this->deep_extend($this->markets[$symbol], $response[$symbol]);
                }
                $this->options['limitsLoaded'] = $this->milliseconds ();
            }
        }
        return $this->markets;
    }

    public function safe_position($position) {
        // simplified version of => /pull/12765/
        $unrealizedPnlString = $this->safe_string($position, 'unrealisedPnl');
        $initialMarginString = $this->safe_string($position, 'initialMargin');
        //
        // PERCENTAGE
        //
        $percentage = $this->safe_value($position, 'percentage');
        if (($percentage === null) && ($unrealizedPnlString !== null) && ($initialMarginString !== null)) {
            // was done in all implementations ( aax, btcex, bybit, deribit, ftx, gate, kucoinfutures, phemex )
            $percentageString = Precise::string_mul(Precise::string_div($unrealizedPnlString, $initialMarginString, 4), '100');
            $position['percentage'] = $this->parse_number($percentageString);
        }
        // if $contractSize is null get from $market
        $contractSize = $this->safe_number($position, 'contractSize');
        $symbol = $this->safe_string($position, 'symbol');
        $market = null;
        if ($symbol !== null) {
            $market = $this->safe_value($this->markets, $symbol);
        }
        if ($contractSize === null && $market !== null) {
            $contractSize = $this->safe_number($market, 'contractSize');
            $position['contractSize'] = $contractSize;
        }
        return $position;
    }

    public function parse_positions(array $positions, ?array $symbols = null, $params = array ()) {
        $symbols = $this->market_symbols($symbols);
        $positions = $this->to_array($positions);
        $result = array();
        for ($i = 0; $i < count($positions); $i++) {
            $position = array_merge($this->parse_position($positions[$i], null), $params);
            $result[] = $position;
        }
        return $this->filter_by_array_positions($result, 'symbol', $symbols, false);
    }

    public function parse_accounts(array $accounts, $params = array ()) {
        $accounts = $this->to_array($accounts);
        $result = array();
        for ($i = 0; $i < count($accounts); $i++) {
            $account = array_merge($this->parse_account($accounts[$i]), $params);
            $result[] = $account;
        }
        return $result;
    }

    public function parse_trades(array $trades, ?array $market = null, ?int $since = null, ?int $limit = null, $params = array ()) {
        $trades = $this->to_array($trades);
        $result = array();
        for ($i = 0; $i < count($trades); $i++) {
            $trade = array_merge($this->parse_trade($trades[$i], $market), $params);
            $result[] = $trade;
        }
        $result = $this->sort_by_2($result, 'timestamp', 'id');
        $symbol = ($market !== null) ? $market['symbol'] : null;
        return $this->filter_by_symbol_since_limit($result, $symbol, $since, $limit);
    }

    public function parse_transactions(array $transactions, ?array $currency = null, ?int $since = null, ?int $limit = null, $params = array ()) {
        $transactions = $this->to_array($transactions);
        $result = array();
        for ($i = 0; $i < count($transactions); $i++) {
            $transaction = array_merge($this->parse_transaction($transactions[$i], $currency), $params);
            $result[] = $transaction;
        }
        $result = $this->sort_by($result, 'timestamp');
        $code = ($currency !== null) ? $currency['code'] : null;
        return $this->filter_by_currency_since_limit($result, $code, $since, $limit);
    }

    public function parse_transfers(array $transfers, ?array $currency = null, ?int $since = null, ?int $limit = null, $params = array ()) {
        $transfers = $this->to_array($transfers);
        $result = array();
        for ($i = 0; $i < count($transfers); $i++) {
            $transfer = array_merge($this->parse_transfer($transfers[$i], $currency), $params);
            $result[] = $transfer;
        }
        $result = $this->sort_by($result, 'timestamp');
        $code = ($currency !== null) ? $currency['code'] : null;
        return $this->filter_by_currency_since_limit($result, $code, $since, $limit);
    }

    public function parse_ledger($data, ?array $currency = null, ?int $since = null, ?int $limit = null, $params = array ()) {
        $result = array();
        $arrayData = $this->to_array($data);
        for ($i = 0; $i < count($arrayData); $i++) {
            $itemOrItems = $this->parse_ledger_entry($arrayData[$i], $currency);
            if (gettype($itemOrItems) === 'array' && array_keys($itemOrItems) === array_keys(array_keys($itemOrItems))) {
                for ($j = 0; $j < count($itemOrItems); $j++) {
                    $result[] = array_merge($itemOrItems[$j], $params);
                }
            } else {
                $result[] = array_merge($itemOrItems, $params);
            }
        }
        $result = $this->sort_by($result, 'timestamp');
        $code = ($currency !== null) ? $currency['code'] : null;
        return $this->filter_by_currency_since_limit($result, $code, $since, $limit);
    }

    public function nonce() {
        return $this->seconds ();
    }

    public function set_headers($headers) {
        return $headers;
    }

    public function market_id(string $symbol) {
        $market = $this->market ($symbol);
        if ($market !== null) {
            return $market['id'];
        }
        return $symbol;
    }

    public function symbol(string $symbol) {
        $market = $this->market ($symbol);
        return $this->safe_string($market, 'symbol', $symbol);
    }

    public function handle_param_string(array $params, string $paramName, ?string $defaultValue = null) {
        $value = $this->safe_string($params, $paramName, $defaultValue);
        if ($value !== null) {
            $params = $this->omit ($params, $paramName);
        }
        return array( $value, $params );
    }

    public function handle_param_integer(array $params, string $paramName, ?int $defaultValue = null) {
        $value = $this->safe_integer($params, $paramName, $defaultValue);
        if ($value !== null) {
            $params = $this->omit ($params, $paramName);
        }
        return array( $value, $params );
    }

    public function resolve_path($path, $params) {
        return array(
            $this->implode_params($path, $params),
            $this->omit ($params, $this->extract_params($path)),
        );
    }

    public function get_list_from_object_values($objects, int|string $key) {
        $newArray = $this->to_array($objects);
        $results = array();
        for ($i = 0; $i < count($newArray); $i++) {
            $results[] = $newArray[$i][$key];
        }
        return $results;
    }

    public function get_symbols_for_market_type(?string $marketType = null, ?string $subType = null, bool $symbolWithActiveStatus = true, bool $symbolWithUnknownStatus = true) {
        $filteredMarkets = $this->markets;
        if ($marketType !== null) {
            $filteredMarkets = $this->filter_by($filteredMarkets, 'type', $marketType);
        }
        if ($subType !== null) {
            $this->check_required_argument('getSymbolsForMarketType', $subType, 'subType', array( 'linear', 'inverse', 'quanto' ));
            $filteredMarkets = $this->filter_by($filteredMarkets, 'subType', $subType);
        }
        $activeStatuses = array();
        if ($symbolWithActiveStatus) {
            $activeStatuses[] = true;
        }
        if ($symbolWithUnknownStatus) {
            $activeStatuses[] = null;
        }
        $filteredMarkets = $this->filter_by_array($filteredMarkets, 'active', $activeStatuses, false);
        return $this->get_list_from_object_values($filteredMarkets, 'symbol');
    }

    public function filter_by_array($objects, int|string $key, $values = null, $indexed = true) {
        $objects = $this->to_array($objects);
        // return all of them if no $values were passed
        if ($values === null || !$values) {
            return $indexed ? $this->index_by($objects, $key) : $objects;
        }
        $results = array();
        for ($i = 0; $i < count($objects); $i++) {
            if ($this->in_array($objects[$i][$key], $values)) {
                $results[] = $objects[$i];
            }
        }
        return $indexed ? $this->index_by($results, $key) : $results;
    }

    public function fetch2($path, mixed $api = 'public', $method = 'GET', $params = array (), mixed $headers = null, mixed $body = null, $config = array ()) {
        if ($this->enableRateLimit) {
            $cost = $this->calculate_rate_limiter_cost($api, $method, $path, $params, $config);
            $this->throttle ($cost);
        }
        $this->lastRestRequestTimestamp = $this->milliseconds ();
        $request = $this->sign ($path, $api, $method, $params, $headers, $body);
        $this->last_request_headers = $request['headers'];
        $this->last_request_body = $request['body'];
        $this->last_request_url = $request['url'];
        return $this->fetch ($request['url'], $request['method'], $request['headers'], $request['body']);
    }

    public function request($path, mixed $api = 'public', $method = 'GET', $params = array (), mixed $headers = null, mixed $body = null, $config = array ()) {
        return $this->fetch2 ($path, $api, $method, $params, $headers, $body, $config);
    }

    public function load_accounts($reload = false, $params = array ()) {
        if ($reload) {
            $this->accounts = $this->fetch_accounts($params);
        } else {
            if ($this->accounts) {
                return $this->accounts;
            } else {
                $this->accounts = $this->fetch_accounts($params);
            }
        }
        $this->accountsById = $this->index_by($this->accounts, 'id');
        return $this->accounts;
    }

    public function build_ohlcvc(array $trades, string $timeframe = '1m', float $since = 0, float $limit = 2147483647) {
        // given a sorted arrays of $trades (recent last) and a $timeframe builds an array of OHLCV candles
        // note, default $limit value (2147483647) is max int32 value
        $ms = $this->parse_timeframe($timeframe) * 1000;
        $ohlcvs = array();
        $i_timestamp = 0;
        // $open = 1;
        $i_high = 2;
        $i_low = 3;
        $i_close = 4;
        $i_volume = 5;
        $i_count = 6;
        $tradesLength = count($trades);
        $oldest = min ($tradesLength, $limit);
        for ($i = 0; $i < $oldest; $i++) {
            $trade = $trades[$i];
            $ts = $trade['timestamp'];
            if ($ts < $since) {
                continue;
            }
            $openingTime = (int) floor($ts / $ms) * $ms; // shift to the edge of m/h/d (but not M)
            if ($openingTime < $since) { // we don't need bars, that have opening time earlier than requested
                continue;
            }
            $ohlcv_length = count($ohlcvs);
            $candle = $ohlcv_length - 1;
            if (($candle === -1) || ($openingTime >= $this->sum ($ohlcvs[$candle][$i_timestamp], $ms))) {
                // moved to a new $timeframe -> create a new $candle from opening $trade
                $ohlcvs[] = [
                    $openingTime, // timestamp
                    $trade['price'], // O
                    $trade['price'], // H
                    $trade['price'], // L
                    $trade['price'], // C
                    $trade['amount'], // V
                    1, // count
                ];
            } else {
                // still processing the same $timeframe -> update opening $trade
                $ohlcvs[$candle][$i_high] = max ($ohlcvs[$candle][$i_high], $trade['price']);
                $ohlcvs[$candle][$i_low] = min ($ohlcvs[$candle][$i_low], $trade['price']);
                $ohlcvs[$candle][$i_close] = $trade['price'];
                $ohlcvs[$candle][$i_volume] = $this->sum ($ohlcvs[$candle][$i_volume], $trade['amount']);
                $ohlcvs[$candle][$i_count] = $this->sum ($ohlcvs[$candle][$i_count], 1);
            }
        }
        return $ohlcvs;
    }

    public function parse_trading_view_ohlcv($ohlcvs, $market = null, $timeframe = '1m', ?int $since = null, ?int $limit = null) {
        $result = $this->convert_trading_view_to_ohlcv($ohlcvs);
        return $this->parse_ohlcvs($result, $market, $timeframe, $since, $limit);
    }

    public function edit_limit_buy_order(string $id, string $symbol, float $amount, ?float $price = null, $params = array ()) {
        return $this->edit_limit_order($id, $symbol, 'buy', $amount, $price, $params);
    }

    public function edit_limit_sell_order(string $id, string $symbol, float $amount, ?float $price = null, $params = array ()) {
        return $this->edit_limit_order($id, $symbol, 'sell', $amount, $price, $params);
    }

    public function edit_limit_order(string $id, string $symbol, string $side, float $amount, ?float $price = null, $params = array ()) {
        return $this->edit_order($id, $symbol, 'limit', $side, $amount, $price, $params);
    }

    public function edit_order(string $id, string $symbol, string $type, string $side, ?float $amount = null, ?float $price = null, $params = array ()) {
        $this->cancelOrder ($id, $symbol);
        return $this->create_order($symbol, $type, $side, $amount, $price, $params);
    }

    public function edit_order_ws(string $id, string $symbol, string $type, string $side, float $amount, ?float $price = null, $params = array ()) {
        $this->cancelOrderWs ($id, $symbol);
        return $this->createOrderWs ($symbol, $type, $side, $amount, $price, $params);
    }

    public function fetch_permissions($params = array ()) {
        throw new NotSupported($this->id . ' fetchPermissions() is not supported yet');
    }

    public function fetch_position(string $symbol, $params = array ()) {
        throw new NotSupported($this->id . ' fetchPosition() is not supported yet');
    }

    public function fetch_position_ws(string $symbol, $params = array ()) {
        throw new NotSupported($this->id . ' fetchPositionWs() is not supported yet');
    }

    public function watch_position(?string $symbol = null, $params = array ()) {
        throw new NotSupported($this->id . ' watchPosition() is not supported yet');
    }

    public function watch_positions(?array $symbols = null, ?int $since = null, ?int $limit = null, $params = array ()) {
        throw new NotSupported($this->id . ' watchPositions() is not supported yet');
    }

    public function watch_position_for_symbols(?array $symbols = null, ?int $since = null, ?int $limit = null, $params = array ()) {
        return $this->watchPositions ($symbols, $since, $limit, $params);
    }

    public function fetch_positions_for_symbol(string $symbol, $params = array ()) {
        /**
         * fetches all open positions for specific $symbol, unlike fetchPositions (which is designed to work with multiple symbols) so this method might be preffered for one-market position, because of less rate-limit consumption and speed
         * @param {string} $symbol unified market $symbol
         * @param {array} $params extra parameters specific to the endpoint
         * @return {array[]} a list of ~@link https://docs.ccxt.com/#/?id=position-structure position structure~ with maximum 3 items - possible one position for "one-way" mode, and possible two positions (long & short) for "two-way" (a.k.a. hedge) mode
         */
        throw new NotSupported($this->id . ' fetchPositionsForSymbol() is not supported yet');
    }

    public function fetch_positions_for_symbol_ws(string $symbol, $params = array ()) {
        /**
         * fetches all open positions for specific $symbol, unlike fetchPositions (which is designed to work with multiple symbols) so this method might be preffered for one-market position, because of less rate-limit consumption and speed
         * @param {string} $symbol unified market $symbol
         * @param {array} $params extra parameters specific to the endpoint
         * @return {array[]} a list of ~@link https://docs.ccxt.com/#/?id=position-structure position structure~ with maximum 3 items - possible one position for "one-way" mode, and possible two positions (long & short) for "two-way" (a.k.a. hedge) mode
         */
        throw new NotSupported($this->id . ' fetchPositionsForSymbol() is not supported yet');
    }

    public function fetch_positions(?array $symbols = null, $params = array ()) {
        throw new NotSupported($this->id . ' fetchPositions() is not supported yet');
    }

    public function fetch_positions_ws(?array $symbols = null, $params = array ()) {
        throw new NotSupported($this->id . ' fetchPositions() is not supported yet');
    }

    public function fetch_positions_risk(?array $symbols = null, $params = array ()) {
        throw new NotSupported($this->id . ' fetchPositionsRisk() is not supported yet');
    }

    public function fetch_bids_asks(?array $symbols = null, $params = array ()) {
        throw new NotSupported($this->id . ' fetchBidsAsks() is not supported yet');
    }

    public function fetch_borrow_interest(?string $code = null, ?string $symbol = null, ?int $since = null, ?int $limit = null, $params = array ()) {
        throw new NotSupported($this->id . ' fetchBorrowInterest() is not supported yet');
    }

    public function fetch_ledger(?string $code = null, ?int $since = null, ?int $limit = null, $params = array ()) {
        throw new NotSupported($this->id . ' fetchLedger() is not supported yet');
    }

    public function fetch_ledger_entry(string $id, ?string $code = null, $params = array ()) {
        throw new NotSupported($this->id . ' fetchLedgerEntry() is not supported yet');
    }

    public function parse_bid_ask($bidask, int|string $priceKey = 0, int|string $amountKey = 1, int|string $countOrIdKey = 2) {
        $price = $this->safe_number($bidask, $priceKey);
        $amount = $this->safe_number($bidask, $amountKey);
        $countOrId = $this->safe_integer($bidask, $countOrIdKey);
        $bidAsk = array( $price, $amount );
        if ($countOrId !== null) {
            $bidAsk[] = $countOrId;
        }
        return $bidAsk;
    }

    public function safe_currency(?string $currencyId, ?array $currency = null) {
        if (($currencyId === null) && ($currency !== null)) {
            return $currency;
        }
        if (($this->currencies_by_id !== null) && (is_array($this->currencies_by_id) && array_key_exists($currencyId, $this->currencies_by_id)) && ($this->currencies_by_id[$currencyId] !== null)) {
            return $this->currencies_by_id[$currencyId];
        }
        $code = $currencyId;
        if ($currencyId !== null) {
            $code = $this->common_currency_code(strtoupper($currencyId));
        }
        return $this->safe_currency_structure(array(
            'id' => $currencyId,
            'code' => $code,
            'precision' => null,
        ));
    }

    public function safe_market(?string $marketId, ?array $market = null, ?string $delimiter = null, ?string $marketType = null) {
        $result = $this->safe_market_structure(array(
            'symbol' => $marketId,
            'marketId' => $marketId,
        ));
        if ($marketId !== null) {
            if (($this->markets_by_id !== null) && (is_array($this->markets_by_id) && array_key_exists($marketId, $this->markets_by_id))) {
                $markets = $this->markets_by_id[$marketId];
                $numMarkets = count($markets);
                if ($numMarkets === 1) {
                    return $markets[0];
                } else {
                    if ($marketType === null) {
                        if ($market === null) {
                            throw new ArgumentsRequired($this->id . ' safeMarket() requires a fourth argument for ' . $marketId . ' to disambiguate between different $markets with the same $market id');
                        } else {
                            $marketType = $market['type'];
                        }
                    }
                    for ($i = 0; $i < count($markets); $i++) {
                        $currentMarket = $markets[$i];
                        if ($currentMarket[$marketType]) {
                            return $currentMarket;
                        }
                    }
                }
            } elseif ($delimiter !== null && $delimiter !== '') {
                $parts = explode($delimiter, $marketId);
                $partsLength = count($parts);
                if ($partsLength === 2) {
                    $result['baseId'] = $this->safe_string($parts, 0);
                    $result['quoteId'] = $this->safe_string($parts, 1);
                    $result['base'] = $this->safe_currency_code($result['baseId']);
                    $result['quote'] = $this->safe_currency_code($result['quoteId']);
                    $result['symbol'] = $result['base'] . '/' . $result['quote'];
                    return $result;
                } else {
                    return $result;
                }
            }
        }
        if ($market !== null) {
            return $market;
        }
        return $result;
    }

    public function check_required_credentials($error = true) {
        /**
         * @ignore
         * @param {boolean} $error throw an $error that a credential is required if true
         * @return {boolean} true if all required credentials have been set, otherwise false or an $error is thrown is param $error=true
         */
        $keys = is_array($this->requiredCredentials) ? array_keys($this->requiredCredentials) : array();
        for ($i = 0; $i < count($keys); $i++) {
            $key = $keys[$i];
            if ($this->requiredCredentials[$key] && !$this->$key) {
                if ($error) {
                    throw new AuthenticationError($this->id . ' requires "' . $key . '" credential');
                } else {
                    return false;
                }
            }
        }
        return true;
    }

    public function oath() {
        if ($this->twofa !== null) {
            return $this->totp($this->twofa);
        } else {
            throw new ExchangeError($this->id . ' exchange.twofa has not been set for 2FA Two-Factor Authentication');
        }
    }

    public function fetch_balance($params = array ()) {
        throw new NotSupported($this->id . ' fetchBalance() is not supported yet');
    }

    public function fetch_balance_ws($params = array ()) {
        throw new NotSupported($this->id . ' fetchBalanceWs() is not supported yet');
    }

    public function parse_balance($response) {
        throw new NotSupported($this->id . ' parseBalance() is not supported yet');
    }

    public function watch_balance($params = array ()) {
        throw new NotSupported($this->id . ' watchBalance() is not supported yet');
    }

    public function fetch_partial_balance($part, $params = array ()) {
        $balance = $this->fetch_balance($params);
        return $balance[$part];
    }

    public function fetch_free_balance($params = array ()) {
        return $this->fetch_partial_balance('free', $params);
    }

    public function fetch_used_balance($params = array ()) {
        return $this->fetch_partial_balance('used', $params);
    }

    public function fetch_total_balance($params = array ()) {
        return $this->fetch_partial_balance('total', $params);
    }

    public function fetch_status($params = array ()) {
        throw new NotSupported($this->id . ' fetchStatus() is not supported yet');
    }

    public function fetch_transaction_fee(string $code, $params = array ()) {
        if (!$this->has['fetchTransactionFees']) {
            throw new NotSupported($this->id . ' fetchTransactionFee() is not supported yet');
        }
        return $this->fetch_transaction_fees(array( $code ), $params);
    }

    public function fetch_transaction_fees(?array $codes = null, $params = array ()) {
        throw new NotSupported($this->id . ' fetchTransactionFees() is not supported yet');
    }

    public function fetch_deposit_withdraw_fees(?array $codes = null, $params = array ()) {
        throw new NotSupported($this->id . ' fetchDepositWithdrawFees() is not supported yet');
    }

    public function fetch_deposit_withdraw_fee(string $code, $params = array ()) {
        if (!$this->has['fetchDepositWithdrawFees']) {
            throw new NotSupported($this->id . ' fetchDepositWithdrawFee() is not supported yet');
        }
        $fees = $this->fetchDepositWithdrawFees (array( $code ), $params);
        return $this->safe_value($fees, $code);
    }

    public function get_supported_mapping($key, $mapping = array ()) {
        if (is_array($mapping) && array_key_exists($key, $mapping)) {
            return $mapping[$key];
        } else {
            throw new NotSupported($this->id . ' ' . $key . ' does not have a value in mapping');
        }
    }

    public function fetch_cross_borrow_rate(string $code, $params = array ()) {
        $this->load_markets();
        if (!$this->has['fetchBorrowRates']) {
            throw new NotSupported($this->id . ' fetchCrossBorrowRate() is not supported yet');
        }
        $borrowRates = $this->fetchCrossBorrowRates ($params);
        $rate = $this->safe_value($borrowRates, $code);
        if ($rate === null) {
            throw new ExchangeError($this->id . ' fetchCrossBorrowRate() could not find the borrow $rate for currency $code ' . $code);
        }
        return $rate;
    }

    public function fetch_isolated_borrow_rate(string $symbol, $params = array ()) {
        $this->load_markets();
        if (!$this->has['fetchBorrowRates']) {
            throw new NotSupported($this->id . ' fetchIsolatedBorrowRate() is not supported yet');
        }
        $borrowRates = $this->fetch_isolated_borrow_rates($params);
        $rate = $this->safe_dict($borrowRates, $symbol);
        if ($rate === null) {
            throw new ExchangeError($this->id . ' fetchIsolatedBorrowRate() could not find the borrow $rate for market $symbol ' . $symbol);
        }
        return $rate;
    }

    public function handle_option_and_params(array $params, string $methodName, string $optionName, $defaultValue = null) {
        // This method can be used to obtain method specific properties, i.e => $this->handle_option_and_params($params, 'fetchPosition', 'marginMode', 'isolated')
        $defaultOptionName = 'default' . $this->capitalize ($optionName); // we also need to check the 'defaultXyzWhatever'
        // check if $params contain the key
        $value = $this->safe_value_2($params, $optionName, $defaultOptionName);
        if ($value !== null) {
            $params = $this->omit ($params, array( $optionName, $defaultOptionName ));
        } else {
            // handle routed methods like "watchTrades > watchTradesForSymbols" (or "watchTicker > watchTickers")
            list($methodName, $params) = $this->handle_param_string($params, 'callerMethodName', $methodName);
            // check if exchange has properties for this method
            $exchangeWideMethodOptions = $this->safe_value($this->options, $methodName);
            if ($exchangeWideMethodOptions !== null) {
                // check if the option is defined inside this method's props
                $value = $this->safe_value_2($exchangeWideMethodOptions, $optionName, $defaultOptionName);
            }
            if ($value === null) {
                // if it's still null, check if global exchange-wide option exists
                $value = $this->safe_value_2($this->options, $optionName, $defaultOptionName);
            }
            // if it's still null, use the default $value
            $value = ($value !== null) ? $value : $defaultValue;
        }
        return array( $value, $params );
    }

    public function handle_option_and_params_2(array $params, string $methodName, string $methodName2, string $optionName, $defaultValue = null) {
        // This method can be used to obtain method specific properties, i.e => $this->handle_option_and_params($params, 'fetchPosition', 'marginMode', 'isolated')
        $defaultOptionName = 'default' . $this->capitalize ($optionName); // we also need to check the 'defaultXyzWhatever'
        // check if $params contain the key
        $value = $this->safe_value_2($params, $optionName, $defaultOptionName);
        if ($value !== null) {
            $params = $this->omit ($params, array( $optionName, $defaultOptionName ));
        } else {
            // check if exchange has properties for this method
            $exchangeWideMethodOptions = $this->safe_value_2($this->options, $methodName, $methodName2);
            if ($exchangeWideMethodOptions !== null) {
                // check if the option is defined inside this method's props
                $value = $this->safe_value_2($exchangeWideMethodOptions, $optionName, $defaultOptionName);
            }
            if ($value === null) {
                // if it's still null, check if global exchange-wide option exists
                $value = $this->safe_value_2($this->options, $optionName, $defaultOptionName);
            }
            // if it's still null, use the default $value
            $value = ($value !== null) ? $value : $defaultValue;
        }
        return array( $value, $params );
    }

    public function handle_option(string $methodName, string $optionName, $defaultValue = null) {
        // eslint-disable-next-line no-unused-vars
        list($result, $empty) = $this->handle_option_and_params(array(), $methodName, $optionName, $defaultValue);
        return $result;
    }

    public function handle_market_type_and_params(string $methodName, ?array $market = null, $params = array (), $defaultValue = null) {
        /**
         * @ignore
         * @param $methodName the method calling handleMarketTypeAndParams
         * @param {Market} $market
         * @param {array} $params
         * @param {string} [$params->type] $type assigned by user
         * @param {string} [$params->defaultType] same.type
         * @param {string} [$defaultValue] assigned programatically in the method calling handleMarketTypeAndParams
         * @return array([string, object]) the $market $type and $params with $type and $defaultType omitted
         */
        $defaultType = $this->safe_string_2($this->options, 'defaultType', 'type', 'spot');
        if ($defaultValue === null) {  // $defaultValue takes precendence over exchange wide $defaultType
            $defaultValue = $defaultType;
        }
        $methodOptions = $this->safe_dict($this->options, $methodName);
        $methodType = $defaultValue;
        if ($methodOptions !== null) {  // user defined $methodType takes precedence over $defaultValue
            if (gettype($methodOptions) === 'string') {
                $methodType = $methodOptions;
            } else {
                $methodType = $this->safe_string_2($methodOptions, 'defaultType', 'type', $methodType);
            }
        }
        $marketType = ($market === null) ? $methodType : $market['type'];
        $type = $this->safe_string_2($params, 'defaultType', 'type', $marketType);
        $params = $this->omit ($params, array( 'defaultType', 'type' ));
        return array( $type, $params );
    }

    public function handle_sub_type_and_params(string $methodName, $market = null, $params = array (), $defaultValue = null) {
        $subType = null;
        // if set in $params, it takes precedence
        $subTypeInParams = $this->safe_string_2($params, 'subType', 'defaultSubType');
        // avoid omitting if it's not present
        if ($subTypeInParams !== null) {
            $subType = $subTypeInParams;
            $params = $this->omit ($params, array( 'subType', 'defaultSubType' ));
        } else {
            // at first, check from $market object
            if ($market !== null) {
                if ($market['linear']) {
                    $subType = 'linear';
                } elseif ($market['inverse']) {
                    $subType = 'inverse';
                }
            }
            // if it was not defined in $market object
            if ($subType === null) {
                $values = $this->handle_option_and_params(array(), $methodName, 'subType', $defaultValue); // no need to re-test $params here
                $subType = $values[0];
            }
        }
        return array( $subType, $params );
    }

    public function handle_margin_mode_and_params(string $methodName, $params = array (), $defaultValue = null) {
        /**
         * @ignore
         * @param {array} [$params] extra parameters specific to the exchange API endpoint
         * @return {Array} the marginMode in lowercase by $params["marginMode"], $params["defaultMarginMode"] $this->options["marginMode"] or $this->options["defaultMarginMode"]
         */
        return $this->handle_option_and_params($params, $methodName, 'marginMode', $defaultValue);
    }

    public function throw_exactly_matched_exception($exact, $string, $message) {
        if ($string === null) {
            return;
        }
        if (is_array($exact) && array_key_exists($string, $exact)) {
            throw new $exact[$string]($message);
        }
    }

    public function throw_broadly_matched_exception($broad, $string, $message) {
        $broadKey = $this->find_broadly_matched_key($broad, $string);
        if ($broadKey !== null) {
            throw new $broad[$broadKey]($message);
        }
    }

    public function find_broadly_matched_key($broad, $string) {
        // a helper for matching error strings exactly vs broadly
        $keys = is_array($broad) ? array_keys($broad) : array();
        for ($i = 0; $i < count($keys); $i++) {
            $key = $keys[$i];
            if ($string !== null) { // #issues/12698
                if (mb_strpos($string, $key) !== false) {
                    return $key;
                }
            }
        }
        return null;
    }

    public function handle_errors($statusCode, $statusText, $url, $method, $responseHeaders, $responseBody, $response, $requestHeaders, $requestBody) {
        // it is a stub $method that must be overrided in the derived exchange classes
        // throw new NotSupported($this->id . ' handleErrors() not implemented yet');
        return null;
    }

    public function calculate_rate_limiter_cost($api, $method, $path, $params, $config = array ()) {
        return $this->safe_value($config, 'cost', 1);
    }

    public function fetch_ticker(string $symbol, $params = array ()) {
        if ($this->has['fetchTickers']) {
            $this->load_markets();
            $market = $this->market ($symbol);
            $symbol = $market['symbol'];
            $tickers = $this->fetch_tickers(array( $symbol ), $params);
            $ticker = $this->safe_dict($tickers, $symbol);
            if ($ticker === null) {
                throw new NullResponse($this->id . ' fetchTickers() could not find a $ticker for ' . $symbol);
            } else {
                return $ticker;
            }
        } else {
            throw new NotSupported($this->id . ' fetchTicker() is not supported yet');
        }
    }

    public function fetch_ticker_ws(string $symbol, $params = array ()) {
        if ($this->has['fetchTickersWs']) {
            $this->load_markets();
            $market = $this->market ($symbol);
            $symbol = $market['symbol'];
            $tickers = $this->fetchTickerWs ($symbol, $params);
            $ticker = $this->safe_dict($tickers, $symbol);
            if ($ticker === null) {
                throw new NullResponse($this->id . ' fetchTickers() could not find a $ticker for ' . $symbol);
            } else {
                return $ticker;
            }
        } else {
            throw new NotSupported($this->id . ' fetchTicker() is not supported yet');
        }
    }

    public function watch_ticker(string $symbol, $params = array ()) {
        throw new NotSupported($this->id . ' watchTicker() is not supported yet');
    }

    public function fetch_tickers(?array $symbols = null, $params = array ()) {
        throw new NotSupported($this->id . ' fetchTickers() is not supported yet');
    }

    public function fetch_tickers_ws(?array $symbols = null, $params = array ()) {
        throw new NotSupported($this->id . ' fetchTickers() is not supported yet');
    }

    public function fetch_order_books(?array $symbols = null, ?int $limit = null, $params = array ()) {
        throw new NotSupported($this->id . ' fetchOrderBooks() is not supported yet');
    }

    public function watch_bids_asks(?array $symbols = null, $params = array ()) {
        throw new NotSupported($this->id . ' watchBidsAsks() is not supported yet');
    }

    public function watch_tickers(?array $symbols = null, $params = array ()) {
        throw new NotSupported($this->id . ' watchTickers() is not supported yet');
    }

    public function fetch_order(string $id, ?string $symbol = null, $params = array ()) {
        throw new NotSupported($this->id . ' fetchOrder() is not supported yet');
    }

    public function fetch_order_ws(string $id, ?string $symbol = null, $params = array ()) {
        throw new NotSupported($this->id . ' fetchOrderWs() is not supported yet');
    }

    public function fetch_order_status(string $id, ?string $symbol = null, $params = array ()) {
        // TODO => TypeScript => change method signature by replacing
        // Promise<string> with Promise<Order['status']>.
        $order = $this->fetch_order($id, $symbol, $params);
        return $order['status'];
    }

    public function fetch_unified_order($order, $params = array ()) {
        return $this->fetch_order($this->safe_string($order, 'id'), $this->safe_string($order, 'symbol'), $params);
    }

    public function create_order(string $symbol, string $type, string $side, float $amount, ?float $price = null, $params = array ()) {
        throw new NotSupported($this->id . ' createOrder() is not supported yet');
    }

    public function create_trailing_amount_order(string $symbol, string $type, string $side, float $amount, ?float $price = null, $trailingAmount = null, $trailingTriggerPrice = null, $params = array ()) {
        /**
         * create a trailing order by providing the $symbol, $type, $side, $amount, $price and $trailingAmount
         * @param {string} $symbol unified $symbol of the market to create an order in
         * @param {string} $type 'market' or 'limit'
         * @param {string} $side 'buy' or 'sell'
         * @param {float} $amount how much you want to trade in units of the base currency, or number of contracts
         * @param {float} [$price] the $price for the order to be filled at, in units of the quote currency, ignored in market orders
         * @param {float} $trailingAmount the quote $amount to trail away from the current market $price
         * @param {float} [$trailingTriggerPrice] the $price to activate a trailing order, default uses the $price argument
         * @param {array} [$params] extra parameters specific to the exchange API endpoint
         * @return {array} an ~@link https://docs.ccxt.com/#/?id=order-structure order structure~
         */
        if ($trailingAmount === null) {
            throw new ArgumentsRequired($this->id . ' createTrailingAmountOrder() requires a $trailingAmount argument');
        }
        $params['trailingAmount'] = $trailingAmount;
        if ($trailingTriggerPrice !== null) {
            $params['trailingTriggerPrice'] = $trailingTriggerPrice;
        }
        if ($this->has['createTrailingAmountOrder']) {
            return $this->create_order($symbol, $type, $side, $amount, $price, $params);
        }
        throw new NotSupported($this->id . ' createTrailingAmountOrder() is not supported yet');
    }

    public function create_trailing_amount_order_ws(string $symbol, string $type, string $side, float $amount, ?float $price = null, $trailingAmount = null, $trailingTriggerPrice = null, $params = array ()) {
        /**
         * create a trailing order by providing the $symbol, $type, $side, $amount, $price and $trailingAmount
         * @param {string} $symbol unified $symbol of the market to create an order in
         * @param {string} $type 'market' or 'limit'
         * @param {string} $side 'buy' or 'sell'
         * @param {float} $amount how much you want to trade in units of the base currency, or number of contracts
         * @param {float} [$price] the $price for the order to be filled at, in units of the quote currency, ignored in market orders
         * @param {float} $trailingAmount the quote $amount to trail away from the current market $price
         * @param {float} [$trailingTriggerPrice] the $price to activate a trailing order, default uses the $price argument
         * @param {array} [$params] extra parameters specific to the exchange API endpoint
         * @return {array} an ~@link https://docs.ccxt.com/#/?id=order-structure order structure~
         */
        if ($trailingAmount === null) {
            throw new ArgumentsRequired($this->id . ' createTrailingAmountOrderWs() requires a $trailingAmount argument');
        }
        $params['trailingAmount'] = $trailingAmount;
        if ($trailingTriggerPrice !== null) {
            $params['trailingTriggerPrice'] = $trailingTriggerPrice;
        }
        if ($this->has['createTrailingAmountOrderWs']) {
            return $this->createOrderWs ($symbol, $type, $side, $amount, $price, $params);
        }
        throw new NotSupported($this->id . ' createTrailingAmountOrderWs() is not supported yet');
    }

    public function create_trailing_percent_order(string $symbol, string $type, string $side, float $amount, ?float $price = null, $trailingPercent = null, $trailingTriggerPrice = null, $params = array ()) {
        /**
         * create a trailing order by providing the $symbol, $type, $side, $amount, $price and $trailingPercent
         * @param {string} $symbol unified $symbol of the market to create an order in
         * @param {string} $type 'market' or 'limit'
         * @param {string} $side 'buy' or 'sell'
         * @param {float} $amount how much you want to trade in units of the base currency, or number of contracts
         * @param {float} [$price] the $price for the order to be filled at, in units of the quote currency, ignored in market orders
         * @param {float} $trailingPercent the percent to trail away from the current market $price
         * @param {float} [$trailingTriggerPrice] the $price to activate a trailing order, default uses the $price argument
         * @param {array} [$params] extra parameters specific to the exchange API endpoint
         * @return {array} an ~@link https://docs.ccxt.com/#/?id=order-structure order structure~
         */
        if ($trailingPercent === null) {
            throw new ArgumentsRequired($this->id . ' createTrailingPercentOrder() requires a $trailingPercent argument');
        }
        $params['trailingPercent'] = $trailingPercent;
        if ($trailingTriggerPrice !== null) {
            $params['trailingTriggerPrice'] = $trailingTriggerPrice;
        }
        if ($this->has['createTrailingPercentOrder']) {
            return $this->create_order($symbol, $type, $side, $amount, $price, $params);
        }
        throw new NotSupported($this->id . ' createTrailingPercentOrder() is not supported yet');
    }

    public function create_trailing_percent_order_ws(string $symbol, string $type, string $side, float $amount, ?float $price = null, $trailingPercent = null, $trailingTriggerPrice = null, $params = array ()) {
        /**
         * create a trailing order by providing the $symbol, $type, $side, $amount, $price and $trailingPercent
         * @param {string} $symbol unified $symbol of the market to create an order in
         * @param {string} $type 'market' or 'limit'
         * @param {string} $side 'buy' or 'sell'
         * @param {float} $amount how much you want to trade in units of the base currency, or number of contracts
         * @param {float} [$price] the $price for the order to be filled at, in units of the quote currency, ignored in market orders
         * @param {float} $trailingPercent the percent to trail away from the current market $price
         * @param {float} [$trailingTriggerPrice] the $price to activate a trailing order, default uses the $price argument
         * @param {array} [$params] extra parameters specific to the exchange API endpoint
         * @return {array} an ~@link https://docs.ccxt.com/#/?id=order-structure order structure~
         */
        if ($trailingPercent === null) {
            throw new ArgumentsRequired($this->id . ' createTrailingPercentOrderWs() requires a $trailingPercent argument');
        }
        $params['trailingPercent'] = $trailingPercent;
        if ($trailingTriggerPrice !== null) {
            $params['trailingTriggerPrice'] = $trailingTriggerPrice;
        }
        if ($this->has['createTrailingPercentOrderWs']) {
            return $this->createOrderWs ($symbol, $type, $side, $amount, $price, $params);
        }
        throw new NotSupported($this->id . ' createTrailingPercentOrderWs() is not supported yet');
    }

    public function create_market_order_with_cost(string $symbol, string $side, float $cost, $params = array ()) {
        /**
         * create a market order by providing the $symbol, $side and $cost
         * @param {string} $symbol unified $symbol of the market to create an order in
         * @param {string} $side 'buy' or 'sell'
         * @param {float} $cost how much you want to trade in units of the quote currency
         * @param {array} [$params] extra parameters specific to the exchange API endpoint
         * @return {array} an ~@link https://docs.ccxt.com/#/?id=order-structure order structure~
         */
        if ($this->has['createMarketOrderWithCost'] || ($this->has['createMarketBuyOrderWithCost'] && $this->has['createMarketSellOrderWithCost'])) {
            return $this->create_order($symbol, 'market', $side, $cost, 1, $params);
        }
        throw new NotSupported($this->id . ' createMarketOrderWithCost() is not supported yet');
    }

    public function create_market_buy_order_with_cost(string $symbol, float $cost, $params = array ()) {
        /**
         * create a market buy order by providing the $symbol and $cost
         * @param {string} $symbol unified $symbol of the market to create an order in
         * @param {float} $cost how much you want to trade in units of the quote currency
         * @param {array} [$params] extra parameters specific to the exchange API endpoint
         * @return {array} an ~@link https://docs.ccxt.com/#/?id=order-structure order structure~
         */
        if ($this->options['createMarketBuyOrderRequiresPrice'] || $this->has['createMarketBuyOrderWithCost']) {
            return $this->create_order($symbol, 'market', 'buy', $cost, 1, $params);
        }
        throw new NotSupported($this->id . ' createMarketBuyOrderWithCost() is not supported yet');
    }

    public function create_market_sell_order_with_cost(string $symbol, float $cost, $params = array ()) {
        /**
         * create a market sell order by providing the $symbol and $cost
         * @param {string} $symbol unified $symbol of the market to create an order in
         * @param {float} $cost how much you want to trade in units of the quote currency
         * @param {array} [$params] extra parameters specific to the exchange API endpoint
         * @return {array} an ~@link https://docs.ccxt.com/#/?id=order-structure order structure~
         */
        if ($this->options['createMarketSellOrderRequiresPrice'] || $this->has['createMarketSellOrderWithCost']) {
            return $this->create_order($symbol, 'market', 'sell', $cost, 1, $params);
        }
        throw new NotSupported($this->id . ' createMarketSellOrderWithCost() is not supported yet');
    }

    public function create_market_order_with_cost_ws(string $symbol, string $side, float $cost, $params = array ()) {
        /**
         * create a market order by providing the $symbol, $side and $cost
         * @param {string} $symbol unified $symbol of the market to create an order in
         * @param {string} $side 'buy' or 'sell'
         * @param {float} $cost how much you want to trade in units of the quote currency
         * @param {array} [$params] extra parameters specific to the exchange API endpoint
         * @return {array} an ~@link https://docs.ccxt.com/#/?id=order-structure order structure~
         */
        if ($this->has['createMarketOrderWithCostWs'] || ($this->has['createMarketBuyOrderWithCostWs'] && $this->has['createMarketSellOrderWithCostWs'])) {
            return $this->createOrderWs ($symbol, 'market', $side, $cost, 1, $params);
        }
        throw new NotSupported($this->id . ' createMarketOrderWithCostWs() is not supported yet');
    }

    public function create_trigger_order(string $symbol, string $type, string $side, float $amount, ?float $price = null, ?float $triggerPrice = null, $params = array ()) {
        /**
         * create a trigger stop order ($type 1)
         * @param {string} $symbol unified $symbol of the market to create an order in
         * @param {string} $type 'market' or 'limit'
         * @param {string} $side 'buy' or 'sell'
         * @param {float} $amount how much you want to trade in units of the base currency or the number of contracts
         * @param {float} [$price] the $price to fulfill the order, in units of the quote currency, ignored in market orders
         * @param {float} $triggerPrice the $price to trigger the stop order, in units of the quote currency
         * @param {array} [$params] extra parameters specific to the exchange API endpoint
         * @return {array} an ~@link https://docs.ccxt.com/#/?id=order-structure order structure~
         */
        if ($triggerPrice === null) {
            throw new ArgumentsRequired($this->id . ' createTriggerOrder() requires a $triggerPrice argument');
        }
        $params['triggerPrice'] = $triggerPrice;
        if ($this->has['createTriggerOrder']) {
            return $this->create_order($symbol, $type, $side, $amount, $price, $params);
        }
        throw new NotSupported($this->id . ' createTriggerOrder() is not supported yet');
    }

    public function create_trigger_order_ws(string $symbol, string $type, string $side, float $amount, ?float $price = null, ?float $triggerPrice = null, $params = array ()) {
        /**
         * create a trigger stop order ($type 1)
         * @param {string} $symbol unified $symbol of the market to create an order in
         * @param {string} $type 'market' or 'limit'
         * @param {string} $side 'buy' or 'sell'
         * @param {float} $amount how much you want to trade in units of the base currency or the number of contracts
         * @param {float} [$price] the $price to fulfill the order, in units of the quote currency, ignored in market orders
         * @param {float} $triggerPrice the $price to trigger the stop order, in units of the quote currency
         * @param {array} [$params] extra parameters specific to the exchange API endpoint
         * @return {array} an ~@link https://docs.ccxt.com/#/?id=order-structure order structure~
         */
        if ($triggerPrice === null) {
            throw new ArgumentsRequired($this->id . ' createTriggerOrderWs() requires a $triggerPrice argument');
        }
        $params['triggerPrice'] = $triggerPrice;
        if ($this->has['createTriggerOrderWs']) {
            return $this->createOrderWs ($symbol, $type, $side, $amount, $price, $params);
        }
        throw new NotSupported($this->id . ' createTriggerOrderWs() is not supported yet');
    }

    public function create_stop_loss_order(string $symbol, string $type, string $side, float $amount, ?float $price = null, ?float $stopLossPrice = null, $params = array ()) {
        /**
         * create a trigger stop loss order ($type 2)
         * @param {string} $symbol unified $symbol of the market to create an order in
         * @param {string} $type 'market' or 'limit'
         * @param {string} $side 'buy' or 'sell'
         * @param {float} $amount how much you want to trade in units of the base currency or the number of contracts
         * @param {float} [$price] the $price to fulfill the order, in units of the quote currency, ignored in market orders
         * @param {float} $stopLossPrice the $price to trigger the stop loss order, in units of the quote currency
         * @param {array} [$params] extra parameters specific to the exchange API endpoint
         * @return {array} an ~@link https://docs.ccxt.com/#/?id=order-structure order structure~
         */
        if ($stopLossPrice === null) {
            throw new ArgumentsRequired($this->id . ' createStopLossOrder() requires a $stopLossPrice argument');
        }
        $params['stopLossPrice'] = $stopLossPrice;
        if ($this->has['createStopLossOrder']) {
            return $this->create_order($symbol, $type, $side, $amount, $price, $params);
        }
        throw new NotSupported($this->id . ' createStopLossOrder() is not supported yet');
    }

    public function create_stop_loss_order_ws(string $symbol, string $type, string $side, float $amount, ?float $price = null, ?float $stopLossPrice = null, $params = array ()) {
        /**
         * create a trigger stop loss order ($type 2)
         * @param {string} $symbol unified $symbol of the market to create an order in
         * @param {string} $type 'market' or 'limit'
         * @param {string} $side 'buy' or 'sell'
         * @param {float} $amount how much you want to trade in units of the base currency or the number of contracts
         * @param {float} [$price] the $price to fulfill the order, in units of the quote currency, ignored in market orders
         * @param {float} $stopLossPrice the $price to trigger the stop loss order, in units of the quote currency
         * @param {array} [$params] extra parameters specific to the exchange API endpoint
         * @return {array} an ~@link https://docs.ccxt.com/#/?id=order-structure order structure~
         */
        if ($stopLossPrice === null) {
            throw new ArgumentsRequired($this->id . ' createStopLossOrderWs() requires a $stopLossPrice argument');
        }
        $params['stopLossPrice'] = $stopLossPrice;
        if ($this->has['createStopLossOrderWs']) {
            return $this->createOrderWs ($symbol, $type, $side, $amount, $price, $params);
        }
        throw new NotSupported($this->id . ' createStopLossOrderWs() is not supported yet');
    }

    public function create_take_profit_order(string $symbol, string $type, string $side, float $amount, ?float $price = null, ?float $takeProfitPrice = null, $params = array ()) {
        /**
         * create a trigger take profit order ($type 2)
         * @param {string} $symbol unified $symbol of the market to create an order in
         * @param {string} $type 'market' or 'limit'
         * @param {string} $side 'buy' or 'sell'
         * @param {float} $amount how much you want to trade in units of the base currency or the number of contracts
         * @param {float} [$price] the $price to fulfill the order, in units of the quote currency, ignored in market orders
         * @param {float} $takeProfitPrice the $price to trigger the take profit order, in units of the quote currency
         * @param {array} [$params] extra parameters specific to the exchange API endpoint
         * @return {array} an ~@link https://docs.ccxt.com/#/?id=order-structure order structure~
         */
        if ($takeProfitPrice === null) {
            throw new ArgumentsRequired($this->id . ' createTakeProfitOrder() requires a $takeProfitPrice argument');
        }
        $params['takeProfitPrice'] = $takeProfitPrice;
        if ($this->has['createTakeProfitOrder']) {
            return $this->create_order($symbol, $type, $side, $amount, $price, $params);
        }
        throw new NotSupported($this->id . ' createTakeProfitOrder() is not supported yet');
    }

    public function create_take_profit_order_ws(string $symbol, string $type, string $side, float $amount, ?float $price = null, ?float $takeProfitPrice = null, $params = array ()) {
        /**
         * create a trigger take profit order ($type 2)
         * @param {string} $symbol unified $symbol of the market to create an order in
         * @param {string} $type 'market' or 'limit'
         * @param {string} $side 'buy' or 'sell'
         * @param {float} $amount how much you want to trade in units of the base currency or the number of contracts
         * @param {float} [$price] the $price to fulfill the order, in units of the quote currency, ignored in market orders
         * @param {float} $takeProfitPrice the $price to trigger the take profit order, in units of the quote currency
         * @param {array} [$params] extra parameters specific to the exchange API endpoint
         * @return {array} an ~@link https://docs.ccxt.com/#/?id=order-structure order structure~
         */
        if ($takeProfitPrice === null) {
            throw new ArgumentsRequired($this->id . ' createTakeProfitOrderWs() requires a $takeProfitPrice argument');
        }
        $params['takeProfitPrice'] = $takeProfitPrice;
        if ($this->has['createTakeProfitOrderWs']) {
            return $this->createOrderWs ($symbol, $type, $side, $amount, $price, $params);
        }
        throw new NotSupported($this->id . ' createTakeProfitOrderWs() is not supported yet');
    }

    public function create_order_with_take_profit_and_stop_loss(string $symbol, string $type, string $side, float $amount, ?float $price = null, ?float $takeProfit = null, ?float $stopLoss = null, $params = array ()) {
        /**
         * create an order with a stop loss or take profit attached ($type 3)
         * @param {string} $symbol unified $symbol of the market to create an order in
         * @param {string} $type 'market' or 'limit'
         * @param {string} $side 'buy' or 'sell'
         * @param {float} $amount how much you want to trade in units of the base currency or the number of contracts
         * @param {float} [$price] the $price to fulfill the order, in units of the quote currency, ignored in market orders
         * @param {float} [$takeProfit] the take profit $price, in units of the quote currency
         * @param {float} [$stopLoss] the stop loss $price, in units of the quote currency
         * @param {array} [$params] extra parameters specific to the exchange API endpoint
         * @param {string} [$params->takeProfitType] *not available on all exchanges* 'limit' or 'market'
         * @param {string} [$params->stopLossType] *not available on all exchanges* 'limit' or 'market'
         * @param {string} [$params->takeProfitPriceType] *not available on all exchanges* 'last', 'mark' or 'index'
         * @param {string} [$params->stopLossPriceType] *not available on all exchanges* 'last', 'mark' or 'index'
         * @param {float} [$params->takeProfitLimitPrice] *not available on all exchanges* limit $price for a limit take profit order
         * @param {float} [$params->stopLossLimitPrice] *not available on all exchanges* stop loss for a limit stop loss order
         * @param {float} [$params->takeProfitAmount] *not available on all exchanges* the $amount for a take profit
         * @param {float} [$params->stopLossAmount] *not available on all exchanges* the $amount for a stop loss
         * @return {array} an ~@link https://docs.ccxt.com/#/?id=order-structure order structure~
         */
        $params = $this->set_take_profit_and_stop_loss_params($symbol, $type, $side, $amount, $price, $takeProfit, $stopLoss, $params);
        if ($this->has['createOrderWithTakeProfitAndStopLoss']) {
            return $this->create_order($symbol, $type, $side, $amount, $price, $params);
        }
        throw new NotSupported($this->id . ' createOrderWithTakeProfitAndStopLoss() is not supported yet');
    }

    public function set_take_profit_and_stop_loss_params(string $symbol, string $type, string $side, float $amount, ?float $price = null, ?float $takeProfit = null, ?float $stopLoss = null, $params = array ()) {
        if (($takeProfit === null) && ($stopLoss === null)) {
            throw new ArgumentsRequired($this->id . ' createOrderWithTakeProfitAndStopLoss() requires either a $takeProfit or $stopLoss argument');
        }
        if ($takeProfit !== null) {
            $params['takeProfit'] = array(
                'triggerPrice' => $takeProfit,
            );
        }
        if ($stopLoss !== null) {
            $params['stopLoss'] = array(
                'triggerPrice' => $stopLoss,
            );
        }
        $takeProfitType = $this->safe_string($params, 'takeProfitType');
        $takeProfitPriceType = $this->safe_string($params, 'takeProfitPriceType');
        $takeProfitLimitPrice = $this->safe_string($params, 'takeProfitLimitPrice');
        $takeProfitAmount = $this->safe_string($params, 'takeProfitAmount');
        $stopLossType = $this->safe_string($params, 'stopLossType');
        $stopLossPriceType = $this->safe_string($params, 'stopLossPriceType');
        $stopLossLimitPrice = $this->safe_string($params, 'stopLossLimitPrice');
        $stopLossAmount = $this->safe_string($params, 'stopLossAmount');
        if ($takeProfitType !== null) {
            $params['takeProfit']['type'] = $takeProfitType;
        }
        if ($takeProfitPriceType !== null) {
            $params['takeProfit']['priceType'] = $takeProfitPriceType;
        }
        if ($takeProfitLimitPrice !== null) {
            $params['takeProfit']['price'] = $this->parse_to_numeric($takeProfitLimitPrice);
        }
        if ($takeProfitAmount !== null) {
            $params['takeProfit']['amount'] = $this->parse_to_numeric($takeProfitAmount);
        }
        if ($stopLossType !== null) {
            $params['stopLoss']['type'] = $stopLossType;
        }
        if ($stopLossPriceType !== null) {
            $params['stopLoss']['priceType'] = $stopLossPriceType;
        }
        if ($stopLossLimitPrice !== null) {
            $params['stopLoss']['price'] = $this->parse_to_numeric($stopLossLimitPrice);
        }
        if ($stopLossAmount !== null) {
            $params['stopLoss']['amount'] = $this->parse_to_numeric($stopLossAmount);
        }
        $params = $this->omit ($params, array( 'takeProfitType', 'takeProfitPriceType', 'takeProfitLimitPrice', 'takeProfitAmount', 'stopLossType', 'stopLossPriceType', 'stopLossLimitPrice', 'stopLossAmount' ));
        return $params;
    }

    public function create_order_with_take_profit_and_stop_loss_ws(string $symbol, string $type, string $side, float $amount, ?float $price = null, ?float $takeProfit = null, ?float $stopLoss = null, $params = array ()) {
        /**
         * create an order with a stop loss or take profit attached ($type 3)
         * @param {string} $symbol unified $symbol of the market to create an order in
         * @param {string} $type 'market' or 'limit'
         * @param {string} $side 'buy' or 'sell'
         * @param {float} $amount how much you want to trade in units of the base currency or the number of contracts
         * @param {float} [$price] the $price to fulfill the order, in units of the quote currency, ignored in market orders
         * @param {float} [$takeProfit] the take profit $price, in units of the quote currency
         * @param {float} [$stopLoss] the stop loss $price, in units of the quote currency
         * @param {array} [$params] extra parameters specific to the exchange API endpoint
         * @param {string} [$params->takeProfitType] *not available on all exchanges* 'limit' or 'market'
         * @param {string} [$params->stopLossType] *not available on all exchanges* 'limit' or 'market'
         * @param {string} [$params->takeProfitPriceType] *not available on all exchanges* 'last', 'mark' or 'index'
         * @param {string} [$params->stopLossPriceType] *not available on all exchanges* 'last', 'mark' or 'index'
         * @param {float} [$params->takeProfitLimitPrice] *not available on all exchanges* limit $price for a limit take profit order
         * @param {float} [$params->stopLossLimitPrice] *not available on all exchanges* stop loss for a limit stop loss order
         * @param {float} [$params->takeProfitAmount] *not available on all exchanges* the $amount for a take profit
         * @param {float} [$params->stopLossAmount] *not available on all exchanges* the $amount for a stop loss
         * @return {array} an ~@link https://docs.ccxt.com/#/?id=order-structure order structure~
         */
        $params = $this->set_take_profit_and_stop_loss_params($symbol, $type, $side, $amount, $price, $takeProfit, $stopLoss, $params);
        if ($this->has['createOrderWithTakeProfitAndStopLossWs']) {
            return $this->createOrderWs ($symbol, $type, $side, $amount, $price, $params);
        }
        throw new NotSupported($this->id . ' createOrderWithTakeProfitAndStopLossWs() is not supported yet');
    }

    public function create_orders(array $orders, $params = array ()) {
        throw new NotSupported($this->id . ' createOrders() is not supported yet');
    }

    public function create_order_ws(string $symbol, string $type, string $side, float $amount, ?float $price = null, $params = array ()) {
        throw new NotSupported($this->id . ' createOrderWs() is not supported yet');
    }

    public function cancel_order(string $id, ?string $symbol = null, $params = array ()) {
        throw new NotSupported($this->id . ' cancelOrder() is not supported yet');
    }

    public function cancel_order_ws(string $id, ?string $symbol = null, $params = array ()) {
        throw new NotSupported($this->id . ' cancelOrderWs() is not supported yet');
    }

    public function cancel_orders_ws(array $ids, ?string $symbol = null, $params = array ()) {
        throw new NotSupported($this->id . ' cancelOrdersWs() is not supported yet');
    }

    public function cancel_all_orders(?string $symbol = null, $params = array ()) {
        throw new NotSupported($this->id . ' cancelAllOrders() is not supported yet');
    }

    public function cancel_all_orders_after(?int $timeout, $params = array ()) {
        throw new NotSupported($this->id . ' cancelAllOrdersAfter() is not supported yet');
    }

    public function cancel_orders_for_symbols(array $orders, $params = array ()) {
        throw new NotSupported($this->id . ' cancelOrdersForSymbols() is not supported yet');
    }

    public function cancel_all_orders_ws(?string $symbol = null, $params = array ()) {
        throw new NotSupported($this->id . ' cancelAllOrdersWs() is not supported yet');
    }

    public function cancel_unified_order($order, $params = array ()) {
        return $this->cancelOrder ($this->safe_string($order, 'id'), $this->safe_string($order, 'symbol'), $params);
    }

    public function fetch_orders(?string $symbol = null, ?int $since = null, ?int $limit = null, $params = array ()) {
        if ($this->has['fetchOpenOrders'] && $this->has['fetchClosedOrders']) {
            throw new NotSupported($this->id . ' fetchOrders() is not supported yet, consider using fetchOpenOrders() and fetchClosedOrders() instead');
        }
        throw new NotSupported($this->id . ' fetchOrders() is not supported yet');
    }

    public function fetch_orders_ws(?string $symbol = null, ?int $since = null, ?int $limit = null, $params = array ()) {
        throw new NotSupported($this->id . ' fetchOrdersWs() is not supported yet');
    }

    public function fetch_order_trades(string $id, ?string $symbol = null, ?int $since = null, ?int $limit = null, $params = array ()) {
        throw new NotSupported($this->id . ' fetchOrderTrades() is not supported yet');
    }

    public function watch_orders(?string $symbol = null, ?int $since = null, ?int $limit = null, $params = array ()) {
        throw new NotSupported($this->id . ' watchOrders() is not supported yet');
    }

    public function fetch_open_orders(?string $symbol = null, ?int $since = null, ?int $limit = null, $params = array ()) {
        if ($this->has['fetchOrders']) {
            $orders = $this->fetch_orders($symbol, $since, $limit, $params);
            return $this->filter_by($orders, 'status', 'open');
        }
        throw new NotSupported($this->id . ' fetchOpenOrders() is not supported yet');
    }

    public function fetch_open_orders_ws(?string $symbol = null, ?int $since = null, ?int $limit = null, $params = array ()) {
        if ($this->has['fetchOrdersWs']) {
            $orders = $this->fetchOrdersWs ($symbol, $since, $limit, $params);
            return $this->filter_by($orders, 'status', 'open');
        }
        throw new NotSupported($this->id . ' fetchOpenOrdersWs() is not supported yet');
    }

    public function fetch_closed_orders(?string $symbol = null, ?int $since = null, ?int $limit = null, $params = array ()) {
        if ($this->has['fetchOrders']) {
            $orders = $this->fetch_orders($symbol, $since, $limit, $params);
            return $this->filter_by($orders, 'status', 'closed');
        }
        throw new NotSupported($this->id . ' fetchClosedOrders() is not supported yet');
    }

    public function fetch_canceled_and_closed_orders(?string $symbol = null, ?int $since = null, ?int $limit = null, $params = array ()) {
        throw new NotSupported($this->id . ' fetchCanceledAndClosedOrders() is not supported yet');
    }

    public function fetch_closed_orders_ws(?string $symbol = null, ?int $since = null, ?int $limit = null, $params = array ()) {
        if ($this->has['fetchOrdersWs']) {
            $orders = $this->fetchOrdersWs ($symbol, $since, $limit, $params);
            return $this->filter_by($orders, 'status', 'closed');
        }
        throw new NotSupported($this->id . ' fetchClosedOrdersWs() is not supported yet');
    }

    public function fetch_my_trades(?string $symbol = null, ?int $since = null, ?int $limit = null, $params = array ()) {
        throw new NotSupported($this->id . ' fetchMyTrades() is not supported yet');
    }

    public function fetch_my_liquidations(?string $symbol = null, ?int $since = null, ?int $limit = null, $params = array ()) {
        throw new NotSupported($this->id . ' fetchMyLiquidations() is not supported yet');
    }

    public function fetch_liquidations(string $symbol, ?int $since = null, ?int $limit = null, $params = array ()) {
        throw new NotSupported($this->id . ' fetchLiquidations() is not supported yet');
    }

    public function fetch_my_trades_ws(?string $symbol = null, ?int $since = null, ?int $limit = null, $params = array ()) {
        throw new NotSupported($this->id . ' fetchMyTradesWs() is not supported yet');
    }

    public function watch_my_trades(?string $symbol = null, ?int $since = null, ?int $limit = null, $params = array ()) {
        throw new NotSupported($this->id . ' watchMyTrades() is not supported yet');
    }

    public function fetch_greeks(string $symbol, $params = array ()) {
        throw new NotSupported($this->id . ' fetchGreeks() is not supported yet');
    }

    public function fetch_option_chain(string $code, $params = array ()) {
        throw new NotSupported($this->id . ' fetchOptionChain() is not supported yet');
    }

    public function fetch_option(string $symbol, $params = array ()) {
        throw new NotSupported($this->id . ' fetchOption() is not supported yet');
    }

    public function fetch_convert_quote(string $fromCode, string $toCode, ?float $amount = null, $params = array ()) {
        throw new NotSupported($this->id . ' fetchConvertQuote() is not supported yet');
    }

    public function fetch_deposits_withdrawals(?string $code = null, ?int $since = null, ?int $limit = null, $params = array ()) {
        /**
         * fetch history of deposits and withdrawals
         * @param {string} [$code] unified currency $code for the currency of the deposit/withdrawals, default is null
         * @param {int} [$since] timestamp in ms of the earliest deposit/withdrawal, default is null
         * @param {int} [$limit] max number of deposit/withdrawals to return, default is null
         * @param {array} [$params] extra parameters specific to the exchange API endpoint
         * @return {array} a list of ~@link https://docs.ccxt.com/#/?id=transaction-structure transaction structures~
         */
        throw new NotSupported($this->id . ' fetchDepositsWithdrawals() is not supported yet');
    }

    public function fetch_deposits(?string $symbol = null, ?int $since = null, ?int $limit = null, $params = array ()) {
        throw new NotSupported($this->id . ' fetchDeposits() is not supported yet');
    }

    public function fetch_withdrawals(?string $symbol = null, ?int $since = null, ?int $limit = null, $params = array ()) {
        throw new NotSupported($this->id . ' fetchWithdrawals() is not supported yet');
    }

    public function fetch_deposits_ws(?string $code = null, ?int $since = null, ?int $limit = null, $params = array ()) {
        throw new NotSupported($this->id . ' fetchDepositsWs() is not supported yet');
    }

    public function fetch_withdrawals_ws(?string $code = null, ?int $since = null, ?int $limit = null, $params = array ()) {
        throw new NotSupported($this->id . ' fetchWithdrawalsWs() is not supported yet');
    }

    public function fetch_funding_rate_history(?string $symbol = null, ?int $since = null, ?int $limit = null, $params = array ()) {
        throw new NotSupported($this->id . ' fetchFundingRateHistory() is not supported yet');
    }

    public function fetch_funding_history(?string $symbol = null, ?int $since = null, ?int $limit = null, $params = array ()) {
        throw new NotSupported($this->id . ' fetchFundingHistory() is not supported yet');
    }

    public function close_position(string $symbol, ?string $side = null, $params = array ()) {
        throw new NotSupported($this->id . ' closePosition() is not supported yet');
    }

    public function close_all_positions($params = array ()) {
        throw new NotSupported($this->id . ' closeAllPositions() is not supported yet');
    }

    public function fetch_l3_order_book(string $symbol, ?int $limit = null, $params = array ()) {
        throw new BadRequest($this->id . ' fetchL3OrderBook() is not supported yet');
    }

    public function parse_last_price($price, ?array $market = null) {
        throw new NotSupported($this->id . ' parseLastPrice() is not supported yet');
    }

    public function fetch_deposit_address(string $code, $params = array ()) {
        if ($this->has['fetchDepositAddresses']) {
            $depositAddresses = $this->fetchDepositAddresses (array( $code ), $params);
            $depositAddress = $this->safe_value($depositAddresses, $code);
            if ($depositAddress === null) {
                throw new InvalidAddress($this->id . ' fetchDepositAddress() could not find a deposit address for ' . $code . ', make sure you have created a corresponding deposit address in your wallet on the exchange website');
            } else {
                return $depositAddress;
            }
        } elseif ($this->has['fetchDepositAddressesByNetwork']) {
            $network = $this->safe_string($params, 'network');
            $params = $this->omit ($params, 'network');
            $addressStructures = $this->fetchDepositAddressesByNetwork ($code, $params);
            if ($network !== null) {
                return $this->safe_dict($addressStructures, $network);
            } else {
                $keys = is_array($addressStructures) ? array_keys($addressStructures) : array();
                $key = $this->safe_string($keys, 0);
                return $this->safe_dict($addressStructures, $key);
            }
        } else {
            throw new NotSupported($this->id . ' fetchDepositAddress() is not supported yet');
        }
    }

    public function account(): array {
        return array(
            'free' => null,
            'used' => null,
            'total' => null,
        );
    }

    public function common_currency_code(string $code) {
        if (!$this->substituteCommonCurrencyCodes) {
            return $code;
        }
        return $this->safe_string($this->commonCurrencies, $code, $code);
    }

    public function currency(string $code) {
        if ($this->currencies === null) {
            throw new ExchangeError($this->id . ' currencies not loaded');
        }
        if (gettype($code) === 'string') {
            if (is_array($this->currencies) && array_key_exists($code, $this->currencies)) {
                return $this->currencies[$code];
            } elseif (is_array($this->currencies_by_id) && array_key_exists($code, $this->currencies_by_id)) {
                return $this->currencies_by_id[$code];
            }
        }
        throw new ExchangeError($this->id . ' does not have currency $code ' . $code);
    }

    public function market(string $symbol) {
        if ($this->markets === null) {
            throw new ExchangeError($this->id . ' $markets not loaded');
        }
        if (is_array($this->markets) && array_key_exists($symbol, $this->markets)) {
            return $this->markets[$symbol];
        } elseif (is_array($this->markets_by_id) && array_key_exists($symbol, $this->markets_by_id)) {
            $markets = $this->markets_by_id[$symbol];
            $defaultType = $this->safe_string_2($this->options, 'defaultType', 'defaultSubType', 'spot');
            for ($i = 0; $i < count($markets); $i++) {
                $market = $markets[$i];
                if ($market[$defaultType]) {
                    return $market;
                }
            }
            return $markets[0];
        } elseif ((str_ends_with($symbol, '-C')) || (str_ends_with($symbol, '-P')) || (str_starts_with($symbol, 'C-')) || (str_starts_with($symbol, 'P-'))) {
            return $this->createExpiredOptionMarket ($symbol);
        }
        throw new BadSymbol($this->id . ' does not have $market $symbol ' . $symbol);
    }

    public function create_expired_option_market(string $symbol) {
        throw new NotSupported($this->id . ' createExpiredOptionMarket () is not supported yet');
    }

    public function handle_withdraw_tag_and_params($tag, $params) {
        if (($tag !== null) && (gettype($tag) === 'array')) {
            $params = array_merge($tag, $params);
            $tag = null;
        }
        if ($tag === null) {
            $tag = $this->safe_string($params, 'tag');
            if ($tag !== null) {
                $params = $this->omit ($params, 'tag');
            }
        }
        return array( $tag, $params );
    }

    public function create_limit_order(string $symbol, string $side, float $amount, float $price, $params = array ()) {
        return $this->create_order($symbol, 'limit', $side, $amount, $price, $params);
    }

    public function create_limit_order_ws(string $symbol, string $side, float $amount, float $price, $params = array ()) {
        return $this->createOrderWs ($symbol, 'limit', $side, $amount, $price, $params);
    }

    public function create_market_order(string $symbol, string $side, float $amount, ?float $price = null, $params = array ()) {
        return $this->create_order($symbol, 'market', $side, $amount, $price, $params);
    }

    public function create_market_order_ws(string $symbol, string $side, float $amount, ?float $price = null, $params = array ()) {
        return $this->createOrderWs ($symbol, 'market', $side, $amount, $price, $params);
    }

    public function create_limit_buy_order(string $symbol, float $amount, float $price, $params = array ()) {
        return $this->create_order($symbol, 'limit', 'buy', $amount, $price, $params);
    }

    public function create_limit_buy_order_ws(string $symbol, float $amount, float $price, $params = array ()) {
        return $this->createOrderWs ($symbol, 'limit', 'buy', $amount, $price, $params);
    }

    public function create_limit_sell_order(string $symbol, float $amount, float $price, $params = array ()) {
        return $this->create_order($symbol, 'limit', 'sell', $amount, $price, $params);
    }

    public function create_limit_sell_order_ws(string $symbol, float $amount, float $price, $params = array ()) {
        return $this->createOrderWs ($symbol, 'limit', 'sell', $amount, $price, $params);
    }

    public function create_market_buy_order(string $symbol, float $amount, $params = array ()) {
        return $this->create_order($symbol, 'market', 'buy', $amount, null, $params);
    }

    public function create_market_buy_order_ws(string $symbol, float $amount, $params = array ()) {
        return $this->createOrderWs ($symbol, 'market', 'buy', $amount, null, $params);
    }

    public function create_market_sell_order(string $symbol, float $amount, $params = array ()) {
        return $this->create_order($symbol, 'market', 'sell', $amount, null, $params);
    }

    public function create_market_sell_order_ws(string $symbol, float $amount, $params = array ()) {
        return $this->createOrderWs ($symbol, 'market', 'sell', $amount, null, $params);
    }

    public function cost_to_precision(string $symbol, $cost) {
        $market = $this->market ($symbol);
        return $this->decimal_to_precision($cost, TRUNCATE, $market['precision']['price'], $this->precisionMode, $this->paddingMode);
    }

    public function price_to_precision(string $symbol, $price) {
        $market = $this->market ($symbol);
        $result = $this->decimal_to_precision($price, ROUND, $market['precision']['price'], $this->precisionMode, $this->paddingMode);
        if ($result === '0') {
            throw new InvalidOrder($this->id . ' $price of ' . $market['symbol'] . ' must be greater than minimum $price precision of ' . $this->number_to_string($market['precision']['price']));
        }
        return $result;
    }

    public function amount_to_precision(string $symbol, $amount) {
        $market = $this->market ($symbol);
        $result = $this->decimal_to_precision($amount, TRUNCATE, $market['precision']['amount'], $this->precisionMode, $this->paddingMode);
        if ($result === '0') {
            throw new InvalidOrder($this->id . ' $amount of ' . $market['symbol'] . ' must be greater than minimum $amount precision of ' . $this->number_to_string($market['precision']['amount']));
        }
        return $result;
    }

    public function fee_to_precision(string $symbol, $fee) {
        $market = $this->market ($symbol);
        return $this->decimal_to_precision($fee, ROUND, $market['precision']['price'], $this->precisionMode, $this->paddingMode);
    }

    public function currency_to_precision(string $code, $fee, $networkCode = null) {
        $currency = $this->currencies[$code];
        $precision = $this->safe_value($currency, 'precision');
        if ($networkCode !== null) {
            $networks = $this->safe_dict($currency, 'networks', array());
            $networkItem = $this->safe_dict($networks, $networkCode, array());
            $precision = $this->safe_value($networkItem, 'precision', $precision);
        }
        if ($precision === null) {
            return $this->forceString ($fee);
        } else {
            return $this->decimal_to_precision($fee, ROUND, $precision, $this->precisionMode, $this->paddingMode);
        }
    }

    public function force_string($value) {
        if (gettype($value) !== 'string') {
            return $this->number_to_string($value);
        }
        return $value;
    }

    public function is_tick_precision() {
        return $this->precisionMode === TICK_SIZE;
    }

    public function is_decimal_precision() {
        return $this->precisionMode === DECIMAL_PLACES;
    }

    public function is_significant_precision() {
        return $this->precisionMode === SIGNIFICANT_DIGITS;
    }

    public function safe_number(array $obj, int|string $key, ?float $defaultNumber = null) {
        $value = $this->safe_string($obj, $key);
        return $this->parse_number($value, $defaultNumber);
    }

    public function safe_number_n(array $obj, array $arr, ?float $defaultNumber = null) {
        $value = $this->safe_string_n($obj, $arr);
        return $this->parse_number($value, $defaultNumber);
    }

    public function parse_precision(?string $precision) {
        /**
         * @ignore
         * @param {string} $precision The number of digits to the right of the decimal
         * @return {string} a string number equal to 1e-$precision
         */
        if ($precision === null) {
            return null;
        }
        $precisionNumber = intval($precision);
        if ($precisionNumber === 0) {
            return '1';
        }
        $parsedPrecision = '0.';
        for ($i = 0; $i < $precisionNumber - 1; $i++) {
            $parsedPrecision = $parsedPrecision . '0';
        }
        return $parsedPrecision . '1';
    }

    public function integer_precision_to_amount(?string $precision) {
        /**
         * @ignore
         * handles positive & negative numbers too. parsePrecision() does not handle negative numbers, but this method handles
         * @param {string} $precision The number of digits to the right of the decimal
         * @return {string} a string number equal to 1e-$precision
         */
        if ($precision === null) {
            return null;
        }
        if (Precise::string_ge($precision, '0')) {
            return $this->parse_precision($precision);
        } else {
            $positivePrecisionString = Precise::string_abs($precision);
            $positivePrecision = intval($positivePrecisionString);
            $parsedPrecision = '1';
            for ($i = 0; $i < $positivePrecision - 1; $i++) {
                $parsedPrecision = $parsedPrecision . '0';
            }
            return $parsedPrecision . '0';
        }
    }

    public function load_time_difference($params = array ()) {
        $serverTime = $this->fetch_time($params);
        $after = $this->milliseconds ();
        $this->options['timeDifference'] = $after - $serverTime;
        return $this->options['timeDifference'];
    }

    public function implode_hostname(string $url) {
        return $this->implode_params($url, array( 'hostname' => $this->hostname ));
    }

    public function fetch_market_leverage_tiers(string $symbol, $params = array ()) {
        if ($this->has['fetchLeverageTiers']) {
            $market = $this->market ($symbol);
            if (!$market['contract']) {
                throw new BadSymbol($this->id . ' fetchMarketLeverageTiers() supports contract markets only');
            }
            $tiers = $this->fetch_leverage_tiers(array( $symbol ));
            return $this->safe_value($tiers, $symbol);
        } else {
            throw new NotSupported($this->id . ' fetchMarketLeverageTiers() is not supported yet');
        }
    }

    public function create_post_only_order(string $symbol, string $type, string $side, float $amount, ?float $price = null, $params = array ()) {
        if (!$this->has['createPostOnlyOrder']) {
            throw new NotSupported($this->id . 'createPostOnlyOrder() is not supported yet');
        }
        $query = array_merge($params, array( 'postOnly' => true ));
        return $this->create_order($symbol, $type, $side, $amount, $price, $query);
    }

    public function create_post_only_order_ws(string $symbol, string $type, string $side, float $amount, ?float $price = null, $params = array ()) {
        if (!$this->has['createPostOnlyOrderWs']) {
            throw new NotSupported($this->id . 'createPostOnlyOrderWs() is not supported yet');
        }
        $query = array_merge($params, array( 'postOnly' => true ));
        return $this->createOrderWs ($symbol, $type, $side, $amount, $price, $query);
    }

    public function create_reduce_only_order(string $symbol, string $type, string $side, float $amount, ?float $price = null, $params = array ()) {
        if (!$this->has['createReduceOnlyOrder']) {
            throw new NotSupported($this->id . 'createReduceOnlyOrder() is not supported yet');
        }
        $query = array_merge($params, array( 'reduceOnly' => true ));
        return $this->create_order($symbol, $type, $side, $amount, $price, $query);
    }

    public function create_reduce_only_order_ws(string $symbol, string $type, string $side, float $amount, ?float $price = null, $params = array ()) {
        if (!$this->has['createReduceOnlyOrderWs']) {
            throw new NotSupported($this->id . 'createReduceOnlyOrderWs() is not supported yet');
        }
        $query = array_merge($params, array( 'reduceOnly' => true ));
        return $this->createOrderWs ($symbol, $type, $side, $amount, $price, $query);
    }

    public function create_stop_order(string $symbol, string $type, string $side, float $amount, ?float $price = null, ?float $stopPrice = null, $params = array ()) {
        if (!$this->has['createStopOrder']) {
            throw new NotSupported($this->id . ' createStopOrder() is not supported yet');
        }
        if ($stopPrice === null) {
            throw new ArgumentsRequired($this->id . ' create_stop_order() requires a $stopPrice argument');
        }
        $query = array_merge($params, array( 'stopPrice' => $stopPrice ));
        return $this->create_order($symbol, $type, $side, $amount, $price, $query);
    }

    public function create_stop_order_ws(string $symbol, string $type, string $side, float $amount, ?float $price = null, ?float $stopPrice = null, $params = array ()) {
        if (!$this->has['createStopOrderWs']) {
            throw new NotSupported($this->id . ' createStopOrderWs() is not supported yet');
        }
        if ($stopPrice === null) {
            throw new ArgumentsRequired($this->id . ' createStopOrderWs() requires a $stopPrice argument');
        }
        $query = array_merge($params, array( 'stopPrice' => $stopPrice ));
        return $this->createOrderWs ($symbol, $type, $side, $amount, $price, $query);
    }

    public function create_stop_limit_order(string $symbol, string $side, float $amount, float $price, float $stopPrice, $params = array ()) {
        if (!$this->has['createStopLimitOrder']) {
            throw new NotSupported($this->id . ' createStopLimitOrder() is not supported yet');
        }
        $query = array_merge($params, array( 'stopPrice' => $stopPrice ));
        return $this->create_order($symbol, 'limit', $side, $amount, $price, $query);
    }

    public function create_stop_limit_order_ws(string $symbol, string $side, float $amount, float $price, float $stopPrice, $params = array ()) {
        if (!$this->has['createStopLimitOrderWs']) {
            throw new NotSupported($this->id . ' createStopLimitOrderWs() is not supported yet');
        }
        $query = array_merge($params, array( 'stopPrice' => $stopPrice ));
        return $this->createOrderWs ($symbol, 'limit', $side, $amount, $price, $query);
    }

    public function create_stop_market_order(string $symbol, string $side, float $amount, float $stopPrice, $params = array ()) {
        if (!$this->has['createStopMarketOrder']) {
            throw new NotSupported($this->id . ' createStopMarketOrder() is not supported yet');
        }
        $query = array_merge($params, array( 'stopPrice' => $stopPrice ));
        return $this->create_order($symbol, 'market', $side, $amount, null, $query);
    }

    public function create_stop_market_order_ws(string $symbol, string $side, float $amount, float $stopPrice, $params = array ()) {
        if (!$this->has['createStopMarketOrderWs']) {
            throw new NotSupported($this->id . ' createStopMarketOrderWs() is not supported yet');
        }
        $query = array_merge($params, array( 'stopPrice' => $stopPrice ));
        return $this->createOrderWs ($symbol, 'market', $side, $amount, null, $query);
    }

    public function safe_currency_code(?string $currencyId, ?array $currency = null) {
        $currency = $this->safe_currency($currencyId, $currency);
        return $currency['code'];
    }

    public function filter_by_symbol_since_limit($array, ?string $symbol = null, ?int $since = null, ?int $limit = null, $tail = false) {
        return $this->filter_by_value_since_limit($array, 'symbol', $symbol, $since, $limit, 'timestamp', $tail);
    }

    public function filter_by_currency_since_limit($array, $code = null, ?int $since = null, ?int $limit = null, $tail = false) {
        return $this->filter_by_value_since_limit($array, 'currency', $code, $since, $limit, 'timestamp', $tail);
    }

    public function filter_by_symbols_since_limit($array, ?array $symbols = null, ?int $since = null, ?int $limit = null, $tail = false) {
        $result = $this->filter_by_array($array, 'symbol', $symbols, false);
        return $this->filter_by_since_limit($result, $since, $limit, 'timestamp', $tail);
    }

    public function parse_last_prices($pricesData, ?array $symbols = null, $params = array ()) {
        //
        // the value of tickers is either a dict or a list
        //
        // dict
        //
        //     {
        //         'marketId1' => array( ... ),
        //         'marketId2' => array( ... ),
        //         ...
        //     }
        //
        // list
        //
        //     array(
        //         array( 'market' => 'marketId1', ... ),
        //         array( 'market' => 'marketId2', ... ),
        //         ...
        //     )
        //
        $results = array();
        if (gettype($pricesData) === 'array' && array_keys($pricesData) === array_keys(array_keys($pricesData))) {
            for ($i = 0; $i < count($pricesData); $i++) {
                $priceData = array_merge($this->parseLastPrice ($pricesData[$i]), $params);
                $results[] = $priceData;
            }
        } else {
            $marketIds = is_array($pricesData) ? array_keys($pricesData) : array();
            for ($i = 0; $i < count($marketIds); $i++) {
                $marketId = $marketIds[$i];
                $market = $this->safe_market($marketId);
                $priceData = array_merge($this->parseLastPrice ($pricesData[$marketId], $market), $params);
                $results[] = $priceData;
            }
        }
        $symbols = $this->market_symbols($symbols);
        return $this->filter_by_array($results, 'symbol', $symbols);
    }

    public function parse_tickers($tickers, ?array $symbols = null, $params = array ()) {
        //
        // the value of $tickers is either a dict or a list
        //
        // dict
        //
        //     {
        //         'marketId1' => array( ... ),
        //         'marketId2' => array( ... ),
        //         'marketId3' => array( ... ),
        //         ...
        //     }
        //
        // list
        //
        //     array(
        //         array( 'market' => 'marketId1', ... ),
        //         array( 'market' => 'marketId2', ... ),
        //         array( 'market' => 'marketId3', ... ),
        //         ...
        //     )
        //
        $results = array();
        if (gettype($tickers) === 'array' && array_keys($tickers) === array_keys(array_keys($tickers))) {
            for ($i = 0; $i < count($tickers); $i++) {
                $ticker = array_merge($this->parse_ticker($tickers[$i]), $params);
                $results[] = $ticker;
            }
        } else {
            $marketIds = is_array($tickers) ? array_keys($tickers) : array();
            for ($i = 0; $i < count($marketIds); $i++) {
                $marketId = $marketIds[$i];
                $market = $this->safe_market($marketId);
                $ticker = array_merge($this->parse_ticker($tickers[$marketId], $market), $params);
                $results[] = $ticker;
            }
        }
        $symbols = $this->market_symbols($symbols);
        return $this->filter_by_array($results, 'symbol', $symbols);
    }

    public function parse_deposit_addresses($addresses, ?array $codes = null, $indexed = true, $params = array ()) {
        $result = array();
        for ($i = 0; $i < count($addresses); $i++) {
            $address = array_merge($this->parse_deposit_address($addresses[$i]), $params);
            $result[] = $address;
        }
        if ($codes !== null) {
            $result = $this->filter_by_array($result, 'currency', $codes, false);
        }
        if ($indexed) {
            return $this->index_by($result, 'currency');
        }
        return $result;
    }

    public function parse_borrow_interests($response, ?array $market = null) {
        $interests = array();
        for ($i = 0; $i < count($response); $i++) {
            $row = $response[$i];
            $interests[] = $this->parse_borrow_interest($row, $market);
        }
        return $interests;
    }

    public function parse_isolated_borrow_rates(mixed $info) {
        $result = array();
        for ($i = 0; $i < count($info); $i++) {
            $item = $info[$i];
            $borrowRate = $this->parseIsolatedBorrowRate ($item);
            $symbol = $this->safe_string($borrowRate, 'symbol');
            $result[$symbol] = $borrowRate;
        }
        return $result;
    }

    public function parse_funding_rate_histories($response, $market = null, ?int $since = null, ?int $limit = null) {
        $rates = array();
        for ($i = 0; $i < count($response); $i++) {
            $entry = $response[$i];
            $rates[] = $this->parse_funding_rate_history($entry, $market);
        }
        $sorted = $this->sort_by($rates, 'timestamp');
        $symbol = ($market === null) ? null : $market['symbol'];
        return $this->filter_by_symbol_since_limit($sorted, $symbol, $since, $limit);
    }

    public function safe_symbol(?string $marketId, ?array $market = null, ?string $delimiter = null, ?string $marketType = null) {
        $market = $this->safe_market($marketId, $market, $delimiter, $marketType);
        return $market['symbol'];
    }

    public function parse_funding_rate(string $contract, ?array $market = null) {
        throw new NotSupported($this->id . ' parseFundingRate() is not supported yet');
    }

    public function parse_funding_rates($response, ?array $market = null) {
        $result = array();
        for ($i = 0; $i < count($response); $i++) {
            $parsed = $this->parse_funding_rate($response[$i], $market);
            $result[$parsed['symbol']] = $parsed;
        }
        return $result;
    }

    public function is_trigger_order($params) {
        $isTrigger = $this->safe_bool_2($params, 'trigger', 'stop');
        if ($isTrigger) {
            $params = $this->omit ($params, array( 'trigger', 'stop' ));
        }
        return array( $isTrigger, $params );
    }

    public function is_post_only(bool $isMarketOrder, $exchangeSpecificParam, $params = array ()) {
        /**
         * @ignore
         * @param {string} type Order type
         * @param {boolean} $exchangeSpecificParam exchange specific $postOnly
         * @param {array} [$params] exchange specific $params
         * @return {boolean} true if a post only order, false otherwise
         */
        $timeInForce = $this->safe_string_upper($params, 'timeInForce');
        $postOnly = $this->safe_bool_2($params, 'postOnly', 'post_only', false);
        // we assume $timeInForce is uppercase from safeStringUpper ($params, 'timeInForce')
        $ioc = $timeInForce === 'IOC';
        $fok = $timeInForce === 'FOK';
        $timeInForcePostOnly = $timeInForce === 'PO';
        $postOnly = $postOnly || $timeInForcePostOnly || $exchangeSpecificParam;
        if ($postOnly) {
            if ($ioc || $fok) {
                throw new InvalidOrder($this->id . ' $postOnly orders cannot have $timeInForce equal to ' . $timeInForce);
            } elseif ($isMarketOrder) {
                throw new InvalidOrder($this->id . ' market orders cannot be postOnly');
            } else {
                return true;
            }
        } else {
            return false;
        }
    }

    public function handle_post_only(bool $isMarketOrder, bool $exchangeSpecificPostOnlyOption, mixed $params = array ()) {
        /**
         * @ignore
         * @param {string} type Order type
         * @param {boolean} exchangeSpecificBoolean exchange specific $postOnly
         * @param {array} [$params] exchange specific $params
         * @return {Array}
         */
        $timeInForce = $this->safe_string_upper($params, 'timeInForce');
        $postOnly = $this->safe_bool($params, 'postOnly', false);
        $ioc = $timeInForce === 'IOC';
        $fok = $timeInForce === 'FOK';
        $po = $timeInForce === 'PO';
        $postOnly = $postOnly || $po || $exchangeSpecificPostOnlyOption;
        if ($postOnly) {
            if ($ioc || $fok) {
                throw new InvalidOrder($this->id . ' $postOnly orders cannot have $timeInForce equal to ' . $timeInForce);
            } elseif ($isMarketOrder) {
                throw new InvalidOrder($this->id . ' market orders cannot be postOnly');
            } else {
                if ($po) {
                    $params = $this->omit ($params, 'timeInForce');
                }
                $params = $this->omit ($params, 'postOnly');
                return array( true, $params );
            }
        }
        return array( false, $params );
    }

    public function fetch_last_prices(?array $symbols = null, $params = array ()) {
        throw new NotSupported($this->id . ' fetchLastPrices() is not supported yet');
    }

    public function fetch_trading_fees($params = array ()) {
        throw new NotSupported($this->id . ' fetchTradingFees() is not supported yet');
    }

    public function fetch_trading_fees_ws($params = array ()) {
        throw new NotSupported($this->id . ' fetchTradingFeesWs() is not supported yet');
    }

    public function fetch_trading_fee(string $symbol, $params = array ()) {
        if (!$this->has['fetchTradingFees']) {
            throw new NotSupported($this->id . ' fetchTradingFee() is not supported yet');
        }
        $fees = $this->fetch_trading_fees($params);
        return $this->safe_dict($fees, $symbol);
    }

    public function fetch_convert_currencies($params = array ()) {
        throw new NotSupported($this->id . ' fetchConvertCurrencies() is not supported yet');
    }

    public function parse_open_interest($interest, ?array $market = null) {
        throw new NotSupported($this->id . ' parseOpenInterest () is not supported yet');
    }

    public function parse_open_interests($response, $market = null, ?int $since = null, ?int $limit = null) {
        $interests = array();
        for ($i = 0; $i < count($response); $i++) {
            $entry = $response[$i];
            $interest = $this->parse_open_interest($entry, $market);
            $interests[] = $interest;
        }
        $sorted = $this->sort_by($interests, 'timestamp');
        $symbol = $this->safe_string($market, 'symbol');
        return $this->filter_by_symbol_since_limit($sorted, $symbol, $since, $limit);
    }

    public function fetch_funding_rate(string $symbol, $params = array ()) {
        if ($this->has['fetchFundingRates']) {
            $this->load_markets();
            $market = $this->market ($symbol);
            $symbol = $market['symbol'];
            if (!$market['contract']) {
                throw new BadSymbol($this->id . ' fetchFundingRate() supports contract markets only');
            }
            $rates = $this->fetchFundingRates (array( $symbol ), $params);
            $rate = $this->safe_value($rates, $symbol);
            if ($rate === null) {
                throw new NullResponse($this->id . ' fetchFundingRate () returned no data for ' . $symbol);
            } else {
                return $rate;
            }
        } else {
            throw new NotSupported($this->id . ' fetchFundingRate () is not supported yet');
        }
    }

    public function fetch_mark_ohlcv($symbol, $timeframe = '1m', ?int $since = null, ?int $limit = null, $params = array ()) {
        /**
         * fetches historical mark price candlestick data containing the open, high, low, and close price of a market
         * @param {string} $symbol unified $symbol of the market to fetch OHLCV data for
         * @param {string} $timeframe the length of time each candle represents
         * @param {int} [$since] timestamp in ms of the earliest candle to fetch
         * @param {int} [$limit] the maximum amount of candles to fetch
         * @param {array} [$params] extra parameters specific to the exchange API endpoint
         * @return {float[][]} A list of candles ordered, open, high, low, close, null
         */
        if ($this->has['fetchMarkOHLCV']) {
            $request = array(
                'price' => 'mark',
            );
            return $this->fetch_ohlcv($symbol, $timeframe, $since, $limit, array_merge($request, $params));
        } else {
            throw new NotSupported($this->id . ' fetchMarkOHLCV () is not supported yet');
        }
    }

    public function fetch_index_ohlcv(string $symbol, $timeframe = '1m', ?int $since = null, ?int $limit = null, $params = array ()) {
        /**
         * fetches historical index price candlestick data containing the open, high, low, and close price of a market
         * @param {string} $symbol unified $symbol of the market to fetch OHLCV data for
         * @param {string} $timeframe the length of time each candle represents
         * @param {int} [$since] timestamp in ms of the earliest candle to fetch
         * @param {int} [$limit] the maximum amount of candles to fetch
         * @param {array} [$params] extra parameters specific to the exchange API endpoint
         * @return array() A list of candles ordered, open, high, low, close, null
         */
        if ($this->has['fetchIndexOHLCV']) {
            $request = array(
                'price' => 'index',
            );
            return $this->fetch_ohlcv($symbol, $timeframe, $since, $limit, array_merge($request, $params));
        } else {
            throw new NotSupported($this->id . ' fetchIndexOHLCV () is not supported yet');
        }
    }

    public function fetch_premium_index_ohlcv(string $symbol, $timeframe = '1m', ?int $since = null, ?int $limit = null, $params = array ()) {
        /**
         * fetches historical premium index price candlestick data containing the open, high, low, and close price of a market
         * @param {string} $symbol unified $symbol of the market to fetch OHLCV data for
         * @param {string} $timeframe the length of time each candle represents
         * @param {int} [$since] timestamp in ms of the earliest candle to fetch
         * @param {int} [$limit] the maximum amount of candles to fetch
         * @param {array} [$params] extra parameters specific to the exchange API endpoint
         * @return {float[][]} A list of candles ordered, open, high, low, close, null
         */
        if ($this->has['fetchPremiumIndexOHLCV']) {
            $request = array(
                'price' => 'premiumIndex',
            );
            return $this->fetch_ohlcv($symbol, $timeframe, $since, $limit, array_merge($request, $params));
        } else {
            throw new NotSupported($this->id . ' fetchPremiumIndexOHLCV () is not supported yet');
        }
    }

    public function handle_time_in_force($params = array ()) {
        /**
         * @ignore
         * Must add $timeInForce to $this->options to use this method
         * @return {string} returns the exchange specific value for $timeInForce
         */
        $timeInForce = $this->safe_string_upper($params, 'timeInForce'); // supported values GTC, IOC, PO
        if ($timeInForce !== null) {
            $exchangeValue = $this->safe_string($this->options['timeInForce'], $timeInForce);
            if ($exchangeValue === null) {
                throw new ExchangeError($this->id . ' does not support $timeInForce "' . $timeInForce . '"');
            }
            return $exchangeValue;
        }
        return null;
    }

    public function convert_type_to_account($account) {
        /**
         * @ignore
         * Must add $accountsByType to $this->options to use this method
         * @param {string} $account key for $account name in $this->options['accountsByType']
         * @return the exchange specific $account name or the isolated margin id for transfers
         */
        $accountsByType = $this->safe_dict($this->options, 'accountsByType', array());
        $lowercaseAccount = strtolower($account);
        if (is_array($accountsByType) && array_key_exists($lowercaseAccount, $accountsByType)) {
            return $accountsByType[$lowercaseAccount];
        } elseif ((is_array($this->markets) && array_key_exists($account, $this->markets)) || (is_array($this->markets_by_id) && array_key_exists($account, $this->markets_by_id))) {
            $market = $this->market ($account);
            return $market['id'];
        } else {
            return $account;
        }
    }

    public function check_required_argument(string $methodName, $argument, $argumentName, $options = []) {
        /**
         * @ignore
         * @param {string} $methodName the name of the method that the $argument is being checked for
         * @param {string} $argument the argument's actual value provided
         * @param {string} $argumentName the name of the $argument being checked (for logging purposes)
         * @param {string[]} $options a list of $options that the $argument can be
         * @return {null}
         */
        $optionsLength = count($options);
        if (($argument === null) || (($optionsLength > 0) && (!($this->in_array($argument, $options))))) {
            $messageOptions = implode(', ', $options);
            $message = $this->id . ' ' . $methodName . '() requires a ' . $argumentName . ' argument';
            if ($messageOptions !== '') {
                $message .= ', one of ' . '(' . $messageOptions . ')';
            }
            throw new ArgumentsRequired($message);
        }
    }

    public function check_required_margin_argument(string $methodName, ?string $symbol, string $marginMode) {
        /**
         * @ignore
         * @param {string} $symbol unified $symbol of the market
         * @param {string} $methodName name of the method that requires a $symbol
         * @param {string} $marginMode is either 'isolated' or 'cross'
         */
        if (($marginMode === 'isolated') && ($symbol === null)) {
            throw new ArgumentsRequired($this->id . ' ' . $methodName . '() requires a $symbol argument for isolated margin');
        } elseif (($marginMode === 'cross') && ($symbol !== null)) {
            throw new ArgumentsRequired($this->id . ' ' . $methodName . '() cannot have a $symbol argument for cross margin');
        }
    }

    public function parse_deposit_withdraw_fees($response, ?array $codes = null, $currencyIdKey = null) {
        /**
         * @ignore
         * @param {object[]|array} $response unparsed $response from the exchange
         * @param {string[]|null} $codes the unified $currency $codes to fetch transactions fees for, returns all currencies when null
         * @param {str} $currencyIdKey *should only be null when $response is a $dictionary* the object key that corresponds to the $currency id
         * @return {array} objects with withdraw and deposit fees, indexed by $currency $codes
         */
        $depositWithdrawFees = array();
        $isArray = gettype($response) === 'array' && array_keys($response) === array_keys(array_keys($response));
        $responseKeys = $response;
        if (!$isArray) {
            $responseKeys = is_array($response) ? array_keys($response) : array();
        }
        for ($i = 0; $i < count($responseKeys); $i++) {
            $entry = $responseKeys[$i];
            $dictionary = $isArray ? $entry : $response[$entry];
            $currencyId = $isArray ? $this->safe_string($dictionary, $currencyIdKey) : $entry;
            $currency = $this->safe_currency($currencyId);
            $code = $this->safe_string($currency, 'code');
            if (($codes === null) || ($this->in_array($code, $codes))) {
                $depositWithdrawFees[$code] = $this->parseDepositWithdrawFee ($dictionary, $currency);
            }
        }
        return $depositWithdrawFees;
    }

    public function parse_deposit_withdraw_fee($fee, ?array $currency = null) {
        throw new NotSupported($this->id . ' parseDepositWithdrawFee() is not supported yet');
    }

    public function deposit_withdraw_fee($info) {
        return array(
            'deposit' => array(
                'fee' => null,
                'percentage' => null,
            ),
            'info' => $info,
            'networks' => array(),
            'withdraw' => array(
                'fee' => null,
                'percentage' => null,
            ),
        );
    }

    public function assign_default_deposit_withdraw_fees($fee, $currency = null) {
        /**
         * @ignore
         * Takes a depositWithdrawFee structure and assigns the default values for withdraw and deposit
         * @param {array} $fee A deposit withdraw $fee structure
         * @param {array} $currency A $currency structure, the response from $this->currency ()
         * @return {array} A deposit withdraw $fee structure
         */
        $networkKeys = is_array($fee['networks']) ? array_keys($fee['networks']) : array();
        $numNetworks = count($networkKeys);
        if ($numNetworks === 1) {
            $fee['withdraw'] = $fee['networks'][$networkKeys[0]]['withdraw'];
            $fee['deposit'] = $fee['networks'][$networkKeys[0]]['deposit'];
            return $fee;
        }
        $currencyCode = $this->safe_string($currency, 'code');
        for ($i = 0; $i < $numNetworks; $i++) {
            $network = $networkKeys[$i];
            if ($network === $currencyCode) {
                $fee['deposit'] = $fee['networks'][$networkKeys[$i]]['deposit'];
                $fee['withdraw'] = $fee['networks'][$networkKeys[$i]]['withdraw'];
            }
        }
        return $fee;
    }

    public function parse_income($info, ?array $market = null) {
        throw new NotSupported($this->id . ' parseIncome () is not supported yet');
    }

    public function parse_incomes($incomes, $market = null, ?int $since = null, ?int $limit = null) {
        /**
         * @ignore
         * parses funding fee info from exchange response
         * @param {array[]} $incomes each item describes once instance of currency being received or paid
         * @param {array} $market ccxt $market
         * @param {int} [$since] when defined, the response items are filtered to only include items after this timestamp
         * @param {int} [$limit] limits the number of items in the response
         * @return {array[]} an array of ~@link https://docs.ccxt.com/#/?id=funding-history-structure funding history structures~
         */
        $result = array();
        for ($i = 0; $i < count($incomes); $i++) {
            $entry = $incomes[$i];
            $parsed = $this->parse_income($entry, $market);
            $result[] = $parsed;
        }
        $sorted = $this->sort_by($result, 'timestamp');
        return $this->filter_by_since_limit($sorted, $since, $limit);
    }

    public function get_market_from_symbols(?array $symbols = null) {
        if ($symbols === null) {
            return null;
        }
        $firstMarket = $this->safe_string($symbols, 0);
        $market = $this->market ($firstMarket);
        return $market;
    }

    public function parse_ws_ohlcvs(mixed $ohlcvs, mixed $market = null, string $timeframe = '1m', ?int $since = null, ?int $limit = null) {
        $results = array();
        for ($i = 0; $i < count($ohlcvs); $i++) {
            $results[] = $this->parse_ws_ohlcv($ohlcvs[$i], $market);
        }
        return $results;
    }

    public function fetch_transactions(?string $code = null, ?int $since = null, ?int $limit = null, $params = array ()) {
        /**
         * @deprecated
         * *DEPRECATED* use fetchDepositsWithdrawals instead
         * @param {string} $code unified currency $code for the currency of the deposit/withdrawals, default is null
         * @param {int} [$since] timestamp in ms of the earliest deposit/withdrawal, default is null
         * @param {int} [$limit] max number of deposit/withdrawals to return, default is null
         * @param {array} [$params] extra parameters specific to the exchange API endpoint
         * @return {array} a list of ~@link https://docs.ccxt.com/#/?id=transaction-structure transaction structures~
         */
        if ($this->has['fetchDepositsWithdrawals']) {
            return $this->fetchDepositsWithdrawals ($code, $since, $limit, $params);
        } else {
            throw new NotSupported($this->id . ' fetchTransactions () is not supported yet');
        }
    }

    public function filter_by_array_positions($objects, int|string $key, $values = null, $indexed = true) {
        /**
         * @ignore
         * Typed wrapper for filterByArray that returns a list of positions
         */
        return $this->filter_by_array($objects, $key, $values, $indexed);
    }

    public function filter_by_array_tickers($objects, int|string $key, $values = null, $indexed = true) {
        /**
         * @ignore
         * Typed wrapper for filterByArray that returns a dictionary of tickers
         */
        return $this->filter_by_array($objects, $key, $values, $indexed);
    }

    public function create_ohlcv_object(string $symbol, string $timeframe, $data) {
        $res = array();
        $res[$symbol] = array();
        $res[$symbol][$timeframe] = $data;
        return $res;
    }

    public function handle_max_entries_per_request_and_params(string $method, ?int $maxEntriesPerRequest = null, $params = array ()) {
        $newMaxEntriesPerRequest = null;
        list($newMaxEntriesPerRequest, $params) = $this->handle_option_and_params($params, $method, 'maxEntriesPerRequest');
        if (($newMaxEntriesPerRequest !== null) && ($newMaxEntriesPerRequest !== $maxEntriesPerRequest)) {
            $maxEntriesPerRequest = $newMaxEntriesPerRequest;
        }
        if ($maxEntriesPerRequest === null) {
            $maxEntriesPerRequest = 1000; // default to 1000
        }
        return array( $maxEntriesPerRequest, $params );
    }

    public function fetch_paginated_call_dynamic(string $method, ?string $symbol = null, ?int $since = null, ?int $limit = null, $params = array (), ?int $maxEntriesPerRequest = null) {
        $maxCalls = null;
        list($maxCalls, $params) = $this->handle_option_and_params($params, $method, 'paginationCalls', 10);
        $maxRetries = null;
        list($maxRetries, $params) = $this->handle_option_and_params($params, $method, 'maxRetries', 3);
        $paginationDirection = null;
        list($paginationDirection, $params) = $this->handle_option_and_params($params, $method, 'paginationDirection', 'backward');
        $paginationTimestamp = null;
        $calls = 0;
        $result = array();
        $errors = 0;
        $until = $this->safe_integer_2($params, 'untill', 'till'); // do not omit it from $params here
        list($maxEntriesPerRequest, $params) = $this->handle_max_entries_per_request_and_params($method, $maxEntriesPerRequest, $params);
        if (($paginationDirection === 'forward')) {
            if ($since === null) {
                throw new ArgumentsRequired($this->id . ' pagination requires a $since argument when $paginationDirection set to forward');
            }
            $paginationTimestamp = $since;
        }
        while (($calls < $maxCalls)) {
            $calls += 1;
            try {
                if ($paginationDirection === 'backward') {
                    // do it backwards, starting from the $last
                    // UNTIL filtering is required in order to work
                    if ($paginationTimestamp !== null) {
                        $params['until'] = $paginationTimestamp - 1;
                    }
                    $response = $this->$method ($symbol, null, $maxEntriesPerRequest, $params);
                    $responseLength = count($response);
                    if ($this->verbose) {
                        $backwardMessage = 'Dynamic pagination call ' . $this->number_to_string($calls) . ' $method ' . $method . ' $response length ' . $this->number_to_string($responseLength);
                        if ($paginationTimestamp !== null) {
                            $backwardMessage .= ' timestamp ' . $this->number_to_string($paginationTimestamp);
                        }
                        $this->log ($backwardMessage);
                    }
                    if ($responseLength === 0) {
                        break;
                    }
                    $errors = 0;
                    $result = $this->array_concat($result, $response);
                    $firstElement = $this->safe_value($response, 0);
                    $paginationTimestamp = $this->safe_integer_2($firstElement, 'timestamp', 0);
                    if (($since !== null) && ($paginationTimestamp <= $since)) {
                        break;
                    }
                } else {
                    // do it forwards, starting from the $since
                    $response = $this->$method ($symbol, $paginationTimestamp, $maxEntriesPerRequest, $params);
                    $responseLength = count($response);
                    if ($this->verbose) {
                        $forwardMessage = 'Dynamic pagination call ' . $this->number_to_string($calls) . ' $method ' . $method . ' $response length ' . $this->number_to_string($responseLength);
                        if ($paginationTimestamp !== null) {
                            $forwardMessage .= ' timestamp ' . $this->number_to_string($paginationTimestamp);
                        }
                        $this->log ($forwardMessage);
                    }
                    if ($responseLength === 0) {
                        break;
                    }
                    $errors = 0;
                    $result = $this->array_concat($result, $response);
                    $last = $this->safe_value($response, $responseLength - 1);
                    $paginationTimestamp = $this->safe_integer($last, 'timestamp') - 1;
                    if (($until !== null) && ($paginationTimestamp >= $until)) {
                        break;
                    }
                }
            } catch (Exception $e) {
                $errors += 1;
                if ($errors > $maxRetries) {
                    throw $e;
                }
            }
        }
        $uniqueResults = $this->remove_repeated_elements_from_array($result);
        $key = ($method === 'fetchOHLCV') ? 0 : 'timestamp';
        return $this->filter_by_since_limit($uniqueResults, $since, $limit, $key);
    }

    public function safe_deterministic_call(string $method, ?string $symbol = null, ?int $since = null, ?int $limit = null, ?string $timeframe = null, $params = array ()) {
        $maxRetries = null;
        list($maxRetries, $params) = $this->handle_option_and_params($params, $method, 'maxRetries', 3);
        $errors = 0;
        try {
            if ($timeframe && $method !== 'fetchFundingRateHistory') {
                return $this->$method ($symbol, $timeframe, $since, $limit, $params);
            } else {
                return $this->$method ($symbol, $since, $limit, $params);
            }
        } catch (Exception $e) {
            if ($e instanceof RateLimitExceeded) {
                throw $e; // if we are rate limited, we should not retry and fail fast
            }
            $errors += 1;
            if ($errors > $maxRetries) {
                throw $e;
            }
        }
        return null;
    }

    public function fetch_paginated_call_deterministic(string $method, ?string $symbol = null, ?int $since = null, ?int $limit = null, ?string $timeframe = null, $params = array (), $maxEntriesPerRequest = null) {
        $maxCalls = null;
        list($maxCalls, $params) = $this->handle_option_and_params($params, $method, 'paginationCalls', 10);
        list($maxEntriesPerRequest, $params) = $this->handle_max_entries_per_request_and_params($method, $maxEntriesPerRequest, $params);
        $current = $this->milliseconds ();
        $tasks = array();
        $time = $this->parse_timeframe($timeframe) * 1000;
        $step = $time * $maxEntriesPerRequest;
        $currentSince = $current - ($maxCalls * $step) - 1;
        if ($since !== null) {
            $currentSince = max ($currentSince, $since);
        }
        $until = $this->safe_integer_2($params, 'until', 'till'); // do not omit it here
        if ($until !== null) {
            $requiredCalls = (int) ceil(($until - $since) / $step);
            if ($requiredCalls > $maxCalls) {
                throw new BadRequest($this->id . ' the number of required calls is greater than the max number of calls allowed, either increase the paginationCalls or decrease the $since-$until gap. Current paginationCalls $limit is ' . (string) $maxCalls . ' required calls is ' . (string) $requiredCalls);
            }
        }
        for ($i = 0; $i < $maxCalls; $i++) {
            if (($until !== null) && ($currentSince >= $until)) {
                break;
            }
            $tasks[] = $this->safe_deterministic_call($method, $symbol, $currentSince, $maxEntriesPerRequest, $timeframe, $params);
            $currentSince = $this->sum ($currentSince, $step) - 1;
        }
        $results = $tasks;
        $result = array();
        for ($i = 0; $i < count($results); $i++) {
            $result = $this->array_concat($result, $results[$i]);
        }
        $uniqueResults = $this->remove_repeated_elements_from_array($result);
        $key = ($method === 'fetchOHLCV') ? 0 : 'timestamp';
        return $this->filter_by_since_limit($uniqueResults, $since, $limit, $key);
    }

    public function fetch_paginated_call_cursor(string $method, ?string $symbol = null, $since = null, $limit = null, $params = array (), $cursorReceived = null, $cursorSent = null, $cursorIncrement = null, $maxEntriesPerRequest = null) {
        $maxCalls = null;
        list($maxCalls, $params) = $this->handle_option_and_params($params, $method, 'paginationCalls', 10);
        $maxRetries = null;
        list($maxRetries, $params) = $this->handle_option_and_params($params, $method, 'maxRetries', 3);
        list($maxEntriesPerRequest, $params) = $this->handle_max_entries_per_request_and_params($method, $maxEntriesPerRequest, $params);
        $cursorValue = null;
        $i = 0;
        $errors = 0;
        $result = array();
        while ($i < $maxCalls) {
            try {
                if ($cursorValue !== null) {
                    if ($cursorIncrement !== null) {
                        $cursorValue = $this->parseToInt ($cursorValue) . $cursorIncrement;
                    }
                    $params[$cursorSent] = $cursorValue;
                }
                $response = null;
                if ($method === 'fetchAccounts') {
                    $response = $this->$method ($params);
                } else {
                    $response = $this->$method ($symbol, $since, $maxEntriesPerRequest, $params);
                }
                $errors = 0;
                $responseLength = count($response);
                if ($this->verbose) {
                    $iteration = ($i . (string) 1);
                    $cursorMessage = 'Cursor pagination call ' . $iteration . ' $method ' . $method . ' $response length ' . (string) $responseLength . ' cursor ' . $cursorValue;
                    $this->log ($cursorMessage);
                }
                if ($responseLength === 0) {
                    break;
                }
                $result = $this->array_concat($result, $response);
                $last = $this->safe_value($response, $responseLength - 1);
                $cursorValue = $this->safe_value($last['info'], $cursorReceived);
                if ($cursorValue === null) {
                    break;
                }
                $lastTimestamp = $this->safe_integer($last, 'timestamp');
                if ($lastTimestamp !== null && $lastTimestamp < $since) {
                    break;
                }
            } catch (Exception $e) {
                $errors += 1;
                if ($errors > $maxRetries) {
                    throw $e;
                }
            }
            $i += 1;
        }
        $sorted = $this->sortCursorPaginatedResult ($result);
        $key = ($method === 'fetchOHLCV') ? 0 : 'timestamp';
        return $this->filter_by_since_limit($sorted, $since, $limit, $key);
    }

    public function fetch_paginated_call_incremental(string $method, ?string $symbol = null, $since = null, $limit = null, $params = array (), $pageKey = null, $maxEntriesPerRequest = null) {
        $maxCalls = null;
        list($maxCalls, $params) = $this->handle_option_and_params($params, $method, 'paginationCalls', 10);
        $maxRetries = null;
        list($maxRetries, $params) = $this->handle_option_and_params($params, $method, 'maxRetries', 3);
        list($maxEntriesPerRequest, $params) = $this->handle_max_entries_per_request_and_params($method, $maxEntriesPerRequest, $params);
        $i = 0;
        $errors = 0;
        $result = array();
        while ($i < $maxCalls) {
            try {
                $params[$pageKey] = $i + 1;
                $response = $this->$method ($symbol, $since, $maxEntriesPerRequest, $params);
                $errors = 0;
                $responseLength = count($response);
                if ($this->verbose) {
                    $iteration = ($i . (string) 1);
                    $incrementalMessage = 'Incremental pagination call ' . $iteration . ' $method ' . $method . ' $response length ' . (string) $responseLength;
                    $this->log ($incrementalMessage);
                }
                if ($responseLength === 0) {
                    break;
                }
                $result = $this->array_concat($result, $response);
            } catch (Exception $e) {
                $errors += 1;
                if ($errors > $maxRetries) {
                    throw $e;
                }
            }
            $i += 1;
        }
        $sorted = $this->sortCursorPaginatedResult ($result);
        $key = ($method === 'fetchOHLCV') ? 0 : 'timestamp';
        return $this->filter_by_since_limit($sorted, $since, $limit, $key);
    }

    public function sort_cursor_paginated_result($result) {
        $first = $this->safe_value($result, 0);
        if ($first !== null) {
            if (is_array($first) && array_key_exists('timestamp', $first)) {
                return $this->sort_by($result, 'timestamp', true);
            }
            if (is_array($first) && array_key_exists('id', $first)) {
                return $this->sort_by($result, 'id', true);
            }
        }
        return $result;
    }

    public function remove_repeated_elements_from_array($input) {
        $uniqueResult = array();
        for ($i = 0; $i < count($input); $i++) {
            $entry = $input[$i];
            $id = $this->safe_string($entry, 'id');
            if ($id !== null) {
                if ($this->safe_string($uniqueResult, $id) === null) {
                    $uniqueResult[$id] = $entry;
                }
            } else {
                $timestamp = $this->safe_integer_2($entry, 'timestamp', 0);
                if ($timestamp !== null) {
                    if ($this->safe_string($uniqueResult, $timestamp) === null) {
                        $uniqueResult[$timestamp] = $entry;
                    }
                }
            }
        }
        $values = is_array($uniqueResult) ? array_values($uniqueResult) : array();
        $valuesLength = count($values);
        if ($valuesLength > 0) {
            return $values;
        }
        return $input;
    }

    public function handle_until_option(string $key, $request, $params, $multiplier = 1) {
        $until = $this->safe_integer_2($params, 'until', 'till');
        if ($until !== null) {
            $request[$key] = $this->parseToInt ($until * $multiplier);
            $params = $this->omit ($params, array( 'until', 'till' ));
        }
        return array( $request, $params );
    }

    public function safe_open_interest($interest, ?array $market = null) {
        return array_merge($interest, array(
            'baseVolume' => $this->safe_number($interest, 'baseVolume'), // deprecated
            'datetime' => $this->safe_string($interest, 'datetime'),
            'info' => $this->safe_value($interest, 'info'),
            'openInterestAmount' => $this->safe_number($interest, 'openInterestAmount'),
            'openInterestValue' => $this->safe_number($interest, 'openInterestValue'),
            'quoteVolume' => $this->safe_number($interest, 'quoteVolume'), // deprecated
            'symbol' => $this->safe_string($market, 'symbol'),
            'timestamp' => $this->safe_integer($interest, 'timestamp'),
        ));
    }

    public function parse_liquidation($liquidation, ?array $market = null) {
        throw new NotSupported($this->id . ' parseLiquidation () is not supported yet');
    }

    public function parse_liquidations($liquidations, $market = null, ?int $since = null, ?int $limit = null) {
        /**
         * @ignore
         * parses liquidation info from the exchange response
         * @param {array[]} $liquidations each item describes an instance of a liquidation event
         * @param {array} $market ccxt $market
         * @param {int} [$since] when defined, the response items are filtered to only include items after this timestamp
         * @param {int} [$limit] limits the number of items in the response
         * @return {array[]} an array of ~@link https://docs.ccxt.com/#/?id=liquidation-structure liquidation structures~
         */
        $result = array();
        for ($i = 0; $i < count($liquidations); $i++) {
            $entry = $liquidations[$i];
            $parsed = $this->parseLiquidation ($entry, $market);
            $result[] = $parsed;
        }
        $sorted = $this->sort_by($result, 'timestamp');
        $symbol = $this->safe_string($market, 'symbol');
        return $this->filter_by_symbol_since_limit($sorted, $symbol, $since, $limit);
    }

    public function parse_greeks($greeks, ?array $market = null) {
        throw new NotSupported($this->id . ' parseGreeks () is not supported yet');
    }

    public function parse_option($chain, ?array $currency = null, ?array $market = null) {
        throw new NotSupported($this->id . ' parseOption () is not supported yet');
    }

    public function parse_option_chain(mixed $response, ?string $currencyKey = null, ?string $symbolKey = null) {
        $optionStructures = array();
        for ($i = 0; $i < count($response); $i++) {
            $info = $response[$i];
            $currencyId = $this->safe_string($info, $currencyKey);
            $currency = $this->safe_currency($currencyId);
            $marketId = $this->safe_string($info, $symbolKey);
            $market = $this->safe_market($marketId, null, null, 'option');
            $optionStructures[$market['symbol']] = $this->parseOption ($info, $currency, $market);
        }
        return $optionStructures;
    }

    public function parse_margin_modes(mixed $response, ?array $symbols = null, ?string $symbolKey = null, ?string $marketType = null) {
        $marginModeStructures = array();
        for ($i = 0; $i < count($response); $i++) {
            $info = $response[$i];
            $marketId = $this->safe_string($info, $symbolKey);
            $market = $this->safe_market($marketId, null, null, $marketType);
            if (($symbols === null) || $this->in_array($market['symbol'], $symbols)) {
                $marginModeStructures[$market['symbol']] = $this->parse_margin_mode($info, $market);
            }
        }
        return $marginModeStructures;
    }

    public function parse_margin_mode($marginMode, ?array $market = null) {
        throw new NotSupported($this->id . ' parseMarginMode () is not supported yet');
    }

    public function parse_leverages(mixed $response, ?array $symbols = null, ?string $symbolKey = null, ?string $marketType = null) {
        $leverageStructures = array();
        for ($i = 0; $i < count($response); $i++) {
            $info = $response[$i];
            $marketId = $this->safe_string($info, $symbolKey);
            $market = $this->safe_market($marketId, null, null, $marketType);
            if (($symbols === null) || $this->in_array($market['symbol'], $symbols)) {
                $leverageStructures[$market['symbol']] = $this->parse_leverage($info, $market);
            }
        }
        return $leverageStructures;
    }

    public function parse_leverage($leverage, ?array $market = null) {
        throw new NotSupported($this->id . ' parseLeverage () is not supported yet');
    }

    public function parse_conversions(array $conversions, ?string $code = null, ?string $fromCurrencyKey = null, ?string $toCurrencyKey = null, ?int $since = null, ?int $limit = null, $params = array ()) {
        $conversions = $this->to_array($conversions);
        $result = array();
        $fromCurrency = null;
        $toCurrency = null;
        for ($i = 0; $i < count($conversions); $i++) {
            $entry = $conversions[$i];
            $fromId = $this->safe_string($entry, $fromCurrencyKey);
            $toId = $this->safe_string($entry, $toCurrencyKey);
            if ($fromId !== null) {
                $fromCurrency = $this->safe_currency($fromId);
            }
            if ($toId !== null) {
                $toCurrency = $this->safe_currency($toId);
            }
            $conversion = array_merge($this->parseConversion ($entry, $fromCurrency, $toCurrency), $params);
            $result[] = $conversion;
        }
        $sorted = $this->sort_by($result, 'timestamp');
        $currency = null;
        if ($code !== null) {
            $currency = $this->safe_currency($code);
            $code = $currency['code'];
        }
        if ($code === null) {
            return $this->filter_by_since_limit($sorted, $since, $limit);
        }
        $fromConversion = $this->filter_by($sorted, 'fromCurrency', $code);
        $toConversion = $this->filter_by($sorted, 'toCurrency', $code);
        $both = $this->array_concat($fromConversion, $toConversion);
        return $this->filter_by_since_limit($both, $since, $limit);
    }

    public function parse_conversion($conversion, ?array $fromCurrency = null, ?array $toCurrency = null) {
        throw new NotSupported($this->id . ' parseConversion () is not supported yet');
    }

    public function convert_expire_date(string $date) {
        // parse YYMMDD to datetime string
        $year = mb_substr($date, 0, 2 - 0);
        $month = mb_substr($date, 2, 4 - 2);
        $day = mb_substr($date, 4, 6 - 4);
        $reconstructedDate = '20' . $year . '-' . $month . '-' . $day . 'T00:00:00Z';
        return $reconstructedDate;
    }

    public function convert_expire_date_to_market_id_date(string $date) {
        // parse 240119 to 19JAN24
        $year = mb_substr($date, 0, 2 - 0);
        $monthRaw = mb_substr($date, 2, 4 - 2);
        $month = null;
        $day = mb_substr($date, 4, 6 - 4);
        if ($monthRaw === '01') {
            $month = 'JAN';
        } elseif ($monthRaw === '02') {
            $month = 'FEB';
        } elseif ($monthRaw === '03') {
            $month = 'MAR';
        } elseif ($monthRaw === '04') {
            $month = 'APR';
        } elseif ($monthRaw === '05') {
            $month = 'MAY';
        } elseif ($monthRaw === '06') {
            $month = 'JUN';
        } elseif ($monthRaw === '07') {
            $month = 'JUL';
        } elseif ($monthRaw === '08') {
            $month = 'AUG';
        } elseif ($monthRaw === '09') {
            $month = 'SEP';
        } elseif ($monthRaw === '10') {
            $month = 'OCT';
        } elseif ($monthRaw === '11') {
            $month = 'NOV';
        } elseif ($monthRaw === '12') {
            $month = 'DEC';
        }
        $reconstructedDate = $day . $month . $year;
        return $reconstructedDate;
    }

    public function convert_market_id_expire_date(string $date) {
        // parse 03JAN24 to 240103
        $monthMappping = array(
            'JAN' => '01',
            'FEB' => '02',
            'MAR' => '03',
            'APR' => '04',
            'MAY' => '05',
            'JUN' => '06',
            'JUL' => '07',
            'AUG' => '08',
            'SEP' => '09',
            'OCT' => '10',
            'NOV' => '11',
            'DEC' => '12',
        );
        // if exchange omits first zero and provides i.e. '3JAN24' instead of '03JAN24'
        if (strlen($date) === 6) {
            $date = '0' . $date;
        }
        $year = mb_substr($date, 0, 2 - 0);
        $monthName = mb_substr($date, 2, 5 - 2);
        $month = $this->safe_string($monthMappping, $monthName);
        $day = mb_substr($date, 5, 7 - 5);
        $reconstructedDate = $day . $month . $year;
        return $reconstructedDate;
    }

    public function fetch_position_history(string $symbol, ?int $since = null, ?int $limit = null, $params = array ()) {
        /**
         * fetches the history of margin added or reduced from contract isolated $positions
         * @param {string} [$symbol] unified market $symbol
         * @param {int} [$since] timestamp in ms of the position
         * @param {int} [$limit] the maximum amount of candles to fetch, default=1000
         * @param {array} $params extra parameters specific to the exchange api endpoint
         * @return {array[]} a list of ~@link https://docs.ccxt.com/#/?id=position-structure position structures~
         */
        if ($this->has['fetchPositionsHistory']) {
            $positions = $this->fetch_positions_history(array( $symbol ), $since, $limit, $params);
            return $this->safe_dict($positions, 0);
        } else {
            throw new NotSupported($this->id . ' fetchPositionHistory () is not supported yet');
        }
    }

    public function fetch_positions_history(?array $symbols = null, ?int $since = null, ?int $limit = null, $params = array ()) {
        /**
         * fetches the history of margin added or reduced from contract isolated positions
         * @param {string} [symbol] unified market symbol
         * @param {int} [$since] timestamp in ms of the position
         * @param {int} [$limit] the maximum amount of candles to fetch, default=1000
         * @param {array} $params extra parameters specific to the exchange api endpoint
         * @return {array[]} a list of ~@link https://docs.ccxt.com/#/?id=position-structure position structures~
         */
        throw new NotSupported($this->id . ' fetchPositionsHistory () is not supported yet');
    }

    public function parse_margin_modification($data, ?array $market = null) {
        throw new NotSupported($this->id . ' parseMarginModification() is not supported yet');
    }

    public function parse_margin_modifications(mixed $response, ?array $symbols = null, ?string $symbolKey = null, ?string $marketType = null) {
        $marginModifications = array();
        for ($i = 0; $i < count($response); $i++) {
            $info = $response[$i];
            $marketId = $this->safe_string($info, $symbolKey);
            $market = $this->safe_market($marketId, null, null, $marketType);
            if (($symbols === null) || $this->in_array($market['symbol'], $symbols)) {
                $marginModifications[] = $this->parse_margin_modification($info, $market);
            }
        }
        return $marginModifications;
    }
}<|MERGE_RESOLUTION|>--- conflicted
+++ resolved
@@ -3007,13 +3007,19 @@
 
     public function safe_currency_structure(array $currency) {
         return array_merge(array(
+            'info' => null,
+            'id' => null,
+            'numericId' => null,
+            'code' => null,
+            'precision' => null,
+            'type' => null,
+            'name' => null,
             'active' => null,
-            'code' => null,
             'deposit' => null,
+            'withdraw' => null,
             'fee' => null,
             'fees' => array(),
-            'id' => null,
-            'info' => null,
+            'networks' => array(),
             'limits' => array(
                 'deposit' => array(
                     'min' => null,
@@ -3024,70 +3030,64 @@
                     'max' => null,
                 ),
             ),
-            'name' => null,
-            'networks' => array(),
-            'numericId' => null,
-            'precision' => null,
-            'type' => null,
-            'withdraw' => null,
         ), $currency);
     }
 
     public function safe_market_structure($market = null) {
         $cleanStructure = array(
+            'id' => null,
+            'lowercaseId' => null,
+            'symbol' => null,
+            'base' => null,
+            'quote' => null,
+            'settle' => null,
+            'baseId' => null,
+            'quoteId' => null,
+            'settleId' => null,
+            'type' => null,
+            'spot' => null,
+            'margin' => null,
+            'swap' => null,
+            'future' => null,
+            'option' => null,
+            'index' => null,
             'active' => null,
-            'base' => null,
-            'baseId' => null,
             'contract' => null,
+            'linear' => null,
+            'inverse' => null,
+            'subType' => null,
+            'taker' => null,
+            'maker' => null,
             'contractSize' => null,
             'expiry' => null,
             'expiryDatetime' => null,
-            'future' => null,
-            'id' => null,
-            'index' => null,
-            'inverse' => null,
-            'limits' => array(
-                'leverage' => array(
-                    'max' => null,
-                    'min' => null,
-                ),
-                'amount' => array(
-                    'max' => null,
-                    'min' => null,
-                ),
-                'price' => array(
-                    'max' => null,
-                    'min' => null,
-                ),
-                'cost' => array(
-                    'max' => null,
-                    'min' => null,
-                ),
-            ),
-            'linear' => null,
-            'lowercaseId' => null,
-            'maker' => null,
-            'margin' => null,
-            'option' => null,
+            'strike' => null,
             'optionType' => null,
             'precision' => array(
                 'amount' => null,
+                'price' => null,
+                'cost' => null,
                 'base' => null,
-                'cost' => null,
-                'price' => null,
                 'quote' => null,
             ),
-            'quote' => null,
-            'quoteId' => null,
-            'settle' => null,
-            'settleId' => null,
-            'spot' => null,
-            'strike' => null,
-            'subType' => null,
-            'swap' => null,
-            'symbol' => null,
-            'taker' => null,
-            'type' => null,
+            'limits' => array(
+                'leverage' => array(
+                    'min' => null,
+                    'max' => null,
+                ),
+                'amount' => array(
+                    'min' => null,
+                    'max' => null,
+                ),
+                'price' => array(
+                    'min' => null,
+                    'max' => null,
+                ),
+                'cost' => array(
+                    'min' => null,
+                    'max' => null,
+                ),
+            ),
             'created' => null,
             'info' => null,
         );
@@ -3492,31 +3492,31 @@
         $takeProfitPrice = $this->parse_number($this->safe_string($order, 'takeProfitPrice'));
         $stopLossPrice = $this->parse_number($this->safe_string($order, 'stopLossPrice'));
         return array_merge($order, array(
-            'amount' => $this->parse_number($amount),
-            'average' => $this->parse_number($average),
+            'id' => $this->safe_string($order, 'id'),
             'clientOrderId' => $this->safe_string($order, 'clientOrderId'),
-            'cost' => $this->parse_number($cost),
+            'timestamp' => $timestamp,
             'datetime' => $datetime,
-            'fee' => $this->safe_value($order, 'fee'),
-            'filled' => $this->parse_number($filled),
-            'id' => $this->safe_string($order, 'id'),
+            'symbol' => $symbol,
+            'type' => $this->safe_string($order, 'type'),
+            'side' => $side,
             'lastTradeTimestamp' => $lastTradeTimeTimestamp,
             'lastUpdateTimestamp' => $lastUpdateTimestamp,
+            'price' => $this->parse_number($price),
+            'amount' => $this->parse_number($amount),
+            'cost' => $this->parse_number($cost),
+            'average' => $this->parse_number($average),
+            'filled' => $this->parse_number($filled),
+            'remaining' => $this->parse_number($remaining),
+            'timeInForce' => $timeInForce,
             'postOnly' => $postOnly,
-            'price' => $this->parse_number($price),
+            'trades' => $trades,
             'reduceOnly' => $this->safe_value($order, 'reduceOnly'),
-            'remaining' => $this->parse_number($remaining),
-            'side' => $side,
+            'stopPrice' => $triggerPrice,  // ! deprecated, use $triggerPrice instead
+            'triggerPrice' => $triggerPrice,
+            'takeProfitPrice' => $takeProfitPrice,
+            'stopLossPrice' => $stopLossPrice,
             'status' => $status,
-            'stopLossPrice' => $stopLossPrice,
-            'stopPrice' => $triggerPrice, // ! deprecated, use $triggerPrice instead
-            'symbol' => $symbol,
-            'takeProfitPrice' => $takeProfitPrice,
-            'timeInForce' => $timeInForce,
-            'timestamp' => $timestamp,
-            'trades' => $trades,
-            'triggerPrice' => $triggerPrice,
-            'type' => $this->safe_string($order, 'type'),
+            'fee' => $this->safe_value($order, 'fee'),
         ));
     }
 
@@ -3609,10 +3609,10 @@
         $rate = $this->safe_string($market, $takerOrMaker);
         $cost = Precise::string_mul($cost, $rate);
         return array(
-            'cost' => $this->parse_number($cost),
+            'type' => $takerOrMaker,
             'currency' => $market[$key],
             'rate' => $this->parse_number($rate),
-            'type' => $takerOrMaker,
+            'cost' => $this->parse_number($cost),
         );
     }
 
@@ -3692,8 +3692,8 @@
             }
         }
         $trade['amount'] = $this->parse_number($amount);
+        $trade['price'] = $this->parse_number($price);
         $trade['cost'] = $this->parse_number($cost);
-        $trade['price'] = $this->parse_number($price);
         return $trade;
     }
 
@@ -3775,8 +3775,8 @@
                     $reduced[$feeCurrencyCode][$rateKey]['cost'] = Precise::string_add($reduced[$feeCurrencyCode][$rateKey]['cost'], $cost);
                 } else {
                     $reduced[$feeCurrencyCode][$rateKey] = array(
+                        'currency' => $feeCurrencyCode,
                         'cost' => $cost,
-                        'currency' => $feeCurrencyCode,
                     );
                     if ($rate !== null) {
                         $reduced[$feeCurrencyCode][$rateKey]['rate'] = $rate;
@@ -3831,36 +3831,22 @@
         // timestamp and symbol operations don't belong in safeTicker
         // they should be done in the derived classes
         return array_merge($ticker, array(
-<<<<<<< HEAD
-            'ask' => $this->parse_number($this->omit_zero($this->safe_number($ticker, 'ask'))),
-=======
             'bid' => $this->parse_number($this->omit_zero($this->safe_string($ticker, 'bid'))),
             'bidVolume' => $this->safe_number($ticker, 'bidVolume'),
             'ask' => $this->parse_number($this->omit_zero($this->safe_string($ticker, 'ask'))),
->>>>>>> d20e6a62
             'askVolume' => $this->safe_number($ticker, 'askVolume'),
-            'average' => $this->parse_number($average),
-            'baseVolume' => $this->parse_number($baseVolume),
-            'bid' => $this->parse_number($this->omit_zero($this->safe_number($ticker, 'bid'))),
-            'bidVolume' => $this->safe_number($ticker, 'bidVolume'),
-            'change' => $this->parse_number($change),
-            'close' => $this->parse_number($this->omit_zero($this->parse_number($close))),
             'high' => $this->parse_number($this->omit_zero($this->safe_string($ticker, 'high'))),
-<<<<<<< HEAD
-            'last' => $this->parse_number($this->omit_zero($this->parse_number($last))),
-            'low' => $this->parse_number($this->omit_zero($this->safe_number($ticker, 'low'))),
-            'open' => $this->parse_number($this->omit_zero($this->parse_number($open))),
-=======
             'low' => $this->parse_number($this->omit_zero($this->safe_string($ticker, 'low'))),
             'open' => $this->parse_number($this->omit_zero($open)),
             'close' => $this->parse_number($this->omit_zero($close)),
             'last' => $this->parse_number($this->omit_zero($last)),
             'change' => $this->parse_number($change),
->>>>>>> d20e6a62
             'percentage' => $this->parse_number($percentage),
+            'average' => $this->parse_number($average),
+            'vwap' => $this->parse_number($vwap),
+            'baseVolume' => $this->parse_number($baseVolume),
+            'quoteVolume' => $this->parse_number($quoteVolume),
             'previousClose' => $this->safe_number($ticker, 'previousClose'),
-            'quoteVolume' => $this->parse_number($quoteVolume),
-            'vwap' => $this->parse_number($vwap),
         ));
     }
 
@@ -3935,11 +3921,11 @@
 
     public function convert_ohlcv_to_trading_view(array $ohlcvs, $timestamp = 't', $open = 'o', $high = 'h', $low = 'l', $close = 'c', $volume = 'v', $ms = false) {
         $result = array();
-        $result[$close] = array();
+        $result[$timestamp] = array();
+        $result[$open] = array();
         $result[$high] = array();
         $result[$low] = array();
-        $result[$open] = array();
-        $result[$timestamp] = array();
+        $result[$close] = array();
         $result[$volume] = array();
         for ($i = 0; $i < count($ohlcvs); $i++) {
             $ts = $ms ? $ohlcvs[$i][0] : $this->parseToInt ($ohlcvs[$i][0] / 1000);
@@ -4279,12 +4265,12 @@
         $bids = $this->parse_bids_asks($this->safe_value($orderbook, $bidsKey, array()), $priceKey, $amountKey, $countOrIdKey);
         $asks = $this->parse_bids_asks($this->safe_value($orderbook, $asksKey, array()), $priceKey, $amountKey, $countOrIdKey);
         return array(
+            'symbol' => $symbol,
+            'bids' => $this->sort_by($bids, 0, true),
             'asks' => $this->sort_by($asks, 0),
-            'bids' => $this->sort_by($bids, 0, true),
+            'timestamp' => $timestamp,
             'datetime' => $this->iso8601 ($timestamp),
             'nonce' => null,
-            'symbol' => $symbol,
-            'timestamp' => $timestamp,
         );
     }
 
@@ -6557,16 +6543,16 @@
 
     public function deposit_withdraw_fee($info) {
         return array(
+            'info' => $info,
+            'withdraw' => array(
+                'fee' => null,
+                'percentage' => null,
+            ),
             'deposit' => array(
                 'fee' => null,
                 'percentage' => null,
             ),
-            'info' => $info,
             'networks' => array(),
-            'withdraw' => array(
-                'fee' => null,
-                'percentage' => null,
-            ),
         );
     }
 
@@ -6589,8 +6575,8 @@
         for ($i = 0; $i < $numNetworks; $i++) {
             $network = $networkKeys[$i];
             if ($network === $currencyCode) {
+                $fee['withdraw'] = $fee['networks'][$networkKeys[$i]]['withdraw'];
                 $fee['deposit'] = $fee['networks'][$networkKeys[$i]]['deposit'];
-                $fee['withdraw'] = $fee['networks'][$networkKeys[$i]]['withdraw'];
             }
         }
         return $fee;
@@ -6972,14 +6958,14 @@
 
     public function safe_open_interest($interest, ?array $market = null) {
         return array_merge($interest, array(
+            'symbol' => $this->safe_string($market, 'symbol'),
             'baseVolume' => $this->safe_number($interest, 'baseVolume'), // deprecated
+            'quoteVolume' => $this->safe_number($interest, 'quoteVolume'), // deprecated
+            'openInterestAmount' => $this->safe_number($interest, 'openInterestAmount'),
+            'openInterestValue' => $this->safe_number($interest, 'openInterestValue'),
+            'timestamp' => $this->safe_integer($interest, 'timestamp'),
             'datetime' => $this->safe_string($interest, 'datetime'),
             'info' => $this->safe_value($interest, 'info'),
-            'openInterestAmount' => $this->safe_number($interest, 'openInterestAmount'),
-            'openInterestValue' => $this->safe_number($interest, 'openInterestValue'),
-            'quoteVolume' => $this->safe_number($interest, 'quoteVolume'), // deprecated
-            'symbol' => $this->safe_string($market, 'symbol'),
-            'timestamp' => $this->safe_integer($interest, 'timestamp'),
         ));
     }
 
