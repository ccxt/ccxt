<?php

/*

MIT License

Copyright (c) 2017 CCXT

Permission is hereby granted, free of charge, to any person obtaining a copy
of this software and associated documentation files (the "Software"), to deal
in the Software without restriction, including without limitation the rights
to use, copy, modify, merge, publish, distribute, sublicense, and/or sell
copies of the Software, and to permit persons to whom the Software is
furnished to do so, subject to the following conditions:

The above copyright notice and this permission notice shall be included in all
copies or substantial portions of the Software.

THE SOFTWARE IS PROVIDED "AS IS", WITHOUT WARRANTY OF ANY KIND, EXPRESS OR
IMPLIED, INCLUDING BUT NOT LIMITED TO THE WARRANTIES OF MERCHANTABILITY,
FITNESS FOR A PARTICULAR PURPOSE AND NONINFRINGEMENT. IN NO EVENT SHALL THE
AUTHORS OR COPYRIGHT HOLDERS BE LIABLE FOR ANY CLAIM, DAMAGES OR OTHER
LIABILITY, WHETHER IN AN ACTION OF CONTRACT, TORT OR OTHERWISE, ARISING FROM,
OUT OF OR IN CONNECTION WITH THE SOFTWARE OR THE USE OR OTHER DEALINGS IN THE
SOFTWARE.

*/

//-----------------------------------------------------------------------------

namespace ccxt;

use kornrunner\Keccak;
use Elliptic\EC;
use Elliptic\EdDSA;
use BN\BN;
use Exception;

$version = '2.7.83';

// rounding mode
const TRUNCATE = 0;
const ROUND = 1;
const ROUND_UP = 2;
const ROUND_DOWN = 3;

// digits counting mode
const DECIMAL_PLACES = 0;
const SIGNIFICANT_DIGITS = 1;
const TICK_SIZE = 2;

// padding mode
const NO_PADDING = 0;
const PAD_WITH_ZERO = 1;

class Exchange {

    const VERSION = '2.7.83';

    private static $base58_alphabet = '123456789ABCDEFGHJKLMNPQRSTUVWXYZabcdefghijkmnopqrstuvwxyz';
    private static $base58_encoder = null;
    private static $base58_decoder = null;

    public $defined_rest_api = array();

    public $curl = null;
    public $curl_options = array(); // overrideable by user, empty by default
    public $curl_reset = true;
    public $curl_close = false;

    public $id = null;

    public $validateServerSsl = true;
    public $validateClientSsl = false;
    public $curlopt_interface = null;
    public $timeout = 10000; // in milliseconds
    public $proxy = '';
    public $origin = '*'; // CORS origin
    public $headers = array();
    public $hostname = null; // in case of inaccessibility of the "main" domain

    public $options = array(); // exchange-specific options if any

    public $skipJsonOnStatusCodes = false; // TODO: reserved, rewrite the curl routine to parse JSON body anyway
    public $quoteJsonNumbers = true; // treat numbers in json as quoted precise strings

    public $name = null;
    public $countries = null;
    public $version = null;
    public $certified = false; // if certified by the CCXT dev team
    public $pro = false; // if it is integrated with CCXT Pro for WebSocket support
    public $alias = false; // whether this exchange is an alias to another exchange

    public $urls = array();
    public $api = array();
    public $comment = null;

    public $markets = null;
    public $symbols = null;
    public $codes = null;
    public $ids = null;
    public $currencies = array();
    public $base_currencies = null;
    public $quote_currencies = null;
    public $balance = array();
    public $orderbooks = array();
    public $tickers = array();
    public $fees = array('trading' => array(), 'funding' => array());
    public $precision = array();
    public $orders = null;
    public $myTrades = null;
    public $trades = array();
    public $transactions = array();
    public $positions = array();
    public $ohlcvs = array();
    public $exceptions = array();
    public $accounts = array();
    public $status = array('status' => 'ok', 'updated' => null, 'eta' => null, 'url' => null);
    public $limits = array(
        'cost' => array(
            'min' => null,
            'max' => null,
        ),
        'price' => array(
            'min' => null,
            'max' => null,
        ),
        'amount' => array(
            'min' => null,
            'max' => null,
        ),
        'leverage' => array(
            'min' => null,
            'max' => null,
        ),
    );
    public $httpExceptions = array(
        '422' => 'ExchangeError',
        '418' => 'DDoSProtection',
        '429' => 'RateLimitExceeded',
        '404' => 'ExchangeNotAvailable',
        '409' => 'ExchangeNotAvailable',
        '410' => 'ExchangeNotAvailable',
        '451' => 'ExchangeNotAvailable',
        '500' => 'ExchangeNotAvailable',
        '501' => 'ExchangeNotAvailable',
        '502' => 'ExchangeNotAvailable',
        '520' => 'ExchangeNotAvailable',
        '521' => 'ExchangeNotAvailable',
        '522' => 'ExchangeNotAvailable',
        '525' => 'ExchangeNotAvailable',
        '526' => 'ExchangeNotAvailable',
        '400' => 'ExchangeNotAvailable',
        '403' => 'ExchangeNotAvailable',
        '405' => 'ExchangeNotAvailable',
        '503' => 'ExchangeNotAvailable',
        '530' => 'ExchangeNotAvailable',
        '408' => 'RequestTimeout',
        '504' => 'RequestTimeout',
        '401' => 'AuthenticationError',
        '407' => 'AuthenticationError',
        '511' => 'AuthenticationError',
    );
    public $verbose = false;
    public $apiKey = '';
    public $secret = '';
    public $password = '';
    public $login = '';
    public $uid = '';
    public $privateKey = '';
    public $walletAddress = '';
    public $token = ''; // reserved for HTTP auth in some cases

    public $twofa = null;
    public $markets_by_id = null;
    public $currencies_by_id = null;
    public $userAgent = null; // 'ccxt/' . $this::VERSION . ' (+https://github.com/ccxt/ccxt) PHP/' . PHP_VERSION;
    public $userAgents = array(
        'chrome' => 'Mozilla/5.0 (Windows NT 10.0; Win64; x64) AppleWebKit/537.36 (KHTML, like Gecko) Chrome/62.0.3202.94 Safari/537.36',
        'chrome39' => 'Mozilla/5.0 (Windows NT 6.1; WOW64) AppleWebKit/537.36 (KHTML, like Gecko) Chrome/39.0.2171.71 Safari/537.36',
        'chrome100' => 'Mozilla/5.0 (Macintosh; Intel Mac OS X 10_15_7) AppleWebKit/537.36 (KHTML, like Gecko) Chrome/100.0.4896.75 Safari/537.36',
    );
    public $minFundingAddressLength = 1; // used in check_address
    public $substituteCommonCurrencyCodes = true;

    // whether fees should be summed by currency code
    public $reduceFees = true;

    public $timeframes = null;

    public $requiredCredentials = array(
        'apiKey' => true,
        'secret' => true,
        'uid' => false,
        'login' => false,
        'password' => false,
        'twofa' => false, // 2-factor authentication (one-time password key)
        'privateKey' => false,
        'walletAddress' => false,
        'token' => false, // reserved for HTTP auth in some cases
    );

    // API methods metainfo
    public $has = array(
        'publicAPI' => true,
        'privateAPI' => true,
        'CORS' => null,
        'spot' => null,
        'margin' => null,
        'swap' => null,
        'future' => null,
        'option' => null,
        'addMargin' => null,
        'cancelAllOrders' => null,
        'cancelOrder' => true,
        'cancelOrders' => null,
        'createDepositAddress' => null,
        'createLimitOrder' => true,
        'createMarketOrder' => true,
        'createOrder' => true,
        'createPostOnlyOrder' => null,
        'createReduceOnlyOrder' => null,
        'createStopOrder' => null,
        'editOrder' => 'emulated',
        'fetchAccounts' => null,
        'fetchBalance' => true,
        'fetchBidsAsks' => null,
        'fetchBorrowInterest' => null,
        'fetchBorrowRate' => null,
        'fetchBorrowRateHistory' => null,
        'fetchBorrowRatesPerSymbol' => null,
        'fetchBorrowRates' => null,
        'fetchCanceledOrders' => null,
        'fetchClosedOrder' => null,
        'fetchClosedOrders' => null,
        'fetchCurrencies' => 'emulated',
        'fetchDeposit' => null,
        'fetchDepositAddress' => null,
        'fetchDepositAddresses' => null,
        'fetchDepositAddressesByNetwork' => null,
        'fetchDeposits' => null,
        'fetchFundingFee' => null,
        'fetchFundingFees' => null,
        'fetchFundingHistory' => null,
        'fetchFundingRate' => null,
        'fetchFundingRateHistory' => null,
        'fetchFundingRates' => null,
        'fetchIndexOHLCV' => null,
        'fetchL2OrderBook' => true,
        'fetchLedger' => null,
        'fetchLedgerEntry' => null,
        'fetchLeverageTiers' => null,
        'fetchMarketLeverageTiers' => null,
        'fetchMarkets' => true,
        'fetchMarkOHLCV' => null,
        'fetchMyTrades' => null,
        'fetchOHLCV' => 'emulated',
        'fetchOpenOrder' => null,
        'fetchOpenOrders' => null,
        'fetchOrder' => null,
        'fetchOrderBook' => true,
        'fetchOrderBooks' => null,
        'fetchOrders' => null,
        'fetchOrderTrades' => null,
        'fetchPermissions' => null,
        'fetchPosition' => null,
        'fetchPositions' => null,
        'fetchPositionsRisk' => null,
        'fetchPremiumIndexOHLCV' => null,
        'fetchStatus' => 'emulated',
        'fetchTicker' => true,
        'fetchTickers' => null,
        'fetchTime' => null,
        'fetchTrades' => true,
        'fetchTradingFee' => null,
        'fetchTradingFees' => null,
        'fetchTradingLimits' => null,
        'fetchTransactions' => null,
        'fetchTransfers' => null,
        'fetchWithdrawal' => null,
        'fetchWithdrawals' => null,
        'reduceMargin' => null,
        'setLeverage' => null,
        'setMargin' => null,
        'setMarginMode' => null,
        'setPositionMode' => null,
        'signIn' => null,
        'transfer' => null,
        'withdraw' => null,
    );

    public $precisionMode = DECIMAL_PLACES;
    public $paddingMode = NO_PADDING;
    public $number = 'floatval';
    public $handleContentTypeApplicationZip = false;

    public $lastRestRequestTimestamp = 0;
    public $lastRestPollTimestamp = 0;
    public $restRequestQueue = null;
    public $restPollerLoopIsRunning = false;
    public $enableRateLimit = true;
    public $enableLastJsonResponse = true;
    public $enableLastHttpResponse = true;
    public $enableLastResponseHeaders = true;
    public $last_http_response = null;
    public $last_json_response = null;
    public $last_response_headers = null;

    public $requiresWeb3 = false;
    public $requiresEddsa = false;
    public $rateLimit = 2000;

    public $commonCurrencies = array(
        'XBT' => 'BTC',
        'BCC' => 'BCH',
        'BCHABC' => 'BCH',
        'BCHSV' => 'BSV',
    );

    public $urlencode_glue = '&'; // ini_get('arg_separator.output'); // can be overrided by exchange constructor params
    public $urlencode_glue_warning = true;

    public $tokenBucket = null; /* array(
        'delay' => 0.001,
        'capacity' => 1.0,
        'cost' => 1.0,
        'maxCapacity' => 1000,
        'refillRate' => ($this->rateLimit > 0) ? 1.0 / $this->rateLimit : PHP_INT_MAX,
    ); */

    public $baseCurrencies = null;
    public $quoteCurrencies = null;

    public static $exchanges = array(
        'ace',
        'alpaca',
        'ascendex',
        'bequant',
        'bigone',
        'binance',
        'binancecoinm',
        'binanceus',
        'binanceusdm',
        'bit2c',
        'bitbank',
        'bitbay',
        'bitbns',
        'bitcoincom',
        'bitfinex',
        'bitfinex2',
        'bitflyer',
        'bitforex',
        'bitget',
        'bithumb',
        'bitmart',
        'bitmex',
        'bitopro',
        'bitpanda',
        'bitrue',
        'bitso',
        'bitstamp',
        'bitstamp1',
        'bittrex',
        'bitvavo',
        'bkex',
        'bl3p',
        'blockchaincom',
        'btcalpha',
        'btcbox',
        'btcex',
        'btcmarkets',
        'btctradeua',
        'btcturk',
        'buda',
        'bybit',
        'cex',
        'coinbase',
        'coinbaseprime',
        'coinbasepro',
        'coincheck',
        'coinex',
        'coinfalcon',
        'coinmate',
        'coinone',
        'coinspot',
        'cryptocom',
        'currencycom',
        'delta',
        'deribit',
        'digifinex',
        'exmo',
        'flowbtc',
        'fmfwio',
        'gate',
        'gateio',
        'gemini',
        'hitbtc',
        'hitbtc3',
        'hollaex',
        'huobi',
        'huobijp',
        'huobipro',
        'idex',
        'independentreserve',
        'indodax',
        'itbit',
        'kraken',
        'kucoin',
        'kucoinfutures',
        'kuna',
        'latoken',
        'lbank',
        'lbank2',
        'luno',
        'lykke',
        'mercado',
        'mexc',
        'mexc3',
        'ndax',
        'novadax',
        'oceanex',
        'okcoin',
        'okex',
        'okex5',
        'okx',
        'paymium',
        'phemex',
        'poloniex',
        'poloniexfutures',
        'probit',
        'ripio',
        'stex',
        'therock',
        'tidex',
        'timex',
        'tokocrypto',
        'upbit',
        'wavesexchange',
        'wazirx',
        'whitebit',
        'woo',
        'yobit',
        'zaif',
        'zb',
        'zonda',
    );

    public static $camelcase_methods = array(
        'defaultFetch' => 'default_fetch',
        'arrayConcat' => 'array_concat',
        'inArray' => 'in_array',
        'toArray' => 'to_array',
        'isEmpty' => 'is_empty',
        'indexBy' => 'index_by',
        'groupBy' => 'group_by',
        'filterBy' => 'filter_by',
        'sortBy' => 'sort_by',
        'sortBy2' => 'sort_by_2',
        'deepExtend' => 'deep_extend',
        'unCamelCase' => 'un_camel_case',
        'isNumber' => 'is_number',
        'isInteger' => 'is_integer',
        'isArray' => 'is_array',
        'isObject' => 'is_object',
        'isString' => 'is_string',
        'isStringCoercible' => 'is_string_coercible',
        'isDictionary' => 'is_dictionary',
        'hasProps' => 'has_props',
        'asFloat' => 'as_float',
        'asInteger' => 'as_integer',
        'safeFloat' => 'safe_float',
        'safeInteger' => 'safe_integer',
        'safeIntegerProduct' => 'safe_integer_product',
        'safeTimestamp' => 'safe_timestamp',
        'safeValue' => 'safe_value',
        'safeString' => 'safe_string',
        'safeStringLower' => 'safe_string_lower',
        'safeStringUpper' => 'safe_string_upper',
        'safeFloat2' => 'safe_float_2',
        'safeInteger2' => 'safe_integer_2',
        'safeIntegerProduct2' => 'safe_integer_product_2',
        'safeTimestamp2' => 'safe_timestamp_2',
        'safeValue2' => 'safe_value_2',
        'safeString2' => 'safe_string_2',
        'safeStringLower2' => 'safe_string_lower_2',
        'safeStringUpper2' => 'safe_string_upper_2',
        'safeFloatN' => 'safe_float_n',
        'safeIntegerN' => 'safe_integer_n',
        'safeIntegerProductN' => 'safe_integer_product_n',
        'safeTimestampN' => 'safe_timestamp_n',
        'safeValueN' => 'safe_value_n',
        'safeStringN' => 'safe_string_n',
        'safeStringLowerN' => 'safe_string_lower_n',
        'safeStringUpperN' => 'safe_string_upper_n',
        'numberToString' => 'number_to_string',
        'precisionFromString' => 'precision_from_string',
        'decimalToPrecision' => 'decimal_to_precision',
        'omitZero' => 'omit_zero',
        'isJsonEncodedObject' => 'is_json_encoded_object',
        'stringToBinary' => 'string_to_binary',
        'stringToBase64' => 'string_to_base64',
        'base64ToBinary' => 'base64_to_binary',
        'base64ToString' => 'base64_to_string',
        'binaryToBase64' => 'binary_to_base64',
        'base16ToBinary' => 'base16_to_binary',
        'binaryToBase16' => 'binary_to_base16',
        'binaryConcat' => 'binary_concat',
        'binaryConcatArray' => 'binary_concat_array',
        'urlencodeNested' => 'urlencode_nested',
        'urlencodeWithArrayRepeat' => 'urlencode_with_array_repeat',
        'urlencodeBase64' => 'urlencode_base64',
        'numberToLE' => 'number_to_le',
        'numberToBE' => 'number_to_be',
        'base58ToBinary' => 'base58_to_binary',
        'binaryToBase58' => 'binary_to_base58',
        'byteArrayToWordArray' => 'byte_array_to_word_array',
        'parseDate' => 'parse_date',
        'setTimeout_safe' => 'set_timeout_safe',
        'TimedOut' => 'timed_out',
        'parseTimeframe' => 'parse_timeframe',
        'roundTimeframe' => 'round_timeframe',
        'buildOHLCVC' => 'build_ohlcvc',
        'implodeParams' => 'implode_params',
        'extractParams' => 'extract_params',
        'fetchImplementation' => 'fetch_implementation',
        'executeRestRequest' => 'execute_rest_request',
        'encodeURIComponent' => 'encode_uri_component',
        'checkRequiredVersion' => 'check_required_version',
        'checkAddress' => 'check_address',
        'initRestRateLimiter' => 'init_rest_rate_limiter',
        'setSandboxMode' => 'set_sandbox_mode',
        'defineRestApiEndpoint' => 'define_rest_api_endpoint',
        'defineRestApi' => 'define_rest_api',
        'parseJson' => 'parse_json',
        'getResponseHeaders' => 'get_response_headers',
        'handleRestResponse' => 'handle_rest_response',
        'onRestResponse' => 'on_rest_response',
        'onJsonResponse' => 'on_json_response',
        'loadMarketsHelper' => 'load_markets_helper',
        'loadMarkets' => 'load_markets',
        'fetchCurrencies' => 'fetch_currencies',
        'fetchMarkets' => 'fetch_markets',
        'filterBySinceLimit' => 'filter_by_since_limit',
        'filterByValueSinceLimit' => 'filter_by_value_since_limit',
        'checkRequiredDependencies' => 'check_required_dependencies',
        'remove0xPrefix' => 'remove0x_prefix',
        'hashMessage' => 'hash_message',
        'signHash' => 'sign_hash',
        'signMessage' => 'sign_message',
        'signMessageString' => 'sign_message_string',
        'parseNumber' => 'parse_number',
        'checkOrderArguments' => 'check_order_arguments',
        'handleHttpStatusCode' => 'handle_http_status_code',
        'getDefaultOptions' => 'get_default_options',
        'calculateRateLimitTokenBucket' => 'calculate_rate_limit_token_bucket',
        'safeLedgerEntry' => 'safe_ledger_entry',
        'setMarkets' => 'set_markets',
        'safeBalance' => 'safe_balance',
        'safeOrder' => 'safe_order',
        'parseOrders' => 'parse_orders',
        'calculateFee' => 'calculate_fee',
        'safeTrade' => 'safe_trade',
        'reduceFeesByCurrency' => 'reduce_fees_by_currency',
        'safeTicker' => 'safe_ticker',
        'fetchOHLCV' => 'fetch_ohlcv',
        'convertTradingViewToOHLCV' => 'convert_trading_view_to_ohlcv',
        'convertOHLCVToTradingView' => 'convert_ohlcv_to_trading_view',
        'marketIds' => 'market_ids',
        'marketSymbols' => 'market_symbols',
        'marketCodes' => 'market_codes',
        'parseBidsAsks' => 'parse_bids_asks',
        'fetchL2OrderBook' => 'fetch_l2_order_book',
        'filterBySymbol' => 'filter_by_symbol',
        'parseOHLCV' => 'parse_ohlcv',
        'getNetwork' => 'get_network',
        'networkCodeToId' => 'network_code_to_id',
        'networkIdToCode' => 'network_id_to_code',
        'networkCodesToIds' => 'network_codes_to_ids',
        'handleNetworkCodeAndParams' => 'handle_network_code_and_params',
        'defaultNetworkCode' => 'default_network_code',
        'selectNetworkCodeFromUnifiedNetworks' => 'select_network_code_from_unified_networks',
        'selectNetworkIdFromRawNetworks' => 'select_network_id_from_raw_networks',
        'selectNetworkKeyFromNetworks' => 'select_network_key_from_networks',
        'safeNumber2' => 'safe_number_2',
        'parseOrderBook' => 'parse_order_book',
        'parseOHLCVs' => 'parse_ohlcvs',
        'parseLeverageTiers' => 'parse_leverage_tiers',
        'loadTradingLimits' => 'load_trading_limits',
        'parsePositions' => 'parse_positions',
        'parseAccounts' => 'parse_accounts',
        'parseTrades' => 'parse_trades',
        'parseTransactions' => 'parse_transactions',
        'parseTransfers' => 'parse_transfers',
        'parseLedger' => 'parse_ledger',
        'setHeaders' => 'set_headers',
        'marketId' => 'market_id',
        'resolvePath' => 'resolve_path',
        'filterByArray' => 'filter_by_array',
        'loadAccounts' => 'load_accounts',
        'fetchTrades' => 'fetch_trades',
        'fetchOHLCVC' => 'fetch_ohlcvc',
        'parseTradingViewOHLCV' => 'parse_trading_view_ohlcv',
        'editLimitBuyOrder' => 'edit_limit_buy_order',
        'editLimitSellOrder' => 'edit_limit_sell_order',
        'editLimitOrder' => 'edit_limit_order',
        'editOrder' => 'edit_order',
        'fetchPermissions' => 'fetch_permissions',
        'fetchPosition' => 'fetch_position',
        'fetchPositions' => 'fetch_positions',
        'fetchPositionsRisk' => 'fetch_positions_risk',
        'fetchBidsAsks' => 'fetch_bids_asks',
        'parseBidAsk' => 'parse_bid_ask',
        'safeCurrency' => 'safe_currency',
        'safeMarket' => 'safe_market',
        'checkRequiredCredentials' => 'check_required_credentials',
        'fetchBalance' => 'fetch_balance',
        'fetchPartialBalance' => 'fetch_partial_balance',
        'fetchFreeBalance' => 'fetch_free_balance',
        'fetchUsedBalance' => 'fetch_used_balance',
        'fetchTotalBalance' => 'fetch_total_balance',
        'fetchStatus' => 'fetch_status',
        'fetchFundingFee' => 'fetch_funding_fee',
        'fetchFundingFees' => 'fetch_funding_fees',
        'fetchTransactionFee' => 'fetch_transaction_fee',
        'fetchTransactionFees' => 'fetch_transaction_fees',
        'fetchDepositWithdrawFee' => 'fetch_deposit_withdraw_fee',
        'getSupportedMapping' => 'get_supported_mapping',
        'fetchBorrowRate' => 'fetch_borrow_rate',
        'handleOptionAndParams' => 'handle_option_and_params',
        'handleOption' => 'handle_option',
        'handleMarketTypeAndParams' => 'handle_market_type_and_params',
        'handleSubTypeAndParams' => 'handle_sub_type_and_params',
        'handleMarginModeAndParams' => 'handle_margin_mode_and_params',
        'throwExactlyMatchedException' => 'throw_exactly_matched_exception',
        'throwBroadlyMatchedException' => 'throw_broadly_matched_exception',
        'findBroadlyMatchedKey' => 'find_broadly_matched_key',
        'handleErrors' => 'handle_errors',
        'calculateRateLimiterCost' => 'calculate_rate_limiter_cost',
        'fetchTicker' => 'fetch_ticker',
        'fetchTickers' => 'fetch_tickers',
        'fetchOrder' => 'fetch_order',
        'fetchOrderStatus' => 'fetch_order_status',
        'fetchUnifiedOrder' => 'fetch_unified_order',
        'createOrder' => 'create_order',
        'cancelOrder' => 'cancel_order',
        'cancelUnifiedOrder' => 'cancel_unified_order',
        'fetchOrders' => 'fetch_orders',
        'fetchOpenOrders' => 'fetch_open_orders',
        'fetchClosedOrders' => 'fetch_closed_orders',
        'fetchMyTrades' => 'fetch_my_trades',
        'fetchTransactions' => 'fetch_transactions',
        'fetchDeposits' => 'fetch_deposits',
        'fetchWithdrawals' => 'fetch_withdrawals',
        'fetchDepositAddress' => 'fetch_deposit_address',
        'commonCurrencyCode' => 'common_currency_code',
        'handleWithdrawTagAndParams' => 'handle_withdraw_tag_and_params',
        'createLimitOrder' => 'create_limit_order',
        'createMarketOrder' => 'create_market_order',
        'createLimitBuyOrder' => 'create_limit_buy_order',
        'createLimitSellOrder' => 'create_limit_sell_order',
        'createMarketBuyOrder' => 'create_market_buy_order',
        'createMarketSellOrder' => 'create_market_sell_order',
        'costToPrecision' => 'cost_to_precision',
        'priceToPrecision' => 'price_to_precision',
        'amountToPrecision' => 'amount_to_precision',
        'feeToPrecision' => 'fee_to_precision',
        'currencyToPrecision' => 'currency_to_precision',
        'safeNumber' => 'safe_number',
        'safeNumberN' => 'safe_number_n',
        'parsePrecision' => 'parse_precision',
        'loadTimeDifference' => 'load_time_difference',
        'implodeHostname' => 'implode_hostname',
        'fetchMarketLeverageTiers' => 'fetch_market_leverage_tiers',
        'createPostOnlyOrder' => 'create_post_only_order',
        'createReduceOnlyOrder' => 'create_reduce_only_order',
        'createStopOrder' => 'create_stop_order',
        'createStopLimitOrder' => 'create_stop_limit_order',
        'createStopMarketOrder' => 'create_stop_market_order',
        'safeCurrencyCode' => 'safe_currency_code',
        'filterBySymbolSinceLimit' => 'filter_by_symbol_since_limit',
        'filterByCurrencySinceLimit' => 'filter_by_currency_since_limit',
        'parseTickers' => 'parse_tickers',
        'parseDepositAddresses' => 'parse_deposit_addresses',
        'parseBorrowInterests' => 'parse_borrow_interests',
        'parseFundingRateHistories' => 'parse_funding_rate_histories',
        'safeSymbol' => 'safe_symbol',
        'parseFundingRate' => 'parse_funding_rate',
        'parseFundingRates' => 'parse_funding_rates',
        'isTriggerOrder' => 'is_trigger_order',
        'isPostOnly' => 'is_post_only',
        'fetchTradingFees' => 'fetch_trading_fees',
        'fetchTradingFee' => 'fetch_trading_fee',
        'parseOpenInterest' => 'parse_open_interest',
        'parseOpenInterests' => 'parse_open_interests',
        'fetchFundingRate' => 'fetch_funding_rate',
        'fetchMarkOHLCV' => 'fetch_mark_ohlcv',
        'fetchIndexOHLCV' => 'fetch_index_ohlcv',
        'fetchPremiumIndexOHLCV' => 'fetch_premium_index_ohlcv',
        'handleTimeInForce' => 'handle_time_in_force',
        'convertTypeToAccount' => 'convert_type_to_account',
        'checkRequiredArgument' => 'check_required_argument',
        'checkRequiredMarginArgument' => 'check_required_margin_argument',
        'checkRequiredSymbol' => 'check_required_symbol',
        'parseDepositWithdrawFees' => 'parse_deposit_withdraw_fees',
        'depositWithdrawFee' => 'deposit_withdraw_fee',
        'assignDefaultDepositWithdrawFees' => 'assign_default_deposit_withdraw_fees',
        'parseIncomes' => 'parse_incomes',
    );

    public static function split($string, $delimiters = array(' ')) {
        return explode($delimiters[0], str_replace($delimiters, $delimiters[0], $string));
    }

    public static function strip($string) {
        return trim($string);
    }

    public static function decimal($number) {
        return '' + $number;
    }

    public static function valid_string($string) {
        return isset($string) && $string !== '';
    }

    public static function valid_object_value($object, $key) {
        return isset($object[$key]) && $object[$key] !== '' && is_scalar($object[$key]);
    }

    public static function safe_float($object, $key, $default_value = null) {
        return (isset($object[$key]) && is_numeric($object[$key])) ? floatval($object[$key]) : $default_value;
    }

    public static function safe_string($object, $key, $default_value = null) {
        return static::valid_object_value($object, $key) ? strval($object[$key]) : $default_value;
    }

    public static function safe_string_lower($object, $key, $default_value = null) {
        if (static::valid_object_value($object, $key)) {
            return strtolower(strval($object[$key]));
        } else if ($default_value === null) {
            return $default_value;
        } else {
            return strtolower($default_value);
        }
    }

    public static function safe_string_upper($object, $key, $default_value = null) {
        if (static::valid_object_value($object, $key)) {
            return strtoupper(strval($object[$key]));
        } else if ($default_value === null) {
            return $default_value;
        } else {
            return strtoupper($default_value);
        }
        return static::valid_object_value($object, $key) ? strtoupper(strval($object[$key])) : $default_value;
    }

    public static function safe_integer($object, $key, $default_value = null) {
        return (isset($object[$key]) && is_numeric($object[$key])) ? intval($object[$key]) : $default_value;
    }

    public static function safe_integer_product($object, $key, $factor, $default_value = null) {
        return (isset($object[$key]) && is_numeric($object[$key])) ? (intval($object[$key] * $factor)) : $default_value;
    }

    public static function safe_timestamp($object, $key, $default_value = null) {
        return static::safe_integer_product($object, $key, 1000, $default_value);
    }

    public static function safe_value($object, $key, $default_value = null) {
        return isset($object[$key]) ? $object[$key] : $default_value;
    }

    // we're not using safe_floats with a list argument as we're trying to save some cycles here
    // we're not using safe_float_3 either because those cases are too rare to deserve their own optimization

    public static function safe_float_2($object, $key1, $key2, $default_value = null) {
        $value = static::safe_float($object, $key1);
        return isset($value) ? $value : static::safe_float($object, $key2, $default_value);
    }

    public static function safe_string_2($object, $key1, $key2, $default_value = null) {
        $value = static::safe_string($object, $key1);
        return static::valid_string($value) ? $value : static::safe_string($object, $key2, $default_value);
    }

    public static function safe_string_lower_2($object, $key1, $key2, $default_value = null) {
        $value = static::safe_string_lower($object, $key1);
        return static::valid_string($value) ? $value : static::safe_string_lower($object, $key2, $default_value);
    }

    public static function safe_string_upper_2($object, $key1, $key2, $default_value = null) {
        $value = static::safe_string_upper($object, $key1);
        return static::valid_string($value) ? $value : static::safe_string_upper($object, $key2, $default_value);
    }

    public static function safe_integer_2($object, $key1, $key2, $default_value = null) {
        $value = static::safe_integer($object, $key1);
        return isset($value) ? $value : static::safe_integer($object, $key2, $default_value);
    }

    public static function safe_integer_product_2($object, $key1, $key2, $factor, $default_value = null) {
        $value = static::safe_integer_product($object, $key1, $factor);
        return isset($value) ? $value : static::safe_integer_product($object, $key2, $factor, $default_value);
    }

    public static function safe_timestamp_2($object, $key1, $key2, $default_value = null) {
        return static::safe_integer_product_2($object, $key1, $key2, 1000, $default_value);
    }

    public static function safe_value_2($object, $key1, $key2, $default_value = null) {
        $value = static::safe_value($object, $key1);
        return isset($value) ? $value : static::safe_value($object, $key2, $default_value);
    }

    // safe_method_n family
    public static function safe_float_n($object, $array, $default_value = null) {
        $value = static::get_object_value_from_key_array($object, $array);
        return (isset($value) && is_numeric($value)) ? floatval($value) : $default_value;
    }

    public static function safe_string_n($object, $array, $default_value = null) {
        $value = static::get_object_value_from_key_array($object, $array);
        return (static::valid_string($value) && is_scalar($value)) ? strval($value) : $default_value;
    }

    public static function safe_string_lower_n($object, $array, $default_value = null) {
        $value = static::get_object_value_from_key_array($object, $array);
        if (static::valid_string($value) && is_scalar($value)) {
            return strtolower(strval($value));
        } else if ($default_value === null) {
            return $default_value;
        } else {
            return strtolower($default_value);
        }
    }

    public static function safe_string_upper_n($object, $array, $default_value = null) {
        $value = static::get_object_value_from_key_array($object, $array);
        if (static::valid_string($value) && is_scalar($value)) {
            return strtoupper(strval($value));
        } else if ($default_value === null) {
            return $default_value;
        } else {
            return strtoupper($default_value);
        }
    }

    public static function safe_integer_n($object, $array, $default_value = null) {
        $value = static::get_object_value_from_key_array($object, $array);
        return (isset($value) && is_numeric($value)) ? intval($value) : $default_value;
    }

    public static function safe_integer_product_n($object, $array, $factor, $default_value = null) {
        $value = static::get_object_value_from_key_array($object, $array);
        return (isset($value) && is_numeric($value)) ? (intval($value * $factor)) : $default_value;
    }

    public static function safe_timestamp_n($object, $array, $default_value = null) {
        return static::safe_integer_product_n($object, $array, 1000, $default_value);
    }

    public static function safe_value_n($object, $array, $default_value = null) {
        $value = static::get_object_value_from_key_array($object, $array);
        return isset($value) ? $value : $default_value;
    }

    public static function get_object_value_from_key_array($object, $array) {
        foreach($array as $key) {
            if (isset($object[$key]) && $object[$key] !== '') {
                return $object[$key];
            }
        }
        return null;
    }

    public static function truncate($number, $precision = 0) {
        $decimal_precision = pow(10, $precision);
        return floor(floatval($number * $decimal_precision)) / $decimal_precision;
    }

    public static function truncate_to_string($number, $precision = 0) {
        if ($precision > 0) {
            $string = sprintf('%.' . ($precision + 1) . 'F', floatval($number));
            list($integer, $decimal) = explode('.', $string);
            $decimal = trim('.' . substr($decimal, 0, $precision), '0');
            if (strlen($decimal) < 2) {
                $decimal = '.0';
            }
            return $integer . $decimal;
        }
        return sprintf('%d', floatval($number));
    }

    public static function uuid16($length = 16) {
        return bin2hex(random_bytes(intval($length / 2)));
    }

    public static function uuid22($length = 22) {
        return bin2hex(random_bytes(intval($length / 2)));
    }

    public static function uuid() {
        return sprintf('%04x%04x-%04x-%04x-%04x-%04x%04x%04x',
            // 32 bits for "time_low"
            mt_rand(0, 0xffff), mt_rand(0, 0xffff),

            // 16 bits for "time_mid"
            mt_rand(0, 0xffff),

            // 16 bits for "time_hi_and_version",
            // four most significant bits holds version number 4
            mt_rand(0, 0x0fff) | 0x4000,

            // 16 bits, 8 bits for "clk_seq_hi_res", 8 bits for "clk_seq_low",
            // two most significant bits holds zero and one for variant DCE1.1
            mt_rand(0, 0x3fff) | 0x8000,

            // 48 bits for "node"
            mt_rand(0, 0xffff), mt_rand(0, 0xffff), mt_rand(0, 0xffff)
        );
    }

    public static function uuidv1() {
        $biasSeconds = 12219292800;  // seconds from 15th Oct 1572 to Jan 1st 1970
        $bias = $biasSeconds * 10000000;  // in hundreds of nanoseconds
        $time = static::microseconds() * 10 + $bias;
        $timeHex = dechex($time);
        $arranged = substr($timeHex, 7, 8) . substr($timeHex, 3, 4) . '1' . substr($timeHex, 0, 3);
        $clockId = '9696';
        $macAddress = 'ffffffffffff';
        return $arranged . $clockId . $macAddress;
    }

    public static function parse_timeframe($timeframe) {
        $amount = substr($timeframe, 0, -1);
        $unit = substr($timeframe, -1);
        $scale = 1;
        if ($unit === 'y') {
            $scale = 60 * 60 * 24 * 365;
        } elseif ($unit === 'M') {
            $scale = 60 * 60 * 24 * 30;
        } elseif ($unit === 'w') {
            $scale = 60 * 60 * 24 * 7;
        } elseif ($unit === 'd') {
            $scale = 60 * 60 * 24;
        } elseif ($unit === 'h') {
            $scale = 60 * 60;
        } elseif ($unit === 'm') {
            $scale = 60;
        } elseif ($unit === 's') {
            $scale = 1;
        } else {
            throw new NotSupported('timeframe unit ' . $unit . ' is not supported');
        }
        return $amount * $scale;
    }

    public static function round_timeframe($timeframe, $timestamp, $direction=ROUND_DOWN) {
        $ms = static::parse_timeframe($timeframe) * 1000;
        // Get offset based on timeframe in milliseconds
        $offset = $timestamp % $ms;
        return $timestamp - $offset + (($direction === ROUND_UP) ? $ms : 0);
    }

    // given a sorted arrays of trades (recent first) and a timeframe builds an array of OHLCV candles
    public static function build_ohlcv($trades, $timeframe = '1m', $since = PHP_INT_MIN, $limits = PHP_INT_MAX) {
        if (empty($trades) || !is_array($trades)) {
            return array();
        }
        if (!is_numeric($since)) {
            $since = PHP_INT_MIN;
        }
        if (!is_numeric($limits)) {
            $limits = PHP_INT_MAX;
        }
        $ms = static::parse_timeframe($timeframe) * 1000;
        $ohlcvs = array();
        list(/* $timestamp */, /* $open */, $high, $low, $close, $volume) = array(0, 1, 2, 3, 4, 5);
        for ($i = 0; $i < min(count($trades), $limits); $i++) {
            $trade = $trades[$i];
            if ($trade['timestamp'] < $since) {
                continue;
            }
            $openingTime = floor($trade['timestamp'] / $ms) * $ms; // shift to the edge of m/h/d (but not M)
            $j = count($ohlcvs);

            if (($j == 0) || ($openingTime >= $ohlcvs[$j - 1][0] + $ms)) {
                // moved to a new timeframe -> create a new candle from opening trade
                $ohlcvs[] = array(
                    $openingTime,
                    $trade['price'],
                    $trade['price'],
                    $trade['price'],
                    $trade['price'],
                    $trade['amount'],
                );
            } else {
                // still processing the same timeframe -> update opening trade
                $ohlcvs[$j - 1][$high] = max($ohlcvs[$j - 1][$high], $trade['price']);
                $ohlcvs[$j - 1][$low] = min($ohlcvs[$j - 1][$low], $trade['price']);
                $ohlcvs[$j - 1][$close] = $trade['price'];
                $ohlcvs[$j - 1][$volume] += $trade['amount'];
            }
        }
        return $ohlcvs;
    }

    public static function capitalize($string) {
        return mb_strtoupper(mb_substr($string, 0, 1)) . mb_substr($string, 1);
    }

    public static function is_associative($array) {
        return is_array($array) && (count(array_filter(array_keys($array), 'is_string')) > 0);
    }

    public static function omit($array, $keys) {
        if (static::is_associative($array)) {
            $result = $array;
            if (is_array($keys)) {
                foreach ($keys as $key) {
                    unset($result[$key]);
                }
            } else {
                unset($result[$keys]);
            }
            return $result;
        }
        return $array;
    }

    public static function unique($array) {
        return array_unique($array);
    }

    public static function pluck($array, $key) {
        $result = array();
        foreach ($array as $element) {
            if (isset($key, $element)) {
                $result[] = $element[$key];
            }
        }
        return $result;
    }

    public function filter_by($array, $key, $value = null) {
        $result = array();
        foreach ($array as $element) {
            if (isset($key, $element) && ($element[$key] == $value)) {
                $result[] = $element;
            }
        }
        return $result;
    }

    public static function group_by($array, $key) {
        $result = array();
        foreach ($array as $element) {
            if (isset($element[$key]) && !is_null($element[$key])) {
                if (!isset($result[$element[$key]])) {
                    $result[$element[$key]] = array();
                }
                $result[$element[$key]][] = $element;
            }
        }
        return $result;
    }

    public static function index_by($array, $key) {
        $result = array();
        foreach ($array as $element) {
            if (isset($element[$key])) {
                $result[$element[$key]] = $element;
            }
        }
        return $result;
    }

    public static function sort_by($arrayOfArrays, $key, $descending = false) {
        $descending = $descending ? -1 : 1;
        usort($arrayOfArrays, function ($a, $b) use ($key, $descending) {
            if ($a[$key] == $b[$key]) {
                return 0;
            }
            return $a[$key] < $b[$key] ? -$descending : $descending;
        });
        return $arrayOfArrays;
    }

    public static function sort_by_2($arrayOfArrays, $key1, $key2, $descending = false) {
        $descending = $descending ? -1 : 1;
        usort($arrayOfArrays, function ($a, $b) use ($key1, $key2, $descending) {
            if ($a[$key1] == $b[$key1]) {
                if ($a[$key2] == $b[$key2]) {
                    return 0;
                }
                return $a[$key2] < $b[$key2] ? -$descending : $descending;
            }
            return $a[$key1] < $b[$key1] ? -$descending : $descending;
        });
        return $arrayOfArrays;
    }

    public static function flatten($array) {
        return array_reduce($array, function ($acc, $item) {
            return array_merge($acc, is_array($item) ? static::flatten($item) : array($item));
        }, array());
    }

    public static function array_concat() {
        return call_user_func_array('array_merge', array_filter(func_get_args(), 'is_array'));
    }

    public static function in_array($needle, $haystack) {
        return in_array($needle, $haystack);
    }

    public static function to_array($object) {
        return array_values($object);
    }

    public static function is_empty($object) {
        return empty($object);
    }

    public static function keysort($array) {
        $result = $array;
        ksort($result);
        return $result;
    }

    public static function extract_params($string) {
        if (preg_match_all('/{([\w-]+)}/u', $string, $matches)) {
            return $matches[1];
        }
    }

    public static function implode_params($string, $params) {
        if (static::is_associative($params)) {
            foreach ($params as $key => $value) {
                if (gettype($value) !== 'array') {
                    $string = implode($value, mb_split('{' . preg_quote($key) . '}', $string));
                }
            }
        }
        return $string;
    }

    public static function deep_extend() {
        //
        //     extend associative dictionaries only, replace everything else
        //
        $out = null;
        $args = func_get_args();
        foreach ($args as $arg) {
            if (static::is_associative($arg) || (is_array($arg) && (count($arg) === 0))) {
                if (!static::is_associative($out)) {
                    $out = array();
                }
                foreach ($arg as $k => $v) {
                    $out[$k] = static::deep_extend(isset($out[$k]) ? $out[$k] : array(), $v);
                }
            } else {
                $out = $arg;
            }
        }
        return $out;
    }

    public static function sum() {
        return array_sum(array_filter(func_get_args(), function ($x) {
            return isset($x) ? $x : 0;
        }));
    }

    public static function ordered($array) { // for Python OrderedDicts, does nothing in PHP and JS
        return $array;
    }

    public function aggregate($bidasks) {
        $result = array();

        foreach ($bidasks as $bidask) {
            if ($bidask[1] > 0) {
                $price = (string) $bidask[0];
                $result[$price] = array_key_exists($price, $result) ? $result[$price] : 0;
                $result[$price] += $bidask[1];
            }
        }

        $output = array();

        foreach ($result as $key => $value) {
            $output[] = array(floatval($key), floatval($value));
        }

        return $output;
    }

    public static function urlencodeBase64($string) {
        return preg_replace(array('#[=]+$#u', '#\+#u', '#\\/#'), array('', '-', '_'), \base64_encode($string));
    }

    public function urlencode($array) {
        foreach ($array as $key => $value) {
            if (is_bool($value)) {
                $array[$key] = var_export($value, true);
            }
        }
        return http_build_query($array, '', $this->urlencode_glue);
    }

    public function urlencode_nested($array) {
        // we don't have to implement this method in PHP
        // https://github.com/ccxt/ccxt/issues/12872
        // https://github.com/ccxt/ccxt/issues/12900
        return $this->urlencode($array);
    }

    public function urlencode_with_array_repeat($array) {
        return preg_replace('/%5B\d*%5D/', '', $this->urlencode($array));
    }

    public function rawencode($array) {
        return urldecode($this->urlencode($array));
    }

    public static function encode_uri_component($string) {
        return urlencode($string);
    }

    public static function url($path, $params = array()) {
        $result = static::implode_params($path, $params);
        $query = static::omit($params, static::extract_params($path));
        if ($query) {
            $result .= '?' . static::urlencode($query);
        }
        return $result;
    }

    public static function seconds() {
        return time();
    }

    public static function milliseconds() {
        if (PHP_INT_SIZE == 4) {
            return static::milliseconds32();
        } else {
            return static::milliseconds64();
        }
    }

    public static function milliseconds32() {
        list($msec, $sec) = explode(' ', microtime());
        // raspbian 32-bit integer workaround
        // https://github.com/ccxt/ccxt/issues/5978
        // return (int) ($sec . substr($msec, 2, 3));
        return $sec . substr($msec, 2, 3);
    }

    public static function milliseconds64() {
        list($msec, $sec) = explode(' ', microtime());
        // this method will not work on 32-bit raspbian
        return (int) ($sec . substr($msec, 2, 3));
    }

    public static function microseconds() {
        list($msec, $sec) = explode(' ', microtime());
        return $sec . str_pad(substr($msec, 2, 6), 6, '0');
    }

    public static function iso8601($timestamp = null) {
        if (!isset($timestamp)) {
            return null;
        }
        if (!is_numeric($timestamp) || intval($timestamp) != $timestamp) {
            return null;
        }
        $timestamp = (int) $timestamp;
        if ($timestamp < 0) {
            return null;
        }
        $result = gmdate('c', (int) floor($timestamp / 1000));
        $msec = (int) $timestamp % 1000;
        $result = str_replace('+00:00', sprintf('.%03dZ', $msec), $result);
        return $result;
    }

    public static function parse_date($timestamp) {
        return static::parse8601($timestamp);
    }

    public static function parse8601($timestamp = null) {
        if (!isset($timestamp)) {
            return null;
        }
        if (!$timestamp || !is_string($timestamp)) {
            return null;
        }
        $timedata = date_parse($timestamp);
        if (!$timedata || $timedata['error_count'] > 0 || $timedata['warning_count'] > 0 || (isset($timedata['relative']) && count($timedata['relative']) > 0)) {
            return null;
        }
        if (($timedata['hour'] === false) ||
            ($timedata['minute'] === false) ||
            ($timedata['second'] === false) ||
            ($timedata['year'] === false) ||
            ($timedata['month'] === false) ||
            ($timedata['day'] === false)) {
            return null;
        }
        $time = strtotime($timestamp);
        if ($time === false) {
            return null;
        }
        $time *= 1000;
        if (preg_match('/\.(?<milliseconds>[0-9]{1,3})/', $timestamp, $match)) {
            $time += (int) str_pad($match['milliseconds'], 3, '0', STR_PAD_RIGHT);
        }
        return $time;
    }

    public static function rfc2616($timestamp) {
        if (!$timestamp) {
            $timestamp = static::milliseconds();
        }
        return gmdate('D, d M Y H:i:s T', (int) round($timestamp / 1000));
    }

    public static function dmy($timestamp, $infix = '-') {
        return gmdate('m' . $infix . 'd' . $infix . 'Y', (int) round($timestamp / 1000));
    }

    public static function ymd($timestamp, $infix = '-', $fullYear = true) {
        $yearFormat = $fullYear ? 'Y' : 'y';
        return gmdate($yearFormat . $infix . 'm' . $infix . 'd', (int) round($timestamp / 1000));
    }

    public static function yymmdd($timestamp, $infix = '') {
        return static::ymd($timestamp, $infix, false);
    }

    public static function yyyymmdd($timestamp, $infix = '-') {
        return static::ymd($timestamp, $infix, true);
    }

    public static function ymdhms($timestamp, $infix = ' ') {
        return gmdate('Y-m-d\\' . $infix . 'H:i:s', (int) round($timestamp / 1000));
    }

    public static function binary_concat() {
        return implode('', func_get_args());
    }

    public static function binary_concat_array($arr) {
        return implode('', $arr);
    }

    public static function binary_to_base64($binary) {
        return \base64_encode($binary);
    }

    public static function base16_to_binary($data) {
        return hex2bin($data);
    }

    public static function json($data, $params = array()) {
        $options = array(
            'convertArraysToObjects' => JSON_FORCE_OBJECT,
            // other flags if needed...
        );
        $flags = JSON_UNESCAPED_SLASHES;
        foreach ($options as $key => $value) {
            if (array_key_exists($key, $params) && $params[$key]) {
                $flags |= $options[$key];
            }
        }
        return json_encode($data, $flags);
    }

    public static function is_json_encoded_object($input) {
        return ('string' === gettype($input)) &&
                (strlen($input) >= 2) &&
                (('{' === $input[0]) || ('[' === $input[0]));
    }

    public static function encode($input) {
        return $input;
    }

    public static function decode($input) {
        return $input;
    }

    public function check_address($address) {
        if (empty($address) || !is_string($address)) {
            throw new InvalidAddress($this->id . ' address is null');
        }

        if ((count(array_unique(str_split($address))) === 1) ||
            (strlen($address) < $this->minFundingAddressLength) ||
            (strpos($address, ' ') !== false)) {
            throw new InvalidAddress($this->id . ' address is invalid or has less than ' . strval($this->minFundingAddressLength) . ' characters: "' . strval($address) . '"');
        }

        return $address;
    }

    public function describe() {
        return array();
    }

    public function __construct($options = array()) {

        // todo auto-camelcasing for methods in PHP
        // $method_names = get_class_methods ($this);
        // foreach ($method_names as $method_name) {
        //     if ($method_name) {
        //         if (($method_name[0] != '_') && ($method_name[-1] != '_') && (mb_strpos ($method_name, '_') !== false)) {
        //             $parts = explode ('_', $method_name);
        //             $camelcase = $parts[0];
        //             for ($i = 1; $i < count ($parts); $i++) {
        //                 $camelcase .= static::capitalize ($parts[$i]);
        //             }
        //             // $this->$camelcase = $this->$method_name;
        //             // echo $method_name . " " . method_exists ($this, $method_name) . " " . $camelcase . " " . method_exists ($this, $camelcase) . "\n";
        //         }
        //     }
        // }

<<<<<<< HEAD
        $this->defined_rest_api = array();
        $this->curl = null;
        $this->curl_options = array(); // overrideable by user, empty by default
        $this->curl_reset = true;
        $this->curl_close = false;

        $this->id = null;

        $this->validateServerSsl = true;
        $this->validateClientSsl = false;
        $this->curlopt_interface = null;
        $this->timeout = 10000; // in milliseconds
        $this->proxy = '';
        $this->origin = '*'; // CORS origin
        $this->headers = array();
        $this->hostname = null; // in case of inaccessibility of the "main" domain

        $this->options = $this->get_default_options(); // exchange-specific options if any

        $this->skipJsonOnStatusCodes = false; // TODO: reserved, rewrite the curl routine to parse JSON body anyway
        $this->quoteJsonNumbers = true; // treat numbers in json as quoted precise strings

        $this->name = null;
        $this->countries = null;
        $this->version = null;
        $this->certified = false; // if certified by the CCXT dev team
        $this->pro = false; // if it is integrated with CCXT Pro for WebSocket support
        $this->alias = false; // whether this exchange is an alias to another exchange

        $this->urls = array();
        $this->api = array();
        $this->comment = null;

        $this->markets = null;
        $this->symbols = null;
        $this->codes = null;
        $this->ids = null;
        $this->currencies = array();
        $this->base_currencies = null;
        $this->quote_currencies = null;
        $this->balance = array();
        $this->orderbooks = array();
        $this->tickers = array();
        $this->fees = array('trading' => array(), 'funding' => array());
        $this->precision = array();
        $this->orders = null;
        $this->myTrades = null;
        $this->trades = array();
        $this->transactions = array();
        $this->positions = array();
        $this->ohlcvs = array();
        $this->exceptions = array();
        $this->accounts = array();
        $this->status = array('status' => 'ok', 'updated' => null, 'eta' => null, 'url' => null);
        $this->limits = array(
            'cost' => array(
                'min' => null,
                'max' => null,
            ),
            'price' => array(
                'min' => null,
                'max' => null,
            ),
            'amount' => array(
                'min' => null,
                'max' => null,
            ),
            'leverage' => array(
                'min' => null,
                'max' => null,
            ),
        );
        $this->httpExceptions = array(
            '422' => 'ExchangeError',
            '418' => 'DDoSProtection',
            '429' => 'RateLimitExceeded',
            '404' => 'ExchangeNotAvailable',
            '409' => 'ExchangeNotAvailable',
            '410' => 'ExchangeNotAvailable',
            '451' => 'ExchangeNotAvailable',
            '500' => 'ExchangeNotAvailable',
            '501' => 'ExchangeNotAvailable',
            '502' => 'ExchangeNotAvailable',
            '520' => 'ExchangeNotAvailable',
            '521' => 'ExchangeNotAvailable',
            '522' => 'ExchangeNotAvailable',
            '525' => 'ExchangeNotAvailable',
            '526' => 'ExchangeNotAvailable',
            '400' => 'ExchangeNotAvailable',
            '403' => 'ExchangeNotAvailable',
            '405' => 'ExchangeNotAvailable',
            '503' => 'ExchangeNotAvailable',
            '530' => 'ExchangeNotAvailable',
            '408' => 'RequestTimeout',
            '504' => 'RequestTimeout',
            '401' => 'AuthenticationError',
            '407' => 'AuthenticationError',
            '511' => 'AuthenticationError',
        );
        $this->verbose = false;
        $this->apiKey = '';
        $this->secret = '';
        $this->password = '';
        $this->login = '';
        $this->uid = '';
        $this->privateKey = '';
        $this->walletAddress = '';
        $this->token = ''; // reserved for HTTP auth in some cases

        $this->twofa = null;
        $this->markets_by_id = null;
        $this->currencies_by_id = null;
        $this->userAgent = null; // 'ccxt/' . $this::VERSION . ' (+https://github.com/ccxt/ccxt) PHP/' . PHP_VERSION;
        $this->userAgents = array(
            'chrome' => 'Mozilla/5.0 (Windows NT 10.0; Win64; x64) AppleWebKit/537.36 (KHTML, like Gecko) Chrome/62.0.3202.94 Safari/537.36',
            'chrome39' => 'Mozilla/5.0 (Windows NT 6.1; WOW64) AppleWebKit/537.36 (KHTML, like Gecko) Chrome/39.0.2171.71 Safari/537.36',
            'chrome100' => 'Mozilla/5.0 (Macintosh; Intel Mac OS X 10_15_7) AppleWebKit/537.36 (KHTML, like Gecko) Chrome/100.0.4896.75 Safari/537.36',
        );
        $this->minFundingAddressLength = 1; // used in check_address
        $this->substituteCommonCurrencyCodes = true;

        // whether fees should be summed by currency code
        $this->reduceFees = true;

        $this->timeframes = null;

        $this->requiredCredentials = array(
            'apiKey' => true,
            'secret' => true,
            'uid' => false,
            'login' => false,
            'password' => false,
            'twofa' => false, // 2-factor authentication (one-time password key)
            'privateKey' => false,
            'walletAddress' => false,
            'token' => false, // reserved for HTTP auth in some cases
        );

        // API methods metainfo
        $this->has = array(
            'publicAPI' => true,
            'privateAPI' => true,
            'CORS' => null,
            'spot' => null,
            'margin' => null,
            'swap' => null,
            'future' => null,
            'option' => null,
            'addMargin' => null,
            'cancelAllOrders' => null,
            'cancelOrder' => true,
            'cancelOrders' => null,
            'createDepositAddress' => null,
            'createLimitOrder' => true,
            'createMarketOrder' => true,
            'createOrder' => true,
            'createPostOnlyOrder' => null,
            'createReduceOnlyOrder' => null,
            'createStopOrder' => null,
            'editOrder' => 'emulated',
            'fetchAccounts' => null,
            'fetchBalance' => true,
            'fetchBidsAsks' => null,
            'fetchBorrowInterest' => null,
            'fetchBorrowRate' => null,
            'fetchBorrowRateHistory' => null,
            'fetchBorrowRatesPerSymbol' => null,
            'fetchBorrowRates' => null,
            'fetchCanceledOrders' => null,
            'fetchClosedOrder' => null,
            'fetchClosedOrders' => null,
            'fetchCurrencies' => 'emulated',
            'fetchDeposit' => null,
            'fetchDepositAddress' => null,
            'fetchDepositAddresses' => null,
            'fetchDepositAddressesByNetwork' => null,
            'fetchDeposits' => null,
            'fetchFundingFee' => null,
            'fetchFundingFees' => null,
            'fetchFundingHistory' => null,
            'fetchFundingRate' => null,
            'fetchFundingRateHistory' => null,
            'fetchFundingRates' => null,
            'fetchIndexOHLCV' => null,
            'fetchL2OrderBook' => true,
            'fetchLedger' => null,
            'fetchLedgerEntry' => null,
            'fetchLeverageTiers' => null,
            'fetchMarketLeverageTiers' => null,
            'fetchMarkets' => true,
            'fetchMarkOHLCV' => null,
            'fetchMyTrades' => null,
            'fetchOHLCV' => 'emulated',
            'fetchOpenOrder' => null,
            'fetchOpenOrders' => null,
            'fetchOrder' => null,
            'fetchOrderBook' => true,
            'fetchOrderBooks' => null,
            'fetchOrders' => null,
            'fetchOrderTrades' => null,
            'fetchPermissions' => null,
            'fetchPosition' => null,
            'fetchPositions' => null,
            'fetchPositionsRisk' => null,
            'fetchPremiumIndexOHLCV' => null,
            'fetchStatus' => 'emulated',
            'fetchTicker' => true,
            'fetchTickers' => null,
            'fetchTime' => null,
            'fetchTrades' => true,
            'fetchTradingFee' => null,
            'fetchTradingFees' => null,
            'fetchTradingLimits' => null,
            'fetchTransactions' => null,
            'fetchTransfers' => null,
            'fetchWithdrawal' => null,
            'fetchWithdrawals' => null,
            'reduceMargin' => null,
            'setLeverage' => null,
            'setMargin' => null,
            'setMarginMode' => null,
            'setPositionMode' => null,
            'signIn' => null,
            'transfer' => null,
            'withdraw' => null,
        );

        $this->precisionMode = DECIMAL_PLACES;
        $this->paddingMode = NO_PADDING;
        $this->number = 'floatval';
        $this->handleContentTypeApplicationZip = false;

        $this->lastRestRequestTimestamp = 0;
        $this->lastNewConnectionTimestamp = 0;
        $this->lastRestPollTimestamp = 0;
        $this->restRequestQueue = null;
        $this->restPollerLoopIsRunning = false;
        $this->enableRateLimit = true;
        $this->rateLimit = 0;
        $this->enableLastJsonResponse = true;
        $this->enableLastHttpResponse = true;
        $this->enableLastResponseHeaders = true;
        $this->last_http_response = null;
        $this->last_json_response = null;
        $this->last_response_headers = null;

        $this->requiresWeb3 = false;
        $this->requiresEddsa = false;
        $this->rateLimit = 2000;

        $this->commonCurrencies = array(
            'XBT' => 'BTC',
            'BCC' => 'BCH',
            'BCHABC' => 'BCH',
            'BCHSV' => 'BSV',
        );

=======
>>>>>>> 160d2aa8
        $this->urlencode_glue = ini_get('arg_separator.output'); // can be overrided by exchange constructor params

        $options = array_replace_recursive($this->describe(), $options);
        if ($options) {
            foreach ($options as $key => $value) {
                $this->{$key} =
                    (property_exists($this, $key) && is_array($this->{$key}) && is_array($value)) ?
                        array_replace_recursive($this->{$key}, $value) :
                        $value;
            }
        }

        $this->tokenBucket = array(
            'delay' => 0.001,
            'capacity' => 1.0,
            'cost' => 1.0,
            'maxCapacity' => 1000,
            'refillRate' => ($this->rateLimit > 0) ? 1.0 / $this->rateLimit : PHP_INT_MAX,
        );

        if ($this->urlencode_glue !== '&') {
            if ($this->urlencode_glue_warning) {
                throw new ExchangeError($this->id . ' warning! The glue symbol for HTTP queries ' .
                    ' is changed from its default value & to ' . $this->urlencode_glue . ' in php.ini' .
                    ' (arg_separator.output) or with a call to ini_set prior to this message. If that' .
                    ' was the intent, you can acknowledge this warning and silence it by setting' .
                    " 'urlencode_glue_warning' => false or 'urlencode_glue' => '&' with exchange constructor params");
            }
        }

        if ($this->api) {
            $this->define_rest_api($this->api, 'request');
        }

        if ($this->markets) {
            $this->set_markets($this->markets);
        }
    }


    public function set_sandbox_mode($enabled) {
        if ($enabled) {
            if (array_key_exists('test', $this->urls)) {
                $this->urls['apiBackup'] = $this->urls['api'];
                $this->urls['api'] = $this->urls['test'];
            } else {
                throw new NotSupported($this->id . ' does not have a sandbox URL');
            }
        } elseif (array_key_exists('apiBackup', $this->urls)) {
            $this->urls['api'] = $this->urls['apiBackup'];
            unset($this->urls['apiBackup']);
        }
    }

    public function define_rest_api_endpoint($method_name, $uppercase_method, $lowercase_method, $camelcase_method, $path, $paths, $config = array()) {
        $split_path = mb_split('[^a-zA-Z0-9]', $path);
        $camelcase_suffix = implode(array_map(get_called_class() . '::capitalize', $split_path));
        $lowercase_path = array_map('trim', array_map('strtolower', $split_path));
        $underscore_suffix = implode('_', array_filter($lowercase_path));
        $camelcase_prefix = implode('', array_merge(
            array($paths[0]),
            array_map(get_called_class() . '::capitalize', array_slice($paths, 1))
        ));
        $underscore_prefix = implode('_', array_merge(
            array($paths[0]),
            array_filter(array_map('trim', array_slice($paths, 1)))
        ));
        $camelcase = $camelcase_prefix . $camelcase_method . static::capitalize($camelcase_suffix);
        $underscore = $underscore_prefix . '_' . $lowercase_method . '_' . mb_strtolower($underscore_suffix);
        $api_argument = (count($paths) > 1) ? $paths : $paths[0];
        $this->defined_rest_api[$camelcase] = array($path, $api_argument, $uppercase_method, $method_name, $config);
        $this->defined_rest_api[$underscore] = array($path, $api_argument, $uppercase_method, $method_name, $config);
    }

    public function define_rest_api($api, $method_name, $paths = array()) {
        foreach ($api as $key => $value) {
            $uppercase_method = mb_strtoupper($key);
            $lowercase_method = mb_strtolower($key);
            $camelcase_method = static::capitalize($lowercase_method);
            if (static::is_associative($value)) {
                // the options HTTP method conflicts with the 'options' API url path
                // if (preg_match('/^(?:get|post|put|delete|options|head|patch)$/i', $key)) {
                if (preg_match('/^(?:get|post|put|delete|head|patch)$/i', $key)) {
                    foreach ($value as $endpoint => $config) {
                        $path = trim($endpoint);
                        if (static::is_associative($config)) {
                            $this->define_rest_api_endpoint($method_name, $uppercase_method, $lowercase_method, $camelcase_method, $path, $paths, $config);
                        } elseif (is_numeric($config)) {
                            $this->define_rest_api_endpoint($method_name, $uppercase_method, $lowercase_method, $camelcase_method, $path, $paths, array('cost' => $config));
                        } else {
                            throw new NotSupported($this->id . ' define_rest_api() API format not supported, API leafs must strings, objects or numbers');
                        }
                    }
                } else {
                    $copy = $paths;
                    array_push($copy, $key);
                    $this->define_rest_api($value, $method_name, $copy);
                }
            } else {
                foreach ($value as $path) {
                    $this->define_rest_api_endpoint($method_name, $uppercase_method, $lowercase_method, $camelcase_method, $path, $paths);
                }
            }
        }
    }

    public function underscore($camelcase) {
        // todo: write conversion fooBar10OHLCV2Candles → foo_bar10_ohlcv2_candles
        throw new NotSupported($this->id . ' underscore() is not supported yet');
    }

    public function camelcase($underscore) {
        // todo: write conversion foo_bar10_ohlcv2_candles → fooBar10OHLCV2Candles
        throw new NotSupported($this->id . ' camelcase() is not supported yet');
    }

    public static function hash($request, $type = 'md5', $digest = 'hex') {
        $base64 = ('base64' === $digest);
        $binary = ('binary' === $digest);
        $raw_output = ($binary || $base64) ? true : false;
        if ($type === 'keccak') {
            $hash = Keccak::hash($request, 256, $raw_output);
        } else {
            $hash = \hash($type, $request, $raw_output);
        }
        if ($base64) {
            $hash = \base64_encode($hash);
        }
        return $hash;
    }

    public static function hmac($request, $secret, $type = 'sha256', $digest = 'hex') {
        $base64 = ('base64' === $digest);
        $binary = ('binary' === $digest);
        $hmac = \hash_hmac($type, $request, $secret, ($binary || $base64) ? true : false);
        if ($base64) {
            $hmac = \base64_encode($hmac);
        }
        return $hmac;
    }

    public static function jwt($request, $secret, $alg = 'HS256') {
        $algorithms = array(
            'HS256' => 'sha256',
            'HS384' => 'sha384',
            'HS512' => 'sha512',
        );
        $encodedHeader = static::urlencodeBase64(json_encode(array('alg' => $alg, 'typ' => 'JWT')));
        $encodedData = static::urlencodeBase64(json_encode($request, JSON_UNESCAPED_SLASHES));
        $token = $encodedHeader . '.' . $encodedData;
        $algoType = substr($alg, 0, 2);

        if ($algoType === 'HS') {
            $algName = $algorithms[$alg];
            if (!array_key_exists($alg, $algorithms)) {
                throw new ExchangeError($alg . ' is not a supported jwt algorithm.');
            }
            $signature =  static::hmac($token, $secret, $algName, 'binary');
        } elseif ($algoType === 'RS') {
            $signature = \base64_decode(static::rsa($token, $secret, $alg));
        }
        return $token . '.' . static::urlencodeBase64($signature);
    }

    public static function rsa($request, $secret, $alg = 'RS256') {
        $algorithms = array(
            'RS256' => \OPENSSL_ALGO_SHA256,
            'RS384' => \OPENSSL_ALGO_SHA384,
            'RS512' => \OPENSSL_ALGO_SHA512,
        );
        if (!array_key_exists($alg, $algorithms)) {
            throw new ExchangeError($alg . ' is not a supported rsa signing algorithm.');
        }
        $algName = $algorithms[$alg];
        $signature = null;
        \openssl_sign($request, $signature, $secret, $algName);
        return \base64_encode($signature);
    }

    public static function ecdsa($request, $secret, $algorithm = 'p256', $hash = null, $fixedLength = false) {
        $digest = $request;
        if ($hash !== null) {
            $digest = static::hash($request, $hash, 'hex');
        }
        $ec = new EC(strtolower($algorithm));
        $key = $ec->keyFromPrivate(ltrim($secret, '0x'));
        $ellipticSignature = $key->sign($digest, 'hex', array('canonical' => true));
        $count = new BN('0');
        $minimumSize = (new BN('1'))->shln(8 * 31)->sub(new BN('1'));
        while ($fixedLength && ($ellipticSignature->r->gt($ec->nh) || $ellipticSignature->r->lte($minimumSize) || $ellipticSignature->s->lte($minimumSize))) {
            $ellipticSignature = $key->sign($digest, 'hex', array('canonical' => true, 'extraEntropy' => $count->toArray('le', 32)));
            $count = $count->add(new BN('1'));
        }
        $signature = array(
            'r' =>  $ellipticSignature->r->bi->toHex(),
            's' => $ellipticSignature->s->bi->toHex(),
            'v' => $ellipticSignature->recoveryParam,
        );
        return $signature;
    }

    public static function eddsa($request, $secret, $algorithm = 'ed25519') {
        // this method is experimental ( ͡° ͜ʖ ͡°)
        $curve = new EdDSA($algorithm);
        $signature = $curve->signModified($request, $secret);
        return static::binary_to_base58(static::base16_to_binary($signature->toHex()));
    }

    public function throttle($cost = null) {
        // TODO: use a token bucket here
        $now = $this->milliseconds();
        $elapsed = $now - $this->lastRestRequestTimestamp;
        $cost = ($cost === null) ? 1 : $cost;
        $sleep_time = $this->rateLimit * $cost;
        if ($elapsed < $sleep_time) {
            $delay = $sleep_time - $elapsed;
            usleep((int) ($delay * 1000.0));
        }
    }

    public function sign($path, $api = 'public', $method = 'GET', $params = array(), $headers = null, $body = null) {
        throw new NotSupported($this->id . ' sign() is not supported yet');
    }

    public function parse_json($json_string, $as_associative_array = true) {
        return json_decode($this->on_json_response($json_string), $as_associative_array);
    }

    public function log() {
        $args = func_get_args();
        if (is_array($args)) {
            $array = array();
            foreach ($args as $arg) {
                $array[] = is_string($arg) ? $arg : json_encode($arg, JSON_PRETTY_PRINT);
            }
            echo implode(' ', $array), "\n";
        }
    }

    public function on_rest_response($code, $reason, $url, $method, $response_headers, $response_body, $request_headers, $request_body) {
        return is_string($response_body) ? trim($response_body) : $response_body;
    }

    public function on_json_response($response_body) {
        return (is_string($response_body) && $this->quoteJsonNumbers) ? preg_replace('/":([+.0-9eE-]+)([,}])/', '":"$1"$2', $response_body) : $response_body;
    }

    public function fetch($url, $method = 'GET', $headers = null, $body = null) {

        $headers = array_merge($this->headers, $headers ? $headers : array());

        if (strlen($this->proxy)) {
            $headers['Origin'] = $this->origin;
        }

        $headers = $this->set_headers($headers);

        $verbose_headers = $headers;

        if (!$headers) {
            $headers = array();
        } elseif (is_array($headers)) {
            $tmp = $headers;
            $headers = array();
            foreach ($tmp as $key => $value) {
                $headers[] = $key . ': ' . $value;
            }
        }

        // this name for the proxy string is deprecated
        // we should rename it to $this->cors everywhere
        $url = $this->proxy . $url;

        // https://github.com/ccxt/ccxt/issues/5914
        if ($this->curl) {
            if ($this->curl_close) {
                curl_close($this->curl); // we properly close the curl channel here to save cookies
                $this->curl = curl_init();
            } elseif ($this->curl_reset) {
                curl_reset($this->curl); // this is the default
            }
        } else {
            $this->curl = curl_init();
        }

        curl_setopt($this->curl, CURLOPT_URL, $url);

        if ($this->timeout) {
            curl_setopt($this->curl, CURLOPT_CONNECTTIMEOUT_MS, (int) ($this->timeout));
            curl_setopt($this->curl, CURLOPT_TIMEOUT_MS, (int) ($this->timeout));
        }

        curl_setopt($this->curl, CURLOPT_RETURNTRANSFER, true);
        if (!$this->validateClientSsl) {
            curl_setopt($this->curl, CURLOPT_SSL_VERIFYPEER, false);
        }
        if (!$this->validateServerSsl) {
            curl_setopt($this->curl, CURLOPT_SSL_VERIFYHOST, false);
        }

        if ($this->userAgent) {
            if (gettype($this->userAgent) == 'string') {
                curl_setopt($this->curl, CURLOPT_USERAGENT, $this->userAgent);
                $verbose_headers = array_merge($verbose_headers, array('User-Agent' => $this->userAgent));
            } elseif ((gettype($this->userAgent) == 'array') && array_key_exists('User-Agent', $this->userAgent)) {
                curl_setopt($this->curl, CURLOPT_USERAGENT, $this->userAgent['User-Agent']);
                $verbose_headers = array_merge($verbose_headers, $this->userAgent);
            }
        }

        curl_setopt($this->curl, CURLOPT_ENCODING, '');

        if ($method == 'GET') {
            curl_setopt($this->curl, CURLOPT_HTTPGET, true);
        } elseif ($method == 'POST') {
            curl_setopt($this->curl, CURLOPT_POST, true);
            curl_setopt($this->curl, CURLOPT_POSTFIELDS, $body);
        } elseif ($method == 'PUT') {
            curl_setopt($this->curl, CURLOPT_CUSTOMREQUEST, 'PUT');
            curl_setopt($this->curl, CURLOPT_POSTFIELDS, $body);
            $headers[] = 'X-HTTP-Method-Override: PUT';
        } elseif ($method == 'PATCH') {
            curl_setopt($this->curl, CURLOPT_CUSTOMREQUEST, 'PATCH');
            curl_setopt($this->curl, CURLOPT_POSTFIELDS, $body);
        } elseif ($method === 'DELETE') {
            curl_setopt($this->curl, CURLOPT_CUSTOMREQUEST, 'DELETE');
            curl_setopt($this->curl, CURLOPT_POSTFIELDS, $body);

            $headers[] = 'X-HTTP-Method-Override: DELETE';
        }

        if ($headers) {
            curl_setopt($this->curl, CURLOPT_HTTPHEADER, $headers);
        }

        if ($this->verbose) {
            print_r(array('fetch Request:', $this->id, $method, $url, 'RequestHeaders:', $verbose_headers, 'RequestBody:', $body));
        }

        // we probably only need to set it once on startup
        if ($this->curlopt_interface) {
            curl_setopt($this->curl, CURLOPT_INTERFACE, $this->curlopt_interface);
        }

        /*

        // this is currently not integrated, reserved for future
        if ($this->proxy) {
            curl_setopt ($this->curl, CURLOPT_PROXY, $this->proxy);
        }

        */

        curl_setopt($this->curl, CURLOPT_FOLLOWLOCATION, true);
        curl_setopt($this->curl, CURLOPT_FAILONERROR, false);

        curl_setopt($this->curl, CURLOPT_HEADER, 1);
        // match the same http version as python and js
        curl_setopt($this->curl, CURLOPT_HTTP_VERSION, CURL_HTTP_VERSION_1_1);

        // user-defined cURL options (if any)
        if (!empty($this->curl_options)) {
            curl_setopt_array($this->curl, $this->curl_options);
        }

        $response_headers = array();

        $response = curl_exec($this->curl);

        $headers_length = curl_getinfo($this->curl, CURLINFO_HEADER_SIZE);

        $raw_headers = mb_substr($response, 0, $headers_length);

        $raw_headers_array = explode("\r\n", trim($raw_headers));
        $status_line = $raw_headers_array[0];
        $parts = explode(' ', $status_line);
        $http_status_text = count($parts) === 3 ? $parts[2] : null;
        $raw_headers = array_slice($raw_headers_array, 1);
        foreach ($raw_headers as $raw_header) {
            if (strlen($raw_header)) {
                $exploded = explode(': ', $raw_header);
                if (count($exploded) > 1) {
                    list($key, $value) = $exploded;
                    // don't overwrite headers
                    // https://stackoverflow.com/a/4371395/4802441
                    if (array_key_exists($key, $response_headers)) {
                        $response_headers[$key] = $response_headers[$key] . ', ' . $value;
                    } else {
                        $response_headers[$key] = $value;
                    }
                }
            }
        }
        $result = mb_substr($response, $headers_length);

        $curl_errno = curl_errno($this->curl);
        $curl_error = curl_error($this->curl);
        $http_status_code = curl_getinfo($this->curl, CURLINFO_HTTP_CODE);

        $result = $this->on_rest_response($http_status_code, $http_status_text, $url, $method, $response_headers, $result, $headers, $body);

        $this->lastRestRequestTimestamp = $this->milliseconds();

        if ($this->enableLastHttpResponse) {
            $this->last_http_response = $result;
        }

        if ($this->enableLastResponseHeaders) {
            $this->last_response_headers = $response_headers;
        }

        $json_response = null;
        $is_json_encoded_response = $this->is_json_encoded_object($result);

        if ($is_json_encoded_response) {
            $json_response = $this->parse_json($result);
            if ($this->enableLastJsonResponse) {
                $this->last_json_response = $json_response;
            }
        }

        if ($this->verbose) {
            print_r(array('fetch Response:', $this->id, $method, $url, $http_status_code, $curl_error, 'ResponseHeaders:', $response_headers, 'ResponseBody:', $result));
        }

        if ($result === false) {
            if ($curl_errno == 28) { // CURLE_OPERATION_TIMEDOUT
                throw new RequestTimeout($this->id . ' ' . implode(' ', array($url, $method, $curl_errno, $curl_error)));
            }

            // all sorts of SSL problems, accessibility
            throw new ExchangeNotAvailable($this->id . ' ' . implode(' ', array($url, $method, $curl_errno, $curl_error)));
        }

        $skip_further_error_handling = $this->handle_errors($http_status_code, $http_status_text, $url, $method, $response_headers, $result ? $result : null, $json_response, $headers, $body);
        if (!$skip_further_error_handling) {
            $this->handle_http_status_code($http_status_code, $http_status_text, $url, $method, $result);
        }
        // check if $curl_errno is not zero
        if ($curl_errno) {
            throw new NetworkError($this->id . ' unknown error: ' . strval($curl_errno) . ' ' . $curl_error);
        }

        return isset($json_response) ? $json_response : $result;
    }

    public function load_markets($reload = false, $params = array()) {
        if (!$reload && $this->markets) {
            if (!$this->markets_by_id) {
                return $this->set_markets($this->markets);
            }
            return $this->markets;
        }
        $currencies = null;
        if (array_key_exists('fetchCurrencies', $this->has) && $this->has['fetchCurrencies'] === true) {
            $currencies = $this->fetch_currencies();
        }
        $markets = $this->fetch_markets($params);
        return $this->set_markets($markets, $currencies);
    }

    public function number($n) {
        return call_user_func($this->number, $n);
    }

    public function filter_by_since_limit($array, $since = null, $limit = null, $key = 'timestamp', $tail = false) {
        $result = array();
        $since_is_set = isset($since);
        if ($since_is_set) {
            foreach ($array as $entry) {
                if ($entry[$key] > $since) {
                    $result[] = $entry;
                }
            }
        } else {
            $result = $array;
        }
        if (isset($limit)) {
            if (is_array($result)) {
                $result = $tail ? array_slice($result, -$limit) : array_slice($result, 0, $limit);
            } else {
                $length = count($result);
                if ($tail) {
                    $start = max($length - $limit, 0);
                } else {
                    $start = 0;
                }
                $end = min($start + $limit, $length);
                $result_copy = array();
                for ($i = $start; $i < $end; $i++) {
                    $result_copy[] = $result[$i];
                }
                $result = $result_copy;
            }
        }
        return $result;
    }

    public function filter_by_value_since_limit($array, $field, $value = null, $since = null, $limit = null, $key = 'timestamp', $tail = false) {
        $valueIsSet = isset($value);
        $sinceIsSet = isset($since);
        $result = array();
        foreach ($array as $k => $v) {
            if (($valueIsSet ? ($v[$field] === $value) : true) && ($sinceIsSet ? ($v[$key] >= $since) : true)) {
                $result[] = $v;
            }
        }
        if (isset($limit)) {
            return $tail ? array_slice($result, -$limit) : array_slice($result, 0, $limit);
        }
        return $result;
    }

    public function fetch_order_trades($id, $symbol = null, $params = array()) {
        throw new NotSupported($this->id . ' fetch_order_trades() is not supported yet');
    }

    public function fetch_markets($params = array()) {
        // markets are returned as a list
        // currencies are returned as a dict
        // this is for historical reasons
        // and may be changed for consistency later
        return $this->markets ? array_values($this->markets) : array();
    }

    public function fetch_currencies($params = array()) {
        // markets are returned as a list
        // currencies are returned as a dict
        // this is for historical reasons
        // and may be changed for consistency later
        return $this->currencies ? $this->currencies : array();
    }

    public function precision_from_string($str) {
        // support string formats like '1e-4'
        if (strpos($str, 'e') > -1) {
            $numStr = preg_replace ('/\de/', '', $str);
            return ((int)$numStr) * -1;
        }
        // support integer formats (without dot) like '1', '10' etc [Note: bug in decimalToPrecision, so this should not be used atm]
        // if (strpos($str, '.') === -1) {
        //     return strlen(str) * -1;
        // }
        // default strings like '0.0001'
        $parts = explode('.', preg_replace('/0+$/', '', $str));
        return (count($parts) > 1) ? strlen($parts[1]) : 0;
    }

    public function __call($function, $params) {
        if (array_key_exists($function, $this->defined_rest_api)) {
            $partial = $this->defined_rest_api[$function];
            $entry = $partial[3];
            $config = $partial[4];
            $partial[3] = $params ? $params[0] : $params;
            $partial[4] = null;
            $partial[5] = null;
            $partial[6] = $config;
            $partial[7] = ($params && (count($params) > 1)) ? $params[1] : array();
            return call_user_func_array(array($this, $entry), $partial);
        } elseif (array_key_exists($function, static::$camelcase_methods)) {
            $underscore = static::$camelcase_methods[$function];
            return call_user_func_array(array($this, $underscore), $params);
        } elseif (!preg_match('/^[A-Z0-9_]+$/', $function)) {
            $underscore = preg_replace_callback('/[a-z0-9][A-Z]/m', function ($x) {
                return $x[0][0] . '_' . $x[0][1];
            }, $function);
            $underscore = strtolower($underscore);
            if (method_exists($this, $underscore)) {
                return call_user_func_array(array($this, $underscore), $params);
            } else {
                /* handle errors */
                throw new ExchangeError($function . ' method not found');
            }
        } else {
            /* handle errors */
            throw new ExchangeError($function . ' method not found, try underscore_notation instead of camelCase for the method being called');
        }
    }

    public function __sleep() {
        $return = array_keys(array_filter(get_object_vars($this), function ($var) {
            return !(is_object($var) || is_resource($var) || is_callable($var));
        }));
        return $return;
    }

    public function __wakeup() {
        $this->curl = curl_init();
        if ($this->api) {
            $this->define_rest_api($this->api, 'request');
        }
    }

    public function __destruct() {
        if ($this->curl !== null) {
            curl_close($this->curl);
        }
    }

    public function has($feature = null) {
        if (!$feature) {
            return $this->has;
        }
        $feature = strtolower($feature);
        $new_feature_map = array_change_key_case($this->has, CASE_LOWER);
        if (array_key_exists($feature, $new_feature_map)) {
            return $new_feature_map[$feature];
        }

        // PHP 5.6+ only:
        // $old_feature_map = array_change_key_case (array_filter (get_object_vars ($this), function ($key) {
        //     return strpos($key, 'has') !== false && $key !== 'has';
        // }, ARRAY_FILTER_USE_KEY), CASE_LOWER);

        // the above rewritten for PHP 5.4+
        $nonfiltered = get_object_vars($this);
        $filtered = array();
        foreach ($nonfiltered as $key => $value) {
            if ((strpos($key, 'has') !== false) && ($key !== 'has')) {
                $filtered[$key] = $value;
            }
        }
        $old_feature_map = array_change_key_case($filtered, CASE_LOWER);

        $old_feature = "has{$feature}";
        return array_key_exists($old_feature, $old_feature_map) ? $old_feature_map[$old_feature] : false;
    }

    public static function precisionFromString($x) {
        $parts = explode('.', preg_replace('/0+$/', '', $x));
        if (count($parts) > 1) {
            return strlen($parts[1]);
        } else {
            return 0;
        }
    }

    public static function decimal_to_precision($x, $roundingMode = ROUND, $numPrecisionDigits = null, $countingMode = DECIMAL_PLACES, $paddingMode = NO_PADDING) {
        if ($countingMode === TICK_SIZE) {
            if (!(is_float($numPrecisionDigits) || is_int($numPrecisionDigits)))
                throw new BaseError('Precision must be an integer or float for TICK_SIZE');
        } else {
            if (!is_int($numPrecisionDigits)) {
                throw new BaseError('Precision must be an integer');
            }
        }

        if (!is_numeric($x)) {
            throw new BaseError('Invalid number');
        }

        assert(($roundingMode === ROUND) || ($roundingMode === TRUNCATE));

        $result = '';

        // Special handling for negative precision
        if ($numPrecisionDigits < 0) {
            if ($countingMode === TICK_SIZE) {
                throw new BaseError('TICK_SIZE cant be used with negative numPrecisionDigits');
            }
            $toNearest = pow(10, abs($numPrecisionDigits));
            if ($roundingMode === ROUND) {
                $result = (string) ($toNearest * static::decimal_to_precision($x / $toNearest, $roundingMode, 0, DECIMAL_PLACES, $paddingMode));
            }
            if ($roundingMode === TRUNCATE) {
                $result = static::decimal_to_precision($x - ( (int) $x % $toNearest), $roundingMode, 0, DECIMAL_PLACES, $paddingMode);
            }
            return $result;
        }

        if ($countingMode === TICK_SIZE) {
            $precisionDigitsString = static::decimal_to_precision($numPrecisionDigits, ROUND, 100, DECIMAL_PLACES, NO_PADDING);
            $newNumPrecisionDigits = static::precisionFromString($precisionDigitsString);
            $missing = fmod($x, $numPrecisionDigits);
            $missing = floatval(static::decimal_to_precision($missing, ROUND, 8, DECIMAL_PLACES, NO_PADDING));
            // See: https://github.com/ccxt/ccxt/pull/6486
            $fpError = static::decimal_to_precision($missing / $numPrecisionDigits, ROUND, max($newNumPrecisionDigits, 8), DECIMAL_PLACES, NO_PADDING);
            if(static::precisionFromString($fpError) !== 0) {
                if ($roundingMode === ROUND) {
                    if ($x > 0) {
                        if ($missing >= $numPrecisionDigits / 2) {
                            $x = $x - $missing + $numPrecisionDigits;
                        } else {
                            $x = $x - $missing;
                        }
                    } else {
                        if ($missing >= $numPrecisionDigits / 2) {
                            $x = $x - $missing;
                        } else {
                            $x = $x - $missing - $numPrecisionDigits;
                        }
                    }
                } elseif (TRUNCATE === $roundingMode) {
                    $x = $x - $missing;
                }
            }
            return static::decimal_to_precision($x, ROUND, $newNumPrecisionDigits, DECIMAL_PLACES, $paddingMode);
        }


        if ($roundingMode === ROUND) {
            if ($countingMode === DECIMAL_PLACES) {
                // Requested precision of 100 digits was truncated to PHP maximum of 53 digits
                $numPrecisionDigits = min(14, $numPrecisionDigits);
                $result = number_format(round($x, $numPrecisionDigits, PHP_ROUND_HALF_UP), $numPrecisionDigits, '.', '');
            } elseif ($countingMode === SIGNIFICANT_DIGITS) {
                $significantPosition = ((int) log( abs($x), 10)) % 10;
                if ($significantPosition > 0) {
                    ++$significantPosition;
                }
                $result = static::number_to_string(round($x, $numPrecisionDigits - $significantPosition, PHP_ROUND_HALF_UP));
            }
        } elseif ($roundingMode === TRUNCATE) {
            $dotIndex = strpos($x, '.');
            $dotPosition = $dotIndex ?: strlen($x);
            if ($countingMode === DECIMAL_PLACES) {
                if ($dotIndex) {
                    list($before, $after) = explode('.', static::number_to_string($x));
                    $result = $before . '.' . substr($after, 0, $numPrecisionDigits);
                } else {
                    $result = $x;
                }
            } elseif ($countingMode === SIGNIFICANT_DIGITS) {
                if ($numPrecisionDigits === 0) {
                    return '0';
                }
                $significantPosition = (int) log(abs($x), 10);
                $start = $dotPosition - $significantPosition;
                $end = $start + $numPrecisionDigits;
                if ($dotPosition >= $end) {
                    --$end;
                }
                if ($numPrecisionDigits >= (strlen($x) - ($dotPosition ? 1 : 0))) {
                    $result = (string) $x;
                } else {
                    if ($significantPosition < 0) {
                        ++$end;
                    }
                    $result = str_pad(substr($x, 0, $end), $dotPosition, '0');
                }
            }
            $result = rtrim($result, '.');
        }

        $hasDot = (false !== strpos($result, '.'));
        if ($paddingMode === NO_PADDING) {
            if (($result === '')  && ($numPrecisionDigits === 0)) {
                return '0';
            }
            if ($hasDot) {
                $result = rtrim($result, '0');
                $result = rtrim($result, '.');
            }
        } elseif ($paddingMode === PAD_WITH_ZERO) {
            if ($hasDot) {
                if ($countingMode === DECIMAL_PLACES) {
                    list($before, $after) = explode('.', $result, 2);
                    $result = $before . '.' . str_pad($after, $numPrecisionDigits, '0');
                } elseif ($countingMode === SIGNIFICANT_DIGITS) {
                    if ($result < 1) {
                        $result = str_pad($result, strcspn($result, '123456789') + $numPrecisionDigits, '0');
                    }
                }
            } else {
                if ($countingMode === DECIMAL_PLACES) {
                    if ($numPrecisionDigits > 0) {
                        $result = $result . '.' . str_repeat('0', $numPrecisionDigits);
                    }
                } elseif ($countingMode === SIGNIFICANT_DIGITS) {
                    if ($numPrecisionDigits > strlen($result)) {
                        $result = $result . '.' . str_repeat('0', ($numPrecisionDigits - strlen($result)));
                    }
                }
            }
        }
        if (($result === '-0') || ($result === '-0.' . str_repeat('0', max(strlen($result) - 3, 0)))) {
            $result = substr($result, 1);
        }
        return $result;
    }

    public static function number_to_string($x) {
        // avoids scientific notation for too large and too small numbers
        if ($x === null) {
            return null;
        }
        $type = gettype($x);
        $s = (string) $x;
        if (($type !== 'integer') && ($type !== 'double')) {
            return $s;
        }
        if (strpos($x, 'E') === false) {
            return $s;
        }
        $splitted = explode('E', $s);
        $number = rtrim(rtrim($splitted[0], '0'), '.');
        $exp = (int) $splitted[1];
        $len_after_dot = 0;
        if (strpos($number, '.') !== false) {
            $splitted = explode('.', $number);
            $len_after_dot = strlen($splitted[1]);
        }
        $number = str_replace(array('.', '-'), '', $number);
        $sign = ($x < 0) ? '-' : '';
        if ($exp > 0) {
            $zeros = str_repeat('0', abs($exp) - $len_after_dot);
            $s = $sign . $number . $zeros;
        } else {
            $zeros = str_repeat('0', abs($exp) - 1);
            $s = $sign . '0.' . $zeros . $number;
        }
        return $s;
    }

    public function vwap($baseVolume, $quoteVolume) {
        return (($quoteVolume !== null) && ($baseVolume !== null) && ($baseVolume > 0)) ? ($quoteVolume / $baseVolume) : null;
    }

    // ------------------------------------------------------------------------
    // web3 / 0x methods

    public static function has_web3() {
        // PHP version of this function does nothing, as most of its
        // dependencies are lightweight and don't eat a lot
        return true;
    }

    public static function check_required_version($required_version, $error = true) {
        global $version;
        $result = true;
        $required = explode('.', $required_version);
        $current = explode('.', $version);
        $intMajor1 = intval($required[0]);
        $intMinor1 = intval($required[1]);
        $intPatch1 = intval($required[2]);
        $intMajor2 = intval($current[0]);
        $intMinor2 = intval($current[1]);
        $intPatch2 = intval($current[2]);
        if ($intMajor1 > $intMajor2) {
            $result = false;
        }
        if ($intMajor1 === $intMajor2) {
            if ($intMinor1 > $intMinor2) {
                $result = false;
            } elseif ($intMinor1 === $intMinor2 && $intPatch1 > $intPatch2) {
                $result = false;
            }
        }
        if (!$result) {
            if ($error) {
                throw new NotSupported('Your current version of CCXT is ' . $version . ', a newer version ' . $required_version . ' is required, please, upgrade your version of CCXT');
            } else {
                return $error;
            }
        }
        return $result;
    }

    public function check_required_dependencies() {
        if (!static::has_web3()) {
            throw new ExchangeError($this->id . ' requires web3 dependencies');
        }
    }

    public static function hashMessage($message) {
        $trimmed = ltrim($message, '0x');
        $buffer = unpack('C*', hex2bin($trimmed));
        $prefix = bin2hex("\u{0019}Ethereum Signed Message:\n" . sizeof($buffer));
        return '0x' . Keccak::hash(hex2bin($prefix . $trimmed), 256);
    }

    public static function signHash($hash, $privateKey) {
        $signature = static::ecdsa($hash, $privateKey, 'secp256k1', null);
        return array(
            'r' => '0x' . $signature['r'],
            's' => '0x' . $signature['s'],
            'v' => 27 + $signature['v'],
        );
    }

    public static function signMessage($message, $privateKey) {
        return static::signHash(static::hashMessage($message), $privateKey);
    }

    public function sign_message_string($message, $privateKey) {
        $signature = static::signMessage($message, $privateKey);
        return $signature['r'] . $this->remove0x_prefix($signature['s']) . dechex($signature['v']);
    }

    public static function base32_decode($s) {
        static $alphabet = 'ABCDEFGHIJKLMNOPQRSTUVWXYZ234567';
        $tmp = '';
        foreach (str_split($s) as $c) {
            if (($v = strpos($alphabet, $c)) === false) {
                $v = 0;
            }
            $tmp .= sprintf('%05b', $v);
        }
        $args = array_map('bindec', str_split($tmp, 8));
        array_unshift($args, 'C*');
        return rtrim(call_user_func_array('pack', $args), "\0");
    }

    public static function totp($key) {
        $noSpaceKey = str_replace(' ', '', $key);
        $encodedKey = static::base32_decode($noSpaceKey);
        $epoch = floor(time() / 30);
        $encodedEpoch = pack('J', $epoch);
        $hmacResult = static::hmac($encodedEpoch, $encodedKey, 'sha1', 'hex');
        $hmac = [];
        foreach (str_split($hmacResult, 2) as $hex) {
            $hmac[] = hexdec($hex);
        }
        $offset = $hmac[count($hmac) - 1] & 0xF;
        $code = ($hmac[$offset + 0] & 0x7F) << 24 | ($hmac[$offset + 1] & 0xFF) << 16 | ($hmac[$offset + 2] & 0xFF) << 8 | ($hmac[$offset + 3] & 0xFF);
        $otp = $code % pow(10, 6);
        return str_pad((string) $otp, 6, '0', STR_PAD_LEFT);
    }

    public static function number_to_be($n, $padding) {
        $n = new BN($n);
        return array_reduce(array_map('chr', $n->toArray('be', $padding)), 'static::binary_concat');
    }

    public static function number_to_le($n, $padding) {
        $n = new BN($n);
        return array_reduce(array_map('chr', $n->toArray('le', $padding)), 'static::binary_concat');
    }

    public static function base58_to_binary($s) {
        if (!self::$base58_decoder) {
            self::$base58_decoder = array();
            self::$base58_encoder = array();
            for ($i = 0; $i < strlen(self::$base58_alphabet); $i++) {
                $bigNum = new BN($i);
                self::$base58_decoder[self::$base58_alphabet[$i]] = $bigNum;
                self::$base58_encoder[$i] = self::$base58_alphabet[$i];
            }
        }
        $result = new BN(0);
        $base = new BN(58);
        for ($i = 0; $i < strlen($s); $i++) {
            $result->imul($base);
            $result->iadd(self::$base58_decoder[$s[$i]]);
        }
        return static::number_to_be($result, 0);
    }

    public static function binary_to_base58($b) {
        if (!self::$base58_encoder) {
            self::$base58_decoder = array();
            self::$base58_encoder = array();
            for ($i = 0; $i < strlen(self::$base58_alphabet); $i++) {
                $bigNum = new BN($i);
                self::$base58_decoder[self::$base58_alphabet[$i]] = $bigNum;
                self::$base58_encoder[$i] = self::$base58_alphabet[$i];
            }
        }
        // convert binary to decimal
        $result = new BN(0);
        $fromBase = new BN(0x100);
        $string = array();
        foreach (str_split($b) as $c) {
            $result->imul($fromBase);
            $result->iadd(new BN(ord($c)));
        }
        while (!$result->isZero()) {
            $next_character = $result->modn(58);
            $result->idivn(58);
            $string[] = self::$base58_encoder[$next_character];
        }
        return implode('', array_reverse($string));
    }

    public function remove0x_prefix($string) {
        return (substr($string, 0, 2) === '0x') ? substr($string, 2) : $string;
    }

    public function parse_number($value, $default = null) {
        if ($value === null) {
            return $default;
        } else {
            try {
                return $this->number($value);
            } catch (Exception $e) {
                return $default;
            }
        }
    }

    public function omit_zero($string_number) {
        if ($string_number === null || $string_number === '') {
            return null;
        }
        if (floatval($string_number) === 0.0) {
            return null;
        }
        return $string_number;
    }

    public function sleep($milliseconds) {
        sleep($milliseconds / 1000);
    }

    public function check_order_arguments ($market, $type, $side, $amount, $price, $params) {
        if ($price === null) {
            if ($type === 'limit') {
                  throw new ArgumentsRequired ($this->id + ' create_order() requires a price argument for a limit order');
             }
        }
        if ($amount <= 0) {
            throw new ArgumentsRequired ($this->id + ' create_order() amount should be above 0');
        }
    }

    public function handle_http_status_code($http_status_code, $status_text, $url, $method, $body) {
        $string_code = (string) $http_status_code;
        if (array_key_exists($string_code, $this->httpExceptions)) {
            $error_class = $this->httpExceptions[$string_code];
            if (substr($error_class, 0, 6) !== '\\ccxt\\') {
                $error_class = '\\ccxt\\' . $error_class;
            }
            throw new $error_class($this->id . ' ' . implode(' ', array($this->id, $url, $method, $http_status_code, $body)));
        }
    }

    public static function crc32($string, $signed = false) {
        $unsigned = \crc32($string);
        if ($signed && ($unsigned >= 0x80000000)) {
            return $unsigned - 0x100000000;
        } else {
            return $unsigned;
        }
    }

    // ########################################################################
    // ########################################################################
    // ########################################################################
    // ########################################################################
    // ########                        ########                        ########
    // ########                        ########                        ########
    // ########                        ########                        ########
    // ########                        ########                        ########
    // ########        ########################        ########################
    // ########        ########################        ########################
    // ########        ########################        ########################
    // ########        ########################        ########################
    // ########                        ########                        ########
    // ########                        ########                        ########
    // ########                        ########                        ########
    // ########                        ########                        ########
    // ########################################################################
    // ########################################################################
    // ########################################################################
    // ########################################################################
    // ########        ########        ########                        ########
    // ########        ########        ########                        ########
    // ########        ########        ########                        ########
    // ########        ########        ########                        ########
    // ################        ########################        ################
    // ################        ########################        ################
    // ################        ########################        ################
    // ################        ########################        ################
    // ########        ########        ################        ################
    // ########        ########        ################        ################
    // ########        ########        ################        ################
    // ########        ########        ################        ################
    // ########################################################################
    // ########################################################################
    // ########################################################################
    // ########################################################################

    // METHODS BELOW THIS LINE ARE TRANSPILED FROM JAVASCRIPT TO PYTHON AND PHP

    public function get_default_options() {
        return array(
            'defaultNetworkCodeReplacements' => array(
                'ETH' => array( 'ERC20' => 'ETH' ),
                'TRX' => array( 'TRC20' => 'TRX' ),
                'CRO' => array( 'CRC20' => 'CRONOS' ),
            ),
        );
    }

    public function calculate_rate_limit_token_bucket($rateLimitConfig) {
        $rateLimit = $this->safe_number($rateLimitConfig, 'rateLimit');
        $refillRate = ($rateLimit !== null) ? (1 / $rateLimit) : PHP_INT_MAX;
        $tokenBucket = $this->safe_value($rateLimitConfig, 'tokenBucket', array());
        $config = array_merge(array(
            'delay' => 0.001,
            'capacity' => 1,
            'cost' => 1,
            'maxCapacity' => 1000,
            'refillRate' => $refillRate,
        ), $tokenBucket);
        return $config;
    }

    public function safe_ledger_entry($entry, $currency = null) {
        $currency = $this->safe_currency(null, $currency);
        $direction = $this->safe_string($entry, 'direction');
        $before = $this->safe_string($entry, 'before');
        $after = $this->safe_string($entry, 'after');
        $amount = $this->safe_string($entry, 'amount');
        if ($amount !== null) {
            if ($before === null && $after !== null) {
                $before = Precise::string_sub($after, $amount);
            } elseif ($before !== null && $after === null) {
                $after = Precise::string_add($before, $amount);
            }
        }
        if ($before !== null && $after !== null) {
            if ($direction === null) {
                if (Precise::string_gt($before, $after)) {
                    $direction = 'out';
                }
                if (Precise::string_gt($after, $before)) {
                    $direction = 'in';
                }
            }
        }
        $fee = $this->safe_value($entry, 'fee');
        if ($fee !== null) {
            $fee['cost'] = $this->safe_number($fee, 'cost');
        }
        $timestamp = $this->safe_integer($entry, 'timestamp');
        return array(
            'id' => $this->safe_string($entry, 'id'),
            'timestamp' => $timestamp,
            'datetime' => $this->iso8601 ($timestamp),
            'direction' => $direction,
            'account' => $this->safe_string($entry, 'account'),
            'referenceId' => $this->safe_string($entry, 'referenceId'),
            'referenceAccount' => $this->safe_string($entry, 'referenceAccount'),
            'type' => $this->safe_string($entry, 'type'),
            'currency' => $currency['code'],
            'amount' => $this->parse_number($amount),
            'before' => $this->parse_number($before),
            'after' => $this->parse_number($after),
            'status' => $this->safe_string($entry, 'status'),
            'fee' => $fee,
            'info' => $entry,
        );
    }

    public function set_markets($markets, $currencies = null) {
        $values = array();
        $this->markets_by_id = array();
        // handle marketId conflicts
        // we insert spot $markets first
        $marketValues = $this->sort_by($this->to_array($markets), 'spot', true);
        for ($i = 0; $i < count($marketValues); $i++) {
            $value = $marketValues[$i];
            if (is_array($this->markets_by_id) && array_key_exists($value['id'], $this->markets_by_id)) {
                $this->markets_by_id[$value['id']][] = $value;
            } else {
                $this->markets_by_id[$value['id']] = array( $value );
            }
            $market = $this->deep_extend($this->safe_market(), array(
                'precision' => $this->precision,
                'limits' => $this->limits,
            ), $this->fees['trading'], $value);
            $values[] = $market;
        }
        $this->markets = $this->index_by($values, 'symbol');
        $marketsSortedBySymbol = $this->keysort ($this->markets);
        $marketsSortedById = $this->keysort ($this->markets_by_id);
        $this->symbols = is_array($marketsSortedBySymbol) ? array_keys($marketsSortedBySymbol) : array();
        $this->ids = is_array($marketsSortedById) ? array_keys($marketsSortedById) : array();
        if ($currencies !== null) {
            $this->currencies = $this->deep_extend($this->currencies, $currencies);
        } else {
            $baseCurrencies = array();
            $quoteCurrencies = array();
            for ($i = 0; $i < count($values); $i++) {
                $market = $values[$i];
                $defaultCurrencyPrecision = ($this->precisionMode === DECIMAL_PLACES) ? 8 : $this->parse_number('1e-8');
                $marketPrecision = $this->safe_value($market, 'precision', array());
                if (is_array($market) && array_key_exists('base', $market)) {
                    $currencyPrecision = $this->safe_value_2($marketPrecision, 'base', 'amount', $defaultCurrencyPrecision);
                    $currency = array(
                        'id' => $this->safe_string_2($market, 'baseId', 'base'),
                        'numericId' => $this->safe_string($market, 'baseNumericId'),
                        'code' => $this->safe_string($market, 'base'),
                        'precision' => $currencyPrecision,
                    );
                    $baseCurrencies[] = $currency;
                }
                if (is_array($market) && array_key_exists('quote', $market)) {
                    $currencyPrecision = $this->safe_value_2($marketPrecision, 'quote', 'price', $defaultCurrencyPrecision);
                    $currency = array(
                        'id' => $this->safe_string_2($market, 'quoteId', 'quote'),
                        'numericId' => $this->safe_string($market, 'quoteNumericId'),
                        'code' => $this->safe_string($market, 'quote'),
                        'precision' => $currencyPrecision,
                    );
                    $quoteCurrencies[] = $currency;
                }
            }
            $baseCurrencies = $this->sort_by($baseCurrencies, 'code');
            $quoteCurrencies = $this->sort_by($quoteCurrencies, 'code');
            $this->baseCurrencies = $this->index_by($baseCurrencies, 'code');
            $this->quoteCurrencies = $this->index_by($quoteCurrencies, 'code');
            $allCurrencies = $this->array_concat($baseCurrencies, $quoteCurrencies);
            $groupedCurrencies = $this->group_by($allCurrencies, 'code');
            $codes = is_array($groupedCurrencies) ? array_keys($groupedCurrencies) : array();
            $resultingCurrencies = array();
            for ($i = 0; $i < count($codes); $i++) {
                $code = $codes[$i];
                $groupedCurrenciesCode = $this->safe_value($groupedCurrencies, $code, array());
                $highestPrecisionCurrency = $this->safe_value($groupedCurrenciesCode, 0);
                for ($j = 1; $j < count($groupedCurrenciesCode); $j++) {
                    $currentCurrency = $groupedCurrenciesCode[$j];
                    if ($this->precisionMode === TICK_SIZE) {
                        $highestPrecisionCurrency = ($currentCurrency['precision'] < $highestPrecisionCurrency['precision']) ? $currentCurrency : $highestPrecisionCurrency;
                    } else {
                        $highestPrecisionCurrency = ($currentCurrency['precision'] > $highestPrecisionCurrency['precision']) ? $currentCurrency : $highestPrecisionCurrency;
                    }
                }
                $resultingCurrencies[] = $highestPrecisionCurrency;
            }
            $sortedCurrencies = $this->sort_by($resultingCurrencies, 'code');
            $this->currencies = $this->deep_extend($this->currencies, $this->index_by($sortedCurrencies, 'code'));
        }
        $this->currencies_by_id = $this->index_by($this->currencies, 'id');
        $currenciesSortedByCode = $this->keysort ($this->currencies);
        $this->codes = is_array($currenciesSortedByCode) ? array_keys($currenciesSortedByCode) : array();
        return $this->markets;
    }

    public function safe_balance($balance) {
        $balances = $this->omit ($balance, array( 'info', 'timestamp', 'datetime', 'free', 'used', 'total' ));
        $codes = is_array($balances) ? array_keys($balances) : array();
        $balance['free'] = array();
        $balance['used'] = array();
        $balance['total'] = array();
        $debtBalance = array();
        for ($i = 0; $i < count($codes); $i++) {
            $code = $codes[$i];
            $total = $this->safe_string($balance[$code], 'total');
            $free = $this->safe_string($balance[$code], 'free');
            $used = $this->safe_string($balance[$code], 'used');
            $debt = $this->safe_string($balance[$code], 'debt');
            if (($total === null) && ($free !== null) && ($used !== null)) {
                $total = Precise::string_add($free, $used);
            }
            if (($free === null) && ($total !== null) && ($used !== null)) {
                $free = Precise::string_sub($total, $used);
            }
            if (($used === null) && ($total !== null) && ($free !== null)) {
                $used = Precise::string_sub($total, $free);
            }
            $balance[$code]['free'] = $this->parse_number($free);
            $balance[$code]['used'] = $this->parse_number($used);
            $balance[$code]['total'] = $this->parse_number($total);
            $balance['free'][$code] = $balance[$code]['free'];
            $balance['used'][$code] = $balance[$code]['used'];
            $balance['total'][$code] = $balance[$code]['total'];
            if ($debt !== null) {
                $balance[$code]['debt'] = $this->parse_number($debt);
                $debtBalance[$code] = $balance[$code]['debt'];
            }
        }
        $debtBalanceArray = is_array($debtBalance) ? array_keys($debtBalance) : array();
        $length = count($debtBalanceArray);
        if ($length) {
            $balance['debt'] = $debtBalance;
        }
        return $balance;
    }

    public function safe_order($order, $market = null) {
        // parses numbers as strings
        // * it is important pass the $trades as unparsed $rawTrades
        $amount = $this->omit_zero($this->safe_string($order, 'amount'));
        $remaining = $this->safe_string($order, 'remaining');
        $filled = $this->safe_string($order, 'filled');
        $cost = $this->safe_string($order, 'cost');
        $average = $this->omit_zero($this->safe_string($order, 'average'));
        $price = $this->omit_zero($this->safe_string($order, 'price'));
        $lastTradeTimeTimestamp = $this->safe_integer($order, 'lastTradeTimestamp');
        $symbol = $this->safe_string($order, 'symbol');
        $side = $this->safe_string($order, 'side');
        $parseFilled = ($filled === null);
        $parseCost = ($cost === null);
        $parseLastTradeTimeTimestamp = ($lastTradeTimeTimestamp === null);
        $fee = $this->safe_value($order, 'fee');
        $parseFee = ($fee === null);
        $parseFees = $this->safe_value($order, 'fees') === null;
        $parseSymbol = $symbol === null;
        $parseSide = $side === null;
        $shouldParseFees = $parseFee || $parseFees;
        $fees = $this->safe_value($order, 'fees', array());
        $trades = array();
        if ($parseFilled || $parseCost || $shouldParseFees) {
            $rawTrades = $this->safe_value($order, 'trades', $trades);
            $oldNumber = $this->number;
            // we parse $trades as strings here!
            $this->number = 'strval';
            $trades = $this->parse_trades($rawTrades, $market);
            $this->number = $oldNumber;
            $tradesLength = 0;
            $isArray = gettype($trades) === 'array' && array_keys($trades) === array_keys(array_keys($trades));
            if ($isArray) {
                $tradesLength = count($trades);
            }
            if ($isArray && ($tradesLength > 0)) {
                // move properties that are defined in $trades up into the $order
                if ($order['symbol'] === null) {
                    $order['symbol'] = $trades[0]['symbol'];
                }
                if ($order['side'] === null) {
                    $order['side'] = $trades[0]['side'];
                }
                if ($order['type'] === null) {
                    $order['type'] = $trades[0]['type'];
                }
                if ($order['id'] === null) {
                    $order['id'] = $trades[0]['order'];
                }
                if ($parseFilled) {
                    $filled = '0';
                }
                if ($parseCost) {
                    $cost = '0';
                }
                for ($i = 0; $i < count($trades); $i++) {
                    $trade = $trades[$i];
                    $tradeAmount = $this->safe_string($trade, 'amount');
                    if ($parseFilled && ($tradeAmount !== null)) {
                        $filled = Precise::string_add($filled, $tradeAmount);
                    }
                    $tradeCost = $this->safe_string($trade, 'cost');
                    if ($parseCost && ($tradeCost !== null)) {
                        $cost = Precise::string_add($cost, $tradeCost);
                    }
                    if ($parseSymbol) {
                        $symbol = $this->safe_string($trade, 'symbol');
                    }
                    if ($parseSide) {
                        $side = $this->safe_string($trade, 'side');
                    }
                    $tradeTimestamp = $this->safe_value($trade, 'timestamp');
                    if ($parseLastTradeTimeTimestamp && ($tradeTimestamp !== null)) {
                        if ($lastTradeTimeTimestamp === null) {
                            $lastTradeTimeTimestamp = $tradeTimestamp;
                        } else {
                            $lastTradeTimeTimestamp = max ($lastTradeTimeTimestamp, $tradeTimestamp);
                        }
                    }
                    if ($shouldParseFees) {
                        $tradeFees = $this->safe_value($trade, 'fees');
                        if ($tradeFees !== null) {
                            for ($j = 0; $j < count($tradeFees); $j++) {
                                $tradeFee = $tradeFees[$j];
                                $fees[] = array_merge(array(), $tradeFee);
                            }
                        } else {
                            $tradeFee = $this->safe_value($trade, 'fee');
                            if ($tradeFee !== null) {
                                $fees[] = array_merge(array(), $tradeFee);
                            }
                        }
                    }
                }
            }
        }
        if ($shouldParseFees) {
            $reducedFees = $this->reduceFees ? $this->reduce_fees_by_currency($fees) : $fees;
            $reducedLength = count($reducedFees);
            for ($i = 0; $i < $reducedLength; $i++) {
                $reducedFees[$i]['cost'] = $this->safe_number($reducedFees[$i], 'cost');
                if (is_array($reducedFees[$i]) && array_key_exists('rate', $reducedFees[$i])) {
                    $reducedFees[$i]['rate'] = $this->safe_number($reducedFees[$i], 'rate');
                }
            }
            if (!$parseFee && ($reducedLength === 0)) {
                $fee['cost'] = $this->safe_number($fee, 'cost');
                if (is_array($fee) && array_key_exists('rate', $fee)) {
                    $fee['rate'] = $this->safe_number($fee, 'rate');
                }
                $reducedFees[] = $fee;
            }
            $order['fees'] = $reducedFees;
            if ($parseFee && ($reducedLength === 1)) {
                $order['fee'] = $reducedFees[0];
            }
        }
        if ($amount === null) {
            // ensure $amount = $filled . $remaining
            if ($filled !== null && $remaining !== null) {
                $amount = Precise::string_add($filled, $remaining);
            } elseif ($this->safe_string($order, 'status') === 'closed') {
                $amount = $filled;
            }
        }
        if ($filled === null) {
            if ($amount !== null && $remaining !== null) {
                $filled = Precise::string_sub($amount, $remaining);
            }
        }
        if ($remaining === null) {
            if ($amount !== null && $filled !== null) {
                $remaining = Precise::string_sub($amount, $filled);
            }
        }
        // ensure that the $average field is calculated correctly
        $inverse = $this->safe_value($market, 'inverse', false);
        $contractSize = $this->number_to_string($this->safe_value($market, 'contractSize', 1));
        // $inverse
        // $price = $filled * contract size / $cost
        //
        // linear
        // $price = $cost / ($filled * contract size)
        if ($average === null) {
            if (($filled !== null) && ($cost !== null) && Precise::string_gt($filled, '0')) {
                $filledTimesContractSize = Precise::string_mul($filled, $contractSize);
                if ($inverse) {
                    $average = Precise::string_div($filledTimesContractSize, $cost);
                } else {
                    $average = Precise::string_div($cost, $filledTimesContractSize);
                }
            }
        }
        // similarly
        // $inverse
        // $cost = $filled * contract size / $price
        //
        // linear
        // $cost = $filled * contract size * $price
        $costPriceExists = ($average !== null) || ($price !== null);
        if ($parseCost && ($filled !== null) && $costPriceExists) {
            $multiplyPrice = null;
            if ($average === null) {
                $multiplyPrice = $price;
            } else {
                $multiplyPrice = $average;
            }
            // contract trading
            $filledTimesContractSize = Precise::string_mul($filled, $contractSize);
            if ($inverse) {
                $cost = Precise::string_div($filledTimesContractSize, $multiplyPrice);
            } else {
                $cost = Precise::string_mul($filledTimesContractSize, $multiplyPrice);
            }
        }
        // support for $market orders
        $orderType = $this->safe_value($order, 'type');
        $emptyPrice = ($price === null) || Precise::string_equals($price, '0');
        if ($emptyPrice && ($orderType === 'market')) {
            $price = $average;
        }
        // we have $trades with string values at this point so we will mutate them
        for ($i = 0; $i < count($trades); $i++) {
            $entry = $trades[$i];
            $entry['amount'] = $this->safe_number($entry, 'amount');
            $entry['price'] = $this->safe_number($entry, 'price');
            $entry['cost'] = $this->safe_number($entry, 'cost');
            $fee = $this->safe_value($entry, 'fee', array());
            $fee['cost'] = $this->safe_number($fee, 'cost');
            if (is_array($fee) && array_key_exists('rate', $fee)) {
                $fee['rate'] = $this->safe_number($fee, 'rate');
            }
            $entry['fee'] = $fee;
        }
        $timeInForce = $this->safe_string($order, 'timeInForce');
        $postOnly = $this->safe_value($order, 'postOnly');
        // timeInForceHandling
        if ($timeInForce === null) {
            if ($this->safe_string($order, 'type') === 'market') {
                $timeInForce = 'IOC';
            }
            // allow $postOnly override
            if ($postOnly) {
                $timeInForce = 'PO';
            }
        } elseif ($postOnly === null) {
            // $timeInForce is not null here
            $postOnly = $timeInForce === 'PO';
        }
        $timestamp = $this->safe_integer($order, 'timestamp');
        $datetime = $this->safe_string($order, 'datetime');
        if ($timestamp === null) {
            $timestamp = $this->parse8601 ($timestamp);
        }
        if ($datetime === null) {
            $datetime = $this->iso8601 ($timestamp);
        }
        $triggerPrice = $this->parse_number($this->safe_string_2($order, 'triggerPrice', 'stopPrice'));
        return array_merge($order, array(
            'id' => $this->safe_string($order, 'id'),
            'clientOrderId' => $this->safe_string($order, 'clientOrderId'),
            'timestamp' => $timestamp,
            'datetime' => $datetime,
            'symbol' => $symbol,
            'type' => $this->safe_string($order, 'type'),
            'side' => $side,
            'lastTradeTimestamp' => $lastTradeTimeTimestamp,
            'price' => $this->parse_number($price),
            'amount' => $this->parse_number($amount),
            'cost' => $this->parse_number($cost),
            'average' => $this->parse_number($average),
            'filled' => $this->parse_number($filled),
            'remaining' => $this->parse_number($remaining),
            'timeInForce' => $timeInForce,
            'postOnly' => $postOnly,
            'trades' => $trades,
            'reduceOnly' => $this->safe_value($order, 'reduceOnly'),
            'stopPrice' => $triggerPrice,  // ! deprecated, use $triggerPrice instead
            'triggerPrice' => $triggerPrice,
            'status' => $this->safe_string($order, 'status'),
            'fee' => $this->safe_value($order, 'fee'),
        ));
    }

    public function parse_orders($orders, $market = null, $since = null, $limit = null, $params = array ()) {
        //
        // the value of $orders is either a dict or a list
        //
        // dict
        //
        //     {
        //         'id1' => array( ... ),
        //         'id2' => array( ... ),
        //         'id3' => array( ... ),
        //         ...
        //     }
        //
        // list
        //
        //     array(
        //         array( 'id' => 'id1', ... ),
        //         array( 'id' => 'id2', ... ),
        //         array( 'id' => 'id3', ... ),
        //         ...
        //     )
        //
        $results = array();
        if (gettype($orders) === 'array' && array_keys($orders) === array_keys(array_keys($orders))) {
            for ($i = 0; $i < count($orders); $i++) {
                $order = array_merge($this->parse_order($orders[$i], $market), $params);
                $results[] = $order;
            }
        } else {
            $ids = is_array($orders) ? array_keys($orders) : array();
            for ($i = 0; $i < count($ids); $i++) {
                $id = $ids[$i];
                $order = array_merge($this->parse_order(array_merge(array( 'id' => $id ), $orders[$id]), $market), $params);
                $results[] = $order;
            }
        }
        $results = $this->sort_by($results, 'timestamp');
        $symbol = ($market !== null) ? $market['symbol'] : null;
        $tail = $since === null;
        return $this->filter_by_symbol_since_limit($results, $symbol, $since, $limit, $tail);
    }

    public function calculate_fee($symbol, $type, $side, $amount, $price, $takerOrMaker = 'taker', $params = array ()) {
        if ($type === 'market' && $takerOrMaker === 'maker') {
            throw new ArgumentsRequired($this->id . ' calculateFee() - you have provided incompatible arguments - "market" $type order can not be "maker". Change either the "type" or the "takerOrMaker" argument to calculate the fee.');
        }
        $market = $this->markets[$symbol];
        $feeSide = $this->safe_string($market, 'feeSide', 'quote');
        $key = 'quote';
        $cost = null;
        $amountString = $this->number_to_string($amount);
        $priceString = $this->number_to_string($price);
        if ($feeSide === 'quote') {
            // the fee is always in quote currency
            $cost = Precise::string_mul($amountString, $priceString);
        } elseif ($feeSide === 'base') {
            // the fee is always in base currency
            $cost = $amountString;
        } elseif ($feeSide === 'get') {
            // the fee is always in the currency you get
            $cost = $amountString;
            if ($side === 'sell') {
                $cost = Precise::string_mul($cost, $priceString);
            } else {
                $key = 'base';
            }
        } elseif ($feeSide === 'give') {
            // the fee is always in the currency you give
            $cost = $amountString;
            if ($side === 'buy') {
                $cost = Precise::string_mul($cost, $priceString);
            } else {
                $key = 'base';
            }
        }
        // for derivatives, the fee is in 'settle' currency
        if (!$market['spot']) {
            $key = 'settle';
        }
        // even if `$takerOrMaker` argument was set to 'maker', for 'market' orders we should forcefully override it to 'taker'
        if ($type === 'market') {
            $takerOrMaker = 'taker';
        }
        $rate = $this->safe_string($market, $takerOrMaker);
        if ($cost !== null) {
            $cost = Precise::string_mul($cost, $rate);
        }
        return array(
            'type' => $takerOrMaker,
            'currency' => $market[$key],
            'rate' => $this->parse_number($rate),
            'cost' => $this->parse_number($cost),
        );
    }

    public function safe_trade($trade, $market = null) {
        $amount = $this->safe_string($trade, 'amount');
        $price = $this->safe_string($trade, 'price');
        $cost = $this->safe_string($trade, 'cost');
        if ($cost === null) {
            // contract trading
            $contractSize = $this->safe_string($market, 'contractSize');
            $multiplyPrice = $price;
            if ($contractSize !== null) {
                $inverse = $this->safe_value($market, 'inverse', false);
                if ($inverse) {
                    $multiplyPrice = Precise::string_div('1', $price);
                }
                $multiplyPrice = Precise::string_mul($multiplyPrice, $contractSize);
            }
            $cost = Precise::string_mul($multiplyPrice, $amount);
        }
        $parseFee = $this->safe_value($trade, 'fee') === null;
        $parseFees = $this->safe_value($trade, 'fees') === null;
        $shouldParseFees = $parseFee || $parseFees;
        $fees = array();
        $fee = $this->safe_value($trade, 'fee');
        if ($shouldParseFees) {
            $reducedFees = $this->reduceFees ? $this->reduce_fees_by_currency($fees) : $fees;
            $reducedLength = count($reducedFees);
            for ($i = 0; $i < $reducedLength; $i++) {
                $reducedFees[$i]['cost'] = $this->safe_number($reducedFees[$i], 'cost');
                if (is_array($reducedFees[$i]) && array_key_exists('rate', $reducedFees[$i])) {
                    $reducedFees[$i]['rate'] = $this->safe_number($reducedFees[$i], 'rate');
                }
            }
            if (!$parseFee && ($reducedLength === 0)) {
                $fee['cost'] = $this->safe_number($fee, 'cost');
                if (is_array($fee) && array_key_exists('rate', $fee)) {
                    $fee['rate'] = $this->safe_number($fee, 'rate');
                }
                $reducedFees[] = $fee;
            }
            if ($parseFees) {
                $trade['fees'] = $reducedFees;
            }
            if ($parseFee && ($reducedLength === 1)) {
                $trade['fee'] = $reducedFees[0];
            }
            $tradeFee = $this->safe_value($trade, 'fee');
            if ($tradeFee !== null) {
                $tradeFee['cost'] = $this->safe_number($tradeFee, 'cost');
                if (is_array($tradeFee) && array_key_exists('rate', $tradeFee)) {
                    $tradeFee['rate'] = $this->safe_number($tradeFee, 'rate');
                }
                $trade['fee'] = $tradeFee;
            }
        }
        $trade['amount'] = $this->parse_number($amount);
        $trade['price'] = $this->parse_number($price);
        $trade['cost'] = $this->parse_number($cost);
        return $trade;
    }

    public function reduce_fees_by_currency($fees) {
        //
        // this function takes a list of $fee structures having the following format
        //
        //     string = true
        //
        //     array(
        //         array( 'currency' => 'BTC', 'cost' => '0.1' ),
        //         array( 'currency' => 'BTC', 'cost' => '0.2'  ),
        //         array( 'currency' => 'BTC', 'cost' => '0.2', 'rate' => '0.00123' ),
        //         array( 'currency' => 'BTC', 'cost' => '0.4', 'rate' => '0.00123' ),
        //         array( 'currency' => 'BTC', 'cost' => '0.5', 'rate' => '0.00456' ),
        //         array( 'currency' => 'USDT', 'cost' => '12.3456' ),
        //     )
        //
        //     string = false
        //
        //     array(
        //         array( 'currency' => 'BTC', 'cost' => 0.1 ),
        //         array( 'currency' => 'BTC', 'cost' => 0.2 ),
        //         array( 'currency' => 'BTC', 'cost' => 0.2, 'rate' => 0.00123 ),
        //         array( 'currency' => 'BTC', 'cost' => 0.4, 'rate' => 0.00123 ),
        //         array( 'currency' => 'BTC', 'cost' => 0.5, 'rate' => 0.00456 ),
        //         array( 'currency' => 'USDT', 'cost' => 12.3456 ),
        //     )
        //
        // and returns a $reduced $fee list, where $fees are summed per currency and $rate (if any)
        //
        //     string = true
        //
        //     array(
        //         array( 'currency' => 'BTC', 'cost' => '0.3'  ),
        //         array( 'currency' => 'BTC', 'cost' => '0.6', 'rate' => '0.00123' ),
        //         array( 'currency' => 'BTC', 'cost' => '0.5', 'rate' => '0.00456' ),
        //         array( 'currency' => 'USDT', 'cost' => '12.3456' ),
        //     )
        //
        //     string  = false
        //
        //     array(
        //         array( 'currency' => 'BTC', 'cost' => 0.3  ),
        //         array( 'currency' => 'BTC', 'cost' => 0.6, 'rate' => 0.00123 ),
        //         array( 'currency' => 'BTC', 'cost' => 0.5, 'rate' => 0.00456 ),
        //         array( 'currency' => 'USDT', 'cost' => 12.3456 ),
        //     )
        //
        $reduced = array();
        for ($i = 0; $i < count($fees); $i++) {
            $fee = $fees[$i];
            $feeCurrencyCode = $this->safe_string($fee, 'currency');
            if ($feeCurrencyCode !== null) {
                $rate = $this->safe_string($fee, 'rate');
                $cost = $this->safe_value($fee, 'cost');
                if (Precise::string_eq($cost, '0')) {
                    // omit zero $cost $fees
                    continue;
                }
                if (!(is_array($reduced) && array_key_exists($feeCurrencyCode, $reduced))) {
                    $reduced[$feeCurrencyCode] = array();
                }
                $rateKey = ($rate === null) ? '' : $rate;
                if (is_array($reduced[$feeCurrencyCode]) && array_key_exists($rateKey, $reduced[$feeCurrencyCode])) {
                    $reduced[$feeCurrencyCode][$rateKey]['cost'] = Precise::string_add($reduced[$feeCurrencyCode][$rateKey]['cost'], $cost);
                } else {
                    $reduced[$feeCurrencyCode][$rateKey] = array(
                        'currency' => $feeCurrencyCode,
                        'cost' => $cost,
                    );
                    if ($rate !== null) {
                        $reduced[$feeCurrencyCode][$rateKey]['rate'] = $rate;
                    }
                }
            }
        }
        $result = array();
        $feeValues = is_array($reduced) ? array_values($reduced) : array();
        for ($i = 0; $i < count($feeValues); $i++) {
            $reducedFeeValues = is_array($feeValues[$i]) ? array_values($feeValues[$i]) : array();
            $result = $this->array_concat($result, $reducedFeeValues);
        }
        return $result;
    }

    public function safe_ticker($ticker, $market = null) {
        $open = $this->safe_value($ticker, 'open');
        $close = $this->safe_value($ticker, 'close');
        $last = $this->safe_value($ticker, 'last');
        $change = $this->safe_value($ticker, 'change');
        $percentage = $this->safe_value($ticker, 'percentage');
        $average = $this->safe_value($ticker, 'average');
        $vwap = $this->safe_value($ticker, 'vwap');
        $baseVolume = $this->safe_value($ticker, 'baseVolume');
        $quoteVolume = $this->safe_value($ticker, 'quoteVolume');
        if ($vwap === null) {
            $vwap = Precise::string_div($quoteVolume, $baseVolume);
        }
        if (($last !== null) && ($close === null)) {
            $close = $last;
        } elseif (($last === null) && ($close !== null)) {
            $last = $close;
        }
        if (($last !== null) && ($open !== null)) {
            if ($change === null) {
                $change = Precise::string_sub($last, $open);
            }
            if ($average === null) {
                $average = Precise::string_div(Precise::string_add($last, $open), '2');
            }
        }
        if (($percentage === null) && ($change !== null) && ($open !== null) && Precise::string_gt($open, '0')) {
            $percentage = Precise::string_mul(Precise::string_div($change, $open), '100');
        }
        if (($change === null) && ($percentage !== null) && ($open !== null)) {
            $change = Precise::string_div(Precise::string_mul($percentage, $open), '100');
        }
        if (($open === null) && ($last !== null) && ($change !== null)) {
            $open = Precise::string_sub($last, $change);
        }
        // timestamp and symbol operations don't belong in safeTicker
        // they should be done in the derived classes
        return array_merge($ticker, array(
            'bid' => $this->safe_number($ticker, 'bid'),
            'bidVolume' => $this->safe_number($ticker, 'bidVolume'),
            'ask' => $this->safe_number($ticker, 'ask'),
            'askVolume' => $this->safe_number($ticker, 'askVolume'),
            'high' => $this->safe_number($ticker, 'high'),
            'low' => $this->safe_number($ticker, 'low'),
            'open' => $this->parse_number($open),
            'close' => $this->parse_number($close),
            'last' => $this->parse_number($last),
            'change' => $this->parse_number($change),
            'percentage' => $this->parse_number($percentage),
            'average' => $this->parse_number($average),
            'vwap' => $this->parse_number($vwap),
            'baseVolume' => $this->parse_number($baseVolume),
            'quoteVolume' => $this->parse_number($quoteVolume),
            'previousClose' => $this->safe_number($ticker, 'previousClose'),
        ));
    }

    public function fetch_ohlcv($symbol, $timeframe = '1m', $since = null, $limit = null, $params = array ()) {
        if (!$this->has['fetchTrades']) {
            throw new NotSupported($this->id . ' fetchOHLCV() is not supported yet');
        }
        $this->load_markets();
        $trades = $this->fetchTrades ($symbol, $since, $limit, $params);
        $ohlcvc = $this->build_ohlcvc($trades, $timeframe, $since, $limit);
        $result = array();
        for ($i = 0; $i < count($ohlcvc); $i++) {
            $result[] = [
                $this->safe_integer($ohlcvc[$i], 0),
                $this->safe_number($ohlcvc[$i], 1),
                $this->safe_number($ohlcvc[$i], 2),
                $this->safe_number($ohlcvc[$i], 3),
                $this->safe_number($ohlcvc[$i], 4),
                $this->safe_number($ohlcvc[$i], 5),
            ];
        }
        return $result;
    }

    public function convert_trading_view_to_ohlcv($ohlcvs, $timestamp = 't', $open = 'o', $high = 'h', $low = 'l', $close = 'c', $volume = 'v', $ms = false) {
        $result = array();
        $timestamps = $this->safe_value($ohlcvs, $timestamp, array());
        $opens = $this->safe_value($ohlcvs, $open, array());
        $highs = $this->safe_value($ohlcvs, $high, array());
        $lows = $this->safe_value($ohlcvs, $low, array());
        $closes = $this->safe_value($ohlcvs, $close, array());
        $volumes = $this->safe_value($ohlcvs, $volume, array());
        for ($i = 0; $i < count($timestamps); $i++) {
            $result[] = array(
                $ms ? $this->safe_integer($timestamps, $i) : $this->safe_timestamp($timestamps, $i),
                $this->safe_value($opens, $i),
                $this->safe_value($highs, $i),
                $this->safe_value($lows, $i),
                $this->safe_value($closes, $i),
                $this->safe_value($volumes, $i),
            );
        }
        return $result;
    }

    public function convert_ohlcv_to_trading_view($ohlcvs, $timestamp = 't', $open = 'o', $high = 'h', $low = 'l', $close = 'c', $volume = 'v', $ms = false) {
        $result = array();
        $result[$timestamp] = array();
        $result[$open] = array();
        $result[$high] = array();
        $result[$low] = array();
        $result[$close] = array();
        $result[$volume] = array();
        for ($i = 0; $i < count($ohlcvs); $i++) {
            $ts = $ms ? $ohlcvs[$i][0] : intval($ohlcvs[$i][0] / 1000);
            $result[$timestamp][] = $ts;
            $result[$open][] = $ohlcvs[$i][1];
            $result[$high][] = $ohlcvs[$i][2];
            $result[$low][] = $ohlcvs[$i][3];
            $result[$close][] = $ohlcvs[$i][4];
            $result[$volume][] = $ohlcvs[$i][5];
        }
        return $result;
    }

    public function market_ids($symbols) {
        if ($symbols === null) {
            return $symbols;
        }
        $result = array();
        for ($i = 0; $i < count($symbols); $i++) {
            $result[] = $this->market_id($symbols[$i]);
        }
        return $result;
    }

    public function market_symbols($symbols) {
        if ($symbols === null) {
            return $symbols;
        }
        $result = array();
        for ($i = 0; $i < count($symbols); $i++) {
            $result[] = $this->symbol ($symbols[$i]);
        }
        return $result;
    }

    public function market_codes($codes) {
        if ($codes === null) {
            return $codes;
        }
        $result = array();
        for ($i = 0; $i < count($codes); $i++) {
            $result[] = $this->common_currency_code($codes[$i]);
        }
        return $result;
    }

    public function parse_bids_asks($bidasks, $priceKey = 0, $amountKey = 1) {
        $bidasks = $this->to_array($bidasks);
        $result = array();
        for ($i = 0; $i < count($bidasks); $i++) {
            $result[] = $this->parse_bid_ask($bidasks[$i], $priceKey, $amountKey);
        }
        return $result;
    }

    public function fetch_l2_order_book($symbol, $limit = null, $params = array ()) {
        $orderbook = $this->fetch_order_book($symbol, $limit, $params);
        return array_merge($orderbook, array(
            'asks' => $this->sort_by($this->aggregate ($orderbook['asks']), 0),
            'bids' => $this->sort_by($this->aggregate ($orderbook['bids']), 0, true),
        ));
    }

    public function filter_by_symbol($objects, $symbol = null) {
        if ($symbol === null) {
            return $objects;
        }
        $result = array();
        for ($i = 0; $i < count($objects); $i++) {
            $objectSymbol = $this->safe_string($objects[$i], 'symbol');
            if ($objectSymbol === $symbol) {
                $result[] = $objects[$i];
            }
        }
        return $result;
    }

    public function parse_ohlcv($ohlcv, $market = null) {
        if (gettype($ohlcv) === 'array' && array_keys($ohlcv) === array_keys(array_keys($ohlcv))) {
            return array(
                $this->safe_integer($ohlcv, 0), // timestamp
                $this->safe_number($ohlcv, 1), // open
                $this->safe_number($ohlcv, 2), // high
                $this->safe_number($ohlcv, 3), // low
                $this->safe_number($ohlcv, 4), // close
                $this->safe_number($ohlcv, 5), // volume
            );
        }
        return $ohlcv;
    }

    public function get_network($network, $code) {
        $network = strtoupper($network);
        $aliases = array(
            'ETHEREUM' => 'ETH',
            'ETHER' => 'ETH',
            'ERC20' => 'ETH',
            'ETH' => 'ETH',
            'TRC20' => 'TRX',
            'TRON' => 'TRX',
            'TRX' => 'TRX',
            'BEP20' => 'BSC',
            'BSC' => 'BSC',
            'HRC20' => 'HT',
            'HECO' => 'HT',
            'SPL' => 'SOL',
            'SOL' => 'SOL',
            'TERRA' => 'LUNA',
            'LUNA' => 'LUNA',
            'POLYGON' => 'MATIC',
            'MATIC' => 'MATIC',
            'EOS' => 'EOS',
            'WAVES' => 'WAVES',
            'AVALANCHE' => 'AVAX',
            'AVAX' => 'AVAX',
            'QTUM' => 'QTUM',
            'CHZ' => 'CHZ',
            'NEO' => 'NEO',
            'ONT' => 'ONT',
            'RON' => 'RON',
        );
        if ($network === $code) {
            return $network;
        } elseif (is_array($aliases) && array_key_exists($network, $aliases)) {
            return $aliases[$network];
        } else {
            throw new NotSupported($this->id . ' $network ' . $network . ' is not yet supported');
        }
    }

    public function network_code_to_id($networkCode, $currencyCode = null) {
        /**
         * @ignore
         * tries to convert the provided $networkCode (which is expected to be an unified network code) to a network id. In order to achieve this, derived class needs to have 'options->networks' defined.
         * @param {string} $networkCode unified network code
         * @param {string|null} $currencyCode unified currency code, but this argument is not required by default, unless there is an exchange (like huobi) that needs an override of the method to be able to pass $currencyCode argument additionally
         * @return {[string|null]} exchange-specific network id
         */
        $networkIdsByCodes = $this->safe_value($this->options, 'networks', array());
        $networkId = $this->safe_string($networkIdsByCodes, $networkCode);
        // for example, if 'ETH' is passed for $networkCode, but 'ETH' $key not defined in `options->networks` object
        if ($networkId === null) {
            if ($currencyCode === null) {
                // if $currencyCode was not provided, then we just set passed $value to $networkId
                $networkId = $networkCode;
            } else {
                // if $currencyCode was provided, then we try to find if that $currencyCode has a replacement ($i->e. ERC20 for ETH)
                $defaultNetworkCodeReplacements = $this->safe_value($this->options, 'defaultNetworkCodeReplacements', array());
                if (is_array($defaultNetworkCodeReplacements) && array_key_exists($currencyCode, $defaultNetworkCodeReplacements)) {
                    // if there is a replacement for the passed $networkCode, then we use it to find network-id in `options->networks` object
                    $replacementObject = $defaultNetworkCodeReplacements[$currencyCode]; // $i->e. array( 'ERC20' => 'ETH' )
                    $keys = is_array($replacementObject) ? array_keys($replacementObject) : array();
                    for ($i = 0; $i < count($keys); $i++) {
                        $key = $keys[$i];
                        $value = $replacementObject[$key];
                        // if $value matches to provided unified $networkCode, then we use it's $key to find network-id in `options->networks` object
                        if ($value === $networkCode) {
                            $networkId = $this->safe_string($networkIdsByCodes, $key);
                            break;
                        }
                    }
                }
                // if it wasn't found, we just set the provided $value to network-id
                if ($networkId === null) {
                    $networkId = $networkCode;
                }
            }
        }
        return $networkId;
    }

    public function network_id_to_code($networkId, $currencyCode = null) {
        /**
         * @ignore
         * tries to convert the provided exchange-specific $networkId to an unified network Code. In order to achieve this, derived class needs to have 'options->networksById' defined.
         * @param {string} $networkId unified network code
         * @param {string|null} $currencyCode unified currency code, but this argument is not required by default, unless there is an exchange (like huobi) that needs an override of the method to be able to pass $currencyCode argument additionally
         * @return {[string|null]} unified network code
         */
        $networkCodesByIds = $this->safe_value($this->options, 'networksById', array());
        $networkCode = $this->safe_string($networkCodesByIds, $networkId, $networkId);
        // replace mainnet network-codes (i.e. ERC20->ETH)
        if ($currencyCode !== null) {
            $defaultNetworkCodeReplacements = $this->safe_value($this->options, 'defaultNetworkCodeReplacements', array());
            if (is_array($defaultNetworkCodeReplacements) && array_key_exists($currencyCode, $defaultNetworkCodeReplacements)) {
                $replacementObject = $this->safe_value($defaultNetworkCodeReplacements, $currencyCode, array());
                $networkCode = $this->safe_string($replacementObject, $networkCode, $networkCode);
            }
        }
        return $networkCode;
    }

    public function network_codes_to_ids($networkCodes = null) {
        /**
         * @ignore
         * tries to convert the provided $networkCode (which is expected to be an unified network code) to a network id. In order to achieve this, derived class needs to have 'options->networks' defined.
         * @param {[string]|null} $networkCodes unified network codes
         * @return {[string|null]} exchange-specific network $ids
         */
        if ($networkCodes === null) {
            return null;
        }
        $ids = array();
        for ($i = 0; $i < count($networkCodes); $i++) {
            $networkCode = $networkCodes[$i];
            $ids[] = $this->networkCodeToId ($networkCode);
        }
        return $ids;
    }

    public function handle_network_code_and_params($params) {
        $networkCodeInParams = $this->safe_string_2($params, 'networkCode', 'network');
        if ($networkCodeInParams !== null) {
            $params = $this->omit ($params, array( 'networkCode', 'network' ));
        }
        // if it was not defined by user, we should not set it from 'defaultNetworks', because handleNetworkCodeAndParams is for only request-side and thus we do not fill it with anything. We can only use 'defaultNetworks' after parsing response-side
        return array( $networkCodeInParams, $params );
    }

    public function default_network_code($currencyCode) {
        $defaultNetworkCode = null;
        $defaultNetworks = $this->safe_value($this->options, 'defaultNetworks', array());
        if (is_array($defaultNetworks) && array_key_exists($currencyCode, $defaultNetworks)) {
            // if currency had set its network in "defaultNetworks", use it
            $defaultNetworkCode = $defaultNetworks[$currencyCode];
        } else {
            // otherwise, try to use the global-scope 'defaultNetwork' value (even if that network is not supported by currency, it doesn't make any problem, this will be just used "at first" if currency supports this network at all)
            $defaultNetwork = $this->safe_value($this->options, 'defaultNetwork');
            if ($defaultNetwork !== null) {
                $defaultNetworkCode = $defaultNetwork;
            }
        }
        return $defaultNetworkCode;
    }

    public function select_network_code_from_unified_networks($currencyCode, $networkCode, $indexedNetworkEntries) {
        return $this->selectNetworkKeyFromNetworks ($currencyCode, $networkCode, $indexedNetworkEntries, true);
    }

    public function select_network_id_from_raw_networks($currencyCode, $networkCode, $indexedNetworkEntries) {
        return $this->selectNetworkKeyFromNetworks ($currencyCode, $networkCode, $indexedNetworkEntries, false);
    }

    public function select_network_key_from_networks($currencyCode, $networkCode, $indexedNetworkEntries, $isIndexedByUnifiedNetworkCode = false) {
        // this method is used against raw & unparse network entries, which are just indexed by network id
        $chosenNetworkId = null;
        $availableNetworkIds = is_array($indexedNetworkEntries) ? array_keys($indexedNetworkEntries) : array();
        $responseNetworksLength = count($availableNetworkIds);
        if ($networkCode !== null) {
            if ($responseNetworksLength === 0) {
                throw new NotSupported($this->id . ' - ' . $networkCode . ' network did not return any result for ' . $currencyCode);
            } else {
                // if $networkCode was provided by user, we should check it after response, as the referenced exchange doesn't support network-code during request
                $networkId = $isIndexedByUnifiedNetworkCode ? $networkCode : $this->networkCodeToId ($networkCode, $currencyCode);
                if (is_array($indexedNetworkEntries) && array_key_exists($networkId, $indexedNetworkEntries)) {
                    $chosenNetworkId = $networkId;
                } else {
                    throw new NotSupported($this->id . ' - ' . $networkId . ' network was not found for ' . $currencyCode . ', use one of ' . implode(', ', $availableNetworkIds));
                }
            }
        } else {
            if ($responseNetworksLength === 0) {
                throw new NotSupported($this->id . ' - no networks were returned for ' . $currencyCode);
            } else {
                // if $networkCode was not provided by user, then we try to use the default network (if it was defined in "defaultNetworks"), otherwise, we just return the first network entry
                $defaultNetworkCode = $this->defaultNetworkCode ($currencyCode);
                $defaultNetworkId = $isIndexedByUnifiedNetworkCode ? $defaultNetworkCode : $this->networkCodeToId ($defaultNetworkCode, $currencyCode);
                $chosenNetworkId = (is_array($indexedNetworkEntries) && array_key_exists($defaultNetworkId, $indexedNetworkEntries)) ? $defaultNetworkId : $availableNetworkIds[0];
            }
        }
        return $chosenNetworkId;
    }

    public function safe_number_2($dictionary, $key1, $key2, $d = null) {
        $value = $this->safe_string_2($dictionary, $key1, $key2);
        return $this->parse_number($value, $d);
    }

    public function parse_order_book($orderbook, $symbol, $timestamp = null, $bidsKey = 'bids', $asksKey = 'asks', $priceKey = 0, $amountKey = 1) {
        $bids = $this->parse_bids_asks($this->safe_value($orderbook, $bidsKey, array()), $priceKey, $amountKey);
        $asks = $this->parse_bids_asks($this->safe_value($orderbook, $asksKey, array()), $priceKey, $amountKey);
        return array(
            'symbol' => $symbol,
            'bids' => $this->sort_by($bids, 0, true),
            'asks' => $this->sort_by($asks, 0),
            'timestamp' => $timestamp,
            'datetime' => $this->iso8601 ($timestamp),
            'nonce' => null,
        );
    }

    public function parse_ohlcvs($ohlcvs, $market = null, $timeframe = '1m', $since = null, $limit = null) {
        $results = array();
        for ($i = 0; $i < count($ohlcvs); $i++) {
            $results[] = $this->parse_ohlcv($ohlcvs[$i], $market);
        }
        $sorted = $this->sort_by($results, 0);
        $tail = ($since === null);
        return $this->filter_by_since_limit($sorted, $since, $limit, 0, $tail);
    }

    public function parse_leverage_tiers($response, $symbols = null, $marketIdKey = null) {
        // $marketIdKey should only be null when $response is a dictionary
        $symbols = $this->market_symbols($symbols);
        $tiers = array();
        for ($i = 0; $i < count($response); $i++) {
            $item = $response[$i];
            $id = $this->safe_string($item, $marketIdKey);
            $market = $this->safe_market($id, null, null, $this->safe_string($this->options, 'defaultType'));
            $symbol = $market['symbol'];
            $contract = $this->safe_value($market, 'contract', false);
            if ($contract && (($symbols === null) || $this->in_array($symbol, $symbols))) {
                $tiers[$symbol] = $this->parse_market_leverage_tiers($item, $market);
            }
        }
        return $tiers;
    }

    public function load_trading_limits($symbols = null, $reload = false, $params = array ()) {
        if ($this->has['fetchTradingLimits']) {
            if ($reload || !(is_array($this->options) && array_key_exists('limitsLoaded', $this->options))) {
                $response = $this->fetch_trading_limits($symbols);
                for ($i = 0; $i < count($symbols); $i++) {
                    $symbol = $symbols[$i];
                    $this->markets[$symbol] = $this->deep_extend($this->markets[$symbol], $response[$symbol]);
                }
                $this->options['limitsLoaded'] = $this->milliseconds ();
            }
        }
        return $this->markets;
    }

    public function parse_positions($positions, $symbols = null, $params = array ()) {
        $symbols = $this->market_symbols($symbols);
        $positions = $this->to_array($positions);
        $result = array();
        for ($i = 0; $i < count($positions); $i++) {
            $position = array_merge($this->parse_position($positions[$i], null), $params);
            $result[] = $position;
        }
        return $this->filter_by_array($result, 'symbol', $symbols, false);
    }

    public function parse_accounts($accounts, $params = array ()) {
        $accounts = $this->to_array($accounts);
        $result = array();
        for ($i = 0; $i < count($accounts); $i++) {
            $account = array_merge($this->parse_account($accounts[$i]), $params);
            $result[] = $account;
        }
        return $result;
    }

    public function parse_trades($trades, $market = null, $since = null, $limit = null, $params = array ()) {
        $trades = $this->to_array($trades);
        $result = array();
        for ($i = 0; $i < count($trades); $i++) {
            $trade = array_merge($this->parse_trade($trades[$i], $market), $params);
            $result[] = $trade;
        }
        $result = $this->sort_by_2($result, 'timestamp', 'id');
        $symbol = ($market !== null) ? $market['symbol'] : null;
        $tail = ($since === null);
        return $this->filter_by_symbol_since_limit($result, $symbol, $since, $limit, $tail);
    }

    public function parse_transactions($transactions, $currency = null, $since = null, $limit = null, $params = array ()) {
        $transactions = $this->to_array($transactions);
        $result = array();
        for ($i = 0; $i < count($transactions); $i++) {
            $transaction = array_merge($this->parse_transaction($transactions[$i], $currency), $params);
            $result[] = $transaction;
        }
        $result = $this->sort_by($result, 'timestamp');
        $code = ($currency !== null) ? $currency['code'] : null;
        $tail = ($since === null);
        return $this->filter_by_currency_since_limit($result, $code, $since, $limit, $tail);
    }

    public function parse_transfers($transfers, $currency = null, $since = null, $limit = null, $params = array ()) {
        $transfers = $this->to_array($transfers);
        $result = array();
        for ($i = 0; $i < count($transfers); $i++) {
            $transfer = array_merge($this->parse_transfer($transfers[$i], $currency), $params);
            $result[] = $transfer;
        }
        $result = $this->sort_by($result, 'timestamp');
        $code = ($currency !== null) ? $currency['code'] : null;
        $tail = ($since === null);
        return $this->filter_by_currency_since_limit($result, $code, $since, $limit, $tail);
    }

    public function parse_ledger($data, $currency = null, $since = null, $limit = null, $params = array ()) {
        $result = array();
        $arrayData = $this->to_array($data);
        for ($i = 0; $i < count($arrayData); $i++) {
            $itemOrItems = $this->parse_ledger_entry($arrayData[$i], $currency);
            if (gettype($itemOrItems) === 'array' && array_keys($itemOrItems) === array_keys(array_keys($itemOrItems))) {
                for ($j = 0; $j < count($itemOrItems); $j++) {
                    $result[] = array_merge($itemOrItems[$j], $params);
                }
            } else {
                $result[] = array_merge($itemOrItems, $params);
            }
        }
        $result = $this->sort_by($result, 'timestamp');
        $code = ($currency !== null) ? $currency['code'] : null;
        $tail = ($since === null);
        return $this->filter_by_currency_since_limit($result, $code, $since, $limit, $tail);
    }

    public function nonce() {
        return $this->seconds ();
    }

    public function set_headers($headers) {
        return $headers;
    }

    public function market_id($symbol) {
        $market = $this->market ($symbol);
        if ($market !== null) {
            return $market['id'];
        }
        return $symbol;
    }

    public function symbol($symbol) {
        $market = $this->market ($symbol);
        return $this->safe_string($market, 'symbol', $symbol);
    }

    public function resolve_path($path, $params) {
        return array(
            $this->implode_params($path, $params),
            $this->omit ($params, $this->extract_params($path)),
        );
    }

    public function filter_by_array($objects, $key, $values = null, $indexed = true) {
        $objects = $this->to_array($objects);
        // return all of them if no $values were passed
        if ($values === null || !$values) {
            return $indexed ? $this->index_by($objects, $key) : $objects;
        }
        $results = array();
        for ($i = 0; $i < count($objects); $i++) {
            if ($this->in_array($objects[$i][$key], $values)) {
                $results[] = $objects[$i];
            }
        }
        return $indexed ? $this->index_by($results, $key) : $results;
    }

    public function fetch2($path, $api = 'public', $method = 'GET', $params = array (), $headers = null, $body = null, $config = array (), $context = array ()) {
        if ($this->enableRateLimit) {
            $cost = $this->calculate_rate_limiter_cost($api, $method, $path, $params, $config, $context);
            $this->throttle ($cost);
        }
        $this->lastRestRequestTimestamp = $this->milliseconds ();
        $request = $this->sign ($path, $api, $method, $params, $headers, $body);
        return $this->fetch ($request['url'], $request['method'], $request['headers'], $request['body']);
    }

    public function request($path, $api = 'public', $method = 'GET', $params = array (), $headers = null, $body = null, $config = array (), $context = array ()) {
        return $this->fetch2 ($path, $api, $method, $params, $headers, $body, $config, $context);
    }

    public function load_accounts($reload = false, $params = array ()) {
        if ($reload) {
            $this->accounts = $this->fetch_accounts($params);
        } else {
            if ($this->accounts) {
                return $this->accounts;
            } else {
                $this->accounts = $this->fetch_accounts($params);
            }
        }
        $this->accountsById = $this->index_by($this->accounts, 'id');
        return $this->accounts;
    }

    public function fetch_trades($symbol, $since = null, $limit = null, $params = array ()) {
        throw new NotSupported($this->id . ' fetchTrades() is not supported yet');
    }

    public function fetch_ohlcvc($symbol, $timeframe = '1m', $since = null, $limit = null, $params = array ()) {
        if (!$this->has['fetchTrades']) {
            throw new NotSupported($this->id . ' fetchOHLCV() is not supported yet');
        }
        $this->load_markets();
        $trades = $this->fetchTrades ($symbol, $since, $limit, $params);
        return $this->build_ohlcvc($trades, $timeframe, $since, $limit);
    }

    public function parse_trading_view_ohlcv($ohlcvs, $market = null, $timeframe = '1m', $since = null, $limit = null) {
        $result = $this->convert_trading_view_to_ohlcv($ohlcvs);
        return $this->parse_ohlcvs($result, $market, $timeframe, $since, $limit);
    }

    public function edit_limit_buy_order($id, $symbol, $amount, $price = null, $params = array ()) {
        return $this->edit_limit_order($id, $symbol, 'buy', $amount, $price, $params);
    }

    public function edit_limit_sell_order($id, $symbol, $amount, $price = null, $params = array ()) {
        return $this->edit_limit_order($id, $symbol, 'sell', $amount, $price, $params);
    }

    public function edit_limit_order($id, $symbol, $side, $amount, $price = null, $params = array ()) {
        return $this->edit_order($id, $symbol, 'limit', $side, $amount, $price, $params);
    }

    public function edit_order($id, $symbol, $type, $side, $amount, $price = null, $params = array ()) {
        $this->cancelOrder ($id, $symbol);
        return $this->create_order($symbol, $type, $side, $amount, $price, $params);
    }

    public function fetch_permissions($params = array ()) {
        throw new NotSupported($this->id . ' fetchPermissions() is not supported yet');
    }

    public function fetch_position($symbol, $params = array ()) {
        throw new NotSupported($this->id . ' fetchPosition() is not supported yet');
    }

    public function fetch_positions($symbols = null, $params = array ()) {
        throw new NotSupported($this->id . ' fetchPositions() is not supported yet');
    }

    public function fetch_positions_risk($symbols = null, $params = array ()) {
        throw new NotSupported($this->id . ' fetchPositionsRisk() is not supported yet');
    }

    public function fetch_bids_asks($symbols = null, $params = array ()) {
        throw new NotSupported($this->id . ' fetchBidsAsks() is not supported yet');
    }

    public function parse_bid_ask($bidask, $priceKey = 0, $amountKey = 1) {
        $price = $this->safe_number($bidask, $priceKey);
        $amount = $this->safe_number($bidask, $amountKey);
        return array( $price, $amount );
    }

    public function safe_currency($currencyId, $currency = null) {
        if (($currencyId === null) && ($currency !== null)) {
            return $currency;
        }
        if (($this->currencies_by_id !== null) && (is_array($this->currencies_by_id) && array_key_exists($currencyId, $this->currencies_by_id)) && ($this->currencies_by_id[$currencyId] !== null)) {
            return $this->currencies_by_id[$currencyId];
        }
        $code = $currencyId;
        if ($currencyId !== null) {
            $code = $this->common_currency_code(strtoupper($currencyId));
        }
        return array(
            'id' => $currencyId,
            'code' => $code,
        );
    }

    public function safe_market($marketId = null, $market = null, $delimiter = null, $marketType = null) {
        $result = array(
            'id' => $marketId,
            'symbol' => $marketId,
            'base' => null,
            'quote' => null,
            'baseId' => null,
            'quoteId' => null,
            'active' => null,
            'type' => null,
            'linear' => null,
            'inverse' => null,
            'spot' => false,
            'swap' => false,
            'future' => false,
            'option' => false,
            'margin' => false,
            'contract' => false,
            'contractSize' => null,
            'expiry' => null,
            'expiryDatetime' => null,
            'optionType' => null,
            'strike' => null,
            'settle' => null,
            'settleId' => null,
            'precision' => array(
                'amount' => null,
                'price' => null,
            ),
            'limits' => array(
                'amount' => array(
                    'min' => null,
                    'max' => null,
                ),
                'price' => array(
                    'min' => null,
                    'max' => null,
                ),
                'cost' => array(
                    'min' => null,
                    'max' => null,
                ),
            ),
            'info' => null,
        );
        if ($marketId !== null) {
            if (($this->markets_by_id !== null) && (is_array($this->markets_by_id) && array_key_exists($marketId, $this->markets_by_id))) {
                $markets = $this->markets_by_id[$marketId];
                $numMarkets = count($markets);
                if ($numMarkets === 1) {
                    return $markets[0];
                } else {
                    if ($marketType === null) {
                        throw new ArgumentsRequired($this->id . ' safeMarket() requires a fourth argument for ' . $marketId . ' to disambiguate between different $markets with the same $market id');
                    }
                    for ($i = 0; $i < count($markets); $i++) {
                        $market = $markets[$i];
                        if ($market[$marketType]) {
                            return $market;
                        }
                    }
                }
            } elseif ($delimiter !== null) {
                $parts = explode($delimiter, $marketId);
                $partsLength = count($parts);
                if ($partsLength === 2) {
                    $result['baseId'] = $this->safe_string($parts, 0);
                    $result['quoteId'] = $this->safe_string($parts, 1);
                    $result['base'] = $this->safe_currency_code($result['baseId']);
                    $result['quote'] = $this->safe_currency_code($result['quoteId']);
                    $result['symbol'] = $result['base'] . '/' . $result['quote'];
                    return $result;
                } else {
                    return $result;
                }
            }
        }
        if ($market !== null) {
            return $market;
        }
        return $result;
    }

    public function check_required_credentials($error = true) {
        $keys = is_array($this->requiredCredentials) ? array_keys($this->requiredCredentials) : array();
        for ($i = 0; $i < count($keys); $i++) {
            $key = $keys[$i];
            if ($this->requiredCredentials[$key] && !$this->$key) {
                if ($error) {
                    throw new AuthenticationError($this->id . ' requires "' . $key . '" credential');
                } else {
                    return false;
                }
            }
        }
        return true;
    }

    public function oath() {
        if ($this->twofa !== null) {
            return $this->totp ($this->twofa);
        } else {
            throw new ExchangeError($this->id . ' exchange.twofa has not been set for 2FA Two-Factor Authentication');
        }
    }

    public function fetch_balance($params = array ()) {
        throw new NotSupported($this->id . ' fetchBalance() is not supported yet');
    }

    public function fetch_partial_balance($part, $params = array ()) {
        $balance = $this->fetch_balance($params);
        return $balance[$part];
    }

    public function fetch_free_balance($params = array ()) {
        return $this->fetch_partial_balance('free', $params);
    }

    public function fetch_used_balance($params = array ()) {
        return $this->fetch_partial_balance('used', $params);
    }

    public function fetch_total_balance($params = array ()) {
        return $this->fetch_partial_balance('total', $params);
    }

    public function fetch_status($params = array ()) {
        if ($this->has['fetchTime']) {
            $time = $this->fetchTime ($params);
            $this->status = array_merge($this->status, array(
                'updated' => $time,
            ));
        }
        return $this->status;
    }

    public function fetch_funding_fee($code, $params = array ()) {
        $warnOnFetchFundingFee = $this->safe_value($this->options, 'warnOnFetchFundingFee', true);
        if ($warnOnFetchFundingFee) {
            throw new NotSupported($this->id . ' fetchFundingFee() method is deprecated, it will be removed in July 2022, please, use fetchTransactionFee() or set exchange.options["warnOnFetchFundingFee"] = false to suppress this warning');
        }
        return $this->fetch_transaction_fee($code, $params);
    }

    public function fetch_funding_fees($codes = null, $params = array ()) {
        $warnOnFetchFundingFees = $this->safe_value($this->options, 'warnOnFetchFundingFees', true);
        if ($warnOnFetchFundingFees) {
            throw new NotSupported($this->id . ' fetchFundingFees() method is deprecated, it will be removed in July 2022. Please, use fetchTransactionFees() or set exchange.options["warnOnFetchFundingFees"] = false to suppress this warning');
        }
        return $this->fetch_transaction_fees($codes, $params);
    }

    public function fetch_transaction_fee($code, $params = array ()) {
        if (!$this->has['fetchTransactionFees']) {
            throw new NotSupported($this->id . ' fetchTransactionFee() is not supported yet');
        }
        return $this->fetch_transaction_fees(array( $code ), $params);
    }

    public function fetch_transaction_fees($codes = null, $params = array ()) {
        throw new NotSupported($this->id . ' fetchTransactionFees() is not supported yet');
    }

    public function fetch_deposit_withdraw_fee($code, $params = array ()) {
        if (!$this->has['fetchDepositWithdrawFees']) {
            throw new NotSupported($this->id . ' fetchDepositWithdrawFee() is not supported yet');
        }
        $fees = $this->fetchDepositWithdrawFees (array( $code ), $params);
        return $this->safe_value($fees, $code);
    }

    public function get_supported_mapping($key, $mapping = array ()) {
        if (is_array($mapping) && array_key_exists($key, $mapping)) {
            return $mapping[$key];
        } else {
            throw new NotSupported($this->id . ' ' . $key . ' does not have a value in mapping');
        }
    }

    public function fetch_borrow_rate($code, $params = array ()) {
        $this->load_markets();
        if (!$this->has['fetchBorrowRates']) {
            throw new NotSupported($this->id . ' fetchBorrowRate() is not supported yet');
        }
        $borrowRates = $this->fetch_borrow_rates($params);
        $rate = $this->safe_value($borrowRates, $code);
        if ($rate === null) {
            throw new ExchangeError($this->id . ' fetchBorrowRate() could not find the borrow $rate for currency $code ' . $code);
        }
        return $rate;
    }

    public function handle_option_and_params($params, $methodName, $optionName, $defaultValue = null) {
        // This method can be used to obtain method specific properties, i.e => $this->handleOptionAndParams ($params, 'fetchPosition', 'marginMode', 'isolated')
        $defaultOptionName = 'default' . $this->capitalize ($optionName); // we also need to check the 'defaultXyzWhatever'
        // check if $params contain the key
        $value = $this->safe_value_2($params, $optionName, $defaultOptionName);
        if ($value !== null) {
            $params = $this->omit ($params, array( $optionName, $defaultOptionName ));
        } else {
            // check if exchange has properties for this method
            $exchangeWideMethodOptions = $this->safe_value($this->options, $methodName);
            if ($exchangeWideMethodOptions !== null) {
                // check if the option is defined in this method's props
                $value = $this->safe_value_2($exchangeWideMethodOptions, $optionName, $defaultOptionName);
            }
            if ($value === null) {
                // if it's still null, check if global exchange-wide option exists
                $value = $this->safe_value_2($this->options, $optionName, $defaultOptionName);
            }
            // if it's still null, use the default $value
            $value = ($value !== null) ? $value : $defaultValue;
        }
        return array( $value, $params );
    }

    public function handle_option($methodName, $optionName, $defaultValue = null) {
        // eslint-disable-next-line no-unused-vars
        list($result, $empty) = $this->handleOptionAndParams (array(), $methodName, $optionName, $defaultValue);
        return $result;
    }

    public function handle_market_type_and_params($methodName, $market = null, $params = array ()) {
        $defaultType = $this->safe_string_2($this->options, 'defaultType', 'type', 'spot');
        $methodOptions = $this->safe_value($this->options, $methodName);
        $methodType = $defaultType;
        if ($methodOptions !== null) {
            if (gettype($methodOptions) === 'string') {
                $methodType = $methodOptions;
            } else {
                $methodType = $this->safe_string_2($methodOptions, 'defaultType', 'type', $methodType);
            }
        }
        $marketType = ($market === null) ? $methodType : $market['type'];
        $type = $this->safe_string_2($params, 'defaultType', 'type', $marketType);
        $params = $this->omit ($params, array( 'defaultType', 'type' ));
        return array( $type, $params );
    }

    public function handle_sub_type_and_params($methodName, $market = null, $params = array (), $defaultValue = null) {
        $subType = null;
        // if set in $params, it takes precedence
        $subTypeInParams = $this->safe_string_2($params, 'subType', 'defaultSubType');
        // avoid omitting if it's not present
        if ($subTypeInParams !== null) {
            $subType = $subTypeInParams;
            $params = $this->omit ($params, array( 'subType', 'defaultSubType' ));
        } else {
            // at first, check from $market object
            if ($market !== null) {
                if ($market['linear']) {
                    $subType = 'linear';
                } elseif ($market['inverse']) {
                    $subType = 'inverse';
                }
            }
            // if it was not defined in $market object
            if ($subType === null) {
                $values = $this->handleOptionAndParams (null, $methodName, 'subType', $defaultValue); // no need to re-test $params here
                $subType = $values[0];
            }
        }
        return array( $subType, $params );
    }

    public function handle_margin_mode_and_params($methodName, $params = array (), $defaultValue = null) {
        /**
         * @ignore
         * @param {array} $params extra parameters specific to the exchange api endpoint
         * @return array([string|null, object]) the marginMode in lowercase as specified by $params["marginMode"], $params["defaultMarginMode"] $this->options["marginMode"] or $this->options["defaultMarginMode"]
         */
        return $this->handleOptionAndParams ($params, $methodName, 'marginMode', $defaultValue);
    }

    public function throw_exactly_matched_exception($exact, $string, $message) {
        if (is_array($exact) && array_key_exists($string, $exact)) {
            throw new $exact[$string]($message);
        }
    }

    public function throw_broadly_matched_exception($broad, $string, $message) {
        $broadKey = $this->find_broadly_matched_key($broad, $string);
        if ($broadKey !== null) {
            throw new $broad[$broadKey]($message);
        }
    }

    public function find_broadly_matched_key($broad, $string) {
        // a helper for matching error strings exactly vs broadly
        $keys = is_array($broad) ? array_keys($broad) : array();
        for ($i = 0; $i < count($keys); $i++) {
            $key = $keys[$i];
            if ($string !== null) { // #issues/12698
                if (mb_strpos($string, $key) !== false) {
                    return $key;
                }
            }
        }
        return null;
    }

    public function handle_errors($statusCode, $statusText, $url, $method, $responseHeaders, $responseBody, $response, $requestHeaders, $requestBody) {
        // it is a stub $method that must be overrided in the derived exchange classes
        // throw new NotSupported($this->id . ' handleErrors() not implemented yet');
    }

    public function calculate_rate_limiter_cost($api, $method, $path, $params, $config = array (), $context = array ()) {
        return $this->safe_value($config, 'cost', 1);
    }

    public function fetch_ticker($symbol, $params = array ()) {
        if ($this->has['fetchTickers']) {
            $tickers = $this->fetch_tickers(array( $symbol ), $params);
            $ticker = $this->safe_value($tickers, $symbol);
            if ($ticker === null) {
                throw new NullResponse($this->id . ' fetchTickers() could not find a $ticker for ' . $symbol);
            } else {
                return $ticker;
            }
        } else {
            throw new NotSupported($this->id . ' fetchTicker() is not supported yet');
        }
    }

    public function fetch_tickers($symbols = null, $params = array ()) {
        throw new NotSupported($this->id . ' fetchTickers() is not supported yet');
    }

    public function fetch_order($id, $symbol = null, $params = array ()) {
        throw new NotSupported($this->id . ' fetchOrder() is not supported yet');
    }

    public function fetch_order_status($id, $symbol = null, $params = array ()) {
        $order = $this->fetch_order($id, $symbol, $params);
        return $order['status'];
    }

    public function fetch_unified_order($order, $params = array ()) {
        return $this->fetch_order($this->safe_value($order, 'id'), $this->safe_value($order, 'symbol'), $params);
    }

    public function create_order($symbol, $type, $side, $amount, $price = null, $params = array ()) {
        throw new NotSupported($this->id . ' createOrder() is not supported yet');
    }

    public function cancel_order($id, $symbol = null, $params = array ()) {
        throw new NotSupported($this->id . ' cancelOrder() is not supported yet');
    }

    public function cancel_unified_order($order, $params = array ()) {
        return $this->cancelOrder ($this->safe_value($order, 'id'), $this->safe_value($order, 'symbol'), $params);
    }

    public function fetch_orders($symbol = null, $since = null, $limit = null, $params = array ()) {
        throw new NotSupported($this->id . ' fetchOrders() is not supported yet');
    }

    public function fetch_open_orders($symbol = null, $since = null, $limit = null, $params = array ()) {
        throw new NotSupported($this->id . ' fetchOpenOrders() is not supported yet');
    }

    public function fetch_closed_orders($symbol = null, $since = null, $limit = null, $params = array ()) {
        throw new NotSupported($this->id . ' fetchClosedOrders() is not supported yet');
    }

    public function fetch_my_trades($symbol = null, $since = null, $limit = null, $params = array ()) {
        throw new NotSupported($this->id . ' fetchMyTrades() is not supported yet');
    }

    public function fetch_transactions($symbol = null, $since = null, $limit = null, $params = array ()) {
        throw new NotSupported($this->id . ' fetchTransactions() is not supported yet');
    }

    public function fetch_deposits($symbol = null, $since = null, $limit = null, $params = array ()) {
        throw new NotSupported($this->id . ' fetchDeposits() is not supported yet');
    }

    public function fetch_withdrawals($symbol = null, $since = null, $limit = null, $params = array ()) {
        throw new NotSupported($this->id . ' fetchWithdrawals() is not supported yet');
    }

    public function fetch_deposit_address($code, $params = array ()) {
        if ($this->has['fetchDepositAddresses']) {
            $depositAddresses = $this->fetchDepositAddresses (array( $code ), $params);
            $depositAddress = $this->safe_value($depositAddresses, $code);
            if ($depositAddress === null) {
                throw new InvalidAddress($this->id . ' fetchDepositAddress() could not find a deposit address for ' . $code . ', make sure you have created a corresponding deposit address in your wallet on the exchange website');
            } else {
                return $depositAddress;
            }
        } else {
            throw new NotSupported($this->id . ' fetchDepositAddress() is not supported yet');
        }
    }

    public function account() {
        return array(
            'free' => null,
            'used' => null,
            'total' => null,
        );
    }

    public function common_currency_code($currency) {
        if (!$this->substituteCommonCurrencyCodes) {
            return $currency;
        }
        return $this->safe_string($this->commonCurrencies, $currency, $currency);
    }

    public function currency($code) {
        if ($this->currencies === null) {
            throw new ExchangeError($this->id . ' currencies not loaded');
        }
        if (gettype($code) === 'string') {
            if (is_array($this->currencies) && array_key_exists($code, $this->currencies)) {
                return $this->currencies[$code];
            } elseif (is_array($this->currencies_by_id) && array_key_exists($code, $this->currencies_by_id)) {
                return $this->currencies_by_id[$code];
            }
        }
        throw new ExchangeError($this->id . ' does not have currency $code ' . $code);
    }

    public function market($symbol) {
        if ($this->markets === null) {
            throw new ExchangeError($this->id . ' $markets not loaded');
        }
        if (gettype($symbol) === 'string') {
            if (is_array($this->markets) && array_key_exists($symbol, $this->markets)) {
                return $this->markets[$symbol];
            } elseif (is_array($this->markets_by_id) && array_key_exists($symbol, $this->markets_by_id)) {
                $markets = $this->markets_by_id[$symbol];
                $defaultType = $this->safe_string_2($this->options, 'defaultType', 'defaultSubType', 'spot');
                for ($i = 0; $i < count($markets); $i++) {
                    $market = $markets[$i];
                    if ($market[$defaultType]) {
                        return $market;
                    }
                }
                return $markets[0];
            }
        }
        throw new BadSymbol($this->id . ' does not have $market $symbol ' . $symbol);
    }

    public function handle_withdraw_tag_and_params($tag, $params) {
        if (gettype($tag) === 'array') {
            $params = array_merge($tag, $params);
            $tag = null;
        }
        if ($tag === null) {
            $tag = $this->safe_string($params, 'tag');
            if ($tag !== null) {
                $params = $this->omit ($params, 'tag');
            }
        }
        return array( $tag, $params );
    }

    public function create_limit_order($symbol, $side, $amount, $price, $params = array ()) {
        return $this->create_order($symbol, 'limit', $side, $amount, $price, $params);
    }

    public function create_market_order($symbol, $side, $amount, $price = null, $params = array ()) {
        return $this->create_order($symbol, 'market', $side, $amount, $price, $params);
    }

    public function create_limit_buy_order($symbol, $amount, $price, $params = array ()) {
        return $this->create_order($symbol, 'limit', 'buy', $amount, $price, $params);
    }

    public function create_limit_sell_order($symbol, $amount, $price, $params = array ()) {
        return $this->create_order($symbol, 'limit', 'sell', $amount, $price, $params);
    }

    public function create_market_buy_order($symbol, $amount, $params = array ()) {
        return $this->create_order($symbol, 'market', 'buy', $amount, null, $params);
    }

    public function create_market_sell_order($symbol, $amount, $params = array ()) {
        return $this->create_order($symbol, 'market', 'sell', $amount, null, $params);
    }

    public function cost_to_precision($symbol, $cost) {
        $market = $this->market ($symbol);
        return $this->decimal_to_precision($cost, TRUNCATE, $market['precision']['price'], $this->precisionMode, $this->paddingMode);
    }

    public function price_to_precision($symbol, $price) {
        $market = $this->market ($symbol);
        $result = $this->decimal_to_precision($price, ROUND, $market['precision']['price'], $this->precisionMode, $this->paddingMode);
        if ($result === '0') {
            throw new ArgumentsRequired($this->id . ' $price of ' . $market['symbol'] . ' must be greater than minimum $price precision of ' . $this->number_to_string($market['precision']['price']));
        }
        return $result;
    }

    public function amount_to_precision($symbol, $amount) {
        $market = $this->market ($symbol);
        $result = $this->decimal_to_precision($amount, TRUNCATE, $market['precision']['amount'], $this->precisionMode, $this->paddingMode);
        if ($result === '0') {
            throw new ArgumentsRequired($this->id . ' $amount of ' . $market['symbol'] . ' must be greater than minimum $amount precision of ' . $this->number_to_string($market['precision']['amount']));
        }
        return $result;
    }

    public function fee_to_precision($symbol, $fee) {
        $market = $this->market ($symbol);
        return $this->decimal_to_precision($fee, ROUND, $market['precision']['price'], $this->precisionMode, $this->paddingMode);
    }

    public function currency_to_precision($code, $fee, $networkCode = null) {
        $currency = $this->currencies[$code];
        $precision = $this->safe_value($currency, 'precision');
        if ($networkCode !== null) {
            $networks = $this->safe_value($currency, 'networks', array());
            $networkItem = $this->safe_value($networks, $networkCode, array());
            $precision = $this->safe_value($networkItem, 'precision', $precision);
        }
        if ($precision === null) {
            return $fee;
        } else {
            return $this->decimal_to_precision($fee, ROUND, $precision, $this->precisionMode, $this->paddingMode);
        }
    }

    public function safe_number($object, $key, $d = null) {
        $value = $this->safe_string($object, $key);
        return $this->parse_number($value, $d);
    }

    public function safe_number_n($object, $arr, $d = null) {
        $value = $this->safe_string_n($object, $arr);
        return $this->parse_number($value, $d);
    }

    public function parse_precision($precision) {
        if ($precision === null) {
            return null;
        }
        return '1e' . Precise::string_neg($precision);
    }

    public function load_time_difference($params = array ()) {
        $serverTime = $this->fetchTime ($params);
        $after = $this->milliseconds ();
        $this->options['timeDifference'] = $after - $serverTime;
        return $this->options['timeDifference'];
    }

    public function implode_hostname($url) {
        return $this->implode_params($url, array( 'hostname' => $this->hostname ));
    }

    public function fetch_market_leverage_tiers($symbol, $params = array ()) {
        if ($this->has['fetchLeverageTiers']) {
            $market = $this->market ($symbol);
            if (!$market['contract']) {
                throw new BadSymbol($this->id . ' fetchMarketLeverageTiers() supports contract markets only');
            }
            $tiers = $this->fetch_leverage_tiers(array( $symbol ));
            return $this->safe_value($tiers, $symbol);
        } else {
            throw new NotSupported($this->id . ' fetchMarketLeverageTiers() is not supported yet');
        }
    }

    public function create_post_only_order($symbol, $type, $side, $amount, $price, $params = array ()) {
        if (!$this->has['createPostOnlyOrder']) {
            throw new NotSupported($this->id . 'createPostOnlyOrder() is not supported yet');
        }
        $query = array_merge($params, array( 'postOnly' => true ));
        return $this->create_order($symbol, $type, $side, $amount, $price, $query);
    }

    public function create_reduce_only_order($symbol, $type, $side, $amount, $price, $params = array ()) {
        if (!$this->has['createReduceOnlyOrder']) {
            throw new NotSupported($this->id . 'createReduceOnlyOrder() is not supported yet');
        }
        $query = array_merge($params, array( 'reduceOnly' => true ));
        return $this->create_order($symbol, $type, $side, $amount, $price, $query);
    }

    public function create_stop_order($symbol, $type, $side, $amount, $price = null, $stopPrice = null, $params = array ()) {
        if (!$this->has['createStopOrder']) {
            throw new NotSupported($this->id . ' createStopOrder() is not supported yet');
        }
        if ($stopPrice === null) {
            throw new ArgumentsRequired($this->id . ' create_stop_order() requires a $stopPrice argument');
        }
        $query = array_merge($params, array( 'stopPrice' => $stopPrice ));
        return $this->create_order($symbol, $type, $side, $amount, $price, $query);
    }

    public function create_stop_limit_order($symbol, $side, $amount, $price, $stopPrice, $params = array ()) {
        if (!$this->has['createStopLimitOrder']) {
            throw new NotSupported($this->id . ' createStopLimitOrder() is not supported yet');
        }
        $query = array_merge($params, array( 'stopPrice' => $stopPrice ));
        return $this->create_order($symbol, 'limit', $side, $amount, $price, $query);
    }

    public function create_stop_market_order($symbol, $side, $amount, $stopPrice, $params = array ()) {
        if (!$this->has['createStopMarketOrder']) {
            throw new NotSupported($this->id . ' createStopMarketOrder() is not supported yet');
        }
        $query = array_merge($params, array( 'stopPrice' => $stopPrice ));
        return $this->create_order($symbol, 'market', $side, $amount, null, $query);
    }

    public function safe_currency_code($currencyId, $currency = null) {
        $currency = $this->safe_currency($currencyId, $currency);
        return $currency['code'];
    }

    public function filter_by_symbol_since_limit($array, $symbol = null, $since = null, $limit = null, $tail = false) {
        return $this->filter_by_value_since_limit($array, 'symbol', $symbol, $since, $limit, 'timestamp', $tail);
    }

    public function filter_by_currency_since_limit($array, $code = null, $since = null, $limit = null, $tail = false) {
        return $this->filter_by_value_since_limit($array, 'currency', $code, $since, $limit, 'timestamp', $tail);
    }

    public function parse_tickers($tickers, $symbols = null, $params = array ()) {
        //
        // the value of $tickers is either a dict or a list
        //
        // dict
        //
        //     {
        //         'marketId1' => array( ... ),
        //         'marketId2' => array( ... ),
        //         'marketId3' => array( ... ),
        //         ...
        //     }
        //
        // list
        //
        //     array(
        //         array( 'market' => 'marketId1', ... ),
        //         array( 'market' => 'marketId2', ... ),
        //         array( 'market' => 'marketId3', ... ),
        //         ...
        //     )
        //
        $results = array();
        if (gettype($tickers) === 'array' && array_keys($tickers) === array_keys(array_keys($tickers))) {
            for ($i = 0; $i < count($tickers); $i++) {
                $ticker = array_merge($this->parse_ticker($tickers[$i]), $params);
                $results[] = $ticker;
            }
        } else {
            $marketIds = is_array($tickers) ? array_keys($tickers) : array();
            for ($i = 0; $i < count($marketIds); $i++) {
                $marketId = $marketIds[$i];
                $market = $this->safe_market($marketId);
                $ticker = array_merge($this->parse_ticker($tickers[$marketId], $market), $params);
                $results[] = $ticker;
            }
        }
        $symbols = $this->market_symbols($symbols);
        return $this->filter_by_array($results, 'symbol', $symbols);
    }

    public function parse_deposit_addresses($addresses, $codes = null, $indexed = true, $params = array ()) {
        $result = array();
        for ($i = 0; $i < count($addresses); $i++) {
            $address = array_merge($this->parse_deposit_address($addresses[$i]), $params);
            $result[] = $address;
        }
        if ($codes !== null) {
            $result = $this->filter_by_array($result, 'currency', $codes, false);
        }
        $result = $indexed ? $this->index_by($result, 'currency') : $result;
        return $result;
    }

    public function parse_borrow_interests($response, $market = null) {
        $interests = array();
        for ($i = 0; $i < count($response); $i++) {
            $row = $response[$i];
            $interests[] = $this->parse_borrow_interest($row, $market);
        }
        return $interests;
    }

    public function parse_funding_rate_histories($response, $market = null, $since = null, $limit = null) {
        $rates = array();
        for ($i = 0; $i < count($response); $i++) {
            $entry = $response[$i];
            $rates[] = $this->parse_funding_rate_history($entry, $market);
        }
        $sorted = $this->sort_by($rates, 'timestamp');
        $symbol = ($market === null) ? null : $market['symbol'];
        return $this->filter_by_symbol_since_limit($sorted, $symbol, $since, $limit);
    }

    public function safe_symbol($marketId, $market = null, $delimiter = null, $marketType = null) {
        $market = $this->safe_market($marketId, $market, $delimiter, $marketType);
        return $market['symbol'];
    }

    public function parse_funding_rate($contract, $market = null) {
        throw new NotSupported($this->id . ' parseFundingRate() is not supported yet');
    }

    public function parse_funding_rates($response, $market = null) {
        $result = array();
        for ($i = 0; $i < count($response); $i++) {
            $parsed = $this->parse_funding_rate($response[$i], $market);
            $result[$parsed['symbol']] = $parsed;
        }
        return $result;
    }

    public function is_trigger_order($params) {
        $isTrigger = $this->safe_value_2($params, 'trigger', 'stop');
        if ($isTrigger) {
            $params = $this->omit ($params, array( 'trigger', 'stop' ));
        }
        return array( $isTrigger, $params );
    }

    public function is_post_only($isMarketOrder, $exchangeSpecificParam, $params = array ()) {
        /**
         * @ignore
         * @param {string} type Order type
         * @param {boolean} $exchangeSpecificParam exchange specific $postOnly
         * @param {array} $params exchange specific $params
         * @return {boolean} true if a post only order, false otherwise
         */
        $timeInForce = $this->safe_string_upper($params, 'timeInForce');
        $postOnly = $this->safe_value_2($params, 'postOnly', 'post_only', false);
        // we assume $timeInForce is uppercase from safeStringUpper ($params, 'timeInForce')
        $ioc = $timeInForce === 'IOC';
        $fok = $timeInForce === 'FOK';
        $timeInForcePostOnly = $timeInForce === 'PO';
        $postOnly = $postOnly || $timeInForcePostOnly || $exchangeSpecificParam;
        if ($postOnly) {
            if ($ioc || $fok) {
                throw new InvalidOrder($this->id . ' $postOnly orders cannot have $timeInForce equal to ' . $timeInForce);
            } elseif ($isMarketOrder) {
                throw new InvalidOrder($this->id . ' market orders cannot be postOnly');
            } else {
                return true;
            }
        } else {
            return false;
        }
    }

    public function fetch_trading_fees($params = array ()) {
        throw new NotSupported($this->id . ' fetchTradingFees() is not supported yet');
    }

    public function fetch_trading_fee($symbol, $params = array ()) {
        if (!$this->has['fetchTradingFees']) {
            throw new NotSupported($this->id . ' fetchTradingFee() is not supported yet');
        }
        return $this->fetch_trading_fees($params);
    }

    public function parse_open_interest($interest, $market = null) {
        throw new NotSupported($this->id . ' parseOpenInterest () is not supported yet');
    }

    public function parse_open_interests($response, $market = null, $since = null, $limit = null) {
        $interests = array();
        for ($i = 0; $i < count($response); $i++) {
            $entry = $response[$i];
            $interest = $this->parse_open_interest($entry, $market);
            $interests[] = $interest;
        }
        $sorted = $this->sort_by($interests, 'timestamp');
        $symbol = $this->safe_string($market, 'symbol');
        return $this->filter_by_symbol_since_limit($sorted, $symbol, $since, $limit);
    }

    public function fetch_funding_rate($symbol, $params = array ()) {
        if ($this->has['fetchFundingRates']) {
            $this->load_markets();
            $market = $this->market ($symbol);
            if (!$market['contract']) {
                throw new BadSymbol($this->id . ' fetchFundingRate() supports contract markets only');
            }
            $rates = $this->fetchFundingRates (array( $symbol ), $params);
            $rate = $this->safe_value($rates, $symbol);
            if ($rate === null) {
                throw new NullResponse($this->id . ' fetchFundingRate () returned no data for ' . $symbol);
            } else {
                return $rate;
            }
        } else {
            throw new NotSupported($this->id . ' fetchFundingRate () is not supported yet');
        }
    }

    public function fetch_mark_ohlcv($symbol, $timeframe = '1m', $since = null, $limit = null, $params = array ()) {
        /**
         * fetches historical mark price candlestick data containing the open, high, low, and close price of a market
         * @param {string} $symbol unified $symbol of the market to fetch OHLCV data for
         * @param {string} $timeframe the length of time each candle represents
         * @param {int|null} $since timestamp in ms of the earliest candle to fetch
         * @param {int|null} $limit the maximum amount of candles to fetch
         * @param {array} $params extra parameters specific to the exchange api endpoint
         * @return {[[int|float]]} A list of candles ordered as timestamp, open, high, low, close, null
         */
        if ($this->has['fetchMarkOHLCV']) {
            $request = array(
                'price' => 'mark',
            );
            return $this->fetch_ohlcv($symbol, $timeframe, $since, $limit, array_merge($request, $params));
        } else {
            throw new NotSupported($this->id . ' fetchMarkOHLCV () is not supported yet');
        }
    }

    public function fetch_index_ohlcv($symbol, $timeframe = '1m', $since = null, $limit = null, $params = array ()) {
        /**
         * fetches historical index price candlestick data containing the open, high, low, and close price of a market
         * @param {string} $symbol unified $symbol of the market to fetch OHLCV data for
         * @param {string} $timeframe the length of time each candle represents
         * @param {int|null} $since timestamp in ms of the earliest candle to fetch
         * @param {int|null} $limit the maximum amount of candles to fetch
         * @param {array} $params extra parameters specific to the exchange api endpoint
         * @return {[[int|float]]} A list of candles ordered as timestamp, open, high, low, close, null
         */
        if ($this->has['fetchIndexOHLCV']) {
            $request = array(
                'price' => 'index',
            );
            return $this->fetch_ohlcv($symbol, $timeframe, $since, $limit, array_merge($request, $params));
        } else {
            throw new NotSupported($this->id . ' fetchIndexOHLCV () is not supported yet');
        }
    }

    public function fetch_premium_index_ohlcv($symbol, $timeframe = '1m', $since = null, $limit = null, $params = array ()) {
        /**
         * fetches historical premium index price candlestick data containing the open, high, low, and close price of a market
         * @param {string} $symbol unified $symbol of the market to fetch OHLCV data for
         * @param {string} $timeframe the length of time each candle represents
         * @param {int|null} $since timestamp in ms of the earliest candle to fetch
         * @param {int|null} $limit the maximum amount of candles to fetch
         * @param {array} $params extra parameters specific to the exchange api endpoint
         * @return {[[int|float]]} A list of candles ordered as timestamp, open, high, low, close, null
         */
        if ($this->has['fetchPremiumIndexOHLCV']) {
            $request = array(
                'price' => 'premiumIndex',
            );
            return $this->fetch_ohlcv($symbol, $timeframe, $since, $limit, array_merge($request, $params));
        } else {
            throw new NotSupported($this->id . ' fetchPremiumIndexOHLCV () is not supported yet');
        }
    }

    public function handle_time_in_force($params = array ()) {
        /**
         * @ignore
         * * Must add $timeInForce to $this->options to use this method
         * @return {string} returns the exchange specific value for $timeInForce
         */
        $timeInForce = $this->safe_string_upper($params, 'timeInForce'); // supported values GTC, IOC, PO
        if ($timeInForce !== null) {
            $exchangeValue = $this->safe_string($this->options['timeInForce'], $timeInForce);
            if ($exchangeValue === null) {
                throw new ExchangeError($this->id . ' does not support $timeInForce "' . $timeInForce . '"');
            }
            return $exchangeValue;
        }
        return null;
    }

    public function convert_type_to_account($account) {
        /**
         * @ignore
         * * Must add $accountsByType to $this->options to use this method
         * @param {string} $account key for $account name in $this->options['accountsByType']
         * @return the exchange specific $account name or the isolated margin id for transfers
         */
        $accountsByType = $this->safe_value($this->options, 'accountsByType', array());
        $lowercaseAccount = strtolower($account);
        if (is_array($accountsByType) && array_key_exists($lowercaseAccount, $accountsByType)) {
            return $accountsByType[$lowercaseAccount];
        } elseif ((is_array($this->markets) && array_key_exists($account, $this->markets)) || (is_array($this->markets_by_id) && array_key_exists($account, $this->markets_by_id))) {
            $market = $this->market ($account);
            return $market['id'];
        } else {
            return $account;
        }
    }

    public function check_required_argument($methodName, $argument, $argumentName, $options = []) {
        /**
         * @ignore
         * @param {string} $argument the $argument to check
         * @param {string} $argumentName the name of the $argument to check
         * @param {string} $methodName the name of the method that the $argument is being checked for
         * @param {[string]} $options a list of $options that the $argument can be
         * @return {null}
         */
        $optionsLength = count($options);
        if (($argument === null) || (($optionsLength > 0) && (!($this->in_array($argument, $options))))) {
            $messageOptions = implode(', ', $options);
            $message = $this->id . ' ' . $methodName . '() requires a ' . $argumentName . ' argument';
            if ($messageOptions !== '') {
                $message .= ', one of ' . '(' . $messageOptions . ')';
            }
            throw new ArgumentsRequired($message);
        }
    }

    public function check_required_margin_argument($methodName, $symbol, $marginMode) {
        /**
         * @ignore
         * @param {string} $symbol unified $symbol of the market
         * @param {string} $methodName name of the method that requires a $symbol
         * @param {string} $marginMode is either 'isolated' or 'cross'
         */
        if (($marginMode === 'isolated') && ($symbol === null)) {
            throw new ArgumentsRequired($this->id . ' ' . $methodName . '() requires a $symbol argument for isolated margin');
        } elseif (($marginMode === 'cross') && ($symbol !== null)) {
            throw new ArgumentsRequired($this->id . ' ' . $methodName . '() cannot have a $symbol argument for cross margin');
        }
    }

    public function check_required_symbol($methodName, $symbol) {
        /**
         * @ignore
         * @param {string} $symbol unified $symbol of the market
         * @param {string} $methodName name of the method that requires a $symbol
         */
        $this->checkRequiredArgument ($methodName, $symbol, 'symbol');
    }

    public function parse_deposit_withdraw_fees($response, $codes = null, $currencyIdKey = null) {
        /**
         * @ignore
         * @param {[object]|array} $response unparsed $response from the exchange
         * @param {[string]|null} $codes the unified $currency $codes to fetch transactions fees for, returns all currencies when null
         * @param {str|null} $currencyIdKey *should only be null when $response is a $dictionary* the object key that corresponds to the $currency id
         * @return {array} objects with withdraw and deposit fees, indexed by $currency $codes
         */
        $depositWithdrawFees = array();
        $codes = $this->marketCodes ($codes);
        $isArray = gettype($response) === 'array' && array_keys($response) === array_keys(array_keys($response));
        $responseKeys = $response;
        if (!$isArray) {
            $responseKeys = is_array($response) ? array_keys($response) : array();
        }
        for ($i = 0; $i < count($responseKeys); $i++) {
            $entry = $responseKeys[$i];
            $dictionary = $isArray ? $entry : $response[$entry];
            $currencyId = $isArray ? $this->safe_string($dictionary, $currencyIdKey) : $entry;
            $currency = $this->safe_value($this->currencies_by_id, $currencyId);
            $code = $this->safe_string($currency, 'code', $currencyId);
            if (($codes === null) || ($this->in_array($code, $codes))) {
                $depositWithdrawFees[$code] = $this->parseDepositWithdrawFee ($dictionary, $currency);
            }
        }
        return $depositWithdrawFees;
    }

    public function deposit_withdraw_fee($info) {
        return array(
            'info' => $info,
            'withdraw' => array(
                'fee' => null,
                'percentage' => null,
            ),
            'deposit' => array(
                'fee' => null,
                'percentage' => null,
            ),
            'networks' => array(),
        );
    }

    public function assign_default_deposit_withdraw_fees($fee, $currency = null) {
        /**
         * @ignore
         * Takes a depositWithdrawFee structure and assigns the default values for withdraw and deposit
         * @param {array} $fee A deposit withdraw $fee structure
         * @param {array} $currency A $currency structure, the response from $this->currency ()
         * @return {array} A deposit withdraw $fee structure
         */
        $networkKeys = is_array($fee['networks']) ? array_keys($fee['networks']) : array();
        $numNetworks = count($networkKeys);
        if ($numNetworks === 1) {
            $fee['withdraw'] = $fee['networks'][$networkKeys[0]]['withdraw'];
            $fee['deposit'] = $fee['networks'][$networkKeys[0]]['deposit'];
            return $fee;
        }
        $currencyCode = $this->safe_string($currency, 'code');
        for ($i = 0; $i < $numNetworks; $i++) {
            $network = $networkKeys[$i];
            if ($network === $currencyCode) {
                $fee['withdraw'] = $fee['networks'][$networkKeys[$i]]['withdraw'];
                $fee['deposit'] = $fee['networks'][$networkKeys[$i]]['deposit'];
            }
        }
        return $fee;
    }

    public function parse_incomes($incomes, $market = null, $since = null, $limit = null) {
        /**
         * @ignore
         * parses funding fee info from exchange response
         * @param {[array]} $incomes each item describes once instance of currency being received or paid
         * @param {array|null} $market ccxt $market
         * @param {int|null} $since when defined, the response items are filtered to only include items after this timestamp
         * @param {int|null} $limit limits the number of items in the response
         * @return {[array]} an array of {@link https://docs.ccxt.com/en/latest/manual.html#funding-history-structure funding history structures}
         */
        $result = array();
        for ($i = 0; $i < count($incomes); $i++) {
            $entry = $incomes[$i];
            $parsed = $this->parse_income($entry, $market);
            $result[] = $parsed;
        }
        $sorted = $this->sort_by($result, 'timestamp');
        return $this->filter_by_since_limit($sorted, $since, $limit);
    }
}<|MERGE_RESOLUTION|>--- conflicted
+++ resolved
@@ -1429,266 +1429,6 @@
         //     }
         // }
 
-<<<<<<< HEAD
-        $this->defined_rest_api = array();
-        $this->curl = null;
-        $this->curl_options = array(); // overrideable by user, empty by default
-        $this->curl_reset = true;
-        $this->curl_close = false;
-
-        $this->id = null;
-
-        $this->validateServerSsl = true;
-        $this->validateClientSsl = false;
-        $this->curlopt_interface = null;
-        $this->timeout = 10000; // in milliseconds
-        $this->proxy = '';
-        $this->origin = '*'; // CORS origin
-        $this->headers = array();
-        $this->hostname = null; // in case of inaccessibility of the "main" domain
-
-        $this->options = $this->get_default_options(); // exchange-specific options if any
-
-        $this->skipJsonOnStatusCodes = false; // TODO: reserved, rewrite the curl routine to parse JSON body anyway
-        $this->quoteJsonNumbers = true; // treat numbers in json as quoted precise strings
-
-        $this->name = null;
-        $this->countries = null;
-        $this->version = null;
-        $this->certified = false; // if certified by the CCXT dev team
-        $this->pro = false; // if it is integrated with CCXT Pro for WebSocket support
-        $this->alias = false; // whether this exchange is an alias to another exchange
-
-        $this->urls = array();
-        $this->api = array();
-        $this->comment = null;
-
-        $this->markets = null;
-        $this->symbols = null;
-        $this->codes = null;
-        $this->ids = null;
-        $this->currencies = array();
-        $this->base_currencies = null;
-        $this->quote_currencies = null;
-        $this->balance = array();
-        $this->orderbooks = array();
-        $this->tickers = array();
-        $this->fees = array('trading' => array(), 'funding' => array());
-        $this->precision = array();
-        $this->orders = null;
-        $this->myTrades = null;
-        $this->trades = array();
-        $this->transactions = array();
-        $this->positions = array();
-        $this->ohlcvs = array();
-        $this->exceptions = array();
-        $this->accounts = array();
-        $this->status = array('status' => 'ok', 'updated' => null, 'eta' => null, 'url' => null);
-        $this->limits = array(
-            'cost' => array(
-                'min' => null,
-                'max' => null,
-            ),
-            'price' => array(
-                'min' => null,
-                'max' => null,
-            ),
-            'amount' => array(
-                'min' => null,
-                'max' => null,
-            ),
-            'leverage' => array(
-                'min' => null,
-                'max' => null,
-            ),
-        );
-        $this->httpExceptions = array(
-            '422' => 'ExchangeError',
-            '418' => 'DDoSProtection',
-            '429' => 'RateLimitExceeded',
-            '404' => 'ExchangeNotAvailable',
-            '409' => 'ExchangeNotAvailable',
-            '410' => 'ExchangeNotAvailable',
-            '451' => 'ExchangeNotAvailable',
-            '500' => 'ExchangeNotAvailable',
-            '501' => 'ExchangeNotAvailable',
-            '502' => 'ExchangeNotAvailable',
-            '520' => 'ExchangeNotAvailable',
-            '521' => 'ExchangeNotAvailable',
-            '522' => 'ExchangeNotAvailable',
-            '525' => 'ExchangeNotAvailable',
-            '526' => 'ExchangeNotAvailable',
-            '400' => 'ExchangeNotAvailable',
-            '403' => 'ExchangeNotAvailable',
-            '405' => 'ExchangeNotAvailable',
-            '503' => 'ExchangeNotAvailable',
-            '530' => 'ExchangeNotAvailable',
-            '408' => 'RequestTimeout',
-            '504' => 'RequestTimeout',
-            '401' => 'AuthenticationError',
-            '407' => 'AuthenticationError',
-            '511' => 'AuthenticationError',
-        );
-        $this->verbose = false;
-        $this->apiKey = '';
-        $this->secret = '';
-        $this->password = '';
-        $this->login = '';
-        $this->uid = '';
-        $this->privateKey = '';
-        $this->walletAddress = '';
-        $this->token = ''; // reserved for HTTP auth in some cases
-
-        $this->twofa = null;
-        $this->markets_by_id = null;
-        $this->currencies_by_id = null;
-        $this->userAgent = null; // 'ccxt/' . $this::VERSION . ' (+https://github.com/ccxt/ccxt) PHP/' . PHP_VERSION;
-        $this->userAgents = array(
-            'chrome' => 'Mozilla/5.0 (Windows NT 10.0; Win64; x64) AppleWebKit/537.36 (KHTML, like Gecko) Chrome/62.0.3202.94 Safari/537.36',
-            'chrome39' => 'Mozilla/5.0 (Windows NT 6.1; WOW64) AppleWebKit/537.36 (KHTML, like Gecko) Chrome/39.0.2171.71 Safari/537.36',
-            'chrome100' => 'Mozilla/5.0 (Macintosh; Intel Mac OS X 10_15_7) AppleWebKit/537.36 (KHTML, like Gecko) Chrome/100.0.4896.75 Safari/537.36',
-        );
-        $this->minFundingAddressLength = 1; // used in check_address
-        $this->substituteCommonCurrencyCodes = true;
-
-        // whether fees should be summed by currency code
-        $this->reduceFees = true;
-
-        $this->timeframes = null;
-
-        $this->requiredCredentials = array(
-            'apiKey' => true,
-            'secret' => true,
-            'uid' => false,
-            'login' => false,
-            'password' => false,
-            'twofa' => false, // 2-factor authentication (one-time password key)
-            'privateKey' => false,
-            'walletAddress' => false,
-            'token' => false, // reserved for HTTP auth in some cases
-        );
-
-        // API methods metainfo
-        $this->has = array(
-            'publicAPI' => true,
-            'privateAPI' => true,
-            'CORS' => null,
-            'spot' => null,
-            'margin' => null,
-            'swap' => null,
-            'future' => null,
-            'option' => null,
-            'addMargin' => null,
-            'cancelAllOrders' => null,
-            'cancelOrder' => true,
-            'cancelOrders' => null,
-            'createDepositAddress' => null,
-            'createLimitOrder' => true,
-            'createMarketOrder' => true,
-            'createOrder' => true,
-            'createPostOnlyOrder' => null,
-            'createReduceOnlyOrder' => null,
-            'createStopOrder' => null,
-            'editOrder' => 'emulated',
-            'fetchAccounts' => null,
-            'fetchBalance' => true,
-            'fetchBidsAsks' => null,
-            'fetchBorrowInterest' => null,
-            'fetchBorrowRate' => null,
-            'fetchBorrowRateHistory' => null,
-            'fetchBorrowRatesPerSymbol' => null,
-            'fetchBorrowRates' => null,
-            'fetchCanceledOrders' => null,
-            'fetchClosedOrder' => null,
-            'fetchClosedOrders' => null,
-            'fetchCurrencies' => 'emulated',
-            'fetchDeposit' => null,
-            'fetchDepositAddress' => null,
-            'fetchDepositAddresses' => null,
-            'fetchDepositAddressesByNetwork' => null,
-            'fetchDeposits' => null,
-            'fetchFundingFee' => null,
-            'fetchFundingFees' => null,
-            'fetchFundingHistory' => null,
-            'fetchFundingRate' => null,
-            'fetchFundingRateHistory' => null,
-            'fetchFundingRates' => null,
-            'fetchIndexOHLCV' => null,
-            'fetchL2OrderBook' => true,
-            'fetchLedger' => null,
-            'fetchLedgerEntry' => null,
-            'fetchLeverageTiers' => null,
-            'fetchMarketLeverageTiers' => null,
-            'fetchMarkets' => true,
-            'fetchMarkOHLCV' => null,
-            'fetchMyTrades' => null,
-            'fetchOHLCV' => 'emulated',
-            'fetchOpenOrder' => null,
-            'fetchOpenOrders' => null,
-            'fetchOrder' => null,
-            'fetchOrderBook' => true,
-            'fetchOrderBooks' => null,
-            'fetchOrders' => null,
-            'fetchOrderTrades' => null,
-            'fetchPermissions' => null,
-            'fetchPosition' => null,
-            'fetchPositions' => null,
-            'fetchPositionsRisk' => null,
-            'fetchPremiumIndexOHLCV' => null,
-            'fetchStatus' => 'emulated',
-            'fetchTicker' => true,
-            'fetchTickers' => null,
-            'fetchTime' => null,
-            'fetchTrades' => true,
-            'fetchTradingFee' => null,
-            'fetchTradingFees' => null,
-            'fetchTradingLimits' => null,
-            'fetchTransactions' => null,
-            'fetchTransfers' => null,
-            'fetchWithdrawal' => null,
-            'fetchWithdrawals' => null,
-            'reduceMargin' => null,
-            'setLeverage' => null,
-            'setMargin' => null,
-            'setMarginMode' => null,
-            'setPositionMode' => null,
-            'signIn' => null,
-            'transfer' => null,
-            'withdraw' => null,
-        );
-
-        $this->precisionMode = DECIMAL_PLACES;
-        $this->paddingMode = NO_PADDING;
-        $this->number = 'floatval';
-        $this->handleContentTypeApplicationZip = false;
-
-        $this->lastRestRequestTimestamp = 0;
-        $this->lastNewConnectionTimestamp = 0;
-        $this->lastRestPollTimestamp = 0;
-        $this->restRequestQueue = null;
-        $this->restPollerLoopIsRunning = false;
-        $this->enableRateLimit = true;
-        $this->rateLimit = 0;
-        $this->enableLastJsonResponse = true;
-        $this->enableLastHttpResponse = true;
-        $this->enableLastResponseHeaders = true;
-        $this->last_http_response = null;
-        $this->last_json_response = null;
-        $this->last_response_headers = null;
-
-        $this->requiresWeb3 = false;
-        $this->requiresEddsa = false;
-        $this->rateLimit = 2000;
-
-        $this->commonCurrencies = array(
-            'XBT' => 'BTC',
-            'BCC' => 'BCH',
-            'BCHABC' => 'BCH',
-            'BCHSV' => 'BSV',
-        );
-
-=======
->>>>>>> 160d2aa8
         $this->urlencode_glue = ini_get('arg_separator.output'); // can be overrided by exchange constructor params
 
         $options = array_replace_recursive($this->describe(), $options);
