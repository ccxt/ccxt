<?php

/*

MIT License

Copyright (c) 2017 CCXT

Permission is hereby granted, free of charge, to any person obtaining a copy
of this software and associated documentation files (the "Software"), to deal
in the Software without restriction, including without limitation the rights
to use, copy, modify, merge, publish, distribute, sublicense, and/or sell
copies of the Software, and to permit persons to whom the Software is
furnished to do so, subject to the following conditions:

The above copyright notice and this permission notice shall be included in all
copies or substantial portions of the Software.

THE SOFTWARE IS PROVIDED "AS IS", WITHOUT WARRANTY OF ANY KIND, EXPRESS OR
IMPLIED, INCLUDING BUT NOT LIMITED TO THE WARRANTIES OF MERCHANTABILITY,
FITNESS FOR A PARTICULAR PURPOSE AND NONINFRINGEMENT. IN NO EVENT SHALL THE
AUTHORS OR COPYRIGHT HOLDERS BE LIABLE FOR ANY CLAIM, DAMAGES OR OTHER
LIABILITY, WHETHER IN AN ACTION OF CONTRACT, TORT OR OTHERWISE, ARISING FROM,
OUT OF OR IN CONNECTION WITH THE SOFTWARE OR THE USE OR OTHER DEALINGS IN THE
SOFTWARE.

*/

//-----------------------------------------------------------------------------

namespace ccxt;

use MessagePack\MessagePack;
use kornrunner\Keccak;
use Web3\Contracts\TypedDataEncoder;
use StarkNet\Crypto\Curve;
use StarkNet\Crypto\Key;
use StarkNet\Hash;
use StarkNet\TypedData;
use Elliptic\EC;
use Elliptic\EdDSA;
use BN\BN;
use ccxt\pro\Message;
use Sop\ASN1\Type\UnspecifiedType;
use Exception;
use ccxt\pro\Stream;


$version = '4.4.66';

// rounding mode
const TRUNCATE = 0;
const ROUND = 1;
const ROUND_UP = 2;
const ROUND_DOWN = 3;

// digits counting mode
const DECIMAL_PLACES = 2;
const SIGNIFICANT_DIGITS = 3;
const TICK_SIZE = 4;

// padding mode
const NO_PADDING = 5;
const PAD_WITH_ZERO = 6;

class Exchange {

    const VERSION = '4.4.66';

    private static $base58_alphabet = '123456789ABCDEFGHJKLMNPQRSTUVWXYZabcdefghijkmnopqrstuvwxyz';
    private static $base58_encoder = null;
    private static $base58_decoder = null;

    public $defined_rest_api = array();

    public $curl = null;
    public $curl_options = array(); // overrideable by user, empty by default
    public $curl_reset = true;
    public $curl_close = false;

    public $id = null;

    public $validateServerSsl = true;
    public $validateClientSsl = false;
    public $curlopt_interface = null;
    public $timeout = 10000; // in milliseconds


    // PROXY & USER-AGENTS (see "examples/proxy-usage" file for explanation)
    public $proxy = null; // maintained for backwards compatibility, no-one should use it from now on
    public $proxyUrl = null;
    public $proxy_url = null;
    public $proxyUrlCallback = null;
    public $proxy_url_callback = null;
    public $httpProxy = null;
    public $http_proxy = null;
    public $httpProxyCallback = null;
    public $http_proxy_callback = null;
    public $httpsProxy = null;
    public $https_proxy = null;
    public $httpsProxyCallback = null;
    public $https_proxy_callback = null;
    public $socksProxy = null;
    public $socks_proxy = null;
    public $socksProxyCallback = null;
    public $socks_proxy_callback = null;
    public $userAgent = null; // 'ccxt/' . $this::VERSION . ' (+https://github.com/ccxt/ccxt) PHP/' . PHP_VERSION;
    public $user_agent = null;
    public $wsProxy = null;
    public $ws_proxy = null;
    public $wssProxy = null;
    public $wss_proxy = null;
    public $wsSocksProxy = null;
    public $ws_socks_proxy = null;
    //
    public $userAgents = array(
        'chrome' => 'Mozilla/5.0 (Windows NT 10.0; Win64; x64) AppleWebKit/537.36 (KHTML, like Gecko) Chrome/62.0.3202.94 Safari/537.36',
        'chrome39' => 'Mozilla/5.0 (Windows NT 6.1; WOW64) AppleWebKit/537.36 (KHTML, like Gecko) Chrome/39.0.2171.71 Safari/537.36',
        'chrome100' => 'Mozilla/5.0 (Macintosh; Intel Mac OS X 10_15_7) AppleWebKit/537.36 (KHTML, like Gecko) Chrome/100.0.4896.75 Safari/537.36',
    );
    public $headers = array();
    public $origin = '*'; // CORS origin
    public $MAX_VALUE = PHP_INT_MAX;
    //

    public $hostname = null; // in case of inaccessibility of the "main" domain

    public $options = array(); // exchange-specific options if any
    public $isSandboxModeEnabled = false;

    public $skipJsonOnStatusCodes = false; // TODO: reserved, rewrite the curl routine to parse JSON body anyway
    public $quoteJsonNumbers = true; // treat numbers in json as quoted precise strings

    public $name = null;
    public $status = array(
        'status' => 'ok',
        'updated' => null,
        'eta' => null,
        'url' => null,
        'info' => null,
    );
    public $countries = null;
    public $version = null;
    public $certified = false; // if certified by the CCXT dev team
    public $pro = false; // if it is integrated with CCXT Pro for WebSocket support
    public $alias = false; // whether this exchange is an alias to another exchange
    public $dex = false;

    public $debug = false;

    public $urls = array(
        'logo'=> null,
        'api'=> null,
        'test'=> null,
        'www'=> null,
        'doc'=> null,
        'api_management'=> null,
        'fees'=> null,
        'referral'=> null,
    );
    public $api = array();
    public $comment = null;

    public $markets = null;
    public $symbols = null;
    public $codes = null;
    public $ids = null;
    public $currencies = array();
    public $base_currencies = null;
    public $quote_currencies = null;
    public $balance = array();
    public $orderbooks = array();
    public $fundingRates = array();

    public $tickers = array();
    public $bidsasks = array();
    public $fees = array(
        'trading'=> array(
            'tierBased'=> null,
            'percentage'=> null,
            'taker'=> null,
            'maker'=> null,
        ),
        'funding'=> array(
            'tierBased'=> null,
            'percentage'=> null,
            'withdraw'=> array(),
            'deposit'=> array(),
        ),
    );

    public $precision = array(
        'amount'=> null,
        'price'=> null,
        'cost'=> null,
        'base'=> null,
        'quote'=> null,
    );
    public $liquidations = array();
    public $orders = null;
    public $triggerOrders = null;
    public $myLiquidations = array();
    public $myTrades = null;
    public $trades = array();
    public $transactions = array();
    public $positions = null;
    public $ohlcvs = array();
    public $exceptions = array();
    public $accounts = array();
    public $accountsById = array();

    public $limits = array(
        'cost' => array(
            'min' => null,
            'max' => null,
        ),
        'price' => array(
            'min' => null,
            'max' => null,
        ),
        'amount' => array(
            'min' => null,
            'max' => null,
        ),
        'leverage' => array(
            'min' => null,
            'max' => null,
        ),
    );
    public $httpExceptions = array(
        '422' => 'ExchangeError',
        '418' => 'DDoSProtection',
        '429' => 'RateLimitExceeded',
        '404' => 'ExchangeNotAvailable',
        '409' => 'ExchangeNotAvailable',
        '410' => 'ExchangeNotAvailable',
        '451' => 'ExchangeNotAvailable',
        '500' => 'ExchangeNotAvailable',
        '501' => 'ExchangeNotAvailable',
        '502' => 'ExchangeNotAvailable',
        '520' => 'ExchangeNotAvailable',
        '521' => 'ExchangeNotAvailable',
        '522' => 'ExchangeNotAvailable',
        '525' => 'ExchangeNotAvailable',
        '526' => 'ExchangeNotAvailable',
        '400' => 'ExchangeNotAvailable',
        '403' => 'ExchangeNotAvailable',
        '405' => 'ExchangeNotAvailable',
        '503' => 'ExchangeNotAvailable',
        '530' => 'ExchangeNotAvailable',
        '408' => 'RequestTimeout',
        '504' => 'RequestTimeout',
        '401' => 'AuthenticationError',
        '407' => 'AuthenticationError',
        '511' => 'AuthenticationError',
    );
    public $verbose = false;
    public $apiKey = '';
    public $secret = '';
    public $password = '';
    public $login = '';
    public $uid = '';
    public $accountId = null;
    public $privateKey = '';
    public $walletAddress = '';
    public $token = ''; // reserved for HTTP auth in some cases

    public $twofa = null;
    public $markets_by_id = null;
    public $currencies_by_id = null;
    public $minFundingAddressLength = 1; // used in check_address
    public $substituteCommonCurrencyCodes = true;

    // whether fees should be summed by currency code
    public $reduceFees = true;

    public $timeframes = array();

    public $stream;

    public $requiredCredentials = array(
        'apiKey' => true,
        'secret' => true,
        'uid' => false,
        'accountId' => false,
        'login' => false,
        'password' => false,
        'twofa' => false, // 2-factor authentication (one-time password key)
        'privateKey' => false, // "0x"-prefixed hexstring private key for a wallet
        'walletAddress' => false, // "0x"-prefixed hexstring of wallet address
        'token' => false, // reserved for HTTP auth in some cases
    );

    // API methods metainfo
    public $has = array();
    public $features = array();

    public $precisionMode = DECIMAL_PLACES;
    public $paddingMode = NO_PADDING;
    public $number = 'floatval';
    public $handleContentTypeApplicationZip = false;

    public $lastRestRequestTimestamp = 0;
    public $lastRestPollTimestamp = 0;
    public $restRequestQueue = null;
    public $restPollerLoopIsRunning = false;
    public $enableRateLimit = true;
    public $enableLastJsonResponse = false;
    public $enableLastHttpResponse = true;
    public $enableLastResponseHeaders = true;
    public $last_http_response = null;
    public $last_json_response = null;
    public $last_response_headers = null;
    public $last_request_headers = null;
    public $last_request_body = null;
    public $last_request_url = null;

    public $requiresWeb3 = false;
    public $requiresEddsa = false;
    public $rateLimit = 2000;

    public $commonCurrencies = array(
        'XBT' => 'BTC',
        'BCC' => 'BCH',
        'BCHSV' => 'BSV',
    );

    protected $overriden_methods = array();

    public $urlencode_glue = '&'; // ini_get('arg_separator.output'); // can be overrided by exchange constructor params
    public $urlencode_glue_warning = true;

    public $tokenBucket = null; /* array(
        'delay' => 0.001,
        'capacity' => 1.0,
        'cost' => 1.0,
        'maxCapacity' => 1000,
        'refillRate' => ($this->rateLimit > 0) ? 1.0 / $this->rateLimit : PHP_INT_MAX,
    ); */

    public $baseCurrencies = null;
    public $quoteCurrencies = null;

    public static $exchanges = array(
        'ace',
        'alpaca',
        'ascendex',
        'bequant',
        'bigone',
        'binance',
        'binancecoinm',
        'binanceus',
        'binanceusdm',
        'bingx',
        'bit2c',
        'bitbank',
        'bitbns',
        'bitcoincom',
        'bitfinex',
        'bitfinex1',
        'bitflyer',
        'bitget',
        'bithumb',
        'bitmart',
        'bitmex',
        'bitopro',
        'bitpanda',
        'bitrue',
        'bitso',
        'bitstamp',
        'bitteam',
        'bitvavo',
        'bl3p',
        'blockchaincom',
        'blofin',
        'btcalpha',
        'btcbox',
        'btcmarkets',
        'btcturk',
        'bybit',
        'cex',
        'coinbase',
        'coinbaseadvanced',
        'coinbaseexchange',
        'coinbaseinternational',
        'coincatch',
        'coincheck',
        'coinex',
        'coinlist',
        'coinmate',
        'coinmetro',
        'coinone',
        'coinsph',
        'coinspot',
        'cryptocom',
        'cryptomus',
        'defx',
        'delta',
        'deribit',
        'derive',
        'digifinex',
        'ellipx',
        'exmo',
        'fmfwio',
        'gate',
        'gateio',
        'gemini',
        'hashkey',
        'hitbtc',
        'hollaex',
        'htx',
        'huobi',
        'huobijp',
        'hyperliquid',
        'idex',
        'independentreserve',
        'indodax',
        'kraken',
        'krakenfutures',
        'kucoin',
        'kucoinfutures',
        'kuna',
        'latoken',
        'lbank',
        'luno',
        'mercado',
        'mexc',
        'myokx',
        'ndax',
        'novadax',
        'oceanex',
        'okcoin',
        'okx',
        'onetrading',
        'oxfun',
        'p2b',
        'paradex',
        'paymium',
        'phemex',
        'poloniex',
        'poloniexfutures',
        'probit',
        'timex',
        'tokocrypto',
        'tradeogre',
        'upbit',
        'vertex',
        'wavesexchange',
        'whitebit',
        'woo',
        'woofipro',
        'xt',
        'yobit',
        'zaif',
        'zonda',
    );

    public static function split($string, $delimiters = array(' ')) {
        return explode($delimiters[0], str_replace($delimiters, $delimiters[0], $string));
    }

    public static function strip($string) {
        return trim($string);
    }

    public static function decimal($number) {
        return '' + $number;
    }

    public static function valid_string($string) {
        return isset($string) && $string !== '';
    }

    public static function valid_object_value($object, $key) {
        return isset($object[$key]) && $object[$key] !== '' && is_scalar($object[$key]);
    }

    public static function safe_float($object, $key, $default_value = null) {
        return (isset($object[$key]) && is_numeric($object[$key])) ? floatval($object[$key]) : $default_value;
    }

    public static function safe_string($object, $key, $default_value = null) {
        return static::valid_object_value($object, $key) ? strval($object[$key]) : $default_value;
    }

    public static function safe_string_lower($object, $key, $default_value = null) {
        if (static::valid_object_value($object, $key)) {
            return strtolower(strval($object[$key]));
        } else if ($default_value === null) {
            return $default_value;
        } else {
            return strtolower($default_value);
        }
    }

    public static function safe_string_upper($object, $key, $default_value = null) {
        if (static::valid_object_value($object, $key)) {
            return strtoupper(strval($object[$key]));
        } else if ($default_value === null) {
            return $default_value;
        } else {
            return strtoupper($default_value);
        }
        return static::valid_object_value($object, $key) ? strtoupper(strval($object[$key])) : $default_value;
    }

    public static function safe_integer($object, $key, $default_value = null) {
        return (isset($object[$key]) && is_numeric($object[$key])) ? intval($object[$key]) : $default_value;
    }

    public static function safe_integer_product($object, $key, $factor, $default_value = null) {
        return (isset($object[$key]) && is_numeric($object[$key])) ? (intval($object[$key] * $factor)) : $default_value;
    }

    public static function safe_timestamp($object, $key, $default_value = null) {
        return static::safe_integer_product($object, $key, 1000, $default_value);
    }

    public static function safe_value($object, $key, $default_value = null) {
        return isset($object[$key]) ? $object[$key] : $default_value;
    }

    // we're not using safe_floats with a list argument as we're trying to save some cycles here
    // we're not using safe_float_3 either because those cases are too rare to deserve their own optimization

    public static function safe_float_2($object, $key1, $key2, $default_value = null) {
        $value = static::safe_float($object, $key1);
        return isset($value) ? $value : static::safe_float($object, $key2, $default_value);
    }

    public static function safe_string_2($object, $key1, $key2, $default_value = null) {
        $value = static::safe_string($object, $key1);
        return static::valid_string($value) ? $value : static::safe_string($object, $key2, $default_value);
    }

    public static function safe_string_lower_2($object, $key1, $key2, $default_value = null) {
        $value = static::safe_string_lower($object, $key1);
        return static::valid_string($value) ? $value : static::safe_string_lower($object, $key2, $default_value);
    }

    public static function safe_string_upper_2($object, $key1, $key2, $default_value = null) {
        $value = static::safe_string_upper($object, $key1);
        return static::valid_string($value) ? $value : static::safe_string_upper($object, $key2, $default_value);
    }

    public static function safe_integer_2($object, $key1, $key2, $default_value = null) {
        $value = static::safe_integer($object, $key1);
        return isset($value) ? $value : static::safe_integer($object, $key2, $default_value);
    }

    public static function safe_integer_product_2($object, $key1, $key2, $factor, $default_value = null) {
        $value = static::safe_integer_product($object, $key1, $factor);
        return isset($value) ? $value : static::safe_integer_product($object, $key2, $factor, $default_value);
    }

    public static function safe_timestamp_2($object, $key1, $key2, $default_value = null) {
        return static::safe_integer_product_2($object, $key1, $key2, 1000, $default_value);
    }

    public static function safe_value_2($object, $key1, $key2, $default_value = null) {
        $value = static::safe_value($object, $key1);
        return isset($value) ? $value : static::safe_value($object, $key2, $default_value);
    }

    // safe_method_n family
    public static function safe_float_n($object, $array, $default_value = null) {
        $value = static::get_object_value_from_key_array($object, $array);
        return (isset($value) && is_numeric($value)) ? floatval($value) : $default_value;
    }

    public static function safe_string_n($object, $array, $default_value = null) {
        $value = static::get_object_value_from_key_array($object, $array);
        return (static::valid_string($value) && is_scalar($value)) ? strval($value) : $default_value;
    }

    public static function safe_string_lower_n($object, $array, $default_value = null) {
        $value = static::get_object_value_from_key_array($object, $array);
        if (static::valid_string($value) && is_scalar($value)) {
            return strtolower(strval($value));
        } else if ($default_value === null) {
            return $default_value;
        } else {
            return strtolower($default_value);
        }
    }

    public static function safe_string_upper_n($object, $array, $default_value = null) {
        $value = static::get_object_value_from_key_array($object, $array);
        if (static::valid_string($value) && is_scalar($value)) {
            return strtoupper(strval($value));
        } else if ($default_value === null) {
            return $default_value;
        } else {
            return strtoupper($default_value);
        }
    }

    public static function safe_integer_n($object, $array, $default_value = null) {
        $value = static::get_object_value_from_key_array($object, $array);
        return (isset($value) && is_numeric($value)) ? intval($value) : $default_value;
    }

    public static function safe_integer_product_n($object, $array, $factor, $default_value = null) {
        $value = static::get_object_value_from_key_array($object, $array);
        return (isset($value) && is_numeric($value)) ? (intval($value * $factor)) : $default_value;
    }

    public static function safe_timestamp_n($object, $array, $default_value = null) {
        return static::safe_integer_product_n($object, $array, 1000, $default_value);
    }

    public static function safe_value_n($object, $array, $default_value = null) {
        $value = static::get_object_value_from_key_array($object, $array);
        return isset($value) ? $value : $default_value;
    }

    public static function get_object_value_from_key_array($object, $array) {
        foreach($array as $key) {
            if (isset($object[$key]) && $object[$key] !== '') {
                return $object[$key];
            }
        }
        return null;
    }

    public static function truncate($number, $precision = 0) {
        $decimal_precision = pow(10, $precision);
        return floor(floatval($number * $decimal_precision)) / $decimal_precision;
    }

    public static function truncate_to_string($number, $precision = 0) {
        if ($precision > 0) {
            $string = sprintf('%.' . ($precision + 1) . 'F', floatval($number));
            list($integer, $decimal) = explode('.', $string);
            $decimal = trim('.' . substr($decimal, 0, $precision), '0');
            if (strlen($decimal) < 2) {
                $decimal = '.0';
            }
            return $integer . $decimal;
        }
        return sprintf('%d', floatval($number));
    }

    public static function uuid16($length = 16) {
        return bin2hex(random_bytes(intval($length / 2)));
    }

    public static function uuid22($length = 22) {
        return bin2hex(random_bytes(intval($length / 2)));
    }

    public static function uuid() {
        return sprintf('%04x%04x-%04x-%04x-%04x-%04x%04x%04x',
            // 32 bits for "time_low"
            mt_rand(0, 0xffff), mt_rand(0, 0xffff),

            // 16 bits for "time_mid"
            mt_rand(0, 0xffff),

            // 16 bits for "time_hi_and_version",
            // four most significant bits holds version number 4
            mt_rand(0, 0x0fff) | 0x4000,

            // 16 bits, 8 bits for "clk_seq_hi_res", 8 bits for "clk_seq_low",
            // two most significant bits holds zero and one for variant DCE1.1
            mt_rand(0, 0x3fff) | 0x8000,

            // 48 bits for "node"
            mt_rand(0, 0xffff), mt_rand(0, 0xffff), mt_rand(0, 0xffff)
        );
    }

    public static function uuidv1() {
        $biasSeconds = 12219292800;  // seconds from 15th Oct 1572 to Jan 1st 1970
        $bias = $biasSeconds * 10000000;  // in hundreds of nanoseconds
        $time = static::microseconds() * 10 + $bias;
        $timeHex = dechex($time);
        $arranged = substr($timeHex, 7, 8) . substr($timeHex, 3, 4) . '1' . substr($timeHex, 0, 3);
        $clockId = '9696';
        $macAddress = 'ffffffffffff';
        return $arranged . $clockId . $macAddress;
    }

    public static function parse_timeframe($timeframe) {
        $amount = substr($timeframe, 0, -1);
        $unit = substr($timeframe, -1);
        $scale = 1;
        if ($unit === 'y') {
            $scale = 60 * 60 * 24 * 365;
        } elseif ($unit === 'M') {
            $scale = 60 * 60 * 24 * 30;
        } elseif ($unit === 'w') {
            $scale = 60 * 60 * 24 * 7;
        } elseif ($unit === 'd') {
            $scale = 60 * 60 * 24;
        } elseif ($unit === 'h') {
            $scale = 60 * 60;
        } elseif ($unit === 'm') {
            $scale = 60;
        } elseif ($unit === 's') {
            $scale = 1;
        } else {
            throw new NotSupported('timeframe unit ' . $unit . ' is not supported');
        }
        return $amount * $scale;
    }

    public static function round_timeframe($timeframe, $timestamp, $direction=ROUND_DOWN) {
        $ms = static::parse_timeframe($timeframe) * 1000;
        // Get offset based on timeframe in milliseconds
        $offset = $timestamp % $ms;
        return $timestamp - $offset + (($direction === ROUND_UP) ? $ms : 0);
    }

    public static function capitalize($string) {
        return mb_strtoupper(mb_substr($string, 0, 1)) . mb_substr($string, 1);
    }

    public static function is_associative($array) {
        return is_array($array) && (count(array_filter(array_keys($array), 'is_string')) > 0);
    }

    public static function omit($array, $keys) {
        if (static::is_associative($array)) {
            $result = $array;
            if (is_array($keys)) {
                foreach ($keys as $key) {
                    unset($result[$key]);
                }
            } else {
                unset($result[$keys]);
            }
            return $result;
        }
        return $array;
    }

    public static function unique($array) {
        return array_unique($array);
    }

    public static function pluck($array, $key) {
        $result = array();
        foreach ($array as $element) {
            if (isset($key, $element)) {
                $result[] = $element[$key];
            }
        }
        return $result;
    }

    public function filter_by($array, $key, $value = null) {
        $result = array();
        foreach ($array as $element) {
            if (isset($key, $element) && ($element[$key] == $value)) {
                $result[] = $element;
            }
        }
        return $result;
    }

    public static function group_by($array, $key) {
        $result = array();
        foreach ($array as $element) {
            if (isset($element[$key]) && !is_null($element[$key])) {
                if (!isset($result[$element[$key]])) {
                    $result[$element[$key]] = array();
                }
                $result[$element[$key]][] = $element;
            }
        }
        return $result;
    }

    public static function index_by($array, $key) {
        $result = array();
        foreach ($array as $element) {
            if (isset($element[$key])) {
                $result[$element[$key]] = $element;
            }
        }
        return $result;
    }

    public static function sort_by($arrayOfArrays, $key, $descending = false, $default = 0) {
        $descending = $descending ? -1 : 1;
        usort($arrayOfArrays, function ($a, $b) use ($key, $descending, $default) {
            $first = isset($a[$key]) ? $a[$key] : $default;
            $second = isset($b[$key]) ? $b[$key] : $default;
            if ($first == $second) {
                return 0;
            }
            return $first < $second ? -$descending : $descending;
        });
        return $arrayOfArrays;
    }

    public static function sort_by_2($arrayOfArrays, $key1, $key2, $descending = false) {
        $descending = $descending ? -1 : 1;
        usort($arrayOfArrays, function ($a, $b) use ($key1, $key2, $descending) {
            if ($a[$key1] == $b[$key1]) {
                if ($a[$key2] == $b[$key2]) {
                    return 0;
                }
                return $a[$key2] < $b[$key2] ? -$descending : $descending;
            }
            return $a[$key1] < $b[$key1] ? -$descending : $descending;
        });
        return $arrayOfArrays;
    }

    public static function flatten($array) {
        return array_reduce($array, function ($acc, $item) {
            return array_merge($acc, is_array($item) ? static::flatten($item) : array($item));
        }, array());
    }

    public static function array_concat() {
        return call_user_func_array('array_merge', array_filter(func_get_args(), 'is_array'));
    }

    public static function in_array($needle, $haystack) {
        return in_array($needle, $haystack);
    }

    public static function to_array($object) {
        if ($object instanceof \JsonSerializable) {
            $object = $object->jsonSerialize();
        }
        return array_values($object);
    }

    public static function is_empty($object) {
        return empty($object) || count($object) === 0;
    }

    public static function keysort($array) {
        $result = $array;
        ksort($result);
        return $result;
    }

    public static function extract_params($string) {
        if (preg_match_all('/{([\w-]+)}/u', $string, $matches)) {
            return $matches[1];
        }
    }

    public static function implode_params($string, $params) {
        if (static::is_associative($params)) {
            foreach ($params as $key => $value) {
                if (gettype($value) !== 'array') {
                    $string = implode($value, mb_split('{' . preg_quote($key) . '}', $string));
                }
            }
        }
        return $string;
    }

    public static function extend(...$args) {
        return array_merge (...$args);
    }

    public static function deep_extend() {
        //
        //     extend associative dictionaries only, replace everything else
        //
        $out = null;
        $args = func_get_args();
        foreach ($args as $arg) {
            if (static::is_associative($arg) || (is_array($arg) && (count($arg) === 0))) {
                if (!static::is_associative($out)) {
                    $out = array();
                }
                foreach ($arg as $k => $v) {
                    $out[$k] = static::deep_extend(isset($out[$k]) ? $out[$k] : array(), $v);
                }
            } else {
                $out = $arg;
            }
        }
        return $out;
    }

    public static function sum() {
        return array_sum(array_filter(func_get_args(), function ($x) {
            return isset($x) ? $x : 0;
        }));
    }

    public static function ordered($array) { // for Python OrderedDicts, does nothing in PHP and JS
        return $array;
    }

    public function aggregate($bidasks) {
        $result = array();

        foreach ($bidasks as $bidask) {
            if ($bidask[1] > 0) {
                $price = (string) $bidask[0];
                $result[$price] = array_key_exists($price, $result) ? $result[$price] : 0;
                $result[$price] += $bidask[1];
            }
        }

        $output = array();

        foreach ($result as $key => $value) {
            $output[] = array(floatval($key), floatval($value));
        }

        return $output;
    }

    public static function urlencode_base64($string) {
        return preg_replace(array('#[=]+$#u', '#\+#u', '#\\/#'), array('', '-', '_'), \base64_encode($string));
    }

    public function urlencode($array) {
        foreach ($array as $key => $value) {
            if (is_bool($value)) {
                $array[$key] = var_export($value, true);
            }
        }
        return http_build_query($array, '', $this->urlencode_glue, PHP_QUERY_RFC3986);
    }

    public function urlencode_nested($array) {
        // we don't have to implement this method in PHP
        // https://github.com/ccxt/ccxt/issues/12872
        // https://github.com/ccxt/ccxt/issues/12900
        return $this->urlencode($array);
    }

    public function urlencode_with_array_repeat($array) {
        return preg_replace('/%5B\d*%5D/', '', $this->urlencode($array));
    }

    public function rawencode($array) {
        return urldecode($this->urlencode($array));
    }

    public static function encode_uri_component($string) {
        return urlencode($string);
    }

    public static function url($path, $params = array()) {
        $result = static::implode_params($path, $params);
        $query = static::omit($params, static::extract_params($path));
        if ($query) {
            $result .= '?' . static::urlencode($query);
        }
        return $result;
    }

    public static function seconds() {
        return time();
    }

    public static function milliseconds() {
        if (PHP_INT_SIZE == 4) {
            return static::milliseconds32();
        } else {
            return static::milliseconds64();
        }
    }

    public static function milliseconds32() {
        list($msec, $sec) = explode(' ', microtime());
        // raspbian 32-bit integer workaround
        // https://github.com/ccxt/ccxt/issues/5978
        // return (int) ($sec . substr($msec, 2, 3));
        return $sec . substr($msec, 2, 3);
    }

    public static function milliseconds64() {
        list($msec, $sec) = explode(' ', microtime());
        // this method will not work on 32-bit raspbian
        return (int) ($sec . substr($msec, 2, 3));
    }

    public static function microseconds() {
        list($msec, $sec) = explode(' ', microtime());
        return $sec . str_pad(substr($msec, 2, 6), 6, '0');
    }

    public static function iso8601($timestamp = null) {
        if (!isset($timestamp)) {
            return null;
        }
        if (!is_numeric($timestamp) || intval($timestamp) != $timestamp) {
            return null;
        }
        $timestamp = (int) $timestamp;
        if ($timestamp < 0) {
            return null;
        }
        $result = gmdate('c', (int) floor($timestamp / 1000));
        $msec = (int) $timestamp % 1000;
        $result = str_replace('+00:00', sprintf('.%03dZ', $msec), $result);
        return $result;
    }

    public static function parse_date($timestamp) {
        return static::parse8601($timestamp);
    }

    public static function parse8601($timestamp = null) {
        if (!isset($timestamp)) {
            return null;
        }
        if (!$timestamp || !is_string($timestamp)) {
            return null;
        }
        $timedata = date_parse($timestamp);
        if (!$timedata || $timedata['error_count'] > 0 || $timedata['warning_count'] > 0 || (isset($timedata['relative']) && count($timedata['relative']) > 0)) {
            return null;
        }
        if (($timedata['hour'] === false) ||
            ($timedata['minute'] === false) ||
            ($timedata['second'] === false) ||
            ($timedata['year'] === false) ||
            ($timedata['month'] === false) ||
            ($timedata['day'] === false)) {
            return null;
        }
        $time = strtotime($timestamp);
        if ($time === false) {
            return null;
        }
        $time *= 1000;
        if (preg_match('/\.(?<milliseconds>[0-9]{1,3})/', $timestamp, $match)) {
            $time += (int) str_pad($match['milliseconds'], 3, '0', STR_PAD_RIGHT);
        }
        return $time;
    }

    public static function rfc2616($timestamp) {
        if (!$timestamp) {
            $timestamp = static::milliseconds();
        }
        return gmdate('D, d M Y H:i:s T', (int) round($timestamp / 1000));
    }

    public static function dmy($timestamp, $infix = '-') {
        return gmdate('m' . $infix . 'd' . $infix . 'Y', (int) round($timestamp / 1000));
    }

    public static function ymd($timestamp, $infix = '-', $fullYear = true) {
        $yearFormat = $fullYear ? 'Y' : 'y';
        return gmdate($yearFormat . $infix . 'm' . $infix . 'd', (int) round($timestamp / 1000));
    }

    public static function yymmdd($timestamp, $infix = '') {
        return static::ymd($timestamp, $infix, false);
    }

    public static function yyyymmdd($timestamp, $infix = '-') {
        return static::ymd($timestamp, $infix, true);
    }

    public static function ymdhms($timestamp, $infix = ' ') {
        return gmdate('Y-m-d\\' . $infix . 'H:i:s', (int) round($timestamp / 1000));
    }

    public static function binary_concat() {
        return implode('', func_get_args());
    }

    public static function binary_concat_array($arr) {
        return implode('', $arr);
    }

    public static function binary_to_base64($binary) {
        return \base64_encode($binary);
    }

    public static function base16_to_binary($data) {
        return hex2bin($data);
    }

    public static function int_to_base16($integer) {
        return dechex($integer);
    }

    public static function json($data, $params = array()) {
        $options = array(
            'convertArraysToObjects' => JSON_FORCE_OBJECT,
            // other flags if needed...
        );
        $flags = JSON_UNESCAPED_SLASHES;
        foreach ($options as $key => $value) {
            if (array_key_exists($key, $params) && $params[$key]) {
                $flags |= $options[$key];
            }
        }
        return json_encode($data, $flags);
    }

    public static function is_json_encoded_object($input) {
        return ('string' === gettype($input)) &&
                (strlen($input) >= 2) &&
                (('{' === $input[0]) || ('[' === $input[0]));
    }

    public static function encode($input) {
        return $input;
    }

    public static function decode($input) {
        return $input;
    }

    public function __construct($options = array()) {

        // todo auto-camelcasing for methods in PHP
        // $method_names = get_class_methods ($this);
        // foreach ($method_names as $method_name) {
        //     if ($method_name) {
        //         if (($method_name[0] != '_') && ($method_name[-1] != '_') && (mb_strpos ($method_name, '_') !== false)) {
        //             $parts = explode ('_', $method_name);
        //             $camelcase = $parts[0];
        //             for ($i = 1; $i < count ($parts); $i++) {
        //                 $camelcase .= static::capitalize ($parts[$i]);
        //             }
        //             // $this->$camelcase = $this->$method_name;
        //             // echo $method_name . " " . method_exists ($this, $method_name) . " " . $camelcase . " " . method_exists ($this, $camelcase) . "\n";
        //         }
        //     }
        // }

        $this->options = $this->get_default_options();

        $this->urlencode_glue = ini_get('arg_separator.output'); // can be overrided by exchange constructor params

        $options = array_replace_recursive($this->describe(), $options);
        if ($options) {
            foreach ($options as $key => $value) {
                $this->{$key} =
                    (property_exists($this, $key) && is_array($this->{$key}) && is_array($value)) ?
                        array_replace_recursive($this->{$key}, $value) :
                        $value;
            }
        }

        if ($this->urlencode_glue !== '&') {
            if ($this->urlencode_glue_warning) {
                throw new ExchangeError($this->id . ' warning! The glue symbol for HTTP queries ' .
                    ' is changed from its default value & to ' . $this->urlencode_glue . ' in php.ini' .
                    ' (arg_separator.output) or with a call to ini_set prior to this message. If that' .
                    ' was the intent, you can acknowledge this warning and silence it by setting' .
                    " 'urlencode_glue_warning' => false or 'urlencode_glue' => '&' with exchange constructor params");
            }
        }

<<<<<<< HEAD
        if ($this->markets) {
            $this->set_markets($this->markets);
        }

        $this->stream = new Stream ();
        
=======
>>>>>>> b395409f
        $this->after_construct();
    }

    public function init_throttler() {
        // stub in sync php
    }

    public static function underscore($camelcase) {
        // conversion fooBar10OHLCV2Candles → foo_bar10_ohlcv2_candles
        $underscore = preg_replace_callback('/[a-z0-9][A-Z]/m', function ($x) {
            return $x[0][0] . '_' . $x[0][1];
        }, $camelcase);
        return strtolower($underscore);
    }

    public function camelcase($underscore) {
        // todo: write conversion foo_bar10_ohlcv2_candles → fooBar10OHLCV2Candles
        throw new NotSupported($this->id . ' camelcase() is not supported yet');
    }
    public static function hash($request, $type = 'md5', $digest = 'hex') {
        $base64 = ('base64' === $digest);
        $binary = ('binary' === $digest);
        $raw_output = ($binary || $base64) ? true : false;
        if ($type === 'keccak') {
            $hash = Keccak::hash($request, 256, $raw_output);
        } else {
            $hash = \hash($type, $request, $raw_output);
        }
        if ($base64) {
            $hash = \base64_encode($hash);
        }
        return $hash;
    }

    public static function hmac($request, $secret, $type = 'sha256', $digest = 'hex') {
        $base64 = ('base64' === $digest);
        $binary = ('binary' === $digest);
        $hmac = \hash_hmac($type, $request, $secret, ($binary || $base64) ? true : false);
        if ($base64) {
            $hmac = \base64_encode($hmac);
        }
        return $hmac;
    }

    public static function jwt($request, $secret, $algorithm = 'sha256', $is_rsa = false, $opts = []) {
        $alg = ($is_rsa ? 'RS' : 'HS') . mb_substr($algorithm, 3, 3);
        if (array_key_exists('alg', $opts)) {
            $alg = $opts['alg'];
        }
        $headerOptions = array(
            'alg' => $alg,
            'typ' => 'JWT',
        );
        if (array_key_exists('kid', $opts)) {
            $headerOptions['kid'] = $opts['kid'];
        }
        if (array_key_exists('nonce', $opts)) {
            $headerOptions['nonce'] = $opts['nonce'];
        }
        $encodedHeader = static::urlencode_base64(json_encode($headerOptions));
        $encodedData = static::urlencode_base64(json_encode($request, JSON_UNESCAPED_SLASHES));
        $token = $encodedHeader . '.' . $encodedData;
        $algoType = mb_substr($alg, 0, 2);
        if ($is_rsa || $algoType === 'RS') {
            $signature = \base64_decode(static::rsa($token, $secret, $algorithm));
        } else if ($algoType === 'ES') {
            $signed = static::ecdsa($token, $secret, 'p256', $algorithm);
            $signature = hex2bin(str_pad($signed['r'], 64, '0', STR_PAD_LEFT) . str_pad($signed['s'], 64, '0', STR_PAD_LEFT));
        } else {
            $signature = static::hmac($token, $secret, $algorithm, 'binary');
        }
        return $token . '.' . static::urlencode_base64($signature);
    }

    public static function rsa($request, $secret, $alg = 'sha256') {
        $algorithms = array(
            'sha256' => \OPENSSL_ALGO_SHA256,
            'sha384' => \OPENSSL_ALGO_SHA384,
            'sha512' => \OPENSSL_ALGO_SHA512,
        );
        if (!array_key_exists($alg, $algorithms)) {
            throw new ExchangeError($alg . ' is not a supported rsa signing algorithm.');
        }
        $algName = $algorithms[$alg];
        $signature = null;
        \openssl_sign($request, $signature, $secret, $algName);
        return \base64_encode($signature);
    }

    public static function ecdsa($request, $secret, $algorithm = 'p256', $hash = null, $fixedLength = false) {
        $digest = $request;
        if ($hash !== null) {
            $digest = static::hash($request, $hash, 'hex');
        }
        if (preg_match('/^-----BEGIN EC PRIVATE KEY-----\s([\w\d+=\/\s]+)\s-----END EC PRIVATE KEY-----/', $secret, $match) >= 1) {
            $pemKey = $match[1];
            $decodedPemKey = UnspecifiedType::fromDER(base64_decode($pemKey))->asSequence();
            $secret = bin2hex($decodedPemKey->at(1)->asOctetString()->string());
            if ($decodedPemKey->hasTagged(0)) {
                $params = $decodedPemKey->getTagged(0)->asExplicit();
                $oid = $params->asObjectIdentifier()->oid();
                $supportedCurve = array(
                    '1.3.132.0.10' => 'secp256k1',
                    '1.2.840.10045.3.1.7' => 'p256',
                );
                if (!array_key_exists($oid, $supportedCurve)) throw new Exception('Unsupported curve');
                $algorithm = $supportedCurve[$oid];
            }
        }
        $ec = new EC(strtolower($algorithm));
        $key = $ec->keyFromPrivate(ltrim($secret, '0x'));
        $ellipticSignature = $key->sign($digest, 'hex', array('canonical' => true));
        $count = new BN('0');
        $minimumSize = (new BN('1'))->shln(8 * 31)->sub(new BN('1'));
        while ($fixedLength && ($ellipticSignature->r->gt($ec->nh) || $ellipticSignature->r->lte($minimumSize) || $ellipticSignature->s->lte($minimumSize))) {
            $ellipticSignature = $key->sign($digest, 'hex', array('canonical' => true, 'extraEntropy' => $count->toArray('le', 32)));
            $count = $count->add(new BN('1'));
        }
        $signature = array(
            'r' =>  $ellipticSignature->r->bi->toHex(),
            's' => $ellipticSignature->s->bi->toHex(),
            'v' => $ellipticSignature->recoveryParam,
        );
        return $signature;
    }

    public static function axolotl($request, $secret, $algorithm = 'ed25519') {
        // this method is experimental ( ͡° ͜ʖ ͡°)
        $curve = new EdDSA($algorithm);
        $signature = $curve->signModified($request, $secret);
        return static::binary_to_base58(static::base16_to_binary($signature->toHex()));
    }

    public static function eddsa($request, $secret, $algorithm = 'ed25519') {
        $curve = new EdDSA($algorithm);
        if (preg_match('/^-----BEGIN PRIVATE KEY-----\s(\S{64})\s-----END PRIVATE KEY-----$/', $secret, $match) >= 1) {
            // trim pem header from 48 bytes -> 32 bytes
            // in hex so 96 chars -> 64 chars
            $hex_secret = substr(bin2hex(base64_decode($match[1])), 32);
        } else {
            $hex_secret = bin2hex($secret);
        }
        $signature = $curve->sign(bin2hex(static::encode($request)), $hex_secret);
        return static::binary_to_base64(static::base16_to_binary($signature->toHex()));
    }

    public static function random_bytes($length) {
        return bin2hex(random_bytes($length));
    }

    public function eth_abi_encode($types, $args) {
        $typedDataEncoder = new TypedDataEncoder();
        $abiEncoder = $typedDataEncoder->ethabi;
        // workaround to replace array() with []
        $types = preg_replace('/array\(\)/', '[]', $types);
        return hex2bin(str_replace('0x', '', $abiEncoder->encodeParameters($types, $args)));
    }

    public function eth_encode_structured_data($domainData, $messageTypes, $messageData) {
        $typedDataEncoder = new TypedDataEncoder();
        return $this->binary_concat(
            hex2bin('1901'),
            hex2bin(str_replace('0x', '', $typedDataEncoder->hashDomain($domainData))),
            hex2bin(str_replace('0x', '', $typedDataEncoder->hashEIP712Message($messageTypes, $messageData)))
        );
    }

    public function retrieve_stark_account($signature, $accountClassHash, $accountProxyClassHash) {
        $privateKey = Key::ethSigToPrivate($signature);
        $publicKey = Key::getStarkKey($privateKey);
        $calldata = [
            $accountClassHash,
            Hash::getSelectorFromName("initialize"),
            2,
            $publicKey,
            0,
        ];

        $address = Hash::computeAddress(
            $accountProxyClassHash,
            $calldata,
            $publicKey,
        );
        return [
            'privateKey' => $privateKey,
            'publicKey' => $publicKey,
            'address' => $address
        ];
    }

    public function convert_to_big_int($strVal) {
        // floatval is not big number, we should return either phpseclib\Math\BigInteger or BN\BN in the future
        // for now return string (only used in derive)
        return $strVal;
    }

    public function starknet_encode_structured_data($domain, $messageTypes, $messageData, $address) {
        if (count($messageTypes) > 1) {
            throw new NotSupported ($this->id + 'starknetEncodeStructuredData only support single type');
        }
        $msgHash = TypedData::messageHash($domain, $messageTypes, $messageData, $address);
        return $msgHash;
    }

    public function starknet_sign($hash, $pri) {
        # // TODO: unify to ecdsa
        $signature = Curve::sign ('0x' . $pri, $hash);
        return $this->json($signature);
    }

    public function packb($data) {
        return MessagePack::pack($data);
    }

    public function throttle($cost = null) {
        // TODO: use a token bucket here
        $now = $this->milliseconds();
        $elapsed = $now - $this->lastRestRequestTimestamp;
        $cost = ($cost === null) ? 1 : $cost;
        $sleep_time = $this->rateLimit * $cost;
        if ($elapsed < $sleep_time) {
            $delay = $sleep_time - $elapsed;
            usleep((int) ($delay * 1000.0));
        }
    }

    public function parse_json($json_string, $as_associative_array = true) {
        return json_decode($this->on_json_response($json_string), $as_associative_array);
    }

    public function log() {
        $args = func_get_args();
        if (is_array($args)) {
            $array = array();
            foreach ($args as $arg) {
                $array[] = is_string($arg) ? $arg : json_encode($arg, JSON_PRETTY_PRINT);
            }
            echo implode(' ', $array), "\n";
        }
    }

    public function on_rest_response($code, $reason, $url, $method, $response_headers, $response_body, $request_headers, $request_body) {
        return is_string($response_body) ? trim($response_body) : $response_body;
    }

    public function on_json_response($response_body) {
        return (is_string($response_body) && $this->quoteJsonNumbers) ? preg_replace('/":([+.0-9eE-]+)([,}])/', '":"$1"$2', $response_body) : $response_body;
    }

    public function setProxyAgents($httpProxy, $httpsProxy, $socksProxy) {
        if ($httpProxy) {
            curl_setopt($this->curl, CURLOPT_PROXY, $httpProxy);
            curl_setopt($this->curl, CURLOPT_PROXYTYPE, CURLPROXY_HTTP);
        }  else if ($httpsProxy) {
            curl_setopt($this->curl, CURLOPT_PROXY, $httpsProxy);
            curl_setopt($this->curl, CURLOPT_PROXYTYPE, CURLPROXY_HTTPS);
            // atm we don't make as tunnel
            // curl_setopt($this->curl, CURLOPT_TUNNEL, 1);
            // curl_setopt($this->curl, CURLOPT_SUPPRESS_CONNECT_HEADERS, 1);
        } else if ($socksProxy) {
            curl_setopt($this->curl, CURLOPT_PROXY, $socksProxy);
            curl_setopt($this->curl, CURLOPT_PROXYTYPE, CURLPROXY_SOCKS5);
        }
    }

    public function fetch($url, $method = 'GET', $headers = null, $body = null) {

        // https://github.com/ccxt/ccxt/issues/5914
        if ($this->curl) {
            if ($this->curl_close) {
                curl_close($this->curl); // we properly close the curl channel here to save cookies
                $this->curl = curl_init();
            } elseif ($this->curl_reset) {
                curl_reset($this->curl); // this is the default
            }
        } else {
            $this->curl = curl_init();
        }

        $this->last_request_headers = $headers;

        // ##### PROXY & HEADERS #####
        $headers = array_merge($this->headers, $headers ? $headers : array());
        // proxy-url
        $proxyUrl = $this->check_proxy_url_settings($url, $method, $headers, $body);
        if ($proxyUrl !== null) {
            $headers['Origin'] = $this->origin;
            $url = $proxyUrl . $url;
        }
        // proxy agents
        [ $httpProxy, $httpsProxy, $socksProxy ] = $this->check_proxy_settings($url, $method, $headers, $body);
        $this->check_conflicting_proxies($httpProxy || $httpsProxy || $socksProxy, $proxyUrl);
        $this->setProxyAgents($httpProxy, $httpsProxy, $socksProxy);
        // user-agent
        $userAgent = ($this->userAgent !== null) ? $this->userAgent : $this->user_agent;
        if ($userAgent) {
            if (gettype($userAgent) == 'string') {
                curl_setopt($this->curl, CURLOPT_USERAGENT, $userAgent);
                $headers = array_merge(['User-Agent' => $userAgent], $headers);
            } elseif ((gettype($userAgent) == 'array') && array_key_exists('User-Agent', $userAgent)) {
                curl_setopt($this->curl, CURLOPT_USERAGENT, $userAgent['User-Agent']);
                $headers = array_merge($userAgent, $headers);
            }
        }
        // set final headers
        $headers = $this->set_headers($headers);
        // log
        if ($this->verbose) {
            print_r(array('fetch Request:', $this->id, $method, $url, 'RequestHeaders:', $headers, 'RequestBody:', $body));
        }
        // end of proxies & headers

        // reorganize headers for curl
        if (is_array($headers)) {
            $tmp = $headers;
            $headers = array();
            foreach ($tmp as $key => $value) {
                $headers[] = $key . ': ' . $value;
            }
        }

        if ($this->timeout) {
            curl_setopt($this->curl, CURLOPT_CONNECTTIMEOUT_MS, (int) ($this->timeout));
            curl_setopt($this->curl, CURLOPT_TIMEOUT_MS, (int) ($this->timeout));
        }

        curl_setopt($this->curl, CURLOPT_RETURNTRANSFER, true);
        if (!$this->validateClientSsl) {
            curl_setopt($this->curl, CURLOPT_SSL_VERIFYPEER, false);
        }
        if (!$this->validateServerSsl) {
            curl_setopt($this->curl, CURLOPT_SSL_VERIFYHOST, false);
        }

        curl_setopt($this->curl, CURLOPT_ENCODING, '');

        if ($method == 'GET') {
            curl_setopt($this->curl, CURLOPT_HTTPGET, true);
        } elseif ($method == 'POST') {
            curl_setopt($this->curl, CURLOPT_POST, true);
            curl_setopt($this->curl, CURLOPT_POSTFIELDS, $body);
        } elseif ($method == 'PUT') {
            curl_setopt($this->curl, CURLOPT_CUSTOMREQUEST, 'PUT');
            curl_setopt($this->curl, CURLOPT_POSTFIELDS, $body);
            $headers[] = 'X-HTTP-Method-Override: PUT';
        } elseif ($method == 'PATCH') {
            curl_setopt($this->curl, CURLOPT_CUSTOMREQUEST, 'PATCH');
            curl_setopt($this->curl, CURLOPT_POSTFIELDS, $body);
        } elseif ($method === 'DELETE') {
            curl_setopt($this->curl, CURLOPT_CUSTOMREQUEST, 'DELETE');
            curl_setopt($this->curl, CURLOPT_POSTFIELDS, $body);

            $headers[] = 'X-HTTP-Method-Override: DELETE';
        }

        if ($headers) {
            curl_setopt($this->curl, CURLOPT_HTTPHEADER, $headers);
        }

        if ($this->verbose) {
            print_r(array('fetch Request:', $this->id, $method, $url, 'RequestHeaders:', $headers, 'RequestBody:', $body));
        }

        // we probably only need to set it once on startup
        if ($this->curlopt_interface) {
            curl_setopt($this->curl, CURLOPT_INTERFACE, $this->curlopt_interface);
        }

        curl_setopt($this->curl, CURLOPT_URL, $url);
        // end of proxy settings

        curl_setopt($this->curl, CURLOPT_FOLLOWLOCATION, true);
        curl_setopt($this->curl, CURLOPT_FAILONERROR, false);

        curl_setopt($this->curl, CURLOPT_HEADER, 1);
        // match the same http version as python and js
        curl_setopt($this->curl, CURLOPT_HTTP_VERSION, CURL_HTTP_VERSION_1_1);

        // user-defined cURL options (if any)
        if (!empty($this->curl_options)) {
            curl_setopt_array($this->curl, $this->curl_options);
        }

        $response_headers = array();

        $response = curl_exec($this->curl);

        $headers_length = curl_getinfo($this->curl, CURLINFO_HEADER_SIZE);

        $raw_headers = mb_substr($response, 0, $headers_length);

        $raw_headers_array = explode("\r\n", trim($raw_headers));
        $status_line = $raw_headers_array[0];
        $parts = explode(' ', $status_line);
        $http_status_text = count($parts) === 3 ? $parts[2] : '';
        $raw_headers = array_slice($raw_headers_array, 1);
        foreach ($raw_headers as $raw_header) {
            if (strlen($raw_header)) {
                $exploded = explode(': ', $raw_header);
                if (count($exploded) > 1) {
                    list($key, $value) = $exploded;
                    // don't overwrite headers
                    // https://stackoverflow.com/a/4371395/4802441
                    if (array_key_exists($key, $response_headers)) {
                        $response_headers[$key] = $response_headers[$key] . ', ' . $value;
                    } else {
                        $response_headers[$key] = $value;
                    }
                }
            }
        }
        $result = mb_substr($response, $headers_length);

        $curl_errno = curl_errno($this->curl);
        $curl_error = curl_error($this->curl);
        $http_status_code = curl_getinfo($this->curl, CURLINFO_HTTP_CODE);

        $result = $this->on_rest_response($http_status_code, $http_status_text, $url, $method, $response_headers, $result, $headers, $body);

        $this->lastRestRequestTimestamp = $this->milliseconds();

        if ($this->enableLastHttpResponse) {
            $this->last_http_response = $result;
        }

        if ($this->enableLastResponseHeaders) {
            $this->last_response_headers = $response_headers;
        }

        $json_response = null;
        $is_json_encoded_response = $this->is_json_encoded_object($result);

        if ($is_json_encoded_response) {
            $json_response = $this->parse_json($result);
            if ($this->enableLastJsonResponse) {
                $this->last_json_response = $json_response;
            }
        }

        if ($this->verbose) {
            print_r(array('fetch Response:', $this->id, $method, $url, $http_status_code, $curl_error, 'ResponseHeaders:', $response_headers, 'ResponseBody:', $result));
        }

        if ($result === false) {
            if ($curl_errno == 28) { // CURLE_OPERATION_TIMEDOUT
                throw new RequestTimeout($this->id . ' ' . implode(' ', array($url, $method, $curl_errno, $curl_error)));
            }

            // all sorts of SSL problems, accessibility
            throw new ExchangeNotAvailable($this->id . ' ' . implode(' ', array($url, $method, $curl_errno, $curl_error)));
        }
        $http_status_text =  $http_status_text ?  $http_status_text : '';
        $skip_further_error_handling = $this->handle_errors($http_status_code, $http_status_text, $url, $method, $response_headers, $result ? $result : '', $json_response, $headers, $body);
        if (!$skip_further_error_handling) {
            $this->handle_http_status_code($http_status_code, $http_status_text, $url, $method, $result);
        }
        // check if $curl_errno is not zero
        if ($curl_errno) {
            throw new NetworkError($this->id . ' unknown error: ' . strval($curl_errno) . ' ' . $curl_error);
        }

        return isset($json_response) ? $json_response : $result;
    }

    public function load_markets($reload = false, $params = array()) {
        if (!$reload && $this->markets) {
            if (!$this->markets_by_id) {
                return $this->set_markets($this->markets);
            }
            return $this->markets;
        }
        $currencies = null;
        if (array_key_exists('fetchCurrencies', $this->has) && $this->has['fetchCurrencies'] === true) {
            $currencies = $this->fetch_currencies();
        }
        $markets = $this->fetch_markets($params);
        return $this->set_markets($markets, $currencies);
    }

    public function number($n) {
        return call_user_func($this->number, $n);
    }

    public function fetch_markets($params = array()) {
        // markets are returned as a list
        // currencies are returned as a dict
        // this is for historical reasons
        // and may be changed for consistency later
        return $this->markets ? array_values($this->markets) : array();
    }

    public function fetch_currencies($params = array()) {
        // markets are returned as a list
        // currencies are returned as a dict
        // this is for historical reasons
        // and may be changed for consistency later
        return $this->currencies ? $this->currencies : array();
    }

    public function precision_from_string($str) {
        // support string formats like '1e-4'
        if (stripos($str, 'e') > -1) {
            $numStr = preg_replace ('/\d\.?\d*[eE]/', '', $str);
            return ((int)$numStr) * -1;
        }
        // support integer formats (without dot) like '1', '10' etc [Note: bug in decimalToPrecision, so this should not be used atm]
        // if (strpos($str, '.') === -1) {
        //     return strlen(str) * -1;
        // }
        // default strings like '0.0001'
        $parts = explode('.', preg_replace('/0+$/', '', $str));
        return (count($parts) > 1) ? strlen($parts[1]) : 0;
    }

    public function __call($function, $params) {
        // support camelCase & snake_case functions
        if (!preg_match('/^[A-Z0-9_]+$/', $function)) {
            $underscore = static::underscore($function);
            if (method_exists($this, $underscore)) {
                return call_user_func_array(array($this, $underscore), $params);
            }
        }
        /* handle errors */
        throw new ExchangeError($function . ' method not found, try underscore_notation instead of camelCase for the method being called');
    }

    public function add_method($function_name, $callback) {
        $function_name = strtolower($function_name);
        $this->overriden_methods[$function_name] = $callback;
    }

    public function call_method($function_name, $params = []) {
        $function_name = strtolower($function_name);
        if (is_callable($this->overriden_methods[$function_name])) {
            return call_user_func_array($this->overriden_methods[$function_name], $params);
        }
    }

    public function __sleep() {
        $return = array_keys(array_filter(get_object_vars($this), function ($var) {
            return !(is_object($var) || is_resource($var) || is_callable($var));
        }));
        return $return;
    }

    public function __wakeup() {
        $this->curl = curl_init();
    }

    public function __destruct() {
        if ($this->curl !== null) {
            curl_close($this->curl);
        }
    }

    public function has($feature = null) {
        if (!$feature) {
            return $this->has;
        }
        $feature = strtolower($feature);
        $new_feature_map = array_change_key_case($this->has, CASE_LOWER);
        if (array_key_exists($feature, $new_feature_map)) {
            return $new_feature_map[$feature];
        }

        // PHP 5.6+ only:
        // $old_feature_map = array_change_key_case (array_filter (get_object_vars ($this), function ($key) {
        //     return strpos($key, 'has') !== false && $key !== 'has';
        // }, ARRAY_FILTER_USE_KEY), CASE_LOWER);

        // the above rewritten for PHP 5.4+
        $nonfiltered = get_object_vars($this);
        $filtered = array();
        foreach ($nonfiltered as $key => $value) {
            if ((strpos($key, 'has') !== false) && ($key !== 'has')) {
                $filtered[$key] = $value;
            }
        }
        $old_feature_map = array_change_key_case($filtered, CASE_LOWER);

        $old_feature = "has{$feature}";
        return array_key_exists($old_feature, $old_feature_map) ? $old_feature_map[$old_feature] : false;
    }

    public static function precisionFromString($x) {
        $parts = explode('.', preg_replace('/0+$/', '', $x));
        if (count($parts) > 1) {
            return strlen($parts[1]);
        } else {
            return 0;
        }
    }

    public static function decimal_to_precision($x, $roundingMode = ROUND, $numPrecisionDigits = null, $countingMode = DECIMAL_PLACES, $paddingMode = NO_PADDING) {
        if ($countingMode === TICK_SIZE) {
            if (!(is_float($numPrecisionDigits) || is_int($numPrecisionDigits) || is_string($numPrecisionDigits) ))
                throw new BaseError('Precision must be an integer or float or string for TICK_SIZE');
        } else {
            if (!is_int($numPrecisionDigits)) {
                throw new BaseError('Precision must be an integer');
            }
        }

        if (is_string($numPrecisionDigits)) {
            $numPrecisionDigits = (float) $numPrecisionDigits;
        }

        if (!is_numeric($x)) {
            throw new BaseError('Invalid number');
        }

        assert(($roundingMode === ROUND) || ($roundingMode === TRUNCATE));

        $result = '';

        // Special handling for negative precision
        if ($numPrecisionDigits < 0) {
            if ($countingMode === TICK_SIZE) {
                throw new BaseError('TICK_SIZE cant be used with negative numPrecisionDigits');
            }
            $toNearest = pow(10, abs($numPrecisionDigits));
            if ($roundingMode === ROUND) {
                $result = (string) ($toNearest * static::decimal_to_precision($x / $toNearest, $roundingMode, 0, DECIMAL_PLACES, $paddingMode));
            }
            if ($roundingMode === TRUNCATE) {
                $result = static::decimal_to_precision($x - ( (int) $x % $toNearest), $roundingMode, 0, DECIMAL_PLACES, $paddingMode);
            }
            return $result;
        }

        if ($countingMode === TICK_SIZE) {
            $precisionDigitsString = static::decimal_to_precision($numPrecisionDigits, ROUND, 100, DECIMAL_PLACES, NO_PADDING);
            $newNumPrecisionDigits = static::precisionFromString($precisionDigitsString);
            $missing = fmod($x, $numPrecisionDigits);
            $missing = floatval(static::decimal_to_precision($missing, ROUND, 8, DECIMAL_PLACES, NO_PADDING));
            // See: https://github.com/ccxt/ccxt/pull/6486
            $fpError = static::decimal_to_precision($missing / $numPrecisionDigits, ROUND, max($newNumPrecisionDigits, 8), DECIMAL_PLACES, NO_PADDING);
            if(static::precisionFromString($fpError) !== 0) {
                if ($roundingMode === ROUND) {
                    if ($x > 0) {
                        if ($missing >= $numPrecisionDigits / 2) {
                            $x = $x - $missing + $numPrecisionDigits;
                        } else {
                            $x = $x - $missing;
                        }
                    } else {
                        if ($missing >= $numPrecisionDigits / 2) {
                            $x = $x - $missing;
                        } else {
                            $x = $x - $missing - $numPrecisionDigits;
                        }
                    }
                } elseif (TRUNCATE === $roundingMode) {
                    $x = $x - $missing;
                }
            }
            return static::decimal_to_precision($x, ROUND, $newNumPrecisionDigits, DECIMAL_PLACES, $paddingMode);
        }


        if ($roundingMode === ROUND) {
            if ($countingMode === DECIMAL_PLACES) {
                // Requested precision of 100 digits was truncated to PHP maximum of 53 digits
                $numPrecisionDigits = min(14, $numPrecisionDigits);
                $result = number_format(round($x, $numPrecisionDigits, PHP_ROUND_HALF_UP), $numPrecisionDigits, '.', '');
            } elseif ($countingMode === SIGNIFICANT_DIGITS) {
                $significantPosition = ((int) log( abs($x), 10)) % 10;
                if ($significantPosition > 0) {
                    ++$significantPosition;
                }
                $result = static::number_to_string(round($x, $numPrecisionDigits - $significantPosition, PHP_ROUND_HALF_UP));
            }
        } elseif ($roundingMode === TRUNCATE) {
            $dotIndex = strpos($x, '.');
            $dotPosition = $dotIndex ?: strlen($x);
            if ($countingMode === DECIMAL_PLACES) {
                if ($dotIndex) {
                    list($before, $after) = explode('.', static::number_to_string($x));
                    $result = $before . '.' . substr($after, 0, $numPrecisionDigits);
                } else {
                    $result = $x;
                }
            } elseif ($countingMode === SIGNIFICANT_DIGITS) {
                if ($numPrecisionDigits === 0) {
                    return '0';
                }
                $significantPosition = (int) log(abs($x), 10);
                $start = $dotPosition - $significantPosition;
                $end = $start + $numPrecisionDigits;
                if ($dotPosition >= $end) {
                    --$end;
                }
                if ($numPrecisionDigits >= (strlen($x) - ($dotPosition ? 1 : 0))) {
                    $result = (string) $x;
                } else {
                    if ($significantPosition < 0) {
                        ++$end;
                    }
                    $result = str_pad(substr($x, 0, $end), $dotPosition, '0');
                }
            }
            $result = rtrim($result, '.');
        }

        $hasDot = (false !== strpos($result, '.'));
        if ($paddingMode === NO_PADDING) {
            if (($result === '')  && ($numPrecisionDigits === 0)) {
                return '0';
            }
            if ($hasDot) {
                $result = rtrim($result, '0');
                $result = rtrim($result, '.');
            }
        } elseif ($paddingMode === PAD_WITH_ZERO) {
            if ($hasDot) {
                if ($countingMode === DECIMAL_PLACES) {
                    list($before, $after) = explode('.', $result, 2);
                    $result = $before . '.' . str_pad($after, $numPrecisionDigits, '0');
                } elseif ($countingMode === SIGNIFICANT_DIGITS) {
                    if ($result < 1) {
                        $result = str_pad($result, strcspn($result, '123456789') + $numPrecisionDigits, '0');
                    }
                }
            } else {
                if ($countingMode === DECIMAL_PLACES) {
                    if ($numPrecisionDigits > 0) {
                        $result = $result . '.' . str_repeat('0', $numPrecisionDigits);
                    }
                } elseif ($countingMode === SIGNIFICANT_DIGITS) {
                    if ($numPrecisionDigits > strlen($result)) {
                        $result = $result . '.' . str_repeat('0', ($numPrecisionDigits - strlen($result)));
                    }
                }
            }
        }
        if (($result === '-0') || ($result === '-0.' . str_repeat('0', max(strlen($result) - 3, 0)))) {
            $result = substr($result, 1);
        }
        return $result;
    }

    public static function number_to_string($x) {
        // avoids scientific notation for too large and too small numbers
        if ($x === null) {
            return null;
        }
        $type = gettype($x);
        $s = (string) $x;
        if (($type !== 'integer') && ($type !== 'double')) {
            return $s;
        }
        if (strpos($x, 'E') === false) {
            return $s;
        }
        $splitted = explode('E', $s);
        $number = rtrim(rtrim($splitted[0], '0'), '.');
        $exp = (int) $splitted[1];
        $len_after_dot = 0;
        if (strpos($number, '.') !== false) {
            $splitted = explode('.', $number);
            $len_after_dot = strlen($splitted[1]);
        }
        $number = str_replace(array('.', '-'), '', $number);
        $sign = ($x < 0) ? '-' : '';
        if ($exp > 0) {
            $zeros = str_repeat('0', abs($exp) - $len_after_dot);
            $s = $sign . $number . $zeros;
        } else {
            $zeros = str_repeat('0', abs($exp) - 1);
            $s = $sign . '0.' . $zeros . $number;
        }
        return $s;
    }

    public function vwap($baseVolume, $quoteVolume) {
        return (($quoteVolume !== null) && ($baseVolume !== null) && ($baseVolume > 0)) ? ($quoteVolume / $baseVolume) : null;
    }

    // ------------------------------------------------------------------------
    // web3 / 0x methods

    public static function has_web3() {
        // PHP version of this function does nothing, as most of its
        // dependencies are lightweight and don't eat a lot
        return true;
    }

    public static function check_required_version($required_version, $error = true) {
        global $version;
        $result = true;
        $required = explode('.', $required_version);
        $current = explode('.', $version);
        $intMajor1 = intval($required[0]);
        $intMinor1 = intval($required[1]);
        $intPatch1 = intval($required[2]);
        $intMajor2 = intval($current[0]);
        $intMinor2 = intval($current[1]);
        $intPatch2 = intval($current[2]);
        if ($intMajor1 > $intMajor2) {
            $result = false;
        }
        if ($intMajor1 === $intMajor2) {
            if ($intMinor1 > $intMinor2) {
                $result = false;
            } elseif ($intMinor1 === $intMinor2 && $intPatch1 > $intPatch2) {
                $result = false;
            }
        }
        if (!$result) {
            if ($error) {
                throw new NotSupported('Your current version of CCXT is ' . $version . ', a newer version ' . $required_version . ' is required, please, upgrade your version of CCXT');
            } else {
                return $error;
            }
        }
        return $result;
    }

    public function check_required_dependencies() {
        if (!static::has_web3()) {
            throw new ExchangeError($this->id . ' requires web3 dependencies');
        }
    }

    public static function hashMessage($message) {
        $trimmed = ltrim($message, '0x');
        $buffer = unpack('C*', hex2bin($trimmed));
        $prefix = bin2hex("\u{0019}Ethereum Signed Message:\n" . sizeof($buffer));
        return '0x' . Keccak::hash(hex2bin($prefix . $trimmed), 256);
    }

    public static function signHash($hash, $privateKey) {
        $signature = static::ecdsa($hash, $privateKey, 'secp256k1', null);
        return array(
            'r' => '0x' . $signature['r'],
            's' => '0x' . $signature['s'],
            'v' => 27 + $signature['v'],
        );
    }

    public static function signMessage($message, $privateKey) {
        return static::signHash(static::hashMessage($message), $privateKey);
    }

    public function sign_message_string($message, $privateKey) {
        $signature = static::signMessage($message, $privateKey);
        return $signature['r'] . $this->remove0x_prefix($signature['s']) . dechex($signature['v']);
    }

    public static function base32_decode($s) {
        static $alphabet = 'ABCDEFGHIJKLMNOPQRSTUVWXYZ234567';
        $tmp = '';
        foreach (str_split($s) as $c) {
            if (($v = strpos($alphabet, $c)) === false) {
                $v = 0;
            }
            $tmp .= sprintf('%05b', $v);
        }
        $args = array_map('bindec', str_split($tmp, 8));
        array_unshift($args, 'C*');
        return rtrim(call_user_func_array('pack', $args), "\0");
    }

    public static function totp($key) {
        $noSpaceKey = str_replace(' ', '', $key);
        $encodedKey = static::base32_decode($noSpaceKey);
        $epoch = floor(time() / 30);
        $encodedEpoch = pack('J', $epoch);
        $hmacResult = static::hmac($encodedEpoch, $encodedKey, 'sha1', 'hex');
        $hmac = [];
        foreach (str_split($hmacResult, 2) as $hex) {
            $hmac[] = hexdec($hex);
        }
        $offset = $hmac[count($hmac) - 1] & 0xF;
        $code = ($hmac[$offset + 0] & 0x7F) << 24 | ($hmac[$offset + 1] & 0xFF) << 16 | ($hmac[$offset + 2] & 0xFF) << 8 | ($hmac[$offset + 3] & 0xFF);
        $otp = $code % pow(10, 6);
        return str_pad((string) $otp, 6, '0', STR_PAD_LEFT);
    }

    public static function number_to_be($n, $padding) {
        $n = new BN($n);
        return array_reduce(array_map('chr', $n->toArray('be', $padding)),  [__CLASS__, 'binary_concat']);
    }

    public static function number_to_le($n, $padding) {
        $n = new BN($n);
        return array_reduce(array_map('chr', $n->toArray('le', $padding)),  [__CLASS__, 'binary_concat']);
    }

    public static function base58_to_binary($s) {
        if (!self::$base58_decoder) {
            self::$base58_decoder = array();
            self::$base58_encoder = array();
            for ($i = 0; $i < strlen(self::$base58_alphabet); $i++) {
                $bigNum = new BN($i);
                self::$base58_decoder[self::$base58_alphabet[$i]] = $bigNum;
                self::$base58_encoder[$i] = self::$base58_alphabet[$i];
            }
        }
        $result = new BN(0);
        $base = new BN(58);
        for ($i = 0; $i < strlen($s); $i++) {
            $result->imul($base);
            $result->iadd(self::$base58_decoder[$s[$i]]);
        }
        return static::number_to_be($result, 0);
    }

    public static function binary_to_base58($b) {
        if (!self::$base58_encoder) {
            self::$base58_decoder = array();
            self::$base58_encoder = array();
            for ($i = 0; $i < strlen(self::$base58_alphabet); $i++) {
                $bigNum = new BN($i);
                self::$base58_decoder[self::$base58_alphabet[$i]] = $bigNum;
                self::$base58_encoder[$i] = self::$base58_alphabet[$i];
            }
        }
        // convert binary to decimal
        $result = new BN(0);
        $fromBase = new BN(0x100);
        $string = array();
        foreach (str_split($b) as $c) {
            $result->imul($fromBase);
            $result->iadd(new BN(ord($c)));
        }
        while (!$result->isZero()) {
            $next_character = $result->modn(58);
            $result->idivn(58);
            $string[] = self::$base58_encoder[$next_character];
        }
        return implode('', array_reverse($string));
    }

    public function remove0x_prefix($string) {
        return (substr($string, 0, 2) === '0x') ? substr($string, 2) : $string;
    }

    public function parse_number($value, $default = null) {
        if ($value === null) {
            return $default;
        } else {
            try {
                return $this->number($value);
            } catch (Exception $e) {
                return $default;
            }
        }
    }

    public function omit_zero($string_number) {
        try {
            if ($string_number === null || $string_number === '') {
                return null;
            }
            if (floatval($string_number) === 0.0) {
                return null;
            }
            return $string_number;
        } catch (Exception $e) {
            return $string_number;
        }
    }

    public function sleep($milliseconds) {
        sleep($milliseconds / 1000);
    }

    public function check_order_arguments ($market, $type, $side, $amount, $price, $params) {
        if ($price === null) {
            if ($type === 'limit') {
                  throw new ArgumentsRequired ($this->id + ' create_order() requires a price argument for a limit order');
             }
        }
        if ($amount <= 0) {
            throw new ArgumentsRequired ($this->id + ' create_order() amount should be above 0');
        }
    }

    public function handle_http_status_code($http_status_code, $status_text, $url, $method, $body) {
        $string_code = (string) $http_status_code;
        if (array_key_exists($string_code, $this->httpExceptions)) {
            $error_class = $this->httpExceptions[$string_code];
            if (substr($error_class, 0, 6) !== '\\ccxt\\') {
                $error_class = '\\ccxt\\' . $error_class;
            }
            throw new $error_class($this->id . ' ' . implode(' ', array($this->id, $url, $method, $http_status_code, $body)));
        }
    }

    public static function crc32($string, $signed = false) {
        $unsigned = \crc32($string);
        if ($signed && ($unsigned >= 0x80000000)) {
            return $unsigned - 0x100000000;
        } else {
            return $unsigned;
        }
    }

    function clone($obj) {
        return is_array($obj) ? $obj : $this->deep_extend($obj);
    }

    function parse_to_big_int($value) {
        return intval($value);
    }

    public function string_to_chars_array ($value) {
        return str_split($value);
    }

    function value_is_defined($value){
        return isset($value) && !is_null($value);
    }

    function array_slice($array, $first, $second = null){
        if (is_string($array)) {
            // this is needed because we convert
            // base64ToBinary to base64_decode in php
            return substr($array, $first, $second);
        }
        if ($second === null) {
            return array_slice($array, $first);
        } else {
            return array_slice($array, $first, $second);
        }
    }

    function get_property($obj, $property, $defaultValue = null){
        return (property_exists($obj, $property) ? $obj->$property : $defaultValue);
    }

    function set_property($obj, $property, $defaultValue = null){
        $obj->$property = $defaultValue;
    }

    function un_camel_case($str){
        return self::underscore($str);
    }

    public function fix_stringified_json_members($content) {
        // when stringified json has members with their values also stringified, like:
        // 'array("code":0, "data":array("order":array("orderId":1742968678528512345,"symbol":"BTC-USDT", "takeProfit":"array(\"type\":\"TAKE_PROFIT\",\"stopPrice\":43320.1)","reduceOnly":false)))'
        // we can fix with below manipulations
        // @ts-ignore
        $modifiedContent = str_replace('\\', '', $content);
        $modifiedContent = str_replace('"{', '{', $modifiedContent);
        $modifiedContent = str_replace('}"', '}', $modifiedContent);
        return $modifiedContent;
    }

    public function stream_reconnect_on_error() {
        return function(Message $message) {
            if ($message->error) {
                try {
                    $this->stream_reconnect();
                } catch (Exception $e) {
                    $this->log ("Stream failed to reconnect: ", $e);
                }
            }
        };
    }

    public function stream_ohlcvs() {
        return function(Message $message) {
            $payload = $message->payload;
            $err = $message->error;
            $symbol = $this->safe_string($payload, 'symbol');
            if ($symbol !== null) {
                $this->stream_produce('ohlcvs::' . $symbol, $payload, $err);
                $timeframe = $this->safe_string($payload, 'timeframe');
                if ($timeframe !== null) {
                    $this->stream_produce('ohlcvs::' . $symbol . '::' . $timeframe, $payload, $err);
                }
            }
        };
    }

    public function stream_to_symbol($topic) {
        return function(Message $message) use ($topic) {
            $payload = $message->payload;
            $symbol = isset($payload['symbol']) ? $payload['symbol'] : null;
            if ($symbol) {
                $newTopic = "{$topic}::{$symbol}";
                $this->stream->produce($newTopic, $payload);
            }
        };
    }
    
    public function extend_exchange_options($newOptions) {
        $this->options = array_merge($this->options, $newOptions);
    }

    public function create_safe_dictionary() {
        return array();
    }

    public function convert_to_safe_dictionary($dict) {
        return $dict;
    }

    public function rand_number($size) {
        $number = '';
        for ($i = 0; $i < $size; $i++) {
            $number .= mt_rand(0, 9);
        }
        return (int)$number;
    }

    public function binary_length($binary) {
        return strlen($binary);
    }

    // ########################################################################
    // ########################################################################
    // ########################################################################
    // ########################################################################
    // ########                        ########                        ########
    // ########                        ########                        ########
    // ########                        ########                        ########
    // ########                        ########                        ########
    // ########        ########################        ########################
    // ########        ########################        ########################
    // ########        ########################        ########################
    // ########        ########################        ########################
    // ########                        ########                        ########
    // ########                        ########                        ########
    // ########                        ########                        ########
    // ########                        ########                        ########
    // ########################################################################
    // ########################################################################
    // ########################################################################
    // ########################################################################
    // ########        ########        ########                        ########
    // ########        ########        ########                        ########
    // ########        ########        ########                        ########
    // ########        ########        ########                        ########
    // ################        ########################        ################
    // ################        ########################        ################
    // ################        ########################        ################
    // ################        ########################        ################
    // ########        ########        ################        ################
    // ########        ########        ################        ################
    // ########        ########        ################        ################
    // ########        ########        ################        ################
    // ########################################################################
    // ########################################################################
    // ########################################################################
    // ########################################################################

    // METHODS BELOW THIS LINE ARE TRANSPILED FROM JAVASCRIPT TO PYTHON AND PHP

    public function describe(): mixed {
        return array(
            'id' => null,
            'name' => null,
            'countries' => null,
            'enableRateLimit' => true,
            'rateLimit' => 2000, // milliseconds = seconds * 1000
            'timeout' => $this->timeout, // milliseconds = seconds * 1000
            'certified' => false, // if certified by the CCXT dev team
            'pro' => false, // if it is integrated with CCXT Pro for WebSocket support
            'alias' => false, // whether this exchange is an alias to another exchange
            'dex' => false,
            'has' => array(
                'publicAPI' => true,
                'privateAPI' => true,
                'CORS' => null,
                'sandbox' => null,
                'spot' => null,
                'margin' => null,
                'swap' => null,
                'future' => null,
                'option' => null,
                'addMargin' => null,
                'borrowCrossMargin' => null,
                'borrowIsolatedMargin' => null,
                'borrowMargin' => null,
                'cancelAllOrders' => null,
                'cancelAllOrdersWs' => null,
                'cancelOrder' => true,
                'cancelOrderWs' => null,
                'cancelOrders' => null,
                'cancelOrdersWs' => null,
                'closeAllPositions' => null,
                'closePosition' => null,
                'createDepositAddress' => null,
                'createLimitBuyOrder' => null,
                'createLimitBuyOrderWs' => null,
                'createLimitOrder' => true,
                'createLimitOrderWs' => null,
                'createLimitSellOrder' => null,
                'createLimitSellOrderWs' => null,
                'createMarketBuyOrder' => null,
                'createMarketBuyOrderWs' => null,
                'createMarketBuyOrderWithCost' => null,
                'createMarketBuyOrderWithCostWs' => null,
                'createMarketOrder' => true,
                'createMarketOrderWs' => true,
                'createMarketOrderWithCost' => null,
                'createMarketOrderWithCostWs' => null,
                'createMarketSellOrder' => null,
                'createMarketSellOrderWs' => null,
                'createMarketSellOrderWithCost' => null,
                'createMarketSellOrderWithCostWs' => null,
                'createOrder' => true,
                'createOrderWs' => null,
                'createOrders' => null,
                'createOrderWithTakeProfitAndStopLoss' => null,
                'createOrderWithTakeProfitAndStopLossWs' => null,
                'createPostOnlyOrder' => null,
                'createPostOnlyOrderWs' => null,
                'createReduceOnlyOrder' => null,
                'createReduceOnlyOrderWs' => null,
                'createStopLimitOrder' => null,
                'createStopLimitOrderWs' => null,
                'createStopLossOrder' => null,
                'createStopLossOrderWs' => null,
                'createStopMarketOrder' => null,
                'createStopMarketOrderWs' => null,
                'createStopOrder' => null,
                'createStopOrderWs' => null,
                'createTakeProfitOrder' => null,
                'createTakeProfitOrderWs' => null,
                'createTrailingAmountOrder' => null,
                'createTrailingAmountOrderWs' => null,
                'createTrailingPercentOrder' => null,
                'createTrailingPercentOrderWs' => null,
                'createTriggerOrder' => null,
                'createTriggerOrderWs' => null,
                'deposit' => null,
                'editOrder' => 'emulated',
                'editOrders' => null,
                'editOrderWs' => null,
                'fetchAccounts' => null,
                'fetchBalance' => true,
                'fetchBalanceWs' => null,
                'fetchBidsAsks' => null,
                'fetchBorrowInterest' => null,
                'fetchBorrowRate' => null,
                'fetchBorrowRateHistories' => null,
                'fetchBorrowRateHistory' => null,
                'fetchBorrowRates' => null,
                'fetchBorrowRatesPerSymbol' => null,
                'fetchCanceledAndClosedOrders' => null,
                'fetchCanceledOrders' => null,
                'fetchClosedOrder' => null,
                'fetchClosedOrders' => null,
                'fetchClosedOrdersWs' => null,
                'fetchConvertCurrencies' => null,
                'fetchConvertQuote' => null,
                'fetchConvertTrade' => null,
                'fetchConvertTradeHistory' => null,
                'fetchCrossBorrowRate' => null,
                'fetchCrossBorrowRates' => null,
                'fetchCurrencies' => 'emulated',
                'fetchCurrenciesWs' => 'emulated',
                'fetchDeposit' => null,
                'fetchDepositAddress' => null,
                'fetchDepositAddresses' => null,
                'fetchDepositAddressesByNetwork' => null,
                'fetchDeposits' => null,
                'fetchDepositsWithdrawals' => null,
                'fetchDepositsWs' => null,
                'fetchDepositWithdrawFee' => null,
                'fetchDepositWithdrawFees' => null,
                'fetchFundingHistory' => null,
                'fetchFundingRate' => null,
                'fetchFundingRateHistory' => null,
                'fetchFundingInterval' => null,
                'fetchFundingIntervals' => null,
                'fetchFundingRates' => null,
                'fetchGreeks' => null,
                'fetchIndexOHLCV' => null,
                'fetchIsolatedBorrowRate' => null,
                'fetchIsolatedBorrowRates' => null,
                'fetchMarginAdjustmentHistory' => null,
                'fetchIsolatedPositions' => null,
                'fetchL2OrderBook' => true,
                'fetchL3OrderBook' => null,
                'fetchLastPrices' => null,
                'fetchLedger' => null,
                'fetchLedgerEntry' => null,
                'fetchLeverage' => null,
                'fetchLeverages' => null,
                'fetchLeverageTiers' => null,
                'fetchLiquidations' => null,
                'fetchLongShortRatio' => null,
                'fetchLongShortRatioHistory' => null,
                'fetchMarginMode' => null,
                'fetchMarginModes' => null,
                'fetchMarketLeverageTiers' => null,
                'fetchMarkets' => true,
                'fetchMarketsWs' => null,
                'fetchMarkOHLCV' => null,
                'fetchMyLiquidations' => null,
                'fetchMySettlementHistory' => null,
                'fetchMyTrades' => null,
                'fetchMyTradesWs' => null,
                'fetchOHLCV' => null,
                'fetchOHLCVWs' => null,
                'fetchOpenInterest' => null,
                'fetchOpenInterests' => null,
                'fetchOpenInterestHistory' => null,
                'fetchOpenOrder' => null,
                'fetchOpenOrders' => null,
                'fetchOpenOrdersWs' => null,
                'fetchOption' => null,
                'fetchOptionChain' => null,
                'fetchOrder' => null,
                'fetchOrderBook' => true,
                'fetchOrderBooks' => null,
                'fetchOrderBookWs' => null,
                'fetchOrders' => null,
                'fetchOrdersByStatus' => null,
                'fetchOrdersWs' => null,
                'fetchOrderTrades' => null,
                'fetchOrderWs' => null,
                'fetchPosition' => null,
                'fetchPositionHistory' => null,
                'fetchPositionsHistory' => null,
                'fetchPositionWs' => null,
                'fetchPositionMode' => null,
                'fetchPositions' => null,
                'fetchPositionsWs' => null,
                'fetchPositionsForSymbol' => null,
                'fetchPositionsForSymbolWs' => null,
                'fetchPositionsRisk' => null,
                'fetchPremiumIndexOHLCV' => null,
                'fetchSettlementHistory' => null,
                'fetchStatus' => null,
                'fetchTicker' => true,
                'fetchTickerWs' => null,
                'fetchTickers' => null,
                'fetchMarkPrices' => null,
                'fetchTickersWs' => null,
                'fetchTime' => null,
                'fetchTrades' => true,
                'fetchTradesWs' => null,
                'fetchTradingFee' => null,
                'fetchTradingFees' => null,
                'fetchTradingFeesWs' => null,
                'fetchTradingLimits' => null,
                'fetchTransactionFee' => null,
                'fetchTransactionFees' => null,
                'fetchTransactions' => null,
                'fetchTransfer' => null,
                'fetchTransfers' => null,
                'fetchUnderlyingAssets' => null,
                'fetchVolatilityHistory' => null,
                'fetchWithdrawAddresses' => null,
                'fetchWithdrawal' => null,
                'fetchWithdrawals' => null,
                'fetchWithdrawalsWs' => null,
                'fetchWithdrawalWhitelist' => null,
                'reduceMargin' => null,
                'repayCrossMargin' => null,
                'repayIsolatedMargin' => null,
                'setLeverage' => null,
                'setMargin' => null,
                'setMarginMode' => null,
                'setPositionMode' => null,
                'signIn' => null,
                'transfer' => null,
                'watchBalance' => null,
                'watchMyTrades' => null,
                'watchOHLCV' => null,
                'watchOHLCVForSymbols' => null,
                'watchOrderBook' => null,
                'watchOrderBookForSymbols' => null,
                'watchOrders' => null,
                'watchOrdersForSymbols' => null,
                'watchPosition' => null,
                'watchPositions' => null,
                'watchStatus' => null,
                'watchTicker' => null,
                'watchTickers' => null,
                'watchTrades' => null,
                'watchTradesForSymbols' => null,
                'watchLiquidations' => null,
                'watchLiquidationsForSymbols' => null,
                'watchMyLiquidations' => null,
                'watchMyLiquidationsForSymbols' => null,
                'withdraw' => null,
                'ws' => null,
            ),
            'urls' => array(
                'logo' => null,
                'api' => null,
                'www' => null,
                'doc' => null,
                'fees' => null,
            ),
            'api' => null,
            'requiredCredentials' => array(
                'apiKey' => true,
                'secret' => true,
                'uid' => false,
                'accountId' => false,
                'login' => false,
                'password' => false,
                'twofa' => false, // 2-factor authentication (one-time password key)
                'privateKey' => false, // a "0x"-prefixed hexstring private key for a wallet
                'walletAddress' => false, // the wallet address "0x"-prefixed hexstring
                'token' => false, // reserved for HTTP auth in some cases
            ),
            'markets' => null, // to be filled manually or by fetchMarkets
            'currencies' => array(), // to be filled manually or by fetchMarkets
            'timeframes' => null, // redefine if the exchange has.fetchOHLCV
            'fees' => array(
                'trading' => array(
                    'tierBased' => null,
                    'percentage' => null,
                    'taker' => null,
                    'maker' => null,
                ),
                'funding' => array(
                    'tierBased' => null,
                    'percentage' => null,
                    'withdraw' => array(),
                    'deposit' => array(),
                ),
            ),
            'status' => array(
                'status' => 'ok',
                'updated' => null,
                'eta' => null,
                'url' => null,
            ),
            'exceptions' => null,
            'httpExceptions' => array(
                '422' => '\\ccxt\\ExchangeError',
                '418' => '\\ccxt\\DDoSProtection',
                '429' => '\\ccxt\\RateLimitExceeded',
                '404' => '\\ccxt\\ExchangeNotAvailable',
                '409' => '\\ccxt\\ExchangeNotAvailable',
                '410' => '\\ccxt\\ExchangeNotAvailable',
                '451' => '\\ccxt\\ExchangeNotAvailable',
                '500' => '\\ccxt\\ExchangeNotAvailable',
                '501' => '\\ccxt\\ExchangeNotAvailable',
                '502' => '\\ccxt\\ExchangeNotAvailable',
                '520' => '\\ccxt\\ExchangeNotAvailable',
                '521' => '\\ccxt\\ExchangeNotAvailable',
                '522' => '\\ccxt\\ExchangeNotAvailable',
                '525' => '\\ccxt\\ExchangeNotAvailable',
                '526' => '\\ccxt\\ExchangeNotAvailable',
                '400' => '\\ccxt\\ExchangeNotAvailable',
                '403' => '\\ccxt\\ExchangeNotAvailable',
                '405' => '\\ccxt\\ExchangeNotAvailable',
                '503' => '\\ccxt\\ExchangeNotAvailable',
                '530' => '\\ccxt\\ExchangeNotAvailable',
                '408' => '\\ccxt\\RequestTimeout',
                '504' => '\\ccxt\\RequestTimeout',
                '401' => '\\ccxt\\AuthenticationError',
                '407' => '\\ccxt\\AuthenticationError',
                '511' => '\\ccxt\\AuthenticationError',
            ),
            'commonCurrencies' => array(
                'XBT' => 'BTC',
                'BCC' => 'BCH',
                'BCHSV' => 'BSV',
            ),
            'precisionMode' => TICK_SIZE,
            'paddingMode' => NO_PADDING,
            'limits' => array(
                'leverage' => array( 'min' => null, 'max' => null ),
                'amount' => array( 'min' => null, 'max' => null ),
                'price' => array( 'min' => null, 'max' => null ),
                'cost' => array( 'min' => null, 'max' => null ),
            ),
        );
    }

    public function safe_bool_n($dictionaryOrList, array $keys, ?bool $defaultValue = null) {
        /**
         * @ignore
         * safely extract boolean $value from dictionary or list
         * @return array(bool | null)
         */
        $value = $this->safe_value_n($dictionaryOrList, $keys, $defaultValue);
        if (is_bool($value)) {
            return $value;
        }
        return $defaultValue;
    }

    public function safe_bool_2($dictionary, int|string $key1, int|string $key2, ?bool $defaultValue = null) {
        /**
         * @ignore
         * safely extract boolean value from $dictionary or list
         * @return array(bool | null)
         */
        return $this->safe_bool_n($dictionary, array( $key1, $key2 ), $defaultValue);
    }

    public function safe_bool($dictionary, int|string $key, ?bool $defaultValue = null) {
        /**
         * @ignore
         * safely extract boolean value from $dictionary or list
         * @return array(bool | null)
         */
        return $this->safe_bool_n($dictionary, array( $key ), $defaultValue);
    }

    public function safe_dict_n($dictionaryOrList, array $keys, ?array $defaultValue = null) {
        /**
         * @ignore
         * safely extract a dictionary from dictionary or list
         * @return array(object | null)
         */
        $value = $this->safe_value_n($dictionaryOrList, $keys, $defaultValue);
        if ($value === null) {
            return $defaultValue;
        }
        if ((gettype($value) === 'array')) {
            if (gettype($value) !== 'array' || array_keys($value) !== array_keys(array_keys($value))) {
                return $value;
            }
        }
        return $defaultValue;
    }

    public function safe_dict($dictionary, int|string $key, ?array $defaultValue = null) {
        /**
         * @ignore
         * safely extract a $dictionary from $dictionary or list
         * @return array(object | null)
         */
        return $this->safe_dict_n($dictionary, array( $key ), $defaultValue);
    }

    public function safe_dict_2($dictionary, int|string $key1, string $key2, ?array $defaultValue = null) {
        /**
         * @ignore
         * safely extract a $dictionary from $dictionary or list
         * @return array(object | null)
         */
        return $this->safe_dict_n($dictionary, array( $key1, $key2 ), $defaultValue);
    }

    public function safe_list_n($dictionaryOrList, array $keys, ?array $defaultValue = null) {
        /**
         * @ignore
         * safely extract an Array from dictionary or list
         * @return array(Array | null)
         */
        $value = $this->safe_value_n($dictionaryOrList, $keys, $defaultValue);
        if ($value === null) {
            return $defaultValue;
        }
        if (gettype($value) === 'array' && array_keys($value) === array_keys(array_keys($value))) {
            return $value;
        }
        return $defaultValue;
    }

    public function safe_list_2($dictionaryOrList, int|string $key1, string $key2, ?array $defaultValue = null) {
        /**
         * @ignore
         * safely extract an Array from dictionary or list
         * @return array(Array | null)
         */
        return $this->safe_list_n($dictionaryOrList, array( $key1, $key2 ), $defaultValue);
    }

    public function safe_list($dictionaryOrList, int|string $key, ?array $defaultValue = null) {
        /**
         * @ignore
         * safely extract an Array from dictionary or list
         * @return array(Array | null)
         */
        return $this->safe_list_n($dictionaryOrList, array( $key ), $defaultValue);
    }

    public function handle_deltas($orderbook, $deltas) {
        for ($i = 0; $i < count($deltas); $i++) {
            $this->handle_delta($orderbook, $deltas[$i]);
        }
    }

    public function handle_delta($bookside, $delta) {
        throw new NotSupported($this->id . ' handleDelta not supported yet');
    }

    public function handle_deltas_with_keys(mixed $bookSide, $deltas, int|string $priceKey = 0, int|string $amountKey = 1, int|string $countOrIdKey = 2) {
        for ($i = 0; $i < count($deltas); $i++) {
            $bidAsk = $this->parse_bid_ask($deltas[$i], $priceKey, $amountKey, $countOrIdKey);
            $bookSide->storeArray ($bidAsk);
        }
    }

    public function get_cache_index($orderbook, $deltas) {
        // return the first index of the cache that can be applied to the $orderbook or -1 if not possible
        return -1;
    }

    public function find_timeframe($timeframe, $timeframes = null) {
        if ($timeframes === null) {
            $timeframes = $this->timeframes;
        }
        $keys = is_array($timeframes) ? array_keys($timeframes) : array();
        for ($i = 0; $i < count($keys); $i++) {
            $key = $keys[$i];
            if ($timeframes[$key] === $timeframe) {
                return $key;
            }
        }
        return null;
    }

    public function check_proxy_url_settings(?string $url = null, ?string $method = null, $headers = null, $body = null) {
        $usedProxies = array();
        $proxyUrl = null;
        if ($this->proxyUrl !== null) {
            $usedProxies[] = 'proxyUrl';
            $proxyUrl = $this->proxyUrl;
        }
        if ($this->proxy_url !== null) {
            $usedProxies[] = 'proxy_url';
            $proxyUrl = $this->proxy_url;
        }
        if ($this->proxyUrlCallback !== null) {
            $usedProxies[] = 'proxyUrlCallback';
            $proxyUrl = $this->proxyUrlCallback ($url, $method, $headers, $body);
        }
        if ($this->proxy_url_callback !== null) {
            $usedProxies[] = 'proxy_url_callback';
            $proxyUrl = $this->proxy_url_callback ($url, $method, $headers, $body);
        }
        // backwards-compatibility
        if ($this->proxy !== null) {
            $usedProxies[] = 'proxy';
            if (is_callable($this->proxy)) {
                $proxyUrl = $this->proxy ($url, $method, $headers, $body);
            } else {
                $proxyUrl = $this->proxy;
            }
        }
        $length = count($usedProxies);
        if ($length > 1) {
            $joinedProxyNames = implode(',', $usedProxies);
            throw new InvalidProxySettings($this->id . ' you have multiple conflicting proxy settings (' . $joinedProxyNames . '), please use only one from : $proxyUrl, proxy_url, proxyUrlCallback, proxy_url_callback');
        }
        return $proxyUrl;
    }

    public function check_proxy_settings(?string $url = null, ?string $method = null, $headers = null, $body = null) {
        $usedProxies = array();
        $httpProxy = null;
        $httpsProxy = null;
        $socksProxy = null;
        // $httpProxy
        $isHttpProxyDefined = $this->value_is_defined($this->httpProxy);
        $isHttp_proxy_defined = $this->value_is_defined($this->http_proxy);
        if ($isHttpProxyDefined || $isHttp_proxy_defined) {
            $usedProxies[] = 'httpProxy';
            $httpProxy = $isHttpProxyDefined ? $this->httpProxy : $this->http_proxy;
        }
        $ishttpProxyCallbackDefined = $this->value_is_defined($this->httpProxyCallback);
        $ishttp_proxy_callback_defined = $this->value_is_defined($this->http_proxy_callback);
        if ($ishttpProxyCallbackDefined || $ishttp_proxy_callback_defined) {
            $usedProxies[] = 'httpProxyCallback';
            $httpProxy = $ishttpProxyCallbackDefined ? $this->httpProxyCallback ($url, $method, $headers, $body) : $this->http_proxy_callback ($url, $method, $headers, $body);
        }
        // $httpsProxy
        $isHttpsProxyDefined = $this->value_is_defined($this->httpsProxy);
        $isHttps_proxy_defined = $this->value_is_defined($this->https_proxy);
        if ($isHttpsProxyDefined || $isHttps_proxy_defined) {
            $usedProxies[] = 'httpsProxy';
            $httpsProxy = $isHttpsProxyDefined ? $this->httpsProxy : $this->https_proxy;
        }
        $ishttpsProxyCallbackDefined = $this->value_is_defined($this->httpsProxyCallback);
        $ishttps_proxy_callback_defined = $this->value_is_defined($this->https_proxy_callback);
        if ($ishttpsProxyCallbackDefined || $ishttps_proxy_callback_defined) {
            $usedProxies[] = 'httpsProxyCallback';
            $httpsProxy = $ishttpsProxyCallbackDefined ? $this->httpsProxyCallback ($url, $method, $headers, $body) : $this->https_proxy_callback ($url, $method, $headers, $body);
        }
        // $socksProxy
        $isSocksProxyDefined = $this->value_is_defined($this->socksProxy);
        $isSocks_proxy_defined = $this->value_is_defined($this->socks_proxy);
        if ($isSocksProxyDefined || $isSocks_proxy_defined) {
            $usedProxies[] = 'socksProxy';
            $socksProxy = $isSocksProxyDefined ? $this->socksProxy : $this->socks_proxy;
        }
        $issocksProxyCallbackDefined = $this->value_is_defined($this->socksProxyCallback);
        $issocks_proxy_callback_defined = $this->value_is_defined($this->socks_proxy_callback);
        if ($issocksProxyCallbackDefined || $issocks_proxy_callback_defined) {
            $usedProxies[] = 'socksProxyCallback';
            $socksProxy = $issocksProxyCallbackDefined ? $this->socksProxyCallback ($url, $method, $headers, $body) : $this->socks_proxy_callback ($url, $method, $headers, $body);
        }
        // check
        $length = count($usedProxies);
        if ($length > 1) {
            $joinedProxyNames = implode(',', $usedProxies);
            throw new InvalidProxySettings($this->id . ' you have multiple conflicting proxy settings (' . $joinedProxyNames . '), please use only one from => $httpProxy, $httpsProxy, httpProxyCallback, httpsProxyCallback, $socksProxy, socksProxyCallback');
        }
        return array( $httpProxy, $httpsProxy, $socksProxy );
    }

    public function check_ws_proxy_settings() {
        $usedProxies = array();
        $wsProxy = null;
        $wssProxy = null;
        $wsSocksProxy = null;
        // ws proxy
        $isWsProxyDefined = $this->value_is_defined($this->wsProxy);
        $is_ws_proxy_defined = $this->value_is_defined($this->ws_proxy);
        if ($isWsProxyDefined || $is_ws_proxy_defined) {
            $usedProxies[] = 'wsProxy';
            $wsProxy = ($isWsProxyDefined) ? $this->wsProxy : $this->ws_proxy;
        }
        // wss proxy
        $isWssProxyDefined = $this->value_is_defined($this->wssProxy);
        $is_wss_proxy_defined = $this->value_is_defined($this->wss_proxy);
        if ($isWssProxyDefined || $is_wss_proxy_defined) {
            $usedProxies[] = 'wssProxy';
            $wssProxy = ($isWssProxyDefined) ? $this->wssProxy : $this->wss_proxy;
        }
        // ws socks proxy
        $isWsSocksProxyDefined = $this->value_is_defined($this->wsSocksProxy);
        $is_ws_socks_proxy_defined = $this->value_is_defined($this->ws_socks_proxy);
        if ($isWsSocksProxyDefined || $is_ws_socks_proxy_defined) {
            $usedProxies[] = 'wsSocksProxy';
            $wsSocksProxy = ($isWsSocksProxyDefined) ? $this->wsSocksProxy : $this->ws_socks_proxy;
        }
        // check
        $length = count($usedProxies);
        if ($length > 1) {
            $joinedProxyNames = implode(',', $usedProxies);
            throw new InvalidProxySettings($this->id . ' you have multiple conflicting proxy settings (' . $joinedProxyNames . '), please use only one from => $wsProxy, $wssProxy, wsSocksProxy');
        }
        return array( $wsProxy, $wssProxy, $wsSocksProxy );
    }

    public function check_conflicting_proxies($proxyAgentSet, $proxyUrlSet) {
        if ($proxyAgentSet && $proxyUrlSet) {
            throw new InvalidProxySettings($this->id . ' you have multiple conflicting proxy settings, please use only one from : proxyUrl, httpProxy, httpsProxy, socksProxy');
        }
    }

    public function check_address(?string $address = null) {
        if ($address === null) {
            throw new InvalidAddress($this->id . ' $address is null');
        }
        // check the $address is not the same letter like 'aaaaa' nor too short nor has a space
        $uniqChars = ($this->unique($this->string_to_chars_array($address)));
        $length = count($uniqChars); // py transpiler trick
        if ($length === 1 || strlen($address) < $this->minFundingAddressLength || mb_strpos($address, ' ') > -1) {
            throw new InvalidAddress($this->id . ' $address is invalid or has less than ' . (string) $this->minFundingAddressLength . ' characters => "' . (string) $address . '"');
        }
        return $address;
    }

    public function find_message_hashes($client, string $element) {
        $result = array();
        $messageHashes = is_array($client->futures) ? array_keys($client->futures) : array();
        for ($i = 0; $i < count($messageHashes); $i++) {
            $messageHash = $messageHashes[$i];
            if (mb_strpos($messageHash, $element) !== false) {
                $result[] = $messageHash;
            }
        }
        return $result;
    }

    public function filter_by_limit(mixed $array, ?int $limit = null, int|string $key = 'timestamp', bool $fromStart = false) {
        if ($this->value_is_defined($limit)) {
            $arrayLength = count($array);
            if ($arrayLength > 0) {
                $ascending = true;
                if ((is_array($array[0]) && array_key_exists($key, $array[0]))) {
                    $first = $array[0][$key];
                    $last = $array[$arrayLength - 1][$key];
                    if ($first !== null && $last !== null) {
                        $ascending = $first <= $last;  // true if $array is sorted in $ascending order based on 'timestamp'
                    }
                }
                if ($fromStart) {
                    if ($limit > $arrayLength) {
                        $limit = $arrayLength;
                    }
                    // $array = $ascending ? $this->array_slice($array, 0, $limit) : $this->array_slice($array, -$limit);
                    if ($ascending) {
                        $array = $this->array_slice($array, 0, $limit);
                    } else {
                        $array = $this->array_slice($array, -$limit);
                    }
                } else {
                    // $array = $ascending ? $this->array_slice($array, -$limit) : $this->array_slice($array, 0, $limit);
                    if ($ascending) {
                        $array = $this->array_slice($array, -$limit);
                    } else {
                        $array = $this->array_slice($array, 0, $limit);
                    }
                }
            }
        }
        return $array;
    }

    public function filter_by_since_limit(mixed $array, ?int $since = null, ?int $limit = null, int|string $key = 'timestamp', $tail = false) {
        $sinceIsDefined = $this->value_is_defined($since);
        $parsedArray = $this->to_array($array);
        $result = $parsedArray;
        if ($sinceIsDefined) {
            $result = [ ];
            for ($i = 0; $i < count($parsedArray); $i++) {
                $entry = $parsedArray[$i];
                $value = $this->safe_value($entry, $key);
                if ($value && ($value >= $since)) {
                    $result[] = $entry;
                }
            }
        }
        if ($tail && $limit !== null) {
            return $this->array_slice($result, -$limit);
        }
        // if the user provided a 'since' argument
        // we want to $limit the $result starting from the 'since'
        $shouldFilterFromStart = !$tail && $sinceIsDefined;
        return $this->filter_by_limit($result, $limit, $key, $shouldFilterFromStart);
    }

    public function filter_by_value_since_limit(mixed $array, int|string $field, $value = null, ?int $since = null, ?int $limit = null, $key = 'timestamp', $tail = false) {
        $valueIsDefined = $this->value_is_defined($value);
        $sinceIsDefined = $this->value_is_defined($since);
        $parsedArray = $this->to_array($array);
        $result = $parsedArray;
        // single-pass filter for both symbol and $since
        if ($valueIsDefined || $sinceIsDefined) {
            $result = [ ];
            for ($i = 0; $i < count($parsedArray); $i++) {
                $entry = $parsedArray[$i];
                $entryFiledEqualValue = $entry[$field] === $value;
                $firstCondition = $valueIsDefined ? $entryFiledEqualValue : true;
                $entryKeyValue = $this->safe_value($entry, $key);
                $entryKeyGESince = ($entryKeyValue) && ($since !== null) && ($entryKeyValue >= $since);
                $secondCondition = $sinceIsDefined ? $entryKeyGESince : true;
                if ($firstCondition && $secondCondition) {
                    $result[] = $entry;
                }
            }
        }
        if ($tail && $limit !== null) {
            return $this->array_slice($result, -$limit);
        }
        return $this->filter_by_limit($result, $limit, $key, $sinceIsDefined);
    }

    public function set_sandbox_mode(bool $enabled) {
        /**
         * set the sandbox mode for the exchange
         * @param {boolean} $enabled true to enable sandbox mode, false to disable it
         */
        if ($enabled) {
            if (is_array($this->urls) && array_key_exists('test', $this->urls)) {
                if (gettype($this->urls['api']) === 'string') {
                    $this->urls['apiBackup'] = $this->urls['api'];
                    $this->urls['api'] = $this->urls['test'];
                } else {
                    $this->urls['apiBackup'] = $this->clone($this->urls['api']);
                    $this->urls['api'] = $this->clone($this->urls['test']);
                }
            } else {
                throw new NotSupported($this->id . ' does not have a sandbox URL');
            }
            // set flag
            $this->isSandboxModeEnabled = true;
        } elseif (is_array($this->urls) && array_key_exists('apiBackup', $this->urls)) {
            if (gettype($this->urls['api']) === 'string') {
                $this->urls['api'] = $this->urls['apiBackup'];
            } else {
                $this->urls['api'] = $this->clone($this->urls['apiBackup']);
            }
            $newUrls = $this->omit($this->urls, 'apiBackup');
            $this->urls = $newUrls;
            // set flag
            $this->isSandboxModeEnabled = false;
        }
    }

    public function sign($path, mixed $api = 'public', $method = 'GET', $params = array (), mixed $headers = null, mixed $body = null) {
        return array();
    }

    public function fetch_accounts($params = array ()) {
        throw new NotSupported($this->id . ' fetchAccounts() is not supported yet');
    }

    public function fetch_trades(string $symbol, ?int $since = null, ?int $limit = null, $params = array ()) {
        throw new NotSupported($this->id . ' fetchTrades() is not supported yet');
    }

    public function fetch_trades_ws(string $symbol, ?int $since = null, ?int $limit = null, $params = array ()) {
        throw new NotSupported($this->id . ' fetchTradesWs() is not supported yet');
    }

    public function watch_liquidations(string $symbol, ?int $since = null, ?int $limit = null, $params = array ()) {
        if ($this->has['watchLiquidationsForSymbols']) {
            return $this->watch_liquidations_for_symbols(array( $symbol ), $since, $limit, $params);
        }
        throw new NotSupported($this->id . ' watchLiquidations() is not supported yet');
    }

    public function subscribe_liquidations(string $symbol, mixed $callback, $synchronous = true, $params = array ()) {
        /**
         * watch the public liquidations of a trading pair
         * @param {string} $symbol unified CCXT market $symbol
         * @param {Function} $callback Consumer function to be called with each update
         * @param {boolean} $synchronous if set to true, the $callback will wait to finish before passing next message
         * @param {array} [$params] exchange specific parameters for the bitmex api endpoint
         */
        $this->load_markets();
        $stream = $this->stream;
        if ($callback !== null) {
            $stream->subscribe ('liquidations::' . $symbol, $callback, $synchronous);
        }
        $stream->add_watch_function('liquidations', array( $symbol, null, null, $params ));
        $this->watch_liquidations($symbol, null, null, $params);
    }

    public function watch_liquidations_for_symbols(array $symbols, ?int $since = null, ?int $limit = null, $params = array ()) {
        throw new NotSupported($this->id . ' watchLiquidationsForSymbols() is not supported yet');
    }

    public function subscribe_liquidations_for_symbols(array $symbols, mixed $callback, $synchronous = true, $params = array ()) {
        /**
         * watch the public liquidations of trading pairs
         * @param {string[]} $symbols unified CCXT market symbol
         * @param {Function} $callback Consumer function to be called with each update
         * @param {boolean} $synchronous if set to true, the $callback will wait to finish before passing next message
         * @param {array} [$params] exchange specific parameters for the bitmex api endpoint
         */
        $this->load_markets();
        $symbols = $this->market_symbols($symbols, null, true);
        $stream = $this->stream;
        if ($callback !== null) {
            for ($i = 0; $i < count($symbols); $i++) {
                $stream->subscribe ('liquidations::' . $symbols[$i], $callback, $synchronous);
            }
            if ($this->is_empty($symbols)) {
                $stream->subscribe ('liquidations', $callback, $synchronous);
            }
        }
        $stream->add_watch_function('watchLiquidationsForSymbols', array( $symbols, null, null, $params ));
        $this->watch_trades_for_symbols($symbols, null, null, $params);
    }

    public function watch_my_liquidations(string $symbol, ?int $since = null, ?int $limit = null, $params = array ()) {
        if ($this->has['watchMyLiquidationsForSymbols']) {
            return $this->watch_my_liquidations_for_symbols(array( $symbol ), $since, $limit, $params);
        }
        throw new NotSupported($this->id . ' watchMyLiquidations() is not supported yet');
    }

    public function watch_my_liquidations_for_symbols(array $symbols, ?int $since = null, ?int $limit = null, $params = array ()) {
        throw new NotSupported($this->id . ' watchMyLiquidationsForSymbols() is not supported yet');
    }

    public function watch_trades(string $symbol, ?int $since = null, ?int $limit = null, $params = array ()) {
        throw new NotSupported($this->id . ' watchTrades() is not supported yet');
    }

    public function subscribe_trades(string $symbol, mixed $callback = null, bool $synchronous = true, $params = array ()) {
        /**
         * subscribe $callback to be called with each trade
         * @param {string[]} symbols unified $symbol of the market to fetch trades for
         * @param {Function} $callback Consumer function to be called with each update
         * @param {boolean} $synchronous if set to true, the $callback will wait to finish before passing next message
         * @param {array} [$params] extra parameters specific to the exchange API endpoint
         */
        $this->load_markets();
        $stream = $this->stream;
        if ($callback !== null) {
            $stream->subscribe ('trades::' . $symbol, $callback, $synchronous);
        }
        $stream->add_watch_function('watchTrades', array( $symbol, null, null, $params ));
        $this->watch_trades($symbol, null, null, $params);
    }

    public function un_watch_trades(string $symbol, $params = array ()) {
        throw new NotSupported($this->id . ' unWatchTrades() is not supported yet');
    }

    public function watch_trades_for_symbols(array $symbols, ?int $since = null, ?int $limit = null, $params = array ()) {
        throw new NotSupported($this->id . ' watchTradesForSymbols() is not supported yet');
    }

    public function subscribe_trades_for_symbols(array $symbols, mixed $callback = null, bool $synchronous = true, $params = array ()) {
        /**
         * subscribe $callback to be called with each trade
         * @param {string[]} $symbols unified symbol of the market to fetch trades for
         * @param {Function} $callback Consumer function to be called with each update
         * @param {boolean} $synchronous if set to true, the $callback will wait to finish before passing next message
         * @param {array} [$params] extra parameters specific to the exchange API endpoint
         */
        $this->load_markets();
        $symbols = $this->market_symbols($symbols, null, true);
        $stream = $this->stream;
        if ($callback !== null) {
            for ($i = 0; $i < count($symbols); $i++) {
                $stream->subscribe ('trades::' . $symbols[$i], $callback, $synchronous);
            }
            if ($this->is_empty($symbols)) {
                $stream->subscribe ('trades', $callback, $synchronous);
            }
        }
        $stream->add_watch_function('watchTradesForSymbols', array( $symbols, null, null, $params ));
        $this->watch_trades_for_symbols($symbols, null, null, $params);
    }

    public function un_watch_trades_for_symbols(array $symbols, $params = array ()) {
        throw new NotSupported($this->id . ' unWatchTradesForSymbols() is not supported yet');
    }

    public function watch_my_trades_for_symbols(array $symbols, ?int $since = null, ?int $limit = null, $params = array ()) {
        throw new NotSupported($this->id . ' watchMyTradesForSymbols() is not supported yet');
    }

    public function subscribe_my_trades_for_symbols(array $symbols, mixed $callback = null, bool $synchronous = true, $params = array ()) {
        /**
         * subscribe $callback to be called with each user trade
         * @param {string[]} $symbols unified symbol of the market to fetch trades for
         * @param {Function} $callback Consumer function to be called with each update
         * @param {boolean} $synchronous if set to true, the $callback will wait to finish before passing next message
         * @param {array} [$params] extra parameters specific to the exchange API endpoint
         */
        $this->load_markets();
        $symbols = $this->market_symbols($symbols, null, true);
        $stream = $this->stream;
        if ($callback !== null) {
            if ($this->is_empty($symbols)) {
                $stream->subscribe ('myTrades', $callback, $synchronous);
            } else {
                for ($i = 0; $i < count($symbols); $i++) {
                    $stream->subscribe ('myTrades::' . $symbols[$i], $callback, $synchronous);
                }
            }
        }
        $stream->add_watch_function('watchMyTradesForSymbols', array( $symbols, null, null, $params ));
        $this->watch_my_trades_for_symbols($symbols, null, null, $params);
    }

    public function watch_orders_for_symbols(array $symbols, ?int $since = null, ?int $limit = null, $params = array ()) {
        throw new NotSupported($this->id . ' watchOrdersForSymbols() is not supported yet');
    }

    public function subscribe_orders_for_symbols(array $symbols, mixed $callback = null, bool $synchronous = true, $params = array ()) {
        /**
         * subscribe $callback to be called with order
         * @param {string[]} $symbols unified symbol of the market to fetch orders for
         * @param {Function} $callback Consumer function to be called with each update
         * @param {boolean} $synchronous if set to true, the $callback will wait to finish before passing next message
         * @param {array} [$params] extra parameters specific to the exchange API endpoint
         */
        $this->load_markets();
        $symbols = $this->market_symbols($symbols, null, true);
        $stream = $this->stream;
        if ($callback !== null) {
            for ($i = 0; $i < count($symbols); $i++) {
                $stream->subscribe ('orders::' . $symbols[$i], $callback, $synchronous);
            }
            if ($this->is_empty($symbols)) {
                $stream->subscribe ('orders', $callback, $synchronous);
            }
        }
        $stream->add_watch_function('watchOrdersForSymbols', array( $symbols, null, null, $params ));
        $this->watch_orders_for_symbols($symbols, null, null, $params);
    }

    public function watch_ohlcv_for_symbols(array $symbolsAndTimeframes, ?int $since = null, ?int $limit = null, $params = array ()) {
        throw new NotSupported($this->id . ' watchOHLCVForSymbols() is not supported yet');
    }

    public function subscribe_ohlcv_for_symbols(array $symbolsAndTimeframes, mixed $callback = null, bool $synchronous = true, $params = array ()) {
        /**
         * subscribe $callback to be called with order
         * @param {string[]} symbols unified $symbol of the market to fetch orders for
         * @param {Function} $callback Consumer function to be called with each update
         * @param {boolean} $synchronous if set to true, the $callback will wait to finish before passing next message
         * @param {array} [$params] extra parameters specific to the exchange API endpoint
         */
        $this->load_markets();
        $stream = $this->stream;
        if ($callback !== null) {
            for ($i = 0; $i < count($symbolsAndTimeframes); $i++) {
                $symbol = $this->symbol($symbolsAndTimeframes[$i][0]);
                $timeframe = $symbolsAndTimeframes[$i][1];
                $stream->subscribe ('ohlcvs' . '::' . $symbol . '::' . $timeframe, $callback, $synchronous);
            }
            if ($this->is_empty($symbolsAndTimeframes)) {
                $stream->subscribe ('ohlcvs', $callback, $synchronous);
            }
        }
        $stream->add_watch_function('watchOHLCVForSymbols', array( $symbolsAndTimeframes, null, null, $params ));
        $this->watch_ohlcv_for_symbols($symbolsAndTimeframes, null, null, $params);
    }

    public function un_watch_ohlcv_for_symbols(array $symbolsAndTimeframes, $params = array ()) {
        throw new NotSupported($this->id . ' unWatchOHLCVForSymbols() is not supported yet');
    }

    public function watch_order_book_for_symbols(array $symbols, ?int $limit = null, $params = array ()) {
        throw new NotSupported($this->id . ' watchOrderBookForSymbols() is not supported yet');
    }

    public function subscribe_order_book_for_symbols(array $symbols, mixed $callback = null, bool $synchronous = true, $params = array ()) {
        /**
         * subscribes to information on open orders with bid (buy) and ask (sell) prices, volumes and other data
         * @param {string[]} $symbols unified array of $symbols
         * @param {Function} $callback function to call when receiving an update
         * @param {boolean} $synchronous if set to true, the $callback will wait to finish before passing next message
         * @param {array} [$params] extra parameters specific to the exchange API endpoint
         * @return {array} A dictionary of ~@link https://docs.ccxt.com/#/?id=order-book-structure order book structures~ indexed by market $symbols
         */
        $this->load_markets();
        $stream = $this->stream;
        $symbols = $this->market_symbols($symbols, null, true);
        if ($callback !== null) {
            for ($i = 0; $i < count($symbols); $i++) {
                $stream->subscribe ('orderbooks::' . $symbols[$i], $callback, $synchronous);
            }
            if ($this->is_empty($symbols)) {
                $stream->subscribe ('orderbooks', $callback, $synchronous);
            }
        }
        $stream->add_watch_function('watchOrderBookForSymbols', array( $symbols, null, $params ));
        $this->watch_order_book_for_symbols($symbols, null, $params);
    }

    public function un_watch_order_book_for_symbols(array $symbols, $params = array ()) {
        throw new NotSupported($this->id . ' unWatchOrderBookForSymbols() is not supported yet');
    }

    public function fetch_deposit_addresses(?array $codes = null, $params = array ()) {
        throw new NotSupported($this->id . ' fetchDepositAddresses() is not supported yet');
    }

    public function fetch_order_book(string $symbol, ?int $limit = null, $params = array ()) {
        throw new NotSupported($this->id . ' fetchOrderBook() is not supported yet');
    }

    public function fetch_order_book_ws(string $symbol, ?int $limit = null, $params = array ()) {
        throw new NotSupported($this->id . ' fetchOrderBookWs() is not supported yet');
    }

    public function fetch_margin_mode(string $symbol, $params = array ()) {
        if ($this->has['fetchMarginModes']) {
            $marginModes = $this->fetch_margin_modes(array( $symbol ), $params);
            return $this->safe_dict($marginModes, $symbol);
        } else {
            throw new NotSupported($this->id . ' fetchMarginMode() is not supported yet');
        }
    }

    public function fetch_margin_modes(?array $symbols = null, $params = array ()) {
        throw new NotSupported($this->id . ' fetchMarginModes () is not supported yet');
    }

    public function fetch_rest_order_book_safe($symbol, $limit = null, $params = array ()) {
        $fetchSnapshotMaxRetries = $this->handle_option('watchOrderBook', 'maxRetries', 3);
        for ($i = 0; $i < $fetchSnapshotMaxRetries; $i++) {
            try {
                $orderBook = $this->fetch_order_book($symbol, $limit, $params);
                return $orderBook;
            } catch (Exception $e) {
                if (($i + 1) === $fetchSnapshotMaxRetries) {
                    throw $e;
                }
            }
        }
        return null;
    }

    public function watch_order_book(string $symbol, ?int $limit = null, $params = array ()) {
        throw new NotSupported($this->id . ' watchOrderBook() is not supported yet');
    }

    public function subscribe_order_book(string $symbol, mixed $callback = null, bool $synchronous = true, $params = array ()) {
        /**
         * subscribe to information on open orders with bid (buy) and ask (sell) prices, volumes and other data
         * @param {string} $symbol unified $symbol of the market to fetch the order book for
         * @param {Function} $callback Consumer function to be called with each update
         * @param {boolean} $synchronous if set to true, the $callback will wait to finish before passing next message
         * @return {array} A dictionary of ~@link https://docs.ccxt.com/#/?id=order-book-structure order book structures~ indexed by market symbols
         */
        $this->subscribe_order_book_for_symbols(array( $symbol ), $callback, $synchronous, $params);
    }

    public function un_watch_order_book(string $symbol, $params = array ()) {
        throw new NotSupported($this->id . ' unWatchOrderBook() is not supported yet');
    }

    public function fetch_time($params = array ()) {
        throw new NotSupported($this->id . ' fetchTime() is not supported yet');
    }

    public function fetch_trading_limits(?array $symbols = null, $params = array ()) {
        throw new NotSupported($this->id . ' fetchTradingLimits() is not supported yet');
    }

    public function parse_currency(array $rawCurrency) {
        throw new NotSupported($this->id . ' parseCurrency() is not supported yet');
    }

    public function parse_currencies($rawCurrencies) {
        $result = array();
        $arr = $this->to_array($rawCurrencies);
        for ($i = 0; $i < count($arr); $i++) {
            $parsed = $this->parse_currency($arr[$i]);
            $code = $parsed['code'];
            $result[$code] = $parsed;
        }
        return $result;
    }

    public function parse_market(array $market) {
        throw new NotSupported($this->id . ' parseMarket() is not supported yet');
    }

    public function parse_markets($markets) {
        $result = array();
        for ($i = 0; $i < count($markets); $i++) {
            $result[] = $this->parse_market($markets[$i]);
        }
        return $result;
    }

    public function parse_ticker(array $ticker, ?array $market = null) {
        throw new NotSupported($this->id . ' parseTicker() is not supported yet');
    }

    public function parse_deposit_address($depositAddress, ?array $currency = null) {
        throw new NotSupported($this->id . ' parseDepositAddress() is not supported yet');
    }

    public function parse_trade(array $trade, ?array $market = null) {
        throw new NotSupported($this->id . ' parseTrade() is not supported yet');
    }

    public function parse_transaction(array $transaction, ?array $currency = null) {
        throw new NotSupported($this->id . ' parseTransaction() is not supported yet');
    }

    public function parse_transfer(array $transfer, ?array $currency = null) {
        throw new NotSupported($this->id . ' parseTransfer() is not supported yet');
    }

    public function parse_account(array $account) {
        throw new NotSupported($this->id . ' parseAccount() is not supported yet');
    }

    public function parse_ledger_entry(array $item, ?array $currency = null) {
        throw new NotSupported($this->id . ' parseLedgerEntry() is not supported yet');
    }

    public function parse_order(array $order, ?array $market = null) {
        throw new NotSupported($this->id . ' parseOrder() is not supported yet');
    }

    public function fetch_cross_borrow_rates($params = array ()) {
        throw new NotSupported($this->id . ' fetchCrossBorrowRates() is not supported yet');
    }

    public function fetch_isolated_borrow_rates($params = array ()) {
        throw new NotSupported($this->id . ' fetchIsolatedBorrowRates() is not supported yet');
    }

    public function parse_market_leverage_tiers($info, ?array $market = null) {
        throw new NotSupported($this->id . ' parseMarketLeverageTiers() is not supported yet');
    }

    public function fetch_leverage_tiers(?array $symbols = null, $params = array ()) {
        throw new NotSupported($this->id . ' fetchLeverageTiers() is not supported yet');
    }

    public function parse_position(array $position, ?array $market = null) {
        throw new NotSupported($this->id . ' parsePosition() is not supported yet');
    }

    public function parse_funding_rate_history($info, ?array $market = null) {
        throw new NotSupported($this->id . ' parseFundingRateHistory() is not supported yet');
    }

    public function parse_borrow_interest(array $info, ?array $market = null) {
        throw new NotSupported($this->id . ' parseBorrowInterest() is not supported yet');
    }

    public function parse_isolated_borrow_rate(array $info, ?array $market = null) {
        throw new NotSupported($this->id . ' parseIsolatedBorrowRate() is not supported yet');
    }

    public function parse_ws_trade(array $trade, ?array $market = null) {
        throw new NotSupported($this->id . ' parseWsTrade() is not supported yet');
    }

    public function parse_ws_order(array $order, ?array $market = null) {
        throw new NotSupported($this->id . ' parseWsOrder() is not supported yet');
    }

    public function parse_ws_order_trade(array $trade, ?array $market = null) {
        throw new NotSupported($this->id . ' parseWsOrderTrade() is not supported yet');
    }

    public function parse_ws_ohlcv($ohlcv, ?array $market = null) {
        return $this->parse_ohlcv($ohlcv, $market);
    }

    public function fetch_funding_rates(?array $symbols = null, $params = array ()) {
        throw new NotSupported($this->id . ' fetchFundingRates() is not supported yet');
    }

    public function fetch_funding_intervals(?array $symbols = null, $params = array ()) {
        throw new NotSupported($this->id . ' fetchFundingIntervals() is not supported yet');
    }

    public function watch_funding_rate(string $symbol, $params = array ()) {
        throw new NotSupported($this->id . ' watchFundingRate() is not supported yet');
    }

    public function watch_funding_rates(array $symbols, $params = array ()) {
        throw new NotSupported($this->id . ' watchFundingRates() is not supported yet');
    }

    public function watch_funding_rates_for_symbols(array $symbols, $params = array ()) {
        return $this->watch_funding_rates($symbols, $params);
    }

    public function transfer(string $code, float $amount, string $fromAccount, string $toAccount, $params = array ()) {
        throw new NotSupported($this->id . ' transfer() is not supported yet');
    }

    public function withdraw(string $code, float $amount, string $address, $tag = null, $params = array ()) {
        throw new NotSupported($this->id . ' withdraw() is not supported yet');
    }

    public function create_deposit_address(string $code, $params = array ()) {
        throw new NotSupported($this->id . ' createDepositAddress() is not supported yet');
    }

    public function set_leverage(?int $leverage, ?string $symbol = null, $params = array ()) {
        throw new NotSupported($this->id . ' setLeverage() is not supported yet');
    }

    public function fetch_leverage(string $symbol, $params = array ()) {
        if ($this->has['fetchLeverages']) {
            $leverages = $this->fetch_leverages(array( $symbol ), $params);
            return $this->safe_dict($leverages, $symbol);
        } else {
            throw new NotSupported($this->id . ' fetchLeverage() is not supported yet');
        }
    }

    public function fetch_leverages(?array $symbols = null, $params = array ()) {
        throw new NotSupported($this->id . ' fetchLeverages() is not supported yet');
    }

    public function set_position_mode(bool $hedged, ?string $symbol = null, $params = array ()) {
        throw new NotSupported($this->id . ' setPositionMode() is not supported yet');
    }

    public function add_margin(string $symbol, float $amount, $params = array ()) {
        throw new NotSupported($this->id . ' addMargin() is not supported yet');
    }

    public function reduce_margin(string $symbol, float $amount, $params = array ()) {
        throw new NotSupported($this->id . ' reduceMargin() is not supported yet');
    }

    public function set_margin(string $symbol, float $amount, $params = array ()) {
        throw new NotSupported($this->id . ' setMargin() is not supported yet');
    }

    public function fetch_long_short_ratio(string $symbol, ?string $timeframe = null, $params = array ()) {
        throw new NotSupported($this->id . ' fetchLongShortRatio() is not supported yet');
    }

    public function fetch_long_short_ratio_history(?string $symbol = null, ?string $timeframe = null, ?int $since = null, ?int $limit = null, $params = array ()) {
        throw new NotSupported($this->id . ' fetchLongShortRatioHistory() is not supported yet');
    }

    public function fetch_margin_adjustment_history(?string $symbol = null, ?string $type = null, ?float $since = null, ?float $limit = null, $params = array ()) {
        /**
         * fetches the history of margin added or reduced from contract isolated positions
         * @param {string} [$symbol] unified market $symbol
         * @param {string} [$type] "add" or "reduce"
         * @param {int} [$since] timestamp in ms of the earliest change to fetch
         * @param {int} [$limit] the maximum amount of changes to fetch
         * @param {array} $params extra parameters specific to the exchange api endpoint
         * @return {array[]} a list of ~@link https://docs.ccxt.com/#/?id=margin-loan-structure margin structures~
         */
        throw new NotSupported($this->id . ' fetchMarginAdjustmentHistory() is not supported yet');
    }

    public function set_margin_mode(string $marginMode, ?string $symbol = null, $params = array ()) {
        throw new NotSupported($this->id . ' setMarginMode() is not supported yet');
    }

    public function fetch_deposit_addresses_by_network(string $code, $params = array ()) {
        throw new NotSupported($this->id . ' fetchDepositAddressesByNetwork() is not supported yet');
    }

    public function fetch_open_interest_history(string $symbol, $timeframe = '1h', ?int $since = null, ?int $limit = null, $params = array ()) {
        throw new NotSupported($this->id . ' fetchOpenInterestHistory() is not supported yet');
    }

    public function fetch_open_interest(string $symbol, $params = array ()) {
        throw new NotSupported($this->id . ' fetchOpenInterest() is not supported yet');
    }

    public function fetch_open_interests(?array $symbols = null, $params = array ()) {
        throw new NotSupported($this->id . ' fetchOpenInterests() is not supported yet');
    }

    public function sign_in($params = array ()) {
        throw new NotSupported($this->id . ' signIn() is not supported yet');
    }

    public function fetch_payment_methods($params = array ()) {
        throw new NotSupported($this->id . ' fetchPaymentMethods() is not supported yet');
    }

    public function parse_to_int($number) {
        // Solve Common intvalmisuse ex => intval((since / (string) 1000))
        // using a $number which is not valid in ts
        $stringifiedNumber = $this->number_to_string($number);
        $convertedNumber = floatval($stringifiedNumber);
        return intval($convertedNumber);
    }

    public function parse_to_numeric($number) {
        $stringVersion = $this->number_to_string($number); // this will convert 1.0 and 1 to "1" and 1.1 to "1.1"
        // keep this in mind:
        // in JS => 1 == 1.0 is true;  1 === 1.0 is true
        // in Python => 1 == 1.0 is true
        // in PHP 1 == 1.0 is true, but 1 === 1.0 is false
        if (mb_strpos($stringVersion, '.') !== false) {
            return floatval($stringVersion);
        }
        return intval($stringVersion);
    }

    public function is_round_number(float $value) {
        // this method is similar to isInteger, but this is more loyal and does not check for types.
        // i.e. isRoundNumber(1.000) returns true, while isInteger(1.000) returns false
        $res = $this->parse_to_numeric((fmod($value, 1)));
        return $res === 0;
    }

    public function safe_number_omit_zero(array $obj, int|string $key, ?float $defaultValue = null) {
        $value = $this->safe_string($obj, $key);
        $final = $this->parse_number($this->omit_zero($value));
        return ($final === null) ? $defaultValue : $final;
    }

    public function safe_integer_omit_zero(array $obj, int|string $key, ?int $defaultValue = null) {
        $timestamp = $this->safe_integer($obj, $key, $defaultValue);
        if ($timestamp === null || $timestamp === 0) {
            return null;
        }
        return $timestamp;
    }

    public function after_construct() {
        // networks
        $this->create_networks_by_id_object();
        $this->setup_stream();
        $this->features_generator();
        // init predefined markets if any
        if ($this->markets) {
            $this->set_markets($this->markets);
        }
        // init the request rate limiter
        $this->init_rest_rate_limiter();
        // sanbox mode
        $isSandbox = $this->safe_bool_2($this->options, 'sandbox', 'testnet', false);
        if ($isSandbox) {
            $this->set_sandbox_mode($isSandbox);
        }
    }

    public function init_rest_rate_limiter() {
        if ($this->rateLimit === null || ($this->id !== null && $this->rateLimit === -1)) {
            throw new ExchangeError($this->id . '.rateLimit property is not configured');
        }
        $refillRate = $this->MAX_VALUE;
        if ($this->rateLimit > 0) {
            $refillRate = 1 / $this->rateLimit;
        }
        $defaultBucket = array(
            'delay' => 0.001,
            'capacity' => 1,
            'cost' => 1,
            'maxCapacity' => 1000,
            'refillRate' => $refillRate,
        );
        $existingBucket = ($this->tokenBucket === null) ? array() : $this->tokenBucket;
        $this->tokenBucket = $this->extend($defaultBucket, $existingBucket);
        $this->init_throttler();
    }

    public function features_generator() {
        //
        // in the exchange-specific features can be something like this, where we support 'string' aliases too:
        //
        //     {
        //         'my' : array(
        //             'createOrder' : array(...),
        //         ),
        //         'swap' => array(
        //             'linear' => array(
        //                 'extends' => my',
        //             ),
        //         ),
        //     }
        //
        if ($this->features === null) {
            return;
        }
        // reconstruct
        $initialFeatures = $this->features;
        $this->features = array();
        $unifiedMarketTypes = array( 'spot', 'swap', 'future', 'option' );
        $subTypes = array( 'linear', 'inverse' );
        // atm only support basic methods, eg => 'createOrder', 'fetchOrder', 'fetchOrders', 'fetchMyTrades'
        for ($i = 0; $i < count($unifiedMarketTypes); $i++) {
            $marketType = $unifiedMarketTypes[$i];
            // if $marketType is not filled for this exchange, don't add that in `features`
            if (!(is_array($initialFeatures) && array_key_exists($marketType, $initialFeatures))) {
                $this->features[$marketType] = null;
            } else {
                if ($marketType === 'spot') {
                    $this->features[$marketType] = $this->features_mapper($initialFeatures, $marketType, null);
                } else {
                    $this->features[$marketType] = array();
                    for ($j = 0; $j < count($subTypes); $j++) {
                        $subType = $subTypes[$j];
                        $this->features[$marketType][$subType] = $this->features_mapper($initialFeatures, $marketType, $subType);
                    }
                }
            }
        }
    }

    public function features_mapper(mixed $initialFeatures, ?string $marketType, ?string $subType = null) {
        $featuresObj = ($subType !== null) ? $initialFeatures[$marketType][$subType] : $initialFeatures[$marketType];
        // if exchange does not have that market-type (eg. future>inverse)
        if ($featuresObj === null) {
            return null;
        }
        $extendsStr = $this->safe_string($featuresObj, 'extends');
        if ($extendsStr !== null) {
            $featuresObj = $this->omit($featuresObj, 'extends');
            $extendObj = $this->features_mapper($initialFeatures, $extendsStr);
            $featuresObj = $this->deep_extend($extendObj, $featuresObj);
        }
        //
        // ### corrections ###
        //
        // createOrder
        if (is_array($featuresObj) && array_key_exists('createOrder', $featuresObj)) {
            $value = $this->safe_dict($featuresObj['createOrder'], 'attachedStopLossTakeProfit');
            $featuresObj['createOrder']['stopLoss'] = $value;
            $featuresObj['createOrder']['takeProfit'] = $value;
            if ($marketType === 'spot') {
                // default 'hedged' => false
                $featuresObj['createOrder']['hedged'] = false;
                // default 'leverage' => false
                if (!(is_array($featuresObj['createOrder']) && array_key_exists('leverage', $featuresObj['createOrder']))) {
                    $featuresObj['createOrder']['leverage'] = false;
                }
            }
            // default 'GTC' to true
            if ($this->safe_bool($featuresObj['createOrder']['timeInForce'], 'GTC') === null) {
                $featuresObj['createOrder']['timeInForce']['GTC'] = true;
            }
        }
        // other methods
        $keys = is_array($featuresObj) ? array_keys($featuresObj) : array();
        for ($i = 0; $i < count($keys); $i++) {
            $key = $keys[$i];
            $featureBlock = $featuresObj[$key];
            if (!$this->in_array($key, array( 'sandbox' )) && $featureBlock !== null) {
                // default "symbolRequired" to false to all methods (except `createOrder`)
                if (!(is_array($featureBlock) && array_key_exists('symbolRequired', $featureBlock))) {
                    $featureBlock['symbolRequired'] = $this->in_array($key, array( 'createOrder', 'createOrders', 'fetchOHLCV' ));
                }
            }
        }
        return $featuresObj;
    }

    public function orderbook_checksum_message(?string $symbol) {
        return $symbol . '  = false';
    }

    public function create_networks_by_id_object() {
        // automatically generate network-id-to-code mappings
        $networkIdsToCodesGenerated = $this->invert_flat_string_dictionary($this->safe_value($this->options, 'networks', array())); // invert defined networks dictionary
        $this->options['networksById'] = $this->extend($networkIdsToCodesGenerated, $this->safe_value($this->options, 'networksById', array())); // support manually overriden "networksById" dictionary too
    }

    public function get_default_options() {
        return array(
            'defaultNetworkCodeReplacements' => array(
                'ETH' => array( 'ERC20' => 'ETH' ),
                'TRX' => array( 'TRC20' => 'TRX' ),
                'CRO' => array( 'CRC20' => 'CRONOS' ),
                'BRC20' => array( 'BRC20' => 'BTC' ),
            ),
        );
    }

    public function safe_ledger_entry(array $entry, ?array $currency = null) {
        $currency = $this->safe_currency(null, $currency);
        $direction = $this->safe_string($entry, 'direction');
        $before = $this->safe_string($entry, 'before');
        $after = $this->safe_string($entry, 'after');
        $amount = $this->safe_string($entry, 'amount');
        if ($amount !== null) {
            if ($before === null && $after !== null) {
                $before = Precise::string_sub($after, $amount);
            } elseif ($before !== null && $after === null) {
                $after = Precise::string_add($before, $amount);
            }
        }
        if ($before !== null && $after !== null) {
            if ($direction === null) {
                if (Precise::string_gt($before, $after)) {
                    $direction = 'out';
                }
                if (Precise::string_gt($after, $before)) {
                    $direction = 'in';
                }
            }
        }
        $fee = $this->safe_value($entry, 'fee');
        if ($fee !== null) {
            $fee['cost'] = $this->safe_number($fee, 'cost');
        }
        $timestamp = $this->safe_integer($entry, 'timestamp');
        $info = $this->safe_dict($entry, 'info', array());
        return array(
            'id' => $this->safe_string($entry, 'id'),
            'timestamp' => $timestamp,
            'datetime' => $this->iso8601($timestamp),
            'direction' => $direction,
            'account' => $this->safe_string($entry, 'account'),
            'referenceId' => $this->safe_string($entry, 'referenceId'),
            'referenceAccount' => $this->safe_string($entry, 'referenceAccount'),
            'type' => $this->safe_string($entry, 'type'),
            'currency' => $currency['code'],
            'amount' => $this->parse_number($amount),
            'before' => $this->parse_number($before),
            'after' => $this->parse_number($after),
            'status' => $this->safe_string($entry, 'status'),
            'fee' => $fee,
            'info' => $info,
        );
    }

    public function safe_currency_structure(array $currency) {
        // derive data from $networks => $deposit, $withdraw, $active, $fee, $limits, $precision
        $currencyDeposit = $this->safe_bool($currency, 'deposit');
        $currencyWithdraw = $this->safe_bool($currency, 'withdraw');
        $currencyActive = $this->safe_bool($currency, 'active');
        $networks = $this->safe_dict($currency, 'networks', array());
        $keys = is_array($networks) ? array_keys($networks) : array();
        $length = count($keys);
        if ($length !== 0) {
            for ($i = 0; $i < $length; $i++) {
                $network = $networks[$keys[$i]];
                $deposit = $this->safe_bool($network, 'deposit');
                if ($currencyDeposit === null || $deposit) {
                    $currency['deposit'] = $deposit;
                }
                $withdraw = $this->safe_bool($network, 'withdraw');
                if ($currencyWithdraw === null || $withdraw) {
                    $currency['withdraw'] = $withdraw;
                }
                $active = $this->safe_bool($network, 'active');
                if ($currencyActive === null || $active) {
                    $currency['active'] = $active;
                }
                // find lowest $fee (which is more desired)
                $fee = $this->safe_string($network, 'fee');
                $feeMain = $this->safe_string($currency, 'fee');
                if ($feeMain === null || Precise::string_lt($fee, $feeMain)) {
                    $currency['fee'] = $this->parse_number($fee);
                }
                // find lowest $precision (which is more desired)
                $precision = $this->safe_string($network, 'precision');
                $precisionMain = $this->safe_string($currency, 'precision');
                if ($precisionMain === null || Precise::string_lt($precision, $precisionMain)) {
                    $currency['precision'] = $this->parse_number($precision);
                }
                // $limits
                $limits = $this->safe_dict($network, 'limits');
                $limitsMain = $this->safe_dict($currency, 'limits');
                if ($limitsMain === null) {
                    $currency['limits'] = array();
                }
                // deposits
                $limitsDeposit = $this->safe_dict($limits, 'deposit');
                $limitsDepositMain = $this->safe_dict($limitsMain, 'deposit');
                if ($limitsDepositMain === null) {
                    $currency['limits']['deposit'] = array();
                }
                $limitsDepositMin = $this->safe_string($limitsDeposit, 'min');
                $limitsDepositMax = $this->safe_string($limitsDeposit, 'max');
                $limitsDepositMinMain = $this->safe_string($limitsDepositMain, 'min');
                $limitsDepositMaxMain = $this->safe_string($limitsDepositMain, 'max');
                // find min
                if ($limitsDepositMinMain === null || Precise::string_lt($limitsDepositMin, $limitsDepositMinMain)) {
                    $currency['limits']['deposit']['min'] = $this->parse_number($limitsDepositMin);
                }
                // find max
                if ($limitsDepositMaxMain === null || Precise::string_gt($limitsDepositMax, $limitsDepositMaxMain)) {
                    $currency['limits']['deposit']['max'] = $this->parse_number($limitsDepositMax);
                }
                // withdrawals
                $limitsWithdraw = $this->safe_dict($limits, 'withdraw');
                $limitsWithdrawMain = $this->safe_dict($limitsMain, 'withdraw');
                if ($limitsWithdrawMain === null) {
                    $currency['limits']['withdraw'] = array();
                }
                $limitsWithdrawMin = $this->safe_string($limitsWithdraw, 'min');
                $limitsWithdrawMax = $this->safe_string($limitsWithdraw, 'max');
                $limitsWithdrawMinMain = $this->safe_string($limitsWithdrawMain, 'min');
                $limitsWithdrawMaxMain = $this->safe_string($limitsWithdrawMain, 'max');
                // find min
                if ($limitsWithdrawMinMain === null || Precise::string_lt($limitsWithdrawMin, $limitsWithdrawMinMain)) {
                    $currency['limits']['withdraw']['min'] = $this->parse_number($limitsWithdrawMin);
                }
                // find max
                if ($limitsWithdrawMaxMain === null || Precise::string_gt($limitsWithdrawMax, $limitsWithdrawMaxMain)) {
                    $currency['limits']['withdraw']['max'] = $this->parse_number($limitsWithdrawMax);
                }
            }
        }
        return $this->extend(array(
            'info' => null,
            'id' => null,
            'numericId' => null,
            'code' => null,
            'precision' => null,
            'type' => null,
            'name' => null,
            'active' => null,
            'deposit' => null,
            'withdraw' => null,
            'fee' => null,
            'fees' => array(),
            'networks' => array(),
            'limits' => array(
                'deposit' => array(
                    'min' => null,
                    'max' => null,
                ),
                'withdraw' => array(
                    'min' => null,
                    'max' => null,
                ),
            ),
        ), $currency);
    }

    public function safe_market_structure(?array $market = null) {
        $cleanStructure = array(
            'id' => null,
            'lowercaseId' => null,
            'symbol' => null,
            'base' => null,
            'quote' => null,
            'settle' => null,
            'baseId' => null,
            'quoteId' => null,
            'settleId' => null,
            'type' => null,
            'spot' => null,
            'margin' => null,
            'swap' => null,
            'future' => null,
            'option' => null,
            'index' => null,
            'active' => null,
            'contract' => null,
            'linear' => null,
            'inverse' => null,
            'subType' => null,
            'taker' => null,
            'maker' => null,
            'contractSize' => null,
            'expiry' => null,
            'expiryDatetime' => null,
            'strike' => null,
            'optionType' => null,
            'precision' => array(
                'amount' => null,
                'price' => null,
                'cost' => null,
                'base' => null,
                'quote' => null,
            ),
            'limits' => array(
                'leverage' => array(
                    'min' => null,
                    'max' => null,
                ),
                'amount' => array(
                    'min' => null,
                    'max' => null,
                ),
                'price' => array(
                    'min' => null,
                    'max' => null,
                ),
                'cost' => array(
                    'min' => null,
                    'max' => null,
                ),
            ),
            'marginModes' => array(
                'cross' => null,
                'isolated' => null,
            ),
            'created' => null,
            'info' => null,
        );
        if ($market !== null) {
            $result = $this->extend($cleanStructure, $market);
            // set null swap/future/etc
            if ($result['spot']) {
                if ($result['contract'] === null) {
                    $result['contract'] = false;
                }
                if ($result['swap'] === null) {
                    $result['swap'] = false;
                }
                if ($result['future'] === null) {
                    $result['future'] = false;
                }
                if ($result['option'] === null) {
                    $result['option'] = false;
                }
                if ($result['index'] === null) {
                    $result['index'] = false;
                }
            }
            return $result;
        }
        return $cleanStructure;
    }

    public function set_markets($markets, $currencies = null) {
        $values = array();
        $this->markets_by_id = array();
        // handle marketId conflicts
        // we insert spot $markets first
        $marketValues = $this->sort_by($this->to_array($markets), 'spot', true, true);
        for ($i = 0; $i < count($marketValues); $i++) {
            $value = $marketValues[$i];
            if (is_array($this->markets_by_id) && array_key_exists($value['id'], $this->markets_by_id)) {
                $marketsByIdArray = ($this->markets_by_id[$value['id']]);
                $marketsByIdArray[] = $value;
                $this->markets_by_id[$value['id']] = $marketsByIdArray;
            } else {
                $this->markets_by_id[$value['id']] = array( $value );
            }
            $market = $this->deep_extend($this->safe_market_structure(), array(
                'precision' => $this->precision,
                'limits' => $this->limits,
            ), $this->fees['trading'], $value);
            if ($market['linear']) {
                $market['subType'] = 'linear';
            } elseif ($market['inverse']) {
                $market['subType'] = 'inverse';
            } else {
                $market['subType'] = null;
            }
            $values[] = $market;
        }
        $this->markets = $this->index_by($values, 'symbol');
        $marketsSortedBySymbol = $this->keysort($this->markets);
        $marketsSortedById = $this->keysort($this->markets_by_id);
        $this->symbols = is_array($marketsSortedBySymbol) ? array_keys($marketsSortedBySymbol) : array();
        $this->ids = is_array($marketsSortedById) ? array_keys($marketsSortedById) : array();
        if ($currencies !== null) {
            // $currencies is always null when called in constructor but not when called from loadMarkets
            $this->currencies = $this->deep_extend($this->currencies, $currencies);
        } else {
            $baseCurrencies = array();
            $quoteCurrencies = array();
            for ($i = 0; $i < count($values); $i++) {
                $market = $values[$i];
                $defaultCurrencyPrecision = ($this->precisionMode === DECIMAL_PLACES) ? 8 : $this->parse_number('1e-8');
                $marketPrecision = $this->safe_dict($market, 'precision', array());
                if (is_array($market) && array_key_exists('base', $market)) {
                    $currency = $this->safe_currency_structure(array(
                        'id' => $this->safe_string_2($market, 'baseId', 'base'),
                        'numericId' => $this->safe_integer($market, 'baseNumericId'),
                        'code' => $this->safe_string($market, 'base'),
                        'precision' => $this->safe_value_2($marketPrecision, 'base', 'amount', $defaultCurrencyPrecision),
                    ));
                    $baseCurrencies[] = $currency;
                }
                if (is_array($market) && array_key_exists('quote', $market)) {
                    $currency = $this->safe_currency_structure(array(
                        'id' => $this->safe_string_2($market, 'quoteId', 'quote'),
                        'numericId' => $this->safe_integer($market, 'quoteNumericId'),
                        'code' => $this->safe_string($market, 'quote'),
                        'precision' => $this->safe_value_2($marketPrecision, 'quote', 'price', $defaultCurrencyPrecision),
                    ));
                    $quoteCurrencies[] = $currency;
                }
            }
            $baseCurrencies = $this->sort_by($baseCurrencies, 'code', false, '');
            $quoteCurrencies = $this->sort_by($quoteCurrencies, 'code', false, '');
            $this->baseCurrencies = $this->index_by($baseCurrencies, 'code');
            $this->quoteCurrencies = $this->index_by($quoteCurrencies, 'code');
            $allCurrencies = $this->array_concat($baseCurrencies, $quoteCurrencies);
            $groupedCurrencies = $this->group_by($allCurrencies, 'code');
            $codes = is_array($groupedCurrencies) ? array_keys($groupedCurrencies) : array();
            $resultingCurrencies = array();
            for ($i = 0; $i < count($codes); $i++) {
                $code = $codes[$i];
                $groupedCurrenciesCode = $this->safe_list($groupedCurrencies, $code, array());
                $highestPrecisionCurrency = $this->safe_value($groupedCurrenciesCode, 0);
                for ($j = 1; $j < count($groupedCurrenciesCode); $j++) {
                    $currentCurrency = $groupedCurrenciesCode[$j];
                    if ($this->precisionMode === TICK_SIZE) {
                        $highestPrecisionCurrency = ($currentCurrency['precision'] < $highestPrecisionCurrency['precision']) ? $currentCurrency : $highestPrecisionCurrency;
                    } else {
                        $highestPrecisionCurrency = ($currentCurrency['precision'] > $highestPrecisionCurrency['precision']) ? $currentCurrency : $highestPrecisionCurrency;
                    }
                }
                $resultingCurrencies[] = $highestPrecisionCurrency;
            }
            $sortedCurrencies = $this->sort_by($resultingCurrencies, 'code');
            $this->currencies = $this->deep_extend($this->currencies, $this->index_by($sortedCurrencies, 'code'));
        }
        $this->currencies_by_id = $this->index_by($this->currencies, 'id');
        $currenciesSortedByCode = $this->keysort($this->currencies);
        $this->codes = is_array($currenciesSortedByCode) ? array_keys($currenciesSortedByCode) : array();
        return $this->markets;
    }

    public function get_describe_for_extended_ws_exchange(mixed $currentRestInstance, mixed $parentRestInstance, array $wsBaseDescribe) {
        $extendedRestDescribe = $this->deep_extend($parentRestInstance->describe (), $currentRestInstance->describe ());
        $superWithRestDescribe = $this->deep_extend($extendedRestDescribe, $wsBaseDescribe);
        return $superWithRestDescribe;
    }

    public function safe_balance(array $balance) {
        $balances = $this->omit($balance, array( 'info', 'timestamp', 'datetime', 'free', 'used', 'total' ));
        $codes = is_array($balances) ? array_keys($balances) : array();
        $balance['free'] = array();
        $balance['used'] = array();
        $balance['total'] = array();
        $debtBalance = array();
        for ($i = 0; $i < count($codes); $i++) {
            $code = $codes[$i];
            $total = $this->safe_string($balance[$code], 'total');
            $free = $this->safe_string($balance[$code], 'free');
            $used = $this->safe_string($balance[$code], 'used');
            $debt = $this->safe_string($balance[$code], 'debt');
            if (($total === null) && ($free !== null) && ($used !== null)) {
                $total = Precise::string_add($free, $used);
            }
            if (($free === null) && ($total !== null) && ($used !== null)) {
                $free = Precise::string_sub($total, $used);
            }
            if (($used === null) && ($total !== null) && ($free !== null)) {
                $used = Precise::string_sub($total, $free);
            }
            $balance[$code]['free'] = $this->parse_number($free);
            $balance[$code]['used'] = $this->parse_number($used);
            $balance[$code]['total'] = $this->parse_number($total);
            $balance['free'][$code] = $balance[$code]['free'];
            $balance['used'][$code] = $balance[$code]['used'];
            $balance['total'][$code] = $balance[$code]['total'];
            if ($debt !== null) {
                $balance[$code]['debt'] = $this->parse_number($debt);
                $debtBalance[$code] = $balance[$code]['debt'];
            }
        }
        $debtBalanceArray = is_array($debtBalance) ? array_keys($debtBalance) : array();
        $length = count($debtBalanceArray);
        if ($length) {
            $balance['debt'] = $debtBalance;
        }
        return $balance;
    }

    public function safe_order(array $order, ?array $market = null) {
        // parses numbers
        // * it is important pass the $trades $rawTrades
        $amount = $this->omit_zero($this->safe_string($order, 'amount'));
        $remaining = $this->safe_string($order, 'remaining');
        $filled = $this->safe_string($order, 'filled');
        $cost = $this->safe_string($order, 'cost');
        $average = $this->omit_zero($this->safe_string($order, 'average'));
        $price = $this->omit_zero($this->safe_string($order, 'price'));
        $lastTradeTimeTimestamp = $this->safe_integer($order, 'lastTradeTimestamp');
        $symbol = $this->safe_string($order, 'symbol');
        $side = $this->safe_string($order, 'side');
        $status = $this->safe_string($order, 'status');
        $parseFilled = ($filled === null);
        $parseCost = ($cost === null);
        $parseLastTradeTimeTimestamp = ($lastTradeTimeTimestamp === null);
        $fee = $this->safe_value($order, 'fee');
        $parseFee = ($fee === null);
        $parseFees = $this->safe_value($order, 'fees') === null;
        $parseSymbol = $symbol === null;
        $parseSide = $side === null;
        $shouldParseFees = $parseFee || $parseFees;
        $fees = $this->safe_list($order, 'fees', array());
        $trades = array();
        $isTriggerOrSLTpOrder = (($this->safe_string($order, 'triggerPrice') !== null || ($this->safe_string($order, 'stopLossPrice') !== null)) || ($this->safe_string($order, 'takeProfitPrice') !== null));
        if ($parseFilled || $parseCost || $shouldParseFees) {
            $rawTrades = $this->safe_value($order, 'trades', $trades);
            // $oldNumber = $this->number;
            // we parse $trades here!
            // $i don't think this is needed anymore
            // $this->number = 'strval';
            $firstTrade = $this->safe_value($rawTrades, 0);
            // parse $trades if they haven't already been parsed
            $tradesAreParsed = (($firstTrade !== null) && (is_array($firstTrade) && array_key_exists('info', $firstTrade)) && (is_array($firstTrade) && array_key_exists('id', $firstTrade)));
            if (!$tradesAreParsed) {
                $trades = $this->parse_trades($rawTrades, $market);
            } else {
                $trades = $rawTrades;
            }
            // $this->number = $oldNumber; why parse $trades if you read the value using `safeString` ?
            $tradesLength = 0;
            $isArray = gettype($trades) === 'array' && array_keys($trades) === array_keys(array_keys($trades));
            if ($isArray) {
                $tradesLength = count($trades);
            }
            if ($isArray && ($tradesLength > 0)) {
                // move properties that are defined in $trades up into the $order
                if ($order['symbol'] === null) {
                    $order['symbol'] = $trades[0]['symbol'];
                }
                if ($order['side'] === null) {
                    $order['side'] = $trades[0]['side'];
                }
                if ($order['type'] === null) {
                    $order['type'] = $trades[0]['type'];
                }
                if ($order['id'] === null) {
                    $order['id'] = $trades[0]['order'];
                }
                if ($parseFilled) {
                    $filled = '0';
                }
                if ($parseCost) {
                    $cost = '0';
                }
                for ($i = 0; $i < count($trades); $i++) {
                    $trade = $trades[$i];
                    $tradeAmount = $this->safe_string($trade, 'amount');
                    if ($parseFilled && ($tradeAmount !== null)) {
                        $filled = Precise::string_add($filled, $tradeAmount);
                    }
                    $tradeCost = $this->safe_string($trade, 'cost');
                    if ($parseCost && ($tradeCost !== null)) {
                        $cost = Precise::string_add($cost, $tradeCost);
                    }
                    if ($parseSymbol) {
                        $symbol = $this->safe_string($trade, 'symbol');
                    }
                    if ($parseSide) {
                        $side = $this->safe_string($trade, 'side');
                    }
                    $tradeTimestamp = $this->safe_value($trade, 'timestamp');
                    if ($parseLastTradeTimeTimestamp && ($tradeTimestamp !== null)) {
                        if ($lastTradeTimeTimestamp === null) {
                            $lastTradeTimeTimestamp = $tradeTimestamp;
                        } else {
                            $lastTradeTimeTimestamp = max ($lastTradeTimeTimestamp, $tradeTimestamp);
                        }
                    }
                    if ($shouldParseFees) {
                        $tradeFees = $this->safe_value($trade, 'fees');
                        if ($tradeFees !== null) {
                            for ($j = 0; $j < count($tradeFees); $j++) {
                                $tradeFee = $tradeFees[$j];
                                $fees[] = $this->extend(array(), $tradeFee);
                            }
                        } else {
                            $tradeFee = $this->safe_value($trade, 'fee');
                            if ($tradeFee !== null) {
                                $fees[] = $this->extend(array(), $tradeFee);
                            }
                        }
                    }
                }
            }
        }
        if ($shouldParseFees) {
            $reducedFees = $this->reduceFees ? $this->reduce_fees_by_currency($fees) : $fees;
            $reducedLength = count($reducedFees);
            for ($i = 0; $i < $reducedLength; $i++) {
                $reducedFees[$i]['cost'] = $this->safe_number($reducedFees[$i], 'cost');
                if (is_array($reducedFees[$i]) && array_key_exists('rate', $reducedFees[$i])) {
                    $reducedFees[$i]['rate'] = $this->safe_number($reducedFees[$i], 'rate');
                }
            }
            if (!$parseFee && ($reducedLength === 0)) {
                // copy $fee to avoid modification by reference
                $feeCopy = $this->deep_extend($fee);
                $feeCopy['cost'] = $this->safe_number($feeCopy, 'cost');
                if (is_array($feeCopy) && array_key_exists('rate', $feeCopy)) {
                    $feeCopy['rate'] = $this->safe_number($feeCopy, 'rate');
                }
                $reducedFees[] = $feeCopy;
            }
            $order['fees'] = $reducedFees;
            if ($parseFee && ($reducedLength === 1)) {
                $order['fee'] = $reducedFees[0];
            }
        }
        if ($amount === null) {
            // ensure $amount = $filled . $remaining
            if ($filled !== null && $remaining !== null) {
                $amount = Precise::string_add($filled, $remaining);
            } elseif ($status === 'closed') {
                $amount = $filled;
            }
        }
        if ($filled === null) {
            if ($amount !== null && $remaining !== null) {
                $filled = Precise::string_sub($amount, $remaining);
            } elseif ($status === 'closed' && $amount !== null) {
                $filled = $amount;
            }
        }
        if ($remaining === null) {
            if ($amount !== null && $filled !== null) {
                $remaining = Precise::string_sub($amount, $filled);
            } elseif ($status === 'closed') {
                $remaining = '0';
            }
        }
        // ensure that the $average field is calculated correctly
        $inverse = $this->safe_bool($market, 'inverse', false);
        $contractSize = $this->number_to_string($this->safe_value($market, 'contractSize', 1));
        // $inverse
        // $price = $filled * contract size / $cost
        //
        // linear
        // $price = $cost / ($filled * contract size)
        if ($average === null) {
            if (($filled !== null) && ($cost !== null) && Precise::string_gt($filled, '0')) {
                $filledTimesContractSize = Precise::string_mul($filled, $contractSize);
                if ($inverse) {
                    $average = Precise::string_div($filledTimesContractSize, $cost);
                } else {
                    $average = Precise::string_div($cost, $filledTimesContractSize);
                }
            }
        }
        // similarly
        // $inverse
        // $cost = $filled * contract size / $price
        //
        // linear
        // $cost = $filled * contract size * $price
        $costPriceExists = ($average !== null) || ($price !== null);
        if ($parseCost && ($filled !== null) && $costPriceExists) {
            $multiplyPrice = null;
            if ($average === null) {
                $multiplyPrice = $price;
            } else {
                $multiplyPrice = $average;
            }
            // contract trading
            $filledTimesContractSize = Precise::string_mul($filled, $contractSize);
            if ($inverse) {
                $cost = Precise::string_div($filledTimesContractSize, $multiplyPrice);
            } else {
                $cost = Precise::string_mul($filledTimesContractSize, $multiplyPrice);
            }
        }
        // support for $market orders
        $orderType = $this->safe_value($order, 'type');
        $emptyPrice = ($price === null) || Precise::string_equals($price, '0');
        if ($emptyPrice && ($orderType === 'market')) {
            $price = $average;
        }
        // we have $trades with string values at this point so we will mutate them
        for ($i = 0; $i < count($trades); $i++) {
            $entry = $trades[$i];
            $entry['amount'] = $this->safe_number($entry, 'amount');
            $entry['price'] = $this->safe_number($entry, 'price');
            $entry['cost'] = $this->safe_number($entry, 'cost');
            $tradeFee = $this->safe_dict($entry, 'fee', array());
            $tradeFee['cost'] = $this->safe_number($tradeFee, 'cost');
            if (is_array($tradeFee) && array_key_exists('rate', $tradeFee)) {
                $tradeFee['rate'] = $this->safe_number($tradeFee, 'rate');
            }
            $entryFees = $this->safe_list($entry, 'fees', array());
            for ($j = 0; $j < count($entryFees); $j++) {
                $entryFees[$j]['cost'] = $this->safe_number($entryFees[$j], 'cost');
            }
            $entry['fees'] = $entryFees;
            $entry['fee'] = $tradeFee;
        }
        $timeInForce = $this->safe_string($order, 'timeInForce');
        $postOnly = $this->safe_value($order, 'postOnly');
        // timeInForceHandling
        if ($timeInForce === null) {
            if (!$isTriggerOrSLTpOrder && ($this->safe_string($order, 'type') === 'market')) {
                $timeInForce = 'IOC';
            }
            // allow $postOnly override
            if ($postOnly) {
                $timeInForce = 'PO';
            }
        } elseif ($postOnly === null) {
            // $timeInForce is not null here
            $postOnly = $timeInForce === 'PO';
        }
        $timestamp = $this->safe_integer($order, 'timestamp');
        $lastUpdateTimestamp = $this->safe_integer($order, 'lastUpdateTimestamp');
        $datetime = $this->safe_string($order, 'datetime');
        if ($datetime === null) {
            $datetime = $this->iso8601($timestamp);
        }
        $triggerPrice = $this->parse_number($this->safe_string_2($order, 'triggerPrice', 'stopPrice'));
        $takeProfitPrice = $this->parse_number($this->safe_string($order, 'takeProfitPrice'));
        $stopLossPrice = $this->parse_number($this->safe_string($order, 'stopLossPrice'));
        return $this->extend($order, array(
            'id' => $this->safe_string($order, 'id'),
            'clientOrderId' => $this->safe_string($order, 'clientOrderId'),
            'timestamp' => $timestamp,
            'datetime' => $datetime,
            'symbol' => $symbol,
            'type' => $this->safe_string($order, 'type'),
            'side' => $side,
            'lastTradeTimestamp' => $lastTradeTimeTimestamp,
            'lastUpdateTimestamp' => $lastUpdateTimestamp,
            'price' => $this->parse_number($price),
            'amount' => $this->parse_number($amount),
            'cost' => $this->parse_number($cost),
            'average' => $this->parse_number($average),
            'filled' => $this->parse_number($filled),
            'remaining' => $this->parse_number($remaining),
            'timeInForce' => $timeInForce,
            'postOnly' => $postOnly,
            'trades' => $trades,
            'reduceOnly' => $this->safe_value($order, 'reduceOnly'),
            'stopPrice' => $triggerPrice,  // ! deprecated, use $triggerPrice instead
            'triggerPrice' => $triggerPrice,
            'takeProfitPrice' => $takeProfitPrice,
            'stopLossPrice' => $stopLossPrice,
            'status' => $status,
            'fee' => $this->safe_value($order, 'fee'),
        ));
    }

    public function parse_orders(array $orders, ?array $market = null, ?int $since = null, ?int $limit = null, $params = array ()) {
        //
        // the value of $orders is either a dict or a list
        //
        // dict
        //
        //     {
        //         'id1' => array( ... ),
        //         'id2' => array( ... ),
        //         'id3' => array( ... ),
        //         ...
        //     }
        //
        // list
        //
        //     array(
        //         array( 'id' => 'id1', ... ),
        //         array( 'id' => 'id2', ... ),
        //         array( 'id' => 'id3', ... ),
        //         ...
        //     )
        //
        $results = array();
        if (gettype($orders) === 'array' && array_keys($orders) === array_keys(array_keys($orders))) {
            for ($i = 0; $i < count($orders); $i++) {
                $parsed = $this->parse_order($orders[$i], $market); // don't inline this call
                $order = $this->extend($parsed, $params);
                $results[] = $order;
            }
        } else {
            $ids = is_array($orders) ? array_keys($orders) : array();
            for ($i = 0; $i < count($ids); $i++) {
                $id = $ids[$i];
                $idExtended = $this->extend(array( 'id' => $id ), $orders[$id]);
                $parsedOrder = $this->parse_order($idExtended, $market); // don't  inline these calls
                $order = $this->extend($parsedOrder, $params);
                $results[] = $order;
            }
        }
        $results = $this->sort_by($results, 'timestamp');
        $symbol = ($market !== null) ? $market['symbol'] : null;
        return $this->filter_by_symbol_since_limit($results, $symbol, $since, $limit);
    }

    public function calculate_fee(string $symbol, string $type, string $side, float $amount, float $price, $takerOrMaker = 'taker', $params = array ()) {
        /**
         * calculates the presumptive fee that would be charged for an order
         * @param {string} $symbol unified $market $symbol
         * @param {string} $type 'market' or 'limit'
         * @param {string} $side 'buy' or 'sell'
         * @param {float} $amount how much you want to trade, in units of the base currency on most exchanges, or number of contracts
         * @param {float} $price the $price for the order to be filled at, in units of the quote currency
         * @param {string} $takerOrMaker 'taker' or 'maker'
         * @param {array} $params
         * @return {array} contains the $rate, the percentage multiplied to the order $amount to obtain the fee $amount, and $cost, the total value of the fee in units of the quote currency, for the order
         */
        if ($type === 'market' && $takerOrMaker === 'maker') {
            throw new ArgumentsRequired($this->id . ' calculateFee() - you have provided incompatible arguments - "market" $type order can not be "maker". Change either the "type" or the "takerOrMaker" argument to calculate the fee.');
        }
        $market = $this->markets[$symbol];
        $feeSide = $this->safe_string($market, 'feeSide', 'quote');
        $useQuote = null;
        if ($feeSide === 'get') {
            // the fee is always in the currency you get
            $useQuote = $side === 'sell';
        } elseif ($feeSide === 'give') {
            // the fee is always in the currency you give
            $useQuote = $side === 'buy';
        } else {
            // the fee is always in $feeSide currency
            $useQuote = $feeSide === 'quote';
        }
        $cost = $this->number_to_string($amount);
        $key = null;
        if ($useQuote) {
            $priceString = $this->number_to_string($price);
            $cost = Precise::string_mul($cost, $priceString);
            $key = 'quote';
        } else {
            $key = 'base';
        }
        // for derivatives, the fee is in 'settle' currency
        if (!$market['spot']) {
            $key = 'settle';
        }
        // even if `$takerOrMaker` argument was set to 'maker', for 'market' orders we should forcefully override it to 'taker'
        if ($type === 'market') {
            $takerOrMaker = 'taker';
        }
        $rate = $this->safe_string($market, $takerOrMaker);
        $cost = Precise::string_mul($cost, $rate);
        return array(
            'type' => $takerOrMaker,
            'currency' => $market[$key],
            'rate' => $this->parse_number($rate),
            'cost' => $this->parse_number($cost),
        );
    }

    public function safe_liquidation(array $liquidation, ?array $market = null) {
        $contracts = $this->safe_string($liquidation, 'contracts');
        $contractSize = $this->safe_string($market, 'contractSize');
        $price = $this->safe_string($liquidation, 'price');
        $baseValue = $this->safe_string($liquidation, 'baseValue');
        $quoteValue = $this->safe_string($liquidation, 'quoteValue');
        if (($baseValue === null) && ($contracts !== null) && ($contractSize !== null) && ($price !== null)) {
            $baseValue = Precise::string_mul($contracts, $contractSize);
        }
        if (($quoteValue === null) && ($baseValue !== null) && ($price !== null)) {
            $quoteValue = Precise::string_mul($baseValue, $price);
        }
        $liquidation['contracts'] = $this->parse_number($contracts);
        $liquidation['contractSize'] = $this->parse_number($contractSize);
        $liquidation['price'] = $this->parse_number($price);
        $liquidation['baseValue'] = $this->parse_number($baseValue);
        $liquidation['quoteValue'] = $this->parse_number($quoteValue);
        return $liquidation;
    }

    public function safe_trade(array $trade, ?array $market = null) {
        $amount = $this->safe_string($trade, 'amount');
        $price = $this->safe_string($trade, 'price');
        $cost = $this->safe_string($trade, 'cost');
        if ($cost === null) {
            // contract trading
            $contractSize = $this->safe_string($market, 'contractSize');
            $multiplyPrice = $price;
            if ($contractSize !== null) {
                $inverse = $this->safe_bool($market, 'inverse', false);
                if ($inverse) {
                    $multiplyPrice = Precise::string_div('1', $price);
                }
                $multiplyPrice = Precise::string_mul($multiplyPrice, $contractSize);
            }
            $cost = Precise::string_mul($multiplyPrice, $amount);
        }
        list($resultFee, $resultFees) = $this->parsed_fee_and_fees($trade);
        $trade['fee'] = $resultFee;
        $trade['fees'] = $resultFees;
        $trade['amount'] = $this->parse_number($amount);
        $trade['price'] = $this->parse_number($price);
        $trade['cost'] = $this->parse_number($cost);
        return $trade;
    }

    public function parsed_fee_and_fees(mixed $container) {
        $fee = $this->safe_dict($container, 'fee');
        $fees = $this->safe_list($container, 'fees');
        $feeDefined = $fee !== null;
        $feesDefined = $fees !== null;
        // parsing only if at least one of them is defined
        $shouldParseFees = ($feeDefined || $feesDefined);
        if ($shouldParseFees) {
            if ($feeDefined) {
                $fee = $this->parse_fee_numeric($fee);
            }
            if (!$feesDefined) {
                // just set it directly, no further processing needed
                $fees = array( $fee );
            }
            // 'fees' were set, so reparse them
            $reducedFees = $this->reduceFees ? $this->reduce_fees_by_currency($fees) : $fees;
            $reducedLength = count($reducedFees);
            for ($i = 0; $i < $reducedLength; $i++) {
                $reducedFees[$i] = $this->parse_fee_numeric($reducedFees[$i]);
            }
            $fees = $reducedFees;
            if ($reducedLength === 1) {
                $fee = $reducedFees[0];
            } elseif ($reducedLength === 0) {
                $fee = null;
            }
        }
        // in case `$fee & $fees` are null, set `$fees` array
        if ($fee === null) {
            $fee = array(
                'cost' => null,
                'currency' => null,
            );
        }
        if ($fees === null) {
            $fees = array();
        }
        return array( $fee, $fees );
    }

    public function parse_fee_numeric(mixed $fee) {
        $fee['cost'] = $this->safe_number($fee, 'cost'); // ensure numeric
        if (is_array($fee) && array_key_exists('rate', $fee)) {
            $fee['rate'] = $this->safe_number($fee, 'rate');
        }
        return $fee;
    }

    public function find_nearest_ceiling(array $arr, float $providedValue) {
        //  $i->e. findNearestCeiling ([ 10, 30, 50],  23) returns 30
        $length = count($arr);
        for ($i = 0; $i < $length; $i++) {
            $current = $arr[$i];
            if ($providedValue <= $current) {
                return $current;
            }
        }
        return $arr[$length - 1];
    }

    public function invert_flat_string_dictionary($dict) {
        $reversed = array();
        $keys = is_array($dict) ? array_keys($dict) : array();
        for ($i = 0; $i < count($keys); $i++) {
            $key = $keys[$i];
            $value = $dict[$key];
            if (gettype($value) === 'string') {
                $reversed[$value] = $key;
            }
        }
        return $reversed;
    }

    public function reduce_fees_by_currency($fees) {
        //
        // this function takes a list of $fee structures having the following format
        //
        //     string = true
        //
        //     array(
        //         array( 'currency' => 'BTC', 'cost' => '0.1' ),
        //         array( 'currency' => 'BTC', 'cost' => '0.2'  ),
        //         array( 'currency' => 'BTC', 'cost' => '0.2', 'rate' => '0.00123' ),
        //         array( 'currency' => 'BTC', 'cost' => '0.4', 'rate' => '0.00123' ),
        //         array( 'currency' => 'BTC', 'cost' => '0.5', 'rate' => '0.00456' ),
        //         array( 'currency' => 'USDT', 'cost' => '12.3456' ),
        //     )
        //
        //     string = false
        //
        //     array(
        //         array( 'currency' => 'BTC', 'cost' => 0.1 ),
        //         array( 'currency' => 'BTC', 'cost' => 0.2 ),
        //         array( 'currency' => 'BTC', 'cost' => 0.2, 'rate' => 0.00123 ),
        //         array( 'currency' => 'BTC', 'cost' => 0.4, 'rate' => 0.00123 ),
        //         array( 'currency' => 'BTC', 'cost' => 0.5, 'rate' => 0.00456 ),
        //         array( 'currency' => 'USDT', 'cost' => 12.3456 ),
        //     )
        //
        // and returns a $reduced $fee list, where $fees are summed per currency and $rate (if any)
        //
        //     string = true
        //
        //     array(
        //         array( 'currency' => 'BTC', 'cost' => '0.4'  ),
        //         array( 'currency' => 'BTC', 'cost' => '0.6', 'rate' => '0.00123' ),
        //         array( 'currency' => 'BTC', 'cost' => '0.5', 'rate' => '0.00456' ),
        //         array( 'currency' => 'USDT', 'cost' => '12.3456' ),
        //     )
        //
        //     string  = false
        //
        //     array(
        //         array( 'currency' => 'BTC', 'cost' => 0.3  ),
        //         array( 'currency' => 'BTC', 'cost' => 0.6, 'rate' => 0.00123 ),
        //         array( 'currency' => 'BTC', 'cost' => 0.5, 'rate' => 0.00456 ),
        //         array( 'currency' => 'USDT', 'cost' => 12.3456 ),
        //     )
        //
        $reduced = array();
        for ($i = 0; $i < count($fees); $i++) {
            $fee = $fees[$i];
            $code = $this->safe_string($fee, 'currency');
            $feeCurrencyCode = $code !== null ? $code : (string) $i;
            if ($feeCurrencyCode !== null) {
                $rate = $this->safe_string($fee, 'rate');
                $cost = $this->safe_string($fee, 'cost');
                if ($cost === null) {
                    // omit null $cost, does not make sense, however, don't omit '0' costs, still make sense
                    continue;
                }
                if (!(is_array($reduced) && array_key_exists($feeCurrencyCode, $reduced))) {
                    $reduced[$feeCurrencyCode] = array();
                }
                $rateKey = ($rate === null) ? '' : $rate;
                if (is_array($reduced[$feeCurrencyCode]) && array_key_exists($rateKey, $reduced[$feeCurrencyCode])) {
                    $reduced[$feeCurrencyCode][$rateKey]['cost'] = Precise::string_add($reduced[$feeCurrencyCode][$rateKey]['cost'], $cost);
                } else {
                    $reduced[$feeCurrencyCode][$rateKey] = array(
                        'currency' => $code,
                        'cost' => $cost,
                    );
                    if ($rate !== null) {
                        $reduced[$feeCurrencyCode][$rateKey]['rate'] = $rate;
                    }
                }
            }
        }
        $result = array();
        $feeValues = is_array($reduced) ? array_values($reduced) : array();
        for ($i = 0; $i < count($feeValues); $i++) {
            $reducedFeeValues = is_array($feeValues[$i]) ? array_values($feeValues[$i]) : array();
            $result = $this->array_concat($result, $reducedFeeValues);
        }
        return $result;
    }

    public function safe_ticker(array $ticker, ?array $market = null) {
        $open = $this->omit_zero($this->safe_string($ticker, 'open'));
        $close = $this->omit_zero($this->safe_string($ticker, 'close'));
        $last = $this->omit_zero($this->safe_string($ticker, 'last'));
        $change = $this->omit_zero($this->safe_string($ticker, 'change'));
        $percentage = $this->omit_zero($this->safe_string($ticker, 'percentage'));
        $average = $this->omit_zero($this->safe_string($ticker, 'average'));
        $vwap = $this->safe_string($ticker, 'vwap');
        $baseVolume = $this->safe_string($ticker, 'baseVolume');
        $quoteVolume = $this->safe_string($ticker, 'quoteVolume');
        if ($vwap === null) {
            $vwap = Precise::string_div($this->omit_zero($quoteVolume), $baseVolume);
        }
        if (($last !== null) && ($close === null)) {
            $close = $last;
        } elseif (($last === null) && ($close !== null)) {
            $last = $close;
        }
        if (($last !== null) && ($open !== null)) {
            if ($change === null) {
                $change = Precise::string_sub($last, $open);
            }
            if ($average === null) {
                $precision = 18;
                if ($market !== null && $this->is_tick_precision()) {
                    $marketPrecision = $this->safe_dict($market, 'precision');
                    $precisionPrice = $this->safe_string($marketPrecision, 'price');
                    if ($precisionPrice !== null) {
                        $precision = $this->precision_from_string($precisionPrice);
                    }
                }
                $average = Precise::string_div(Precise::string_add($last, $open), '2', $precision);
            }
        }
        if (($percentage === null) && ($change !== null) && ($open !== null) && Precise::string_gt($open, '0')) {
            $percentage = Precise::string_mul(Precise::string_div($change, $open), '100');
        }
        if (($change === null) && ($percentage !== null) && ($open !== null)) {
            $change = Precise::string_div(Precise::string_mul($percentage, $open), '100');
        }
        if (($open === null) && ($last !== null) && ($change !== null)) {
            $open = Precise::string_sub($last, $change);
        }
        // timestamp and symbol operations don't belong in safeTicker
        // they should be done in the derived classes
        return $this->extend($ticker, array(
            'bid' => $this->parse_number($this->omit_zero($this->safe_string($ticker, 'bid'))),
            'bidVolume' => $this->safe_number($ticker, 'bidVolume'),
            'ask' => $this->parse_number($this->omit_zero($this->safe_string($ticker, 'ask'))),
            'askVolume' => $this->safe_number($ticker, 'askVolume'),
            'high' => $this->parse_number($this->omit_zero($this->safe_string($ticker, 'high'))),
            'low' => $this->parse_number($this->omit_zero($this->safe_string($ticker, 'low'))),
            'open' => $this->parse_number($this->omit_zero($open)),
            'close' => $this->parse_number($this->omit_zero($close)),
            'last' => $this->parse_number($this->omit_zero($last)),
            'change' => $this->parse_number($change),
            'percentage' => $this->parse_number($percentage),
            'average' => $this->parse_number($average),
            'vwap' => $this->parse_number($vwap),
            'baseVolume' => $this->parse_number($baseVolume),
            'quoteVolume' => $this->parse_number($quoteVolume),
            'previousClose' => $this->safe_number($ticker, 'previousClose'),
            'indexPrice' => $this->safe_number($ticker, 'indexPrice'),
            'markPrice' => $this->safe_number($ticker, 'markPrice'),
        ));
    }

    public function fetch_borrow_rate(string $code, float $amount, $params = array ()) {
        throw new NotSupported($this->id . ' fetchBorrowRate is deprecated, please use fetchCrossBorrowRate or fetchIsolatedBorrowRate instead');
    }

    public function repay_cross_margin(string $code, float $amount, $params = array ()) {
        throw new NotSupported($this->id . ' repayCrossMargin is not support yet');
    }

    public function repay_isolated_margin(string $symbol, string $code, float $amount, $params = array ()) {
        throw new NotSupported($this->id . ' repayIsolatedMargin is not support yet');
    }

    public function borrow_cross_margin(string $code, float $amount, $params = array ()) {
        throw new NotSupported($this->id . ' borrowCrossMargin is not support yet');
    }

    public function borrow_isolated_margin(string $symbol, string $code, float $amount, $params = array ()) {
        throw new NotSupported($this->id . ' borrowIsolatedMargin is not support yet');
    }

    public function borrow_margin(string $code, float $amount, ?string $symbol = null, $params = array ()) {
        throw new NotSupported($this->id . ' borrowMargin is deprecated, please use borrowCrossMargin or borrowIsolatedMargin instead');
    }

    public function repay_margin(string $code, float $amount, ?string $symbol = null, $params = array ()) {
        throw new NotSupported($this->id . ' repayMargin is deprecated, please use repayCrossMargin or repayIsolatedMargin instead');
    }

    public function fetch_ohlcv(string $symbol, $timeframe = '1m', ?int $since = null, ?int $limit = null, $params = array ()) {
        $message = '';
        if ($this->has['fetchTrades']) {
            $message = '. If you want to build OHLCV candles from trade executions data, visit https://github.com/ccxt/ccxt/tree/master/examples/ and see "build-ohlcv-bars" file';
        }
        throw new NotSupported($this->id . ' fetchOHLCV() is not supported yet' . $message);
    }

    public function fetch_ohlcv_ws(string $symbol, $timeframe = '1m', ?int $since = null, ?int $limit = null, $params = array ()) {
        $message = '';
        if ($this->has['fetchTradesWs']) {
            $message = '. If you want to build OHLCV candles from trade executions data, visit https://github.com/ccxt/ccxt/tree/master/examples/ and see "build-ohlcv-bars" file';
        }
        throw new NotSupported($this->id . ' fetchOHLCVWs() is not supported yet. Try using fetchOHLCV instead.' . $message);
    }

    public function watch_ohlcv(string $symbol, $timeframe = '1m', ?int $since = null, ?int $limit = null, $params = array ()) {
        throw new NotSupported($this->id . ' watchOHLCV() is not supported yet');
    }

    public function subscribe_ohlcv(string $symbol, $timeframe = '1m', mixed $callback = null, bool $synchronous = true, $params = array ()) {
        /**
         * watches historical candlestick data containing the open, high, low, and close price, and the volume of a market
         * @param {string} $symbol unified $symbol of the market to fetch OHLCV data for
         * @param {string} $timeframe the length of time each candle represents
         * @param {Function} $callback Consumer function to be called with each update
         * @param {boolean} $synchronous if set to true, the $callback will wait to finish before passing next message
         * @param {array} [$params] extra parameters specific to the exchange API endpoint
         * @return {int[][]} A list of candles ordered, open, high, low, close, volume
         */
        $this->load_markets();
        $symbol = $this->symbol($symbol);
        $stream = $this->stream;
        if ($callback !== null) {
            $stream->subscribe ('ohlcvs::' . $symbol . '::' . $timeframe, $callback, $synchronous);
        }
        $stream->add_watch_function('watchOHLCV', array( $symbol, $timeframe, null, null, $params ));
        $this->watch_ohlcv($symbol, $timeframe, null, null, $params);
    }

    public function convert_trading_view_to_ohlcv(array $ohlcvs, $timestamp = 't', $open = 'o', $high = 'h', $low = 'l', $close = 'c', $volume = 'v', $ms = false) {
        $result = array();
        $timestamps = $this->safe_list($ohlcvs, $timestamp, array());
        $opens = $this->safe_list($ohlcvs, $open, array());
        $highs = $this->safe_list($ohlcvs, $high, array());
        $lows = $this->safe_list($ohlcvs, $low, array());
        $closes = $this->safe_list($ohlcvs, $close, array());
        $volumes = $this->safe_list($ohlcvs, $volume, array());
        for ($i = 0; $i < count($timestamps); $i++) {
            $result[] = array(
                $ms ? $this->safe_integer($timestamps, $i) : $this->safe_timestamp($timestamps, $i),
                $this->safe_value($opens, $i),
                $this->safe_value($highs, $i),
                $this->safe_value($lows, $i),
                $this->safe_value($closes, $i),
                $this->safe_value($volumes, $i),
            );
        }
        return $result;
    }

    public function convert_ohlcv_to_trading_view(array $ohlcvs, $timestamp = 't', $open = 'o', $high = 'h', $low = 'l', $close = 'c', $volume = 'v', $ms = false) {
        $result = array();
        $result[$timestamp] = array();
        $result[$open] = array();
        $result[$high] = array();
        $result[$low] = array();
        $result[$close] = array();
        $result[$volume] = array();
        for ($i = 0; $i < count($ohlcvs); $i++) {
            $ts = $ms ? $ohlcvs[$i][0] : $this->parse_to_int($ohlcvs[$i][0] / 1000);
            $resultTimestamp = $result[$timestamp];
            $resultTimestamp[] = $ts;
            $resultOpen = $result[$open];
            $resultOpen[] = $ohlcvs[$i][1];
            $resultHigh = $result[$high];
            $resultHigh[] = $ohlcvs[$i][2];
            $resultLow = $result[$low];
            $resultLow[] = $ohlcvs[$i][3];
            $resultClose = $result[$close];
            $resultClose[] = $ohlcvs[$i][4];
            $resultVolume = $result[$volume];
            $resultVolume[] = $ohlcvs[$i][5];
        }
        return $result;
    }

    public function fetch_web_endpoint($method, $endpointMethod, $returnAsJson, $startRegex = null, $endRegex = null) {
        $errorMessage = '';
        $options = $this->safe_value($this->options, $method, array());
        $muteOnFailure = $this->safe_bool($options, 'webApiMuteFailure', true);
        try {
            // if it was not explicitly disabled, then don't fetch
            if ($this->safe_bool($options, 'webApiEnable', true) !== true) {
                return null;
            }
            $maxRetries = $this->safe_value($options, 'webApiRetries', 10);
            $response = null;
            $retry = 0;
            $shouldBreak = false;
            while ($retry < $maxRetries) {
                try {
                    $response = $this->$endpointMethod (array());
                    $shouldBreak = true;
                    break;
                } catch (Exception $e) {
                    $retry = $retry + 1;
                    if ($retry === $maxRetries) {
                        throw $e;
                    }
                }
                if ($shouldBreak) {
                    break; // this is needed because of GO
                }
            }
            $content = $response;
            if ($startRegex !== null) {
                $splitted_by_start = explode($startRegex, $content);
                $content = $splitted_by_start[1]; // we need second part after start
            }
            if ($endRegex !== null) {
                $splitted_by_end = explode($endRegex, $content);
                $content = $splitted_by_end[0]; // we need first part after start
            }
            if ($returnAsJson && (gettype($content) === 'string')) {
                $jsoned = $this->parse_json(trim($content)); // $content should be trimmed before json parsing
                if ($jsoned) {
                    return $jsoned; // if parsing was not successfull, exception should be thrown
                } else {
                    throw new BadResponse('could not parse the $response into json');
                }
            } else {
                return $content;
            }
        } catch (Exception $e) {
            $errorMessage = $this->id . ' ' . $method . '() failed to fetch correct data from website. Probably webpage markup has been changed, breaking the page custom parser.';
        }
        if ($muteOnFailure) {
            return null;
        } else {
            throw new BadResponse($errorMessage);
        }
    }

    public function market_ids(?array $symbols = null) {
        if ($symbols === null) {
            return $symbols;
        }
        $result = array();
        for ($i = 0; $i < count($symbols); $i++) {
            $result[] = $this->market_id($symbols[$i]);
        }
        return $result;
    }

    public function currency_ids(?array $codes = null) {
        if ($codes === null) {
            return $codes;
        }
        $result = array();
        for ($i = 0; $i < count($codes); $i++) {
            $result[] = $this->currency_id($codes[$i]);
        }
        return $result;
    }

    public function markets_for_symbols(?array $symbols = null) {
        if ($symbols === null) {
            return $symbols;
        }
        $result = array();
        for ($i = 0; $i < count($symbols); $i++) {
            $result[] = $this->market($symbols[$i]);
        }
        return $result;
    }

    public function market_symbols(?array $symbols = null, ?string $type = null, $allowEmpty = true, $sameTypeOnly = false, $sameSubTypeOnly = false) {
        if ($symbols === null) {
            if (!$allowEmpty) {
                throw new ArgumentsRequired($this->id . ' empty list of $symbols is not supported');
            }
            return $symbols;
        }
        $symbolsLength = count($symbols);
        if ($symbolsLength === 0) {
            if (!$allowEmpty) {
                throw new ArgumentsRequired($this->id . ' empty list of $symbols is not supported');
            }
            return $symbols;
        }
        $result = array();
        $marketType = null;
        $isLinearSubType = null;
        for ($i = 0; $i < count($symbols); $i++) {
            $market = $this->market($symbols[$i]);
            if ($sameTypeOnly && ($marketType !== null)) {
                if ($market['type'] !== $marketType) {
                    throw new BadRequest($this->id . ' $symbols must be of the same $type, either ' . $marketType . ' or ' . $market['type'] . '.');
                }
            }
            if ($sameSubTypeOnly && ($isLinearSubType !== null)) {
                if ($market['linear'] !== $isLinearSubType) {
                    throw new BadRequest($this->id . ' $symbols must be of the same subType, either linear or inverse.');
                }
            }
            if ($type !== null && $market['type'] !== $type) {
                throw new BadRequest($this->id . ' $symbols must be of the same $type ' . $type . '. If the $type is incorrect you can change it in options or the params of the request');
            }
            $marketType = $market['type'];
            if (!$market['spot']) {
                $isLinearSubType = $market['linear'];
            }
            $symbol = $this->safe_string($market, 'symbol', $symbols[$i]);
            $result[] = $symbol;
        }
        return $result;
    }

    public function market_codes(?array $codes = null) {
        if ($codes === null) {
            return $codes;
        }
        $result = array();
        for ($i = 0; $i < count($codes); $i++) {
            $result[] = $this->common_currency_code($codes[$i]);
        }
        return $result;
    }

    public function parse_bids_asks($bidasks, int|string $priceKey = 0, int|string $amountKey = 1, int|string $countOrIdKey = 2) {
        $bidasks = $this->to_array($bidasks);
        $result = array();
        for ($i = 0; $i < count($bidasks); $i++) {
            $result[] = $this->parse_bid_ask($bidasks[$i], $priceKey, $amountKey, $countOrIdKey);
        }
        return $result;
    }

    public function fetch_l2_order_book(string $symbol, ?int $limit = null, $params = array ()) {
        $orderbook = $this->fetch_order_book($symbol, $limit, $params);
        return $this->extend($orderbook, array(
            'asks' => $this->sort_by($this->aggregate($orderbook['asks']), 0),
            'bids' => $this->sort_by($this->aggregate($orderbook['bids']), 0, true),
        ));
    }

    public function filter_by_symbol($objects, ?string $symbol = null) {
        if ($symbol === null) {
            return $objects;
        }
        $result = array();
        for ($i = 0; $i < count($objects); $i++) {
            $objectSymbol = $this->safe_string($objects[$i], 'symbol');
            if ($objectSymbol === $symbol) {
                $result[] = $objects[$i];
            }
        }
        return $result;
    }

    public function parse_ohlcv($ohlcv, ?array $market = null): array {
        if (gettype($ohlcv) === 'array' && array_keys($ohlcv) === array_keys(array_keys($ohlcv))) {
            return array(
                $this->safe_integer($ohlcv, 0), // timestamp
                $this->safe_number($ohlcv, 1), // open
                $this->safe_number($ohlcv, 2), // high
                $this->safe_number($ohlcv, 3), // low
                $this->safe_number($ohlcv, 4), // close
                $this->safe_number($ohlcv, 5), // volume
            );
        }
        return $ohlcv;
    }

    public function network_code_to_id(string $networkCode, ?string $currencyCode = null) {
        /**
         * @ignore
         * tries to convert the provided $networkCode (which is expected to be an unified $network code) to a $network id. In order to achieve this, derived class needs to have 'options->networks' defined.
         * @param {string} $networkCode unified $network code
         * @param {string} $currencyCode unified $currency code, but this argument is not required by default, unless there is an exchange (like huobi) that needs an override of the method to be able to pass $currencyCode argument additionally
         * @return {string|null} exchange-specific $network id
         */
        if ($networkCode === null) {
            return null;
        }
        $networkIdsByCodes = $this->safe_value($this->options, 'networks', array());
        $networkId = $this->safe_string($networkIdsByCodes, $networkCode);
        // for example, if 'ETH' is passed for $networkCode, but 'ETH' $key not defined in `options->networks` object
        if ($networkId === null) {
            if ($currencyCode === null) {
                $currencies = is_array($this->currencies) ? array_values($this->currencies) : array();
                for ($i = 0; $i < count($currencies); $i++) {
                    $currency = $currencies[$i];
                    $networks = $this->safe_dict($currency, 'networks');
                    $network = $this->safe_dict($networks, $networkCode);
                    $networkId = $this->safe_string($network, 'id');
                    if ($networkId !== null) {
                        break;
                    }
                }
            } else {
                // if $currencyCode was provided, then we try to find if that $currencyCode has a replacement ($i->e. ERC20 for ETH) or is in the $currency
                $defaultNetworkCodeReplacements = $this->safe_value($this->options, 'defaultNetworkCodeReplacements', array());
                if (is_array($defaultNetworkCodeReplacements) && array_key_exists($currencyCode, $defaultNetworkCodeReplacements)) {
                    // if there is a replacement for the passed $networkCode, then we use it to find $network-id in `options->networks` object
                    $replacementObject = $defaultNetworkCodeReplacements[$currencyCode]; // $i->e. array( 'ERC20' => 'ETH' )
                    $keys = is_array($replacementObject) ? array_keys($replacementObject) : array();
                    for ($i = 0; $i < count($keys); $i++) {
                        $key = $keys[$i];
                        $value = $replacementObject[$key];
                        // if $value matches to provided unified $networkCode, then we use it's $key to find $network-id in `options->networks` object
                        if ($value === $networkCode) {
                            $networkId = $this->safe_string($networkIdsByCodes, $key);
                            break;
                        }
                    }
                } else {
                    // serach for $network inside $currency
                    $currency = $this->safe_dict($this->currencies, $currencyCode);
                    $networks = $this->safe_dict($currency, 'networks');
                    $network = $this->safe_dict($networks, $networkCode);
                    $networkId = $this->safe_string($network, 'id');
                }
            }
            // if it wasn't found, we just set the provided $value to $network-id
            if ($networkId === null) {
                $networkId = $networkCode;
            }
        }
        return $networkId;
    }

    public function network_id_to_code(?string $networkId = null, ?string $currencyCode = null) {
        /**
         * @ignore
         * tries to convert the provided exchange-specific $networkId to an unified network Code. In order to achieve this, derived class needs to have "options['networksById']" defined.
         * @param {string} $networkId exchange specific network id/title, like => TRON, Trc-20, usdt-erc20, etc
         * @param {string|null} $currencyCode unified currency code, but this argument is not required by default, unless there is an exchange (like huobi) that needs an override of the method to be able to pass $currencyCode argument additionally
         * @return {string|null} unified network code
         */
        if ($networkId === null) {
            return null;
        }
        $networkCodesByIds = $this->safe_dict($this->options, 'networksById', array());
        $networkCode = $this->safe_string($networkCodesByIds, $networkId, $networkId);
        // replace mainnet network-codes (i.e. ERC20->ETH)
        if ($currencyCode !== null) {
            $defaultNetworkCodeReplacements = $this->safe_dict($this->options, 'defaultNetworkCodeReplacements', array());
            if (is_array($defaultNetworkCodeReplacements) && array_key_exists($currencyCode, $defaultNetworkCodeReplacements)) {
                $replacementObject = $this->safe_dict($defaultNetworkCodeReplacements, $currencyCode, array());
                $networkCode = $this->safe_string($replacementObject, $networkCode, $networkCode);
            }
        }
        return $networkCode;
    }

    public function handle_network_code_and_params($params) {
        $networkCodeInParams = $this->safe_string_2($params, 'networkCode', 'network');
        if ($networkCodeInParams !== null) {
            $params = $this->omit($params, array( 'networkCode', 'network' ));
        }
        // if it was not defined by user, we should not set it from 'defaultNetworks', because handleNetworkCodeAndParams is for only request-side and thus we do not fill it with anything. We can only use 'defaultNetworks' after parsing response-side
        return array( $networkCodeInParams, $params );
    }

    public function default_network_code(string $currencyCode) {
        $defaultNetworkCode = null;
        $defaultNetworks = $this->safe_dict($this->options, 'defaultNetworks', array());
        if (is_array($defaultNetworks) && array_key_exists($currencyCode, $defaultNetworks)) {
            // if currency had set its network in "defaultNetworks", use it
            $defaultNetworkCode = $defaultNetworks[$currencyCode];
        } else {
            // otherwise, try to use the global-scope 'defaultNetwork' value (even if that network is not supported by currency, it doesn't make any problem, this will be just used "at first" if currency supports this network at all)
            $defaultNetwork = $this->safe_string($this->options, 'defaultNetwork');
            if ($defaultNetwork !== null) {
                $defaultNetworkCode = $defaultNetwork;
            }
        }
        return $defaultNetworkCode;
    }

    public function select_network_code_from_unified_networks($currencyCode, $networkCode, $indexedNetworkEntries) {
        return $this->select_network_key_from_networks($currencyCode, $networkCode, $indexedNetworkEntries, true);
    }

    public function select_network_id_from_raw_networks($currencyCode, $networkCode, $indexedNetworkEntries) {
        return $this->select_network_key_from_networks($currencyCode, $networkCode, $indexedNetworkEntries, false);
    }

    public function select_network_key_from_networks($currencyCode, $networkCode, $indexedNetworkEntries, $isIndexedByUnifiedNetworkCode = false) {
        // this method is used against raw & unparse network entries, which are just indexed by network id
        $chosenNetworkId = null;
        $availableNetworkIds = is_array($indexedNetworkEntries) ? array_keys($indexedNetworkEntries) : array();
        $responseNetworksLength = count($availableNetworkIds);
        if ($networkCode !== null) {
            if ($responseNetworksLength === 0) {
                throw new NotSupported($this->id . ' - ' . $networkCode . ' network did not return any result for ' . $currencyCode);
            } else {
                // if $networkCode was provided by user, we should check it after response, referenced exchange doesn't support network-code during request
                $networkId = $isIndexedByUnifiedNetworkCode ? $networkCode : $this->network_code_to_id($networkCode, $currencyCode);
                if (is_array($indexedNetworkEntries) && array_key_exists($networkId, $indexedNetworkEntries)) {
                    $chosenNetworkId = $networkId;
                } else {
                    throw new NotSupported($this->id . ' - ' . $networkId . ' network was not found for ' . $currencyCode . ', use one of ' . implode(', ', $availableNetworkIds));
                }
            }
        } else {
            if ($responseNetworksLength === 0) {
                throw new NotSupported($this->id . ' - no networks were returned for ' . $currencyCode);
            } else {
                // if $networkCode was not provided by user, then we try to use the default network (if it was defined in "defaultNetworks"), otherwise, we just return the first network entry
                $defaultNetworkCode = $this->default_network_code($currencyCode);
                $defaultNetworkId = $isIndexedByUnifiedNetworkCode ? $defaultNetworkCode : $this->network_code_to_id($defaultNetworkCode, $currencyCode);
                if (is_array($indexedNetworkEntries) && array_key_exists($defaultNetworkId, $indexedNetworkEntries)) {
                    return $defaultNetworkId;
                }
                throw new NotSupported($this->id . ' - can not determine the default network, please pass param["network"] one from : ' . implode(', ', $availableNetworkIds));
            }
        }
        return $chosenNetworkId;
    }

    public function safe_number_2(array $dictionary, int|string $key1, int|string $key2, $d = null) {
        $value = $this->safe_string_2($dictionary, $key1, $key2);
        return $this->parse_number($value, $d);
    }

    public function parse_order_book(array $orderbook, string $symbol, ?int $timestamp = null, $bidsKey = 'bids', $asksKey = 'asks', int|string $priceKey = 0, int|string $amountKey = 1, int|string $countOrIdKey = 2) {
        $bids = $this->parse_bids_asks($this->safe_value($orderbook, $bidsKey, array()), $priceKey, $amountKey, $countOrIdKey);
        $asks = $this->parse_bids_asks($this->safe_value($orderbook, $asksKey, array()), $priceKey, $amountKey, $countOrIdKey);
        return array(
            'symbol' => $symbol,
            'bids' => $this->sort_by($bids, 0, true),
            'asks' => $this->sort_by($asks, 0),
            'timestamp' => $timestamp,
            'datetime' => $this->iso8601($timestamp),
            'nonce' => null,
        );
    }

    public function parse_ohlcvs(mixed $ohlcvs, mixed $market = null, string $timeframe = '1m', ?int $since = null, ?int $limit = null, Bool $tail = false) {
        $results = array();
        for ($i = 0; $i < count($ohlcvs); $i++) {
            $results[] = $this->parse_ohlcv($ohlcvs[$i], $market);
        }
        $sorted = $this->sort_by($results, 0);
        return $this->filter_by_since_limit($sorted, $since, $limit, 0, $tail);
    }

    public function parse_leverage_tiers(mixed $response, ?array $symbols = null, $marketIdKey = null) {
        // $marketIdKey should only be null when $response is a dictionary
        $symbols = $this->market_symbols($symbols);
        $tiers = array();
        $symbolsLength = 0;
        if ($symbols !== null) {
            $symbolsLength = count($symbols);
        }
        $noSymbols = ($symbols === null) || ($symbolsLength === 0);
        if (gettype($response) === 'array' && array_keys($response) === array_keys(array_keys($response))) {
            for ($i = 0; $i < count($response); $i++) {
                $item = $response[$i];
                $id = $this->safe_string($item, $marketIdKey);
                $market = $this->safe_market($id, null, null, 'swap');
                $symbol = $market['symbol'];
                $contract = $this->safe_bool($market, 'contract', false);
                if ($contract && ($noSymbols || $this->in_array($symbol, $symbols))) {
                    $tiers[$symbol] = $this->parse_market_leverage_tiers($item, $market);
                }
            }
        } else {
            $keys = is_array($response) ? array_keys($response) : array();
            for ($i = 0; $i < count($keys); $i++) {
                $marketId = $keys[$i];
                $item = $response[$marketId];
                $market = $this->safe_market($marketId, null, null, 'swap');
                $symbol = $market['symbol'];
                $contract = $this->safe_bool($market, 'contract', false);
                if ($contract && ($noSymbols || $this->in_array($symbol, $symbols))) {
                    $tiers[$symbol] = $this->parse_market_leverage_tiers($item, $market);
                }
            }
        }
        return $tiers;
    }

    public function load_trading_limits(?array $symbols = null, $reload = false, $params = array ()) {
        if ($this->has['fetchTradingLimits']) {
            if ($reload || !(is_array($this->options) && array_key_exists('limitsLoaded', $this->options))) {
                $response = $this->fetch_trading_limits($symbols);
                for ($i = 0; $i < count($symbols); $i++) {
                    $symbol = $symbols[$i];
                    $this->markets[$symbol] = $this->deep_extend($this->markets[$symbol], $response[$symbol]);
                }
                $this->options['limitsLoaded'] = $this->milliseconds();
            }
        }
        return $this->markets;
    }

    public function safe_position(array $position) {
        // simplified version of => /pull/12765/
        $unrealizedPnlString = $this->safe_string($position, 'unrealisedPnl');
        $initialMarginString = $this->safe_string($position, 'initialMargin');
        //
        // PERCENTAGE
        //
        $percentage = $this->safe_value($position, 'percentage');
        if (($percentage === null) && ($unrealizedPnlString !== null) && ($initialMarginString !== null)) {
            // was done in all implementations ( aax, btcex, bybit, deribit, ftx, gate, kucoinfutures, phemex )
            $percentageString = Precise::string_mul(Precise::string_div($unrealizedPnlString, $initialMarginString, 4), '100');
            $position['percentage'] = $this->parse_number($percentageString);
        }
        // if $contractSize is null get from $market
        $contractSize = $this->safe_number($position, 'contractSize');
        $symbol = $this->safe_string($position, 'symbol');
        $market = null;
        if ($symbol !== null) {
            $market = $this->safe_value($this->markets, $symbol);
        }
        if ($contractSize === null && $market !== null) {
            $contractSize = $this->safe_number($market, 'contractSize');
            $position['contractSize'] = $contractSize;
        }
        return $position;
    }

    public function parse_positions(array $positions, ?array $symbols = null, $params = array ()) {
        $symbols = $this->market_symbols($symbols);
        $positions = $this->to_array($positions);
        $result = array();
        for ($i = 0; $i < count($positions); $i++) {
            $position = $this->extend($this->parse_position($positions[$i], null), $params);
            $result[] = $position;
        }
        return $this->filter_by_array_positions($result, 'symbol', $symbols, false);
    }

    public function parse_accounts(array $accounts, $params = array ()) {
        $accounts = $this->to_array($accounts);
        $result = array();
        for ($i = 0; $i < count($accounts); $i++) {
            $account = $this->extend($this->parse_account($accounts[$i]), $params);
            $result[] = $account;
        }
        return $result;
    }

    public function parse_trades(array $trades, ?array $market = null, ?int $since = null, ?int $limit = null, $params = array ()) {
        $trades = $this->to_array($trades);
        $result = array();
        for ($i = 0; $i < count($trades); $i++) {
            $trade = $this->extend($this->parse_trade($trades[$i], $market), $params);
            $result[] = $trade;
        }
        $result = $this->sort_by_2($result, 'timestamp', 'id');
        $symbol = ($market !== null) ? $market['symbol'] : null;
        return $this->filter_by_symbol_since_limit($result, $symbol, $since, $limit);
    }

    public function parse_transactions(array $transactions, ?array $currency = null, ?int $since = null, ?int $limit = null, $params = array ()) {
        $transactions = $this->to_array($transactions);
        $result = array();
        for ($i = 0; $i < count($transactions); $i++) {
            $transaction = $this->extend($this->parse_transaction($transactions[$i], $currency), $params);
            $result[] = $transaction;
        }
        $result = $this->sort_by($result, 'timestamp');
        $code = ($currency !== null) ? $currency['code'] : null;
        return $this->filter_by_currency_since_limit($result, $code, $since, $limit);
    }

    public function parse_transfers(array $transfers, ?array $currency = null, ?int $since = null, ?int $limit = null, $params = array ()) {
        $transfers = $this->to_array($transfers);
        $result = array();
        for ($i = 0; $i < count($transfers); $i++) {
            $transfer = $this->extend($this->parse_transfer($transfers[$i], $currency), $params);
            $result[] = $transfer;
        }
        $result = $this->sort_by($result, 'timestamp');
        $code = ($currency !== null) ? $currency['code'] : null;
        return $this->filter_by_currency_since_limit($result, $code, $since, $limit);
    }

    public function parse_ledger($data, ?array $currency = null, ?int $since = null, ?int $limit = null, $params = array ()) {
        $result = array();
        $arrayData = $this->to_array($data);
        for ($i = 0; $i < count($arrayData); $i++) {
            $itemOrItems = $this->parse_ledger_entry($arrayData[$i], $currency);
            if (gettype($itemOrItems) === 'array' && array_keys($itemOrItems) === array_keys(array_keys($itemOrItems))) {
                for ($j = 0; $j < count($itemOrItems); $j++) {
                    $result[] = $this->extend($itemOrItems[$j], $params);
                }
            } else {
                $result[] = $this->extend($itemOrItems, $params);
            }
        }
        $result = $this->sort_by($result, 'timestamp');
        $code = ($currency !== null) ? $currency['code'] : null;
        return $this->filter_by_currency_since_limit($result, $code, $since, $limit);
    }

    public function nonce() {
        return $this->seconds();
    }

    public function set_headers($headers) {
        return $headers;
    }

    public function currency_id(string $code) {
        $currency = $this->safe_dict($this->currencies, $code);
        if ($currency === null) {
            $currency = $this->safe_currency($code);
        }
        if ($currency !== null) {
            return $currency['id'];
        }
        return $code;
    }

    public function market_id(string $symbol) {
        $market = $this->market($symbol);
        if ($market !== null) {
            return $market['id'];
        }
        return $symbol;
    }

    public function symbol(string $symbol) {
        $market = $this->market($symbol);
        return $this->safe_string($market, 'symbol', $symbol);
    }

    public function handle_param_string(array $params, string $paramName, ?string $defaultValue = null) {
        $value = $this->safe_string($params, $paramName, $defaultValue);
        if ($value !== null) {
            $params = $this->omit($params, $paramName);
        }
        return array( $value, $params );
    }

    public function handle_param_string_2(array $params, string $paramName1, string $paramName2, ?string $defaultValue = null) {
        $value = $this->safe_string_2($params, $paramName1, $paramName2, $defaultValue);
        if ($value !== null) {
            $params = $this->omit($params, array( $paramName1, $paramName2 ));
        }
        return array( $value, $params );
    }

    public function handle_param_integer(array $params, string $paramName, ?int $defaultValue = null) {
        $value = $this->safe_integer($params, $paramName, $defaultValue);
        if ($value !== null) {
            $params = $this->omit($params, $paramName);
        }
        return array( $value, $params );
    }

    public function handle_param_integer_2(array $params, string $paramName1, string $paramName2, ?int $defaultValue = null) {
        $value = $this->safe_integer_2($params, $paramName1, $paramName2, $defaultValue);
        if ($value !== null) {
            $params = $this->omit($params, array( $paramName1, $paramName2 ));
        }
        return array( $value, $params );
    }

    public function handle_param_bool(array $params, string $paramName, ?Bool $defaultValue = null) {
        $value = $this->safe_bool($params, $paramName, $defaultValue);
        if ($value !== null) {
            $params = $this->omit($params, $paramName);
        }
        return array( $value, $params );
    }

    public function handle_param_bool_2(array $params, string $paramName1, string $paramName2, ?Bool $defaultValue = null) {
        $value = $this->safe_bool_2($params, $paramName1, $paramName2, $defaultValue);
        if ($value !== null) {
            $params = $this->omit($params, array( $paramName1, $paramName2 ));
        }
        return array( $value, $params );
    }

    public function resolve_path($path, $params) {
        return array(
            $this->implode_params($path, $params),
            $this->omit($params, $this->extract_params($path)),
        );
    }

    public function get_list_from_object_values($objects, int|string $key) {
        $newArray = $objects;
        if (gettype($objects) !== 'array' || array_keys($objects) !== array_keys(array_keys($objects))) {
            $newArray = $this->to_array($objects);
        }
        $results = array();
        for ($i = 0; $i < count($newArray); $i++) {
            $results[] = $newArray[$i][$key];
        }
        return $results;
    }

    public function get_symbols_for_market_type(?string $marketType = null, ?string $subType = null, bool $symbolWithActiveStatus = true, bool $symbolWithUnknownStatus = true) {
        $filteredMarkets = $this->markets;
        if ($marketType !== null) {
            $filteredMarkets = $this->filter_by($filteredMarkets, 'type', $marketType);
        }
        if ($subType !== null) {
            $this->check_required_argument('getSymbolsForMarketType', $subType, 'subType', array( 'linear', 'inverse', 'quanto' ));
            $filteredMarkets = $this->filter_by($filteredMarkets, 'subType', $subType);
        }
        $activeStatuses = array();
        if ($symbolWithActiveStatus) {
            $activeStatuses[] = true;
        }
        if ($symbolWithUnknownStatus) {
            $activeStatuses[] = null;
        }
        $filteredMarkets = $this->filter_by_array($filteredMarkets, 'active', $activeStatuses, false);
        return $this->get_list_from_object_values($filteredMarkets, 'symbol');
    }

    public function filter_by_array($objects, int|string $key, $values = null, $indexed = true) {
        $objects = $this->to_array($objects);
        // return all of them if no $values were passed
        if ($values === null || !$values) {
            // return $indexed ? $this->index_by($objects, $key) : $objects;
            if ($indexed) {
                return $this->index_by($objects, $key);
            } else {
                return $objects;
            }
        }
        $results = array();
        for ($i = 0; $i < count($objects); $i++) {
            if ($this->in_array($objects[$i][$key], $values)) {
                $results[] = $objects[$i];
            }
        }
        // return $indexed ? $this->index_by($results, $key) : $results;
        if ($indexed) {
            return $this->index_by($results, $key);
        }
        return $results;
    }

    public function fetch2($path, mixed $api = 'public', $method = 'GET', $params = array (), mixed $headers = null, mixed $body = null, $config = array ()) {
        if ($this->enableRateLimit) {
            $cost = $this->calculate_rate_limiter_cost($api, $method, $path, $params, $config);
            $this->throttle($cost);
        }
        $this->lastRestRequestTimestamp = $this->milliseconds();
        $request = $this->sign($path, $api, $method, $params, $headers, $body);
        $this->last_request_headers = $request['headers'];
        $this->last_request_body = $request['body'];
        $this->last_request_url = $request['url'];
        $retries = null;
        list($retries, $params) = $this->handle_option_and_params($params, $path, 'maxRetriesOnFailure', 0);
        $retryDelay = null;
        list($retryDelay, $params) = $this->handle_option_and_params($params, $path, 'maxRetriesOnFailureDelay', 0);
        for ($i = 0; $i < $retries + 1; $i++) {
            try {
                return $this->fetch($request['url'], $request['method'], $request['headers'], $request['body']);
            } catch (Exception $e) {
                if ($e instanceof NetworkError) {
                    if ($i < $retries) {
                        if ($this->verbose) {
                            $this->log('Request failed with the error => ' . (string) $e . ', retrying ' . ($i . (string) 1) . ' of ' . (string) $retries . '...');
                        }
                        if (($retryDelay !== null) && ($retryDelay !== 0)) {
                            $this->sleep($retryDelay);
                        }
                        // continue; //check this
                    }
                }
                if ($i >= $retries) {
                    throw $e;
                }
            }
        }
        return null; // this line is never reached, but exists for c# value return requirement
    }

    public function request($path, mixed $api = 'public', $method = 'GET', $params = array (), mixed $headers = null, mixed $body = null, $config = array ()) {
        return $this->fetch2($path, $api, $method, $params, $headers, $body, $config);
    }

    public function load_accounts($reload = false, $params = array ()) {
        if ($reload) {
            $this->accounts = $this->fetch_accounts($params);
        } else {
            if ($this->accounts) {
                return $this->accounts;
            } else {
                $this->accounts = $this->fetch_accounts($params);
            }
        }
        $this->accountsById = $this->index_by($this->accounts, 'id');
        return $this->accounts;
    }

    public function build_ohlcvc(array $trades, string $timeframe = '1m', float $since = 0, float $limit = 2147483647) {
        // given a sorted arrays of $trades (recent last) and a $timeframe builds an array of OHLCV candles
        // note, default $limit value (2147483647) is max int32 value
        $ms = $this->parse_timeframe($timeframe) * 1000;
        $ohlcvs = array();
        $i_timestamp = 0;
        // $open = 1;
        $i_high = 2;
        $i_low = 3;
        $i_close = 4;
        $i_volume = 5;
        $i_count = 6;
        $tradesLength = count($trades);
        $oldest = min ($tradesLength, $limit);
        for ($i = 0; $i < $oldest; $i++) {
            $trade = $trades[$i];
            $ts = $trade['timestamp'];
            if ($ts < $since) {
                continue;
            }
            $openingTime = (int) floor($ts / $ms) * $ms; // shift to the edge of m/h/d (but not M)
            if ($openingTime < $since) { // we don't need bars, that have opening time earlier than requested
                continue;
            }
            $ohlcv_length = count($ohlcvs);
            $candle = $ohlcv_length - 1;
            if (($candle === -1) || ($openingTime >= $this->sum($ohlcvs[$candle][$i_timestamp], $ms))) {
                // moved to a new $timeframe -> create a new $candle from opening $trade
                $ohlcvs[] = [
                    $openingTime, // timestamp
                    $trade['price'], // O
                    $trade['price'], // H
                    $trade['price'], // L
                    $trade['price'], // C
                    $trade['amount'], // V
                    1, // count
                ];
            } else {
                // still processing the same $timeframe -> update opening $trade
                $ohlcvs[$candle][$i_high] = max ($ohlcvs[$candle][$i_high], $trade['price']);
                $ohlcvs[$candle][$i_low] = min ($ohlcvs[$candle][$i_low], $trade['price']);
                $ohlcvs[$candle][$i_close] = $trade['price'];
                $ohlcvs[$candle][$i_volume] = $this->sum($ohlcvs[$candle][$i_volume], $trade['amount']);
                $ohlcvs[$candle][$i_count] = $this->sum($ohlcvs[$candle][$i_count], 1);
            }
        }
        return $ohlcvs;
    }

    public function parse_trading_view_ohlcv($ohlcvs, $market = null, $timeframe = '1m', ?int $since = null, ?int $limit = null) {
        $result = $this->convert_trading_view_to_ohlcv($ohlcvs);
        return $this->parse_ohlcvs($result, $market, $timeframe, $since, $limit);
    }

    public function edit_limit_buy_order(string $id, string $symbol, float $amount, ?float $price = null, $params = array ()) {
        return $this->edit_limit_order($id, $symbol, 'buy', $amount, $price, $params);
    }

    public function edit_limit_sell_order(string $id, string $symbol, float $amount, ?float $price = null, $params = array ()) {
        return $this->edit_limit_order($id, $symbol, 'sell', $amount, $price, $params);
    }

    public function edit_limit_order(string $id, string $symbol, string $side, float $amount, ?float $price = null, $params = array ()) {
        return $this->edit_order($id, $symbol, 'limit', $side, $amount, $price, $params);
    }

    public function edit_order(string $id, string $symbol, string $type, string $side, ?float $amount = null, ?float $price = null, $params = array ()) {
        $this->cancel_order($id, $symbol);
        return $this->create_order($symbol, $type, $side, $amount, $price, $params);
    }

    public function edit_order_ws(string $id, string $symbol, string $type, string $side, ?float $amount = null, ?float $price = null, $params = array ()) {
        $this->cancel_order_ws($id, $symbol);
        return $this->create_order_ws($symbol, $type, $side, $amount, $price, $params);
    }

    public function fetch_position(string $symbol, $params = array ()) {
        throw new NotSupported($this->id . ' fetchPosition() is not supported yet');
    }

    public function fetch_position_ws(string $symbol, $params = array ()) {
        throw new NotSupported($this->id . ' fetchPositionWs() is not supported yet');
    }

    public function watch_position(?string $symbol = null, $params = array ()) {
        throw new NotSupported($this->id . ' watchPosition() is not supported yet');
    }

    public function subscribe_position(string $symbol, mixed $callback = null, bool $synchronous = true, $params = array ()) {
        $this->load_markets();
        $symbol = $this->symbol($symbol);
        $stream = $this->stream;
        if ($callback !== null) {
            $stream->subscribe ('positions::' . $symbol, $callback, $synchronous);
        }
        $stream->add_watch_function('watchPosition', array( $symbol, null, $params ));
        $this->watch_position($symbol, $params);
    }

    public function watch_positions(?array $symbols = null, ?int $since = null, ?int $limit = null, $params = array ()) {
        throw new NotSupported($this->id . ' watchPositions() is not supported yet');
    }

    public function subscribe_positions(?array $symbols = null, mixed $callback = null, bool $synchronous = true, $params = array ()) {
        $this->load_markets();
        $symbols = $this->market_symbols($symbols, null, true);
        if ($callback !== null) {
            $stream = $this->stream;
            if ($this->is_empty($symbols)) {
                $stream->subscribe ('positions', $callback, $synchronous);
            } else {
                for ($i = 0; $i < count($symbols); $i++) {
                    $stream->subscribe ('positions::' . $symbols[$i], $callback, $synchronous);
                }
            }
        }
        $this->watch_positions($symbols, null, null, $params);
    }

    public function watch_position_for_symbols(?array $symbols = null, ?int $since = null, ?int $limit = null, $params = array ()) {
        return $this->watch_positions($symbols, $since, $limit, $params);
    }

    public function subscribe_position_for_symbols(?array $symbols = null, mixed $callback = null, bool $synchronous = true, $params = array ()) {
        $this->subscribe_positions($symbols, $callback, $synchronous, $params);
    }

    public function fetch_positions_for_symbol(string $symbol, $params = array ()) {
        /**
         * fetches all open positions for specific $symbol, unlike fetchPositions (which is designed to work with multiple symbols) so this method might be preffered for one-market position, because of less rate-limit consumption and speed
         * @param {string} $symbol unified market $symbol
         * @param {array} $params extra parameters specific to the endpoint
         * @return {array[]} a list of ~@link https://docs.ccxt.com/#/?id=position-structure position structure~ with maximum 3 items - possible one position for "one-way" mode, and possible two positions (long & short) for "two-way" (a.k.a. hedge) mode
         */
        throw new NotSupported($this->id . ' fetchPositionsForSymbol() is not supported yet');
    }

    public function fetch_positions_for_symbol_ws(string $symbol, $params = array ()) {
        /**
         * fetches all open positions for specific $symbol, unlike fetchPositions (which is designed to work with multiple symbols) so this method might be preffered for one-market position, because of less rate-limit consumption and speed
         * @param {string} $symbol unified market $symbol
         * @param {array} $params extra parameters specific to the endpoint
         * @return {array[]} a list of ~@link https://docs.ccxt.com/#/?id=position-structure position structure~ with maximum 3 items - possible one position for "one-way" mode, and possible two positions (long & short) for "two-way" (a.k.a. hedge) mode
         */
        throw new NotSupported($this->id . ' fetchPositionsForSymbol() is not supported yet');
    }

    public function fetch_positions(?array $symbols = null, $params = array ()) {
        throw new NotSupported($this->id . ' fetchPositions() is not supported yet');
    }

    public function fetch_positions_ws(?array $symbols = null, $params = array ()) {
        throw new NotSupported($this->id . ' fetchPositions() is not supported yet');
    }

    public function fetch_positions_risk(?array $symbols = null, $params = array ()) {
        throw new NotSupported($this->id . ' fetchPositionsRisk() is not supported yet');
    }

    public function fetch_bids_asks(?array $symbols = null, $params = array ()) {
        throw new NotSupported($this->id . ' fetchBidsAsks() is not supported yet');
    }

    public function fetch_borrow_interest(?string $code = null, ?string $symbol = null, ?int $since = null, ?int $limit = null, $params = array ()) {
        throw new NotSupported($this->id . ' fetchBorrowInterest() is not supported yet');
    }

    public function fetch_ledger(?string $code = null, ?int $since = null, ?int $limit = null, $params = array ()) {
        throw new NotSupported($this->id . ' fetchLedger() is not supported yet');
    }

    public function fetch_ledger_entry(string $id, ?string $code = null, $params = array ()) {
        throw new NotSupported($this->id . ' fetchLedgerEntry() is not supported yet');
    }

    public function parse_bid_ask($bidask, int|string $priceKey = 0, int|string $amountKey = 1, int|string $countOrIdKey = 2) {
        $price = $this->safe_number($bidask, $priceKey);
        $amount = $this->safe_number($bidask, $amountKey);
        $countOrId = $this->safe_integer($bidask, $countOrIdKey);
        $bidAsk = array( $price, $amount );
        if ($countOrId !== null) {
            $bidAsk[] = $countOrId;
        }
        return $bidAsk;
    }

    public function safe_currency(?string $currencyId, ?array $currency = null) {
        if (($currencyId === null) && ($currency !== null)) {
            return $currency;
        }
        if (($this->currencies_by_id !== null) && (is_array($this->currencies_by_id) && array_key_exists($currencyId, $this->currencies_by_id)) && ($this->currencies_by_id[$currencyId] !== null)) {
            return $this->currencies_by_id[$currencyId];
        }
        $code = $currencyId;
        if ($currencyId !== null) {
            $code = $this->common_currency_code(strtoupper($currencyId));
        }
        return $this->safe_currency_structure(array(
            'id' => $currencyId,
            'code' => $code,
            'precision' => null,
        ));
    }

    public function safe_market(?string $marketId = null, ?array $market = null, ?string $delimiter = null, ?string $marketType = null) {
        $result = $this->safe_market_structure(array(
            'symbol' => $marketId,
            'marketId' => $marketId,
        ));
        if ($marketId !== null) {
            if (($this->markets_by_id !== null) && (is_array($this->markets_by_id) && array_key_exists($marketId, $this->markets_by_id))) {
                $markets = $this->markets_by_id[$marketId];
                $numMarkets = count($markets);
                if ($numMarkets === 1) {
                    return $markets[0];
                } else {
                    if ($marketType === null) {
                        if ($market === null) {
                            throw new ArgumentsRequired($this->id . ' safeMarket() requires a fourth argument for ' . $marketId . ' to disambiguate between different $markets with the same $market id');
                        } else {
                            $marketType = $market['type'];
                        }
                    }
                    for ($i = 0; $i < count($markets); $i++) {
                        $currentMarket = $markets[$i];
                        if ($currentMarket[$marketType]) {
                            return $currentMarket;
                        }
                    }
                }
            } elseif ($delimiter !== null && $delimiter !== '') {
                $parts = explode($delimiter, $marketId);
                $partsLength = count($parts);
                if ($partsLength === 2) {
                    $result['baseId'] = $this->safe_string($parts, 0);
                    $result['quoteId'] = $this->safe_string($parts, 1);
                    $result['base'] = $this->safe_currency_code($result['baseId']);
                    $result['quote'] = $this->safe_currency_code($result['quoteId']);
                    $result['symbol'] = $result['base'] . '/' . $result['quote'];
                    return $result;
                } else {
                    return $result;
                }
            }
        }
        if ($market !== null) {
            return $market;
        }
        return $result;
    }

    public function check_required_credentials($error = true) {
        /**
         * @ignore
         * @param {boolean} $error throw an $error that a credential is required if true
         * @return {boolean} true if all required credentials have been set, otherwise false or an $error is thrown is param $error=true
         */
        $keys = is_array($this->requiredCredentials) ? array_keys($this->requiredCredentials) : array();
        for ($i = 0; $i < count($keys); $i++) {
            $key = $keys[$i];
            if ($this->requiredCredentials[$key] && !$this->$key) {
                if ($error) {
                    throw new AuthenticationError($this->id . ' requires "' . $key . '" credential');
                } else {
                    return false;
                }
            }
        }
        return true;
    }

    public function oath() {
        if ($this->twofa !== null) {
            return $this->totp($this->twofa);
        } else {
            throw new ExchangeError($this->id . ' exchange.twofa has not been set for 2FA Two-Factor Authentication');
        }
    }

    public function fetch_balance($params = array ()) {
        throw new NotSupported($this->id . ' fetchBalance() is not supported yet');
    }

    public function fetch_balance_ws($params = array ()) {
        throw new NotSupported($this->id . ' fetchBalanceWs() is not supported yet');
    }

    public function parse_balance($response) {
        throw new NotSupported($this->id . ' parseBalance() is not supported yet');
    }

    public function watch_balance($params = array ()) {
        throw new NotSupported($this->id . ' watchBalance() is not supported yet');
    }

    public function subscribe_balance(mixed $callback = null, bool $synchronous = true, $params = array ()) {
        $stream = $this->stream;
        if ($callback !== null) {
            $stream->subscribe ('balances', $callback, $synchronous);
        }
        $stream->add_watch_function('watchBalance', array( $params ));
        $this->watch_balance($params);
    }

    public function fetch_partial_balance($part, $params = array ()) {
        $balance = $this->fetch_balance($params);
        return $balance[$part];
    }

    public function fetch_free_balance($params = array ()) {
        return $this->fetch_partial_balance('free', $params);
    }

    public function fetch_used_balance($params = array ()) {
        return $this->fetch_partial_balance('used', $params);
    }

    public function fetch_total_balance($params = array ()) {
        return $this->fetch_partial_balance('total', $params);
    }

    public function fetch_status($params = array ()) {
        throw new NotSupported($this->id . ' fetchStatus() is not supported yet');
    }

    public function fetch_transaction_fee(string $code, $params = array ()) {
        if (!$this->has['fetchTransactionFees']) {
            throw new NotSupported($this->id . ' fetchTransactionFee() is not supported yet');
        }
        return $this->fetch_transaction_fees(array( $code ), $params);
    }

    public function fetch_transaction_fees(?array $codes = null, $params = array ()) {
        throw new NotSupported($this->id . ' fetchTransactionFees() is not supported yet');
    }

    public function fetch_deposit_withdraw_fees(?array $codes = null, $params = array ()) {
        throw new NotSupported($this->id . ' fetchDepositWithdrawFees() is not supported yet');
    }

    public function fetch_deposit_withdraw_fee(string $code, $params = array ()) {
        if (!$this->has['fetchDepositWithdrawFees']) {
            throw new NotSupported($this->id . ' fetchDepositWithdrawFee() is not supported yet');
        }
        $fees = $this->fetch_deposit_withdraw_fees(array( $code ), $params);
        return $this->safe_value($fees, $code);
    }

    public function get_supported_mapping($key, $mapping = array ()) {
        if (is_array($mapping) && array_key_exists($key, $mapping)) {
            return $mapping[$key];
        } else {
            throw new NotSupported($this->id . ' ' . $key . ' does not have a value in mapping');
        }
    }

    public function fetch_cross_borrow_rate(string $code, $params = array ()) {
        $this->load_markets();
        if (!$this->has['fetchBorrowRates']) {
            throw new NotSupported($this->id . ' fetchCrossBorrowRate() is not supported yet');
        }
        $borrowRates = $this->fetch_cross_borrow_rates($params);
        $rate = $this->safe_value($borrowRates, $code);
        if ($rate === null) {
            throw new ExchangeError($this->id . ' fetchCrossBorrowRate() could not find the borrow $rate for currency $code ' . $code);
        }
        return $rate;
    }

    public function fetch_isolated_borrow_rate(string $symbol, $params = array ()) {
        $this->load_markets();
        if (!$this->has['fetchBorrowRates']) {
            throw new NotSupported($this->id . ' fetchIsolatedBorrowRate() is not supported yet');
        }
        $borrowRates = $this->fetch_isolated_borrow_rates($params);
        $rate = $this->safe_dict($borrowRates, $symbol);
        if ($rate === null) {
            throw new ExchangeError($this->id . ' fetchIsolatedBorrowRate() could not find the borrow $rate for market $symbol ' . $symbol);
        }
        return $rate;
    }

    public function handle_option_and_params(array $params, string $methodName, string $optionName, $defaultValue = null) {
        // This method can be used to obtain method specific properties, i.e => $this->handle_option_and_params($params, 'fetchPosition', 'marginMode', 'isolated')
        $defaultOptionName = 'default' . $this->capitalize($optionName); // we also need to check the 'defaultXyzWhatever'
        // check if $params contain the key
        $value = $this->safe_value_2($params, $optionName, $defaultOptionName);
        if ($value !== null) {
            $params = $this->omit($params, array( $optionName, $defaultOptionName ));
        } else {
            // handle routed methods like "watchTrades > watchTradesForSymbols" (or "watchTicker > watchTickers")
            list($methodName, $params) = $this->handle_param_string($params, 'callerMethodName', $methodName);
            // check if exchange has properties for this method
            $exchangeWideMethodOptions = $this->safe_value($this->options, $methodName);
            if ($exchangeWideMethodOptions !== null) {
                // check if the option is defined inside this method's props
                $value = $this->safe_value_2($exchangeWideMethodOptions, $optionName, $defaultOptionName);
            }
            if ($value === null) {
                // if it's still null, check if global exchange-wide option exists
                $value = $this->safe_value_2($this->options, $optionName, $defaultOptionName);
            }
            // if it's still null, use the default $value
            $value = ($value !== null) ? $value : $defaultValue;
        }
        return array( $value, $params );
    }

    public function handle_option_and_params_2(array $params, string $methodName1, string $optionName1, string $optionName2, $defaultValue = null) {
        $value = null;
        list($value, $params) = $this->handle_option_and_params($params, $methodName1, $optionName1);
        if ($value !== null) {
            // omit $optionName2 too from $params
            $params = $this->omit($params, $optionName2);
            return array( $value, $params );
        }
        // if still null, try $optionName2
        $value2 = null;
        list($value2, $params) = $this->handle_option_and_params($params, $methodName1, $optionName2, $defaultValue);
        return array( $value2, $params );
    }

    public function handle_option(string $methodName, string $optionName, $defaultValue = null) {
        $res = $this->handle_option_and_params(array(), $methodName, $optionName, $defaultValue);
        return $this->safe_value($res, 0);
    }

    public function handle_market_type_and_params(string $methodName, ?array $market = null, $params = array (), $defaultValue = null) {
        /**
         * @ignore
         * @param $methodName the method calling handleMarketTypeAndParams
         * @param {Market} $market
         * @param {array} $params
         * @param {string} [$params->type] $type assigned by user
         * @param {string} [$params->defaultType] same.type
         * @param {string} [$defaultValue] assigned programatically in the method calling handleMarketTypeAndParams
         * @return array([string, object]) the $market $type and $params with $type and $defaultType omitted
         */
        // $type from param
        $type = $this->safe_string_2($params, 'defaultType', 'type');
        if ($type !== null) {
            $params = $this->omit($params, array( 'defaultType', 'type' ));
            return array( $type, $params );
        }
        // $type from $market
        if ($market !== null) {
            return [ $market['type'], $params ];
        }
        // $type from default-argument
        if ($defaultValue !== null) {
            return array( $defaultValue, $params );
        }
        $methodOptions = $this->safe_dict($this->options, $methodName);
        if ($methodOptions !== null) {
            if (gettype($methodOptions) === 'string') {
                return array( $methodOptions, $params );
            } else {
                $typeFromMethod = $this->safe_string_2($methodOptions, 'defaultType', 'type');
                if ($typeFromMethod !== null) {
                    return array( $typeFromMethod, $params );
                }
            }
        }
        $defaultType = $this->safe_string_2($this->options, 'defaultType', 'type', 'spot');
        return array( $defaultType, $params );
    }

    public function handle_sub_type_and_params(string $methodName, $market = null, $params = array (), $defaultValue = null) {
        $subType = null;
        // if set in $params, it takes precedence
        $subTypeInParams = $this->safe_string_2($params, 'subType', 'defaultSubType');
        // avoid omitting if it's not present
        if ($subTypeInParams !== null) {
            $subType = $subTypeInParams;
            $params = $this->omit($params, array( 'subType', 'defaultSubType' ));
        } else {
            // at first, check from $market object
            if ($market !== null) {
                if ($market['linear']) {
                    $subType = 'linear';
                } elseif ($market['inverse']) {
                    $subType = 'inverse';
                }
            }
            // if it was not defined in $market object
            if ($subType === null) {
                $values = $this->handle_option_and_params(array(), $methodName, 'subType', $defaultValue); // no need to re-test $params here
                $subType = $values[0];
            }
        }
        return array( $subType, $params );
    }

    public function handle_margin_mode_and_params(string $methodName, $params = array (), $defaultValue = null) {
        /**
         * @ignore
         * @param {array} [$params] extra parameters specific to the exchange API endpoint
         * @return {Array} the marginMode in lowercase by $params["marginMode"], $params["defaultMarginMode"] $this->options["marginMode"] or $this->options["defaultMarginMode"]
         */
        return $this->handle_option_and_params($params, $methodName, 'marginMode', $defaultValue);
    }

    public function throw_exactly_matched_exception($exact, $string, $message) {
        if ($string === null) {
            return;
        }
        if (is_array($exact) && array_key_exists($string, $exact)) {
            throw new $exact[$string]($message);
        }
    }

    public function throw_broadly_matched_exception($broad, $string, $message) {
        $broadKey = $this->find_broadly_matched_key($broad, $string);
        if ($broadKey !== null) {
            throw new $broad[$broadKey]($message);
        }
    }

    public function find_broadly_matched_key($broad, $string) {
        // a helper for matching error strings exactly vs broadly
        $keys = is_array($broad) ? array_keys($broad) : array();
        for ($i = 0; $i < count($keys); $i++) {
            $key = $keys[$i];
            if ($string !== null) { // #issues/12698
                if (mb_strpos($string, $key) !== false) {
                    return $key;
                }
            }
        }
        return null;
    }

    public function handle_errors(int $statusCode, string $statusText, string $url, string $method, array $responseHeaders, string $responseBody, $response, $requestHeaders, $requestBody) {
        // it is a stub $method that must be overrided in the derived exchange classes
        // throw new NotSupported($this->id . ' handleErrors() not implemented yet');
        return null;
    }

    public function calculate_rate_limiter_cost($api, $method, $path, $params, $config = array ()) {
        return $this->safe_value($config, 'cost', 1);
    }

    public function fetch_ticker(string $symbol, $params = array ()) {
        if ($this->has['fetchTickers']) {
            $this->load_markets();
            $market = $this->market($symbol);
            $symbol = $market['symbol'];
            $tickers = $this->fetch_tickers(array( $symbol ), $params);
            $ticker = $this->safe_dict($tickers, $symbol);
            if ($ticker === null) {
                throw new NullResponse($this->id . ' fetchTickers() could not find a $ticker for ' . $symbol);
            } else {
                return $ticker;
            }
        } else {
            throw new NotSupported($this->id . ' fetchTicker() is not supported yet');
        }
    }

    public function fetch_mark_price(string $symbol, $params = array ()) {
        if ($this->has['fetchMarkPrices']) {
            $this->load_markets();
            $market = $this->market($symbol);
            $symbol = $market['symbol'];
            $tickers = $this->fetch_mark_prices(array( $symbol ), $params);
            $ticker = $this->safe_dict($tickers, $symbol);
            if ($ticker === null) {
                throw new NullResponse($this->id . ' fetchMarkPrices() could not find a $ticker for ' . $symbol);
            } else {
                return $ticker;
            }
        } else {
            throw new NotSupported($this->id . ' fetchMarkPrices() is not supported yet');
        }
    }

    public function fetch_ticker_ws(string $symbol, $params = array ()) {
        if ($this->has['fetchTickersWs']) {
            $this->load_markets();
            $market = $this->market($symbol);
            $symbol = $market['symbol'];
            $tickers = $this->fetch_tickers_ws(array( $symbol ), $params);
            $ticker = $this->safe_dict($tickers, $symbol);
            if ($ticker === null) {
                throw new NullResponse($this->id . ' fetchTickerWs() could not find a $ticker for ' . $symbol);
            } else {
                return $ticker;
            }
        } else {
            throw new NotSupported($this->id . ' fetchTickerWs() is not supported yet');
        }
    }

    public function watch_ticker(string $symbol, $params = array ()) {
        throw new NotSupported($this->id . ' watchTicker() is not supported yet');
    }

    public function subscribe_ticker(string $symbol, mixed $callback = null, bool $synchronous = true, $params = array ()) {
        /**
         * subscribe to watchTicker
         * @param {string} $symbol unified $symbol of the market to watch ticker
         * @param {Function} $callback function to call when receiving an update
         * @param {boolean} $synchronous if set to true, the $callback will wait to finish before passing next message
         * @param {array} [$params] extra parameters specific to the exchange API endpoint
         */
        $this->load_markets();
        $symbol = $this->symbol($symbol);
        $stream = $this->stream;
        if ($callback !== null) {
            $stream->subscribe ('tickers::' . $symbol, $callback, $synchronous);
        }
        $stream->add_watch_function('watchTicker', array( $symbol, $params ));
        $this->watch_ticker($symbol, $params);
    }

    public function fetch_tickers(?array $symbols = null, $params = array ()) {
        throw new NotSupported($this->id . ' fetchTickers() is not supported yet');
    }

    public function fetch_mark_prices(?array $symbols = null, $params = array ()) {
        throw new NotSupported($this->id . ' fetchMarkPrices() is not supported yet');
    }

    public function fetch_tickers_ws(?array $symbols = null, $params = array ()) {
        throw new NotSupported($this->id . ' fetchTickers() is not supported yet');
    }

    public function fetch_order_books(?array $symbols = null, ?int $limit = null, $params = array ()) {
        throw new NotSupported($this->id . ' fetchOrderBooks() is not supported yet');
    }

    public function watch_bids_asks(?array $symbols = null, $params = array ()) {
        throw new NotSupported($this->id . ' watchBidsAsks() is not supported yet');
    }

    public function watch_tickers(?array $symbols = null, $params = array ()) {
        throw new NotSupported($this->id . ' watchTickers() is not supported yet');
    }

    public function subscribe_tickers(?array $symbols = null, mixed $callback = null, bool $synchronous = true, $params = array ()) {
        /**
         * subscribe to watchTickers
         * @param {string[]} $symbols unified $symbols of the market to watch tickers
         * @param {Function} $callback function to call when receiving an update
         * @param {boolean} $synchronous if set to true, the $callback will wait to finish before passing next message
         * @param {array} [$params] extra parameters specific to the exchange API endpoint
         */
        $this->load_markets();
        $symbols = $this->market_symbols($symbols, null, true);
        $stream = $this->stream;
        if ($callback !== null) {
            if ($this->is_empty($symbols)) {
                $stream->subscribe ('tickers', $callback, $synchronous);
            } else {
                for ($i = 0; $i < count($symbols); $i++) {
                    $stream->subscribe ('tickers::' . $symbols[$i], $callback, $synchronous);
                }
            }
        }
        $stream->add_watch_function('watchTickers', array( $symbols, $params ));
        $this->watch_tickers($symbols, $params);
    }

    public function un_watch_tickers(?array $symbols = null, $params = array ()) {
        throw new NotSupported($this->id . ' unWatchTickers() is not supported yet');
    }

    public function fetch_order(string $id, ?string $symbol = null, $params = array ()) {
        throw new NotSupported($this->id . ' fetchOrder() is not supported yet');
    }

    public function fetch_order_ws(string $id, ?string $symbol = null, $params = array ()) {
        throw new NotSupported($this->id . ' fetchOrderWs() is not supported yet');
    }

    public function fetch_order_status(string $id, ?string $symbol = null, $params = array ()) {
        // TODO => TypeScript => change method signature by replacing
        // Promise<string> with Promise<Order['status']>.
        $order = $this->fetch_order($id, $symbol, $params);
        return $order['status'];
    }

    public function fetch_unified_order($order, $params = array ()) {
        return $this->fetch_order($this->safe_string($order, 'id'), $this->safe_string($order, 'symbol'), $params);
    }

    public function create_order(string $symbol, string $type, string $side, float $amount, ?float $price = null, $params = array ()) {
        throw new NotSupported($this->id . ' createOrder() is not supported yet');
    }

    public function create_convert_trade(string $id, string $fromCode, string $toCode, ?float $amount = null, $params = array ()) {
        throw new NotSupported($this->id . ' createConvertTrade() is not supported yet');
    }

    public function fetch_convert_trade(string $id, ?string $code = null, $params = array ()) {
        throw new NotSupported($this->id . ' fetchConvertTrade() is not supported yet');
    }

    public function fetch_convert_trade_history(?string $code = null, ?int $since = null, ?int $limit = null, $params = array ()) {
        throw new NotSupported($this->id . ' fetchConvertTradeHistory() is not supported yet');
    }

    public function fetch_position_mode(?string $symbol = null, $params = array ()) {
        throw new NotSupported($this->id . ' fetchPositionMode() is not supported yet');
    }

    public function create_trailing_amount_order(string $symbol, string $type, string $side, float $amount, ?float $price = null, $trailingAmount = null, $trailingTriggerPrice = null, $params = array ()) {
        /**
         * create a trailing order by providing the $symbol, $type, $side, $amount, $price and $trailingAmount
         * @param {string} $symbol unified $symbol of the market to create an order in
         * @param {string} $type 'market' or 'limit'
         * @param {string} $side 'buy' or 'sell'
         * @param {float} $amount how much you want to trade in units of the base currency, or number of contracts
         * @param {float} [$price] the $price for the order to be filled at, in units of the quote currency, ignored in market orders
         * @param {float} $trailingAmount the quote $amount to trail away from the current market $price
         * @param {float} [$trailingTriggerPrice] the $price to activate a trailing order, default uses the $price argument
         * @param {array} [$params] extra parameters specific to the exchange API endpoint
         * @return {array} an ~@link https://docs.ccxt.com/#/?id=order-structure order structure~
         */
        if ($trailingAmount === null) {
            throw new ArgumentsRequired($this->id . ' createTrailingAmountOrder() requires a $trailingAmount argument');
        }
        $params['trailingAmount'] = $trailingAmount;
        if ($trailingTriggerPrice !== null) {
            $params['trailingTriggerPrice'] = $trailingTriggerPrice;
        }
        if ($this->has['createTrailingAmountOrder']) {
            return $this->create_order($symbol, $type, $side, $amount, $price, $params);
        }
        throw new NotSupported($this->id . ' createTrailingAmountOrder() is not supported yet');
    }

    public function create_trailing_amount_order_ws(string $symbol, string $type, string $side, float $amount, ?float $price = null, $trailingAmount = null, $trailingTriggerPrice = null, $params = array ()) {
        /**
         * create a trailing order by providing the $symbol, $type, $side, $amount, $price and $trailingAmount
         * @param {string} $symbol unified $symbol of the market to create an order in
         * @param {string} $type 'market' or 'limit'
         * @param {string} $side 'buy' or 'sell'
         * @param {float} $amount how much you want to trade in units of the base currency, or number of contracts
         * @param {float} [$price] the $price for the order to be filled at, in units of the quote currency, ignored in market orders
         * @param {float} $trailingAmount the quote $amount to trail away from the current market $price
         * @param {float} [$trailingTriggerPrice] the $price to activate a trailing order, default uses the $price argument
         * @param {array} [$params] extra parameters specific to the exchange API endpoint
         * @return {array} an ~@link https://docs.ccxt.com/#/?id=order-structure order structure~
         */
        if ($trailingAmount === null) {
            throw new ArgumentsRequired($this->id . ' createTrailingAmountOrderWs() requires a $trailingAmount argument');
        }
        $params['trailingAmount'] = $trailingAmount;
        if ($trailingTriggerPrice !== null) {
            $params['trailingTriggerPrice'] = $trailingTriggerPrice;
        }
        if ($this->has['createTrailingAmountOrderWs']) {
            return $this->create_order_ws($symbol, $type, $side, $amount, $price, $params);
        }
        throw new NotSupported($this->id . ' createTrailingAmountOrderWs() is not supported yet');
    }

    public function create_trailing_percent_order(string $symbol, string $type, string $side, float $amount, ?float $price = null, $trailingPercent = null, $trailingTriggerPrice = null, $params = array ()) {
        /**
         * create a trailing order by providing the $symbol, $type, $side, $amount, $price and $trailingPercent
         * @param {string} $symbol unified $symbol of the market to create an order in
         * @param {string} $type 'market' or 'limit'
         * @param {string} $side 'buy' or 'sell'
         * @param {float} $amount how much you want to trade in units of the base currency, or number of contracts
         * @param {float} [$price] the $price for the order to be filled at, in units of the quote currency, ignored in market orders
         * @param {float} $trailingPercent the percent to trail away from the current market $price
         * @param {float} [$trailingTriggerPrice] the $price to activate a trailing order, default uses the $price argument
         * @param {array} [$params] extra parameters specific to the exchange API endpoint
         * @return {array} an ~@link https://docs.ccxt.com/#/?id=order-structure order structure~
         */
        if ($trailingPercent === null) {
            throw new ArgumentsRequired($this->id . ' createTrailingPercentOrder() requires a $trailingPercent argument');
        }
        $params['trailingPercent'] = $trailingPercent;
        if ($trailingTriggerPrice !== null) {
            $params['trailingTriggerPrice'] = $trailingTriggerPrice;
        }
        if ($this->has['createTrailingPercentOrder']) {
            return $this->create_order($symbol, $type, $side, $amount, $price, $params);
        }
        throw new NotSupported($this->id . ' createTrailingPercentOrder() is not supported yet');
    }

    public function create_trailing_percent_order_ws(string $symbol, string $type, string $side, float $amount, ?float $price = null, $trailingPercent = null, $trailingTriggerPrice = null, $params = array ()) {
        /**
         * create a trailing order by providing the $symbol, $type, $side, $amount, $price and $trailingPercent
         * @param {string} $symbol unified $symbol of the market to create an order in
         * @param {string} $type 'market' or 'limit'
         * @param {string} $side 'buy' or 'sell'
         * @param {float} $amount how much you want to trade in units of the base currency, or number of contracts
         * @param {float} [$price] the $price for the order to be filled at, in units of the quote currency, ignored in market orders
         * @param {float} $trailingPercent the percent to trail away from the current market $price
         * @param {float} [$trailingTriggerPrice] the $price to activate a trailing order, default uses the $price argument
         * @param {array} [$params] extra parameters specific to the exchange API endpoint
         * @return {array} an ~@link https://docs.ccxt.com/#/?id=order-structure order structure~
         */
        if ($trailingPercent === null) {
            throw new ArgumentsRequired($this->id . ' createTrailingPercentOrderWs() requires a $trailingPercent argument');
        }
        $params['trailingPercent'] = $trailingPercent;
        if ($trailingTriggerPrice !== null) {
            $params['trailingTriggerPrice'] = $trailingTriggerPrice;
        }
        if ($this->has['createTrailingPercentOrderWs']) {
            return $this->create_order_ws($symbol, $type, $side, $amount, $price, $params);
        }
        throw new NotSupported($this->id . ' createTrailingPercentOrderWs() is not supported yet');
    }

    public function create_market_order_with_cost(string $symbol, string $side, float $cost, $params = array ()) {
        /**
         * create a market order by providing the $symbol, $side and $cost
         * @param {string} $symbol unified $symbol of the market to create an order in
         * @param {string} $side 'buy' or 'sell'
         * @param {float} $cost how much you want to trade in units of the quote currency
         * @param {array} [$params] extra parameters specific to the exchange API endpoint
         * @return {array} an ~@link https://docs.ccxt.com/#/?id=order-structure order structure~
         */
        if ($this->has['createMarketOrderWithCost'] || ($this->has['createMarketBuyOrderWithCost'] && $this->has['createMarketSellOrderWithCost'])) {
            return $this->create_order($symbol, 'market', $side, $cost, 1, $params);
        }
        throw new NotSupported($this->id . ' createMarketOrderWithCost() is not supported yet');
    }

    public function create_market_buy_order_with_cost(string $symbol, float $cost, $params = array ()) {
        /**
         * create a market buy order by providing the $symbol and $cost
         * @param {string} $symbol unified $symbol of the market to create an order in
         * @param {float} $cost how much you want to trade in units of the quote currency
         * @param {array} [$params] extra parameters specific to the exchange API endpoint
         * @return {array} an ~@link https://docs.ccxt.com/#/?id=order-structure order structure~
         */
        if ($this->options['createMarketBuyOrderRequiresPrice'] || $this->has['createMarketBuyOrderWithCost']) {
            return $this->create_order($symbol, 'market', 'buy', $cost, 1, $params);
        }
        throw new NotSupported($this->id . ' createMarketBuyOrderWithCost() is not supported yet');
    }

    public function create_market_sell_order_with_cost(string $symbol, float $cost, $params = array ()) {
        /**
         * create a market sell order by providing the $symbol and $cost
         * @param {string} $symbol unified $symbol of the market to create an order in
         * @param {float} $cost how much you want to trade in units of the quote currency
         * @param {array} [$params] extra parameters specific to the exchange API endpoint
         * @return {array} an ~@link https://docs.ccxt.com/#/?id=order-structure order structure~
         */
        if ($this->options['createMarketSellOrderRequiresPrice'] || $this->has['createMarketSellOrderWithCost']) {
            return $this->create_order($symbol, 'market', 'sell', $cost, 1, $params);
        }
        throw new NotSupported($this->id . ' createMarketSellOrderWithCost() is not supported yet');
    }

    public function create_market_order_with_cost_ws(string $symbol, string $side, float $cost, $params = array ()) {
        /**
         * create a market order by providing the $symbol, $side and $cost
         * @param {string} $symbol unified $symbol of the market to create an order in
         * @param {string} $side 'buy' or 'sell'
         * @param {float} $cost how much you want to trade in units of the quote currency
         * @param {array} [$params] extra parameters specific to the exchange API endpoint
         * @return {array} an ~@link https://docs.ccxt.com/#/?id=order-structure order structure~
         */
        if ($this->has['createMarketOrderWithCostWs'] || ($this->has['createMarketBuyOrderWithCostWs'] && $this->has['createMarketSellOrderWithCostWs'])) {
            return $this->create_order_ws($symbol, 'market', $side, $cost, 1, $params);
        }
        throw new NotSupported($this->id . ' createMarketOrderWithCostWs() is not supported yet');
    }

    public function create_trigger_order(string $symbol, string $type, string $side, float $amount, ?float $price = null, ?float $triggerPrice = null, $params = array ()) {
        /**
         * create a trigger stop order ($type 1)
         * @param {string} $symbol unified $symbol of the market to create an order in
         * @param {string} $type 'market' or 'limit'
         * @param {string} $side 'buy' or 'sell'
         * @param {float} $amount how much you want to trade in units of the base currency or the number of contracts
         * @param {float} [$price] the $price to fulfill the order, in units of the quote currency, ignored in market orders
         * @param {float} $triggerPrice the $price to trigger the stop order, in units of the quote currency
         * @param {array} [$params] extra parameters specific to the exchange API endpoint
         * @return {array} an ~@link https://docs.ccxt.com/#/?id=order-structure order structure~
         */
        if ($triggerPrice === null) {
            throw new ArgumentsRequired($this->id . ' createTriggerOrder() requires a $triggerPrice argument');
        }
        $params['triggerPrice'] = $triggerPrice;
        if ($this->has['createTriggerOrder']) {
            return $this->create_order($symbol, $type, $side, $amount, $price, $params);
        }
        throw new NotSupported($this->id . ' createTriggerOrder() is not supported yet');
    }

    public function create_trigger_order_ws(string $symbol, string $type, string $side, float $amount, ?float $price = null, ?float $triggerPrice = null, $params = array ()) {
        /**
         * create a trigger stop order ($type 1)
         * @param {string} $symbol unified $symbol of the market to create an order in
         * @param {string} $type 'market' or 'limit'
         * @param {string} $side 'buy' or 'sell'
         * @param {float} $amount how much you want to trade in units of the base currency or the number of contracts
         * @param {float} [$price] the $price to fulfill the order, in units of the quote currency, ignored in market orders
         * @param {float} $triggerPrice the $price to trigger the stop order, in units of the quote currency
         * @param {array} [$params] extra parameters specific to the exchange API endpoint
         * @return {array} an ~@link https://docs.ccxt.com/#/?id=order-structure order structure~
         */
        if ($triggerPrice === null) {
            throw new ArgumentsRequired($this->id . ' createTriggerOrderWs() requires a $triggerPrice argument');
        }
        $params['triggerPrice'] = $triggerPrice;
        if ($this->has['createTriggerOrderWs']) {
            return $this->create_order_ws($symbol, $type, $side, $amount, $price, $params);
        }
        throw new NotSupported($this->id . ' createTriggerOrderWs() is not supported yet');
    }

    public function create_stop_loss_order(string $symbol, string $type, string $side, float $amount, ?float $price = null, ?float $stopLossPrice = null, $params = array ()) {
        /**
         * create a trigger stop loss order ($type 2)
         * @param {string} $symbol unified $symbol of the market to create an order in
         * @param {string} $type 'market' or 'limit'
         * @param {string} $side 'buy' or 'sell'
         * @param {float} $amount how much you want to trade in units of the base currency or the number of contracts
         * @param {float} [$price] the $price to fulfill the order, in units of the quote currency, ignored in market orders
         * @param {float} $stopLossPrice the $price to trigger the stop loss order, in units of the quote currency
         * @param {array} [$params] extra parameters specific to the exchange API endpoint
         * @return {array} an ~@link https://docs.ccxt.com/#/?id=order-structure order structure~
         */
        if ($stopLossPrice === null) {
            throw new ArgumentsRequired($this->id . ' createStopLossOrder() requires a $stopLossPrice argument');
        }
        $params['stopLossPrice'] = $stopLossPrice;
        if ($this->has['createStopLossOrder']) {
            return $this->create_order($symbol, $type, $side, $amount, $price, $params);
        }
        throw new NotSupported($this->id . ' createStopLossOrder() is not supported yet');
    }

    public function create_stop_loss_order_ws(string $symbol, string $type, string $side, float $amount, ?float $price = null, ?float $stopLossPrice = null, $params = array ()) {
        /**
         * create a trigger stop loss order ($type 2)
         * @param {string} $symbol unified $symbol of the market to create an order in
         * @param {string} $type 'market' or 'limit'
         * @param {string} $side 'buy' or 'sell'
         * @param {float} $amount how much you want to trade in units of the base currency or the number of contracts
         * @param {float} [$price] the $price to fulfill the order, in units of the quote currency, ignored in market orders
         * @param {float} $stopLossPrice the $price to trigger the stop loss order, in units of the quote currency
         * @param {array} [$params] extra parameters specific to the exchange API endpoint
         * @return {array} an ~@link https://docs.ccxt.com/#/?id=order-structure order structure~
         */
        if ($stopLossPrice === null) {
            throw new ArgumentsRequired($this->id . ' createStopLossOrderWs() requires a $stopLossPrice argument');
        }
        $params['stopLossPrice'] = $stopLossPrice;
        if ($this->has['createStopLossOrderWs']) {
            return $this->create_order_ws($symbol, $type, $side, $amount, $price, $params);
        }
        throw new NotSupported($this->id . ' createStopLossOrderWs() is not supported yet');
    }

    public function create_take_profit_order(string $symbol, string $type, string $side, float $amount, ?float $price = null, ?float $takeProfitPrice = null, $params = array ()) {
        /**
         * create a trigger take profit order ($type 2)
         * @param {string} $symbol unified $symbol of the market to create an order in
         * @param {string} $type 'market' or 'limit'
         * @param {string} $side 'buy' or 'sell'
         * @param {float} $amount how much you want to trade in units of the base currency or the number of contracts
         * @param {float} [$price] the $price to fulfill the order, in units of the quote currency, ignored in market orders
         * @param {float} $takeProfitPrice the $price to trigger the take profit order, in units of the quote currency
         * @param {array} [$params] extra parameters specific to the exchange API endpoint
         * @return {array} an ~@link https://docs.ccxt.com/#/?id=order-structure order structure~
         */
        if ($takeProfitPrice === null) {
            throw new ArgumentsRequired($this->id . ' createTakeProfitOrder() requires a $takeProfitPrice argument');
        }
        $params['takeProfitPrice'] = $takeProfitPrice;
        if ($this->has['createTakeProfitOrder']) {
            return $this->create_order($symbol, $type, $side, $amount, $price, $params);
        }
        throw new NotSupported($this->id . ' createTakeProfitOrder() is not supported yet');
    }

    public function create_take_profit_order_ws(string $symbol, string $type, string $side, float $amount, ?float $price = null, ?float $takeProfitPrice = null, $params = array ()) {
        /**
         * create a trigger take profit order ($type 2)
         * @param {string} $symbol unified $symbol of the market to create an order in
         * @param {string} $type 'market' or 'limit'
         * @param {string} $side 'buy' or 'sell'
         * @param {float} $amount how much you want to trade in units of the base currency or the number of contracts
         * @param {float} [$price] the $price to fulfill the order, in units of the quote currency, ignored in market orders
         * @param {float} $takeProfitPrice the $price to trigger the take profit order, in units of the quote currency
         * @param {array} [$params] extra parameters specific to the exchange API endpoint
         * @return {array} an ~@link https://docs.ccxt.com/#/?id=order-structure order structure~
         */
        if ($takeProfitPrice === null) {
            throw new ArgumentsRequired($this->id . ' createTakeProfitOrderWs() requires a $takeProfitPrice argument');
        }
        $params['takeProfitPrice'] = $takeProfitPrice;
        if ($this->has['createTakeProfitOrderWs']) {
            return $this->create_order_ws($symbol, $type, $side, $amount, $price, $params);
        }
        throw new NotSupported($this->id . ' createTakeProfitOrderWs() is not supported yet');
    }

    public function create_order_with_take_profit_and_stop_loss(string $symbol, string $type, string $side, float $amount, ?float $price = null, ?float $takeProfit = null, ?float $stopLoss = null, $params = array ()) {
        /**
         * create an order with a stop loss or take profit attached ($type 3)
         * @param {string} $symbol unified $symbol of the market to create an order in
         * @param {string} $type 'market' or 'limit'
         * @param {string} $side 'buy' or 'sell'
         * @param {float} $amount how much you want to trade in units of the base currency or the number of contracts
         * @param {float} [$price] the $price to fulfill the order, in units of the quote currency, ignored in market orders
         * @param {float} [$takeProfit] the take profit $price, in units of the quote currency
         * @param {float} [$stopLoss] the stop loss $price, in units of the quote currency
         * @param {array} [$params] extra parameters specific to the exchange API endpoint
         * @param {string} [$params->takeProfitType] *not available on all exchanges* 'limit' or 'market'
         * @param {string} [$params->stopLossType] *not available on all exchanges* 'limit' or 'market'
         * @param {string} [$params->takeProfitPriceType] *not available on all exchanges* 'last', 'mark' or 'index'
         * @param {string} [$params->stopLossPriceType] *not available on all exchanges* 'last', 'mark' or 'index'
         * @param {float} [$params->takeProfitLimitPrice] *not available on all exchanges* limit $price for a limit take profit order
         * @param {float} [$params->stopLossLimitPrice] *not available on all exchanges* stop loss for a limit stop loss order
         * @param {float} [$params->takeProfitAmount] *not available on all exchanges* the $amount for a take profit
         * @param {float} [$params->stopLossAmount] *not available on all exchanges* the $amount for a stop loss
         * @return {array} an ~@link https://docs.ccxt.com/#/?id=order-structure order structure~
         */
        $params = $this->set_take_profit_and_stop_loss_params($symbol, $type, $side, $amount, $price, $takeProfit, $stopLoss, $params);
        if ($this->has['createOrderWithTakeProfitAndStopLoss']) {
            return $this->create_order($symbol, $type, $side, $amount, $price, $params);
        }
        throw new NotSupported($this->id . ' createOrderWithTakeProfitAndStopLoss() is not supported yet');
    }

    public function set_take_profit_and_stop_loss_params(string $symbol, string $type, string $side, float $amount, ?float $price = null, ?float $takeProfit = null, ?float $stopLoss = null, $params = array ()) {
        if (($takeProfit === null) && ($stopLoss === null)) {
            throw new ArgumentsRequired($this->id . ' createOrderWithTakeProfitAndStopLoss() requires either a $takeProfit or $stopLoss argument');
        }
        if ($takeProfit !== null) {
            $params['takeProfit'] = array(
                'triggerPrice' => $takeProfit,
            );
        }
        if ($stopLoss !== null) {
            $params['stopLoss'] = array(
                'triggerPrice' => $stopLoss,
            );
        }
        $takeProfitType = $this->safe_string($params, 'takeProfitType');
        $takeProfitPriceType = $this->safe_string($params, 'takeProfitPriceType');
        $takeProfitLimitPrice = $this->safe_string($params, 'takeProfitLimitPrice');
        $takeProfitAmount = $this->safe_string($params, 'takeProfitAmount');
        $stopLossType = $this->safe_string($params, 'stopLossType');
        $stopLossPriceType = $this->safe_string($params, 'stopLossPriceType');
        $stopLossLimitPrice = $this->safe_string($params, 'stopLossLimitPrice');
        $stopLossAmount = $this->safe_string($params, 'stopLossAmount');
        if ($takeProfitType !== null) {
            $params['takeProfit']['type'] = $takeProfitType;
        }
        if ($takeProfitPriceType !== null) {
            $params['takeProfit']['priceType'] = $takeProfitPriceType;
        }
        if ($takeProfitLimitPrice !== null) {
            $params['takeProfit']['price'] = $this->parse_to_numeric($takeProfitLimitPrice);
        }
        if ($takeProfitAmount !== null) {
            $params['takeProfit']['amount'] = $this->parse_to_numeric($takeProfitAmount);
        }
        if ($stopLossType !== null) {
            $params['stopLoss']['type'] = $stopLossType;
        }
        if ($stopLossPriceType !== null) {
            $params['stopLoss']['priceType'] = $stopLossPriceType;
        }
        if ($stopLossLimitPrice !== null) {
            $params['stopLoss']['price'] = $this->parse_to_numeric($stopLossLimitPrice);
        }
        if ($stopLossAmount !== null) {
            $params['stopLoss']['amount'] = $this->parse_to_numeric($stopLossAmount);
        }
        $params = $this->omit($params, array( 'takeProfitType', 'takeProfitPriceType', 'takeProfitLimitPrice', 'takeProfitAmount', 'stopLossType', 'stopLossPriceType', 'stopLossLimitPrice', 'stopLossAmount' ));
        return $params;
    }

    public function create_order_with_take_profit_and_stop_loss_ws(string $symbol, string $type, string $side, float $amount, ?float $price = null, ?float $takeProfit = null, ?float $stopLoss = null, $params = array ()) {
        /**
         * create an order with a stop loss or take profit attached ($type 3)
         * @param {string} $symbol unified $symbol of the market to create an order in
         * @param {string} $type 'market' or 'limit'
         * @param {string} $side 'buy' or 'sell'
         * @param {float} $amount how much you want to trade in units of the base currency or the number of contracts
         * @param {float} [$price] the $price to fulfill the order, in units of the quote currency, ignored in market orders
         * @param {float} [$takeProfit] the take profit $price, in units of the quote currency
         * @param {float} [$stopLoss] the stop loss $price, in units of the quote currency
         * @param {array} [$params] extra parameters specific to the exchange API endpoint
         * @param {string} [$params->takeProfitType] *not available on all exchanges* 'limit' or 'market'
         * @param {string} [$params->stopLossType] *not available on all exchanges* 'limit' or 'market'
         * @param {string} [$params->takeProfitPriceType] *not available on all exchanges* 'last', 'mark' or 'index'
         * @param {string} [$params->stopLossPriceType] *not available on all exchanges* 'last', 'mark' or 'index'
         * @param {float} [$params->takeProfitLimitPrice] *not available on all exchanges* limit $price for a limit take profit order
         * @param {float} [$params->stopLossLimitPrice] *not available on all exchanges* stop loss for a limit stop loss order
         * @param {float} [$params->takeProfitAmount] *not available on all exchanges* the $amount for a take profit
         * @param {float} [$params->stopLossAmount] *not available on all exchanges* the $amount for a stop loss
         * @return {array} an ~@link https://docs.ccxt.com/#/?id=order-structure order structure~
         */
        $params = $this->set_take_profit_and_stop_loss_params($symbol, $type, $side, $amount, $price, $takeProfit, $stopLoss, $params);
        if ($this->has['createOrderWithTakeProfitAndStopLossWs']) {
            return $this->create_order_ws($symbol, $type, $side, $amount, $price, $params);
        }
        throw new NotSupported($this->id . ' createOrderWithTakeProfitAndStopLossWs() is not supported yet');
    }

    public function create_orders(array $orders, $params = array ()) {
        throw new NotSupported($this->id . ' createOrders() is not supported yet');
    }

    public function edit_orders(array $orders, $params = array ()) {
        throw new NotSupported($this->id . ' editOrders() is not supported yet');
    }

    public function create_order_ws(string $symbol, string $type, string $side, float $amount, ?float $price = null, $params = array ()) {
        throw new NotSupported($this->id . ' createOrderWs() is not supported yet');
    }

    public function cancel_order(string $id, ?string $symbol = null, $params = array ()) {
        throw new NotSupported($this->id . ' cancelOrder() is not supported yet');
    }

    public function cancel_order_ws(string $id, ?string $symbol = null, $params = array ()) {
        throw new NotSupported($this->id . ' cancelOrderWs() is not supported yet');
    }

    public function cancel_orders_ws(array $ids, ?string $symbol = null, $params = array ()) {
        throw new NotSupported($this->id . ' cancelOrdersWs() is not supported yet');
    }

    public function cancel_all_orders(?string $symbol = null, $params = array ()) {
        throw new NotSupported($this->id . ' cancelAllOrders() is not supported yet');
    }

    public function cancel_all_orders_after(?int $timeout, $params = array ()) {
        throw new NotSupported($this->id . ' cancelAllOrdersAfter() is not supported yet');
    }

    public function cancel_orders_for_symbols(array $orders, $params = array ()) {
        throw new NotSupported($this->id . ' cancelOrdersForSymbols() is not supported yet');
    }

    public function cancel_all_orders_ws(?string $symbol = null, $params = array ()) {
        throw new NotSupported($this->id . ' cancelAllOrdersWs() is not supported yet');
    }

    public function cancel_unified_order($order, $params = array ()) {
        return $this->cancel_order($this->safe_string($order, 'id'), $this->safe_string($order, 'symbol'), $params);
    }

    public function fetch_orders(?string $symbol = null, ?int $since = null, ?int $limit = null, $params = array ()) {
        if ($this->has['fetchOpenOrders'] && $this->has['fetchClosedOrders']) {
            throw new NotSupported($this->id . ' fetchOrders() is not supported yet, consider using fetchOpenOrders() and fetchClosedOrders() instead');
        }
        throw new NotSupported($this->id . ' fetchOrders() is not supported yet');
    }

    public function fetch_orders_ws(?string $symbol = null, ?int $since = null, ?int $limit = null, $params = array ()) {
        throw new NotSupported($this->id . ' fetchOrdersWs() is not supported yet');
    }

    public function fetch_order_trades(string $id, ?string $symbol = null, ?int $since = null, ?int $limit = null, $params = array ()) {
        throw new NotSupported($this->id . ' fetchOrderTrades() is not supported yet');
    }

    public function watch_orders(?string $symbol = null, ?int $since = null, ?int $limit = null, $params = array ()) {
        throw new NotSupported($this->id . ' watchOrders() is not supported yet');
    }

    public function subscribe_raw(mixed $callback, bool $synchronous = true) {
        /**
         * subscribe to all raw messages received from websocket
         * @param {Function} $callback function to call when receiving an update
         * @param {boolean} $synchronous if set to true, the $callback will wait to finish before passing next message
         */
        $stream = $this->stream;
        $stream->subscribe ('raw', $callback, $synchronous);
    }

    public function subscribe_errors(mixed $callback, bool $synchronous = true) {
        /**
         * subscribe to all errors thrown by $stream
         * @param {Function} $callback function to call when receiving an update
         * @param {boolean} $synchronous if set to true, the $callback will wait to finish before passing next message
         */
        $stream = $this->stream;
        $stream->subscribe ('errors', $callback, $synchronous);
    }

    public function subscribe_orders(?string $symbol = null, mixed $callback = null, bool $synchronous = true, $params = array ()) {
        /**
         * subscribes information on multiple orders made by the user
         * @param {string} $symbol unified market $symbol of the market the orders were made in
         * @param {Function} $callback function to call when receiving an update
         * @param {boolean} $synchronous if set to true, the $callback will wait to finish before passing next message
         * @param {array} [$params] extra parameters specific to the exchange API endpoint
         */
        $this->load_markets();
        $symbol = $this->symbol($symbol);
        $stream = $this->stream;
        if ($callback !== null) {
            if ($symbol === null) {
                $stream->subscribe ('orders', $callback, $synchronous);
            } else {
                $stream->subscribe ('orders::' . $symbol, $callback, $synchronous);
            }
        }
        $stream->add_watch_function('watchOrders', array( $symbol, null, null, $params ));
        $this->watch_orders($symbol, null, null, $params);
    }

    public function fetch_open_orders(?string $symbol = null, ?int $since = null, ?int $limit = null, $params = array ()) {
        if ($this->has['fetchOrders']) {
            $orders = $this->fetch_orders($symbol, $since, $limit, $params);
            return $this->filter_by($orders, 'status', 'open');
        }
        throw new NotSupported($this->id . ' fetchOpenOrders() is not supported yet');
    }

    public function fetch_open_orders_ws(?string $symbol = null, ?int $since = null, ?int $limit = null, $params = array ()) {
        if ($this->has['fetchOrdersWs']) {
            $orders = $this->fetch_orders_ws($symbol, $since, $limit, $params);
            return $this->filter_by($orders, 'status', 'open');
        }
        throw new NotSupported($this->id . ' fetchOpenOrdersWs() is not supported yet');
    }

    public function fetch_closed_orders(?string $symbol = null, ?int $since = null, ?int $limit = null, $params = array ()) {
        if ($this->has['fetchOrders']) {
            $orders = $this->fetch_orders($symbol, $since, $limit, $params);
            return $this->filter_by($orders, 'status', 'closed');
        }
        throw new NotSupported($this->id . ' fetchClosedOrders() is not supported yet');
    }

    public function fetch_canceled_and_closed_orders(?string $symbol = null, ?int $since = null, ?int $limit = null, $params = array ()) {
        throw new NotSupported($this->id . ' fetchCanceledAndClosedOrders() is not supported yet');
    }

    public function fetch_closed_orders_ws(?string $symbol = null, ?int $since = null, ?int $limit = null, $params = array ()) {
        if ($this->has['fetchOrdersWs']) {
            $orders = $this->fetch_orders_ws($symbol, $since, $limit, $params);
            return $this->filter_by($orders, 'status', 'closed');
        }
        throw new NotSupported($this->id . ' fetchClosedOrdersWs() is not supported yet');
    }

    public function fetch_my_trades(?string $symbol = null, ?int $since = null, ?int $limit = null, $params = array ()) {
        throw new NotSupported($this->id . ' fetchMyTrades() is not supported yet');
    }

    public function fetch_my_liquidations(?string $symbol = null, ?int $since = null, ?int $limit = null, $params = array ()) {
        throw new NotSupported($this->id . ' fetchMyLiquidations() is not supported yet');
    }

    public function fetch_liquidations(string $symbol, ?int $since = null, ?int $limit = null, $params = array ()) {
        throw new NotSupported($this->id . ' fetchLiquidations() is not supported yet');
    }

    public function fetch_my_trades_ws(?string $symbol = null, ?int $since = null, ?int $limit = null, $params = array ()) {
        throw new NotSupported($this->id . ' fetchMyTradesWs() is not supported yet');
    }

    public function watch_my_trades(?string $symbol = null, ?int $since = null, ?int $limit = null, $params = array ()) {
        throw new NotSupported($this->id . ' watchMyTrades() is not supported yet');
    }

    public function subscribe_my_trades(?string $symbol = null, mixed $callback = null, bool $synchronous = true, $params = array ()) {
        /**
         * watches information on multiple trades made by the user
         * @param {string} $symbol unified market $symbol of the market orders were made in
         * @param {Function} $callback function to call when receiving an update
         * @param {boolean} $synchronous if set to true, the $callback will wait to finish before passing next message
         * @param {array} [$params] extra parameters specific to the exchange API endpoint
         */
        $this->load_markets();
        $symbol = $this->symbol($symbol);
        $stream = $this->stream;
        if ($callback !== null) {
            $stream->subscribe ('myTrades::' . $symbol, $callback, $synchronous);
        }
        $stream->add_watch_function('watchMyTrades', array( $symbol, null, null, $params ));
        $this->watch_my_trades($symbol, null, null, $params);
    }

    public function fetch_greeks(string $symbol, $params = array ()) {
        throw new NotSupported($this->id . ' fetchGreeks() is not supported yet');
    }

    public function fetch_option_chain(string $code, $params = array ()) {
        throw new NotSupported($this->id . ' fetchOptionChain() is not supported yet');
    }

    public function fetch_option(string $symbol, $params = array ()) {
        throw new NotSupported($this->id . ' fetchOption() is not supported yet');
    }

    public function fetch_convert_quote(string $fromCode, string $toCode, ?float $amount = null, $params = array ()) {
        throw new NotSupported($this->id . ' fetchConvertQuote() is not supported yet');
    }

    public function fetch_deposits_withdrawals(?string $code = null, ?int $since = null, ?int $limit = null, $params = array ()) {
        /**
         * fetch history of deposits and withdrawals
         * @param {string} [$code] unified currency $code for the currency of the deposit/withdrawals, default is null
         * @param {int} [$since] timestamp in ms of the earliest deposit/withdrawal, default is null
         * @param {int} [$limit] max number of deposit/withdrawals to return, default is null
         * @param {array} [$params] extra parameters specific to the exchange API endpoint
         * @return {array} a list of ~@link https://docs.ccxt.com/#/?id=transaction-structure transaction structures~
         */
        throw new NotSupported($this->id . ' fetchDepositsWithdrawals() is not supported yet');
    }

    public function fetch_deposits(?string $symbol = null, ?int $since = null, ?int $limit = null, $params = array ()) {
        throw new NotSupported($this->id . ' fetchDeposits() is not supported yet');
    }

    public function fetch_withdrawals(?string $symbol = null, ?int $since = null, ?int $limit = null, $params = array ()) {
        throw new NotSupported($this->id . ' fetchWithdrawals() is not supported yet');
    }

    public function fetch_deposits_ws(?string $code = null, ?int $since = null, ?int $limit = null, $params = array ()) {
        throw new NotSupported($this->id . ' fetchDepositsWs() is not supported yet');
    }

    public function fetch_withdrawals_ws(?string $code = null, ?int $since = null, ?int $limit = null, $params = array ()) {
        throw new NotSupported($this->id . ' fetchWithdrawalsWs() is not supported yet');
    }

    public function fetch_funding_rate_history(?string $symbol = null, ?int $since = null, ?int $limit = null, $params = array ()) {
        throw new NotSupported($this->id . ' fetchFundingRateHistory() is not supported yet');
    }

    public function fetch_funding_history(?string $symbol = null, ?int $since = null, ?int $limit = null, $params = array ()) {
        throw new NotSupported($this->id . ' fetchFundingHistory() is not supported yet');
    }

    public function close_position(string $symbol, ?string $side = null, $params = array ()) {
        throw new NotSupported($this->id . ' closePosition() is not supported yet');
    }

    public function close_all_positions($params = array ()) {
        throw new NotSupported($this->id . ' closeAllPositions() is not supported yet');
    }

    public function fetch_l3_order_book(string $symbol, ?int $limit = null, $params = array ()) {
        throw new BadRequest($this->id . ' fetchL3OrderBook() is not supported yet');
    }

    public function parse_last_price($price, ?array $market = null) {
        throw new NotSupported($this->id . ' parseLastPrice() is not supported yet');
    }

    public function fetch_deposit_address(string $code, $params = array ()) {
        if ($this->has['fetchDepositAddresses']) {
            $depositAddresses = $this->fetch_deposit_addresses(array( $code ), $params);
            $depositAddress = $this->safe_value($depositAddresses, $code);
            if ($depositAddress === null) {
                throw new InvalidAddress($this->id . ' fetchDepositAddress() could not find a deposit address for ' . $code . ', make sure you have created a corresponding deposit address in your wallet on the exchange website');
            } else {
                return $depositAddress;
            }
        } elseif ($this->has['fetchDepositAddressesByNetwork']) {
            $network = $this->safe_string($params, 'network');
            $params = $this->omit($params, 'network');
            $addressStructures = $this->fetch_deposit_addresses_by_network($code, $params);
            if ($network !== null) {
                return $this->safe_dict($addressStructures, $network);
            } else {
                $keys = is_array($addressStructures) ? array_keys($addressStructures) : array();
                $key = $this->safe_string($keys, 0);
                return $this->safe_dict($addressStructures, $key);
            }
        } else {
            throw new NotSupported($this->id . ' fetchDepositAddress() is not supported yet');
        }
    }

    public function account(): array {
        return array(
            'free' => null,
            'used' => null,
            'total' => null,
        );
    }

    public function common_currency_code(string $code) {
        if (!$this->substituteCommonCurrencyCodes) {
            return $code;
        }
        return $this->safe_string($this->commonCurrencies, $code, $code);
    }

    public function currency(string $code) {
        if ($this->currencies === null) {
            throw new ExchangeError($this->id . ' currencies not loaded');
        }
        if (gettype($code) === 'string') {
            if (is_array($this->currencies) && array_key_exists($code, $this->currencies)) {
                return $this->currencies[$code];
            } elseif (is_array($this->currencies_by_id) && array_key_exists($code, $this->currencies_by_id)) {
                return $this->currencies_by_id[$code];
            }
        }
        throw new ExchangeError($this->id . ' does not have currency $code ' . $code);
    }

    public function market(string $symbol) {
        if ($this->markets === null) {
            throw new ExchangeError($this->id . ' $markets not loaded');
        }
        if (is_array($this->markets) && array_key_exists($symbol, $this->markets)) {
            return $this->markets[$symbol];
        } elseif (is_array($this->markets_by_id) && array_key_exists($symbol, $this->markets_by_id)) {
            $markets = $this->markets_by_id[$symbol];
            $defaultType = $this->safe_string_2($this->options, 'defaultType', 'defaultSubType', 'spot');
            for ($i = 0; $i < count($markets); $i++) {
                $market = $markets[$i];
                if ($market[$defaultType]) {
                    return $market;
                }
            }
            return $markets[0];
        } elseif ((str_ends_with($symbol, '-C')) || (str_ends_with($symbol, '-P')) || (str_starts_with($symbol, 'C-')) || (str_starts_with($symbol, 'P-'))) {
            return $this->create_expired_option_market($symbol);
        }
        throw new BadSymbol($this->id . ' does not have $market $symbol ' . $symbol);
    }

    public function create_expired_option_market(string $symbol) {
        throw new NotSupported($this->id . ' createExpiredOptionMarket () is not supported yet');
    }

    public function handle_withdraw_tag_and_params($tag, $params) {
        if (($tag !== null) && (gettype($tag) === 'array')) {
            $params = $this->extend($tag, $params);
            $tag = null;
        }
        if ($tag === null) {
            $tag = $this->safe_string($params, 'tag');
            if ($tag !== null) {
                $params = $this->omit($params, 'tag');
            }
        }
        return array( $tag, $params );
    }

    public function create_limit_order(string $symbol, string $side, float $amount, float $price, $params = array ()) {
        return $this->create_order($symbol, 'limit', $side, $amount, $price, $params);
    }

    public function create_limit_order_ws(string $symbol, string $side, float $amount, float $price, $params = array ()) {
        return $this->create_order_ws($symbol, 'limit', $side, $amount, $price, $params);
    }

    public function create_market_order(string $symbol, string $side, float $amount, ?float $price = null, $params = array ()) {
        return $this->create_order($symbol, 'market', $side, $amount, $price, $params);
    }

    public function create_market_order_ws(string $symbol, string $side, float $amount, ?float $price = null, $params = array ()) {
        return $this->create_order_ws($symbol, 'market', $side, $amount, $price, $params);
    }

    public function create_limit_buy_order(string $symbol, float $amount, float $price, $params = array ()) {
        return $this->create_order($symbol, 'limit', 'buy', $amount, $price, $params);
    }

    public function create_limit_buy_order_ws(string $symbol, float $amount, float $price, $params = array ()) {
        return $this->create_order_ws($symbol, 'limit', 'buy', $amount, $price, $params);
    }

    public function create_limit_sell_order(string $symbol, float $amount, float $price, $params = array ()) {
        return $this->create_order($symbol, 'limit', 'sell', $amount, $price, $params);
    }

    public function create_limit_sell_order_ws(string $symbol, float $amount, float $price, $params = array ()) {
        return $this->create_order_ws($symbol, 'limit', 'sell', $amount, $price, $params);
    }

    public function create_market_buy_order(string $symbol, float $amount, $params = array ()) {
        return $this->create_order($symbol, 'market', 'buy', $amount, null, $params);
    }

    public function create_market_buy_order_ws(string $symbol, float $amount, $params = array ()) {
        return $this->create_order_ws($symbol, 'market', 'buy', $amount, null, $params);
    }

    public function create_market_sell_order(string $symbol, float $amount, $params = array ()) {
        return $this->create_order($symbol, 'market', 'sell', $amount, null, $params);
    }

    public function create_market_sell_order_ws(string $symbol, float $amount, $params = array ()) {
        return $this->create_order_ws($symbol, 'market', 'sell', $amount, null, $params);
    }

    public function cost_to_precision(string $symbol, $cost) {
        if ($cost === null) {
            return null;
        }
        $market = $this->market($symbol);
        return $this->decimal_to_precision($cost, TRUNCATE, $market['precision']['price'], $this->precisionMode, $this->paddingMode);
    }

    public function price_to_precision(string $symbol, $price) {
        if ($price === null) {
            return null;
        }
        $market = $this->market($symbol);
        $result = $this->decimal_to_precision($price, ROUND, $market['precision']['price'], $this->precisionMode, $this->paddingMode);
        if ($result === '0') {
            throw new InvalidOrder($this->id . ' $price of ' . $market['symbol'] . ' must be greater than minimum $price precision of ' . $this->number_to_string($market['precision']['price']));
        }
        return $result;
    }

    public function amount_to_precision(string $symbol, $amount) {
        if ($amount === null) {
            return null;
        }
        $market = $this->market($symbol);
        $result = $this->decimal_to_precision($amount, TRUNCATE, $market['precision']['amount'], $this->precisionMode, $this->paddingMode);
        if ($result === '0') {
            throw new InvalidOrder($this->id . ' $amount of ' . $market['symbol'] . ' must be greater than minimum $amount precision of ' . $this->number_to_string($market['precision']['amount']));
        }
        return $result;
    }

    public function fee_to_precision(string $symbol, $fee) {
        if ($fee === null) {
            return null;
        }
        $market = $this->market($symbol);
        return $this->decimal_to_precision($fee, ROUND, $market['precision']['price'], $this->precisionMode, $this->paddingMode);
    }

    public function currency_to_precision(string $code, $fee, $networkCode = null) {
        $currency = $this->currencies[$code];
        $precision = $this->safe_value($currency, 'precision');
        if ($networkCode !== null) {
            $networks = $this->safe_dict($currency, 'networks', array());
            $networkItem = $this->safe_dict($networks, $networkCode, array());
            $precision = $this->safe_value($networkItem, 'precision', $precision);
        }
        if ($precision === null) {
            return $this->force_string($fee);
        } else {
            $roundingMode = $this->safe_integer($this->options, 'currencyToPrecisionRoundingMode', ROUND);
            return $this->decimal_to_precision($fee, $roundingMode, $precision, $this->precisionMode, $this->paddingMode);
        }
    }

    public function force_string($value) {
        if (gettype($value) !== 'string') {
            return $this->number_to_string($value);
        }
        return $value;
    }

    public function is_tick_precision() {
        return $this->precisionMode === TICK_SIZE;
    }

    public function is_decimal_precision() {
        return $this->precisionMode === DECIMAL_PLACES;
    }

    public function is_significant_precision() {
        return $this->precisionMode === SIGNIFICANT_DIGITS;
    }

    public function safe_number($obj, int|string $key, ?float $defaultNumber = null) {
        $value = $this->safe_string($obj, $key);
        return $this->parse_number($value, $defaultNumber);
    }

    public function safe_number_n(array $obj, array $arr, ?float $defaultNumber = null) {
        $value = $this->safe_string_n($obj, $arr);
        return $this->parse_number($value, $defaultNumber);
    }

    public function parse_precision(?string $precision) {
        /**
         * @ignore
         * @param {string} $precision The number of digits to the right of the decimal
         * @return {string} a string number equal to 1e-$precision
         */
        if ($precision === null) {
            return null;
        }
        $precisionNumber = intval($precision);
        if ($precisionNumber === 0) {
            return '1';
        }
        $parsedPrecision = '0.';
        for ($i = 0; $i < $precisionNumber - 1; $i++) {
            $parsedPrecision = $parsedPrecision . '0';
        }
        return $parsedPrecision . '1';
    }

    public function integer_precision_to_amount(?string $precision) {
        /**
         * @ignore
         * handles positive & negative numbers too. parsePrecision() does not handle negative numbers, but this method handles
         * @param {string} $precision The number of digits to the right of the decimal
         * @return {string} a string number equal to 1e-$precision
         */
        if ($precision === null) {
            return null;
        }
        if (Precise::string_ge($precision, '0')) {
            return $this->parse_precision($precision);
        } else {
            $positivePrecisionString = Precise::string_abs($precision);
            $positivePrecision = intval($positivePrecisionString);
            $parsedPrecision = '1';
            for ($i = 0; $i < $positivePrecision - 1; $i++) {
                $parsedPrecision = $parsedPrecision . '0';
            }
            return $parsedPrecision . '0';
        }
    }

    public function load_time_difference($params = array ()) {
        $serverTime = $this->fetch_time($params);
        $after = $this->milliseconds();
        $this->options['timeDifference'] = $after - $serverTime;
        return $this->options['timeDifference'];
    }

    public function implode_hostname(string $url) {
        return $this->implode_params($url, array( 'hostname' => $this->hostname ));
    }

    public function fetch_market_leverage_tiers(string $symbol, $params = array ()) {
        if ($this->has['fetchLeverageTiers']) {
            $market = $this->market($symbol);
            if (!$market['contract']) {
                throw new BadSymbol($this->id . ' fetchMarketLeverageTiers() supports contract markets only');
            }
            $tiers = $this->fetch_leverage_tiers(array( $symbol ));
            return $this->safe_value($tiers, $symbol);
        } else {
            throw new NotSupported($this->id . ' fetchMarketLeverageTiers() is not supported yet');
        }
    }

    public function create_post_only_order(string $symbol, string $type, string $side, float $amount, ?float $price = null, $params = array ()) {
        if (!$this->has['createPostOnlyOrder']) {
            throw new NotSupported($this->id . ' createPostOnlyOrder() is not supported yet');
        }
        $query = $this->extend($params, array( 'postOnly' => true ));
        return $this->create_order($symbol, $type, $side, $amount, $price, $query);
    }

    public function create_post_only_order_ws(string $symbol, string $type, string $side, float $amount, ?float $price = null, $params = array ()) {
        if (!$this->has['createPostOnlyOrderWs']) {
            throw new NotSupported($this->id . ' createPostOnlyOrderWs() is not supported yet');
        }
        $query = $this->extend($params, array( 'postOnly' => true ));
        return $this->create_order_ws($symbol, $type, $side, $amount, $price, $query);
    }

    public function create_reduce_only_order(string $symbol, string $type, string $side, float $amount, ?float $price = null, $params = array ()) {
        if (!$this->has['createReduceOnlyOrder']) {
            throw new NotSupported($this->id . ' createReduceOnlyOrder() is not supported yet');
        }
        $query = $this->extend($params, array( 'reduceOnly' => true ));
        return $this->create_order($symbol, $type, $side, $amount, $price, $query);
    }

    public function create_reduce_only_order_ws(string $symbol, string $type, string $side, float $amount, ?float $price = null, $params = array ()) {
        if (!$this->has['createReduceOnlyOrderWs']) {
            throw new NotSupported($this->id . ' createReduceOnlyOrderWs() is not supported yet');
        }
        $query = $this->extend($params, array( 'reduceOnly' => true ));
        return $this->create_order_ws($symbol, $type, $side, $amount, $price, $query);
    }

    public function create_stop_order(string $symbol, string $type, string $side, float $amount, ?float $price = null, ?float $triggerPrice = null, $params = array ()) {
        if (!$this->has['createStopOrder']) {
            throw new NotSupported($this->id . ' createStopOrder() is not supported yet');
        }
        if ($triggerPrice === null) {
            throw new ArgumentsRequired($this->id . ' create_stop_order() requires a stopPrice argument');
        }
        $query = $this->extend($params, array( 'stopPrice' => $triggerPrice ));
        return $this->create_order($symbol, $type, $side, $amount, $price, $query);
    }

    public function create_stop_order_ws(string $symbol, string $type, string $side, float $amount, ?float $price = null, ?float $triggerPrice = null, $params = array ()) {
        if (!$this->has['createStopOrderWs']) {
            throw new NotSupported($this->id . ' createStopOrderWs() is not supported yet');
        }
        if ($triggerPrice === null) {
            throw new ArgumentsRequired($this->id . ' createStopOrderWs() requires a stopPrice argument');
        }
        $query = $this->extend($params, array( 'stopPrice' => $triggerPrice ));
        return $this->create_order_ws($symbol, $type, $side, $amount, $price, $query);
    }

    public function create_stop_limit_order(string $symbol, string $side, float $amount, float $price, float $triggerPrice, $params = array ()) {
        if (!$this->has['createStopLimitOrder']) {
            throw new NotSupported($this->id . ' createStopLimitOrder() is not supported yet');
        }
        $query = $this->extend($params, array( 'stopPrice' => $triggerPrice ));
        return $this->create_order($symbol, 'limit', $side, $amount, $price, $query);
    }

    public function create_stop_limit_order_ws(string $symbol, string $side, float $amount, float $price, float $triggerPrice, $params = array ()) {
        if (!$this->has['createStopLimitOrderWs']) {
            throw new NotSupported($this->id . ' createStopLimitOrderWs() is not supported yet');
        }
        $query = $this->extend($params, array( 'stopPrice' => $triggerPrice ));
        return $this->create_order_ws($symbol, 'limit', $side, $amount, $price, $query);
    }

    public function create_stop_market_order(string $symbol, string $side, float $amount, float $triggerPrice, $params = array ()) {
        if (!$this->has['createStopMarketOrder']) {
            throw new NotSupported($this->id . ' createStopMarketOrder() is not supported yet');
        }
        $query = $this->extend($params, array( 'stopPrice' => $triggerPrice ));
        return $this->create_order($symbol, 'market', $side, $amount, null, $query);
    }

    public function create_stop_market_order_ws(string $symbol, string $side, float $amount, float $triggerPrice, $params = array ()) {
        if (!$this->has['createStopMarketOrderWs']) {
            throw new NotSupported($this->id . ' createStopMarketOrderWs() is not supported yet');
        }
        $query = $this->extend($params, array( 'stopPrice' => $triggerPrice ));
        return $this->create_order_ws($symbol, 'market', $side, $amount, null, $query);
    }

    public function safe_currency_code(?string $currencyId, ?array $currency = null) {
        $currency = $this->safe_currency($currencyId, $currency);
        return $currency['code'];
    }

    public function filter_by_symbol_since_limit($array, ?string $symbol = null, ?int $since = null, ?int $limit = null, $tail = false) {
        return $this->filter_by_value_since_limit($array, 'symbol', $symbol, $since, $limit, 'timestamp', $tail);
    }

    public function filter_by_currency_since_limit($array, $code = null, ?int $since = null, ?int $limit = null, $tail = false) {
        return $this->filter_by_value_since_limit($array, 'currency', $code, $since, $limit, 'timestamp', $tail);
    }

    public function filter_by_symbols_since_limit($array, ?array $symbols = null, ?int $since = null, ?int $limit = null, $tail = false) {
        $result = $this->filter_by_array($array, 'symbol', $symbols, false);
        return $this->filter_by_since_limit($result, $since, $limit, 'timestamp', $tail);
    }

    public function parse_last_prices($pricesData, ?array $symbols = null, $params = array ()) {
        //
        // the value of tickers is either a dict or a list
        //
        // dict
        //
        //     {
        //         'marketId1' => array( ... ),
        //         'marketId2' => array( ... ),
        //         ...
        //     }
        //
        // list
        //
        //     array(
        //         array( 'market' => 'marketId1', ... ),
        //         array( 'market' => 'marketId2', ... ),
        //         ...
        //     )
        //
        $results = array();
        if (gettype($pricesData) === 'array' && array_keys($pricesData) === array_keys(array_keys($pricesData))) {
            for ($i = 0; $i < count($pricesData); $i++) {
                $priceData = $this->extend($this->parse_last_price($pricesData[$i]), $params);
                $results[] = $priceData;
            }
        } else {
            $marketIds = is_array($pricesData) ? array_keys($pricesData) : array();
            for ($i = 0; $i < count($marketIds); $i++) {
                $marketId = $marketIds[$i];
                $market = $this->safe_market($marketId);
                $priceData = $this->extend($this->parse_last_price($pricesData[$marketId], $market), $params);
                $results[] = $priceData;
            }
        }
        $symbols = $this->market_symbols($symbols);
        return $this->filter_by_array($results, 'symbol', $symbols);
    }

    public function parse_tickers($tickers, ?array $symbols = null, $params = array ()) {
        //
        // the value of $tickers is either a dict or a list
        //
        //
        // dict
        //
        //     {
        //         'marketId1' => array( ... ),
        //         'marketId2' => array( ... ),
        //         'marketId3' => array( ... ),
        //         ...
        //     }
        //
        // list
        //
        //     array(
        //         array( 'market' => 'marketId1', ... ),
        //         array( 'market' => 'marketId2', ... ),
        //         array( 'market' => 'marketId3', ... ),
        //         ...
        //     )
        //
        $results = array();
        if (gettype($tickers) === 'array' && array_keys($tickers) === array_keys(array_keys($tickers))) {
            for ($i = 0; $i < count($tickers); $i++) {
                $parsedTicker = $this->parse_ticker($tickers[$i]);
                $ticker = $this->extend($parsedTicker, $params);
                $results[] = $ticker;
            }
        } else {
            $marketIds = is_array($tickers) ? array_keys($tickers) : array();
            for ($i = 0; $i < count($marketIds); $i++) {
                $marketId = $marketIds[$i];
                $market = $this->safe_market($marketId);
                $parsed = $this->parse_ticker($tickers[$marketId], $market);
                $ticker = $this->extend($parsed, $params);
                $results[] = $ticker;
            }
        }
        $symbols = $this->market_symbols($symbols);
        return $this->filter_by_array($results, 'symbol', $symbols);
    }

    public function parse_deposit_addresses($addresses, ?array $codes = null, $indexed = true, $params = array ()) {
        $result = array();
        for ($i = 0; $i < count($addresses); $i++) {
            $address = $this->extend($this->parse_deposit_address($addresses[$i]), $params);
            $result[] = $address;
        }
        if ($codes !== null) {
            $result = $this->filter_by_array($result, 'currency', $codes, false);
        }
        if ($indexed) {
            $result = $this->filter_by_array($result, 'currency', null, $indexed);
        }
        return $result;
    }

    public function parse_borrow_interests($response, ?array $market = null) {
        $interests = array();
        for ($i = 0; $i < count($response); $i++) {
            $row = $response[$i];
            $interests[] = $this->parse_borrow_interest($row, $market);
        }
        return $interests;
    }

    public function parse_borrow_rate($info, ?array $currency = null) {
        throw new NotSupported($this->id . ' parseBorrowRate() is not supported yet');
    }

    public function parse_borrow_rate_history($response, ?string $code, ?int $since, ?int $limit) {
        $result = array();
        for ($i = 0; $i < count($response); $i++) {
            $item = $response[$i];
            $borrowRate = $this->parse_borrow_rate($item);
            $result[] = $borrowRate;
        }
        $sorted = $this->sort_by($result, 'timestamp');
        return $this->filter_by_currency_since_limit($sorted, $code, $since, $limit);
    }

    public function parse_isolated_borrow_rates(mixed $info) {
        $result = array();
        for ($i = 0; $i < count($info); $i++) {
            $item = $info[$i];
            $borrowRate = $this->parse_isolated_borrow_rate($item);
            $symbol = $this->safe_string($borrowRate, 'symbol');
            $result[$symbol] = $borrowRate;
        }
        return $result;
    }

    public function parse_funding_rate_histories($response, $market = null, ?int $since = null, ?int $limit = null) {
        $rates = array();
        for ($i = 0; $i < count($response); $i++) {
            $entry = $response[$i];
            $rates[] = $this->parse_funding_rate_history($entry, $market);
        }
        $sorted = $this->sort_by($rates, 'timestamp');
        $symbol = ($market === null) ? null : $market['symbol'];
        return $this->filter_by_symbol_since_limit($sorted, $symbol, $since, $limit);
    }

    public function safe_symbol(?string $marketId, ?array $market = null, ?string $delimiter = null, ?string $marketType = null) {
        $market = $this->safe_market($marketId, $market, $delimiter, $marketType);
        return $market['symbol'];
    }

    public function parse_funding_rate(string $contract, ?array $market = null) {
        throw new NotSupported($this->id . ' parseFundingRate() is not supported yet');
    }

    public function parse_funding_rates($response, ?array $symbols = null) {
        $fundingRates = array();
        for ($i = 0; $i < count($response); $i++) {
            $entry = $response[$i];
            $parsed = $this->parse_funding_rate($entry);
            $fundingRates[$parsed['symbol']] = $parsed;
        }
        return $this->filter_by_array($fundingRates, 'symbol', $symbols);
    }

    public function parse_long_short_ratio(array $info, ?array $market = null) {
        throw new NotSupported($this->id . ' parseLongShortRatio() is not supported yet');
    }

    public function parse_long_short_ratio_history($response, $market = null, ?int $since = null, ?int $limit = null) {
        $rates = array();
        for ($i = 0; $i < count($response); $i++) {
            $entry = $response[$i];
            $rates[] = $this->parse_long_short_ratio($entry, $market);
        }
        $sorted = $this->sort_by($rates, 'timestamp');
        $symbol = ($market === null) ? null : $market['symbol'];
        return $this->filter_by_symbol_since_limit($sorted, $symbol, $since, $limit);
    }

    public function handle_trigger_direction_and_params($params, ?string $exchangeSpecificKey = null, Bool $allowEmpty = false) {
        /**
         * @ignore
         * @return array([string, object]) the trigger-direction value and omited $params
         */
        $triggerDirection = $this->safe_string($params, 'triggerDirection');
        $exchangeSpecificDefined = ($exchangeSpecificKey !== null) && (is_array($params) && array_key_exists($exchangeSpecificKey, $params));
        if ($triggerDirection !== null) {
            $params = $this->omit($params, 'triggerDirection');
        }
        // throw exception if:
        // A) if provided value is not unified (support old "up/down" strings too)
        // B) if exchange specific "trigger direction key" (eg. "stopPriceSide") was not provided
        if (!$this->in_array($triggerDirection, array( 'ascending', 'descending', 'up', 'down', 'above', 'below' )) && !$exchangeSpecificDefined && !$allowEmpty) {
            throw new ArgumentsRequired($this->id . ' createOrder() : trigger orders require $params["triggerDirection"] to be either "ascending" or "descending"');
        }
        // if old format was provided, overwrite to new
        if ($triggerDirection === 'up' || $triggerDirection === 'above') {
            $triggerDirection = 'ascending';
        } elseif ($triggerDirection === 'down' || $triggerDirection === 'below') {
            $triggerDirection = 'descending';
        }
        return array( $triggerDirection, $params );
    }

    public function handle_trigger_and_params($params) {
        $isTrigger = $this->safe_bool_2($params, 'trigger', 'stop');
        if ($isTrigger) {
            $params = $this->omit($params, array( 'trigger', 'stop' ));
        }
        return array( $isTrigger, $params );
    }

    public function is_trigger_order($params) {
        // for backwards compatibility
        return $this->handle_trigger_and_params($params);
    }

    public function is_post_only(bool $isMarketOrder, $exchangeSpecificParam, $params = array ()) {
        /**
         * @ignore
         * @param {string} type Order type
         * @param {boolean} $exchangeSpecificParam exchange specific $postOnly
         * @param {array} [$params] exchange specific $params
         * @return {boolean} true if a post only order, false otherwise
         */
        $timeInForce = $this->safe_string_upper($params, 'timeInForce');
        $postOnly = $this->safe_bool_2($params, 'postOnly', 'post_only', false);
        // we assume $timeInForce is uppercase from safeStringUpper ($params, 'timeInForce')
        $ioc = $timeInForce === 'IOC';
        $fok = $timeInForce === 'FOK';
        $timeInForcePostOnly = $timeInForce === 'PO';
        $postOnly = $postOnly || $timeInForcePostOnly || $exchangeSpecificParam;
        if ($postOnly) {
            if ($ioc || $fok) {
                throw new InvalidOrder($this->id . ' $postOnly orders cannot have $timeInForce equal to ' . $timeInForce);
            } elseif ($isMarketOrder) {
                throw new InvalidOrder($this->id . ' market orders cannot be postOnly');
            } else {
                return true;
            }
        } else {
            return false;
        }
    }

    public function handle_post_only(bool $isMarketOrder, bool $exchangeSpecificPostOnlyOption, mixed $params = array ()) {
        /**
         * @ignore
         * @param {string} type Order type
         * @param {boolean} exchangeSpecificBoolean exchange specific $postOnly
         * @param {array} [$params] exchange specific $params
         * @return {Array}
         */
        $timeInForce = $this->safe_string_upper($params, 'timeInForce');
        $postOnly = $this->safe_bool($params, 'postOnly', false);
        $ioc = $timeInForce === 'IOC';
        $fok = $timeInForce === 'FOK';
        $po = $timeInForce === 'PO';
        $postOnly = $postOnly || $po || $exchangeSpecificPostOnlyOption;
        if ($postOnly) {
            if ($ioc || $fok) {
                throw new InvalidOrder($this->id . ' $postOnly orders cannot have $timeInForce equal to ' . $timeInForce);
            } elseif ($isMarketOrder) {
                throw new InvalidOrder($this->id . ' market orders cannot be postOnly');
            } else {
                if ($po) {
                    $params = $this->omit($params, 'timeInForce');
                }
                $params = $this->omit($params, 'postOnly');
                return array( true, $params );
            }
        }
        return array( false, $params );
    }

    public function fetch_last_prices(?array $symbols = null, $params = array ()) {
        throw new NotSupported($this->id . ' fetchLastPrices() is not supported yet');
    }

    public function fetch_trading_fees($params = array ()) {
        throw new NotSupported($this->id . ' fetchTradingFees() is not supported yet');
    }

    public function fetch_trading_fees_ws($params = array ()) {
        throw new NotSupported($this->id . ' fetchTradingFeesWs() is not supported yet');
    }

    public function fetch_trading_fee(string $symbol, $params = array ()) {
        if (!$this->has['fetchTradingFees']) {
            throw new NotSupported($this->id . ' fetchTradingFee() is not supported yet');
        }
        $fees = $this->fetch_trading_fees($params);
        return $this->safe_dict($fees, $symbol);
    }

    public function fetch_convert_currencies($params = array ()) {
        throw new NotSupported($this->id . ' fetchConvertCurrencies() is not supported yet');
    }

    public function parse_open_interest($interest, ?array $market = null) {
        throw new NotSupported($this->id . ' parseOpenInterest () is not supported yet');
    }

    public function parse_open_interests($response, ?array $symbols = null) {
        $result = array();
        for ($i = 0; $i < count($response); $i++) {
            $entry = $response[$i];
            $parsed = $this->parse_open_interest($entry);
            $result[$parsed['symbol']] = $parsed;
        }
        return $this->filter_by_array($result, 'symbol', $symbols);
    }

    public function parse_open_interests_history($response, $market = null, ?int $since = null, ?int $limit = null) {
        $interests = array();
        for ($i = 0; $i < count($response); $i++) {
            $entry = $response[$i];
            $interest = $this->parse_open_interest($entry, $market);
            $interests[] = $interest;
        }
        $sorted = $this->sort_by($interests, 'timestamp');
        $symbol = $this->safe_string($market, 'symbol');
        return $this->filter_by_symbol_since_limit($sorted, $symbol, $since, $limit);
    }

    public function fetch_funding_rate(string $symbol, $params = array ()) {
        if ($this->has['fetchFundingRates']) {
            $this->load_markets();
            $market = $this->market($symbol);
            $symbol = $market['symbol'];
            if (!$market['contract']) {
                throw new BadSymbol($this->id . ' fetchFundingRate() supports contract markets only');
            }
            $rates = $this->fetch_funding_rates(array( $symbol ), $params);
            $rate = $this->safe_value($rates, $symbol);
            if ($rate === null) {
                throw new NullResponse($this->id . ' fetchFundingRate () returned no data for ' . $symbol);
            } else {
                return $rate;
            }
        } else {
            throw new NotSupported($this->id . ' fetchFundingRate () is not supported yet');
        }
    }

    public function fetch_funding_interval(string $symbol, $params = array ()) {
        if ($this->has['fetchFundingIntervals']) {
            $this->load_markets();
            $market = $this->market($symbol);
            $symbol = $market['symbol'];
            if (!$market['contract']) {
                throw new BadSymbol($this->id . ' fetchFundingInterval() supports contract markets only');
            }
            $rates = $this->fetch_funding_intervals(array( $symbol ), $params);
            $rate = $this->safe_value($rates, $symbol);
            if ($rate === null) {
                throw new NullResponse($this->id . ' fetchFundingInterval() returned no data for ' . $symbol);
            } else {
                return $rate;
            }
        } else {
            throw new NotSupported($this->id . ' fetchFundingInterval() is not supported yet');
        }
    }

    public function fetch_mark_ohlcv($symbol, $timeframe = '1m', ?int $since = null, ?int $limit = null, $params = array ()) {
        /**
         * fetches historical mark price candlestick data containing the open, high, low, and close price of a market
         * @param {string} $symbol unified $symbol of the market to fetch OHLCV data for
         * @param {string} $timeframe the length of time each candle represents
         * @param {int} [$since] timestamp in ms of the earliest candle to fetch
         * @param {int} [$limit] the maximum amount of candles to fetch
         * @param {array} [$params] extra parameters specific to the exchange API endpoint
         * @return {float[][]} A list of candles ordered, open, high, low, close, null
         */
        if ($this->has['fetchMarkOHLCV']) {
            $request = array(
                'price' => 'mark',
            );
            return $this->fetch_ohlcv($symbol, $timeframe, $since, $limit, $this->extend($request, $params));
        } else {
            throw new NotSupported($this->id . ' fetchMarkOHLCV () is not supported yet');
        }
    }

    public function fetch_index_ohlcv(string $symbol, $timeframe = '1m', ?int $since = null, ?int $limit = null, $params = array ()) {
        /**
         * fetches historical index price candlestick data containing the open, high, low, and close price of a market
         * @param {string} $symbol unified $symbol of the market to fetch OHLCV data for
         * @param {string} $timeframe the length of time each candle represents
         * @param {int} [$since] timestamp in ms of the earliest candle to fetch
         * @param {int} [$limit] the maximum amount of candles to fetch
         * @param {array} [$params] extra parameters specific to the exchange API endpoint
         * @return array() A list of candles ordered, open, high, low, close, null
         */
        if ($this->has['fetchIndexOHLCV']) {
            $request = array(
                'price' => 'index',
            );
            return $this->fetch_ohlcv($symbol, $timeframe, $since, $limit, $this->extend($request, $params));
        } else {
            throw new NotSupported($this->id . ' fetchIndexOHLCV () is not supported yet');
        }
    }

    public function fetch_premium_index_ohlcv(string $symbol, $timeframe = '1m', ?int $since = null, ?int $limit = null, $params = array ()) {
        /**
         * fetches historical premium index price candlestick data containing the open, high, low, and close price of a market
         * @param {string} $symbol unified $symbol of the market to fetch OHLCV data for
         * @param {string} $timeframe the length of time each candle represents
         * @param {int} [$since] timestamp in ms of the earliest candle to fetch
         * @param {int} [$limit] the maximum amount of candles to fetch
         * @param {array} [$params] extra parameters specific to the exchange API endpoint
         * @return {float[][]} A list of candles ordered, open, high, low, close, null
         */
        if ($this->has['fetchPremiumIndexOHLCV']) {
            $request = array(
                'price' => 'premiumIndex',
            );
            return $this->fetch_ohlcv($symbol, $timeframe, $since, $limit, $this->extend($request, $params));
        } else {
            throw new NotSupported($this->id . ' fetchPremiumIndexOHLCV () is not supported yet');
        }
    }

    public function handle_time_in_force($params = array ()) {
        /**
         * @ignore
         * Must add $timeInForce to $this->options to use this method
         * @return {string} returns the exchange specific value for $timeInForce
         */
        $timeInForce = $this->safe_string_upper($params, 'timeInForce'); // supported values GTC, IOC, PO
        if ($timeInForce !== null) {
            $exchangeValue = $this->safe_string($this->options['timeInForce'], $timeInForce);
            if ($exchangeValue === null) {
                throw new ExchangeError($this->id . ' does not support $timeInForce "' . $timeInForce . '"');
            }
            return $exchangeValue;
        }
        return null;
    }

    public function convert_type_to_account($account) {
        /**
         * @ignore
         * Must add $accountsByType to $this->options to use this method
         * @param {string} $account key for $account name in $this->options['accountsByType']
         * @return the exchange specific $account name or the isolated margin id for transfers
         */
        $accountsByType = $this->safe_dict($this->options, 'accountsByType', array());
        $lowercaseAccount = strtolower($account);
        if (is_array($accountsByType) && array_key_exists($lowercaseAccount, $accountsByType)) {
            return $accountsByType[$lowercaseAccount];
        } elseif ((is_array($this->markets) && array_key_exists($account, $this->markets)) || (is_array($this->markets_by_id) && array_key_exists($account, $this->markets_by_id))) {
            $market = $this->market($account);
            return $market['id'];
        } else {
            return $account;
        }
    }

    public function check_required_argument(string $methodName, $argument, $argumentName, $options = []) {
        /**
         * @ignore
         * @param {string} $methodName the name of the method that the $argument is being checked for
         * @param {string} $argument the argument's actual value provided
         * @param {string} $argumentName the name of the $argument being checked (for logging purposes)
         * @param {string[]} $options a list of $options that the $argument can be
         * @return {null}
         */
        $optionsLength = count($options);
        if (($argument === null) || (($optionsLength > 0) && (!($this->in_array($argument, $options))))) {
            $messageOptions = implode(', ', $options);
            $message = $this->id . ' ' . $methodName . '() requires a ' . $argumentName . ' argument';
            if ($messageOptions !== '') {
                $message .= ', one of ' . '(' . $messageOptions . ')';
            }
            throw new ArgumentsRequired($message);
        }
    }

    public function check_required_margin_argument(string $methodName, ?string $symbol, string $marginMode) {
        /**
         * @ignore
         * @param {string} $symbol unified $symbol of the market
         * @param {string} $methodName name of the method that requires a $symbol
         * @param {string} $marginMode is either 'isolated' or 'cross'
         */
        if (($marginMode === 'isolated') && ($symbol === null)) {
            throw new ArgumentsRequired($this->id . ' ' . $methodName . '() requires a $symbol argument for isolated margin');
        } elseif (($marginMode === 'cross') && ($symbol !== null)) {
            throw new ArgumentsRequired($this->id . ' ' . $methodName . '() cannot have a $symbol argument for cross margin');
        }
    }

    public function parse_deposit_withdraw_fees($response, ?array $codes = null, $currencyIdKey = null) {
        /**
         * @ignore
         * @param {object[]|array} $response unparsed $response from the exchange
         * @param {string[]|null} $codes the unified $currency $codes to fetch transactions fees for, returns all currencies when null
         * @param {str} $currencyIdKey *should only be null when $response is a $dictionary* the object key that corresponds to the $currency id
         * @return {array} objects with withdraw and deposit fees, indexed by $currency $codes
         */
        $depositWithdrawFees = array();
        $isArray = gettype($response) === 'array' && array_keys($response) === array_keys(array_keys($response));
        $responseKeys = $response;
        if (!$isArray) {
            $responseKeys = is_array($response) ? array_keys($response) : array();
        }
        for ($i = 0; $i < count($responseKeys); $i++) {
            $entry = $responseKeys[$i];
            $dictionary = $isArray ? $entry : $response[$entry];
            $currencyId = $isArray ? $this->safe_string($dictionary, $currencyIdKey) : $entry;
            $currency = $this->safe_currency($currencyId);
            $code = $this->safe_string($currency, 'code');
            if (($codes === null) || ($this->in_array($code, $codes))) {
                $depositWithdrawFees[$code] = $this->parse_deposit_withdraw_fee($dictionary, $currency);
            }
        }
        return $depositWithdrawFees;
    }

    public function parse_deposit_withdraw_fee($fee, ?array $currency = null) {
        throw new NotSupported($this->id . ' parseDepositWithdrawFee() is not supported yet');
    }

    public function deposit_withdraw_fee($info) {
        return array(
            'info' => $info,
            'withdraw' => array(
                'fee' => null,
                'percentage' => null,
            ),
            'deposit' => array(
                'fee' => null,
                'percentage' => null,
            ),
            'networks' => array(),
        );
    }

    public function assign_default_deposit_withdraw_fees($fee, $currency = null) {
        /**
         * @ignore
         * Takes a depositWithdrawFee structure and assigns the default values for withdraw and deposit
         * @param {array} $fee A deposit withdraw $fee structure
         * @param {array} $currency A $currency structure, the response from $this->currency()
         * @return {array} A deposit withdraw $fee structure
         */
        $networkKeys = is_array($fee['networks']) ? array_keys($fee['networks']) : array();
        $numNetworks = count($networkKeys);
        if ($numNetworks === 1) {
            $fee['withdraw'] = $fee['networks'][$networkKeys[0]]['withdraw'];
            $fee['deposit'] = $fee['networks'][$networkKeys[0]]['deposit'];
            return $fee;
        }
        $currencyCode = $this->safe_string($currency, 'code');
        for ($i = 0; $i < $numNetworks; $i++) {
            $network = $networkKeys[$i];
            if ($network === $currencyCode) {
                $fee['withdraw'] = $fee['networks'][$networkKeys[$i]]['withdraw'];
                $fee['deposit'] = $fee['networks'][$networkKeys[$i]]['deposit'];
            }
        }
        return $fee;
    }

    public function parse_income($info, ?array $market = null) {
        throw new NotSupported($this->id . ' parseIncome () is not supported yet');
    }

    public function parse_incomes($incomes, $market = null, ?int $since = null, ?int $limit = null) {
        /**
         * @ignore
         * parses funding fee info from exchange response
         * @param {array[]} $incomes each item describes once instance of currency being received or paid
         * @param {array} $market ccxt $market
         * @param {int} [$since] when defined, the response items are filtered to only include items after this timestamp
         * @param {int} [$limit] limits the number of items in the response
         * @return {array[]} an array of ~@link https://docs.ccxt.com/#/?id=funding-history-structure funding history structures~
         */
        $result = array();
        for ($i = 0; $i < count($incomes); $i++) {
            $entry = $incomes[$i];
            $parsed = $this->parse_income($entry, $market);
            $result[] = $parsed;
        }
        $sorted = $this->sort_by($result, 'timestamp');
        $symbol = $this->safe_string($market, 'symbol');
        return $this->filter_by_symbol_since_limit($sorted, $symbol, $since, $limit);
    }

    public function get_market_from_symbols(?array $symbols = null) {
        if ($symbols === null) {
            return null;
        }
        $firstMarket = $this->safe_string($symbols, 0);
        $market = $this->market($firstMarket);
        return $market;
    }

    public function parse_ws_ohlcvs(mixed $ohlcvs, mixed $market = null, string $timeframe = '1m', ?int $since = null, ?int $limit = null) {
        $results = array();
        for ($i = 0; $i < count($ohlcvs); $i++) {
            $results[] = $this->parse_ws_ohlcv($ohlcvs[$i], $market);
        }
        return $results;
    }

    public function fetch_transactions(?string $code = null, ?int $since = null, ?int $limit = null, $params = array ()) {
        /**
         * @deprecated
         * *DEPRECATED* use fetchDepositsWithdrawals instead
         * @param {string} $code unified currency $code for the currency of the deposit/withdrawals, default is null
         * @param {int} [$since] timestamp in ms of the earliest deposit/withdrawal, default is null
         * @param {int} [$limit] max number of deposit/withdrawals to return, default is null
         * @param {array} [$params] extra parameters specific to the exchange API endpoint
         * @return {array} a list of ~@link https://docs.ccxt.com/#/?id=transaction-structure transaction structures~
         */
        if ($this->has['fetchDepositsWithdrawals']) {
            return $this->fetch_deposits_withdrawals($code, $since, $limit, $params);
        } else {
            throw new NotSupported($this->id . ' fetchTransactions () is not supported yet');
        }
    }

    public function filter_by_array_positions($objects, int|string $key, $values = null, $indexed = true) {
        /**
         * @ignore
         * Typed wrapper for filterByArray that returns a list of positions
         */
        return $this->filter_by_array($objects, $key, $values, $indexed);
    }

    public function filter_by_array_tickers($objects, int|string $key, $values = null, $indexed = true) {
        /**
         * @ignore
         * Typed wrapper for filterByArray that returns a dictionary of tickers
         */
        return $this->filter_by_array($objects, $key, $values, $indexed);
    }

    public function create_stream_ohlcv(?string $symbol, ?string $timeframe, $data) {
        return array(
            'symbol' => $symbol,
            'timeframe' => $timeframe,
            'ohlcv' => $data,
        );
    }

    public function create_ohlcv_object(string $symbol, string $timeframe, $data) {
        $res = array();
        $res[$symbol] = array();
        $res[$symbol][$timeframe] = $data;
        return $res;
    }

    public function handle_max_entries_per_request_and_params(string $method, ?int $maxEntriesPerRequest = null, $params = array ()) {
        $newMaxEntriesPerRequest = null;
        list($newMaxEntriesPerRequest, $params) = $this->handle_option_and_params($params, $method, 'maxEntriesPerRequest');
        if (($newMaxEntriesPerRequest !== null) && ($newMaxEntriesPerRequest !== $maxEntriesPerRequest)) {
            $maxEntriesPerRequest = $newMaxEntriesPerRequest;
        }
        if ($maxEntriesPerRequest === null) {
            $maxEntriesPerRequest = 1000; // default to 1000
        }
        return array( $maxEntriesPerRequest, $params );
    }

    public function fetch_paginated_call_dynamic(string $method, ?string $symbol = null, ?int $since = null, ?int $limit = null, $params = array (), ?int $maxEntriesPerRequest = null, $removeRepeated = true) {
        $maxCalls = null;
        list($maxCalls, $params) = $this->handle_option_and_params($params, $method, 'paginationCalls', 10);
        $maxRetries = null;
        list($maxRetries, $params) = $this->handle_option_and_params($params, $method, 'maxRetries', 3);
        $paginationDirection = null;
        list($paginationDirection, $params) = $this->handle_option_and_params($params, $method, 'paginationDirection', 'backward');
        $paginationTimestamp = null;
        $removeRepeatedOption = $removeRepeated;
        list($removeRepeatedOption, $params) = $this->handle_option_and_params($params, $method, 'removeRepeated', $removeRepeated);
        $calls = 0;
        $result = array();
        $errors = 0;
        $until = $this->safe_integer_2($params, 'untill', 'till'); // do not omit it from $params here
        list($maxEntriesPerRequest, $params) = $this->handle_max_entries_per_request_and_params($method, $maxEntriesPerRequest, $params);
        if (($paginationDirection === 'forward')) {
            if ($since === null) {
                throw new ArgumentsRequired($this->id . ' pagination requires a $since argument when $paginationDirection set to forward');
            }
            $paginationTimestamp = $since;
        }
        while (($calls < $maxCalls)) {
            $calls += 1;
            try {
                if ($paginationDirection === 'backward') {
                    // do it backwards, starting from the $last
                    // UNTIL filtering is required in order to work
                    if ($paginationTimestamp !== null) {
                        $params['until'] = $paginationTimestamp - 1;
                    }
                    $response = $this->$method ($symbol, null, $maxEntriesPerRequest, $params);
                    $responseLength = count($response);
                    if ($this->verbose) {
                        $backwardMessage = 'Dynamic pagination call ' . $this->number_to_string($calls) . ' $method ' . $method . ' $response length ' . $this->number_to_string($responseLength);
                        if ($paginationTimestamp !== null) {
                            $backwardMessage .= ' timestamp ' . $this->number_to_string($paginationTimestamp);
                        }
                        $this->log($backwardMessage);
                    }
                    if ($responseLength === 0) {
                        break;
                    }
                    $errors = 0;
                    $result = $this->array_concat($result, $response);
                    $firstElement = $this->safe_value($response, 0);
                    $paginationTimestamp = $this->safe_integer_2($firstElement, 'timestamp', 0);
                    if (($since !== null) && ($paginationTimestamp <= $since)) {
                        break;
                    }
                } else {
                    // do it forwards, starting from the $since
                    $response = $this->$method ($symbol, $paginationTimestamp, $maxEntriesPerRequest, $params);
                    $responseLength = count($response);
                    if ($this->verbose) {
                        $forwardMessage = 'Dynamic pagination call ' . $this->number_to_string($calls) . ' $method ' . $method . ' $response length ' . $this->number_to_string($responseLength);
                        if ($paginationTimestamp !== null) {
                            $forwardMessage .= ' timestamp ' . $this->number_to_string($paginationTimestamp);
                        }
                        $this->log($forwardMessage);
                    }
                    if ($responseLength === 0) {
                        break;
                    }
                    $errors = 0;
                    $result = $this->array_concat($result, $response);
                    $last = $this->safe_value($response, $responseLength - 1);
                    $paginationTimestamp = $this->safe_integer($last, 'timestamp') + 1;
                    if (($until !== null) && ($paginationTimestamp >= $until)) {
                        break;
                    }
                }
            } catch (Exception $e) {
                $errors += 1;
                if ($errors > $maxRetries) {
                    throw $e;
                }
            }
        }
        $uniqueResults = $result;
        if ($removeRepeatedOption) {
            $uniqueResults = $this->remove_repeated_elements_from_array($result);
        }
        $key = ($method === 'fetchOHLCV') ? 0 : 'timestamp';
        return $this->filter_by_since_limit($uniqueResults, $since, $limit, $key);
    }

    public function safe_deterministic_call(string $method, ?string $symbol = null, ?int $since = null, ?int $limit = null, ?string $timeframe = null, $params = array ()) {
        $maxRetries = null;
        list($maxRetries, $params) = $this->handle_option_and_params($params, $method, 'maxRetries', 3);
        $errors = 0;
        while ($errors <= $maxRetries) {
            try {
                if ($timeframe && $method !== 'fetchFundingRateHistory') {
                    return $this->$method ($symbol, $timeframe, $since, $limit, $params);
                } else {
                    return $this->$method ($symbol, $since, $limit, $params);
                }
            } catch (Exception $e) {
                if ($e instanceof RateLimitExceeded) {
                    throw $e; // if we are rate limited, we should not retry and fail fast
                }
                $errors += 1;
                if ($errors > $maxRetries) {
                    throw $e;
                }
            }
        }
        return array();
    }

    public function fetch_paginated_call_deterministic(string $method, ?string $symbol = null, ?int $since = null, ?int $limit = null, ?string $timeframe = null, $params = array (), $maxEntriesPerRequest = null) {
        $maxCalls = null;
        list($maxCalls, $params) = $this->handle_option_and_params($params, $method, 'paginationCalls', 10);
        list($maxEntriesPerRequest, $params) = $this->handle_max_entries_per_request_and_params($method, $maxEntriesPerRequest, $params);
        $current = $this->milliseconds();
        $tasks = array();
        $time = $this->parse_timeframe($timeframe) * 1000;
        $step = $time * $maxEntriesPerRequest;
        $currentSince = $current - ($maxCalls * $step) - 1;
        if ($since !== null) {
            $currentSince = max ($currentSince, $since);
        } else {
            $currentSince = max ($currentSince, 1241440531000); // avoid timestamps older than 2009
        }
        $until = $this->safe_integer_2($params, 'until', 'till'); // do not omit it here
        if ($until !== null) {
            $requiredCalls = (int) ceil(($until - $since) / $step);
            if ($requiredCalls > $maxCalls) {
                throw new BadRequest($this->id . ' the number of required calls is greater than the max number of calls allowed, either increase the paginationCalls or decrease the $since-$until gap. Current paginationCalls $limit is ' . (string) $maxCalls . ' required calls is ' . (string) $requiredCalls);
            }
        }
        for ($i = 0; $i < $maxCalls; $i++) {
            if (($until !== null) && ($currentSince >= $until)) {
                break;
            }
            if ($currentSince >= $current) {
                break;
            }
            $tasks[] = $this->safe_deterministic_call($method, $symbol, $currentSince, $maxEntriesPerRequest, $timeframe, $params);
            $currentSince = $this->sum($currentSince, $step) - 1;
        }
        $results = $tasks;
        $result = array();
        for ($i = 0; $i < count($results); $i++) {
            $result = $this->array_concat($result, $results[$i]);
        }
        $uniqueResults = $this->remove_repeated_elements_from_array($result);
        $key = ($method === 'fetchOHLCV') ? 0 : 'timestamp';
        return $this->filter_by_since_limit($uniqueResults, $since, $limit, $key);
    }

    public function fetch_paginated_call_cursor(string $method, ?string $symbol = null, $since = null, $limit = null, $params = array (), $cursorReceived = null, $cursorSent = null, $cursorIncrement = null, $maxEntriesPerRequest = null) {
        $maxCalls = null;
        list($maxCalls, $params) = $this->handle_option_and_params($params, $method, 'paginationCalls', 10);
        $maxRetries = null;
        list($maxRetries, $params) = $this->handle_option_and_params($params, $method, 'maxRetries', 3);
        list($maxEntriesPerRequest, $params) = $this->handle_max_entries_per_request_and_params($method, $maxEntriesPerRequest, $params);
        $cursorValue = null;
        $i = 0;
        $errors = 0;
        $result = array();
        $timeframe = $this->safe_string($params, 'timeframe');
        $params = $this->omit($params, 'timeframe'); // reading the $timeframe from the $method arguments to avoid changing the signature
        while ($i < $maxCalls) {
            try {
                if ($cursorValue !== null) {
                    if ($cursorIncrement !== null) {
                        $cursorValue = $this->parse_to_int($cursorValue) . $cursorIncrement;
                    }
                    $params[$cursorSent] = $cursorValue;
                }
                $response = null;
                if ($method === 'fetchAccounts') {
                    $response = $this->$method ($params);
                } elseif ($method === 'getLeverageTiersPaginated' || $method === 'fetchPositions') {
                    $response = $this->$method ($symbol, $params);
                } elseif ($method === 'fetchOpenInterestHistory') {
                    $response = $this->$method ($symbol, $timeframe, $since, $maxEntriesPerRequest, $params);
                } else {
                    $response = $this->$method ($symbol, $since, $maxEntriesPerRequest, $params);
                }
                $errors = 0;
                $responseLength = count($response);
                if ($this->verbose) {
                    $cursorString = ($cursorValue === null) ? '' : $cursorValue;
                    $iteration = ($i + 1);
                    $cursorMessage = 'Cursor pagination call ' . (string) $iteration . ' $method ' . $method . ' $response length ' . (string) $responseLength . ' $cursor ' . $cursorString;
                    $this->log($cursorMessage);
                }
                if ($responseLength === 0) {
                    break;
                }
                $result = $this->array_concat($result, $response);
                $last = $this->safe_dict($response, $responseLength - 1);
                // $cursorValue = $this->safe_value($last['info'], $cursorReceived);
                $cursorValue = null; // search for the $cursor
                for ($j = 0; $j < $responseLength; $j++) {
                    $index = $responseLength - $j - 1;
                    $entry = $this->safe_dict($response, $index);
                    $info = $this->safe_dict($entry, 'info');
                    $cursor = $this->safe_value($info, $cursorReceived);
                    if ($cursor !== null) {
                        $cursorValue = $cursor;
                        break;
                    }
                }
                if ($cursorValue === null) {
                    break;
                }
                $lastTimestamp = $this->safe_integer($last, 'timestamp');
                if ($lastTimestamp !== null && $lastTimestamp < $since) {
                    break;
                }
            } catch (Exception $e) {
                $errors += 1;
                if ($errors > $maxRetries) {
                    throw $e;
                }
            }
            $i += 1;
        }
        $sorted = $this->sort_cursor_paginated_result($result);
        $key = ($method === 'fetchOHLCV') ? 0 : 'timestamp';
        return $this->filter_by_since_limit($sorted, $since, $limit, $key);
    }

    public function fetch_paginated_call_incremental(string $method, ?string $symbol = null, $since = null, $limit = null, $params = array (), $pageKey = null, $maxEntriesPerRequest = null) {
        $maxCalls = null;
        list($maxCalls, $params) = $this->handle_option_and_params($params, $method, 'paginationCalls', 10);
        $maxRetries = null;
        list($maxRetries, $params) = $this->handle_option_and_params($params, $method, 'maxRetries', 3);
        list($maxEntriesPerRequest, $params) = $this->handle_max_entries_per_request_and_params($method, $maxEntriesPerRequest, $params);
        $i = 0;
        $errors = 0;
        $result = array();
        while ($i < $maxCalls) {
            try {
                $params[$pageKey] = $i + 1;
                $response = $this->$method ($symbol, $since, $maxEntriesPerRequest, $params);
                $errors = 0;
                $responseLength = count($response);
                if ($this->verbose) {
                    $iteration = ($i . (string) 1);
                    $incrementalMessage = 'Incremental pagination call ' . $iteration . ' $method ' . $method . ' $response length ' . (string) $responseLength;
                    $this->log($incrementalMessage);
                }
                if ($responseLength === 0) {
                    break;
                }
                $result = $this->array_concat($result, $response);
            } catch (Exception $e) {
                $errors += 1;
                if ($errors > $maxRetries) {
                    throw $e;
                }
            }
            $i += 1;
        }
        $sorted = $this->sort_cursor_paginated_result($result);
        $key = ($method === 'fetchOHLCV') ? 0 : 'timestamp';
        return $this->filter_by_since_limit($sorted, $since, $limit, $key);
    }

    public function sort_cursor_paginated_result($result) {
        $first = $this->safe_value($result, 0);
        if ($first !== null) {
            if (is_array($first) && array_key_exists('timestamp', $first)) {
                return $this->sort_by($result, 'timestamp', true);
            }
            if (is_array($first) && array_key_exists('id', $first)) {
                return $this->sort_by($result, 'id', true);
            }
        }
        return $result;
    }

    public function remove_repeated_elements_from_array($input) {
        $uniqueResult = array();
        for ($i = 0; $i < count($input); $i++) {
            $entry = $input[$i];
            $id = $this->safe_string($entry, 'id');
            if ($id !== null) {
                if ($this->safe_string($uniqueResult, $id) === null) {
                    $uniqueResult[$id] = $entry;
                }
            } else {
                $timestamp = $this->safe_integer_2($entry, 'timestamp', 0);
                if ($timestamp !== null) {
                    if ($this->safe_string($uniqueResult, $timestamp) === null) {
                        $uniqueResult[$timestamp] = $entry;
                    }
                }
            }
        }
        $values = is_array($uniqueResult) ? array_values($uniqueResult) : array();
        $valuesLength = count($values);
        if ($valuesLength > 0) {
            return $values;
        }
        return $input;
    }

    public function handle_until_option(string $key, $request, $params, $multiplier = 1) {
        $until = $this->safe_integer_2($params, 'until', 'till');
        if ($until !== null) {
            $request[$key] = $this->parse_to_int($until * $multiplier);
            $params = $this->omit($params, array( 'until', 'till' ));
        }
        return array( $request, $params );
    }

    public function safe_open_interest(array $interest, ?array $market = null) {
        $symbol = $this->safe_string($interest, 'symbol');
        if ($symbol === null) {
            $symbol = $this->safe_string($market, 'symbol');
        }
        return $this->extend($interest, array(
            'symbol' => $symbol,
            'baseVolume' => $this->safe_number($interest, 'baseVolume'), // deprecated
            'quoteVolume' => $this->safe_number($interest, 'quoteVolume'), // deprecated
            'openInterestAmount' => $this->safe_number($interest, 'openInterestAmount'),
            'openInterestValue' => $this->safe_number($interest, 'openInterestValue'),
            'timestamp' => $this->safe_integer($interest, 'timestamp'),
            'datetime' => $this->safe_string($interest, 'datetime'),
            'info' => $this->safe_value($interest, 'info'),
        ));
    }

    public function parse_liquidation($liquidation, ?array $market = null) {
        throw new NotSupported($this->id . ' parseLiquidation () is not supported yet');
    }

    public function parse_liquidations(array $liquidations, ?array $market = null, ?int $since = null, ?int $limit = null) {
        /**
         * @ignore
         * parses liquidation info from the exchange response
         * @param {array[]} $liquidations each item describes an instance of a liquidation event
         * @param {array} $market ccxt $market
         * @param {int} [$since] when defined, the response items are filtered to only include items after this timestamp
         * @param {int} [$limit] limits the number of items in the response
         * @return {array[]} an array of ~@link https://docs.ccxt.com/#/?id=liquidation-structure liquidation structures~
         */
        $result = array();
        for ($i = 0; $i < count($liquidations); $i++) {
            $entry = $liquidations[$i];
            $parsed = $this->parse_liquidation($entry, $market);
            $result[] = $parsed;
        }
        $sorted = $this->sort_by($result, 'timestamp');
        $symbol = $this->safe_string($market, 'symbol');
        return $this->filter_by_symbol_since_limit($sorted, $symbol, $since, $limit);
    }

    public function parse_greeks(array $greeks, ?array $market = null) {
        throw new NotSupported($this->id . ' parseGreeks () is not supported yet');
    }

    public function parse_option(array $chain, ?array $currency = null, ?array $market = null) {
        throw new NotSupported($this->id . ' parseOption () is not supported yet');
    }

    public function parse_option_chain(mixed $response, ?string $currencyKey = null, ?string $symbolKey = null) {
        $optionStructures = array();
        for ($i = 0; $i < count($response); $i++) {
            $info = $response[$i];
            $currencyId = $this->safe_string($info, $currencyKey);
            $currency = $this->safe_currency($currencyId);
            $marketId = $this->safe_string($info, $symbolKey);
            $market = $this->safe_market($marketId, null, null, 'option');
            $optionStructures[$market['symbol']] = $this->parse_option($info, $currency, $market);
        }
        return $optionStructures;
    }

    public function parse_margin_modes(mixed $response, ?array $symbols = null, ?string $symbolKey = null, ?string $marketType = null) {
        $marginModeStructures = array();
        if ($marketType === null) {
            $marketType = 'swap'; // default to swap
        }
        for ($i = 0; $i < count($response); $i++) {
            $info = $response[$i];
            $marketId = $this->safe_string($info, $symbolKey);
            $market = $this->safe_market($marketId, null, null, $marketType);
            if (($symbols === null) || $this->in_array($market['symbol'], $symbols)) {
                $marginModeStructures[$market['symbol']] = $this->parse_margin_mode($info, $market);
            }
        }
        return $marginModeStructures;
    }

    public function parse_margin_mode(array $marginMode, ?array $market = null) {
        throw new NotSupported($this->id . ' parseMarginMode () is not supported yet');
    }

    public function parse_leverages(mixed $response, ?array $symbols = null, ?string $symbolKey = null, ?string $marketType = null) {
        $leverageStructures = array();
        if ($marketType === null) {
            $marketType = 'swap'; // default to swap
        }
        for ($i = 0; $i < count($response); $i++) {
            $info = $response[$i];
            $marketId = $this->safe_string($info, $symbolKey);
            $market = $this->safe_market($marketId, null, null, $marketType);
            if (($symbols === null) || $this->in_array($market['symbol'], $symbols)) {
                $leverageStructures[$market['symbol']] = $this->parse_leverage($info, $market);
            }
        }
        return $leverageStructures;
    }

    public function parse_leverage(array $leverage, ?array $market = null) {
        throw new NotSupported($this->id . ' parseLeverage () is not supported yet');
    }

    public function parse_conversions(array $conversions, ?string $code = null, ?string $fromCurrencyKey = null, ?string $toCurrencyKey = null, ?int $since = null, ?int $limit = null, $params = array ()) {
        $conversions = $this->to_array($conversions);
        $result = array();
        $fromCurrency = null;
        $toCurrency = null;
        for ($i = 0; $i < count($conversions); $i++) {
            $entry = $conversions[$i];
            $fromId = $this->safe_string($entry, $fromCurrencyKey);
            $toId = $this->safe_string($entry, $toCurrencyKey);
            if ($fromId !== null) {
                $fromCurrency = $this->safe_currency($fromId);
            }
            if ($toId !== null) {
                $toCurrency = $this->safe_currency($toId);
            }
            $conversion = $this->extend($this->parse_conversion($entry, $fromCurrency, $toCurrency), $params);
            $result[] = $conversion;
        }
        $sorted = $this->sort_by($result, 'timestamp');
        $currency = null;
        if ($code !== null) {
            $currency = $this->safe_currency($code);
            $code = $currency['code'];
        }
        if ($code === null) {
            return $this->filter_by_since_limit($sorted, $since, $limit);
        }
        $fromConversion = $this->filter_by($sorted, 'fromCurrency', $code);
        $toConversion = $this->filter_by($sorted, 'toCurrency', $code);
        $both = $this->array_concat($fromConversion, $toConversion);
        return $this->filter_by_since_limit($both, $since, $limit);
    }

    public function parse_conversion(array $conversion, ?array $fromCurrency = null, ?array $toCurrency = null) {
        throw new NotSupported($this->id . ' parseConversion () is not supported yet');
    }

    public function convert_expire_date(string $date) {
        // parse YYMMDD to datetime string
        $year = mb_substr($date, 0, 2 - 0);
        $month = mb_substr($date, 2, 4 - 2);
        $day = mb_substr($date, 4, 6 - 4);
        $reconstructedDate = '20' . $year . '-' . $month . '-' . $day . 'T00:00:00Z';
        return $reconstructedDate;
    }

    public function convert_expire_date_to_market_id_date(string $date) {
        // parse 240119 to 19JAN24
        $year = mb_substr($date, 0, 2 - 0);
        $monthRaw = mb_substr($date, 2, 4 - 2);
        $month = null;
        $day = mb_substr($date, 4, 6 - 4);
        if ($monthRaw === '01') {
            $month = 'JAN';
        } elseif ($monthRaw === '02') {
            $month = 'FEB';
        } elseif ($monthRaw === '03') {
            $month = 'MAR';
        } elseif ($monthRaw === '04') {
            $month = 'APR';
        } elseif ($monthRaw === '05') {
            $month = 'MAY';
        } elseif ($monthRaw === '06') {
            $month = 'JUN';
        } elseif ($monthRaw === '07') {
            $month = 'JUL';
        } elseif ($monthRaw === '08') {
            $month = 'AUG';
        } elseif ($monthRaw === '09') {
            $month = 'SEP';
        } elseif ($monthRaw === '10') {
            $month = 'OCT';
        } elseif ($monthRaw === '11') {
            $month = 'NOV';
        } elseif ($monthRaw === '12') {
            $month = 'DEC';
        }
        $reconstructedDate = $day . $month . $year;
        return $reconstructedDate;
    }

    public function convert_market_id_expire_date(string $date) {
        // parse 03JAN24 to 240103
        $monthMappping = array(
            'JAN' => '01',
            'FEB' => '02',
            'MAR' => '03',
            'APR' => '04',
            'MAY' => '05',
            'JUN' => '06',
            'JUL' => '07',
            'AUG' => '08',
            'SEP' => '09',
            'OCT' => '10',
            'NOV' => '11',
            'DEC' => '12',
        );
        // if exchange omits first zero and provides i.e. '3JAN24' instead of '03JAN24'
        if (strlen($date) === 6) {
            $date = '0' . $date;
        }
        $year = mb_substr($date, 0, 2 - 0);
        $monthName = mb_substr($date, 2, 5 - 2);
        $month = $this->safe_string($monthMappping, $monthName);
        $day = mb_substr($date, 5, 7 - 5);
        $reconstructedDate = $day . $month . $year;
        return $reconstructedDate;
    }

    public function fetch_position_history(string $symbol, ?int $since = null, ?int $limit = null, $params = array ()) {
        /**
         * fetches the history of margin added or reduced from contract isolated $positions
         * @param {string} [$symbol] unified market $symbol
         * @param {int} [$since] timestamp in ms of the position
         * @param {int} [$limit] the maximum amount of candles to fetch, default=1000
         * @param {array} $params extra parameters specific to the exchange api endpoint
         * @return {array[]} a list of ~@link https://docs.ccxt.com/#/?id=position-structure position structures~
         */
        if ($this->has['fetchPositionsHistory']) {
            $positions = $this->fetch_positions_history(array( $symbol ), $since, $limit, $params);
            return $positions;
        } else {
            throw new NotSupported($this->id . ' fetchPositionHistory () is not supported yet');
        }
    }

    public function fetch_positions_history(?array $symbols = null, ?int $since = null, ?int $limit = null, $params = array ()) {
        /**
         * fetches the history of margin added or reduced from contract isolated positions
         * @param {string} [symbol] unified market symbol
         * @param {int} [$since] timestamp in ms of the position
         * @param {int} [$limit] the maximum amount of candles to fetch, default=1000
         * @param {array} $params extra parameters specific to the exchange api endpoint
         * @return {array[]} a list of ~@link https://docs.ccxt.com/#/?id=position-structure position structures~
         */
        throw new NotSupported($this->id . ' fetchPositionsHistory () is not supported yet');
    }

    public function parse_margin_modification(array $data, ?array $market = null) {
        throw new NotSupported($this->id . ' parseMarginModification() is not supported yet');
    }

    public function parse_margin_modifications(mixed $response, ?array $symbols = null, ?string $symbolKey = null, ?string $marketType = null) {
        $marginModifications = array();
        for ($i = 0; $i < count($response); $i++) {
            $info = $response[$i];
            $marketId = $this->safe_string($info, $symbolKey);
            $market = $this->safe_market($marketId, null, null, $marketType);
            if (($symbols === null) || $this->in_array($market['symbol'], $symbols)) {
                $marginModifications[] = $this->parse_margin_modification($info, $market);
            }
        }
        return $marginModifications;
    }

    public function fetch_transfer(string $id, ?string $code = null, $params = array ()) {
        /**
         * fetches a transfer
         * @param {string} $id transfer $id
         * @param {[string]} $code unified currency $code
         * @param {array} $params extra parameters specific to the exchange api endpoint
         * @return {array} a ~@link https://docs.ccxt.com/#/?$id=transfer-structure transfer structure~
         */
        throw new NotSupported($this->id . ' fetchTransfer () is not supported yet');
    }

    public function fetch_transfers(?string $code = null, ?int $since = null, ?int $limit = null, $params = array ()) {
        /**
         * fetches a transfer
         * @param {string} id transfer id
         * @param {int} [$since] timestamp in ms of the earliest transfer to fetch
         * @param {int} [$limit] the maximum amount of transfers to fetch
         * @param {array} $params extra parameters specific to the exchange api endpoint
         * @return {array} a ~@link https://docs.ccxt.com/#/?id=transfer-structure transfer structure~
         */
        throw new NotSupported($this->id . ' fetchTransfers () is not supported yet');
    }

    public function clean_unsubscription($client, string $subHash, string $unsubHash) {
        if (is_array($client->subscriptions) && array_key_exists($unsubHash, $client->subscriptions)) {
            unset($client->subscriptions[$unsubHash]);
        }
        if (is_array($client->subscriptions) && array_key_exists($subHash, $client->subscriptions)) {
            unset($client->subscriptions[$subHash]);
        }
        if (is_array($client->futures) && array_key_exists($subHash, $client->futures)) {
            $error = new UnsubscribeError ($this->id . ' ' . $subHash);
            $client->reject ($error, $subHash);
        }
        $client->resolve (true, $unsubHash);
    }

    public function clean_cache(array $subscription) {
        $topic = $this->safe_string($subscription, 'topic');
        $symbols = $this->safe_list($subscription, 'symbols', array());
        $symbolsLength = count($symbols);
        if ($topic === 'ohlcv') {
            $symbolsAndTimeFrames = $this->safe_list($subscription, 'symbolsAndTimeframes', array());
            for ($i = 0; $i < count($symbolsAndTimeFrames); $i++) {
                $symbolAndTimeFrame = $symbolsAndTimeFrames[$i];
                $symbol = $this->safe_string($symbolAndTimeFrame, 0);
                $timeframe = $this->safe_string($symbolAndTimeFrame, 1);
                if (is_array($this->ohlcvs) && array_key_exists($symbol, $this->ohlcvs)) {
                    if (is_array($this->ohlcvs[$symbol]) && array_key_exists($timeframe, $this->ohlcvs[$symbol])) {
                        unset($this->ohlcvs[$symbol][$timeframe]);
                    }
                }
            }
        } elseif ($symbolsLength > 0) {
            for ($i = 0; $i < count($symbols); $i++) {
                $symbol = $symbols[$i];
                if ($topic === 'trades') {
                    if (is_array($this->trades) && array_key_exists($symbol, $this->trades)) {
                        unset($this->trades[$symbol]);
                    }
                } elseif ($topic === 'orderbook') {
                    if (is_array($this->orderbooks) && array_key_exists($symbol, $this->orderbooks)) {
                        unset($this->orderbooks[$symbol]);
                    }
                } elseif ($topic === 'ticker') {
                    if (is_array($this->tickers) && array_key_exists($symbol, $this->tickers)) {
                        unset($this->tickers[$symbol]);
                    }
                }
            }
        } else {
            if ($topic === 'myTrades') {
                // don't reset $this->myTrades directly here
                // because in c# we need to use a different object (thread-safe dict)
                $keys = is_array($this->myTrades) ? array_keys($this->myTrades) : array();
                for ($i = 0; $i < count($keys); $i++) {
                    $key = $keys[$i];
                    if (is_array($this->myTrades) && array_key_exists($key, $this->myTrades)) {
                        unset($this->myTrades[$key]);
                    }
                }
            } elseif ($topic === 'orders') {
                $orderSymbols = is_array($this->orders) ? array_keys($this->orders) : array();
                for ($i = 0; $i < count($orderSymbols); $i++) {
                    $orderSymbol = $orderSymbols[$i];
                    if (is_array($this->orders) && array_key_exists($orderSymbol, $this->orders)) {
                        unset($this->orders[$orderSymbol]);
                    }
                }
            } elseif ($topic === 'ticker') {
                $tickerSymbols = is_array($this->tickers) ? array_keys($this->tickers) : array();
                for ($i = 0; $i < count($tickerSymbols); $i++) {
                    $tickerSymbol = $tickerSymbols[$i];
                    if (is_array($this->tickers) && array_key_exists($tickerSymbol, $this->tickers)) {
                        unset($this->tickers[$tickerSymbol]);
                    }
                }
            }
        }
    }
}<|MERGE_RESOLUTION|>--- conflicted
+++ resolved
@@ -1153,15 +1153,8 @@
             }
         }
 
-<<<<<<< HEAD
-        if ($this->markets) {
-            $this->set_markets($this->markets);
-        }
-
         $this->stream = new Stream ();
         
-=======
->>>>>>> b395409f
         $this->after_construct();
     }
 
