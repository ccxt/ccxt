<?php

/*

MIT License

Copyright (c) 2017 CCXT

Permission is hereby granted, free of charge, to any person obtaining a copy
of this software and associated documentation files (the "Software"), to deal
in the Software without restriction, including without limitation the rights
to use, copy, modify, merge, publish, distribute, sublicense, and/or sell
copies of the Software, and to permit persons to whom the Software is
furnished to do so, subject to the following conditions:

The above copyright notice and this permission notice shall be included in all
copies or substantial portions of the Software.

THE SOFTWARE IS PROVIDED "AS IS", WITHOUT WARRANTY OF ANY KIND, EXPRESS OR
IMPLIED, INCLUDING BUT NOT LIMITED TO THE WARRANTIES OF MERCHANTABILITY,
FITNESS FOR A PARTICULAR PURPOSE AND NONINFRINGEMENT. IN NO EVENT SHALL THE
AUTHORS OR COPYRIGHT HOLDERS BE LIABLE FOR ANY CLAIM, DAMAGES OR OTHER
LIABILITY, WHETHER IN AN ACTION OF CONTRACT, TORT OR OTHERWISE, ARISING FROM,
OUT OF OR IN CONNECTION WITH THE SOFTWARE OR THE USE OR OTHER DEALINGS IN THE
SOFTWARE.

*/

//-----------------------------------------------------------------------------

namespace ccxt;

use MessagePack\MessagePack;
use kornrunner\Keccak;
use Web3\Contracts\TypedDataEncoder;
use StarkNet\Crypto\Curve;
use StarkNet\Crypto\Key;
use StarkNet\Hash;
use StarkNet\TypedData;
use Elliptic\EC;
use Elliptic\EdDSA;
use BN\BN;
use Sop\ASN1\Type\UnspecifiedType;
use Exception;

$version = '4.4.46';

// rounding mode
const TRUNCATE = 0;
const ROUND = 1;
const ROUND_UP = 2;
const ROUND_DOWN = 3;

// digits counting mode
const DECIMAL_PLACES = 2;
const SIGNIFICANT_DIGITS = 3;
const TICK_SIZE = 4;

// padding mode
const NO_PADDING = 5;
const PAD_WITH_ZERO = 6;

class Exchange {

    const VERSION = '4.4.46';

    private static $base58_alphabet = '123456789ABCDEFGHJKLMNPQRSTUVWXYZabcdefghijkmnopqrstuvwxyz';
    private static $base58_encoder = null;
    private static $base58_decoder = null;

    public $defined_rest_api = array();

    public $curl = null;
    public $curl_options = array(); // overrideable by user, empty by default
    public $curl_reset = true;
    public $curl_close = false;

    public $id = null;

    public $validateServerSsl = true;
    public $validateClientSsl = false;
    public $curlopt_interface = null;
    public $timeout = 10000; // in milliseconds


    // PROXY & USER-AGENTS (see "examples/proxy-usage" file for explanation)
    public $proxy = null; // maintained for backwards compatibility, no-one should use it from now on
    public $proxyUrl = null;
    public $proxy_url = null;
    public $proxyUrlCallback = null;
    public $proxy_url_callback = null;
    public $httpProxy = null;
    public $http_proxy = null;
    public $httpProxyCallback = null;
    public $http_proxy_callback = null;
    public $httpsProxy = null;
    public $https_proxy = null;
    public $httpsProxyCallback = null;
    public $https_proxy_callback = null;
    public $socksProxy = null;
    public $socks_proxy = null;
    public $socksProxyCallback = null;
    public $socks_proxy_callback = null;
    public $userAgent = null; // 'ccxt/' . $this::VERSION . ' (+https://github.com/ccxt/ccxt) PHP/' . PHP_VERSION;
    public $user_agent = null;
    public $wsProxy = null;
    public $ws_proxy = null;
    public $wssProxy = null;
    public $wss_proxy = null;
    public $wsSocksProxy = null;
    public $ws_socks_proxy = null;
    //
    public $userAgents = array(
        'chrome' => 'Mozilla/5.0 (Windows NT 10.0; Win64; x64) AppleWebKit/537.36 (KHTML, like Gecko) Chrome/62.0.3202.94 Safari/537.36',
        'chrome39' => 'Mozilla/5.0 (Windows NT 6.1; WOW64) AppleWebKit/537.36 (KHTML, like Gecko) Chrome/39.0.2171.71 Safari/537.36',
        'chrome100' => 'Mozilla/5.0 (Macintosh; Intel Mac OS X 10_15_7) AppleWebKit/537.36 (KHTML, like Gecko) Chrome/100.0.4896.75 Safari/537.36',
    );
    public $headers = array();
    public $origin = '*'; // CORS origin
    //

    public $hostname = null; // in case of inaccessibility of the "main" domain

    public $options = array(); // exchange-specific options if any
    public $isSandboxModeEnabled = false;

    public $skipJsonOnStatusCodes = false; // TODO: reserved, rewrite the curl routine to parse JSON body anyway
    public $quoteJsonNumbers = true; // treat numbers in json as quoted precise strings

    public $name = null;
    public $status = array(
        'status' => 'ok',
        'updated' => null,
        'eta' => null,
        'url' => null,
        'info' => null,
    );
    public $countries = null;
    public $version = null;
    public $certified = false; // if certified by the CCXT dev team
    public $pro = false; // if it is integrated with CCXT Pro for WebSocket support
    public $alias = false; // whether this exchange is an alias to another exchange
    public $dex = false;

    public $debug = false;

    public $urls = array(
        'logo'=> null,
        'api'=> null,
        'test'=> null,
        'www'=> null,
        'doc'=> null,
        'api_management'=> null,
        'fees'=> null,
        'referral'=> null,
    );
    public $api = array();
    public $comment = null;

    public $markets = null;
    public $symbols = null;
    public $codes = null;
    public $ids = null;
    public $currencies = array();
    public $base_currencies = null;
    public $quote_currencies = null;
    public $balance = array();
    public $orderbooks = array();
    public $fundingRates = array();

    public $tickers = array();
    public $bidsasks = array();
    public $fees = array(
        'trading'=> array(
            'tierBased'=> null,
            'percentage'=> null,
            'taker'=> null,
            'maker'=> null,
        ),
        'funding'=> array(
            'tierBased'=> null,
            'percentage'=> null,
            'withdraw'=> array(),
            'deposit'=> array(),
        ),
    );

    public $precision = array(
        'amount'=> null,
        'price'=> null,
        'cost'=> null,
        'base'=> null,
        'quote'=> null,
    );
    public $liquidations = array();
    public $orders = null;
    public $triggerOrders = null;
    public $myLiquidations = array();
    public $myTrades = null;
    public $trades = array();
    public $transactions = array();
    public $positions = null;
    public $ohlcvs = array();
    public $exceptions = array();
    public $accounts = array();
    public $accountsById = array();

    public $limits = array(
        'cost' => array(
            'min' => null,
            'max' => null,
        ),
        'price' => array(
            'min' => null,
            'max' => null,
        ),
        'amount' => array(
            'min' => null,
            'max' => null,
        ),
        'leverage' => array(
            'min' => null,
            'max' => null,
        ),
    );
    public $httpExceptions = array(
        '422' => 'ExchangeError',
        '418' => 'DDoSProtection',
        '429' => 'RateLimitExceeded',
        '404' => 'ExchangeNotAvailable',
        '409' => 'ExchangeNotAvailable',
        '410' => 'ExchangeNotAvailable',
        '451' => 'ExchangeNotAvailable',
        '500' => 'ExchangeNotAvailable',
        '501' => 'ExchangeNotAvailable',
        '502' => 'ExchangeNotAvailable',
        '520' => 'ExchangeNotAvailable',
        '521' => 'ExchangeNotAvailable',
        '522' => 'ExchangeNotAvailable',
        '525' => 'ExchangeNotAvailable',
        '526' => 'ExchangeNotAvailable',
        '400' => 'ExchangeNotAvailable',
        '403' => 'ExchangeNotAvailable',
        '405' => 'ExchangeNotAvailable',
        '503' => 'ExchangeNotAvailable',
        '530' => 'ExchangeNotAvailable',
        '408' => 'RequestTimeout',
        '504' => 'RequestTimeout',
        '401' => 'AuthenticationError',
        '407' => 'AuthenticationError',
        '511' => 'AuthenticationError',
    );
    public $verbose = false;
    public $apiKey = '';
    public $secret = '';
    public $password = '';
    public $login = '';
    public $uid = '';
    public $accountId = null;
    public $privateKey = '';
    public $walletAddress = '';
    public $token = ''; // reserved for HTTP auth in some cases

    public $twofa = null;
    public $markets_by_id = null;
    public $currencies_by_id = null;
    public $minFundingAddressLength = 1; // used in check_address
    public $substituteCommonCurrencyCodes = true;

    // whether fees should be summed by currency code
    public $reduceFees = true;

    public $timeframes = array();

    public $requiredCredentials = array(
        'apiKey' => true,
        'secret' => true,
        'uid' => false,
        'accountId' => false,
        'login' => false,
        'password' => false,
        'twofa' => false, // 2-factor authentication (one-time password key)
        'privateKey' => false, // "0x"-prefixed hexstring private key for a wallet
        'walletAddress' => false, // "0x"-prefixed hexstring of wallet address
        'token' => false, // reserved for HTTP auth in some cases
    );

    // API methods metainfo
    public $has = array();
    public $features = array();

    public $precisionMode = DECIMAL_PLACES;
    public $paddingMode = NO_PADDING;
    public $number = 'floatval';
    public $handleContentTypeApplicationZip = false;

    public $lastRestRequestTimestamp = 0;
    public $lastRestPollTimestamp = 0;
    public $restRequestQueue = null;
    public $restPollerLoopIsRunning = false;
    public $enableRateLimit = true;
<<<<<<< HEAD
    public $enableWsRateLimit = false;
    public $enableLastJsonResponse = true;
=======
    public $enableLastJsonResponse = false;
>>>>>>> 56721772
    public $enableLastHttpResponse = true;
    public $enableLastResponseHeaders = true;
    public $last_http_response = null;
    public $last_json_response = null;
    public $last_response_headers = null;
    public $last_request_headers = null;
    public $last_request_body = null;
    public $last_request_url = null;

    public $requiresWeb3 = false;
    public $requiresEddsa = false;
    public $rateLimit = 2000;

    public $commonCurrencies = array(
        'XBT' => 'BTC',
        'BCC' => 'BCH',
        'BCHSV' => 'BSV',
    );

    protected $overriden_methods = array();

    public $urlencode_glue = '&'; // ini_get('arg_separator.output'); // can be overrided by exchange constructor params
    public $urlencode_glue_warning = true;

    public $tokenBucket = null; /* array(
        'delay' => 0.001,
        'capacity' => 1.0,
        'cost' => 1.0,
        'maxCapacity' => 1000,
        'refillRate' => ($this->rateLimit > 0) ? 1.0 / $this->rateLimit : PHP_INT_MAX,
    ); */

    public $baseCurrencies = null;
    public $quoteCurrencies = null;

    public static $exchanges = array(
        'ace',
        'alpaca',
        'ascendex',
        'bequant',
        'bigone',
        'binance',
        'binancecoinm',
        'binanceus',
        'binanceusdm',
        'bingx',
        'bit2c',
        'bitbank',
        'bitbns',
        'bitcoincom',
        'bitfinex',
        'bitfinex1',
        'bitflyer',
        'bitget',
        'bithumb',
        'bitmart',
        'bitmex',
        'bitopro',
        'bitpanda',
        'bitrue',
        'bitso',
        'bitstamp',
        'bitteam',
        'bitvavo',
        'bl3p',
        'blockchaincom',
        'blofin',
        'btcalpha',
        'btcbox',
        'btcmarkets',
        'btcturk',
        'bybit',
        'cex',
        'coinbase',
        'coinbaseadvanced',
        'coinbaseexchange',
        'coinbaseinternational',
        'coincatch',
        'coincheck',
        'coinex',
        'coinlist',
        'coinmate',
        'coinmetro',
        'coinone',
        'coinsph',
        'coinspot',
        'cryptocom',
        'currencycom',
        'defx',
        'delta',
        'deribit',
        'digifinex',
        'ellipx',
        'exmo',
        'fmfwio',
        'gate',
        'gateio',
        'gemini',
        'hashkey',
        'hitbtc',
        'hollaex',
        'htx',
        'huobi',
        'huobijp',
        'hyperliquid',
        'idex',
        'independentreserve',
        'indodax',
        'kraken',
        'krakenfutures',
        'kucoin',
        'kucoinfutures',
        'kuna',
        'latoken',
        'lbank',
        'luno',
        'lykke',
        'mercado',
        'mexc',
        'myokx',
        'ndax',
        'novadax',
        'oceanex',
        'okcoin',
        'okx',
        'onetrading',
        'oxfun',
        'p2b',
        'paradex',
        'paymium',
        'phemex',
        'poloniex',
        'poloniexfutures',
        'probit',
        'timex',
        'tokocrypto',
        'tradeogre',
        'upbit',
        'vertex',
        'wavesexchange',
        'wazirx',
        'whitebit',
        'woo',
        'woofipro',
        'xt',
        'yobit',
        'zaif',
        'zonda',
    );

    public static function split($string, $delimiters = array(' ')) {
        return explode($delimiters[0], str_replace($delimiters, $delimiters[0], $string));
    }

    public static function strip($string) {
        return trim($string);
    }

    public static function decimal($number) {
        return '' + $number;
    }

    public static function valid_string($string) {
        return isset($string) && $string !== '';
    }

    public static function valid_object_value($object, $key) {
        return isset($object[$key]) && $object[$key] !== '' && is_scalar($object[$key]);
    }

    public static function safe_float($object, $key, $default_value = null) {
        return (isset($object[$key]) && is_numeric($object[$key])) ? floatval($object[$key]) : $default_value;
    }

    public static function safe_string($object, $key, $default_value = null) {
        return static::valid_object_value($object, $key) ? strval($object[$key]) : $default_value;
    }

    public static function safe_string_lower($object, $key, $default_value = null) {
        if (static::valid_object_value($object, $key)) {
            return strtolower(strval($object[$key]));
        } else if ($default_value === null) {
            return $default_value;
        } else {
            return strtolower($default_value);
        }
    }

    public static function safe_string_upper($object, $key, $default_value = null) {
        if (static::valid_object_value($object, $key)) {
            return strtoupper(strval($object[$key]));
        } else if ($default_value === null) {
            return $default_value;
        } else {
            return strtoupper($default_value);
        }
        return static::valid_object_value($object, $key) ? strtoupper(strval($object[$key])) : $default_value;
    }

    public static function safe_integer($object, $key, $default_value = null) {
        return (isset($object[$key]) && is_numeric($object[$key])) ? intval($object[$key]) : $default_value;
    }

    public static function safe_integer_product($object, $key, $factor, $default_value = null) {
        return (isset($object[$key]) && is_numeric($object[$key])) ? (intval($object[$key] * $factor)) : $default_value;
    }

    public static function safe_timestamp($object, $key, $default_value = null) {
        return static::safe_integer_product($object, $key, 1000, $default_value);
    }

    public static function safe_value($object, $key, $default_value = null) {
        return isset($object[$key]) ? $object[$key] : $default_value;
    }

    // we're not using safe_floats with a list argument as we're trying to save some cycles here
    // we're not using safe_float_3 either because those cases are too rare to deserve their own optimization

    public static function safe_float_2($object, $key1, $key2, $default_value = null) {
        $value = static::safe_float($object, $key1);
        return isset($value) ? $value : static::safe_float($object, $key2, $default_value);
    }

    public static function safe_string_2($object, $key1, $key2, $default_value = null) {
        $value = static::safe_string($object, $key1);
        return static::valid_string($value) ? $value : static::safe_string($object, $key2, $default_value);
    }

    public static function safe_string_lower_2($object, $key1, $key2, $default_value = null) {
        $value = static::safe_string_lower($object, $key1);
        return static::valid_string($value) ? $value : static::safe_string_lower($object, $key2, $default_value);
    }

    public static function safe_string_upper_2($object, $key1, $key2, $default_value = null) {
        $value = static::safe_string_upper($object, $key1);
        return static::valid_string($value) ? $value : static::safe_string_upper($object, $key2, $default_value);
    }

    public static function safe_integer_2($object, $key1, $key2, $default_value = null) {
        $value = static::safe_integer($object, $key1);
        return isset($value) ? $value : static::safe_integer($object, $key2, $default_value);
    }

    public static function safe_integer_product_2($object, $key1, $key2, $factor, $default_value = null) {
        $value = static::safe_integer_product($object, $key1, $factor);
        return isset($value) ? $value : static::safe_integer_product($object, $key2, $factor, $default_value);
    }

    public static function safe_timestamp_2($object, $key1, $key2, $default_value = null) {
        return static::safe_integer_product_2($object, $key1, $key2, 1000, $default_value);
    }

    public static function safe_value_2($object, $key1, $key2, $default_value = null) {
        $value = static::safe_value($object, $key1);
        return isset($value) ? $value : static::safe_value($object, $key2, $default_value);
    }

    // safe_method_n family
    public static function safe_float_n($object, $array, $default_value = null) {
        $value = static::get_object_value_from_key_array($object, $array);
        return (isset($value) && is_numeric($value)) ? floatval($value) : $default_value;
    }

    public static function safe_string_n($object, $array, $default_value = null) {
        $value = static::get_object_value_from_key_array($object, $array);
        return (static::valid_string($value) && is_scalar($value)) ? strval($value) : $default_value;
    }

    public static function safe_string_lower_n($object, $array, $default_value = null) {
        $value = static::get_object_value_from_key_array($object, $array);
        if (static::valid_string($value) && is_scalar($value)) {
            return strtolower(strval($value));
        } else if ($default_value === null) {
            return $default_value;
        } else {
            return strtolower($default_value);
        }
    }

    public static function safe_string_upper_n($object, $array, $default_value = null) {
        $value = static::get_object_value_from_key_array($object, $array);
        if (static::valid_string($value) && is_scalar($value)) {
            return strtoupper(strval($value));
        } else if ($default_value === null) {
            return $default_value;
        } else {
            return strtoupper($default_value);
        }
    }

    public static function safe_integer_n($object, $array, $default_value = null) {
        $value = static::get_object_value_from_key_array($object, $array);
        return (isset($value) && is_numeric($value)) ? intval($value) : $default_value;
    }

    public static function safe_integer_product_n($object, $array, $factor, $default_value = null) {
        $value = static::get_object_value_from_key_array($object, $array);
        return (isset($value) && is_numeric($value)) ? (intval($value * $factor)) : $default_value;
    }

    public static function safe_timestamp_n($object, $array, $default_value = null) {
        return static::safe_integer_product_n($object, $array, 1000, $default_value);
    }

    public static function safe_value_n($object, $array, $default_value = null) {
        $value = static::get_object_value_from_key_array($object, $array);
        return isset($value) ? $value : $default_value;
    }

    public static function get_object_value_from_key_array($object, $array) {
        foreach($array as $key) {
            if (isset($object[$key]) && $object[$key] !== '') {
                return $object[$key];
            }
        }
        return null;
    }

    public static function truncate($number, $precision = 0) {
        $decimal_precision = pow(10, $precision);
        return floor(floatval($number * $decimal_precision)) / $decimal_precision;
    }

    public static function truncate_to_string($number, $precision = 0) {
        if ($precision > 0) {
            $string = sprintf('%.' . ($precision + 1) . 'F', floatval($number));
            list($integer, $decimal) = explode('.', $string);
            $decimal = trim('.' . substr($decimal, 0, $precision), '0');
            if (strlen($decimal) < 2) {
                $decimal = '.0';
            }
            return $integer . $decimal;
        }
        return sprintf('%d', floatval($number));
    }

    public static function uuid16($length = 16) {
        return bin2hex(random_bytes(intval($length / 2)));
    }

    public static function uuid22($length = 22) {
        return bin2hex(random_bytes(intval($length / 2)));
    }

    public static function uuid() {
        return sprintf('%04x%04x-%04x-%04x-%04x-%04x%04x%04x',
            // 32 bits for "time_low"
            mt_rand(0, 0xffff), mt_rand(0, 0xffff),

            // 16 bits for "time_mid"
            mt_rand(0, 0xffff),

            // 16 bits for "time_hi_and_version",
            // four most significant bits holds version number 4
            mt_rand(0, 0x0fff) | 0x4000,

            // 16 bits, 8 bits for "clk_seq_hi_res", 8 bits for "clk_seq_low",
            // two most significant bits holds zero and one for variant DCE1.1
            mt_rand(0, 0x3fff) | 0x8000,

            // 48 bits for "node"
            mt_rand(0, 0xffff), mt_rand(0, 0xffff), mt_rand(0, 0xffff)
        );
    }

    public static function uuidv1() {
        $biasSeconds = 12219292800;  // seconds from 15th Oct 1572 to Jan 1st 1970
        $bias = $biasSeconds * 10000000;  // in hundreds of nanoseconds
        $time = static::microseconds() * 10 + $bias;
        $timeHex = dechex($time);
        $arranged = substr($timeHex, 7, 8) . substr($timeHex, 3, 4) . '1' . substr($timeHex, 0, 3);
        $clockId = '9696';
        $macAddress = 'ffffffffffff';
        return $arranged . $clockId . $macAddress;
    }

    public static function parse_timeframe($timeframe) {
        $amount = substr($timeframe, 0, -1);
        $unit = substr($timeframe, -1);
        $scale = 1;
        if ($unit === 'y') {
            $scale = 60 * 60 * 24 * 365;
        } elseif ($unit === 'M') {
            $scale = 60 * 60 * 24 * 30;
        } elseif ($unit === 'w') {
            $scale = 60 * 60 * 24 * 7;
        } elseif ($unit === 'd') {
            $scale = 60 * 60 * 24;
        } elseif ($unit === 'h') {
            $scale = 60 * 60;
        } elseif ($unit === 'm') {
            $scale = 60;
        } elseif ($unit === 's') {
            $scale = 1;
        } else {
            throw new NotSupported('timeframe unit ' . $unit . ' is not supported');
        }
        return $amount * $scale;
    }

    public static function round_timeframe($timeframe, $timestamp, $direction=ROUND_DOWN) {
        $ms = static::parse_timeframe($timeframe) * 1000;
        // Get offset based on timeframe in milliseconds
        $offset = $timestamp % $ms;
        return $timestamp - $offset + (($direction === ROUND_UP) ? $ms : 0);
    }

    public static function capitalize($string) {
        return mb_strtoupper(mb_substr($string, 0, 1)) . mb_substr($string, 1);
    }

    public static function is_associative($array) {
        return is_array($array) && (count(array_filter(array_keys($array), 'is_string')) > 0);
    }

    public static function omit($array, $keys) {
        if (static::is_associative($array)) {
            $result = $array;
            if (is_array($keys)) {
                foreach ($keys as $key) {
                    unset($result[$key]);
                }
            } else {
                unset($result[$keys]);
            }
            return $result;
        }
        return $array;
    }

    public static function unique($array) {
        return array_unique($array);
    }

    public static function pluck($array, $key) {
        $result = array();
        foreach ($array as $element) {
            if (isset($key, $element)) {
                $result[] = $element[$key];
            }
        }
        return $result;
    }

    public function filter_by($array, $key, $value = null) {
        $result = array();
        foreach ($array as $element) {
            if (isset($key, $element) && ($element[$key] == $value)) {
                $result[] = $element;
            }
        }
        return $result;
    }

    public static function group_by($array, $key) {
        $result = array();
        foreach ($array as $element) {
            if (isset($element[$key]) && !is_null($element[$key])) {
                if (!isset($result[$element[$key]])) {
                    $result[$element[$key]] = array();
                }
                $result[$element[$key]][] = $element;
            }
        }
        return $result;
    }

    public static function index_by($array, $key) {
        $result = array();
        foreach ($array as $element) {
            if (isset($element[$key])) {
                $result[$element[$key]] = $element;
            }
        }
        return $result;
    }

    public static function sort_by($arrayOfArrays, $key, $descending = false, $default = 0) {
        $descending = $descending ? -1 : 1;
        usort($arrayOfArrays, function ($a, $b) use ($key, $descending, $default) {
            $first = isset($a[$key]) ? $a[$key] : $default;
            $second = isset($b[$key]) ? $b[$key] : $default;
            if ($first == $second) {
                return 0;
            }
            return $first < $second ? -$descending : $descending;
        });
        return $arrayOfArrays;
    }

    public static function sort_by_2($arrayOfArrays, $key1, $key2, $descending = false) {
        $descending = $descending ? -1 : 1;
        usort($arrayOfArrays, function ($a, $b) use ($key1, $key2, $descending) {
            if ($a[$key1] == $b[$key1]) {
                if ($a[$key2] == $b[$key2]) {
                    return 0;
                }
                return $a[$key2] < $b[$key2] ? -$descending : $descending;
            }
            return $a[$key1] < $b[$key1] ? -$descending : $descending;
        });
        return $arrayOfArrays;
    }

    public static function flatten($array) {
        return array_reduce($array, function ($acc, $item) {
            return array_merge($acc, is_array($item) ? static::flatten($item) : array($item));
        }, array());
    }

    public static function array_concat() {
        return call_user_func_array('array_merge', array_filter(func_get_args(), 'is_array'));
    }

    public static function in_array($needle, $haystack) {
        return in_array($needle, $haystack);
    }

    public static function to_array($object) {
        if ($object instanceof \JsonSerializable) {
            $object = $object->jsonSerialize();
        }
        return array_values($object);
    }

    public static function is_empty($object) {
        return empty($object) || count($object) === 0;
    }

    public static function keysort($array) {
        $result = $array;
        ksort($result);
        return $result;
    }

    public static function extract_params($string) {
        if (preg_match_all('/{([\w-]+)}/u', $string, $matches)) {
            return $matches[1];
        }
    }

    public static function implode_params($string, $params) {
        if (static::is_associative($params)) {
            foreach ($params as $key => $value) {
                if (gettype($value) !== 'array') {
                    $string = implode($value, mb_split('{' . preg_quote($key) . '}', $string));
                }
            }
        }
        return $string;
    }

    public static function extend(...$args) {
        return array_merge (...$args);
    }

    public static function deep_extend() {
        //
        //     extend associative dictionaries only, replace everything else
        //
        $out = null;
        $args = func_get_args();
        foreach ($args as $arg) {
            if (static::is_associative($arg) || (is_array($arg) && (count($arg) === 0))) {
                if (!static::is_associative($out)) {
                    $out = array();
                }
                foreach ($arg as $k => $v) {
                    $out[$k] = static::deep_extend(isset($out[$k]) ? $out[$k] : array(), $v);
                }
            } else {
                $out = $arg;
            }
        }
        return $out;
    }

    public static function sum() {
        return array_sum(array_filter(func_get_args(), function ($x) {
            return isset($x) ? $x : 0;
        }));
    }

    public static function ordered($array) { // for Python OrderedDicts, does nothing in PHP and JS
        return $array;
    }

    public function aggregate($bidasks) {
        $result = array();

        foreach ($bidasks as $bidask) {
            if ($bidask[1] > 0) {
                $price = (string) $bidask[0];
                $result[$price] = array_key_exists($price, $result) ? $result[$price] : 0;
                $result[$price] += $bidask[1];
            }
        }

        $output = array();

        foreach ($result as $key => $value) {
            $output[] = array(floatval($key), floatval($value));
        }

        return $output;
    }

    public static function urlencode_base64($string) {
        return preg_replace(array('#[=]+$#u', '#\+#u', '#\\/#'), array('', '-', '_'), \base64_encode($string));
    }

    public function urlencode($array) {
        foreach ($array as $key => $value) {
            if (is_bool($value)) {
                $array[$key] = var_export($value, true);
            }
        }
        return http_build_query($array, '', $this->urlencode_glue, PHP_QUERY_RFC3986);
    }

    public function urlencode_nested($array) {
        // we don't have to implement this method in PHP
        // https://github.com/ccxt/ccxt/issues/12872
        // https://github.com/ccxt/ccxt/issues/12900
        return $this->urlencode($array);
    }

    public function urlencode_with_array_repeat($array) {
        return preg_replace('/%5B\d*%5D/', '', $this->urlencode($array));
    }

    public function rawencode($array) {
        return urldecode($this->urlencode($array));
    }

    public static function encode_uri_component($string) {
        return urlencode($string);
    }

    public static function url($path, $params = array()) {
        $result = static::implode_params($path, $params);
        $query = static::omit($params, static::extract_params($path));
        if ($query) {
            $result .= '?' . static::urlencode($query);
        }
        return $result;
    }

    public static function seconds() {
        return time();
    }

    public static function milliseconds() {
        if (PHP_INT_SIZE == 4) {
            return static::milliseconds32();
        } else {
            return static::milliseconds64();
        }
    }

    public static function milliseconds32() {
        list($msec, $sec) = explode(' ', microtime());
        // raspbian 32-bit integer workaround
        // https://github.com/ccxt/ccxt/issues/5978
        // return (int) ($sec . substr($msec, 2, 3));
        return $sec . substr($msec, 2, 3);
    }

    public static function milliseconds64() {
        list($msec, $sec) = explode(' ', microtime());
        // this method will not work on 32-bit raspbian
        return (int) ($sec . substr($msec, 2, 3));
    }

    public static function microseconds() {
        list($msec, $sec) = explode(' ', microtime());
        return $sec . str_pad(substr($msec, 2, 6), 6, '0');
    }

    public static function iso8601($timestamp = null) {
        if (!isset($timestamp)) {
            return null;
        }
        if (!is_numeric($timestamp) || intval($timestamp) != $timestamp) {
            return null;
        }
        $timestamp = (int) $timestamp;
        if ($timestamp < 0) {
            return null;
        }
        $result = gmdate('c', (int) floor($timestamp / 1000));
        $msec = (int) $timestamp % 1000;
        $result = str_replace('+00:00', sprintf('.%03dZ', $msec), $result);
        return $result;
    }

    public static function parse_date($timestamp) {
        return static::parse8601($timestamp);
    }

    public static function parse8601($timestamp = null) {
        if (!isset($timestamp)) {
            return null;
        }
        if (!$timestamp || !is_string($timestamp)) {
            return null;
        }
        $timedata = date_parse($timestamp);
        if (!$timedata || $timedata['error_count'] > 0 || $timedata['warning_count'] > 0 || (isset($timedata['relative']) && count($timedata['relative']) > 0)) {
            return null;
        }
        if (($timedata['hour'] === false) ||
            ($timedata['minute'] === false) ||
            ($timedata['second'] === false) ||
            ($timedata['year'] === false) ||
            ($timedata['month'] === false) ||
            ($timedata['day'] === false)) {
            return null;
        }
        $time = strtotime($timestamp);
        if ($time === false) {
            return null;
        }
        $time *= 1000;
        if (preg_match('/\.(?<milliseconds>[0-9]{1,3})/', $timestamp, $match)) {
            $time += (int) str_pad($match['milliseconds'], 3, '0', STR_PAD_RIGHT);
        }
        return $time;
    }

    public static function rfc2616($timestamp) {
        if (!$timestamp) {
            $timestamp = static::milliseconds();
        }
        return gmdate('D, d M Y H:i:s T', (int) round($timestamp / 1000));
    }

    public static function dmy($timestamp, $infix = '-') {
        return gmdate('m' . $infix . 'd' . $infix . 'Y', (int) round($timestamp / 1000));
    }

    public static function ymd($timestamp, $infix = '-', $fullYear = true) {
        $yearFormat = $fullYear ? 'Y' : 'y';
        return gmdate($yearFormat . $infix . 'm' . $infix . 'd', (int) round($timestamp / 1000));
    }

    public static function yymmdd($timestamp, $infix = '') {
        return static::ymd($timestamp, $infix, false);
    }

    public static function yyyymmdd($timestamp, $infix = '-') {
        return static::ymd($timestamp, $infix, true);
    }

    public static function ymdhms($timestamp, $infix = ' ') {
        return gmdate('Y-m-d\\' . $infix . 'H:i:s', (int) round($timestamp / 1000));
    }

    public static function binary_concat() {
        return implode('', func_get_args());
    }

    public static function binary_concat_array($arr) {
        return implode('', $arr);
    }

    public static function binary_to_base64($binary) {
        return \base64_encode($binary);
    }

    public static function base16_to_binary($data) {
        return hex2bin($data);
    }

    public static function int_to_base16($integer) {
        return dechex($integer);
    }

    public static function json($data, $params = array()) {
        $options = array(
            'convertArraysToObjects' => JSON_FORCE_OBJECT,
            // other flags if needed...
        );
        $flags = JSON_UNESCAPED_SLASHES;
        foreach ($options as $key => $value) {
            if (array_key_exists($key, $params) && $params[$key]) {
                $flags |= $options[$key];
            }
        }
        return json_encode($data, $flags);
    }

    public static function is_json_encoded_object($input) {
        return ('string' === gettype($input)) &&
                (strlen($input) >= 2) &&
                (('{' === $input[0]) || ('[' === $input[0]));
    }

    public static function encode($input) {
        return $input;
    }

    public static function decode($input) {
        return $input;
    }

    public function __construct($options = array()) {

        // todo auto-camelcasing for methods in PHP
        // $method_names = get_class_methods ($this);
        // foreach ($method_names as $method_name) {
        //     if ($method_name) {
        //         if (($method_name[0] != '_') && ($method_name[-1] != '_') && (mb_strpos ($method_name, '_') !== false)) {
        //             $parts = explode ('_', $method_name);
        //             $camelcase = $parts[0];
        //             for ($i = 1; $i < count ($parts); $i++) {
        //                 $camelcase .= static::capitalize ($parts[$i]);
        //             }
        //             // $this->$camelcase = $this->$method_name;
        //             // echo $method_name . " " . method_exists ($this, $method_name) . " " . $camelcase . " " . method_exists ($this, $camelcase) . "\n";
        //         }
        //     }
        // }

        $this->options = $this->get_default_options();

        $this->urlencode_glue = ini_get('arg_separator.output'); // can be overrided by exchange constructor params

        $options = array_replace_recursive($this->describe(), $options);
        if ($options) {
            foreach ($options as $key => $value) {
                $this->{$key} =
                    (property_exists($this, $key) && is_array($this->{$key}) && is_array($value)) ?
                        array_replace_recursive($this->{$key}, $value) :
                        $value;
            }
        }

        $this->tokenBucket = array(
            'delay' => 0.001,
            'capacity' => 1.0,
            'cost' => 1.0,
            'maxCapacity' => 1000,
            'refillRate' => ($this->rateLimit > 0) ? 1.0 / $this->rateLimit : PHP_INT_MAX,
        );

        if ($this->urlencode_glue !== '&') {
            if ($this->urlencode_glue_warning) {
                throw new ExchangeError($this->id . ' warning! The glue symbol for HTTP queries ' .
                    ' is changed from its default value & to ' . $this->urlencode_glue . ' in php.ini' .
                    ' (arg_separator.output) or with a call to ini_set prior to this message. If that' .
                    ' was the intent, you can acknowledge this warning and silence it by setting' .
                    " 'urlencode_glue_warning' => false or 'urlencode_glue' => '&' with exchange constructor params");
            }
        }

        if ($this->markets) {
            $this->set_markets($this->markets);
        }

        $this->after_construct();

        $is_sandbox = $this->safe_bool_2($this->options, 'sandbox', 'testnet', False);
        if ($is_sandbox) {
            $this->set_sandbox_mode($is_sandbox);
        }
    }

    public static function underscore($camelcase) {
        // conversion fooBar10OHLCV2Candles → foo_bar10_ohlcv2_candles
        $underscore = preg_replace_callback('/[a-z0-9][A-Z]/m', function ($x) {
            return $x[0][0] . '_' . $x[0][1];
        }, $camelcase);
        return strtolower($underscore);
    }

    public function camelcase($underscore) {
        // todo: write conversion foo_bar10_ohlcv2_candles → fooBar10OHLCV2Candles
        throw new NotSupported($this->id . ' camelcase() is not supported yet');
    }

    public static function hash($request, $type = 'md5', $digest = 'hex') {
        $base64 = ('base64' === $digest);
        $binary = ('binary' === $digest);
        $raw_output = ($binary || $base64) ? true : false;
        if ($type === 'keccak') {
            $hash = Keccak::hash($request, 256, $raw_output);
        } else {
            $hash = \hash($type, $request, $raw_output);
        }
        if ($base64) {
            $hash = \base64_encode($hash);
        }
        return $hash;
    }

    public static function hmac($request, $secret, $type = 'sha256', $digest = 'hex') {
        $base64 = ('base64' === $digest);
        $binary = ('binary' === $digest);
        $hmac = \hash_hmac($type, $request, $secret, ($binary || $base64) ? true : false);
        if ($base64) {
            $hmac = \base64_encode($hmac);
        }
        return $hmac;
    }

    public static function jwt($request, $secret, $algorithm = 'sha256', $is_rsa = false, $opts = []) {
        $alg = ($is_rsa ? 'RS' : 'HS') . mb_substr($algorithm, 3, 3);
        if (array_key_exists('alg', $opts)) {
            $alg = $opts['alg'];
        }
        $headerOptions = array(
            'alg' => $alg,
            'typ' => 'JWT',
        );
        if (array_key_exists('kid', $opts)) {
            $headerOptions['kid'] = $opts['kid'];
        }
        if (array_key_exists('nonce', $opts)) {
            $headerOptions['nonce'] = $opts['nonce'];
        }
        $encodedHeader = static::urlencode_base64(json_encode($headerOptions));
        $encodedData = static::urlencode_base64(json_encode($request, JSON_UNESCAPED_SLASHES));
        $token = $encodedHeader . '.' . $encodedData;
        $algoType = mb_substr($alg, 0, 2);
        if ($is_rsa || $algoType === 'RS') {
            $signature = \base64_decode(static::rsa($token, $secret, $algorithm));
        } else if ($algoType === 'ES') {
            $signed = static::ecdsa($token, $secret, 'p256', $algorithm);
            $signature = hex2bin(str_pad($signed['r'], 64, '0', STR_PAD_LEFT) . str_pad($signed['s'], 64, '0', STR_PAD_LEFT));
        } else {
            $signature = static::hmac($token, $secret, $algorithm, 'binary');
        }
        return $token . '.' . static::urlencode_base64($signature);
    }

    public static function rsa($request, $secret, $alg = 'sha256') {
        $algorithms = array(
            'sha256' => \OPENSSL_ALGO_SHA256,
            'sha384' => \OPENSSL_ALGO_SHA384,
            'sha512' => \OPENSSL_ALGO_SHA512,
        );
        if (!array_key_exists($alg, $algorithms)) {
            throw new ExchangeError($alg . ' is not a supported rsa signing algorithm.');
        }
        $algName = $algorithms[$alg];
        $signature = null;
        \openssl_sign($request, $signature, $secret, $algName);
        return \base64_encode($signature);
    }

    public static function ecdsa($request, $secret, $algorithm = 'p256', $hash = null, $fixedLength = false) {
        $digest = $request;
        if ($hash !== null) {
            $digest = static::hash($request, $hash, 'hex');
        }
        if (preg_match('/^-----BEGIN EC PRIVATE KEY-----\s([\w\d+=\/\s]+)\s-----END EC PRIVATE KEY-----/', $secret, $match) >= 1) {
            $pemKey = $match[1];
            $decodedPemKey = UnspecifiedType::fromDER(base64_decode($pemKey))->asSequence();
            $secret = bin2hex($decodedPemKey->at(1)->asOctetString()->string());
            if ($decodedPemKey->hasTagged(0)) {
                $params = $decodedPemKey->getTagged(0)->asExplicit();
                $oid = $params->asObjectIdentifier()->oid();
                $supportedCurve = array(
                    '1.3.132.0.10' => 'secp256k1',
                    '1.2.840.10045.3.1.7' => 'p256',
                );
                if (!array_key_exists($oid, $supportedCurve)) throw new Exception('Unsupported curve');
                $algorithm = $supportedCurve[$oid];
            }
        }
        $ec = new EC(strtolower($algorithm));
        $key = $ec->keyFromPrivate(ltrim($secret, '0x'));
        $ellipticSignature = $key->sign($digest, 'hex', array('canonical' => true));
        $count = new BN('0');
        $minimumSize = (new BN('1'))->shln(8 * 31)->sub(new BN('1'));
        while ($fixedLength && ($ellipticSignature->r->gt($ec->nh) || $ellipticSignature->r->lte($minimumSize) || $ellipticSignature->s->lte($minimumSize))) {
            $ellipticSignature = $key->sign($digest, 'hex', array('canonical' => true, 'extraEntropy' => $count->toArray('le', 32)));
            $count = $count->add(new BN('1'));
        }
        $signature = array(
            'r' =>  $ellipticSignature->r->bi->toHex(),
            's' => $ellipticSignature->s->bi->toHex(),
            'v' => $ellipticSignature->recoveryParam,
        );
        return $signature;
    }

    public static function axolotl($request, $secret, $algorithm = 'ed25519') {
        // this method is experimental ( ͡° ͜ʖ ͡°)
        $curve = new EdDSA($algorithm);
        $signature = $curve->signModified($request, $secret);
        return static::binary_to_base58(static::base16_to_binary($signature->toHex()));
    }

    public static function eddsa($request, $secret, $algorithm = 'ed25519') {
        $curve = new EdDSA($algorithm);
        if (preg_match('/^-----BEGIN PRIVATE KEY-----\s(\S{64})\s-----END PRIVATE KEY-----$/', $secret, $match) >= 1) {
            // trim pem header from 48 bytes -> 32 bytes
            // in hex so 96 chars -> 64 chars
            $hex_secret = substr(bin2hex(base64_decode($match[1])), 32);
        } else {
            $hex_secret = bin2hex($secret);
        }
        $signature = $curve->sign(bin2hex(static::encode($request)), $hex_secret);
        return static::binary_to_base64(static::base16_to_binary($signature->toHex()));
    }

    public static function random_bytes($length) {
        return bin2hex(random_bytes($length));
    }

    public function eth_abi_encode($types, $args) {
        $typedDataEncoder = new TypedDataEncoder();
        $abiEncoder = $typedDataEncoder->ethabi;
        // workaround to replace array() with []
        $types = preg_replace('/array\(\)/', '[]', $types);
        return hex2bin(str_replace('0x', '', $abiEncoder->encodeParameters($types, $args)));
    }

    public function eth_encode_structured_data($domainData, $messageTypes, $messageData) {
        $typedDataEncoder = new TypedDataEncoder();
        return $this->binary_concat(
            hex2bin('1901'),
            hex2bin(str_replace('0x', '', $typedDataEncoder->hashDomain($domainData))),
            hex2bin(str_replace('0x', '', $typedDataEncoder->hashEIP712Message($messageTypes, $messageData)))
        );
    }

    public function retrieve_stark_account($signature, $accountClassHash, $accountProxyClassHash) {
        $privateKey = Key::ethSigToPrivate($signature);
        $publicKey = Key::getStarkKey($privateKey);
        $calldata = [
            $accountClassHash,
            Hash::getSelectorFromName("initialize"),
            2,
            $publicKey,
            0,
        ];

        $address = Hash::computeAddress(
            $accountProxyClassHash,
            $calldata,
            $publicKey,
        );
        return [
            'privateKey' => $privateKey,
            'publicKey' => $publicKey,
            'address' => $address
        ];
    }

    public function starknet_encode_structured_data($domain, $messageTypes, $messageData, $address) {
        if (count($messageTypes) > 1) {
            throw new NotSupported ($this->id + 'starknetEncodeStructuredData only support single type');
        }
        $msgHash = TypedData::messageHash($domain, $messageTypes, $messageData, $address);
        return $msgHash;
    }

    public function starknet_sign($hash, $pri) {
        # // TODO: unify to ecdsa
        $signature = Curve::sign ('0x' . $pri, $hash);
        return $this->json($signature);
    }

    public function packb($data) {
        return MessagePack::pack($data);
    }

    public function throttle($cost = null) {
        // TODO: use a token bucket here
        $now = $this->milliseconds();
        $elapsed = $now - $this->lastRestRequestTimestamp;
        $cost = ($cost === null) ? 1 : $cost;
        $sleep_time = $this->rateLimit * $cost;
        if ($elapsed < $sleep_time) {
            $delay = $sleep_time - $elapsed;
            usleep((int) ($delay * 1000.0));
        }
    }

    public function parse_json($json_string, $as_associative_array = true) {
        return json_decode($this->on_json_response($json_string), $as_associative_array);
    }

    public function log() {
        $args = func_get_args();
        if (is_array($args)) {
            $array = array();
            foreach ($args as $arg) {
                $array[] = is_string($arg) ? $arg : json_encode($arg, JSON_PRETTY_PRINT);
            }
            echo implode(' ', $array), "\n";
        }
    }

    public function on_rest_response($code, $reason, $url, $method, $response_headers, $response_body, $request_headers, $request_body) {
        return is_string($response_body) ? trim($response_body) : $response_body;
    }

    public function on_json_response($response_body) {
        return (is_string($response_body) && $this->quoteJsonNumbers) ? preg_replace('/":([+.0-9eE-]+)([,}])/', '":"$1"$2', $response_body) : $response_body;
    }

    public function setProxyAgents($httpProxy, $httpsProxy, $socksProxy) {
        if ($httpProxy) {
            curl_setopt($this->curl, CURLOPT_PROXY, $httpProxy);
            curl_setopt($this->curl, CURLOPT_PROXYTYPE, CURLPROXY_HTTP);
        }  else if ($httpsProxy) {
            curl_setopt($this->curl, CURLOPT_PROXY, $httpsProxy);
            curl_setopt($this->curl, CURLOPT_PROXYTYPE, CURLPROXY_HTTPS);
            // atm we don't make as tunnel
            // curl_setopt($this->curl, CURLOPT_TUNNEL, 1);
            // curl_setopt($this->curl, CURLOPT_SUPPRESS_CONNECT_HEADERS, 1);
        } else if ($socksProxy) {
            curl_setopt($this->curl, CURLOPT_PROXY, $socksProxy);
            curl_setopt($this->curl, CURLOPT_PROXYTYPE, CURLPROXY_SOCKS5);
        }
    }

    public function fetch($url, $method = 'GET', $headers = null, $body = null) {

        // https://github.com/ccxt/ccxt/issues/5914
        if ($this->curl) {
            if ($this->curl_close) {
                curl_close($this->curl); // we properly close the curl channel here to save cookies
                $this->curl = curl_init();
            } elseif ($this->curl_reset) {
                curl_reset($this->curl); // this is the default
            }
        } else {
            $this->curl = curl_init();
        }

        $this->last_request_headers = $headers;

        // ##### PROXY & HEADERS #####
        $headers = array_merge($this->headers, $headers ? $headers : array());
        // proxy-url
        $proxyUrl = $this->check_proxy_url_settings($url, $method, $headers, $body);
        if ($proxyUrl !== null) {
            $headers['Origin'] = $this->origin;
            $url = $proxyUrl . $url;
        }
        // proxy agents
        [ $httpProxy, $httpsProxy, $socksProxy ] = $this->check_proxy_settings($url, $method, $headers, $body);
        $this->check_conflicting_proxies($httpProxy || $httpsProxy || $socksProxy, $proxyUrl);
        $this->setProxyAgents($httpProxy, $httpsProxy, $socksProxy);
        // user-agent
        $userAgent = ($this->userAgent !== null) ? $this->userAgent : $this->user_agent;
        if ($userAgent) {
            if (gettype($userAgent) == 'string') {
                curl_setopt($this->curl, CURLOPT_USERAGENT, $userAgent);
                $headers = array_merge(['User-Agent' => $userAgent], $headers);
            } elseif ((gettype($userAgent) == 'array') && array_key_exists('User-Agent', $userAgent)) {
                curl_setopt($this->curl, CURLOPT_USERAGENT, $userAgent['User-Agent']);
                $headers = array_merge($userAgent, $headers);
            }
        }
        // set final headers
        $headers = $this->set_headers($headers);
        // log
        if ($this->verbose) {
            print_r(array('fetch Request:', $this->id, $method, $url, 'RequestHeaders:', $headers, 'RequestBody:', $body));
        }
        // end of proxies & headers

        // reorganize headers for curl
        if (is_array($headers)) {
            $tmp = $headers;
            $headers = array();
            foreach ($tmp as $key => $value) {
                $headers[] = $key . ': ' . $value;
            }
        }

        if ($this->timeout) {
            curl_setopt($this->curl, CURLOPT_CONNECTTIMEOUT_MS, (int) ($this->timeout));
            curl_setopt($this->curl, CURLOPT_TIMEOUT_MS, (int) ($this->timeout));
        }

        curl_setopt($this->curl, CURLOPT_RETURNTRANSFER, true);
        if (!$this->validateClientSsl) {
            curl_setopt($this->curl, CURLOPT_SSL_VERIFYPEER, false);
        }
        if (!$this->validateServerSsl) {
            curl_setopt($this->curl, CURLOPT_SSL_VERIFYHOST, false);
        }

        curl_setopt($this->curl, CURLOPT_ENCODING, '');

        if ($method == 'GET') {
            curl_setopt($this->curl, CURLOPT_HTTPGET, true);
        } elseif ($method == 'POST') {
            curl_setopt($this->curl, CURLOPT_POST, true);
            curl_setopt($this->curl, CURLOPT_POSTFIELDS, $body);
        } elseif ($method == 'PUT') {
            curl_setopt($this->curl, CURLOPT_CUSTOMREQUEST, 'PUT');
            curl_setopt($this->curl, CURLOPT_POSTFIELDS, $body);
            $headers[] = 'X-HTTP-Method-Override: PUT';
        } elseif ($method == 'PATCH') {
            curl_setopt($this->curl, CURLOPT_CUSTOMREQUEST, 'PATCH');
            curl_setopt($this->curl, CURLOPT_POSTFIELDS, $body);
        } elseif ($method === 'DELETE') {
            curl_setopt($this->curl, CURLOPT_CUSTOMREQUEST, 'DELETE');
            curl_setopt($this->curl, CURLOPT_POSTFIELDS, $body);

            $headers[] = 'X-HTTP-Method-Override: DELETE';
        }

        if ($headers) {
            curl_setopt($this->curl, CURLOPT_HTTPHEADER, $headers);
        }

        if ($this->verbose) {
            print_r(array('fetch Request:', $this->id, $method, $url, 'RequestHeaders:', $headers, 'RequestBody:', $body));
        }

        // we probably only need to set it once on startup
        if ($this->curlopt_interface) {
            curl_setopt($this->curl, CURLOPT_INTERFACE, $this->curlopt_interface);
        }

        curl_setopt($this->curl, CURLOPT_URL, $url);
        // end of proxy settings

        curl_setopt($this->curl, CURLOPT_FOLLOWLOCATION, true);
        curl_setopt($this->curl, CURLOPT_FAILONERROR, false);

        curl_setopt($this->curl, CURLOPT_HEADER, 1);
        // match the same http version as python and js
        curl_setopt($this->curl, CURLOPT_HTTP_VERSION, CURL_HTTP_VERSION_1_1);

        // user-defined cURL options (if any)
        if (!empty($this->curl_options)) {
            curl_setopt_array($this->curl, $this->curl_options);
        }

        $response_headers = array();

        $response = curl_exec($this->curl);

        $headers_length = curl_getinfo($this->curl, CURLINFO_HEADER_SIZE);

        $raw_headers = mb_substr($response, 0, $headers_length);

        $raw_headers_array = explode("\r\n", trim($raw_headers));
        $status_line = $raw_headers_array[0];
        $parts = explode(' ', $status_line);
        $http_status_text = count($parts) === 3 ? $parts[2] : '';
        $raw_headers = array_slice($raw_headers_array, 1);
        foreach ($raw_headers as $raw_header) {
            if (strlen($raw_header)) {
                $exploded = explode(': ', $raw_header);
                if (count($exploded) > 1) {
                    list($key, $value) = $exploded;
                    // don't overwrite headers
                    // https://stackoverflow.com/a/4371395/4802441
                    if (array_key_exists($key, $response_headers)) {
                        $response_headers[$key] = $response_headers[$key] . ', ' . $value;
                    } else {
                        $response_headers[$key] = $value;
                    }
                }
            }
        }
        $result = mb_substr($response, $headers_length);

        $curl_errno = curl_errno($this->curl);
        $curl_error = curl_error($this->curl);
        $http_status_code = curl_getinfo($this->curl, CURLINFO_HTTP_CODE);

        $result = $this->on_rest_response($http_status_code, $http_status_text, $url, $method, $response_headers, $result, $headers, $body);

        $this->lastRestRequestTimestamp = $this->milliseconds();

        if ($this->enableLastHttpResponse) {
            $this->last_http_response = $result;
        }

        if ($this->enableLastResponseHeaders) {
            $this->last_response_headers = $response_headers;
        }

        $json_response = null;
        $is_json_encoded_response = $this->is_json_encoded_object($result);

        if ($is_json_encoded_response) {
            $json_response = $this->parse_json($result);
            if ($this->enableLastJsonResponse) {
                $this->last_json_response = $json_response;
            }
        }

        if ($this->verbose) {
            print_r(array('fetch Response:', $this->id, $method, $url, $http_status_code, $curl_error, 'ResponseHeaders:', $response_headers, 'ResponseBody:', $result));
        }

        if ($result === false) {
            if ($curl_errno == 28) { // CURLE_OPERATION_TIMEDOUT
                throw new RequestTimeout($this->id . ' ' . implode(' ', array($url, $method, $curl_errno, $curl_error)));
            }

            // all sorts of SSL problems, accessibility
            throw new ExchangeNotAvailable($this->id . ' ' . implode(' ', array($url, $method, $curl_errno, $curl_error)));
        }
        $http_status_text =  $http_status_text ?  $http_status_text : '';
        $skip_further_error_handling = $this->handle_errors($http_status_code, $http_status_text, $url, $method, $response_headers, $result ? $result : '', $json_response, $headers, $body);
        if (!$skip_further_error_handling) {
            $this->handle_http_status_code($http_status_code, $http_status_text, $url, $method, $result);
        }
        // check if $curl_errno is not zero
        if ($curl_errno) {
            throw new NetworkError($this->id . ' unknown error: ' . strval($curl_errno) . ' ' . $curl_error);
        }

        return isset($json_response) ? $json_response : $result;
    }

    public function load_markets($reload = false, $params = array()) {
        if (!$reload && $this->markets) {
            if (!$this->markets_by_id) {
                return $this->set_markets($this->markets);
            }
            return $this->markets;
        }
        $currencies = null;
        if (array_key_exists('fetchCurrencies', $this->has) && $this->has['fetchCurrencies'] === true) {
            $currencies = $this->fetch_currencies();
        }
        $markets = $this->fetch_markets($params);
        return $this->set_markets($markets, $currencies);
    }

    public function number($n) {
        return call_user_func($this->number, $n);
    }

    public function fetch_markets($params = array()) {
        // markets are returned as a list
        // currencies are returned as a dict
        // this is for historical reasons
        // and may be changed for consistency later
        return $this->markets ? array_values($this->markets) : array();
    }

    public function fetch_currencies($params = array()) {
        // markets are returned as a list
        // currencies are returned as a dict
        // this is for historical reasons
        // and may be changed for consistency later
        return $this->currencies ? $this->currencies : array();
    }

    public function precision_from_string($str) {
        // support string formats like '1e-4'
        if (stripos($str, 'e') > -1) {
            $numStr = preg_replace ('/\d\.?\d*[eE]/', '', $str);
            return ((int)$numStr) * -1;
        }
        // support integer formats (without dot) like '1', '10' etc [Note: bug in decimalToPrecision, so this should not be used atm]
        // if (strpos($str, '.') === -1) {
        //     return strlen(str) * -1;
        // }
        // default strings like '0.0001'
        $parts = explode('.', preg_replace('/0+$/', '', $str));
        return (count($parts) > 1) ? strlen($parts[1]) : 0;
    }

    public function __call($function, $params) {
        // support camelCase & snake_case functions
        if (!preg_match('/^[A-Z0-9_]+$/', $function)) {
            $underscore = static::underscore($function);
            if (method_exists($this, $underscore)) {
                return call_user_func_array(array($this, $underscore), $params);
            }
        }
        /* handle errors */
        throw new ExchangeError($function . ' method not found, try underscore_notation instead of camelCase for the method being called');
    }

    public function add_method($function_name, $callback) {
        $function_name = strtolower($function_name);
        $this->overriden_methods[$function_name] = $callback;
    }

    public function call_method($function_name, $params = []) {
        $function_name = strtolower($function_name);
        if (is_callable($this->overriden_methods[$function_name])) {
            return call_user_func_array($this->overriden_methods[$function_name], $params);
        }
    }

    public function __sleep() {
        $return = array_keys(array_filter(get_object_vars($this), function ($var) {
            return !(is_object($var) || is_resource($var) || is_callable($var));
        }));
        return $return;
    }

    public function __wakeup() {
        $this->curl = curl_init();
    }

    public function __destruct() {
        if ($this->curl !== null) {
            curl_close($this->curl);
        }
    }

    public function has($feature = null) {
        if (!$feature) {
            return $this->has;
        }
        $feature = strtolower($feature);
        $new_feature_map = array_change_key_case($this->has, CASE_LOWER);
        if (array_key_exists($feature, $new_feature_map)) {
            return $new_feature_map[$feature];
        }

        // PHP 5.6+ only:
        // $old_feature_map = array_change_key_case (array_filter (get_object_vars ($this), function ($key) {
        //     return strpos($key, 'has') !== false && $key !== 'has';
        // }, ARRAY_FILTER_USE_KEY), CASE_LOWER);

        // the above rewritten for PHP 5.4+
        $nonfiltered = get_object_vars($this);
        $filtered = array();
        foreach ($nonfiltered as $key => $value) {
            if ((strpos($key, 'has') !== false) && ($key !== 'has')) {
                $filtered[$key] = $value;
            }
        }
        $old_feature_map = array_change_key_case($filtered, CASE_LOWER);

        $old_feature = "has{$feature}";
        return array_key_exists($old_feature, $old_feature_map) ? $old_feature_map[$old_feature] : false;
    }

    public static function precisionFromString($x) {
        $parts = explode('.', preg_replace('/0+$/', '', $x));
        if (count($parts) > 1) {
            return strlen($parts[1]);
        } else {
            return 0;
        }
    }

    public static function decimal_to_precision($x, $roundingMode = ROUND, $numPrecisionDigits = null, $countingMode = DECIMAL_PLACES, $paddingMode = NO_PADDING) {
        if ($countingMode === TICK_SIZE) {
            if (!(is_float($numPrecisionDigits) || is_int($numPrecisionDigits) || is_string($numPrecisionDigits) ))
                throw new BaseError('Precision must be an integer or float or string for TICK_SIZE');
        } else {
            if (!is_int($numPrecisionDigits)) {
                throw new BaseError('Precision must be an integer');
            }
        }

        if (is_string($numPrecisionDigits)) {
            $numPrecisionDigits = (float) $numPrecisionDigits;
        }

        if (!is_numeric($x)) {
            throw new BaseError('Invalid number');
        }

        assert(($roundingMode === ROUND) || ($roundingMode === TRUNCATE));

        $result = '';

        // Special handling for negative precision
        if ($numPrecisionDigits < 0) {
            if ($countingMode === TICK_SIZE) {
                throw new BaseError('TICK_SIZE cant be used with negative numPrecisionDigits');
            }
            $toNearest = pow(10, abs($numPrecisionDigits));
            if ($roundingMode === ROUND) {
                $result = (string) ($toNearest * static::decimal_to_precision($x / $toNearest, $roundingMode, 0, DECIMAL_PLACES, $paddingMode));
            }
            if ($roundingMode === TRUNCATE) {
                $result = static::decimal_to_precision($x - ( (int) $x % $toNearest), $roundingMode, 0, DECIMAL_PLACES, $paddingMode);
            }
            return $result;
        }

        if ($countingMode === TICK_SIZE) {
            $precisionDigitsString = static::decimal_to_precision($numPrecisionDigits, ROUND, 100, DECIMAL_PLACES, NO_PADDING);
            $newNumPrecisionDigits = static::precisionFromString($precisionDigitsString);
            $missing = fmod($x, $numPrecisionDigits);
            $missing = floatval(static::decimal_to_precision($missing, ROUND, 8, DECIMAL_PLACES, NO_PADDING));
            // See: https://github.com/ccxt/ccxt/pull/6486
            $fpError = static::decimal_to_precision($missing / $numPrecisionDigits, ROUND, max($newNumPrecisionDigits, 8), DECIMAL_PLACES, NO_PADDING);
            if(static::precisionFromString($fpError) !== 0) {
                if ($roundingMode === ROUND) {
                    if ($x > 0) {
                        if ($missing >= $numPrecisionDigits / 2) {
                            $x = $x - $missing + $numPrecisionDigits;
                        } else {
                            $x = $x - $missing;
                        }
                    } else {
                        if ($missing >= $numPrecisionDigits / 2) {
                            $x = $x - $missing;
                        } else {
                            $x = $x - $missing - $numPrecisionDigits;
                        }
                    }
                } elseif (TRUNCATE === $roundingMode) {
                    $x = $x - $missing;
                }
            }
            return static::decimal_to_precision($x, ROUND, $newNumPrecisionDigits, DECIMAL_PLACES, $paddingMode);
        }


        if ($roundingMode === ROUND) {
            if ($countingMode === DECIMAL_PLACES) {
                // Requested precision of 100 digits was truncated to PHP maximum of 53 digits
                $numPrecisionDigits = min(14, $numPrecisionDigits);
                $result = number_format(round($x, $numPrecisionDigits, PHP_ROUND_HALF_UP), $numPrecisionDigits, '.', '');
            } elseif ($countingMode === SIGNIFICANT_DIGITS) {
                $significantPosition = ((int) log( abs($x), 10)) % 10;
                if ($significantPosition > 0) {
                    ++$significantPosition;
                }
                $result = static::number_to_string(round($x, $numPrecisionDigits - $significantPosition, PHP_ROUND_HALF_UP));
            }
        } elseif ($roundingMode === TRUNCATE) {
            $dotIndex = strpos($x, '.');
            $dotPosition = $dotIndex ?: strlen($x);
            if ($countingMode === DECIMAL_PLACES) {
                if ($dotIndex) {
                    list($before, $after) = explode('.', static::number_to_string($x));
                    $result = $before . '.' . substr($after, 0, $numPrecisionDigits);
                } else {
                    $result = $x;
                }
            } elseif ($countingMode === SIGNIFICANT_DIGITS) {
                if ($numPrecisionDigits === 0) {
                    return '0';
                }
                $significantPosition = (int) log(abs($x), 10);
                $start = $dotPosition - $significantPosition;
                $end = $start + $numPrecisionDigits;
                if ($dotPosition >= $end) {
                    --$end;
                }
                if ($numPrecisionDigits >= (strlen($x) - ($dotPosition ? 1 : 0))) {
                    $result = (string) $x;
                } else {
                    if ($significantPosition < 0) {
                        ++$end;
                    }
                    $result = str_pad(substr($x, 0, $end), $dotPosition, '0');
                }
            }
            $result = rtrim($result, '.');
        }

        $hasDot = (false !== strpos($result, '.'));
        if ($paddingMode === NO_PADDING) {
            if (($result === '')  && ($numPrecisionDigits === 0)) {
                return '0';
            }
            if ($hasDot) {
                $result = rtrim($result, '0');
                $result = rtrim($result, '.');
            }
        } elseif ($paddingMode === PAD_WITH_ZERO) {
            if ($hasDot) {
                if ($countingMode === DECIMAL_PLACES) {
                    list($before, $after) = explode('.', $result, 2);
                    $result = $before . '.' . str_pad($after, $numPrecisionDigits, '0');
                } elseif ($countingMode === SIGNIFICANT_DIGITS) {
                    if ($result < 1) {
                        $result = str_pad($result, strcspn($result, '123456789') + $numPrecisionDigits, '0');
                    }
                }
            } else {
                if ($countingMode === DECIMAL_PLACES) {
                    if ($numPrecisionDigits > 0) {
                        $result = $result . '.' . str_repeat('0', $numPrecisionDigits);
                    }
                } elseif ($countingMode === SIGNIFICANT_DIGITS) {
                    if ($numPrecisionDigits > strlen($result)) {
                        $result = $result . '.' . str_repeat('0', ($numPrecisionDigits - strlen($result)));
                    }
                }
            }
        }
        if (($result === '-0') || ($result === '-0.' . str_repeat('0', max(strlen($result) - 3, 0)))) {
            $result = substr($result, 1);
        }
        return $result;
    }

    public static function number_to_string($x) {
        // avoids scientific notation for too large and too small numbers
        if ($x === null) {
            return null;
        }
        $type = gettype($x);
        $s = (string) $x;
        if (($type !== 'integer') && ($type !== 'double')) {
            return $s;
        }
        if (strpos($x, 'E') === false) {
            return $s;
        }
        $splitted = explode('E', $s);
        $number = rtrim(rtrim($splitted[0], '0'), '.');
        $exp = (int) $splitted[1];
        $len_after_dot = 0;
        if (strpos($number, '.') !== false) {
            $splitted = explode('.', $number);
            $len_after_dot = strlen($splitted[1]);
        }
        $number = str_replace(array('.', '-'), '', $number);
        $sign = ($x < 0) ? '-' : '';
        if ($exp > 0) {
            $zeros = str_repeat('0', abs($exp) - $len_after_dot);
            $s = $sign . $number . $zeros;
        } else {
            $zeros = str_repeat('0', abs($exp) - 1);
            $s = $sign . '0.' . $zeros . $number;
        }
        return $s;
    }

    public function vwap($baseVolume, $quoteVolume) {
        return (($quoteVolume !== null) && ($baseVolume !== null) && ($baseVolume > 0)) ? ($quoteVolume / $baseVolume) : null;
    }

    // ------------------------------------------------------------------------
    // web3 / 0x methods

    public static function has_web3() {
        // PHP version of this function does nothing, as most of its
        // dependencies are lightweight and don't eat a lot
        return true;
    }

    public static function check_required_version($required_version, $error = true) {
        global $version;
        $result = true;
        $required = explode('.', $required_version);
        $current = explode('.', $version);
        $intMajor1 = intval($required[0]);
        $intMinor1 = intval($required[1]);
        $intPatch1 = intval($required[2]);
        $intMajor2 = intval($current[0]);
        $intMinor2 = intval($current[1]);
        $intPatch2 = intval($current[2]);
        if ($intMajor1 > $intMajor2) {
            $result = false;
        }
        if ($intMajor1 === $intMajor2) {
            if ($intMinor1 > $intMinor2) {
                $result = false;
            } elseif ($intMinor1 === $intMinor2 && $intPatch1 > $intPatch2) {
                $result = false;
            }
        }
        if (!$result) {
            if ($error) {
                throw new NotSupported('Your current version of CCXT is ' . $version . ', a newer version ' . $required_version . ' is required, please, upgrade your version of CCXT');
            } else {
                return $error;
            }
        }
        return $result;
    }

    public function check_required_dependencies() {
        if (!static::has_web3()) {
            throw new ExchangeError($this->id . ' requires web3 dependencies');
        }
    }

    public static function hashMessage($message) {
        $trimmed = ltrim($message, '0x');
        $buffer = unpack('C*', hex2bin($trimmed));
        $prefix = bin2hex("\u{0019}Ethereum Signed Message:\n" . sizeof($buffer));
        return '0x' . Keccak::hash(hex2bin($prefix . $trimmed), 256);
    }

    public static function signHash($hash, $privateKey) {
        $signature = static::ecdsa($hash, $privateKey, 'secp256k1', null);
        return array(
            'r' => '0x' . $signature['r'],
            's' => '0x' . $signature['s'],
            'v' => 27 + $signature['v'],
        );
    }

    public static function signMessage($message, $privateKey) {
        return static::signHash(static::hashMessage($message), $privateKey);
    }

    public function sign_message_string($message, $privateKey) {
        $signature = static::signMessage($message, $privateKey);
        return $signature['r'] . $this->remove0x_prefix($signature['s']) . dechex($signature['v']);
    }

    public static function base32_decode($s) {
        static $alphabet = 'ABCDEFGHIJKLMNOPQRSTUVWXYZ234567';
        $tmp = '';
        foreach (str_split($s) as $c) {
            if (($v = strpos($alphabet, $c)) === false) {
                $v = 0;
            }
            $tmp .= sprintf('%05b', $v);
        }
        $args = array_map('bindec', str_split($tmp, 8));
        array_unshift($args, 'C*');
        return rtrim(call_user_func_array('pack', $args), "\0");
    }

    public static function totp($key) {
        $noSpaceKey = str_replace(' ', '', $key);
        $encodedKey = static::base32_decode($noSpaceKey);
        $epoch = floor(time() / 30);
        $encodedEpoch = pack('J', $epoch);
        $hmacResult = static::hmac($encodedEpoch, $encodedKey, 'sha1', 'hex');
        $hmac = [];
        foreach (str_split($hmacResult, 2) as $hex) {
            $hmac[] = hexdec($hex);
        }
        $offset = $hmac[count($hmac) - 1] & 0xF;
        $code = ($hmac[$offset + 0] & 0x7F) << 24 | ($hmac[$offset + 1] & 0xFF) << 16 | ($hmac[$offset + 2] & 0xFF) << 8 | ($hmac[$offset + 3] & 0xFF);
        $otp = $code % pow(10, 6);
        return str_pad((string) $otp, 6, '0', STR_PAD_LEFT);
    }

    public static function number_to_be($n, $padding) {
        $n = new BN($n);
        return array_reduce(array_map('chr', $n->toArray('be', $padding)),  [__CLASS__, 'binary_concat']);
    }

    public static function number_to_le($n, $padding) {
        $n = new BN($n);
        return array_reduce(array_map('chr', $n->toArray('le', $padding)),  [__CLASS__, 'binary_concat']);
    }

    public static function base58_to_binary($s) {
        if (!self::$base58_decoder) {
            self::$base58_decoder = array();
            self::$base58_encoder = array();
            for ($i = 0; $i < strlen(self::$base58_alphabet); $i++) {
                $bigNum = new BN($i);
                self::$base58_decoder[self::$base58_alphabet[$i]] = $bigNum;
                self::$base58_encoder[$i] = self::$base58_alphabet[$i];
            }
        }
        $result = new BN(0);
        $base = new BN(58);
        for ($i = 0; $i < strlen($s); $i++) {
            $result->imul($base);
            $result->iadd(self::$base58_decoder[$s[$i]]);
        }
        return static::number_to_be($result, 0);
    }

    public static function binary_to_base58($b) {
        if (!self::$base58_encoder) {
            self::$base58_decoder = array();
            self::$base58_encoder = array();
            for ($i = 0; $i < strlen(self::$base58_alphabet); $i++) {
                $bigNum = new BN($i);
                self::$base58_decoder[self::$base58_alphabet[$i]] = $bigNum;
                self::$base58_encoder[$i] = self::$base58_alphabet[$i];
            }
        }
        // convert binary to decimal
        $result = new BN(0);
        $fromBase = new BN(0x100);
        $string = array();
        foreach (str_split($b) as $c) {
            $result->imul($fromBase);
            $result->iadd(new BN(ord($c)));
        }
        while (!$result->isZero()) {
            $next_character = $result->modn(58);
            $result->idivn(58);
            $string[] = self::$base58_encoder[$next_character];
        }
        return implode('', array_reverse($string));
    }

    public function remove0x_prefix($string) {
        return (substr($string, 0, 2) === '0x') ? substr($string, 2) : $string;
    }

    public function parse_number($value, $default = null) {
        if ($value === null) {
            return $default;
        } else {
            try {
                return $this->number($value);
            } catch (Exception $e) {
                return $default;
            }
        }
    }

    public function omit_zero($string_number) {
        try {
            if ($string_number === null || $string_number === '') {
                return null;
            }
            if (floatval($string_number) === 0.0) {
                return null;
            }
            return $string_number;
        } catch (Exception $e) {
            return $string_number;
        }
    }

    public function sleep($milliseconds) {
        sleep($milliseconds / 1000);
    }

    public function check_order_arguments ($market, $type, $side, $amount, $price, $params) {
        if ($price === null) {
            if ($type === 'limit') {
                  throw new ArgumentsRequired ($this->id + ' create_order() requires a price argument for a limit order');
             }
        }
        if ($amount <= 0) {
            throw new ArgumentsRequired ($this->id + ' create_order() amount should be above 0');
        }
    }

    public function handle_http_status_code($http_status_code, $status_text, $url, $method, $body) {
        $string_code = (string) $http_status_code;
        if (array_key_exists($string_code, $this->httpExceptions)) {
            $error_class = $this->httpExceptions[$string_code];
            if (substr($error_class, 0, 6) !== '\\ccxt\\') {
                $error_class = '\\ccxt\\' . $error_class;
            }
            throw new $error_class($this->id . ' ' . implode(' ', array($this->id, $url, $method, $http_status_code, $body)));
        }
    }

    public static function crc32($string, $signed = false) {
        $unsigned = \crc32($string);
        if ($signed && ($unsigned >= 0x80000000)) {
            return $unsigned - 0x100000000;
        } else {
            return $unsigned;
        }
    }

    function clone($obj) {
        return is_array($obj) ? $obj : $this->deep_extend($obj);
    }

    function parse_to_big_int($value) {
        return intval($value);
    }

    public function string_to_chars_array ($value) {
        return str_split($value);
    }

    function value_is_defined($value){
        return isset($value) && !is_null($value);
    }

    function array_slice($array, $first, $second = null){
        if (is_string($array)) {
            // this is needed because we convert
            // base64ToBinary to base64_decode in php
            return substr($array, $first, $second);
        }
        if ($second === null) {
            return array_slice($array, $first);
        } else {
            return array_slice($array, $first, $second);
        }
    }

    function get_property($obj, $property, $defaultValue = null){
        return (property_exists($obj, $property) ? $obj->$property : $defaultValue);
    }

    function set_property($obj, $property, $defaultValue = null){
        $obj->$property = $defaultValue;
    }

    function un_camel_case($str){
        return self::underscore($str);
    }

    public function fix_stringified_json_members($content) {
        // when stringified json has members with their values also stringified, like:
        // 'array("code":0, "data":array("order":array("orderId":1742968678528512345,"symbol":"BTC-USDT", "takeProfit":"array(\"type\":\"TAKE_PROFIT\",\"stopPrice\":43320.1)","reduceOnly":false)))'
        // we can fix with below manipulations
        // @ts-ignore
        $modifiedContent = str_replace('\\', '', $content);
        $modifiedContent = str_replace('"{', '{', $modifiedContent);
        $modifiedContent = str_replace('}"', '}', $modifiedContent);
        return $modifiedContent;
    }

    public function extend_exchange_options($newOptions) {
        $this->options = array_merge($this->options, $newOptions);
    }

    public function create_safe_dictionary() {
        return array();
    }

    public function rand_number($size) {
        $number = '';
        for ($i = 0; $i < $size; $i++) {
            $number .= mt_rand(0, 9);
        }
        return (int)$number;
    }

    // ########################################################################
    // ########################################################################
    // ########################################################################
    // ########################################################################
    // ########                        ########                        ########
    // ########                        ########                        ########
    // ########                        ########                        ########
    // ########                        ########                        ########
    // ########        ########################        ########################
    // ########        ########################        ########################
    // ########        ########################        ########################
    // ########        ########################        ########################
    // ########                        ########                        ########
    // ########                        ########                        ########
    // ########                        ########                        ########
    // ########                        ########                        ########
    // ########################################################################
    // ########################################################################
    // ########################################################################
    // ########################################################################
    // ########        ########        ########                        ########
    // ########        ########        ########                        ########
    // ########        ########        ########                        ########
    // ########        ########        ########                        ########
    // ################        ########################        ################
    // ################        ########################        ################
    // ################        ########################        ################
    // ################        ########################        ################
    // ########        ########        ################        ################
    // ########        ########        ################        ################
    // ########        ########        ################        ################
    // ########        ########        ################        ################
    // ########################################################################
    // ########################################################################
    // ########################################################################
    // ########################################################################

    // METHODS BELOW THIS LINE ARE TRANSPILED FROM JAVASCRIPT TO PYTHON AND PHP

    public function describe() {
        return array(
            'id' => null,
            'name' => null,
            'countries' => null,
            'enableRateLimit' => true,
            'enableWsRateLimit' => false,
            'rateLimit' => 2000, // milliseconds = seconds * 1000
            'timeout' => $this->timeout, // milliseconds = seconds * 1000
            'certified' => false, // if certified by the CCXT dev team
            'pro' => false, // if it is integrated with CCXT Pro for WebSocket support
            'alias' => false, // whether this exchange is an alias to another exchange
            'dex' => false,
            'has' => array(
                'publicAPI' => true,
                'privateAPI' => true,
                'CORS' => null,
                'sandbox' => null,
                'spot' => null,
                'margin' => null,
                'swap' => null,
                'future' => null,
                'option' => null,
                'addMargin' => null,
                'borrowCrossMargin' => null,
                'borrowIsolatedMargin' => null,
                'borrowMargin' => null,
                'cancelAllOrders' => null,
                'cancelAllOrdersWs' => null,
                'cancelOrder' => true,
                'cancelOrderWs' => null,
                'cancelOrders' => null,
                'cancelOrdersWs' => null,
                'closeAllPositions' => null,
                'closePosition' => null,
                'createDepositAddress' => null,
                'createLimitBuyOrder' => null,
                'createLimitBuyOrderWs' => null,
                'createLimitOrder' => true,
                'createLimitOrderWs' => null,
                'createLimitSellOrder' => null,
                'createLimitSellOrderWs' => null,
                'createMarketBuyOrder' => null,
                'createMarketBuyOrderWs' => null,
                'createMarketBuyOrderWithCost' => null,
                'createMarketBuyOrderWithCostWs' => null,
                'createMarketOrder' => true,
                'createMarketOrderWs' => true,
                'createMarketOrderWithCost' => null,
                'createMarketOrderWithCostWs' => null,
                'createMarketSellOrder' => null,
                'createMarketSellOrderWs' => null,
                'createMarketSellOrderWithCost' => null,
                'createMarketSellOrderWithCostWs' => null,
                'createOrder' => true,
                'createOrderWs' => null,
                'createOrders' => null,
                'createOrderWithTakeProfitAndStopLoss' => null,
                'createOrderWithTakeProfitAndStopLossWs' => null,
                'createPostOnlyOrder' => null,
                'createPostOnlyOrderWs' => null,
                'createReduceOnlyOrder' => null,
                'createReduceOnlyOrderWs' => null,
                'createStopLimitOrder' => null,
                'createStopLimitOrderWs' => null,
                'createStopLossOrder' => null,
                'createStopLossOrderWs' => null,
                'createStopMarketOrder' => null,
                'createStopMarketOrderWs' => null,
                'createStopOrder' => null,
                'createStopOrderWs' => null,
                'createTakeProfitOrder' => null,
                'createTakeProfitOrderWs' => null,
                'createTrailingAmountOrder' => null,
                'createTrailingAmountOrderWs' => null,
                'createTrailingPercentOrder' => null,
                'createTrailingPercentOrderWs' => null,
                'createTriggerOrder' => null,
                'createTriggerOrderWs' => null,
                'deposit' => null,
                'editOrder' => 'emulated',
                'editOrderWs' => null,
                'fetchAccounts' => null,
                'fetchBalance' => true,
                'fetchBalanceWs' => null,
                'fetchBidsAsks' => null,
                'fetchBorrowInterest' => null,
                'fetchBorrowRate' => null,
                'fetchBorrowRateHistories' => null,
                'fetchBorrowRateHistory' => null,
                'fetchBorrowRates' => null,
                'fetchBorrowRatesPerSymbol' => null,
                'fetchCanceledAndClosedOrders' => null,
                'fetchCanceledOrders' => null,
                'fetchClosedOrder' => null,
                'fetchClosedOrders' => null,
                'fetchClosedOrdersWs' => null,
                'fetchConvertCurrencies' => null,
                'fetchConvertQuote' => null,
                'fetchConvertTrade' => null,
                'fetchConvertTradeHistory' => null,
                'fetchCrossBorrowRate' => null,
                'fetchCrossBorrowRates' => null,
                'fetchCurrencies' => 'emulated',
                'fetchCurrenciesWs' => 'emulated',
                'fetchDeposit' => null,
                'fetchDepositAddress' => null,
                'fetchDepositAddresses' => null,
                'fetchDepositAddressesByNetwork' => null,
                'fetchDeposits' => null,
                'fetchDepositsWithdrawals' => null,
                'fetchDepositsWs' => null,
                'fetchDepositWithdrawFee' => null,
                'fetchDepositWithdrawFees' => null,
                'fetchFundingHistory' => null,
                'fetchFundingRate' => null,
                'fetchFundingRateHistory' => null,
                'fetchFundingInterval' => null,
                'fetchFundingIntervals' => null,
                'fetchFundingRates' => null,
                'fetchGreeks' => null,
                'fetchIndexOHLCV' => null,
                'fetchIsolatedBorrowRate' => null,
                'fetchIsolatedBorrowRates' => null,
                'fetchMarginAdjustmentHistory' => null,
                'fetchIsolatedPositions' => null,
                'fetchL2OrderBook' => true,
                'fetchL3OrderBook' => null,
                'fetchLastPrices' => null,
                'fetchLedger' => null,
                'fetchLedgerEntry' => null,
                'fetchLeverage' => null,
                'fetchLeverages' => null,
                'fetchLeverageTiers' => null,
                'fetchLiquidations' => null,
                'fetchLongShortRatio' => null,
                'fetchLongShortRatioHistory' => null,
                'fetchMarginMode' => null,
                'fetchMarginModes' => null,
                'fetchMarketLeverageTiers' => null,
                'fetchMarkets' => true,
                'fetchMarketsWs' => null,
                'fetchMarkOHLCV' => null,
                'fetchMyLiquidations' => null,
                'fetchMySettlementHistory' => null,
                'fetchMyTrades' => null,
                'fetchMyTradesWs' => null,
                'fetchOHLCV' => null,
                'fetchOHLCVWs' => null,
                'fetchOpenInterest' => null,
                'fetchOpenInterests' => null,
                'fetchOpenInterestHistory' => null,
                'fetchOpenOrder' => null,
                'fetchOpenOrders' => null,
                'fetchOpenOrdersWs' => null,
                'fetchOption' => null,
                'fetchOptionChain' => null,
                'fetchOrder' => null,
                'fetchOrderBook' => true,
                'fetchOrderBooks' => null,
                'fetchOrderBookWs' => null,
                'fetchOrders' => null,
                'fetchOrdersByStatus' => null,
                'fetchOrdersWs' => null,
                'fetchOrderTrades' => null,
                'fetchOrderWs' => null,
                'fetchPosition' => null,
                'fetchPositionHistory' => null,
                'fetchPositionsHistory' => null,
                'fetchPositionWs' => null,
                'fetchPositionMode' => null,
                'fetchPositions' => null,
                'fetchPositionsWs' => null,
                'fetchPositionsForSymbol' => null,
                'fetchPositionsForSymbolWs' => null,
                'fetchPositionsRisk' => null,
                'fetchPremiumIndexOHLCV' => null,
                'fetchSettlementHistory' => null,
                'fetchStatus' => null,
                'fetchTicker' => true,
                'fetchTickerWs' => null,
                'fetchTickers' => null,
                'fetchMarkPrices' => null,
                'fetchTickersWs' => null,
                'fetchTime' => null,
                'fetchTrades' => true,
                'fetchTradesWs' => null,
                'fetchTradingFee' => null,
                'fetchTradingFees' => null,
                'fetchTradingFeesWs' => null,
                'fetchTradingLimits' => null,
                'fetchTransactionFee' => null,
                'fetchTransactionFees' => null,
                'fetchTransactions' => null,
                'fetchTransfer' => null,
                'fetchTransfers' => null,
                'fetchUnderlyingAssets' => null,
                'fetchVolatilityHistory' => null,
                'fetchWithdrawAddresses' => null,
                'fetchWithdrawal' => null,
                'fetchWithdrawals' => null,
                'fetchWithdrawalsWs' => null,
                'fetchWithdrawalWhitelist' => null,
                'reduceMargin' => null,
                'repayCrossMargin' => null,
                'repayIsolatedMargin' => null,
                'setLeverage' => null,
                'setMargin' => null,
                'setMarginMode' => null,
                'setPositionMode' => null,
                'signIn' => null,
                'transfer' => null,
                'watchBalance' => null,
                'watchMyTrades' => null,
                'watchOHLCV' => null,
                'watchOHLCVForSymbols' => null,
                'watchOrderBook' => null,
                'watchOrderBookForSymbols' => null,
                'watchOrders' => null,
                'watchOrdersForSymbols' => null,
                'watchPosition' => null,
                'watchPositions' => null,
                'watchStatus' => null,
                'watchTicker' => null,
                'watchTickers' => null,
                'watchTrades' => null,
                'watchTradesForSymbols' => null,
                'watchLiquidations' => null,
                'watchLiquidationsForSymbols' => null,
                'watchMyLiquidations' => null,
                'watchMyLiquidationsForSymbols' => null,
                'withdraw' => null,
                'ws' => null,
            ),
            'urls' => array(
                'logo' => null,
                'api' => null,
                'www' => null,
                'doc' => null,
                'fees' => null,
            ),
            'api' => null,
            'requiredCredentials' => array(
                'apiKey' => true,
                'secret' => true,
                'uid' => false,
                'accountId' => false,
                'login' => false,
                'password' => false,
                'twofa' => false, // 2-factor authentication (one-time password key)
                'privateKey' => false, // a "0x"-prefixed hexstring private key for a wallet
                'walletAddress' => false, // the wallet address "0x"-prefixed hexstring
                'token' => false, // reserved for HTTP auth in some cases
            ),
            'markets' => null, // to be filled manually or by fetchMarkets
            'currencies' => array(), // to be filled manually or by fetchMarkets
            'timeframes' => null, // redefine if the exchange has.fetchOHLCV
            'fees' => array(
                'trading' => array(
                    'tierBased' => null,
                    'percentage' => null,
                    'taker' => null,
                    'maker' => null,
                ),
                'funding' => array(
                    'tierBased' => null,
                    'percentage' => null,
                    'withdraw' => array(),
                    'deposit' => array(),
                ),
            ),
            'status' => array(
                'status' => 'ok',
                'updated' => null,
                'eta' => null,
                'url' => null,
            ),
            'exceptions' => null,
            'httpExceptions' => array(
                '422' => '\\ccxt\\ExchangeError',
                '418' => '\\ccxt\\DDoSProtection',
                '429' => '\\ccxt\\RateLimitExceeded',
                '404' => '\\ccxt\\ExchangeNotAvailable',
                '409' => '\\ccxt\\ExchangeNotAvailable',
                '410' => '\\ccxt\\ExchangeNotAvailable',
                '451' => '\\ccxt\\ExchangeNotAvailable',
                '500' => '\\ccxt\\ExchangeNotAvailable',
                '501' => '\\ccxt\\ExchangeNotAvailable',
                '502' => '\\ccxt\\ExchangeNotAvailable',
                '520' => '\\ccxt\\ExchangeNotAvailable',
                '521' => '\\ccxt\\ExchangeNotAvailable',
                '522' => '\\ccxt\\ExchangeNotAvailable',
                '525' => '\\ccxt\\ExchangeNotAvailable',
                '526' => '\\ccxt\\ExchangeNotAvailable',
                '400' => '\\ccxt\\ExchangeNotAvailable',
                '403' => '\\ccxt\\ExchangeNotAvailable',
                '405' => '\\ccxt\\ExchangeNotAvailable',
                '503' => '\\ccxt\\ExchangeNotAvailable',
                '530' => '\\ccxt\\ExchangeNotAvailable',
                '408' => '\\ccxt\\RequestTimeout',
                '504' => '\\ccxt\\RequestTimeout',
                '401' => '\\ccxt\\AuthenticationError',
                '407' => '\\ccxt\\AuthenticationError',
                '511' => '\\ccxt\\AuthenticationError',
            ),
            'commonCurrencies' => array(
                'XBT' => 'BTC',
                'BCC' => 'BCH',
                'BCHSV' => 'BSV',
            ),
            'precisionMode' => TICK_SIZE,
            'paddingMode' => NO_PADDING,
            'limits' => array(
                'leverage' => array( 'min' => null, 'max' => null ),
                'amount' => array( 'min' => null, 'max' => null ),
                'price' => array( 'min' => null, 'max' => null ),
                'cost' => array( 'min' => null, 'max' => null ),
            ),
        );
    }

    public function get_ws_rate_limit_cost(string $url, string $type) {
        /**
         * @ignore
         * Safely returns message or connection $cost for ws rate limit
         * @return {number}
         */
        $wsOptions = $this->safe_dict($this->options, 'ws');
        $rateLimits = $this->safe_dict($wsOptions, 'rateLimits', array());
        $exchangeDefaultRateLimit = $this->safe_dict($rateLimits, 'default', array());
        $cost = $this->safe_number($exchangeDefaultRateLimit, $type, 1);
        $rateLimitsKeys = is_array($rateLimits) ? array_keys($rateLimits) : array();
        for ($i = 0; $i < count($rateLimitsKeys); $i++) {
            $rateLimitKey = $rateLimitsKeys[$i];
            if (str_starts_with($url, $rateLimitKey)) {
                $value = $this->safe_dict($rateLimits, $rateLimitKey);
                $cost = $this->safe_number($value, $type, $cost);
                break;
            }
        }
        return $cost;
    }

    public function get_ws_rate_limit_config($url, $bucketHash = 'connections') {
        /**
         * @ignore
         * Safely extract boolean $value from dictionary or list
         * @return {array}
         *
         * The rate limits can be configured by setting the `options.ws.rateLimits` property in the exchange configuration. Here's an example:
         *
         * ```json
         * 'options' => {
         *     'ws' => {
         *         'rateLimits' => {
         *             'default' => array(  // set default rate limit for all rate limits
         *                 'rateLimit' => 100,
         *                 'connections' => 1, // $cost per connection
         *                 'subscriptions' => 5,  // $cost per subscription
         *             ),
         *             'https://some_url' => {  // set the rate limit for a specific $url
         *                 'rateLimit' => 100,
         *                 'connections' => 2, // override $cost for a connection
         *                 'subscriptions' => 3, // override $cost for a subscription
         *             }
         *         }
         *     }
         * }
         * ```
         *
         * In this example, the default rate limit is set to 100, the $cost per connection is 1, and the $cost per subscription is 5. For the $url `https://some_url`, the rate limit is set to 100, the $cost per connection is overridden to 2, and the $cost per subscription is overridden to 3. The `$rateLimit` property sets the maximum number of requests that can be made per second, the `connections` property sets the $cost of creating a new connection, and the `subscriptions` property sets the $cost of creating a new subscription.
         */
        $wsOptions = $this->safe_dict($this->options, 'ws');
        $rateLimits = $this->safe_dict($wsOptions, 'rateLimits', array());
        $exchangeDefaultRateLimit = $this->safe_dict($rateLimits, 'default', array());
        $cost = $this->safe_number($exchangeDefaultRateLimit, $bucketHash, 1);
        $rateLimit = $this->safe_number($exchangeDefaultRateLimit, 'rateLimit');
        $rateLimitsKeys = is_array($rateLimits) ? array_keys($rateLimits) : array();
        for ($i = 0; $i < count($rateLimitsKeys); $i++) {
            $rateLimitKey = $rateLimitsKeys[$i];
            if (str_starts_with($url, $rateLimitKey)) {
                $value = $this->safe_dict($rateLimits, $rateLimitKey);
                $rateLimit = $this->safe_number($value, 'rateLimit', $rateLimit);
                $cost = $this->safe_number($value, $bucketHash, $cost);
                break;
            }
        }
        $config = array();
        if ($cost) {
            $config['cost'] = $cost;
        }
        if ($rateLimit) {
            $config['refillRate'] = 1 / $rateLimit;
        }
        return $config;
    }

    public function safe_bool_n($dictionaryOrList, array $keys, ?bool $defaultValue = null) {
        /**
         * @ignore
         * safely extract boolean $value from dictionary or list
         * @return array(bool | null)
         */
        $value = $this->safe_value_n($dictionaryOrList, $keys, $defaultValue);
        if (is_bool($value)) {
            return $value;
        }
        return $defaultValue;
    }

    public function safe_bool_2($dictionary, int|string $key1, int|string $key2, ?bool $defaultValue = null) {
        /**
         * @ignore
         * safely extract boolean value from $dictionary or list
         * @return array(bool | null)
         */
        return $this->safe_bool_n($dictionary, array( $key1, $key2 ), $defaultValue);
    }

    public function safe_bool($dictionary, int|string $key, ?bool $defaultValue = null) {
        /**
         * @ignore
         * safely extract boolean value from $dictionary or list
         * @return array(bool | null)
         */
        return $this->safe_bool_n($dictionary, array( $key ), $defaultValue);
    }

    public function safe_dict_n($dictionaryOrList, array $keys, ?array $defaultValue = null) {
        /**
         * @ignore
         * safely extract a dictionary from dictionary or list
         * @return array(object | null)
         */
        $value = $this->safe_value_n($dictionaryOrList, $keys, $defaultValue);
        if ($value === null) {
            return $defaultValue;
        }
        if ((gettype($value) === 'array')) {
            if (gettype($value) !== 'array' || array_keys($value) !== array_keys(array_keys($value))) {
                return $value;
            }
        }
        return $defaultValue;
    }

    public function safe_dict($dictionary, int|string $key, ?array $defaultValue = null) {
        /**
         * @ignore
         * safely extract a $dictionary from $dictionary or list
         * @return array(object | null)
         */
        return $this->safe_dict_n($dictionary, array( $key ), $defaultValue);
    }

    public function safe_dict_2($dictionary, int|string $key1, string $key2, ?array $defaultValue = null) {
        /**
         * @ignore
         * safely extract a $dictionary from $dictionary or list
         * @return array(object | null)
         */
        return $this->safe_dict_n($dictionary, array( $key1, $key2 ), $defaultValue);
    }

    public function safe_list_n($dictionaryOrList, array $keys, ?array $defaultValue = null) {
        /**
         * @ignore
         * safely extract an Array from dictionary or list
         * @return array(Array | null)
         */
        $value = $this->safe_value_n($dictionaryOrList, $keys, $defaultValue);
        if ($value === null) {
            return $defaultValue;
        }
        if (gettype($value) === 'array' && array_keys($value) === array_keys(array_keys($value))) {
            return $value;
        }
        return $defaultValue;
    }

    public function safe_list_2($dictionaryOrList, int|string $key1, string $key2, ?array $defaultValue = null) {
        /**
         * @ignore
         * safely extract an Array from dictionary or list
         * @return array(Array | null)
         */
        return $this->safe_list_n($dictionaryOrList, array( $key1, $key2 ), $defaultValue);
    }

    public function safe_list($dictionaryOrList, int|string $key, ?array $defaultValue = null) {
        /**
         * @ignore
         * safely extract an Array from dictionary or list
         * @return array(Array | null)
         */
        return $this->safe_list_n($dictionaryOrList, array( $key ), $defaultValue);
    }

    public function handle_deltas($orderbook, $deltas) {
        for ($i = 0; $i < count($deltas); $i++) {
            $this->handle_delta($orderbook, $deltas[$i]);
        }
    }

    public function handle_delta($bookside, $delta) {
        throw new NotSupported($this->id . ' handleDelta not supported yet');
    }

    public function handle_deltas_with_keys(mixed $bookSide, $deltas, int|string $priceKey = 0, int|string $amountKey = 1, int|string $countOrIdKey = 2) {
        for ($i = 0; $i < count($deltas); $i++) {
            $bidAsk = $this->parse_bid_ask($deltas[$i], $priceKey, $amountKey, $countOrIdKey);
            $bookSide->storeArray ($bidAsk);
        }
    }

    public function get_cache_index($orderbook, $deltas) {
        // return the first index of the cache that can be applied to the $orderbook or -1 if not possible
        return -1;
    }

    public function find_timeframe($timeframe, $timeframes = null) {
        if ($timeframes === null) {
            $timeframes = $this->timeframes;
        }
        $keys = is_array($timeframes) ? array_keys($timeframes) : array();
        for ($i = 0; $i < count($keys); $i++) {
            $key = $keys[$i];
            if ($timeframes[$key] === $timeframe) {
                return $key;
            }
        }
        return null;
    }

    public function check_proxy_url_settings(?string $url = null, ?string $method = null, $headers = null, $body = null) {
        $usedProxies = array();
        $proxyUrl = null;
        if ($this->proxyUrl !== null) {
            $usedProxies[] = 'proxyUrl';
            $proxyUrl = $this->proxyUrl;
        }
        if ($this->proxy_url !== null) {
            $usedProxies[] = 'proxy_url';
            $proxyUrl = $this->proxy_url;
        }
        if ($this->proxyUrlCallback !== null) {
            $usedProxies[] = 'proxyUrlCallback';
            $proxyUrl = $this->proxyUrlCallback ($url, $method, $headers, $body);
        }
        if ($this->proxy_url_callback !== null) {
            $usedProxies[] = 'proxy_url_callback';
            $proxyUrl = $this->proxy_url_callback ($url, $method, $headers, $body);
        }
        // backwards-compatibility
        if ($this->proxy !== null) {
            $usedProxies[] = 'proxy';
            if (is_callable($this->proxy)) {
                $proxyUrl = $this->proxy ($url, $method, $headers, $body);
            } else {
                $proxyUrl = $this->proxy;
            }
        }
        $length = count($usedProxies);
        if ($length > 1) {
            $joinedProxyNames = implode(',', $usedProxies);
            throw new InvalidProxySettings($this->id . ' you have multiple conflicting proxy settings (' . $joinedProxyNames . '), please use only one from : $proxyUrl, proxy_url, proxyUrlCallback, proxy_url_callback');
        }
        return $proxyUrl;
    }

    public function check_proxy_settings(?string $url = null, ?string $method = null, $headers = null, $body = null) {
        $usedProxies = array();
        $httpProxy = null;
        $httpsProxy = null;
        $socksProxy = null;
        // $httpProxy
        $isHttpProxyDefined = $this->value_is_defined($this->httpProxy);
        $isHttp_proxy_defined = $this->value_is_defined($this->http_proxy);
        if ($isHttpProxyDefined || $isHttp_proxy_defined) {
            $usedProxies[] = 'httpProxy';
            $httpProxy = $isHttpProxyDefined ? $this->httpProxy : $this->http_proxy;
        }
        $ishttpProxyCallbackDefined = $this->value_is_defined($this->httpProxyCallback);
        $ishttp_proxy_callback_defined = $this->value_is_defined($this->http_proxy_callback);
        if ($ishttpProxyCallbackDefined || $ishttp_proxy_callback_defined) {
            $usedProxies[] = 'httpProxyCallback';
            $httpProxy = $ishttpProxyCallbackDefined ? $this->httpProxyCallback ($url, $method, $headers, $body) : $this->http_proxy_callback ($url, $method, $headers, $body);
        }
        // $httpsProxy
        $isHttpsProxyDefined = $this->value_is_defined($this->httpsProxy);
        $isHttps_proxy_defined = $this->value_is_defined($this->https_proxy);
        if ($isHttpsProxyDefined || $isHttps_proxy_defined) {
            $usedProxies[] = 'httpsProxy';
            $httpsProxy = $isHttpsProxyDefined ? $this->httpsProxy : $this->https_proxy;
        }
        $ishttpsProxyCallbackDefined = $this->value_is_defined($this->httpsProxyCallback);
        $ishttps_proxy_callback_defined = $this->value_is_defined($this->https_proxy_callback);
        if ($ishttpsProxyCallbackDefined || $ishttps_proxy_callback_defined) {
            $usedProxies[] = 'httpsProxyCallback';
            $httpsProxy = $ishttpsProxyCallbackDefined ? $this->httpsProxyCallback ($url, $method, $headers, $body) : $this->https_proxy_callback ($url, $method, $headers, $body);
        }
        // $socksProxy
        $isSocksProxyDefined = $this->value_is_defined($this->socksProxy);
        $isSocks_proxy_defined = $this->value_is_defined($this->socks_proxy);
        if ($isSocksProxyDefined || $isSocks_proxy_defined) {
            $usedProxies[] = 'socksProxy';
            $socksProxy = $isSocksProxyDefined ? $this->socksProxy : $this->socks_proxy;
        }
        $issocksProxyCallbackDefined = $this->value_is_defined($this->socksProxyCallback);
        $issocks_proxy_callback_defined = $this->value_is_defined($this->socks_proxy_callback);
        if ($issocksProxyCallbackDefined || $issocks_proxy_callback_defined) {
            $usedProxies[] = 'socksProxyCallback';
            $socksProxy = $issocksProxyCallbackDefined ? $this->socksProxyCallback ($url, $method, $headers, $body) : $this->socks_proxy_callback ($url, $method, $headers, $body);
        }
        // check
        $length = count($usedProxies);
        if ($length > 1) {
            $joinedProxyNames = implode(',', $usedProxies);
            throw new InvalidProxySettings($this->id . ' you have multiple conflicting proxy settings (' . $joinedProxyNames . '), please use only one from => $httpProxy, $httpsProxy, httpProxyCallback, httpsProxyCallback, $socksProxy, socksProxyCallback');
        }
        return array( $httpProxy, $httpsProxy, $socksProxy );
    }

    public function check_ws_proxy_settings() {
        $usedProxies = array();
        $wsProxy = null;
        $wssProxy = null;
        $wsSocksProxy = null;
        // ws proxy
        $isWsProxyDefined = $this->value_is_defined($this->wsProxy);
        $is_ws_proxy_defined = $this->value_is_defined($this->ws_proxy);
        if ($isWsProxyDefined || $is_ws_proxy_defined) {
            $usedProxies[] = 'wsProxy';
            $wsProxy = ($isWsProxyDefined) ? $this->wsProxy : $this->ws_proxy;
        }
        // wss proxy
        $isWssProxyDefined = $this->value_is_defined($this->wssProxy);
        $is_wss_proxy_defined = $this->value_is_defined($this->wss_proxy);
        if ($isWssProxyDefined || $is_wss_proxy_defined) {
            $usedProxies[] = 'wssProxy';
            $wssProxy = ($isWssProxyDefined) ? $this->wssProxy : $this->wss_proxy;
        }
        // ws socks proxy
        $isWsSocksProxyDefined = $this->value_is_defined($this->wsSocksProxy);
        $is_ws_socks_proxy_defined = $this->value_is_defined($this->ws_socks_proxy);
        if ($isWsSocksProxyDefined || $is_ws_socks_proxy_defined) {
            $usedProxies[] = 'wsSocksProxy';
            $wsSocksProxy = ($isWsSocksProxyDefined) ? $this->wsSocksProxy : $this->ws_socks_proxy;
        }
        // check
        $length = count($usedProxies);
        if ($length > 1) {
            $joinedProxyNames = implode(',', $usedProxies);
            throw new InvalidProxySettings($this->id . ' you have multiple conflicting proxy settings (' . $joinedProxyNames . '), please use only one from => $wsProxy, $wssProxy, wsSocksProxy');
        }
        return array( $wsProxy, $wssProxy, $wsSocksProxy );
    }

    public function check_conflicting_proxies($proxyAgentSet, $proxyUrlSet) {
        if ($proxyAgentSet && $proxyUrlSet) {
            throw new InvalidProxySettings($this->id . ' you have multiple conflicting proxy settings, please use only one from : proxyUrl, httpProxy, httpsProxy, socksProxy');
        }
    }

    public function check_address(?string $address = null) {
        if ($address === null) {
            throw new InvalidAddress($this->id . ' $address is null');
        }
        // check the $address is not the same letter like 'aaaaa' nor too short nor has a space
        $uniqChars = ($this->unique($this->string_to_chars_array($address)));
        $length = count($uniqChars); // py transpiler trick
        if ($length === 1 || strlen($address) < $this->minFundingAddressLength || mb_strpos($address, ' ') > -1) {
            throw new InvalidAddress($this->id . ' $address is invalid or has less than ' . (string) $this->minFundingAddressLength . ' characters => "' . (string) $address . '"');
        }
        return $address;
    }

    public function find_message_hashes($client, string $element) {
        $result = array();
        $messageHashes = is_array($client->futures) ? array_keys($client->futures) : array();
        for ($i = 0; $i < count($messageHashes); $i++) {
            $messageHash = $messageHashes[$i];
            if (mb_strpos($messageHash, $element) !== false) {
                $result[] = $messageHash;
            }
        }
        return $result;
    }

    public function filter_by_limit(mixed $array, ?int $limit = null, int|string $key = 'timestamp', bool $fromStart = false) {
        if ($this->value_is_defined($limit)) {
            $arrayLength = count($array);
            if ($arrayLength > 0) {
                $ascending = true;
                if ((is_array($array[0]) && array_key_exists($key, $array[0]))) {
                    $first = $array[0][$key];
                    $last = $array[$arrayLength - 1][$key];
                    if ($first !== null && $last !== null) {
                        $ascending = $first <= $last;  // true if $array is sorted in $ascending order based on 'timestamp'
                    }
                }
                if ($fromStart) {
                    if ($limit > $arrayLength) {
                        $limit = $arrayLength;
                    }
                    $array = $ascending ? $this->array_slice($array, 0, $limit) : $this->array_slice($array, -$limit);
                } else {
                    $array = $ascending ? $this->array_slice($array, -$limit) : $this->array_slice($array, 0, $limit);
                }
            }
        }
        return $array;
    }

    public function filter_by_since_limit(mixed $array, ?int $since = null, ?int $limit = null, int|string $key = 'timestamp', $tail = false) {
        $sinceIsDefined = $this->value_is_defined($since);
        $parsedArray = $this->to_array($array);
        $result = $parsedArray;
        if ($sinceIsDefined) {
            $result = [ ];
            for ($i = 0; $i < count($parsedArray); $i++) {
                $entry = $parsedArray[$i];
                $value = $this->safe_value($entry, $key);
                if ($value && ($value >= $since)) {
                    $result[] = $entry;
                }
            }
        }
        if ($tail && $limit !== null) {
            return $this->array_slice($result, -$limit);
        }
        // if the user provided a 'since' argument
        // we want to $limit the $result starting from the 'since'
        $shouldFilterFromStart = !$tail && $sinceIsDefined;
        return $this->filter_by_limit($result, $limit, $key, $shouldFilterFromStart);
    }

    public function filter_by_value_since_limit(mixed $array, int|string $field, $value = null, ?int $since = null, ?int $limit = null, $key = 'timestamp', $tail = false) {
        $valueIsDefined = $this->value_is_defined($value);
        $sinceIsDefined = $this->value_is_defined($since);
        $parsedArray = $this->to_array($array);
        $result = $parsedArray;
        // single-pass filter for both symbol and $since
        if ($valueIsDefined || $sinceIsDefined) {
            $result = [ ];
            for ($i = 0; $i < count($parsedArray); $i++) {
                $entry = $parsedArray[$i];
                $entryFiledEqualValue = $entry[$field] === $value;
                $firstCondition = $valueIsDefined ? $entryFiledEqualValue : true;
                $entryKeyValue = $this->safe_value($entry, $key);
                $entryKeyGESince = ($entryKeyValue) && ($since !== null) && ($entryKeyValue >= $since);
                $secondCondition = $sinceIsDefined ? $entryKeyGESince : true;
                if ($firstCondition && $secondCondition) {
                    $result[] = $entry;
                }
            }
        }
        if ($tail && $limit !== null) {
            return $this->array_slice($result, -$limit);
        }
        return $this->filter_by_limit($result, $limit, $key, $sinceIsDefined);
    }

    public function set_sandbox_mode(bool $enabled) {
        /**
         * set the sandbox mode for the exchange
         * @param {boolean} $enabled true to enable sandbox mode, false to disable it
         */
        if ($enabled) {
            if (is_array($this->urls) && array_key_exists('test', $this->urls)) {
                if (gettype($this->urls['api']) === 'string') {
                    $this->urls['apiBackup'] = $this->urls['api'];
                    $this->urls['api'] = $this->urls['test'];
                } else {
                    $this->urls['apiBackup'] = $this->clone($this->urls['api']);
                    $this->urls['api'] = $this->clone($this->urls['test']);
                }
            } else {
                throw new NotSupported($this->id . ' does not have a sandbox URL');
            }
            // set flag
            $this->isSandboxModeEnabled = true;
        } elseif (is_array($this->urls) && array_key_exists('apiBackup', $this->urls)) {
            if (gettype($this->urls['api']) === 'string') {
                $this->urls['api'] = $this->urls['apiBackup'];
            } else {
                $this->urls['api'] = $this->clone($this->urls['apiBackup']);
            }
            $newUrls = $this->omit($this->urls, 'apiBackup');
            $this->urls = $newUrls;
            // set flag
            $this->isSandboxModeEnabled = false;
        }
    }

    public function sign($path, mixed $api = 'public', $method = 'GET', $params = array (), mixed $headers = null, mixed $body = null) {
        return array();
    }

    public function fetch_accounts($params = array ()) {
        throw new NotSupported($this->id . ' fetchAccounts() is not supported yet');
    }

    public function fetch_trades(string $symbol, ?int $since = null, ?int $limit = null, $params = array ()) {
        throw new NotSupported($this->id . ' fetchTrades() is not supported yet');
    }

    public function fetch_trades_ws(string $symbol, ?int $since = null, ?int $limit = null, $params = array ()) {
        throw new NotSupported($this->id . ' fetchTradesWs() is not supported yet');
    }

    public function watch_liquidations(string $symbol, ?int $since = null, ?int $limit = null, $params = array ()) {
        if ($this->has['watchLiquidationsForSymbols']) {
            return $this->watch_liquidations_for_symbols(array( $symbol ), $since, $limit, $params);
        }
        throw new NotSupported($this->id . ' watchLiquidations() is not supported yet');
    }

    public function watch_liquidations_for_symbols(array $symbols, ?int $since = null, ?int $limit = null, $params = array ()) {
        throw new NotSupported($this->id . ' watchLiquidationsForSymbols() is not supported yet');
    }

    public function watch_my_liquidations(string $symbol, ?int $since = null, ?int $limit = null, $params = array ()) {
        if ($this->has['watchMyLiquidationsForSymbols']) {
            return $this->watch_my_liquidations_for_symbols(array( $symbol ), $since, $limit, $params);
        }
        throw new NotSupported($this->id . ' watchMyLiquidations() is not supported yet');
    }

    public function watch_my_liquidations_for_symbols(array $symbols, ?int $since = null, ?int $limit = null, $params = array ()) {
        throw new NotSupported($this->id . ' watchMyLiquidationsForSymbols() is not supported yet');
    }

    public function watch_trades(string $symbol, ?int $since = null, ?int $limit = null, $params = array ()) {
        throw new NotSupported($this->id . ' watchTrades() is not supported yet');
    }

    public function un_watch_trades(string $symbol, $params = array ()) {
        throw new NotSupported($this->id . ' unWatchTrades() is not supported yet');
    }

    public function watch_trades_for_symbols(array $symbols, ?int $since = null, ?int $limit = null, $params = array ()) {
        throw new NotSupported($this->id . ' watchTradesForSymbols() is not supported yet');
    }

    public function un_watch_trades_for_symbols(array $symbols, $params = array ()) {
        throw new NotSupported($this->id . ' unWatchTradesForSymbols() is not supported yet');
    }

    public function watch_my_trades_for_symbols(array $symbols, ?int $since = null, ?int $limit = null, $params = array ()) {
        throw new NotSupported($this->id . ' watchMyTradesForSymbols() is not supported yet');
    }

    public function watch_orders_for_symbols(array $symbols, ?int $since = null, ?int $limit = null, $params = array ()) {
        throw new NotSupported($this->id . ' watchOrdersForSymbols() is not supported yet');
    }

    public function watch_ohlcv_for_symbols(array $symbolsAndTimeframes, ?int $since = null, ?int $limit = null, $params = array ()) {
        throw new NotSupported($this->id . ' watchOHLCVForSymbols() is not supported yet');
    }

    public function un_watch_ohlcv_for_symbols(array $symbolsAndTimeframes, $params = array ()) {
        throw new NotSupported($this->id . ' unWatchOHLCVForSymbols() is not supported yet');
    }

    public function watch_order_book_for_symbols(array $symbols, ?int $limit = null, $params = array ()) {
        throw new NotSupported($this->id . ' watchOrderBookForSymbols() is not supported yet');
    }

    public function un_watch_order_book_for_symbols(array $symbols, $params = array ()) {
        throw new NotSupported($this->id . ' unWatchOrderBookForSymbols() is not supported yet');
    }

    public function fetch_deposit_addresses(?array $codes = null, $params = array ()) {
        throw new NotSupported($this->id . ' fetchDepositAddresses() is not supported yet');
    }

    public function fetch_order_book(string $symbol, ?int $limit = null, $params = array ()) {
        throw new NotSupported($this->id . ' fetchOrderBook() is not supported yet');
    }

    public function fetch_order_book_ws(string $symbol, ?int $limit = null, $params = array ()) {
        throw new NotSupported($this->id . ' fetchOrderBookWs() is not supported yet');
    }

    public function fetch_margin_mode(string $symbol, $params = array ()) {
        if ($this->has['fetchMarginModes']) {
            $marginModes = $this->fetch_margin_modes(array( $symbol ), $params);
            return $this->safe_dict($marginModes, $symbol);
        } else {
            throw new NotSupported($this->id . ' fetchMarginMode() is not supported yet');
        }
    }

    public function fetch_margin_modes(?array $symbols = null, $params = array ()) {
        throw new NotSupported($this->id . ' fetchMarginModes () is not supported yet');
    }

    public function fetch_rest_order_book_safe($symbol, $limit = null, $params = array ()) {
        $fetchSnapshotMaxRetries = $this->handle_option('watchOrderBook', 'maxRetries', 3);
        for ($i = 0; $i < $fetchSnapshotMaxRetries; $i++) {
            try {
                $orderBook = $this->fetch_order_book($symbol, $limit, $params);
                return $orderBook;
            } catch (Exception $e) {
                if (($i + 1) === $fetchSnapshotMaxRetries) {
                    throw $e;
                }
            }
        }
        return null;
    }

    public function watch_order_book(string $symbol, ?int $limit = null, $params = array ()) {
        throw new NotSupported($this->id . ' watchOrderBook() is not supported yet');
    }

    public function un_watch_order_book(string $symbol, $params = array ()) {
        throw new NotSupported($this->id . ' unWatchOrderBook() is not supported yet');
    }

    public function fetch_time($params = array ()) {
        throw new NotSupported($this->id . ' fetchTime() is not supported yet');
    }

    public function fetch_trading_limits(?array $symbols = null, $params = array ()) {
        throw new NotSupported($this->id . ' fetchTradingLimits() is not supported yet');
    }

    public function parse_currency(array $rawCurrency) {
        throw new NotSupported($this->id . ' parseCurrency() is not supported yet');
    }

    public function parse_currencies($rawCurrencies) {
        $result = array();
        $arr = $this->to_array($rawCurrencies);
        for ($i = 0; $i < count($arr); $i++) {
            $parsed = $this->parse_currency($arr[$i]);
            $code = $parsed['code'];
            $result[$code] = $parsed;
        }
        return $result;
    }

    public function parse_market(array $market) {
        throw new NotSupported($this->id . ' parseMarket() is not supported yet');
    }

    public function parse_markets($markets) {
        $result = array();
        for ($i = 0; $i < count($markets); $i++) {
            $result[] = $this->parse_market($markets[$i]);
        }
        return $result;
    }

    public function parse_ticker(array $ticker, ?array $market = null) {
        throw new NotSupported($this->id . ' parseTicker() is not supported yet');
    }

    public function parse_deposit_address($depositAddress, ?array $currency = null) {
        throw new NotSupported($this->id . ' parseDepositAddress() is not supported yet');
    }

    public function parse_trade(array $trade, ?array $market = null) {
        throw new NotSupported($this->id . ' parseTrade() is not supported yet');
    }

    public function parse_transaction(array $transaction, ?array $currency = null) {
        throw new NotSupported($this->id . ' parseTransaction() is not supported yet');
    }

    public function parse_transfer(array $transfer, ?array $currency = null) {
        throw new NotSupported($this->id . ' parseTransfer() is not supported yet');
    }

    public function parse_account(array $account) {
        throw new NotSupported($this->id . ' parseAccount() is not supported yet');
    }

    public function parse_ledger_entry(array $item, ?array $currency = null) {
        throw new NotSupported($this->id . ' parseLedgerEntry() is not supported yet');
    }

    public function parse_order(array $order, ?array $market = null) {
        throw new NotSupported($this->id . ' parseOrder() is not supported yet');
    }

    public function fetch_cross_borrow_rates($params = array ()) {
        throw new NotSupported($this->id . ' fetchCrossBorrowRates() is not supported yet');
    }

    public function fetch_isolated_borrow_rates($params = array ()) {
        throw new NotSupported($this->id . ' fetchIsolatedBorrowRates() is not supported yet');
    }

    public function parse_market_leverage_tiers($info, ?array $market = null) {
        throw new NotSupported($this->id . ' parseMarketLeverageTiers() is not supported yet');
    }

    public function fetch_leverage_tiers(?array $symbols = null, $params = array ()) {
        throw new NotSupported($this->id . ' fetchLeverageTiers() is not supported yet');
    }

    public function parse_position(array $position, ?array $market = null) {
        throw new NotSupported($this->id . ' parsePosition() is not supported yet');
    }

    public function parse_funding_rate_history($info, ?array $market = null) {
        throw new NotSupported($this->id . ' parseFundingRateHistory() is not supported yet');
    }

    public function parse_borrow_interest(array $info, ?array $market = null) {
        throw new NotSupported($this->id . ' parseBorrowInterest() is not supported yet');
    }

    public function parse_isolated_borrow_rate(array $info, ?array $market = null) {
        throw new NotSupported($this->id . ' parseIsolatedBorrowRate() is not supported yet');
    }

    public function parse_ws_trade(array $trade, ?array $market = null) {
        throw new NotSupported($this->id . ' parseWsTrade() is not supported yet');
    }

    public function parse_ws_order(array $order, ?array $market = null) {
        throw new NotSupported($this->id . ' parseWsOrder() is not supported yet');
    }

    public function parse_ws_order_trade(array $trade, ?array $market = null) {
        throw new NotSupported($this->id . ' parseWsOrderTrade() is not supported yet');
    }

    public function parse_ws_ohlcv($ohlcv, ?array $market = null) {
        return $this->parse_ohlcv($ohlcv, $market);
    }

    public function fetch_funding_rates(?array $symbols = null, $params = array ()) {
        throw new NotSupported($this->id . ' fetchFundingRates() is not supported yet');
    }

    public function fetch_funding_intervals(?array $symbols = null, $params = array ()) {
        throw new NotSupported($this->id . ' fetchFundingIntervals() is not supported yet');
    }

    public function watch_funding_rate(string $symbol, $params = array ()) {
        throw new NotSupported($this->id . ' watchFundingRate() is not supported yet');
    }

    public function watch_funding_rates(array $symbols, $params = array ()) {
        throw new NotSupported($this->id . ' watchFundingRates() is not supported yet');
    }

    public function watch_funding_rates_for_symbols(array $symbols, $params = array ()) {
        return $this->watch_funding_rates($symbols, $params);
    }

    public function transfer(string $code, float $amount, string $fromAccount, string $toAccount, $params = array ()) {
        throw new NotSupported($this->id . ' transfer() is not supported yet');
    }

    public function withdraw(string $code, float $amount, string $address, $tag = null, $params = array ()) {
        throw new NotSupported($this->id . ' withdraw() is not supported yet');
    }

    public function create_deposit_address(string $code, $params = array ()) {
        throw new NotSupported($this->id . ' createDepositAddress() is not supported yet');
    }

    public function set_leverage(?int $leverage, ?string $symbol = null, $params = array ()) {
        throw new NotSupported($this->id . ' setLeverage() is not supported yet');
    }

    public function fetch_leverage(string $symbol, $params = array ()) {
        if ($this->has['fetchLeverages']) {
            $leverages = $this->fetch_leverages(array( $symbol ), $params);
            return $this->safe_dict($leverages, $symbol);
        } else {
            throw new NotSupported($this->id . ' fetchLeverage() is not supported yet');
        }
    }

    public function fetch_leverages(?array $symbols = null, $params = array ()) {
        throw new NotSupported($this->id . ' fetchLeverages() is not supported yet');
    }

    public function set_position_mode(bool $hedged, ?string $symbol = null, $params = array ()) {
        throw new NotSupported($this->id . ' setPositionMode() is not supported yet');
    }

    public function add_margin(string $symbol, float $amount, $params = array ()) {
        throw new NotSupported($this->id . ' addMargin() is not supported yet');
    }

    public function reduce_margin(string $symbol, float $amount, $params = array ()) {
        throw new NotSupported($this->id . ' reduceMargin() is not supported yet');
    }

    public function set_margin(string $symbol, float $amount, $params = array ()) {
        throw new NotSupported($this->id . ' setMargin() is not supported yet');
    }

    public function fetch_long_short_ratio(string $symbol, ?string $timeframe = null, $params = array ()) {
        throw new NotSupported($this->id . ' fetchLongShortRatio() is not supported yet');
    }

    public function fetch_long_short_ratio_history(?string $symbol = null, ?string $timeframe = null, ?int $since = null, ?int $limit = null, $params = array ()) {
        throw new NotSupported($this->id . ' fetchLongShortRatioHistory() is not supported yet');
    }

    public function fetch_margin_adjustment_history(?string $symbol = null, ?string $type = null, ?float $since = null, ?float $limit = null, $params = array ()) {
        /**
         * fetches the history of margin added or reduced from contract isolated positions
         * @param {string} [$symbol] unified market $symbol
         * @param {string} [$type] "add" or "reduce"
         * @param {int} [$since] timestamp in ms of the earliest change to fetch
         * @param {int} [$limit] the maximum amount of changes to fetch
         * @param {array} $params extra parameters specific to the exchange api endpoint
         * @return {array[]} a list of ~@link https://docs.ccxt.com/#/?id=margin-loan-structure margin structures~
         */
        throw new NotSupported($this->id . ' fetchMarginAdjustmentHistory() is not supported yet');
    }

    public function set_margin_mode(string $marginMode, ?string $symbol = null, $params = array ()) {
        throw new NotSupported($this->id . ' setMarginMode() is not supported yet');
    }

    public function fetch_deposit_addresses_by_network(string $code, $params = array ()) {
        throw new NotSupported($this->id . ' fetchDepositAddressesByNetwork() is not supported yet');
    }

    public function fetch_open_interest_history(string $symbol, $timeframe = '1h', ?int $since = null, ?int $limit = null, $params = array ()) {
        throw new NotSupported($this->id . ' fetchOpenInterestHistory() is not supported yet');
    }

    public function fetch_open_interest(string $symbol, $params = array ()) {
        throw new NotSupported($this->id . ' fetchOpenInterest() is not supported yet');
    }

    public function fetch_open_interests(?array $symbols = null, $params = array ()) {
        throw new NotSupported($this->id . ' fetchOpenInterests() is not supported yet');
    }

    public function sign_in($params = array ()) {
        throw new NotSupported($this->id . ' signIn() is not supported yet');
    }

    public function fetch_payment_methods($params = array ()) {
        throw new NotSupported($this->id . ' fetchPaymentMethods() is not supported yet');
    }

    public function parse_to_int($number) {
        // Solve Common intvalmisuse ex => intval((since / (string) 1000))
        // using a $number which is not valid in ts
        $stringifiedNumber = $this->number_to_string($number);
        $convertedNumber = floatval($stringifiedNumber);
        return intval($convertedNumber);
    }

    public function parse_to_numeric($number) {
        $stringVersion = $this->number_to_string($number); // this will convert 1.0 and 1 to "1" and 1.1 to "1.1"
        // keep this in mind:
        // in JS => 1 == 1.0 is true;  1 === 1.0 is true
        // in Python => 1 == 1.0 is true
        // in PHP 1 == 1.0 is true, but 1 === 1.0 is false
        if (mb_strpos($stringVersion, '.') !== false) {
            return floatval($stringVersion);
        }
        return intval($stringVersion);
    }

    public function is_round_number(float $value) {
        // this method is similar to isInteger, but this is more loyal and does not check for types.
        // i.e. isRoundNumber(1.000) returns true, while isInteger(1.000) returns false
        $res = $this->parse_to_numeric((fmod($value, 1)));
        return $res === 0;
    }

    public function safe_integer_omit_zero(array $obj, int|string $key, ?int $defaultValue = null) {
        $timestamp = $this->safe_integer($obj, $key, $defaultValue);
        if ($timestamp === null || $timestamp === 0) {
            return null;
        }
        return $timestamp;
    }

    public function after_construct() {
        $this->create_networks_by_id_object();
        $this->features_generator();
    }

    public function features_generator() {
        //
        // the exchange-specific features can be something like this, where we support 'string' aliases too:
        //
        //     {
        //         'myItem' : array(
        //             'createOrder' : array(...),
        //             'fetchOrders' : array(...),
        //         ),
        //         'swap' => array(
        //             'linear' => 'myItem',
        //             'inverse' => 'myItem',
        //         ),
        //         'future' => {
        //             'linear' => 'myItem',
        //             'inverse' => 'myItem',
        //         }
        //     }
        //
        //
        //
        // this method would regenerate the blank features tree, eg:
        //
        //     {
        //         "spot" => array(
        //             "createOrder" => null,
        //             "fetchBalance" => null,
        //             ...
        //         ),
        //         "swap" => {
        //             ...
        //         }
        //     }
        //
        if ($this->features === null) {
            return;
        }
        // reconstruct
        $initialFeatures = $this->features;
        $this->features = array();
        $unifiedMarketTypes = array( 'spot', 'swap', 'future', 'option' );
        $subTypes = array( 'linear', 'inverse' );
        // atm only support basic methods, eg => 'createOrder', 'fetchOrder', 'fetchOrders', 'fetchMyTrades'
        for ($i = 0; $i < count($unifiedMarketTypes); $i++) {
            $marketType = $unifiedMarketTypes[$i];
            // if $marketType is not filled for this exchange, don't add that in `features`
            if (!(is_array($initialFeatures) && array_key_exists($marketType, $initialFeatures))) {
                $this->features[$marketType] = null;
            } else {
                if ($marketType === 'spot') {
                    $this->features[$marketType] = $this->features_mapper($initialFeatures, $marketType, null);
                } else {
                    $this->features[$marketType] = array();
                    for ($j = 0; $j < count($subTypes); $j++) {
                        $subType = $subTypes[$j];
                        $this->features[$marketType][$subType] = $this->features_mapper($initialFeatures, $marketType, $subType);
                    }
                }
            }
        }
    }

    public function features_mapper(mixed $initialFeatures, ?string $marketType, ?string $subType = null) {
        $featuresObj = ($subType !== null) ? $initialFeatures[$marketType][$subType] : $initialFeatures[$marketType];
        // if exchange does not have that market-type (eg. future>inverse)
        if ($featuresObj === null) {
            return null;
        }
        $extendsStr = $this->safe_string($featuresObj, 'extends');
        if ($extendsStr !== null) {
            $featuresObj = $this->omit($featuresObj, 'extends');
            $extendObj = $this->features_mapper($initialFeatures, $extendsStr);
            $featuresObj = $this->deep_extend($extendObj, $featuresObj);
        }
        //
        // corrections
        //
        if (is_array($featuresObj) && array_key_exists('createOrder', $featuresObj)) {
            $value = $this->safe_dict($featuresObj['createOrder'], 'attachedStopLossTakeProfit');
            if ($value !== null) {
                $featuresObj['createOrder']['stopLoss'] = $value;
                $featuresObj['createOrder']['takeProfit'] = $value;
            }
            // for spot, default 'hedged' to false
            if ($marketType === 'spot') {
                $featuresObj['createOrder']['hedged'] = false;
            }
            // default 'GTC' to true
            $gtcValue = $this->safe_bool($featuresObj['createOrder']['timeInForce'], 'gtc');
            if ($gtcValue === null) {
                $featuresObj['createOrder']['timeInForce']['GTC'] = true;
            }
        }
        return $featuresObj;
    }

    public function orderbook_checksum_message(?string $symbol) {
        return $symbol . '  = false';
    }

    public function create_networks_by_id_object() {
        // automatically generate network-id-to-code mappings
        $networkIdsToCodesGenerated = $this->invert_flat_string_dictionary($this->safe_value($this->options, 'networks', array())); // invert defined networks dictionary
        $this->options['networksById'] = $this->extend($networkIdsToCodesGenerated, $this->safe_value($this->options, 'networksById', array())); // support manually overriden "networksById" dictionary too
    }

    public function get_default_options() {
        return array(
            'defaultNetworkCodeReplacements' => array(
                'ETH' => array( 'ERC20' => 'ETH' ),
                'TRX' => array( 'TRC20' => 'TRX' ),
                'CRO' => array( 'CRC20' => 'CRONOS' ),
                'BRC20' => array( 'BRC20' => 'BTC' ),
            ),
        );
    }

    public function safe_ledger_entry(array $entry, ?array $currency = null) {
        $currency = $this->safe_currency(null, $currency);
        $direction = $this->safe_string($entry, 'direction');
        $before = $this->safe_string($entry, 'before');
        $after = $this->safe_string($entry, 'after');
        $amount = $this->safe_string($entry, 'amount');
        if ($amount !== null) {
            if ($before === null && $after !== null) {
                $before = Precise::string_sub($after, $amount);
            } elseif ($before !== null && $after === null) {
                $after = Precise::string_add($before, $amount);
            }
        }
        if ($before !== null && $after !== null) {
            if ($direction === null) {
                if (Precise::string_gt($before, $after)) {
                    $direction = 'out';
                }
                if (Precise::string_gt($after, $before)) {
                    $direction = 'in';
                }
            }
        }
        $fee = $this->safe_value($entry, 'fee');
        if ($fee !== null) {
            $fee['cost'] = $this->safe_number($fee, 'cost');
        }
        $timestamp = $this->safe_integer($entry, 'timestamp');
        $info = $this->safe_dict($entry, 'info', array());
        return array(
            'id' => $this->safe_string($entry, 'id'),
            'timestamp' => $timestamp,
            'datetime' => $this->iso8601($timestamp),
            'direction' => $direction,
            'account' => $this->safe_string($entry, 'account'),
            'referenceId' => $this->safe_string($entry, 'referenceId'),
            'referenceAccount' => $this->safe_string($entry, 'referenceAccount'),
            'type' => $this->safe_string($entry, 'type'),
            'currency' => $currency['code'],
            'amount' => $this->parse_number($amount),
            'before' => $this->parse_number($before),
            'after' => $this->parse_number($after),
            'status' => $this->safe_string($entry, 'status'),
            'fee' => $fee,
            'info' => $info,
        );
    }

    public function safe_currency_structure(array $currency) {
        return $this->extend(array(
            'info' => null,
            'id' => null,
            'numericId' => null,
            'code' => null,
            'precision' => null,
            'type' => null,
            'name' => null,
            'active' => null,
            'deposit' => null,
            'withdraw' => null,
            'fee' => null,
            'fees' => array(),
            'networks' => array(),
            'limits' => array(
                'deposit' => array(
                    'min' => null,
                    'max' => null,
                ),
                'withdraw' => array(
                    'min' => null,
                    'max' => null,
                ),
            ),
        ), $currency);
    }

    public function safe_market_structure(?array $market = null) {
        $cleanStructure = array(
            'id' => null,
            'lowercaseId' => null,
            'symbol' => null,
            'base' => null,
            'quote' => null,
            'settle' => null,
            'baseId' => null,
            'quoteId' => null,
            'settleId' => null,
            'type' => null,
            'spot' => null,
            'margin' => null,
            'swap' => null,
            'future' => null,
            'option' => null,
            'index' => null,
            'active' => null,
            'contract' => null,
            'linear' => null,
            'inverse' => null,
            'subType' => null,
            'taker' => null,
            'maker' => null,
            'contractSize' => null,
            'expiry' => null,
            'expiryDatetime' => null,
            'strike' => null,
            'optionType' => null,
            'precision' => array(
                'amount' => null,
                'price' => null,
                'cost' => null,
                'base' => null,
                'quote' => null,
            ),
            'limits' => array(
                'leverage' => array(
                    'min' => null,
                    'max' => null,
                ),
                'amount' => array(
                    'min' => null,
                    'max' => null,
                ),
                'price' => array(
                    'min' => null,
                    'max' => null,
                ),
                'cost' => array(
                    'min' => null,
                    'max' => null,
                ),
            ),
            'marginModes' => array(
                'cross' => null,
                'isolated' => null,
            ),
            'created' => null,
            'info' => null,
        );
        if ($market !== null) {
            $result = $this->extend($cleanStructure, $market);
            // set null swap/future/etc
            if ($result['spot']) {
                if ($result['contract'] === null) {
                    $result['contract'] = false;
                }
                if ($result['swap'] === null) {
                    $result['swap'] = false;
                }
                if ($result['future'] === null) {
                    $result['future'] = false;
                }
                if ($result['option'] === null) {
                    $result['option'] = false;
                }
                if ($result['index'] === null) {
                    $result['index'] = false;
                }
            }
            return $result;
        }
        return $cleanStructure;
    }

    public function set_markets($markets, $currencies = null) {
        $values = array();
        $this->markets_by_id = array();
        // handle marketId conflicts
        // we insert spot $markets first
        $marketValues = $this->sort_by($this->to_array($markets), 'spot', true, true);
        for ($i = 0; $i < count($marketValues); $i++) {
            $value = $marketValues[$i];
            if (is_array($this->markets_by_id) && array_key_exists($value['id'], $this->markets_by_id)) {
                ($this->markets_by_id[$value['id']])[] = $value;
            } else {
                $this->markets_by_id[$value['id']] = array( $value );
            }
            $market = $this->deep_extend($this->safe_market_structure(), array(
                'precision' => $this->precision,
                'limits' => $this->limits,
            ), $this->fees['trading'], $value);
            if ($market['linear']) {
                $market['subType'] = 'linear';
            } elseif ($market['inverse']) {
                $market['subType'] = 'inverse';
            } else {
                $market['subType'] = null;
            }
            $values[] = $market;
        }
        $this->markets = $this->index_by($values, 'symbol');
        $marketsSortedBySymbol = $this->keysort($this->markets);
        $marketsSortedById = $this->keysort($this->markets_by_id);
        $this->symbols = is_array($marketsSortedBySymbol) ? array_keys($marketsSortedBySymbol) : array();
        $this->ids = is_array($marketsSortedById) ? array_keys($marketsSortedById) : array();
        if ($currencies !== null) {
            // $currencies is always null when called in constructor but not when called from loadMarkets
            $this->currencies = $this->deep_extend($this->currencies, $currencies);
        } else {
            $baseCurrencies = array();
            $quoteCurrencies = array();
            for ($i = 0; $i < count($values); $i++) {
                $market = $values[$i];
                $defaultCurrencyPrecision = ($this->precisionMode === DECIMAL_PLACES) ? 8 : $this->parse_number('1e-8');
                $marketPrecision = $this->safe_dict($market, 'precision', array());
                if (is_array($market) && array_key_exists('base', $market)) {
                    $currency = $this->safe_currency_structure(array(
                        'id' => $this->safe_string_2($market, 'baseId', 'base'),
                        'numericId' => $this->safe_integer($market, 'baseNumericId'),
                        'code' => $this->safe_string($market, 'base'),
                        'precision' => $this->safe_value_2($marketPrecision, 'base', 'amount', $defaultCurrencyPrecision),
                    ));
                    $baseCurrencies[] = $currency;
                }
                if (is_array($market) && array_key_exists('quote', $market)) {
                    $currency = $this->safe_currency_structure(array(
                        'id' => $this->safe_string_2($market, 'quoteId', 'quote'),
                        'numericId' => $this->safe_integer($market, 'quoteNumericId'),
                        'code' => $this->safe_string($market, 'quote'),
                        'precision' => $this->safe_value_2($marketPrecision, 'quote', 'price', $defaultCurrencyPrecision),
                    ));
                    $quoteCurrencies[] = $currency;
                }
            }
            $baseCurrencies = $this->sort_by($baseCurrencies, 'code', false, '');
            $quoteCurrencies = $this->sort_by($quoteCurrencies, 'code', false, '');
            $this->baseCurrencies = $this->index_by($baseCurrencies, 'code');
            $this->quoteCurrencies = $this->index_by($quoteCurrencies, 'code');
            $allCurrencies = $this->array_concat($baseCurrencies, $quoteCurrencies);
            $groupedCurrencies = $this->group_by($allCurrencies, 'code');
            $codes = is_array($groupedCurrencies) ? array_keys($groupedCurrencies) : array();
            $resultingCurrencies = array();
            for ($i = 0; $i < count($codes); $i++) {
                $code = $codes[$i];
                $groupedCurrenciesCode = $this->safe_list($groupedCurrencies, $code, array());
                $highestPrecisionCurrency = $this->safe_value($groupedCurrenciesCode, 0);
                for ($j = 1; $j < count($groupedCurrenciesCode); $j++) {
                    $currentCurrency = $groupedCurrenciesCode[$j];
                    if ($this->precisionMode === TICK_SIZE) {
                        $highestPrecisionCurrency = ($currentCurrency['precision'] < $highestPrecisionCurrency['precision']) ? $currentCurrency : $highestPrecisionCurrency;
                    } else {
                        $highestPrecisionCurrency = ($currentCurrency['precision'] > $highestPrecisionCurrency['precision']) ? $currentCurrency : $highestPrecisionCurrency;
                    }
                }
                $resultingCurrencies[] = $highestPrecisionCurrency;
            }
            $sortedCurrencies = $this->sort_by($resultingCurrencies, 'code');
            $this->currencies = $this->deep_extend($this->currencies, $this->index_by($sortedCurrencies, 'code'));
        }
        $this->currencies_by_id = $this->index_by($this->currencies, 'id');
        $currenciesSortedByCode = $this->keysort($this->currencies);
        $this->codes = is_array($currenciesSortedByCode) ? array_keys($currenciesSortedByCode) : array();
        return $this->markets;
    }

    public function get_describe_for_extended_ws_exchange(mixed $currentRestInstance, mixed $parentRestInstance, array $wsBaseDescribe) {
        $extendedRestDescribe = $this->deep_extend($parentRestInstance->describe (), $currentRestInstance->describe ());
        $superWithRestDescribe = $this->deep_extend($extendedRestDescribe, $wsBaseDescribe);
        return $superWithRestDescribe;
    }

    public function safe_balance(array $balance) {
        $balances = $this->omit($balance, array( 'info', 'timestamp', 'datetime', 'free', 'used', 'total' ));
        $codes = is_array($balances) ? array_keys($balances) : array();
        $balance['free'] = array();
        $balance['used'] = array();
        $balance['total'] = array();
        $debtBalance = array();
        for ($i = 0; $i < count($codes); $i++) {
            $code = $codes[$i];
            $total = $this->safe_string($balance[$code], 'total');
            $free = $this->safe_string($balance[$code], 'free');
            $used = $this->safe_string($balance[$code], 'used');
            $debt = $this->safe_string($balance[$code], 'debt');
            if (($total === null) && ($free !== null) && ($used !== null)) {
                $total = Precise::string_add($free, $used);
            }
            if (($free === null) && ($total !== null) && ($used !== null)) {
                $free = Precise::string_sub($total, $used);
            }
            if (($used === null) && ($total !== null) && ($free !== null)) {
                $used = Precise::string_sub($total, $free);
            }
            $balance[$code]['free'] = $this->parse_number($free);
            $balance[$code]['used'] = $this->parse_number($used);
            $balance[$code]['total'] = $this->parse_number($total);
            $balance['free'][$code] = $balance[$code]['free'];
            $balance['used'][$code] = $balance[$code]['used'];
            $balance['total'][$code] = $balance[$code]['total'];
            if ($debt !== null) {
                $balance[$code]['debt'] = $this->parse_number($debt);
                $debtBalance[$code] = $balance[$code]['debt'];
            }
        }
        $debtBalanceArray = is_array($debtBalance) ? array_keys($debtBalance) : array();
        $length = count($debtBalanceArray);
        if ($length) {
            $balance['debt'] = $debtBalance;
        }
        return $balance;
    }

    public function safe_order(array $order, ?array $market = null) {
        // parses numbers
        // * it is important pass the $trades $rawTrades
        $amount = $this->omit_zero($this->safe_string($order, 'amount'));
        $remaining = $this->safe_string($order, 'remaining');
        $filled = $this->safe_string($order, 'filled');
        $cost = $this->safe_string($order, 'cost');
        $average = $this->omit_zero($this->safe_string($order, 'average'));
        $price = $this->omit_zero($this->safe_string($order, 'price'));
        $lastTradeTimeTimestamp = $this->safe_integer($order, 'lastTradeTimestamp');
        $symbol = $this->safe_string($order, 'symbol');
        $side = $this->safe_string($order, 'side');
        $status = $this->safe_string($order, 'status');
        $parseFilled = ($filled === null);
        $parseCost = ($cost === null);
        $parseLastTradeTimeTimestamp = ($lastTradeTimeTimestamp === null);
        $fee = $this->safe_value($order, 'fee');
        $parseFee = ($fee === null);
        $parseFees = $this->safe_value($order, 'fees') === null;
        $parseSymbol = $symbol === null;
        $parseSide = $side === null;
        $shouldParseFees = $parseFee || $parseFees;
        $fees = $this->safe_list($order, 'fees', array());
        $trades = array();
        $isTriggerOrSLTpOrder = (($this->safe_string($order, 'triggerPrice') !== null || ($this->safe_string($order, 'stopLossPrice') !== null)) || ($this->safe_string($order, 'takeProfitPrice') !== null));
        if ($parseFilled || $parseCost || $shouldParseFees) {
            $rawTrades = $this->safe_value($order, 'trades', $trades);
            // $oldNumber = $this->number;
            // we parse $trades here!
            // $i don't think this is needed anymore
            // $this->number = 'strval';
            $firstTrade = $this->safe_value($rawTrades, 0);
            // parse $trades if they haven't already been parsed
            $tradesAreParsed = (($firstTrade !== null) && (is_array($firstTrade) && array_key_exists('info', $firstTrade)) && (is_array($firstTrade) && array_key_exists('id', $firstTrade)));
            if (!$tradesAreParsed) {
                $trades = $this->parse_trades($rawTrades, $market);
            } else {
                $trades = $rawTrades;
            }
            // $this->number = $oldNumber; why parse $trades if you read the value using `safeString` ?
            $tradesLength = 0;
            $isArray = gettype($trades) === 'array' && array_keys($trades) === array_keys(array_keys($trades));
            if ($isArray) {
                $tradesLength = count($trades);
            }
            if ($isArray && ($tradesLength > 0)) {
                // move properties that are defined in $trades up into the $order
                if ($order['symbol'] === null) {
                    $order['symbol'] = $trades[0]['symbol'];
                }
                if ($order['side'] === null) {
                    $order['side'] = $trades[0]['side'];
                }
                if ($order['type'] === null) {
                    $order['type'] = $trades[0]['type'];
                }
                if ($order['id'] === null) {
                    $order['id'] = $trades[0]['order'];
                }
                if ($parseFilled) {
                    $filled = '0';
                }
                if ($parseCost) {
                    $cost = '0';
                }
                for ($i = 0; $i < count($trades); $i++) {
                    $trade = $trades[$i];
                    $tradeAmount = $this->safe_string($trade, 'amount');
                    if ($parseFilled && ($tradeAmount !== null)) {
                        $filled = Precise::string_add($filled, $tradeAmount);
                    }
                    $tradeCost = $this->safe_string($trade, 'cost');
                    if ($parseCost && ($tradeCost !== null)) {
                        $cost = Precise::string_add($cost, $tradeCost);
                    }
                    if ($parseSymbol) {
                        $symbol = $this->safe_string($trade, 'symbol');
                    }
                    if ($parseSide) {
                        $side = $this->safe_string($trade, 'side');
                    }
                    $tradeTimestamp = $this->safe_value($trade, 'timestamp');
                    if ($parseLastTradeTimeTimestamp && ($tradeTimestamp !== null)) {
                        if ($lastTradeTimeTimestamp === null) {
                            $lastTradeTimeTimestamp = $tradeTimestamp;
                        } else {
                            $lastTradeTimeTimestamp = max ($lastTradeTimeTimestamp, $tradeTimestamp);
                        }
                    }
                    if ($shouldParseFees) {
                        $tradeFees = $this->safe_value($trade, 'fees');
                        if ($tradeFees !== null) {
                            for ($j = 0; $j < count($tradeFees); $j++) {
                                $tradeFee = $tradeFees[$j];
                                $fees[] = $this->extend(array(), $tradeFee);
                            }
                        } else {
                            $tradeFee = $this->safe_value($trade, 'fee');
                            if ($tradeFee !== null) {
                                $fees[] = $this->extend(array(), $tradeFee);
                            }
                        }
                    }
                }
            }
        }
        if ($shouldParseFees) {
            $reducedFees = $this->reduceFees ? $this->reduce_fees_by_currency($fees) : $fees;
            $reducedLength = count($reducedFees);
            for ($i = 0; $i < $reducedLength; $i++) {
                $reducedFees[$i]['cost'] = $this->safe_number($reducedFees[$i], 'cost');
                if (is_array($reducedFees[$i]) && array_key_exists('rate', $reducedFees[$i])) {
                    $reducedFees[$i]['rate'] = $this->safe_number($reducedFees[$i], 'rate');
                }
            }
            if (!$parseFee && ($reducedLength === 0)) {
                // copy $fee to avoid modification by reference
                $feeCopy = $this->deep_extend($fee);
                $feeCopy['cost'] = $this->safe_number($feeCopy, 'cost');
                if (is_array($feeCopy) && array_key_exists('rate', $feeCopy)) {
                    $feeCopy['rate'] = $this->safe_number($feeCopy, 'rate');
                }
                $reducedFees[] = $feeCopy;
            }
            $order['fees'] = $reducedFees;
            if ($parseFee && ($reducedLength === 1)) {
                $order['fee'] = $reducedFees[0];
            }
        }
        if ($amount === null) {
            // ensure $amount = $filled . $remaining
            if ($filled !== null && $remaining !== null) {
                $amount = Precise::string_add($filled, $remaining);
            } elseif ($status === 'closed') {
                $amount = $filled;
            }
        }
        if ($filled === null) {
            if ($amount !== null && $remaining !== null) {
                $filled = Precise::string_sub($amount, $remaining);
            } elseif ($status === 'closed' && $amount !== null) {
                $filled = $amount;
            }
        }
        if ($remaining === null) {
            if ($amount !== null && $filled !== null) {
                $remaining = Precise::string_sub($amount, $filled);
            } elseif ($status === 'closed') {
                $remaining = '0';
            }
        }
        // ensure that the $average field is calculated correctly
        $inverse = $this->safe_bool($market, 'inverse', false);
        $contractSize = $this->number_to_string($this->safe_value($market, 'contractSize', 1));
        // $inverse
        // $price = $filled * contract size / $cost
        //
        // linear
        // $price = $cost / ($filled * contract size)
        if ($average === null) {
            if (($filled !== null) && ($cost !== null) && Precise::string_gt($filled, '0')) {
                $filledTimesContractSize = Precise::string_mul($filled, $contractSize);
                if ($inverse) {
                    $average = Precise::string_div($filledTimesContractSize, $cost);
                } else {
                    $average = Precise::string_div($cost, $filledTimesContractSize);
                }
            }
        }
        // similarly
        // $inverse
        // $cost = $filled * contract size / $price
        //
        // linear
        // $cost = $filled * contract size * $price
        $costPriceExists = ($average !== null) || ($price !== null);
        if ($parseCost && ($filled !== null) && $costPriceExists) {
            $multiplyPrice = null;
            if ($average === null) {
                $multiplyPrice = $price;
            } else {
                $multiplyPrice = $average;
            }
            // contract trading
            $filledTimesContractSize = Precise::string_mul($filled, $contractSize);
            if ($inverse) {
                $cost = Precise::string_div($filledTimesContractSize, $multiplyPrice);
            } else {
                $cost = Precise::string_mul($filledTimesContractSize, $multiplyPrice);
            }
        }
        // support for $market orders
        $orderType = $this->safe_value($order, 'type');
        $emptyPrice = ($price === null) || Precise::string_equals($price, '0');
        if ($emptyPrice && ($orderType === 'market')) {
            $price = $average;
        }
        // we have $trades with string values at this point so we will mutate them
        for ($i = 0; $i < count($trades); $i++) {
            $entry = $trades[$i];
            $entry['amount'] = $this->safe_number($entry, 'amount');
            $entry['price'] = $this->safe_number($entry, 'price');
            $entry['cost'] = $this->safe_number($entry, 'cost');
            $tradeFee = $this->safe_dict($entry, 'fee', array());
            $tradeFee['cost'] = $this->safe_number($tradeFee, 'cost');
            if (is_array($tradeFee) && array_key_exists('rate', $tradeFee)) {
                $tradeFee['rate'] = $this->safe_number($tradeFee, 'rate');
            }
            $entryFees = $this->safe_list($entry, 'fees', array());
            for ($j = 0; $j < count($entryFees); $j++) {
                $entryFees[$j]['cost'] = $this->safe_number($entryFees[$j], 'cost');
            }
            $entry['fees'] = $entryFees;
            $entry['fee'] = $tradeFee;
        }
        $timeInForce = $this->safe_string($order, 'timeInForce');
        $postOnly = $this->safe_value($order, 'postOnly');
        // timeInForceHandling
        if ($timeInForce === null) {
            if (!$isTriggerOrSLTpOrder && ($this->safe_string($order, 'type') === 'market')) {
                $timeInForce = 'IOC';
            }
            // allow $postOnly override
            if ($postOnly) {
                $timeInForce = 'PO';
            }
        } elseif ($postOnly === null) {
            // $timeInForce is not null here
            $postOnly = $timeInForce === 'PO';
        }
        $timestamp = $this->safe_integer($order, 'timestamp');
        $lastUpdateTimestamp = $this->safe_integer($order, 'lastUpdateTimestamp');
        $datetime = $this->safe_string($order, 'datetime');
        if ($datetime === null) {
            $datetime = $this->iso8601($timestamp);
        }
        $triggerPrice = $this->parse_number($this->safe_string_2($order, 'triggerPrice', 'stopPrice'));
        $takeProfitPrice = $this->parse_number($this->safe_string($order, 'takeProfitPrice'));
        $stopLossPrice = $this->parse_number($this->safe_string($order, 'stopLossPrice'));
        return $this->extend($order, array(
            'id' => $this->safe_string($order, 'id'),
            'clientOrderId' => $this->safe_string($order, 'clientOrderId'),
            'timestamp' => $timestamp,
            'datetime' => $datetime,
            'symbol' => $symbol,
            'type' => $this->safe_string($order, 'type'),
            'side' => $side,
            'lastTradeTimestamp' => $lastTradeTimeTimestamp,
            'lastUpdateTimestamp' => $lastUpdateTimestamp,
            'price' => $this->parse_number($price),
            'amount' => $this->parse_number($amount),
            'cost' => $this->parse_number($cost),
            'average' => $this->parse_number($average),
            'filled' => $this->parse_number($filled),
            'remaining' => $this->parse_number($remaining),
            'timeInForce' => $timeInForce,
            'postOnly' => $postOnly,
            'trades' => $trades,
            'reduceOnly' => $this->safe_value($order, 'reduceOnly'),
            'stopPrice' => $triggerPrice,  // ! deprecated, use $triggerPrice instead
            'triggerPrice' => $triggerPrice,
            'takeProfitPrice' => $takeProfitPrice,
            'stopLossPrice' => $stopLossPrice,
            'status' => $status,
            'fee' => $this->safe_value($order, 'fee'),
        ));
    }

    public function parse_orders(array $orders, ?array $market = null, ?int $since = null, ?int $limit = null, $params = array ()) {
        //
        // the value of $orders is either a dict or a list
        //
        // dict
        //
        //     {
        //         'id1' => array( ... ),
        //         'id2' => array( ... ),
        //         'id3' => array( ... ),
        //         ...
        //     }
        //
        // list
        //
        //     array(
        //         array( 'id' => 'id1', ... ),
        //         array( 'id' => 'id2', ... ),
        //         array( 'id' => 'id3', ... ),
        //         ...
        //     )
        //
        $results = array();
        if (gettype($orders) === 'array' && array_keys($orders) === array_keys(array_keys($orders))) {
            for ($i = 0; $i < count($orders); $i++) {
                $order = $this->extend($this->parse_order($orders[$i], $market), $params);
                $results[] = $order;
            }
        } else {
            $ids = is_array($orders) ? array_keys($orders) : array();
            for ($i = 0; $i < count($ids); $i++) {
                $id = $ids[$i];
                $order = $this->extend($this->parse_order($this->extend(array( 'id' => $id ), $orders[$id]), $market), $params);
                $results[] = $order;
            }
        }
        $results = $this->sort_by($results, 'timestamp');
        $symbol = ($market !== null) ? $market['symbol'] : null;
        return $this->filter_by_symbol_since_limit($results, $symbol, $since, $limit);
    }

    public function calculate_fee(string $symbol, string $type, string $side, float $amount, float $price, $takerOrMaker = 'taker', $params = array ()) {
        /**
         * calculates the presumptive fee that would be charged for an order
         * @param {string} $symbol unified $market $symbol
         * @param {string} $type 'market' or 'limit'
         * @param {string} $side 'buy' or 'sell'
         * @param {float} $amount how much you want to trade, in units of the base currency on most exchanges, or number of contracts
         * @param {float} $price the $price for the order to be filled at, in units of the quote currency
         * @param {string} $takerOrMaker 'taker' or 'maker'
         * @param {array} $params
         * @return {array} contains the $rate, the percentage multiplied to the order $amount to obtain the fee $amount, and $cost, the total value of the fee in units of the quote currency, for the order
         */
        if ($type === 'market' && $takerOrMaker === 'maker') {
            throw new ArgumentsRequired($this->id . ' calculateFee() - you have provided incompatible arguments - "market" $type order can not be "maker". Change either the "type" or the "takerOrMaker" argument to calculate the fee.');
        }
        $market = $this->markets[$symbol];
        $feeSide = $this->safe_string($market, 'feeSide', 'quote');
        $useQuote = null;
        if ($feeSide === 'get') {
            // the fee is always in the currency you get
            $useQuote = $side === 'sell';
        } elseif ($feeSide === 'give') {
            // the fee is always in the currency you give
            $useQuote = $side === 'buy';
        } else {
            // the fee is always in $feeSide currency
            $useQuote = $feeSide === 'quote';
        }
        $cost = $this->number_to_string($amount);
        $key = null;
        if ($useQuote) {
            $priceString = $this->number_to_string($price);
            $cost = Precise::string_mul($cost, $priceString);
            $key = 'quote';
        } else {
            $key = 'base';
        }
        // for derivatives, the fee is in 'settle' currency
        if (!$market['spot']) {
            $key = 'settle';
        }
        // even if `$takerOrMaker` argument was set to 'maker', for 'market' orders we should forcefully override it to 'taker'
        if ($type === 'market') {
            $takerOrMaker = 'taker';
        }
        $rate = $this->safe_string($market, $takerOrMaker);
        $cost = Precise::string_mul($cost, $rate);
        return array(
            'type' => $takerOrMaker,
            'currency' => $market[$key],
            'rate' => $this->parse_number($rate),
            'cost' => $this->parse_number($cost),
        );
    }

    public function safe_liquidation(array $liquidation, ?array $market = null) {
        $contracts = $this->safe_string($liquidation, 'contracts');
        $contractSize = $this->safe_string($market, 'contractSize');
        $price = $this->safe_string($liquidation, 'price');
        $baseValue = $this->safe_string($liquidation, 'baseValue');
        $quoteValue = $this->safe_string($liquidation, 'quoteValue');
        if (($baseValue === null) && ($contracts !== null) && ($contractSize !== null) && ($price !== null)) {
            $baseValue = Precise::string_mul($contracts, $contractSize);
        }
        if (($quoteValue === null) && ($baseValue !== null) && ($price !== null)) {
            $quoteValue = Precise::string_mul($baseValue, $price);
        }
        $liquidation['contracts'] = $this->parse_number($contracts);
        $liquidation['contractSize'] = $this->parse_number($contractSize);
        $liquidation['price'] = $this->parse_number($price);
        $liquidation['baseValue'] = $this->parse_number($baseValue);
        $liquidation['quoteValue'] = $this->parse_number($quoteValue);
        return $liquidation;
    }

    public function safe_trade(array $trade, ?array $market = null) {
        $amount = $this->safe_string($trade, 'amount');
        $price = $this->safe_string($trade, 'price');
        $cost = $this->safe_string($trade, 'cost');
        if ($cost === null) {
            // contract trading
            $contractSize = $this->safe_string($market, 'contractSize');
            $multiplyPrice = $price;
            if ($contractSize !== null) {
                $inverse = $this->safe_bool($market, 'inverse', false);
                if ($inverse) {
                    $multiplyPrice = Precise::string_div('1', $price);
                }
                $multiplyPrice = Precise::string_mul($multiplyPrice, $contractSize);
            }
            $cost = Precise::string_mul($multiplyPrice, $amount);
        }
        list($resultFee, $resultFees) = $this->parsed_fee_and_fees($trade);
        $trade['fee'] = $resultFee;
        $trade['fees'] = $resultFees;
        $trade['amount'] = $this->parse_number($amount);
        $trade['price'] = $this->parse_number($price);
        $trade['cost'] = $this->parse_number($cost);
        return $trade;
    }

    public function parsed_fee_and_fees(mixed $container) {
        $fee = $this->safe_dict($container, 'fee');
        $fees = $this->safe_list($container, 'fees');
        $feeDefined = $fee !== null;
        $feesDefined = $fees !== null;
        // parsing only if at least one of them is defined
        $shouldParseFees = ($feeDefined || $feesDefined);
        if ($shouldParseFees) {
            if ($feeDefined) {
                $fee = $this->parse_fee_numeric($fee);
            }
            if (!$feesDefined) {
                // just set it directly, no further processing needed
                $fees = array( $fee );
            }
            // 'fees' were set, so reparse them
            $reducedFees = $this->reduceFees ? $this->reduce_fees_by_currency($fees) : $fees;
            $reducedLength = count($reducedFees);
            for ($i = 0; $i < $reducedLength; $i++) {
                $reducedFees[$i] = $this->parse_fee_numeric($reducedFees[$i]);
            }
            $fees = $reducedFees;
            if ($reducedLength === 1) {
                $fee = $reducedFees[0];
            } elseif ($reducedLength === 0) {
                $fee = null;
            }
        }
        // in case `$fee & $fees` are null, set `$fees` array
        if ($fee === null) {
            $fee = array(
                'cost' => null,
                'currency' => null,
            );
        }
        if ($fees === null) {
            $fees = array();
        }
        return array( $fee, $fees );
    }

    public function parse_fee_numeric(mixed $fee) {
        $fee['cost'] = $this->safe_number($fee, 'cost'); // ensure numeric
        if (is_array($fee) && array_key_exists('rate', $fee)) {
            $fee['rate'] = $this->safe_number($fee, 'rate');
        }
        return $fee;
    }

    public function find_nearest_ceiling(array $arr, float $providedValue) {
        //  $i->e. findNearestCeiling ([ 10, 30, 50],  23) returns 30
        $length = count($arr);
        for ($i = 0; $i < $length; $i++) {
            $current = $arr[$i];
            if ($providedValue <= $current) {
                return $current;
            }
        }
        return $arr[$length - 1];
    }

    public function invert_flat_string_dictionary($dict) {
        $reversed = array();
        $keys = is_array($dict) ? array_keys($dict) : array();
        for ($i = 0; $i < count($keys); $i++) {
            $key = $keys[$i];
            $value = $dict[$key];
            if (gettype($value) === 'string') {
                $reversed[$value] = $key;
            }
        }
        return $reversed;
    }

    public function reduce_fees_by_currency($fees) {
        //
        // this function takes a list of $fee structures having the following format
        //
        //     string = true
        //
        //     array(
        //         array( 'currency' => 'BTC', 'cost' => '0.1' ),
        //         array( 'currency' => 'BTC', 'cost' => '0.2'  ),
        //         array( 'currency' => 'BTC', 'cost' => '0.2', 'rate' => '0.00123' ),
        //         array( 'currency' => 'BTC', 'cost' => '0.4', 'rate' => '0.00123' ),
        //         array( 'currency' => 'BTC', 'cost' => '0.5', 'rate' => '0.00456' ),
        //         array( 'currency' => 'USDT', 'cost' => '12.3456' ),
        //     )
        //
        //     string = false
        //
        //     array(
        //         array( 'currency' => 'BTC', 'cost' => 0.1 ),
        //         array( 'currency' => 'BTC', 'cost' => 0.2 ),
        //         array( 'currency' => 'BTC', 'cost' => 0.2, 'rate' => 0.00123 ),
        //         array( 'currency' => 'BTC', 'cost' => 0.4, 'rate' => 0.00123 ),
        //         array( 'currency' => 'BTC', 'cost' => 0.5, 'rate' => 0.00456 ),
        //         array( 'currency' => 'USDT', 'cost' => 12.3456 ),
        //     )
        //
        // and returns a $reduced $fee list, where $fees are summed per currency and $rate (if any)
        //
        //     string = true
        //
        //     array(
        //         array( 'currency' => 'BTC', 'cost' => '0.4'  ),
        //         array( 'currency' => 'BTC', 'cost' => '0.6', 'rate' => '0.00123' ),
        //         array( 'currency' => 'BTC', 'cost' => '0.5', 'rate' => '0.00456' ),
        //         array( 'currency' => 'USDT', 'cost' => '12.3456' ),
        //     )
        //
        //     string  = false
        //
        //     array(
        //         array( 'currency' => 'BTC', 'cost' => 0.3  ),
        //         array( 'currency' => 'BTC', 'cost' => 0.6, 'rate' => 0.00123 ),
        //         array( 'currency' => 'BTC', 'cost' => 0.5, 'rate' => 0.00456 ),
        //         array( 'currency' => 'USDT', 'cost' => 12.3456 ),
        //     )
        //
        $reduced = array();
        for ($i = 0; $i < count($fees); $i++) {
            $fee = $fees[$i];
            $code = $this->safe_string($fee, 'currency');
            $feeCurrencyCode = $code !== null ? $code : (string) $i;
            if ($feeCurrencyCode !== null) {
                $rate = $this->safe_string($fee, 'rate');
                $cost = $this->safe_string($fee, 'cost');
                if ($cost === null) {
                    // omit null $cost, does not make sense, however, don't omit '0' costs, still make sense
                    continue;
                }
                if (!(is_array($reduced) && array_key_exists($feeCurrencyCode, $reduced))) {
                    $reduced[$feeCurrencyCode] = array();
                }
                $rateKey = ($rate === null) ? '' : $rate;
                if (is_array($reduced[$feeCurrencyCode]) && array_key_exists($rateKey, $reduced[$feeCurrencyCode])) {
                    $reduced[$feeCurrencyCode][$rateKey]['cost'] = Precise::string_add($reduced[$feeCurrencyCode][$rateKey]['cost'], $cost);
                } else {
                    $reduced[$feeCurrencyCode][$rateKey] = array(
                        'currency' => $code,
                        'cost' => $cost,
                    );
                    if ($rate !== null) {
                        $reduced[$feeCurrencyCode][$rateKey]['rate'] = $rate;
                    }
                }
            }
        }
        $result = array();
        $feeValues = is_array($reduced) ? array_values($reduced) : array();
        for ($i = 0; $i < count($feeValues); $i++) {
            $reducedFeeValues = is_array($feeValues[$i]) ? array_values($feeValues[$i]) : array();
            $result = $this->array_concat($result, $reducedFeeValues);
        }
        return $result;
    }

    public function safe_ticker(array $ticker, ?array $market = null) {
        $open = $this->omit_zero($this->safe_string($ticker, 'open'));
        $close = $this->omit_zero($this->safe_string($ticker, 'close'));
        $last = $this->omit_zero($this->safe_string($ticker, 'last'));
        $change = $this->omit_zero($this->safe_string($ticker, 'change'));
        $percentage = $this->omit_zero($this->safe_string($ticker, 'percentage'));
        $average = $this->omit_zero($this->safe_string($ticker, 'average'));
        $vwap = $this->omit_zero($this->safe_string($ticker, 'vwap'));
        $baseVolume = $this->safe_string($ticker, 'baseVolume');
        $quoteVolume = $this->safe_string($ticker, 'quoteVolume');
        if ($vwap === null) {
            $vwap = Precise::string_div($this->omit_zero($quoteVolume), $baseVolume);
        }
        if (($last !== null) && ($close === null)) {
            $close = $last;
        } elseif (($last === null) && ($close !== null)) {
            $last = $close;
        }
        if (($last !== null) && ($open !== null)) {
            if ($change === null) {
                $change = Precise::string_sub($last, $open);
            }
            if ($average === null) {
                $precision = 18;
                if ($market !== null && $this->is_tick_precision()) {
                    $marketPrecision = $this->safe_dict($market, 'precision');
                    $precisionPrice = $this->safe_string($marketPrecision, 'price');
                    if ($precisionPrice !== null) {
                        $precision = $this->precision_from_string($precisionPrice);
                    }
                }
                $average = Precise::string_div(Precise::string_add($last, $open), '2', $precision);
            }
        }
        if (($percentage === null) && ($change !== null) && ($open !== null) && Precise::string_gt($open, '0')) {
            $percentage = Precise::string_mul(Precise::string_div($change, $open), '100');
        }
        if (($change === null) && ($percentage !== null) && ($open !== null)) {
            $change = Precise::string_div(Precise::string_mul($percentage, $open), '100');
        }
        if (($open === null) && ($last !== null) && ($change !== null)) {
            $open = Precise::string_sub($last, $change);
        }
        // timestamp and symbol operations don't belong in safeTicker
        // they should be done in the derived classes
        return $this->extend($ticker, array(
            'bid' => $this->parse_number($this->omit_zero($this->safe_string($ticker, 'bid'))),
            'bidVolume' => $this->safe_number($ticker, 'bidVolume'),
            'ask' => $this->parse_number($this->omit_zero($this->safe_string($ticker, 'ask'))),
            'askVolume' => $this->safe_number($ticker, 'askVolume'),
            'high' => $this->parse_number($this->omit_zero($this->safe_string($ticker, 'high'))),
            'low' => $this->parse_number($this->omit_zero($this->safe_string($ticker, 'low'))),
            'open' => $this->parse_number($this->omit_zero($open)),
            'close' => $this->parse_number($this->omit_zero($close)),
            'last' => $this->parse_number($this->omit_zero($last)),
            'change' => $this->parse_number($change),
            'percentage' => $this->parse_number($percentage),
            'average' => $this->parse_number($average),
            'vwap' => $this->parse_number($vwap),
            'baseVolume' => $this->parse_number($baseVolume),
            'quoteVolume' => $this->parse_number($quoteVolume),
            'previousClose' => $this->safe_number($ticker, 'previousClose'),
            'indexPrice' => $this->safe_number($ticker, 'indexPrice'),
            'markPrice' => $this->safe_number($ticker, 'markPrice'),
        ));
    }

    public function fetch_borrow_rate(string $code, float $amount, $params = array ()) {
        throw new NotSupported($this->id . ' fetchBorrowRate is deprecated, please use fetchCrossBorrowRate or fetchIsolatedBorrowRate instead');
    }

    public function repay_cross_margin(string $code, float $amount, $params = array ()) {
        throw new NotSupported($this->id . ' repayCrossMargin is not support yet');
    }

    public function repay_isolated_margin(string $symbol, string $code, float $amount, $params = array ()) {
        throw new NotSupported($this->id . ' repayIsolatedMargin is not support yet');
    }

    public function borrow_cross_margin(string $code, float $amount, $params = array ()) {
        throw new NotSupported($this->id . ' borrowCrossMargin is not support yet');
    }

    public function borrow_isolated_margin(string $symbol, string $code, float $amount, $params = array ()) {
        throw new NotSupported($this->id . ' borrowIsolatedMargin is not support yet');
    }

    public function borrow_margin(string $code, float $amount, ?string $symbol = null, $params = array ()) {
        throw new NotSupported($this->id . ' borrowMargin is deprecated, please use borrowCrossMargin or borrowIsolatedMargin instead');
    }

    public function repay_margin(string $code, float $amount, ?string $symbol = null, $params = array ()) {
        throw new NotSupported($this->id . ' repayMargin is deprecated, please use repayCrossMargin or repayIsolatedMargin instead');
    }

    public function fetch_ohlcv(string $symbol, $timeframe = '1m', ?int $since = null, ?int $limit = null, $params = array ()) {
        $message = '';
        if ($this->has['fetchTrades']) {
            $message = '. If you want to build OHLCV candles from trade executions data, visit https://github.com/ccxt/ccxt/tree/master/examples/ and see "build-ohlcv-bars" file';
        }
        throw new NotSupported($this->id . ' fetchOHLCV() is not supported yet' . $message);
    }

    public function fetch_ohlcv_ws(string $symbol, $timeframe = '1m', ?int $since = null, ?int $limit = null, $params = array ()) {
        $message = '';
        if ($this->has['fetchTradesWs']) {
            $message = '. If you want to build OHLCV candles from trade executions data, visit https://github.com/ccxt/ccxt/tree/master/examples/ and see "build-ohlcv-bars" file';
        }
        throw new NotSupported($this->id . ' fetchOHLCVWs() is not supported yet. Try using fetchOHLCV instead.' . $message);
    }

    public function watch_ohlcv(string $symbol, $timeframe = '1m', ?int $since = null, ?int $limit = null, $params = array ()) {
        throw new NotSupported($this->id . ' watchOHLCV() is not supported yet');
    }

    public function convert_trading_view_to_ohlcv(array $ohlcvs, $timestamp = 't', $open = 'o', $high = 'h', $low = 'l', $close = 'c', $volume = 'v', $ms = false) {
        $result = array();
        $timestamps = $this->safe_list($ohlcvs, $timestamp, array());
        $opens = $this->safe_list($ohlcvs, $open, array());
        $highs = $this->safe_list($ohlcvs, $high, array());
        $lows = $this->safe_list($ohlcvs, $low, array());
        $closes = $this->safe_list($ohlcvs, $close, array());
        $volumes = $this->safe_list($ohlcvs, $volume, array());
        for ($i = 0; $i < count($timestamps); $i++) {
            $result[] = array(
                $ms ? $this->safe_integer($timestamps, $i) : $this->safe_timestamp($timestamps, $i),
                $this->safe_value($opens, $i),
                $this->safe_value($highs, $i),
                $this->safe_value($lows, $i),
                $this->safe_value($closes, $i),
                $this->safe_value($volumes, $i),
            );
        }
        return $result;
    }

    public function convert_ohlcv_to_trading_view(array $ohlcvs, $timestamp = 't', $open = 'o', $high = 'h', $low = 'l', $close = 'c', $volume = 'v', $ms = false) {
        $result = array();
        $result[$timestamp] = array();
        $result[$open] = array();
        $result[$high] = array();
        $result[$low] = array();
        $result[$close] = array();
        $result[$volume] = array();
        for ($i = 0; $i < count($ohlcvs); $i++) {
            $ts = $ms ? $ohlcvs[$i][0] : $this->parse_to_int($ohlcvs[$i][0] / 1000);
            $result[$timestamp][] = $ts;
            $result[$open][] = $ohlcvs[$i][1];
            $result[$high][] = $ohlcvs[$i][2];
            $result[$low][] = $ohlcvs[$i][3];
            $result[$close][] = $ohlcvs[$i][4];
            $result[$volume][] = $ohlcvs[$i][5];
        }
        return $result;
    }

    public function fetch_web_endpoint($method, $endpointMethod, $returnAsJson, $startRegex = null, $endRegex = null) {
        $errorMessage = '';
        $options = $this->safe_value($this->options, $method, array());
        $muteOnFailure = $this->safe_bool($options, 'webApiMuteFailure', true);
        try {
            // if it was not explicitly disabled, then don't fetch
            if ($this->safe_bool($options, 'webApiEnable', true) !== true) {
                return null;
            }
            $maxRetries = $this->safe_value($options, 'webApiRetries', 10);
            $response = null;
            $retry = 0;
            while ($retry < $maxRetries) {
                try {
                    $response = $this->$endpointMethod (array());
                    break;
                } catch (Exception $e) {
                    $retry = $retry + 1;
                    if ($retry === $maxRetries) {
                        throw $e;
                    }
                }
            }
            $content = $response;
            if ($startRegex !== null) {
                $splitted_by_start = explode($startRegex, $content);
                $content = $splitted_by_start[1]; // we need second part after start
            }
            if ($endRegex !== null) {
                $splitted_by_end = explode($endRegex, $content);
                $content = $splitted_by_end[0]; // we need first part after start
            }
            if ($returnAsJson && (gettype($content) === 'string')) {
                $jsoned = $this->parse_json(trim($content)); // $content should be trimmed before json parsing
                if ($jsoned) {
                    return $jsoned; // if parsing was not successfull, exception should be thrown
                } else {
                    throw new BadResponse('could not parse the $response into json');
                }
            } else {
                return $content;
            }
        } catch (Exception $e) {
            $errorMessage = $this->id . ' ' . $method . '() failed to fetch correct data from website. Probably webpage markup has been changed, breaking the page custom parser.';
        }
        if ($muteOnFailure) {
            return null;
        } else {
            throw new BadResponse($errorMessage);
        }
    }

    public function market_ids(?array $symbols = null) {
        if ($symbols === null) {
            return $symbols;
        }
        $result = array();
        for ($i = 0; $i < count($symbols); $i++) {
            $result[] = $this->market_id($symbols[$i]);
        }
        return $result;
    }

    public function currency_ids(?array $codes = null) {
        if ($codes === null) {
            return $codes;
        }
        $result = array();
        for ($i = 0; $i < count($codes); $i++) {
            $result[] = $this->currency_id($codes[$i]);
        }
        return $result;
    }

    public function markets_for_symbols(?array $symbols = null) {
        if ($symbols === null) {
            return $symbols;
        }
        $result = array();
        for ($i = 0; $i < count($symbols); $i++) {
            $result[] = $this->market($symbols[$i]);
        }
        return $result;
    }

    public function market_symbols(?array $symbols = null, ?string $type = null, $allowEmpty = true, $sameTypeOnly = false, $sameSubTypeOnly = false) {
        if ($symbols === null) {
            if (!$allowEmpty) {
                throw new ArgumentsRequired($this->id . ' empty list of $symbols is not supported');
            }
            return $symbols;
        }
        $symbolsLength = count($symbols);
        if ($symbolsLength === 0) {
            if (!$allowEmpty) {
                throw new ArgumentsRequired($this->id . ' empty list of $symbols is not supported');
            }
            return $symbols;
        }
        $result = array();
        $marketType = null;
        $isLinearSubType = null;
        for ($i = 0; $i < count($symbols); $i++) {
            $market = $this->market($symbols[$i]);
            if ($sameTypeOnly && ($marketType !== null)) {
                if ($market['type'] !== $marketType) {
                    throw new BadRequest($this->id . ' $symbols must be of the same $type, either ' . $marketType . ' or ' . $market['type'] . '.');
                }
            }
            if ($sameSubTypeOnly && ($isLinearSubType !== null)) {
                if ($market['linear'] !== $isLinearSubType) {
                    throw new BadRequest($this->id . ' $symbols must be of the same subType, either linear or inverse.');
                }
            }
            if ($type !== null && $market['type'] !== $type) {
                throw new BadRequest($this->id . ' $symbols must be of the same $type ' . $type . '. If the $type is incorrect you can change it in options or the params of the request');
            }
            $marketType = $market['type'];
            if (!$market['spot']) {
                $isLinearSubType = $market['linear'];
            }
            $symbol = $this->safe_string($market, 'symbol', $symbols[$i]);
            $result[] = $symbol;
        }
        return $result;
    }

    public function market_codes(?array $codes = null) {
        if ($codes === null) {
            return $codes;
        }
        $result = array();
        for ($i = 0; $i < count($codes); $i++) {
            $result[] = $this->common_currency_code($codes[$i]);
        }
        return $result;
    }

    public function parse_bids_asks($bidasks, int|string $priceKey = 0, int|string $amountKey = 1, int|string $countOrIdKey = 2) {
        $bidasks = $this->to_array($bidasks);
        $result = array();
        for ($i = 0; $i < count($bidasks); $i++) {
            $result[] = $this->parse_bid_ask($bidasks[$i], $priceKey, $amountKey, $countOrIdKey);
        }
        return $result;
    }

    public function fetch_l2_order_book(string $symbol, ?int $limit = null, $params = array ()) {
        $orderbook = $this->fetch_order_book($symbol, $limit, $params);
        return $this->extend($orderbook, array(
            'asks' => $this->sort_by($this->aggregate($orderbook['asks']), 0),
            'bids' => $this->sort_by($this->aggregate($orderbook['bids']), 0, true),
        ));
    }

    public function filter_by_symbol($objects, ?string $symbol = null) {
        if ($symbol === null) {
            return $objects;
        }
        $result = array();
        for ($i = 0; $i < count($objects); $i++) {
            $objectSymbol = $this->safe_string($objects[$i], 'symbol');
            if ($objectSymbol === $symbol) {
                $result[] = $objects[$i];
            }
        }
        return $result;
    }

    public function parse_ohlcv($ohlcv, ?array $market = null): array {
        if (gettype($ohlcv) === 'array' && array_keys($ohlcv) === array_keys(array_keys($ohlcv))) {
            return array(
                $this->safe_integer($ohlcv, 0), // timestamp
                $this->safe_number($ohlcv, 1), // open
                $this->safe_number($ohlcv, 2), // high
                $this->safe_number($ohlcv, 3), // low
                $this->safe_number($ohlcv, 4), // close
                $this->safe_number($ohlcv, 5), // volume
            );
        }
        return $ohlcv;
    }

    public function network_code_to_id(string $networkCode, ?string $currencyCode = null) {
        /**
         * @ignore
         * tries to convert the provided $networkCode (which is expected to be an unified $network code) to a $network id. In order to achieve this, derived class needs to have 'options->networks' defined.
         * @param {string} $networkCode unified $network code
         * @param {string} $currencyCode unified $currency code, but this argument is not required by default, unless there is an exchange (like huobi) that needs an override of the method to be able to pass $currencyCode argument additionally
         * @return {string|null} exchange-specific $network id
         */
        if ($networkCode === null) {
            return null;
        }
        $networkIdsByCodes = $this->safe_value($this->options, 'networks', array());
        $networkId = $this->safe_string($networkIdsByCodes, $networkCode);
        // for example, if 'ETH' is passed for $networkCode, but 'ETH' $key not defined in `options->networks` object
        if ($networkId === null) {
            if ($currencyCode === null) {
                $currencies = is_array($this->currencies) ? array_values($this->currencies) : array();
                for ($i = 0; $i < count($currencies); $i++) {
                    $currency = $currencies[$i];
                    $networks = $this->safe_dict($currency, 'networks');
                    $network = $this->safe_dict($networks, $networkCode);
                    $networkId = $this->safe_string($network, 'id');
                    if ($networkId !== null) {
                        break;
                    }
                }
            } else {
                // if $currencyCode was provided, then we try to find if that $currencyCode has a replacement ($i->e. ERC20 for ETH) or is in the $currency
                $defaultNetworkCodeReplacements = $this->safe_value($this->options, 'defaultNetworkCodeReplacements', array());
                if (is_array($defaultNetworkCodeReplacements) && array_key_exists($currencyCode, $defaultNetworkCodeReplacements)) {
                    // if there is a replacement for the passed $networkCode, then we use it to find $network-id in `options->networks` object
                    $replacementObject = $defaultNetworkCodeReplacements[$currencyCode]; // $i->e. array( 'ERC20' => 'ETH' )
                    $keys = is_array($replacementObject) ? array_keys($replacementObject) : array();
                    for ($i = 0; $i < count($keys); $i++) {
                        $key = $keys[$i];
                        $value = $replacementObject[$key];
                        // if $value matches to provided unified $networkCode, then we use it's $key to find $network-id in `options->networks` object
                        if ($value === $networkCode) {
                            $networkId = $this->safe_string($networkIdsByCodes, $key);
                            break;
                        }
                    }
                } else {
                    // serach for $network inside $currency
                    $currency = $this->safe_dict($this->currencies, $currencyCode);
                    $networks = $this->safe_dict($currency, 'networks');
                    $network = $this->safe_dict($networks, $networkCode);
                    $networkId = $this->safe_string($network, 'id');
                }
            }
            // if it wasn't found, we just set the provided $value to $network-id
            if ($networkId === null) {
                $networkId = $networkCode;
            }
        }
        return $networkId;
    }

    public function network_id_to_code(?string $networkId = null, ?string $currencyCode = null) {
        /**
         * @ignore
         * tries to convert the provided exchange-specific $networkId to an unified network Code. In order to achieve this, derived class needs to have "options['networksById']" defined.
         * @param {string} $networkId exchange specific network id/title, like => TRON, Trc-20, usdt-erc20, etc
         * @param {string|null} $currencyCode unified currency code, but this argument is not required by default, unless there is an exchange (like huobi) that needs an override of the method to be able to pass $currencyCode argument additionally
         * @return {string|null} unified network code
         */
        if ($networkId === null) {
            return null;
        }
        $networkCodesByIds = $this->safe_dict($this->options, 'networksById', array());
        $networkCode = $this->safe_string($networkCodesByIds, $networkId, $networkId);
        // replace mainnet network-codes (i.e. ERC20->ETH)
        if ($currencyCode !== null) {
            $defaultNetworkCodeReplacements = $this->safe_dict($this->options, 'defaultNetworkCodeReplacements', array());
            if (is_array($defaultNetworkCodeReplacements) && array_key_exists($currencyCode, $defaultNetworkCodeReplacements)) {
                $replacementObject = $this->safe_dict($defaultNetworkCodeReplacements, $currencyCode, array());
                $networkCode = $this->safe_string($replacementObject, $networkCode, $networkCode);
            }
        }
        return $networkCode;
    }

    public function handle_network_code_and_params($params) {
        $networkCodeInParams = $this->safe_string_2($params, 'networkCode', 'network');
        if ($networkCodeInParams !== null) {
            $params = $this->omit($params, array( 'networkCode', 'network' ));
        }
        // if it was not defined by user, we should not set it from 'defaultNetworks', because handleNetworkCodeAndParams is for only request-side and thus we do not fill it with anything. We can only use 'defaultNetworks' after parsing response-side
        return array( $networkCodeInParams, $params );
    }

    public function default_network_code(string $currencyCode) {
        $defaultNetworkCode = null;
        $defaultNetworks = $this->safe_dict($this->options, 'defaultNetworks', array());
        if (is_array($defaultNetworks) && array_key_exists($currencyCode, $defaultNetworks)) {
            // if currency had set its network in "defaultNetworks", use it
            $defaultNetworkCode = $defaultNetworks[$currencyCode];
        } else {
            // otherwise, try to use the global-scope 'defaultNetwork' value (even if that network is not supported by currency, it doesn't make any problem, this will be just used "at first" if currency supports this network at all)
            $defaultNetwork = $this->safe_string($this->options, 'defaultNetwork');
            if ($defaultNetwork !== null) {
                $defaultNetworkCode = $defaultNetwork;
            }
        }
        return $defaultNetworkCode;
    }

    public function select_network_code_from_unified_networks($currencyCode, $networkCode, $indexedNetworkEntries) {
        return $this->select_network_key_from_networks($currencyCode, $networkCode, $indexedNetworkEntries, true);
    }

    public function select_network_id_from_raw_networks($currencyCode, $networkCode, $indexedNetworkEntries) {
        return $this->select_network_key_from_networks($currencyCode, $networkCode, $indexedNetworkEntries, false);
    }

    public function select_network_key_from_networks($currencyCode, $networkCode, $indexedNetworkEntries, $isIndexedByUnifiedNetworkCode = false) {
        // this method is used against raw & unparse network entries, which are just indexed by network id
        $chosenNetworkId = null;
        $availableNetworkIds = is_array($indexedNetworkEntries) ? array_keys($indexedNetworkEntries) : array();
        $responseNetworksLength = count($availableNetworkIds);
        if ($networkCode !== null) {
            if ($responseNetworksLength === 0) {
                throw new NotSupported($this->id . ' - ' . $networkCode . ' network did not return any result for ' . $currencyCode);
            } else {
                // if $networkCode was provided by user, we should check it after response, referenced exchange doesn't support network-code during request
                $networkId = $isIndexedByUnifiedNetworkCode ? $networkCode : $this->network_code_to_id($networkCode, $currencyCode);
                if (is_array($indexedNetworkEntries) && array_key_exists($networkId, $indexedNetworkEntries)) {
                    $chosenNetworkId = $networkId;
                } else {
                    throw new NotSupported($this->id . ' - ' . $networkId . ' network was not found for ' . $currencyCode . ', use one of ' . implode(', ', $availableNetworkIds));
                }
            }
        } else {
            if ($responseNetworksLength === 0) {
                throw new NotSupported($this->id . ' - no networks were returned for ' . $currencyCode);
            } else {
                // if $networkCode was not provided by user, then we try to use the default network (if it was defined in "defaultNetworks"), otherwise, we just return the first network entry
                $defaultNetworkCode = $this->default_network_code($currencyCode);
                $defaultNetworkId = $isIndexedByUnifiedNetworkCode ? $defaultNetworkCode : $this->network_code_to_id($defaultNetworkCode, $currencyCode);
                $chosenNetworkId = (is_array($indexedNetworkEntries) && array_key_exists($defaultNetworkId, $indexedNetworkEntries)) ? $defaultNetworkId : $availableNetworkIds[0];
            }
        }
        return $chosenNetworkId;
    }

    public function safe_number_2(array $dictionary, int|string $key1, int|string $key2, $d = null) {
        $value = $this->safe_string_2($dictionary, $key1, $key2);
        return $this->parse_number($value, $d);
    }

    public function parse_order_book(array $orderbook, string $symbol, ?int $timestamp = null, $bidsKey = 'bids', $asksKey = 'asks', int|string $priceKey = 0, int|string $amountKey = 1, int|string $countOrIdKey = 2) {
        $bids = $this->parse_bids_asks($this->safe_value($orderbook, $bidsKey, array()), $priceKey, $amountKey, $countOrIdKey);
        $asks = $this->parse_bids_asks($this->safe_value($orderbook, $asksKey, array()), $priceKey, $amountKey, $countOrIdKey);
        return array(
            'symbol' => $symbol,
            'bids' => $this->sort_by($bids, 0, true),
            'asks' => $this->sort_by($asks, 0),
            'timestamp' => $timestamp,
            'datetime' => $this->iso8601($timestamp),
            'nonce' => null,
        );
    }

    public function parse_ohlcvs(mixed $ohlcvs, mixed $market = null, string $timeframe = '1m', ?int $since = null, ?int $limit = null, Bool $tail = false) {
        $results = array();
        for ($i = 0; $i < count($ohlcvs); $i++) {
            $results[] = $this->parse_ohlcv($ohlcvs[$i], $market);
        }
        $sorted = $this->sort_by($results, 0);
        return $this->filter_by_since_limit($sorted, $since, $limit, 0, $tail);
    }

    public function parse_leverage_tiers(mixed $response, ?array $symbols = null, $marketIdKey = null) {
        // $marketIdKey should only be null when $response is a dictionary
        $symbols = $this->market_symbols($symbols);
        $tiers = array();
        $symbolsLength = 0;
        if ($symbols !== null) {
            $symbolsLength = count($symbols);
        }
        $noSymbols = ($symbols === null) || ($symbolsLength === 0);
        if (gettype($response) === 'array' && array_keys($response) === array_keys(array_keys($response))) {
            for ($i = 0; $i < count($response); $i++) {
                $item = $response[$i];
                $id = $this->safe_string($item, $marketIdKey);
                $market = $this->safe_market($id, null, null, 'swap');
                $symbol = $market['symbol'];
                $contract = $this->safe_bool($market, 'contract', false);
                if ($contract && ($noSymbols || $this->in_array($symbol, $symbols))) {
                    $tiers[$symbol] = $this->parse_market_leverage_tiers($item, $market);
                }
            }
        } else {
            $keys = is_array($response) ? array_keys($response) : array();
            for ($i = 0; $i < count($keys); $i++) {
                $marketId = $keys[$i];
                $item = $response[$marketId];
                $market = $this->safe_market($marketId, null, null, 'swap');
                $symbol = $market['symbol'];
                $contract = $this->safe_bool($market, 'contract', false);
                if ($contract && ($noSymbols || $this->in_array($symbol, $symbols))) {
                    $tiers[$symbol] = $this->parse_market_leverage_tiers($item, $market);
                }
            }
        }
        return $tiers;
    }

    public function load_trading_limits(?array $symbols = null, $reload = false, $params = array ()) {
        if ($this->has['fetchTradingLimits']) {
            if ($reload || !(is_array($this->options) && array_key_exists('limitsLoaded', $this->options))) {
                $response = $this->fetch_trading_limits($symbols);
                for ($i = 0; $i < count($symbols); $i++) {
                    $symbol = $symbols[$i];
                    $this->markets[$symbol] = $this->deep_extend($this->markets[$symbol], $response[$symbol]);
                }
                $this->options['limitsLoaded'] = $this->milliseconds();
            }
        }
        return $this->markets;
    }

    public function safe_position(array $position) {
        // simplified version of => /pull/12765/
        $unrealizedPnlString = $this->safe_string($position, 'unrealisedPnl');
        $initialMarginString = $this->safe_string($position, 'initialMargin');
        //
        // PERCENTAGE
        //
        $percentage = $this->safe_value($position, 'percentage');
        if (($percentage === null) && ($unrealizedPnlString !== null) && ($initialMarginString !== null)) {
            // was done in all implementations ( aax, btcex, bybit, deribit, ftx, gate, kucoinfutures, phemex )
            $percentageString = Precise::string_mul(Precise::string_div($unrealizedPnlString, $initialMarginString, 4), '100');
            $position['percentage'] = $this->parse_number($percentageString);
        }
        // if $contractSize is null get from $market
        $contractSize = $this->safe_number($position, 'contractSize');
        $symbol = $this->safe_string($position, 'symbol');
        $market = null;
        if ($symbol !== null) {
            $market = $this->safe_value($this->markets, $symbol);
        }
        if ($contractSize === null && $market !== null) {
            $contractSize = $this->safe_number($market, 'contractSize');
            $position['contractSize'] = $contractSize;
        }
        return $position;
    }

    public function parse_positions(array $positions, ?array $symbols = null, $params = array ()) {
        $symbols = $this->market_symbols($symbols);
        $positions = $this->to_array($positions);
        $result = array();
        for ($i = 0; $i < count($positions); $i++) {
            $position = $this->extend($this->parse_position($positions[$i], null), $params);
            $result[] = $position;
        }
        return $this->filter_by_array_positions($result, 'symbol', $symbols, false);
    }

    public function parse_accounts(array $accounts, $params = array ()) {
        $accounts = $this->to_array($accounts);
        $result = array();
        for ($i = 0; $i < count($accounts); $i++) {
            $account = $this->extend($this->parse_account($accounts[$i]), $params);
            $result[] = $account;
        }
        return $result;
    }

    public function parse_trades(array $trades, ?array $market = null, ?int $since = null, ?int $limit = null, $params = array ()) {
        $trades = $this->to_array($trades);
        $result = array();
        for ($i = 0; $i < count($trades); $i++) {
            $trade = $this->extend($this->parse_trade($trades[$i], $market), $params);
            $result[] = $trade;
        }
        $result = $this->sort_by_2($result, 'timestamp', 'id');
        $symbol = ($market !== null) ? $market['symbol'] : null;
        return $this->filter_by_symbol_since_limit($result, $symbol, $since, $limit);
    }

    public function parse_transactions(array $transactions, ?array $currency = null, ?int $since = null, ?int $limit = null, $params = array ()) {
        $transactions = $this->to_array($transactions);
        $result = array();
        for ($i = 0; $i < count($transactions); $i++) {
            $transaction = $this->extend($this->parse_transaction($transactions[$i], $currency), $params);
            $result[] = $transaction;
        }
        $result = $this->sort_by($result, 'timestamp');
        $code = ($currency !== null) ? $currency['code'] : null;
        return $this->filter_by_currency_since_limit($result, $code, $since, $limit);
    }

    public function parse_transfers(array $transfers, ?array $currency = null, ?int $since = null, ?int $limit = null, $params = array ()) {
        $transfers = $this->to_array($transfers);
        $result = array();
        for ($i = 0; $i < count($transfers); $i++) {
            $transfer = $this->extend($this->parse_transfer($transfers[$i], $currency), $params);
            $result[] = $transfer;
        }
        $result = $this->sort_by($result, 'timestamp');
        $code = ($currency !== null) ? $currency['code'] : null;
        return $this->filter_by_currency_since_limit($result, $code, $since, $limit);
    }

    public function parse_ledger($data, ?array $currency = null, ?int $since = null, ?int $limit = null, $params = array ()) {
        $result = array();
        $arrayData = $this->to_array($data);
        for ($i = 0; $i < count($arrayData); $i++) {
            $itemOrItems = $this->parse_ledger_entry($arrayData[$i], $currency);
            if (gettype($itemOrItems) === 'array' && array_keys($itemOrItems) === array_keys(array_keys($itemOrItems))) {
                for ($j = 0; $j < count($itemOrItems); $j++) {
                    $result[] = $this->extend($itemOrItems[$j], $params);
                }
            } else {
                $result[] = $this->extend($itemOrItems, $params);
            }
        }
        $result = $this->sort_by($result, 'timestamp');
        $code = ($currency !== null) ? $currency['code'] : null;
        return $this->filter_by_currency_since_limit($result, $code, $since, $limit);
    }

    public function nonce() {
        return $this->seconds();
    }

    public function set_headers($headers) {
        return $headers;
    }

    public function currency_id(string $code) {
        $currency = $this->safe_dict($this->currencies, $code);
        if ($currency === null) {
            $currency = $this->safe_currency($code);
        }
        if ($currency !== null) {
            return $currency['id'];
        }
        return $code;
    }

    public function market_id(string $symbol) {
        $market = $this->market($symbol);
        if ($market !== null) {
            return $market['id'];
        }
        return $symbol;
    }

    public function symbol(string $symbol) {
        $market = $this->market($symbol);
        return $this->safe_string($market, 'symbol', $symbol);
    }

    public function handle_param_string(array $params, string $paramName, ?string $defaultValue = null) {
        $value = $this->safe_string($params, $paramName, $defaultValue);
        if ($value !== null) {
            $params = $this->omit($params, $paramName);
        }
        return array( $value, $params );
    }

    public function handle_param_string_2(array $params, string $paramName1, string $paramName2, ?string $defaultValue = null) {
        $value = $this->safe_string_2($params, $paramName1, $paramName2, $defaultValue);
        if ($value !== null) {
            $params = $this->omit($params, array( $paramName1, $paramName2 ));
        }
        return array( $value, $params );
    }

    public function handle_param_integer(array $params, string $paramName, ?int $defaultValue = null) {
        $value = $this->safe_integer($params, $paramName, $defaultValue);
        if ($value !== null) {
            $params = $this->omit($params, $paramName);
        }
        return array( $value, $params );
    }

    public function handle_param_integer_2(array $params, string $paramName1, string $paramName2, ?int $defaultValue = null) {
        $value = $this->safe_integer_2($params, $paramName1, $paramName2, $defaultValue);
        if ($value !== null) {
            $params = $this->omit($params, array( $paramName1, $paramName2 ));
        }
        return array( $value, $params );
    }

    public function handle_param_bool(array $params, string $paramName, ?Bool $defaultValue = null) {
        $value = $this->safe_bool($params, $paramName, $defaultValue);
        if ($value !== null) {
            $params = $this->omit($params, $paramName);
        }
        return array( $value, $params );
    }

    public function handle_param_bool_2(array $params, string $paramName1, string $paramName2, ?Bool $defaultValue = null) {
        $value = $this->safe_bool_2($params, $paramName1, $paramName2, $defaultValue);
        if ($value !== null) {
            $params = $this->omit($params, array( $paramName1, $paramName2 ));
        }
        return array( $value, $params );
    }

    public function resolve_path($path, $params) {
        return array(
            $this->implode_params($path, $params),
            $this->omit($params, $this->extract_params($path)),
        );
    }

    public function get_list_from_object_values($objects, int|string $key) {
        $newArray = $objects;
        if (gettype($objects) !== 'array' || array_keys($objects) !== array_keys(array_keys($objects))) {
            $newArray = $this->to_array($objects);
        }
        $results = array();
        for ($i = 0; $i < count($newArray); $i++) {
            $results[] = $newArray[$i][$key];
        }
        return $results;
    }

    public function get_symbols_for_market_type(?string $marketType = null, ?string $subType = null, bool $symbolWithActiveStatus = true, bool $symbolWithUnknownStatus = true) {
        $filteredMarkets = $this->markets;
        if ($marketType !== null) {
            $filteredMarkets = $this->filter_by($filteredMarkets, 'type', $marketType);
        }
        if ($subType !== null) {
            $this->check_required_argument('getSymbolsForMarketType', $subType, 'subType', array( 'linear', 'inverse', 'quanto' ));
            $filteredMarkets = $this->filter_by($filteredMarkets, 'subType', $subType);
        }
        $activeStatuses = array();
        if ($symbolWithActiveStatus) {
            $activeStatuses[] = true;
        }
        if ($symbolWithUnknownStatus) {
            $activeStatuses[] = null;
        }
        $filteredMarkets = $this->filter_by_array($filteredMarkets, 'active', $activeStatuses, false);
        return $this->get_list_from_object_values($filteredMarkets, 'symbol');
    }

    public function filter_by_array($objects, int|string $key, $values = null, $indexed = true) {
        $objects = $this->to_array($objects);
        // return all of them if no $values were passed
        if ($values === null || !$values) {
            return $indexed ? $this->index_by($objects, $key) : $objects;
        }
        $results = array();
        for ($i = 0; $i < count($objects); $i++) {
            if ($this->in_array($objects[$i][$key], $values)) {
                $results[] = $objects[$i];
            }
        }
        return $indexed ? $this->index_by($results, $key) : $results;
    }

    public function fetch2($path, mixed $api = 'public', $method = 'GET', $params = array (), mixed $headers = null, mixed $body = null, $config = array ()) {
        if ($this->enableRateLimit) {
            $cost = $this->calculate_rate_limiter_cost($api, $method, $path, $params, $config);
            $this->throttle($cost);
        }
        $this->lastRestRequestTimestamp = $this->milliseconds();
        $request = $this->sign($path, $api, $method, $params, $headers, $body);
        $this->last_request_headers = $request['headers'];
        $this->last_request_body = $request['body'];
        $this->last_request_url = $request['url'];
        $retries = null;
        list($retries, $params) = $this->handle_option_and_params($params, $path, 'maxRetriesOnFailure', 0);
        $retryDelay = null;
        list($retryDelay, $params) = $this->handle_option_and_params($params, $path, 'maxRetriesOnFailureDelay', 0);
        for ($i = 0; $i < $retries + 1; $i++) {
            try {
                return $this->fetch($request['url'], $request['method'], $request['headers'], $request['body']);
            } catch (Exception $e) {
                if ($e instanceof NetworkError) {
                    if ($i < $retries) {
                        if ($this->verbose) {
                            $this->log('Request failed with the error => ' . (string) $e . ', retrying ' . ($i . (string) 1) . ' of ' . (string) $retries . '...');
                        }
                        if (($retryDelay !== null) && ($retryDelay !== 0)) {
                            $this->sleep($retryDelay);
                        }
                        continue;
                    }
                }
                throw $e;
            }
        }
        return null; // this line is never reached, but exists for c# value return requirement
    }

    public function request($path, mixed $api = 'public', $method = 'GET', $params = array (), mixed $headers = null, mixed $body = null, $config = array ()) {
        return $this->fetch2($path, $api, $method, $params, $headers, $body, $config);
    }

    public function load_accounts($reload = false, $params = array ()) {
        if ($reload) {
            $this->accounts = $this->fetch_accounts($params);
        } else {
            if ($this->accounts) {
                return $this->accounts;
            } else {
                $this->accounts = $this->fetch_accounts($params);
            }
        }
        $this->accountsById = $this->index_by($this->accounts, 'id');
        return $this->accounts;
    }

    public function build_ohlcvc(array $trades, string $timeframe = '1m', float $since = 0, float $limit = 2147483647) {
        // given a sorted arrays of $trades (recent last) and a $timeframe builds an array of OHLCV candles
        // note, default $limit value (2147483647) is max int32 value
        $ms = $this->parse_timeframe($timeframe) * 1000;
        $ohlcvs = array();
        $i_timestamp = 0;
        // $open = 1;
        $i_high = 2;
        $i_low = 3;
        $i_close = 4;
        $i_volume = 5;
        $i_count = 6;
        $tradesLength = count($trades);
        $oldest = min ($tradesLength, $limit);
        for ($i = 0; $i < $oldest; $i++) {
            $trade = $trades[$i];
            $ts = $trade['timestamp'];
            if ($ts < $since) {
                continue;
            }
            $openingTime = (int) floor($ts / $ms) * $ms; // shift to the edge of m/h/d (but not M)
            if ($openingTime < $since) { // we don't need bars, that have opening time earlier than requested
                continue;
            }
            $ohlcv_length = count($ohlcvs);
            $candle = $ohlcv_length - 1;
            if (($candle === -1) || ($openingTime >= $this->sum($ohlcvs[$candle][$i_timestamp], $ms))) {
                // moved to a new $timeframe -> create a new $candle from opening $trade
                $ohlcvs[] = [
                    $openingTime, // timestamp
                    $trade['price'], // O
                    $trade['price'], // H
                    $trade['price'], // L
                    $trade['price'], // C
                    $trade['amount'], // V
                    1, // count
                ];
            } else {
                // still processing the same $timeframe -> update opening $trade
                $ohlcvs[$candle][$i_high] = max ($ohlcvs[$candle][$i_high], $trade['price']);
                $ohlcvs[$candle][$i_low] = min ($ohlcvs[$candle][$i_low], $trade['price']);
                $ohlcvs[$candle][$i_close] = $trade['price'];
                $ohlcvs[$candle][$i_volume] = $this->sum($ohlcvs[$candle][$i_volume], $trade['amount']);
                $ohlcvs[$candle][$i_count] = $this->sum($ohlcvs[$candle][$i_count], 1);
            }
        }
        return $ohlcvs;
    }

    public function parse_trading_view_ohlcv($ohlcvs, $market = null, $timeframe = '1m', ?int $since = null, ?int $limit = null) {
        $result = $this->convert_trading_view_to_ohlcv($ohlcvs);
        return $this->parse_ohlcvs($result, $market, $timeframe, $since, $limit);
    }

    public function edit_limit_buy_order(string $id, string $symbol, float $amount, ?float $price = null, $params = array ()) {
        return $this->edit_limit_order($id, $symbol, 'buy', $amount, $price, $params);
    }

    public function edit_limit_sell_order(string $id, string $symbol, float $amount, ?float $price = null, $params = array ()) {
        return $this->edit_limit_order($id, $symbol, 'sell', $amount, $price, $params);
    }

    public function edit_limit_order(string $id, string $symbol, string $side, float $amount, ?float $price = null, $params = array ()) {
        return $this->edit_order($id, $symbol, 'limit', $side, $amount, $price, $params);
    }

    public function edit_order(string $id, string $symbol, string $type, string $side, ?float $amount = null, ?float $price = null, $params = array ()) {
        $this->cancel_order($id, $symbol);
        return $this->create_order($symbol, $type, $side, $amount, $price, $params);
    }

    public function edit_order_ws(string $id, string $symbol, string $type, string $side, ?float $amount = null, ?float $price = null, $params = array ()) {
        $this->cancel_order_ws($id, $symbol);
        return $this->create_order_ws($symbol, $type, $side, $amount, $price, $params);
    }

    public function fetch_position(string $symbol, $params = array ()) {
        throw new NotSupported($this->id . ' fetchPosition() is not supported yet');
    }

    public function fetch_position_ws(string $symbol, $params = array ()) {
        throw new NotSupported($this->id . ' fetchPositionWs() is not supported yet');
    }

    public function watch_position(?string $symbol = null, $params = array ()) {
        throw new NotSupported($this->id . ' watchPosition() is not supported yet');
    }

    public function watch_positions(?array $symbols = null, ?int $since = null, ?int $limit = null, $params = array ()) {
        throw new NotSupported($this->id . ' watchPositions() is not supported yet');
    }

    public function watch_position_for_symbols(?array $symbols = null, ?int $since = null, ?int $limit = null, $params = array ()) {
        return $this->watch_positions($symbols, $since, $limit, $params);
    }

    public function fetch_positions_for_symbol(string $symbol, $params = array ()) {
        /**
         * fetches all open positions for specific $symbol, unlike fetchPositions (which is designed to work with multiple symbols) so this method might be preffered for one-market position, because of less rate-limit consumption and speed
         * @param {string} $symbol unified market $symbol
         * @param {array} $params extra parameters specific to the endpoint
         * @return {array[]} a list of ~@link https://docs.ccxt.com/#/?id=position-structure position structure~ with maximum 3 items - possible one position for "one-way" mode, and possible two positions (long & short) for "two-way" (a.k.a. hedge) mode
         */
        throw new NotSupported($this->id . ' fetchPositionsForSymbol() is not supported yet');
    }

    public function fetch_positions_for_symbol_ws(string $symbol, $params = array ()) {
        /**
         * fetches all open positions for specific $symbol, unlike fetchPositions (which is designed to work with multiple symbols) so this method might be preffered for one-market position, because of less rate-limit consumption and speed
         * @param {string} $symbol unified market $symbol
         * @param {array} $params extra parameters specific to the endpoint
         * @return {array[]} a list of ~@link https://docs.ccxt.com/#/?id=position-structure position structure~ with maximum 3 items - possible one position for "one-way" mode, and possible two positions (long & short) for "two-way" (a.k.a. hedge) mode
         */
        throw new NotSupported($this->id . ' fetchPositionsForSymbol() is not supported yet');
    }

    public function fetch_positions(?array $symbols = null, $params = array ()) {
        throw new NotSupported($this->id . ' fetchPositions() is not supported yet');
    }

    public function fetch_positions_ws(?array $symbols = null, $params = array ()) {
        throw new NotSupported($this->id . ' fetchPositions() is not supported yet');
    }

    public function fetch_positions_risk(?array $symbols = null, $params = array ()) {
        throw new NotSupported($this->id . ' fetchPositionsRisk() is not supported yet');
    }

    public function fetch_bids_asks(?array $symbols = null, $params = array ()) {
        throw new NotSupported($this->id . ' fetchBidsAsks() is not supported yet');
    }

    public function fetch_borrow_interest(?string $code = null, ?string $symbol = null, ?int $since = null, ?int $limit = null, $params = array ()) {
        throw new NotSupported($this->id . ' fetchBorrowInterest() is not supported yet');
    }

    public function fetch_ledger(?string $code = null, ?int $since = null, ?int $limit = null, $params = array ()) {
        throw new NotSupported($this->id . ' fetchLedger() is not supported yet');
    }

    public function fetch_ledger_entry(string $id, ?string $code = null, $params = array ()) {
        throw new NotSupported($this->id . ' fetchLedgerEntry() is not supported yet');
    }

    public function parse_bid_ask($bidask, int|string $priceKey = 0, int|string $amountKey = 1, int|string $countOrIdKey = 2) {
        $price = $this->safe_number($bidask, $priceKey);
        $amount = $this->safe_number($bidask, $amountKey);
        $countOrId = $this->safe_integer($bidask, $countOrIdKey);
        $bidAsk = array( $price, $amount );
        if ($countOrId !== null) {
            $bidAsk[] = $countOrId;
        }
        return $bidAsk;
    }

    public function safe_currency(?string $currencyId, ?array $currency = null) {
        if (($currencyId === null) && ($currency !== null)) {
            return $currency;
        }
        if (($this->currencies_by_id !== null) && (is_array($this->currencies_by_id) && array_key_exists($currencyId, $this->currencies_by_id)) && ($this->currencies_by_id[$currencyId] !== null)) {
            return $this->currencies_by_id[$currencyId];
        }
        $code = $currencyId;
        if ($currencyId !== null) {
            $code = $this->common_currency_code(strtoupper($currencyId));
        }
        return $this->safe_currency_structure(array(
            'id' => $currencyId,
            'code' => $code,
            'precision' => null,
        ));
    }

    public function safe_market(?string $marketId, ?array $market = null, ?string $delimiter = null, ?string $marketType = null) {
        $result = $this->safe_market_structure(array(
            'symbol' => $marketId,
            'marketId' => $marketId,
        ));
        if ($marketId !== null) {
            if (($this->markets_by_id !== null) && (is_array($this->markets_by_id) && array_key_exists($marketId, $this->markets_by_id))) {
                $markets = $this->markets_by_id[$marketId];
                $numMarkets = count($markets);
                if ($numMarkets === 1) {
                    return $markets[0];
                } else {
                    if ($marketType === null) {
                        if ($market === null) {
                            throw new ArgumentsRequired($this->id . ' safeMarket() requires a fourth argument for ' . $marketId . ' to disambiguate between different $markets with the same $market id');
                        } else {
                            $marketType = $market['type'];
                        }
                    }
                    for ($i = 0; $i < count($markets); $i++) {
                        $currentMarket = $markets[$i];
                        if ($currentMarket[$marketType]) {
                            return $currentMarket;
                        }
                    }
                }
            } elseif ($delimiter !== null && $delimiter !== '') {
                $parts = explode($delimiter, $marketId);
                $partsLength = count($parts);
                if ($partsLength === 2) {
                    $result['baseId'] = $this->safe_string($parts, 0);
                    $result['quoteId'] = $this->safe_string($parts, 1);
                    $result['base'] = $this->safe_currency_code($result['baseId']);
                    $result['quote'] = $this->safe_currency_code($result['quoteId']);
                    $result['symbol'] = $result['base'] . '/' . $result['quote'];
                    return $result;
                } else {
                    return $result;
                }
            }
        }
        if ($market !== null) {
            return $market;
        }
        return $result;
    }

    public function check_required_credentials($error = true) {
        /**
         * @ignore
         * @param {boolean} $error throw an $error that a credential is required if true
         * @return {boolean} true if all required credentials have been set, otherwise false or an $error is thrown is param $error=true
         */
        $keys = is_array($this->requiredCredentials) ? array_keys($this->requiredCredentials) : array();
        for ($i = 0; $i < count($keys); $i++) {
            $key = $keys[$i];
            if ($this->requiredCredentials[$key] && !$this->$key) {
                if ($error) {
                    throw new AuthenticationError($this->id . ' requires "' . $key . '" credential');
                } else {
                    return false;
                }
            }
        }
        return true;
    }

    public function oath() {
        if ($this->twofa !== null) {
            return $this->totp($this->twofa);
        } else {
            throw new ExchangeError($this->id . ' exchange.twofa has not been set for 2FA Two-Factor Authentication');
        }
    }

    public function fetch_balance($params = array ()) {
        throw new NotSupported($this->id . ' fetchBalance() is not supported yet');
    }

    public function fetch_balance_ws($params = array ()) {
        throw new NotSupported($this->id . ' fetchBalanceWs() is not supported yet');
    }

    public function parse_balance($response) {
        throw new NotSupported($this->id . ' parseBalance() is not supported yet');
    }

    public function watch_balance($params = array ()) {
        throw new NotSupported($this->id . ' watchBalance() is not supported yet');
    }

    public function fetch_partial_balance($part, $params = array ()) {
        $balance = $this->fetch_balance($params);
        return $balance[$part];
    }

    public function fetch_free_balance($params = array ()) {
        return $this->fetch_partial_balance('free', $params);
    }

    public function fetch_used_balance($params = array ()) {
        return $this->fetch_partial_balance('used', $params);
    }

    public function fetch_total_balance($params = array ()) {
        return $this->fetch_partial_balance('total', $params);
    }

    public function fetch_status($params = array ()) {
        throw new NotSupported($this->id . ' fetchStatus() is not supported yet');
    }

    public function fetch_transaction_fee(string $code, $params = array ()) {
        if (!$this->has['fetchTransactionFees']) {
            throw new NotSupported($this->id . ' fetchTransactionFee() is not supported yet');
        }
        return $this->fetch_transaction_fees(array( $code ), $params);
    }

    public function fetch_transaction_fees(?array $codes = null, $params = array ()) {
        throw new NotSupported($this->id . ' fetchTransactionFees() is not supported yet');
    }

    public function fetch_deposit_withdraw_fees(?array $codes = null, $params = array ()) {
        throw new NotSupported($this->id . ' fetchDepositWithdrawFees() is not supported yet');
    }

    public function fetch_deposit_withdraw_fee(string $code, $params = array ()) {
        if (!$this->has['fetchDepositWithdrawFees']) {
            throw new NotSupported($this->id . ' fetchDepositWithdrawFee() is not supported yet');
        }
        $fees = $this->fetch_deposit_withdraw_fees(array( $code ), $params);
        return $this->safe_value($fees, $code);
    }

    public function get_supported_mapping($key, $mapping = array ()) {
        if (is_array($mapping) && array_key_exists($key, $mapping)) {
            return $mapping[$key];
        } else {
            throw new NotSupported($this->id . ' ' . $key . ' does not have a value in mapping');
        }
    }

    public function fetch_cross_borrow_rate(string $code, $params = array ()) {
        $this->load_markets();
        if (!$this->has['fetchBorrowRates']) {
            throw new NotSupported($this->id . ' fetchCrossBorrowRate() is not supported yet');
        }
        $borrowRates = $this->fetch_cross_borrow_rates($params);
        $rate = $this->safe_value($borrowRates, $code);
        if ($rate === null) {
            throw new ExchangeError($this->id . ' fetchCrossBorrowRate() could not find the borrow $rate for currency $code ' . $code);
        }
        return $rate;
    }

    public function fetch_isolated_borrow_rate(string $symbol, $params = array ()) {
        $this->load_markets();
        if (!$this->has['fetchBorrowRates']) {
            throw new NotSupported($this->id . ' fetchIsolatedBorrowRate() is not supported yet');
        }
        $borrowRates = $this->fetch_isolated_borrow_rates($params);
        $rate = $this->safe_dict($borrowRates, $symbol);
        if ($rate === null) {
            throw new ExchangeError($this->id . ' fetchIsolatedBorrowRate() could not find the borrow $rate for market $symbol ' . $symbol);
        }
        return $rate;
    }

    public function handle_option_and_params(array $params, string $methodName, string $optionName, $defaultValue = null) {
        // This method can be used to obtain method specific properties, i.e => $this->handle_option_and_params($params, 'fetchPosition', 'marginMode', 'isolated')
        $defaultOptionName = 'default' . $this->capitalize($optionName); // we also need to check the 'defaultXyzWhatever'
        // check if $params contain the key
        $value = $this->safe_value_2($params, $optionName, $defaultOptionName);
        if ($value !== null) {
            $params = $this->omit($params, array( $optionName, $defaultOptionName ));
        } else {
            // handle routed methods like "watchTrades > watchTradesForSymbols" (or "watchTicker > watchTickers")
            list($methodName, $params) = $this->handle_param_string($params, 'callerMethodName', $methodName);
            // check if exchange has properties for this method
            $exchangeWideMethodOptions = $this->safe_value($this->options, $methodName);
            if ($exchangeWideMethodOptions !== null) {
                // check if the option is defined inside this method's props
                $value = $this->safe_value_2($exchangeWideMethodOptions, $optionName, $defaultOptionName);
            }
            if ($value === null) {
                // if it's still null, check if global exchange-wide option exists
                $value = $this->safe_value_2($this->options, $optionName, $defaultOptionName);
            }
            // if it's still null, use the default $value
            $value = ($value !== null) ? $value : $defaultValue;
        }
        return array( $value, $params );
    }

    public function handle_option_and_params_2(array $params, string $methodName1, string $optionName1, string $optionName2, $defaultValue = null) {
        $value = null;
        list($value, $params) = $this->handle_option_and_params($params, $methodName1, $optionName1);
        if ($value !== null) {
            // omit $optionName2 too from $params
            $params = $this->omit($params, $optionName2);
            return array( $value, $params );
        }
        // if still null, try $optionName2
        $value2 = null;
        list($value2, $params) = $this->handle_option_and_params($params, $methodName1, $optionName2, $defaultValue);
        return array( $value2, $params );
    }

    public function handle_option(string $methodName, string $optionName, $defaultValue = null) {
        // eslint-disable-next-line no-unused-vars
        list($result, $empty) = $this->handle_option_and_params(array(), $methodName, $optionName, $defaultValue);
        return $result;
    }

    public function handle_market_type_and_params(string $methodName, ?array $market = null, $params = array (), $defaultValue = null) {
        /**
         * @ignore
         * @param $methodName the method calling handleMarketTypeAndParams
         * @param {Market} $market
         * @param {array} $params
         * @param {string} [$params->type] $type assigned by user
         * @param {string} [$params->defaultType] same.type
         * @param {string} [$defaultValue] assigned programatically in the method calling handleMarketTypeAndParams
         * @return array([string, object]) the $market $type and $params with $type and $defaultType omitted
         */
        $defaultType = $this->safe_string_2($this->options, 'defaultType', 'type', 'spot');
        if ($defaultValue === null) {  // $defaultValue takes precendence over exchange wide $defaultType
            $defaultValue = $defaultType;
        }
        $methodOptions = $this->safe_dict($this->options, $methodName);
        $methodType = $defaultValue;
        if ($methodOptions !== null) {  // user defined $methodType takes precedence over $defaultValue
            if (gettype($methodOptions) === 'string') {
                $methodType = $methodOptions;
            } else {
                $methodType = $this->safe_string_2($methodOptions, 'defaultType', 'type', $methodType);
            }
        }
        $marketType = ($market === null) ? $methodType : $market['type'];
        $type = $this->safe_string_2($params, 'defaultType', 'type', $marketType);
        $params = $this->omit($params, array( 'defaultType', 'type' ));
        return array( $type, $params );
    }

    public function handle_sub_type_and_params(string $methodName, $market = null, $params = array (), $defaultValue = null) {
        $subType = null;
        // if set in $params, it takes precedence
        $subTypeInParams = $this->safe_string_2($params, 'subType', 'defaultSubType');
        // avoid omitting if it's not present
        if ($subTypeInParams !== null) {
            $subType = $subTypeInParams;
            $params = $this->omit($params, array( 'subType', 'defaultSubType' ));
        } else {
            // at first, check from $market object
            if ($market !== null) {
                if ($market['linear']) {
                    $subType = 'linear';
                } elseif ($market['inverse']) {
                    $subType = 'inverse';
                }
            }
            // if it was not defined in $market object
            if ($subType === null) {
                $values = $this->handle_option_and_params(array(), $methodName, 'subType', $defaultValue); // no need to re-test $params here
                $subType = $values[0];
            }
        }
        return array( $subType, $params );
    }

    public function handle_margin_mode_and_params(string $methodName, $params = array (), $defaultValue = null) {
        /**
         * @ignore
         * @param {array} [$params] extra parameters specific to the exchange API endpoint
         * @return {Array} the marginMode in lowercase by $params["marginMode"], $params["defaultMarginMode"] $this->options["marginMode"] or $this->options["defaultMarginMode"]
         */
        return $this->handle_option_and_params($params, $methodName, 'marginMode', $defaultValue);
    }

    public function throw_exactly_matched_exception($exact, $string, $message) {
        if ($string === null) {
            return;
        }
        if (is_array($exact) && array_key_exists($string, $exact)) {
            throw new $exact[$string]($message);
        }
    }

    public function throw_broadly_matched_exception($broad, $string, $message) {
        $broadKey = $this->find_broadly_matched_key($broad, $string);
        if ($broadKey !== null) {
            throw new $broad[$broadKey]($message);
        }
    }

    public function find_broadly_matched_key($broad, $string) {
        // a helper for matching error strings exactly vs broadly
        $keys = is_array($broad) ? array_keys($broad) : array();
        for ($i = 0; $i < count($keys); $i++) {
            $key = $keys[$i];
            if ($string !== null) { // #issues/12698
                if (mb_strpos($string, $key) !== false) {
                    return $key;
                }
            }
        }
        return null;
    }

    public function handle_errors(int $statusCode, string $statusText, string $url, string $method, array $responseHeaders, string $responseBody, $response, $requestHeaders, $requestBody) {
        // it is a stub $method that must be overrided in the derived exchange classes
        // throw new NotSupported($this->id . ' handleErrors() not implemented yet');
        return null;
    }

    public function calculate_rate_limiter_cost($api, $method, $path, $params, $config = array ()) {
        return $this->safe_value($config, 'cost', 1);
    }

    public function fetch_ticker(string $symbol, $params = array ()) {
        if ($this->has['fetchTickers']) {
            $this->load_markets();
            $market = $this->market($symbol);
            $symbol = $market['symbol'];
            $tickers = $this->fetch_tickers(array( $symbol ), $params);
            $ticker = $this->safe_dict($tickers, $symbol);
            if ($ticker === null) {
                throw new NullResponse($this->id . ' fetchTickers() could not find a $ticker for ' . $symbol);
            } else {
                return $ticker;
            }
        } else {
            throw new NotSupported($this->id . ' fetchTicker() is not supported yet');
        }
    }

    public function fetch_mark_price(string $symbol, $params = array ()) {
        if ($this->has['fetchMarkPrices']) {
            $this->load_markets();
            $market = $this->market($symbol);
            $symbol = $market['symbol'];
            $tickers = $this->fetch_mark_prices(array( $symbol ), $params);
            $ticker = $this->safe_dict($tickers, $symbol);
            if ($ticker === null) {
                throw new NullResponse($this->id . ' fetchMarkPrices() could not find a $ticker for ' . $symbol);
            } else {
                return $ticker;
            }
        } else {
            throw new NotSupported($this->id . ' fetchMarkPrices() is not supported yet');
        }
    }

    public function fetch_ticker_ws(string $symbol, $params = array ()) {
        if ($this->has['fetchTickersWs']) {
            $this->load_markets();
            $market = $this->market($symbol);
            $symbol = $market['symbol'];
            $tickers = $this->fetch_tickers_ws(array( $symbol ), $params);
            $ticker = $this->safe_dict($tickers, $symbol);
            if ($ticker === null) {
                throw new NullResponse($this->id . ' fetchTickerWs() could not find a $ticker for ' . $symbol);
            } else {
                return $ticker;
            }
        } else {
            throw new NotSupported($this->id . ' fetchTickerWs() is not supported yet');
        }
    }

    public function watch_ticker(string $symbol, $params = array ()) {
        throw new NotSupported($this->id . ' watchTicker() is not supported yet');
    }

    public function fetch_tickers(?array $symbols = null, $params = array ()) {
        throw new NotSupported($this->id . ' fetchTickers() is not supported yet');
    }

    public function fetch_mark_prices(?array $symbols = null, $params = array ()) {
        throw new NotSupported($this->id . ' fetchMarkPrices() is not supported yet');
    }

    public function fetch_tickers_ws(?array $symbols = null, $params = array ()) {
        throw new NotSupported($this->id . ' fetchTickers() is not supported yet');
    }

    public function fetch_order_books(?array $symbols = null, ?int $limit = null, $params = array ()) {
        throw new NotSupported($this->id . ' fetchOrderBooks() is not supported yet');
    }

    public function watch_bids_asks(?array $symbols = null, $params = array ()) {
        throw new NotSupported($this->id . ' watchBidsAsks() is not supported yet');
    }

    public function watch_tickers(?array $symbols = null, $params = array ()) {
        throw new NotSupported($this->id . ' watchTickers() is not supported yet');
    }

    public function un_watch_tickers(?array $symbols = null, $params = array ()) {
        throw new NotSupported($this->id . ' unWatchTickers() is not supported yet');
    }

    public function fetch_order(string $id, ?string $symbol = null, $params = array ()) {
        throw new NotSupported($this->id . ' fetchOrder() is not supported yet');
    }

    public function fetch_order_ws(string $id, ?string $symbol = null, $params = array ()) {
        throw new NotSupported($this->id . ' fetchOrderWs() is not supported yet');
    }

    public function fetch_order_status(string $id, ?string $symbol = null, $params = array ()) {
        // TODO => TypeScript => change method signature by replacing
        // Promise<string> with Promise<Order['status']>.
        $order = $this->fetch_order($id, $symbol, $params);
        return $order['status'];
    }

    public function fetch_unified_order($order, $params = array ()) {
        return $this->fetch_order($this->safe_string($order, 'id'), $this->safe_string($order, 'symbol'), $params);
    }

    public function create_order(string $symbol, string $type, string $side, float $amount, ?float $price = null, $params = array ()) {
        throw new NotSupported($this->id . ' createOrder() is not supported yet');
    }

    public function create_trailing_amount_order(string $symbol, string $type, string $side, float $amount, ?float $price = null, $trailingAmount = null, $trailingTriggerPrice = null, $params = array ()) {
        /**
         * create a trailing order by providing the $symbol, $type, $side, $amount, $price and $trailingAmount
         * @param {string} $symbol unified $symbol of the market to create an order in
         * @param {string} $type 'market' or 'limit'
         * @param {string} $side 'buy' or 'sell'
         * @param {float} $amount how much you want to trade in units of the base currency, or number of contracts
         * @param {float} [$price] the $price for the order to be filled at, in units of the quote currency, ignored in market orders
         * @param {float} $trailingAmount the quote $amount to trail away from the current market $price
         * @param {float} [$trailingTriggerPrice] the $price to activate a trailing order, default uses the $price argument
         * @param {array} [$params] extra parameters specific to the exchange API endpoint
         * @return {array} an ~@link https://docs.ccxt.com/#/?id=order-structure order structure~
         */
        if ($trailingAmount === null) {
            throw new ArgumentsRequired($this->id . ' createTrailingAmountOrder() requires a $trailingAmount argument');
        }
        $params['trailingAmount'] = $trailingAmount;
        if ($trailingTriggerPrice !== null) {
            $params['trailingTriggerPrice'] = $trailingTriggerPrice;
        }
        if ($this->has['createTrailingAmountOrder']) {
            return $this->create_order($symbol, $type, $side, $amount, $price, $params);
        }
        throw new NotSupported($this->id . ' createTrailingAmountOrder() is not supported yet');
    }

    public function create_trailing_amount_order_ws(string $symbol, string $type, string $side, float $amount, ?float $price = null, $trailingAmount = null, $trailingTriggerPrice = null, $params = array ()) {
        /**
         * create a trailing order by providing the $symbol, $type, $side, $amount, $price and $trailingAmount
         * @param {string} $symbol unified $symbol of the market to create an order in
         * @param {string} $type 'market' or 'limit'
         * @param {string} $side 'buy' or 'sell'
         * @param {float} $amount how much you want to trade in units of the base currency, or number of contracts
         * @param {float} [$price] the $price for the order to be filled at, in units of the quote currency, ignored in market orders
         * @param {float} $trailingAmount the quote $amount to trail away from the current market $price
         * @param {float} [$trailingTriggerPrice] the $price to activate a trailing order, default uses the $price argument
         * @param {array} [$params] extra parameters specific to the exchange API endpoint
         * @return {array} an ~@link https://docs.ccxt.com/#/?id=order-structure order structure~
         */
        if ($trailingAmount === null) {
            throw new ArgumentsRequired($this->id . ' createTrailingAmountOrderWs() requires a $trailingAmount argument');
        }
        $params['trailingAmount'] = $trailingAmount;
        if ($trailingTriggerPrice !== null) {
            $params['trailingTriggerPrice'] = $trailingTriggerPrice;
        }
        if ($this->has['createTrailingAmountOrderWs']) {
            return $this->create_order_ws($symbol, $type, $side, $amount, $price, $params);
        }
        throw new NotSupported($this->id . ' createTrailingAmountOrderWs() is not supported yet');
    }

    public function create_trailing_percent_order(string $symbol, string $type, string $side, float $amount, ?float $price = null, $trailingPercent = null, $trailingTriggerPrice = null, $params = array ()) {
        /**
         * create a trailing order by providing the $symbol, $type, $side, $amount, $price and $trailingPercent
         * @param {string} $symbol unified $symbol of the market to create an order in
         * @param {string} $type 'market' or 'limit'
         * @param {string} $side 'buy' or 'sell'
         * @param {float} $amount how much you want to trade in units of the base currency, or number of contracts
         * @param {float} [$price] the $price for the order to be filled at, in units of the quote currency, ignored in market orders
         * @param {float} $trailingPercent the percent to trail away from the current market $price
         * @param {float} [$trailingTriggerPrice] the $price to activate a trailing order, default uses the $price argument
         * @param {array} [$params] extra parameters specific to the exchange API endpoint
         * @return {array} an ~@link https://docs.ccxt.com/#/?id=order-structure order structure~
         */
        if ($trailingPercent === null) {
            throw new ArgumentsRequired($this->id . ' createTrailingPercentOrder() requires a $trailingPercent argument');
        }
        $params['trailingPercent'] = $trailingPercent;
        if ($trailingTriggerPrice !== null) {
            $params['trailingTriggerPrice'] = $trailingTriggerPrice;
        }
        if ($this->has['createTrailingPercentOrder']) {
            return $this->create_order($symbol, $type, $side, $amount, $price, $params);
        }
        throw new NotSupported($this->id . ' createTrailingPercentOrder() is not supported yet');
    }

    public function create_trailing_percent_order_ws(string $symbol, string $type, string $side, float $amount, ?float $price = null, $trailingPercent = null, $trailingTriggerPrice = null, $params = array ()) {
        /**
         * create a trailing order by providing the $symbol, $type, $side, $amount, $price and $trailingPercent
         * @param {string} $symbol unified $symbol of the market to create an order in
         * @param {string} $type 'market' or 'limit'
         * @param {string} $side 'buy' or 'sell'
         * @param {float} $amount how much you want to trade in units of the base currency, or number of contracts
         * @param {float} [$price] the $price for the order to be filled at, in units of the quote currency, ignored in market orders
         * @param {float} $trailingPercent the percent to trail away from the current market $price
         * @param {float} [$trailingTriggerPrice] the $price to activate a trailing order, default uses the $price argument
         * @param {array} [$params] extra parameters specific to the exchange API endpoint
         * @return {array} an ~@link https://docs.ccxt.com/#/?id=order-structure order structure~
         */
        if ($trailingPercent === null) {
            throw new ArgumentsRequired($this->id . ' createTrailingPercentOrderWs() requires a $trailingPercent argument');
        }
        $params['trailingPercent'] = $trailingPercent;
        if ($trailingTriggerPrice !== null) {
            $params['trailingTriggerPrice'] = $trailingTriggerPrice;
        }
        if ($this->has['createTrailingPercentOrderWs']) {
            return $this->create_order_ws($symbol, $type, $side, $amount, $price, $params);
        }
        throw new NotSupported($this->id . ' createTrailingPercentOrderWs() is not supported yet');
    }

    public function create_market_order_with_cost(string $symbol, string $side, float $cost, $params = array ()) {
        /**
         * create a market order by providing the $symbol, $side and $cost
         * @param {string} $symbol unified $symbol of the market to create an order in
         * @param {string} $side 'buy' or 'sell'
         * @param {float} $cost how much you want to trade in units of the quote currency
         * @param {array} [$params] extra parameters specific to the exchange API endpoint
         * @return {array} an ~@link https://docs.ccxt.com/#/?id=order-structure order structure~
         */
        if ($this->has['createMarketOrderWithCost'] || ($this->has['createMarketBuyOrderWithCost'] && $this->has['createMarketSellOrderWithCost'])) {
            return $this->create_order($symbol, 'market', $side, $cost, 1, $params);
        }
        throw new NotSupported($this->id . ' createMarketOrderWithCost() is not supported yet');
    }

    public function create_market_buy_order_with_cost(string $symbol, float $cost, $params = array ()) {
        /**
         * create a market buy order by providing the $symbol and $cost
         * @param {string} $symbol unified $symbol of the market to create an order in
         * @param {float} $cost how much you want to trade in units of the quote currency
         * @param {array} [$params] extra parameters specific to the exchange API endpoint
         * @return {array} an ~@link https://docs.ccxt.com/#/?id=order-structure order structure~
         */
        if ($this->options['createMarketBuyOrderRequiresPrice'] || $this->has['createMarketBuyOrderWithCost']) {
            return $this->create_order($symbol, 'market', 'buy', $cost, 1, $params);
        }
        throw new NotSupported($this->id . ' createMarketBuyOrderWithCost() is not supported yet');
    }

    public function create_market_sell_order_with_cost(string $symbol, float $cost, $params = array ()) {
        /**
         * create a market sell order by providing the $symbol and $cost
         * @param {string} $symbol unified $symbol of the market to create an order in
         * @param {float} $cost how much you want to trade in units of the quote currency
         * @param {array} [$params] extra parameters specific to the exchange API endpoint
         * @return {array} an ~@link https://docs.ccxt.com/#/?id=order-structure order structure~
         */
        if ($this->options['createMarketSellOrderRequiresPrice'] || $this->has['createMarketSellOrderWithCost']) {
            return $this->create_order($symbol, 'market', 'sell', $cost, 1, $params);
        }
        throw new NotSupported($this->id . ' createMarketSellOrderWithCost() is not supported yet');
    }

    public function create_market_order_with_cost_ws(string $symbol, string $side, float $cost, $params = array ()) {
        /**
         * create a market order by providing the $symbol, $side and $cost
         * @param {string} $symbol unified $symbol of the market to create an order in
         * @param {string} $side 'buy' or 'sell'
         * @param {float} $cost how much you want to trade in units of the quote currency
         * @param {array} [$params] extra parameters specific to the exchange API endpoint
         * @return {array} an ~@link https://docs.ccxt.com/#/?id=order-structure order structure~
         */
        if ($this->has['createMarketOrderWithCostWs'] || ($this->has['createMarketBuyOrderWithCostWs'] && $this->has['createMarketSellOrderWithCostWs'])) {
            return $this->create_order_ws($symbol, 'market', $side, $cost, 1, $params);
        }
        throw new NotSupported($this->id . ' createMarketOrderWithCostWs() is not supported yet');
    }

    public function create_trigger_order(string $symbol, string $type, string $side, float $amount, ?float $price = null, ?float $triggerPrice = null, $params = array ()) {
        /**
         * create a trigger stop order ($type 1)
         * @param {string} $symbol unified $symbol of the market to create an order in
         * @param {string} $type 'market' or 'limit'
         * @param {string} $side 'buy' or 'sell'
         * @param {float} $amount how much you want to trade in units of the base currency or the number of contracts
         * @param {float} [$price] the $price to fulfill the order, in units of the quote currency, ignored in market orders
         * @param {float} $triggerPrice the $price to trigger the stop order, in units of the quote currency
         * @param {array} [$params] extra parameters specific to the exchange API endpoint
         * @return {array} an ~@link https://docs.ccxt.com/#/?id=order-structure order structure~
         */
        if ($triggerPrice === null) {
            throw new ArgumentsRequired($this->id . ' createTriggerOrder() requires a $triggerPrice argument');
        }
        $params['triggerPrice'] = $triggerPrice;
        if ($this->has['createTriggerOrder']) {
            return $this->create_order($symbol, $type, $side, $amount, $price, $params);
        }
        throw new NotSupported($this->id . ' createTriggerOrder() is not supported yet');
    }

    public function create_trigger_order_ws(string $symbol, string $type, string $side, float $amount, ?float $price = null, ?float $triggerPrice = null, $params = array ()) {
        /**
         * create a trigger stop order ($type 1)
         * @param {string} $symbol unified $symbol of the market to create an order in
         * @param {string} $type 'market' or 'limit'
         * @param {string} $side 'buy' or 'sell'
         * @param {float} $amount how much you want to trade in units of the base currency or the number of contracts
         * @param {float} [$price] the $price to fulfill the order, in units of the quote currency, ignored in market orders
         * @param {float} $triggerPrice the $price to trigger the stop order, in units of the quote currency
         * @param {array} [$params] extra parameters specific to the exchange API endpoint
         * @return {array} an ~@link https://docs.ccxt.com/#/?id=order-structure order structure~
         */
        if ($triggerPrice === null) {
            throw new ArgumentsRequired($this->id . ' createTriggerOrderWs() requires a $triggerPrice argument');
        }
        $params['triggerPrice'] = $triggerPrice;
        if ($this->has['createTriggerOrderWs']) {
            return $this->create_order_ws($symbol, $type, $side, $amount, $price, $params);
        }
        throw new NotSupported($this->id . ' createTriggerOrderWs() is not supported yet');
    }

    public function create_stop_loss_order(string $symbol, string $type, string $side, float $amount, ?float $price = null, ?float $stopLossPrice = null, $params = array ()) {
        /**
         * create a trigger stop loss order ($type 2)
         * @param {string} $symbol unified $symbol of the market to create an order in
         * @param {string} $type 'market' or 'limit'
         * @param {string} $side 'buy' or 'sell'
         * @param {float} $amount how much you want to trade in units of the base currency or the number of contracts
         * @param {float} [$price] the $price to fulfill the order, in units of the quote currency, ignored in market orders
         * @param {float} $stopLossPrice the $price to trigger the stop loss order, in units of the quote currency
         * @param {array} [$params] extra parameters specific to the exchange API endpoint
         * @return {array} an ~@link https://docs.ccxt.com/#/?id=order-structure order structure~
         */
        if ($stopLossPrice === null) {
            throw new ArgumentsRequired($this->id . ' createStopLossOrder() requires a $stopLossPrice argument');
        }
        $params['stopLossPrice'] = $stopLossPrice;
        if ($this->has['createStopLossOrder']) {
            return $this->create_order($symbol, $type, $side, $amount, $price, $params);
        }
        throw new NotSupported($this->id . ' createStopLossOrder() is not supported yet');
    }

    public function create_stop_loss_order_ws(string $symbol, string $type, string $side, float $amount, ?float $price = null, ?float $stopLossPrice = null, $params = array ()) {
        /**
         * create a trigger stop loss order ($type 2)
         * @param {string} $symbol unified $symbol of the market to create an order in
         * @param {string} $type 'market' or 'limit'
         * @param {string} $side 'buy' or 'sell'
         * @param {float} $amount how much you want to trade in units of the base currency or the number of contracts
         * @param {float} [$price] the $price to fulfill the order, in units of the quote currency, ignored in market orders
         * @param {float} $stopLossPrice the $price to trigger the stop loss order, in units of the quote currency
         * @param {array} [$params] extra parameters specific to the exchange API endpoint
         * @return {array} an ~@link https://docs.ccxt.com/#/?id=order-structure order structure~
         */
        if ($stopLossPrice === null) {
            throw new ArgumentsRequired($this->id . ' createStopLossOrderWs() requires a $stopLossPrice argument');
        }
        $params['stopLossPrice'] = $stopLossPrice;
        if ($this->has['createStopLossOrderWs']) {
            return $this->create_order_ws($symbol, $type, $side, $amount, $price, $params);
        }
        throw new NotSupported($this->id . ' createStopLossOrderWs() is not supported yet');
    }

    public function create_take_profit_order(string $symbol, string $type, string $side, float $amount, ?float $price = null, ?float $takeProfitPrice = null, $params = array ()) {
        /**
         * create a trigger take profit order ($type 2)
         * @param {string} $symbol unified $symbol of the market to create an order in
         * @param {string} $type 'market' or 'limit'
         * @param {string} $side 'buy' or 'sell'
         * @param {float} $amount how much you want to trade in units of the base currency or the number of contracts
         * @param {float} [$price] the $price to fulfill the order, in units of the quote currency, ignored in market orders
         * @param {float} $takeProfitPrice the $price to trigger the take profit order, in units of the quote currency
         * @param {array} [$params] extra parameters specific to the exchange API endpoint
         * @return {array} an ~@link https://docs.ccxt.com/#/?id=order-structure order structure~
         */
        if ($takeProfitPrice === null) {
            throw new ArgumentsRequired($this->id . ' createTakeProfitOrder() requires a $takeProfitPrice argument');
        }
        $params['takeProfitPrice'] = $takeProfitPrice;
        if ($this->has['createTakeProfitOrder']) {
            return $this->create_order($symbol, $type, $side, $amount, $price, $params);
        }
        throw new NotSupported($this->id . ' createTakeProfitOrder() is not supported yet');
    }

    public function create_take_profit_order_ws(string $symbol, string $type, string $side, float $amount, ?float $price = null, ?float $takeProfitPrice = null, $params = array ()) {
        /**
         * create a trigger take profit order ($type 2)
         * @param {string} $symbol unified $symbol of the market to create an order in
         * @param {string} $type 'market' or 'limit'
         * @param {string} $side 'buy' or 'sell'
         * @param {float} $amount how much you want to trade in units of the base currency or the number of contracts
         * @param {float} [$price] the $price to fulfill the order, in units of the quote currency, ignored in market orders
         * @param {float} $takeProfitPrice the $price to trigger the take profit order, in units of the quote currency
         * @param {array} [$params] extra parameters specific to the exchange API endpoint
         * @return {array} an ~@link https://docs.ccxt.com/#/?id=order-structure order structure~
         */
        if ($takeProfitPrice === null) {
            throw new ArgumentsRequired($this->id . ' createTakeProfitOrderWs() requires a $takeProfitPrice argument');
        }
        $params['takeProfitPrice'] = $takeProfitPrice;
        if ($this->has['createTakeProfitOrderWs']) {
            return $this->create_order_ws($symbol, $type, $side, $amount, $price, $params);
        }
        throw new NotSupported($this->id . ' createTakeProfitOrderWs() is not supported yet');
    }

    public function create_order_with_take_profit_and_stop_loss(string $symbol, string $type, string $side, float $amount, ?float $price = null, ?float $takeProfit = null, ?float $stopLoss = null, $params = array ()) {
        /**
         * create an order with a stop loss or take profit attached ($type 3)
         * @param {string} $symbol unified $symbol of the market to create an order in
         * @param {string} $type 'market' or 'limit'
         * @param {string} $side 'buy' or 'sell'
         * @param {float} $amount how much you want to trade in units of the base currency or the number of contracts
         * @param {float} [$price] the $price to fulfill the order, in units of the quote currency, ignored in market orders
         * @param {float} [$takeProfit] the take profit $price, in units of the quote currency
         * @param {float} [$stopLoss] the stop loss $price, in units of the quote currency
         * @param {array} [$params] extra parameters specific to the exchange API endpoint
         * @param {string} [$params->takeProfitType] *not available on all exchanges* 'limit' or 'market'
         * @param {string} [$params->stopLossType] *not available on all exchanges* 'limit' or 'market'
         * @param {string} [$params->takeProfitPriceType] *not available on all exchanges* 'last', 'mark' or 'index'
         * @param {string} [$params->stopLossPriceType] *not available on all exchanges* 'last', 'mark' or 'index'
         * @param {float} [$params->takeProfitLimitPrice] *not available on all exchanges* limit $price for a limit take profit order
         * @param {float} [$params->stopLossLimitPrice] *not available on all exchanges* stop loss for a limit stop loss order
         * @param {float} [$params->takeProfitAmount] *not available on all exchanges* the $amount for a take profit
         * @param {float} [$params->stopLossAmount] *not available on all exchanges* the $amount for a stop loss
         * @return {array} an ~@link https://docs.ccxt.com/#/?id=order-structure order structure~
         */
        $params = $this->set_take_profit_and_stop_loss_params($symbol, $type, $side, $amount, $price, $takeProfit, $stopLoss, $params);
        if ($this->has['createOrderWithTakeProfitAndStopLoss']) {
            return $this->create_order($symbol, $type, $side, $amount, $price, $params);
        }
        throw new NotSupported($this->id . ' createOrderWithTakeProfitAndStopLoss() is not supported yet');
    }

    public function set_take_profit_and_stop_loss_params(string $symbol, string $type, string $side, float $amount, ?float $price = null, ?float $takeProfit = null, ?float $stopLoss = null, $params = array ()) {
        if (($takeProfit === null) && ($stopLoss === null)) {
            throw new ArgumentsRequired($this->id . ' createOrderWithTakeProfitAndStopLoss() requires either a $takeProfit or $stopLoss argument');
        }
        if ($takeProfit !== null) {
            $params['takeProfit'] = array(
                'triggerPrice' => $takeProfit,
            );
        }
        if ($stopLoss !== null) {
            $params['stopLoss'] = array(
                'triggerPrice' => $stopLoss,
            );
        }
        $takeProfitType = $this->safe_string($params, 'takeProfitType');
        $takeProfitPriceType = $this->safe_string($params, 'takeProfitPriceType');
        $takeProfitLimitPrice = $this->safe_string($params, 'takeProfitLimitPrice');
        $takeProfitAmount = $this->safe_string($params, 'takeProfitAmount');
        $stopLossType = $this->safe_string($params, 'stopLossType');
        $stopLossPriceType = $this->safe_string($params, 'stopLossPriceType');
        $stopLossLimitPrice = $this->safe_string($params, 'stopLossLimitPrice');
        $stopLossAmount = $this->safe_string($params, 'stopLossAmount');
        if ($takeProfitType !== null) {
            $params['takeProfit']['type'] = $takeProfitType;
        }
        if ($takeProfitPriceType !== null) {
            $params['takeProfit']['priceType'] = $takeProfitPriceType;
        }
        if ($takeProfitLimitPrice !== null) {
            $params['takeProfit']['price'] = $this->parse_to_numeric($takeProfitLimitPrice);
        }
        if ($takeProfitAmount !== null) {
            $params['takeProfit']['amount'] = $this->parse_to_numeric($takeProfitAmount);
        }
        if ($stopLossType !== null) {
            $params['stopLoss']['type'] = $stopLossType;
        }
        if ($stopLossPriceType !== null) {
            $params['stopLoss']['priceType'] = $stopLossPriceType;
        }
        if ($stopLossLimitPrice !== null) {
            $params['stopLoss']['price'] = $this->parse_to_numeric($stopLossLimitPrice);
        }
        if ($stopLossAmount !== null) {
            $params['stopLoss']['amount'] = $this->parse_to_numeric($stopLossAmount);
        }
        $params = $this->omit($params, array( 'takeProfitType', 'takeProfitPriceType', 'takeProfitLimitPrice', 'takeProfitAmount', 'stopLossType', 'stopLossPriceType', 'stopLossLimitPrice', 'stopLossAmount' ));
        return $params;
    }

    public function create_order_with_take_profit_and_stop_loss_ws(string $symbol, string $type, string $side, float $amount, ?float $price = null, ?float $takeProfit = null, ?float $stopLoss = null, $params = array ()) {
        /**
         * create an order with a stop loss or take profit attached ($type 3)
         * @param {string} $symbol unified $symbol of the market to create an order in
         * @param {string} $type 'market' or 'limit'
         * @param {string} $side 'buy' or 'sell'
         * @param {float} $amount how much you want to trade in units of the base currency or the number of contracts
         * @param {float} [$price] the $price to fulfill the order, in units of the quote currency, ignored in market orders
         * @param {float} [$takeProfit] the take profit $price, in units of the quote currency
         * @param {float} [$stopLoss] the stop loss $price, in units of the quote currency
         * @param {array} [$params] extra parameters specific to the exchange API endpoint
         * @param {string} [$params->takeProfitType] *not available on all exchanges* 'limit' or 'market'
         * @param {string} [$params->stopLossType] *not available on all exchanges* 'limit' or 'market'
         * @param {string} [$params->takeProfitPriceType] *not available on all exchanges* 'last', 'mark' or 'index'
         * @param {string} [$params->stopLossPriceType] *not available on all exchanges* 'last', 'mark' or 'index'
         * @param {float} [$params->takeProfitLimitPrice] *not available on all exchanges* limit $price for a limit take profit order
         * @param {float} [$params->stopLossLimitPrice] *not available on all exchanges* stop loss for a limit stop loss order
         * @param {float} [$params->takeProfitAmount] *not available on all exchanges* the $amount for a take profit
         * @param {float} [$params->stopLossAmount] *not available on all exchanges* the $amount for a stop loss
         * @return {array} an ~@link https://docs.ccxt.com/#/?id=order-structure order structure~
         */
        $params = $this->set_take_profit_and_stop_loss_params($symbol, $type, $side, $amount, $price, $takeProfit, $stopLoss, $params);
        if ($this->has['createOrderWithTakeProfitAndStopLossWs']) {
            return $this->create_order_ws($symbol, $type, $side, $amount, $price, $params);
        }
        throw new NotSupported($this->id . ' createOrderWithTakeProfitAndStopLossWs() is not supported yet');
    }

    public function create_orders(array $orders, $params = array ()) {
        throw new NotSupported($this->id . ' createOrders() is not supported yet');
    }

    public function create_order_ws(string $symbol, string $type, string $side, float $amount, ?float $price = null, $params = array ()) {
        throw new NotSupported($this->id . ' createOrderWs() is not supported yet');
    }

    public function cancel_order(string $id, ?string $symbol = null, $params = array ()) {
        throw new NotSupported($this->id . ' cancelOrder() is not supported yet');
    }

    public function cancel_order_ws(string $id, ?string $symbol = null, $params = array ()) {
        throw new NotSupported($this->id . ' cancelOrderWs() is not supported yet');
    }

    public function cancel_orders_ws(array $ids, ?string $symbol = null, $params = array ()) {
        throw new NotSupported($this->id . ' cancelOrdersWs() is not supported yet');
    }

    public function cancel_all_orders(?string $symbol = null, $params = array ()) {
        throw new NotSupported($this->id . ' cancelAllOrders() is not supported yet');
    }

    public function cancel_all_orders_after(?int $timeout, $params = array ()) {
        throw new NotSupported($this->id . ' cancelAllOrdersAfter() is not supported yet');
    }

    public function cancel_orders_for_symbols(array $orders, $params = array ()) {
        throw new NotSupported($this->id . ' cancelOrdersForSymbols() is not supported yet');
    }

    public function cancel_all_orders_ws(?string $symbol = null, $params = array ()) {
        throw new NotSupported($this->id . ' cancelAllOrdersWs() is not supported yet');
    }

    public function cancel_unified_order($order, $params = array ()) {
        return $this->cancel_order($this->safe_string($order, 'id'), $this->safe_string($order, 'symbol'), $params);
    }

    public function fetch_orders(?string $symbol = null, ?int $since = null, ?int $limit = null, $params = array ()) {
        if ($this->has['fetchOpenOrders'] && $this->has['fetchClosedOrders']) {
            throw new NotSupported($this->id . ' fetchOrders() is not supported yet, consider using fetchOpenOrders() and fetchClosedOrders() instead');
        }
        throw new NotSupported($this->id . ' fetchOrders() is not supported yet');
    }

    public function fetch_orders_ws(?string $symbol = null, ?int $since = null, ?int $limit = null, $params = array ()) {
        throw new NotSupported($this->id . ' fetchOrdersWs() is not supported yet');
    }

    public function fetch_order_trades(string $id, ?string $symbol = null, ?int $since = null, ?int $limit = null, $params = array ()) {
        throw new NotSupported($this->id . ' fetchOrderTrades() is not supported yet');
    }

    public function watch_orders(?string $symbol = null, ?int $since = null, ?int $limit = null, $params = array ()) {
        throw new NotSupported($this->id . ' watchOrders() is not supported yet');
    }

    public function fetch_open_orders(?string $symbol = null, ?int $since = null, ?int $limit = null, $params = array ()) {
        if ($this->has['fetchOrders']) {
            $orders = $this->fetch_orders($symbol, $since, $limit, $params);
            return $this->filter_by($orders, 'status', 'open');
        }
        throw new NotSupported($this->id . ' fetchOpenOrders() is not supported yet');
    }

    public function fetch_open_orders_ws(?string $symbol = null, ?int $since = null, ?int $limit = null, $params = array ()) {
        if ($this->has['fetchOrdersWs']) {
            $orders = $this->fetch_orders_ws($symbol, $since, $limit, $params);
            return $this->filter_by($orders, 'status', 'open');
        }
        throw new NotSupported($this->id . ' fetchOpenOrdersWs() is not supported yet');
    }

    public function fetch_closed_orders(?string $symbol = null, ?int $since = null, ?int $limit = null, $params = array ()) {
        if ($this->has['fetchOrders']) {
            $orders = $this->fetch_orders($symbol, $since, $limit, $params);
            return $this->filter_by($orders, 'status', 'closed');
        }
        throw new NotSupported($this->id . ' fetchClosedOrders() is not supported yet');
    }

    public function fetch_canceled_and_closed_orders(?string $symbol = null, ?int $since = null, ?int $limit = null, $params = array ()) {
        throw new NotSupported($this->id . ' fetchCanceledAndClosedOrders() is not supported yet');
    }

    public function fetch_closed_orders_ws(?string $symbol = null, ?int $since = null, ?int $limit = null, $params = array ()) {
        if ($this->has['fetchOrdersWs']) {
            $orders = $this->fetch_orders_ws($symbol, $since, $limit, $params);
            return $this->filter_by($orders, 'status', 'closed');
        }
        throw new NotSupported($this->id . ' fetchClosedOrdersWs() is not supported yet');
    }

    public function fetch_my_trades(?string $symbol = null, ?int $since = null, ?int $limit = null, $params = array ()) {
        throw new NotSupported($this->id . ' fetchMyTrades() is not supported yet');
    }

    public function fetch_my_liquidations(?string $symbol = null, ?int $since = null, ?int $limit = null, $params = array ()) {
        throw new NotSupported($this->id . ' fetchMyLiquidations() is not supported yet');
    }

    public function fetch_liquidations(string $symbol, ?int $since = null, ?int $limit = null, $params = array ()) {
        throw new NotSupported($this->id . ' fetchLiquidations() is not supported yet');
    }

    public function fetch_my_trades_ws(?string $symbol = null, ?int $since = null, ?int $limit = null, $params = array ()) {
        throw new NotSupported($this->id . ' fetchMyTradesWs() is not supported yet');
    }

    public function watch_my_trades(?string $symbol = null, ?int $since = null, ?int $limit = null, $params = array ()) {
        throw new NotSupported($this->id . ' watchMyTrades() is not supported yet');
    }

    public function fetch_greeks(string $symbol, $params = array ()) {
        throw new NotSupported($this->id . ' fetchGreeks() is not supported yet');
    }

    public function fetch_option_chain(string $code, $params = array ()) {
        throw new NotSupported($this->id . ' fetchOptionChain() is not supported yet');
    }

    public function fetch_option(string $symbol, $params = array ()) {
        throw new NotSupported($this->id . ' fetchOption() is not supported yet');
    }

    public function fetch_convert_quote(string $fromCode, string $toCode, ?float $amount = null, $params = array ()) {
        throw new NotSupported($this->id . ' fetchConvertQuote() is not supported yet');
    }

    public function fetch_deposits_withdrawals(?string $code = null, ?int $since = null, ?int $limit = null, $params = array ()) {
        /**
         * fetch history of deposits and withdrawals
         * @param {string} [$code] unified currency $code for the currency of the deposit/withdrawals, default is null
         * @param {int} [$since] timestamp in ms of the earliest deposit/withdrawal, default is null
         * @param {int} [$limit] max number of deposit/withdrawals to return, default is null
         * @param {array} [$params] extra parameters specific to the exchange API endpoint
         * @return {array} a list of ~@link https://docs.ccxt.com/#/?id=transaction-structure transaction structures~
         */
        throw new NotSupported($this->id . ' fetchDepositsWithdrawals() is not supported yet');
    }

    public function fetch_deposits(?string $symbol = null, ?int $since = null, ?int $limit = null, $params = array ()) {
        throw new NotSupported($this->id . ' fetchDeposits() is not supported yet');
    }

    public function fetch_withdrawals(?string $symbol = null, ?int $since = null, ?int $limit = null, $params = array ()) {
        throw new NotSupported($this->id . ' fetchWithdrawals() is not supported yet');
    }

    public function fetch_deposits_ws(?string $code = null, ?int $since = null, ?int $limit = null, $params = array ()) {
        throw new NotSupported($this->id . ' fetchDepositsWs() is not supported yet');
    }

    public function fetch_withdrawals_ws(?string $code = null, ?int $since = null, ?int $limit = null, $params = array ()) {
        throw new NotSupported($this->id . ' fetchWithdrawalsWs() is not supported yet');
    }

    public function fetch_funding_rate_history(?string $symbol = null, ?int $since = null, ?int $limit = null, $params = array ()) {
        throw new NotSupported($this->id . ' fetchFundingRateHistory() is not supported yet');
    }

    public function fetch_funding_history(?string $symbol = null, ?int $since = null, ?int $limit = null, $params = array ()) {
        throw new NotSupported($this->id . ' fetchFundingHistory() is not supported yet');
    }

    public function close_position(string $symbol, ?string $side = null, $params = array ()) {
        throw new NotSupported($this->id . ' closePosition() is not supported yet');
    }

    public function close_all_positions($params = array ()) {
        throw new NotSupported($this->id . ' closeAllPositions() is not supported yet');
    }

    public function fetch_l3_order_book(string $symbol, ?int $limit = null, $params = array ()) {
        throw new BadRequest($this->id . ' fetchL3OrderBook() is not supported yet');
    }

    public function parse_last_price($price, ?array $market = null) {
        throw new NotSupported($this->id . ' parseLastPrice() is not supported yet');
    }

    public function fetch_deposit_address(string $code, $params = array ()) {
        if ($this->has['fetchDepositAddresses']) {
            $depositAddresses = $this->fetch_deposit_addresses(array( $code ), $params);
            $depositAddress = $this->safe_value($depositAddresses, $code);
            if ($depositAddress === null) {
                throw new InvalidAddress($this->id . ' fetchDepositAddress() could not find a deposit address for ' . $code . ', make sure you have created a corresponding deposit address in your wallet on the exchange website');
            } else {
                return $depositAddress;
            }
        } elseif ($this->has['fetchDepositAddressesByNetwork']) {
            $network = $this->safe_string($params, 'network');
            $params = $this->omit($params, 'network');
            $addressStructures = $this->fetch_deposit_addresses_by_network($code, $params);
            if ($network !== null) {
                return $this->safe_dict($addressStructures, $network);
            } else {
                $keys = is_array($addressStructures) ? array_keys($addressStructures) : array();
                $key = $this->safe_string($keys, 0);
                return $this->safe_dict($addressStructures, $key);
            }
        } else {
            throw new NotSupported($this->id . ' fetchDepositAddress() is not supported yet');
        }
    }

    public function account(): array {
        return array(
            'free' => null,
            'used' => null,
            'total' => null,
        );
    }

    public function common_currency_code(string $code) {
        if (!$this->substituteCommonCurrencyCodes) {
            return $code;
        }
        return $this->safe_string($this->commonCurrencies, $code, $code);
    }

    public function currency(string $code) {
        if ($this->currencies === null) {
            throw new ExchangeError($this->id . ' currencies not loaded');
        }
        if (gettype($code) === 'string') {
            if (is_array($this->currencies) && array_key_exists($code, $this->currencies)) {
                return $this->currencies[$code];
            } elseif (is_array($this->currencies_by_id) && array_key_exists($code, $this->currencies_by_id)) {
                return $this->currencies_by_id[$code];
            }
        }
        throw new ExchangeError($this->id . ' does not have currency $code ' . $code);
    }

    public function market(string $symbol) {
        if ($this->markets === null) {
            throw new ExchangeError($this->id . ' $markets not loaded');
        }
        if (is_array($this->markets) && array_key_exists($symbol, $this->markets)) {
            return $this->markets[$symbol];
        } elseif (is_array($this->markets_by_id) && array_key_exists($symbol, $this->markets_by_id)) {
            $markets = $this->markets_by_id[$symbol];
            $defaultType = $this->safe_string_2($this->options, 'defaultType', 'defaultSubType', 'spot');
            for ($i = 0; $i < count($markets); $i++) {
                $market = $markets[$i];
                if ($market[$defaultType]) {
                    return $market;
                }
            }
            return $markets[0];
        } elseif ((str_ends_with($symbol, '-C')) || (str_ends_with($symbol, '-P')) || (str_starts_with($symbol, 'C-')) || (str_starts_with($symbol, 'P-'))) {
            return $this->create_expired_option_market($symbol);
        }
        throw new BadSymbol($this->id . ' does not have $market $symbol ' . $symbol);
    }

    public function create_expired_option_market(string $symbol) {
        throw new NotSupported($this->id . ' createExpiredOptionMarket () is not supported yet');
    }

    public function handle_withdraw_tag_and_params($tag, $params) {
        if (($tag !== null) && (gettype($tag) === 'array')) {
            $params = $this->extend($tag, $params);
            $tag = null;
        }
        if ($tag === null) {
            $tag = $this->safe_string($params, 'tag');
            if ($tag !== null) {
                $params = $this->omit($params, 'tag');
            }
        }
        return array( $tag, $params );
    }

    public function create_limit_order(string $symbol, string $side, float $amount, float $price, $params = array ()) {
        return $this->create_order($symbol, 'limit', $side, $amount, $price, $params);
    }

    public function create_limit_order_ws(string $symbol, string $side, float $amount, float $price, $params = array ()) {
        return $this->create_order_ws($symbol, 'limit', $side, $amount, $price, $params);
    }

    public function create_market_order(string $symbol, string $side, float $amount, ?float $price = null, $params = array ()) {
        return $this->create_order($symbol, 'market', $side, $amount, $price, $params);
    }

    public function create_market_order_ws(string $symbol, string $side, float $amount, ?float $price = null, $params = array ()) {
        return $this->create_order_ws($symbol, 'market', $side, $amount, $price, $params);
    }

    public function create_limit_buy_order(string $symbol, float $amount, float $price, $params = array ()) {
        return $this->create_order($symbol, 'limit', 'buy', $amount, $price, $params);
    }

    public function create_limit_buy_order_ws(string $symbol, float $amount, float $price, $params = array ()) {
        return $this->create_order_ws($symbol, 'limit', 'buy', $amount, $price, $params);
    }

    public function create_limit_sell_order(string $symbol, float $amount, float $price, $params = array ()) {
        return $this->create_order($symbol, 'limit', 'sell', $amount, $price, $params);
    }

    public function create_limit_sell_order_ws(string $symbol, float $amount, float $price, $params = array ()) {
        return $this->create_order_ws($symbol, 'limit', 'sell', $amount, $price, $params);
    }

    public function create_market_buy_order(string $symbol, float $amount, $params = array ()) {
        return $this->create_order($symbol, 'market', 'buy', $amount, null, $params);
    }

    public function create_market_buy_order_ws(string $symbol, float $amount, $params = array ()) {
        return $this->create_order_ws($symbol, 'market', 'buy', $amount, null, $params);
    }

    public function create_market_sell_order(string $symbol, float $amount, $params = array ()) {
        return $this->create_order($symbol, 'market', 'sell', $amount, null, $params);
    }

    public function create_market_sell_order_ws(string $symbol, float $amount, $params = array ()) {
        return $this->create_order_ws($symbol, 'market', 'sell', $amount, null, $params);
    }

    public function cost_to_precision(string $symbol, $cost) {
        $market = $this->market($symbol);
        return $this->decimal_to_precision($cost, TRUNCATE, $market['precision']['price'], $this->precisionMode, $this->paddingMode);
    }

    public function price_to_precision(string $symbol, $price) {
        $market = $this->market($symbol);
        $result = $this->decimal_to_precision($price, ROUND, $market['precision']['price'], $this->precisionMode, $this->paddingMode);
        if ($result === '0') {
            throw new InvalidOrder($this->id . ' $price of ' . $market['symbol'] . ' must be greater than minimum $price precision of ' . $this->number_to_string($market['precision']['price']));
        }
        return $result;
    }

    public function amount_to_precision(string $symbol, $amount) {
        $market = $this->market($symbol);
        $result = $this->decimal_to_precision($amount, TRUNCATE, $market['precision']['amount'], $this->precisionMode, $this->paddingMode);
        if ($result === '0') {
            throw new InvalidOrder($this->id . ' $amount of ' . $market['symbol'] . ' must be greater than minimum $amount precision of ' . $this->number_to_string($market['precision']['amount']));
        }
        return $result;
    }

    public function fee_to_precision(string $symbol, $fee) {
        $market = $this->market($symbol);
        return $this->decimal_to_precision($fee, ROUND, $market['precision']['price'], $this->precisionMode, $this->paddingMode);
    }

    public function currency_to_precision(string $code, $fee, $networkCode = null) {
        $currency = $this->currencies[$code];
        $precision = $this->safe_value($currency, 'precision');
        if ($networkCode !== null) {
            $networks = $this->safe_dict($currency, 'networks', array());
            $networkItem = $this->safe_dict($networks, $networkCode, array());
            $precision = $this->safe_value($networkItem, 'precision', $precision);
        }
        if ($precision === null) {
            return $this->force_string($fee);
        } else {
            $roundingMode = $this->safe_integer($this->options, 'currencyToPrecisionRoundingMode', ROUND);
            return $this->decimal_to_precision($fee, $roundingMode, $precision, $this->precisionMode, $this->paddingMode);
        }
    }

    public function force_string($value) {
        if (gettype($value) !== 'string') {
            return $this->number_to_string($value);
        }
        return $value;
    }

    public function is_tick_precision() {
        return $this->precisionMode === TICK_SIZE;
    }

    public function is_decimal_precision() {
        return $this->precisionMode === DECIMAL_PLACES;
    }

    public function is_significant_precision() {
        return $this->precisionMode === SIGNIFICANT_DIGITS;
    }

    public function safe_number($obj, int|string $key, ?float $defaultNumber = null) {
        $value = $this->safe_string($obj, $key);
        return $this->parse_number($value, $defaultNumber);
    }

    public function safe_number_n(array $obj, array $arr, ?float $defaultNumber = null) {
        $value = $this->safe_string_n($obj, $arr);
        return $this->parse_number($value, $defaultNumber);
    }

    public function parse_precision(?string $precision) {
        /**
         * @ignore
         * @param {string} $precision The number of digits to the right of the decimal
         * @return {string} a string number equal to 1e-$precision
         */
        if ($precision === null) {
            return null;
        }
        $precisionNumber = intval($precision);
        if ($precisionNumber === 0) {
            return '1';
        }
        $parsedPrecision = '0.';
        for ($i = 0; $i < $precisionNumber - 1; $i++) {
            $parsedPrecision = $parsedPrecision . '0';
        }
        return $parsedPrecision . '1';
    }

    public function integer_precision_to_amount(?string $precision) {
        /**
         * @ignore
         * handles positive & negative numbers too. parsePrecision() does not handle negative numbers, but this method handles
         * @param {string} $precision The number of digits to the right of the decimal
         * @return {string} a string number equal to 1e-$precision
         */
        if ($precision === null) {
            return null;
        }
        if (Precise::string_ge($precision, '0')) {
            return $this->parse_precision($precision);
        } else {
            $positivePrecisionString = Precise::string_abs($precision);
            $positivePrecision = intval($positivePrecisionString);
            $parsedPrecision = '1';
            for ($i = 0; $i < $positivePrecision - 1; $i++) {
                $parsedPrecision = $parsedPrecision . '0';
            }
            return $parsedPrecision . '0';
        }
    }

    public function load_time_difference($params = array ()) {
        $serverTime = $this->fetch_time($params);
        $after = $this->milliseconds();
        $this->options['timeDifference'] = $after - $serverTime;
        return $this->options['timeDifference'];
    }

    public function implode_hostname(string $url) {
        return $this->implode_params($url, array( 'hostname' => $this->hostname ));
    }

    public function fetch_market_leverage_tiers(string $symbol, $params = array ()) {
        if ($this->has['fetchLeverageTiers']) {
            $market = $this->market($symbol);
            if (!$market['contract']) {
                throw new BadSymbol($this->id . ' fetchMarketLeverageTiers() supports contract markets only');
            }
            $tiers = $this->fetch_leverage_tiers(array( $symbol ));
            return $this->safe_value($tiers, $symbol);
        } else {
            throw new NotSupported($this->id . ' fetchMarketLeverageTiers() is not supported yet');
        }
    }

    public function create_post_only_order(string $symbol, string $type, string $side, float $amount, ?float $price = null, $params = array ()) {
        if (!$this->has['createPostOnlyOrder']) {
            throw new NotSupported($this->id . 'createPostOnlyOrder() is not supported yet');
        }
        $query = $this->extend($params, array( 'postOnly' => true ));
        return $this->create_order($symbol, $type, $side, $amount, $price, $query);
    }

    public function create_post_only_order_ws(string $symbol, string $type, string $side, float $amount, ?float $price = null, $params = array ()) {
        if (!$this->has['createPostOnlyOrderWs']) {
            throw new NotSupported($this->id . 'createPostOnlyOrderWs() is not supported yet');
        }
        $query = $this->extend($params, array( 'postOnly' => true ));
        return $this->create_order_ws($symbol, $type, $side, $amount, $price, $query);
    }

    public function create_reduce_only_order(string $symbol, string $type, string $side, float $amount, ?float $price = null, $params = array ()) {
        if (!$this->has['createReduceOnlyOrder']) {
            throw new NotSupported($this->id . 'createReduceOnlyOrder() is not supported yet');
        }
        $query = $this->extend($params, array( 'reduceOnly' => true ));
        return $this->create_order($symbol, $type, $side, $amount, $price, $query);
    }

    public function create_reduce_only_order_ws(string $symbol, string $type, string $side, float $amount, ?float $price = null, $params = array ()) {
        if (!$this->has['createReduceOnlyOrderWs']) {
            throw new NotSupported($this->id . 'createReduceOnlyOrderWs() is not supported yet');
        }
        $query = $this->extend($params, array( 'reduceOnly' => true ));
        return $this->create_order_ws($symbol, $type, $side, $amount, $price, $query);
    }

    public function create_stop_order(string $symbol, string $type, string $side, float $amount, ?float $price = null, ?float $triggerPrice = null, $params = array ()) {
        if (!$this->has['createStopOrder']) {
            throw new NotSupported($this->id . ' createStopOrder() is not supported yet');
        }
        if ($triggerPrice === null) {
            throw new ArgumentsRequired($this->id . ' create_stop_order() requires a stopPrice argument');
        }
        $query = $this->extend($params, array( 'stopPrice' => $triggerPrice ));
        return $this->create_order($symbol, $type, $side, $amount, $price, $query);
    }

    public function create_stop_order_ws(string $symbol, string $type, string $side, float $amount, ?float $price = null, ?float $triggerPrice = null, $params = array ()) {
        if (!$this->has['createStopOrderWs']) {
            throw new NotSupported($this->id . ' createStopOrderWs() is not supported yet');
        }
        if ($triggerPrice === null) {
            throw new ArgumentsRequired($this->id . ' createStopOrderWs() requires a stopPrice argument');
        }
        $query = $this->extend($params, array( 'stopPrice' => $triggerPrice ));
        return $this->create_order_ws($symbol, $type, $side, $amount, $price, $query);
    }

    public function create_stop_limit_order(string $symbol, string $side, float $amount, float $price, float $triggerPrice, $params = array ()) {
        if (!$this->has['createStopLimitOrder']) {
            throw new NotSupported($this->id . ' createStopLimitOrder() is not supported yet');
        }
        $query = $this->extend($params, array( 'stopPrice' => $triggerPrice ));
        return $this->create_order($symbol, 'limit', $side, $amount, $price, $query);
    }

    public function create_stop_limit_order_ws(string $symbol, string $side, float $amount, float $price, float $triggerPrice, $params = array ()) {
        if (!$this->has['createStopLimitOrderWs']) {
            throw new NotSupported($this->id . ' createStopLimitOrderWs() is not supported yet');
        }
        $query = $this->extend($params, array( 'stopPrice' => $triggerPrice ));
        return $this->create_order_ws($symbol, 'limit', $side, $amount, $price, $query);
    }

    public function create_stop_market_order(string $symbol, string $side, float $amount, float $triggerPrice, $params = array ()) {
        if (!$this->has['createStopMarketOrder']) {
            throw new NotSupported($this->id . ' createStopMarketOrder() is not supported yet');
        }
        $query = $this->extend($params, array( 'stopPrice' => $triggerPrice ));
        return $this->create_order($symbol, 'market', $side, $amount, null, $query);
    }

    public function create_stop_market_order_ws(string $symbol, string $side, float $amount, float $triggerPrice, $params = array ()) {
        if (!$this->has['createStopMarketOrderWs']) {
            throw new NotSupported($this->id . ' createStopMarketOrderWs() is not supported yet');
        }
        $query = $this->extend($params, array( 'stopPrice' => $triggerPrice ));
        return $this->create_order_ws($symbol, 'market', $side, $amount, null, $query);
    }

    public function safe_currency_code(?string $currencyId, ?array $currency = null) {
        $currency = $this->safe_currency($currencyId, $currency);
        return $currency['code'];
    }

    public function filter_by_symbol_since_limit($array, ?string $symbol = null, ?int $since = null, ?int $limit = null, $tail = false) {
        return $this->filter_by_value_since_limit($array, 'symbol', $symbol, $since, $limit, 'timestamp', $tail);
    }

    public function filter_by_currency_since_limit($array, $code = null, ?int $since = null, ?int $limit = null, $tail = false) {
        return $this->filter_by_value_since_limit($array, 'currency', $code, $since, $limit, 'timestamp', $tail);
    }

    public function filter_by_symbols_since_limit($array, ?array $symbols = null, ?int $since = null, ?int $limit = null, $tail = false) {
        $result = $this->filter_by_array($array, 'symbol', $symbols, false);
        return $this->filter_by_since_limit($result, $since, $limit, 'timestamp', $tail);
    }

    public function parse_last_prices($pricesData, ?array $symbols = null, $params = array ()) {
        //
        // the value of tickers is either a dict or a list
        //
        // dict
        //
        //     {
        //         'marketId1' => array( ... ),
        //         'marketId2' => array( ... ),
        //         ...
        //     }
        //
        // list
        //
        //     array(
        //         array( 'market' => 'marketId1', ... ),
        //         array( 'market' => 'marketId2', ... ),
        //         ...
        //     )
        //
        $results = array();
        if (gettype($pricesData) === 'array' && array_keys($pricesData) === array_keys(array_keys($pricesData))) {
            for ($i = 0; $i < count($pricesData); $i++) {
                $priceData = $this->extend($this->parse_last_price($pricesData[$i]), $params);
                $results[] = $priceData;
            }
        } else {
            $marketIds = is_array($pricesData) ? array_keys($pricesData) : array();
            for ($i = 0; $i < count($marketIds); $i++) {
                $marketId = $marketIds[$i];
                $market = $this->safe_market($marketId);
                $priceData = $this->extend($this->parse_last_price($pricesData[$marketId], $market), $params);
                $results[] = $priceData;
            }
        }
        $symbols = $this->market_symbols($symbols);
        return $this->filter_by_array($results, 'symbol', $symbols);
    }

    public function parse_tickers($tickers, ?array $symbols = null, $params = array ()) {
        //
        // the value of $tickers is either a dict or a list
        //
        //
        // dict
        //
        //     {
        //         'marketId1' => array( ... ),
        //         'marketId2' => array( ... ),
        //         'marketId3' => array( ... ),
        //         ...
        //     }
        //
        // list
        //
        //     array(
        //         array( 'market' => 'marketId1', ... ),
        //         array( 'market' => 'marketId2', ... ),
        //         array( 'market' => 'marketId3', ... ),
        //         ...
        //     )
        //
        $results = array();
        if (gettype($tickers) === 'array' && array_keys($tickers) === array_keys(array_keys($tickers))) {
            for ($i = 0; $i < count($tickers); $i++) {
                $ticker = $this->extend($this->parse_ticker($tickers[$i]), $params);
                $results[] = $ticker;
            }
        } else {
            $marketIds = is_array($tickers) ? array_keys($tickers) : array();
            for ($i = 0; $i < count($marketIds); $i++) {
                $marketId = $marketIds[$i];
                $market = $this->safe_market($marketId);
                $ticker = $this->extend($this->parse_ticker($tickers[$marketId], $market), $params);
                $results[] = $ticker;
            }
        }
        $symbols = $this->market_symbols($symbols);
        return $this->filter_by_array($results, 'symbol', $symbols);
    }

    public function parse_deposit_addresses($addresses, ?array $codes = null, $indexed = true, $params = array ()) {
        $result = array();
        for ($i = 0; $i < count($addresses); $i++) {
            $address = $this->extend($this->parse_deposit_address($addresses[$i]), $params);
            $result[] = $address;
        }
        if ($codes !== null) {
            $result = $this->filter_by_array($result, 'currency', $codes, false);
        }
        if ($indexed) {
            $result = $this->filter_by_array($result, 'currency', null, $indexed);
        }
        return $result;
    }

    public function parse_borrow_interests($response, ?array $market = null) {
        $interests = array();
        for ($i = 0; $i < count($response); $i++) {
            $row = $response[$i];
            $interests[] = $this->parse_borrow_interest($row, $market);
        }
        return $interests;
    }

    public function parse_borrow_rate($info, ?array $currency = null) {
        throw new NotSupported($this->id . ' parseBorrowRate() is not supported yet');
    }

    public function parse_borrow_rate_history($response, ?string $code, ?int $since, ?int $limit) {
        $result = array();
        for ($i = 0; $i < count($response); $i++) {
            $item = $response[$i];
            $borrowRate = $this->parse_borrow_rate($item);
            $result[] = $borrowRate;
        }
        $sorted = $this->sort_by($result, 'timestamp');
        return $this->filter_by_currency_since_limit($sorted, $code, $since, $limit);
    }

    public function parse_isolated_borrow_rates(mixed $info) {
        $result = array();
        for ($i = 0; $i < count($info); $i++) {
            $item = $info[$i];
            $borrowRate = $this->parse_isolated_borrow_rate($item);
            $symbol = $this->safe_string($borrowRate, 'symbol');
            $result[$symbol] = $borrowRate;
        }
        return $result;
    }

    public function parse_funding_rate_histories($response, $market = null, ?int $since = null, ?int $limit = null) {
        $rates = array();
        for ($i = 0; $i < count($response); $i++) {
            $entry = $response[$i];
            $rates[] = $this->parse_funding_rate_history($entry, $market);
        }
        $sorted = $this->sort_by($rates, 'timestamp');
        $symbol = ($market === null) ? null : $market['symbol'];
        return $this->filter_by_symbol_since_limit($sorted, $symbol, $since, $limit);
    }

    public function safe_symbol(?string $marketId, ?array $market = null, ?string $delimiter = null, ?string $marketType = null) {
        $market = $this->safe_market($marketId, $market, $delimiter, $marketType);
        return $market['symbol'];
    }

    public function parse_funding_rate(string $contract, ?array $market = null) {
        throw new NotSupported($this->id . ' parseFundingRate() is not supported yet');
    }

    public function parse_funding_rates($response, ?array $market = null) {
        $result = array();
        for ($i = 0; $i < count($response); $i++) {
            $parsed = $this->parse_funding_rate($response[$i], $market);
            $result[$parsed['symbol']] = $parsed;
        }
        return $result;
    }

    public function parse_open_interests($response, ?array $market = null) {
        $result = array();
        for ($i = 0; $i < count($response); $i++) {
            $parsed = $this->parse_open_interest($response[$i], $market);
            $result[$parsed['symbol']] = $parsed;
        }
        return $result;
    }

    public function parse_long_short_ratio(array $info, ?array $market = null) {
        throw new NotSupported($this->id . ' parseLongShortRatio() is not supported yet');
    }

    public function parse_long_short_ratio_history($response, $market = null, ?int $since = null, ?int $limit = null) {
        $rates = array();
        for ($i = 0; $i < count($response); $i++) {
            $entry = $response[$i];
            $rates[] = $this->parse_long_short_ratio($entry, $market);
        }
        $sorted = $this->sort_by($rates, 'timestamp');
        $symbol = ($market === null) ? null : $market['symbol'];
        return $this->filter_by_symbol_since_limit($sorted, $symbol, $since, $limit);
    }

    public function handle_trigger_and_params($params) {
        $isTrigger = $this->safe_bool_2($params, 'trigger', 'stop');
        if ($isTrigger) {
            $params = $this->omit($params, array( 'trigger', 'stop' ));
        }
        return array( $isTrigger, $params );
    }

    public function is_trigger_order($params) {
        // for backwards compatibility
        return $this->handle_trigger_and_params($params);
    }

    public function is_post_only(bool $isMarketOrder, $exchangeSpecificParam, $params = array ()) {
        /**
         * @ignore
         * @param {string} type Order type
         * @param {boolean} $exchangeSpecificParam exchange specific $postOnly
         * @param {array} [$params] exchange specific $params
         * @return {boolean} true if a post only order, false otherwise
         */
        $timeInForce = $this->safe_string_upper($params, 'timeInForce');
        $postOnly = $this->safe_bool_2($params, 'postOnly', 'post_only', false);
        // we assume $timeInForce is uppercase from safeStringUpper ($params, 'timeInForce')
        $ioc = $timeInForce === 'IOC';
        $fok = $timeInForce === 'FOK';
        $timeInForcePostOnly = $timeInForce === 'PO';
        $postOnly = $postOnly || $timeInForcePostOnly || $exchangeSpecificParam;
        if ($postOnly) {
            if ($ioc || $fok) {
                throw new InvalidOrder($this->id . ' $postOnly orders cannot have $timeInForce equal to ' . $timeInForce);
            } elseif ($isMarketOrder) {
                throw new InvalidOrder($this->id . ' market orders cannot be postOnly');
            } else {
                return true;
            }
        } else {
            return false;
        }
    }

    public function handle_post_only(bool $isMarketOrder, bool $exchangeSpecificPostOnlyOption, mixed $params = array ()) {
        /**
         * @ignore
         * @param {string} type Order type
         * @param {boolean} exchangeSpecificBoolean exchange specific $postOnly
         * @param {array} [$params] exchange specific $params
         * @return {Array}
         */
        $timeInForce = $this->safe_string_upper($params, 'timeInForce');
        $postOnly = $this->safe_bool($params, 'postOnly', false);
        $ioc = $timeInForce === 'IOC';
        $fok = $timeInForce === 'FOK';
        $po = $timeInForce === 'PO';
        $postOnly = $postOnly || $po || $exchangeSpecificPostOnlyOption;
        if ($postOnly) {
            if ($ioc || $fok) {
                throw new InvalidOrder($this->id . ' $postOnly orders cannot have $timeInForce equal to ' . $timeInForce);
            } elseif ($isMarketOrder) {
                throw new InvalidOrder($this->id . ' market orders cannot be postOnly');
            } else {
                if ($po) {
                    $params = $this->omit($params, 'timeInForce');
                }
                $params = $this->omit($params, 'postOnly');
                return array( true, $params );
            }
        }
        return array( false, $params );
    }

    public function fetch_last_prices(?array $symbols = null, $params = array ()) {
        throw new NotSupported($this->id . ' fetchLastPrices() is not supported yet');
    }

    public function fetch_trading_fees($params = array ()) {
        throw new NotSupported($this->id . ' fetchTradingFees() is not supported yet');
    }

    public function fetch_trading_fees_ws($params = array ()) {
        throw new NotSupported($this->id . ' fetchTradingFeesWs() is not supported yet');
    }

    public function fetch_trading_fee(string $symbol, $params = array ()) {
        if (!$this->has['fetchTradingFees']) {
            throw new NotSupported($this->id . ' fetchTradingFee() is not supported yet');
        }
        $fees = $this->fetch_trading_fees($params);
        return $this->safe_dict($fees, $symbol);
    }

    public function fetch_convert_currencies($params = array ()) {
        throw new NotSupported($this->id . ' fetchConvertCurrencies() is not supported yet');
    }

    public function parse_open_interest($interest, ?array $market = null) {
        throw new NotSupported($this->id . ' parseOpenInterest () is not supported yet');
    }

    public function parse_open_interests_history($response, $market = null, ?int $since = null, ?int $limit = null) {
        $interests = array();
        for ($i = 0; $i < count($response); $i++) {
            $entry = $response[$i];
            $interest = $this->parse_open_interest($entry, $market);
            $interests[] = $interest;
        }
        $sorted = $this->sort_by($interests, 'timestamp');
        $symbol = $this->safe_string($market, 'symbol');
        return $this->filter_by_symbol_since_limit($sorted, $symbol, $since, $limit);
    }

    public function fetch_funding_rate(string $symbol, $params = array ()) {
        if ($this->has['fetchFundingRates']) {
            $this->load_markets();
            $market = $this->market($symbol);
            $symbol = $market['symbol'];
            if (!$market['contract']) {
                throw new BadSymbol($this->id . ' fetchFundingRate() supports contract markets only');
            }
            $rates = $this->fetch_funding_rates(array( $symbol ), $params);
            $rate = $this->safe_value($rates, $symbol);
            if ($rate === null) {
                throw new NullResponse($this->id . ' fetchFundingRate () returned no data for ' . $symbol);
            } else {
                return $rate;
            }
        } else {
            throw new NotSupported($this->id . ' fetchFundingRate () is not supported yet');
        }
    }

    public function fetch_funding_interval(string $symbol, $params = array ()) {
        if ($this->has['fetchFundingIntervals']) {
            $this->load_markets();
            $market = $this->market($symbol);
            $symbol = $market['symbol'];
            if (!$market['contract']) {
                throw new BadSymbol($this->id . ' fetchFundingInterval() supports contract markets only');
            }
            $rates = $this->fetch_funding_intervals(array( $symbol ), $params);
            $rate = $this->safe_value($rates, $symbol);
            if ($rate === null) {
                throw new NullResponse($this->id . ' fetchFundingInterval() returned no data for ' . $symbol);
            } else {
                return $rate;
            }
        } else {
            throw new NotSupported($this->id . ' fetchFundingInterval() is not supported yet');
        }
    }

    public function fetch_mark_ohlcv($symbol, $timeframe = '1m', ?int $since = null, ?int $limit = null, $params = array ()) {
        /**
         * fetches historical mark price candlestick data containing the open, high, low, and close price of a market
         * @param {string} $symbol unified $symbol of the market to fetch OHLCV data for
         * @param {string} $timeframe the length of time each candle represents
         * @param {int} [$since] timestamp in ms of the earliest candle to fetch
         * @param {int} [$limit] the maximum amount of candles to fetch
         * @param {array} [$params] extra parameters specific to the exchange API endpoint
         * @return {float[][]} A list of candles ordered, open, high, low, close, null
         */
        if ($this->has['fetchMarkOHLCV']) {
            $request = array(
                'price' => 'mark',
            );
            return $this->fetch_ohlcv($symbol, $timeframe, $since, $limit, $this->extend($request, $params));
        } else {
            throw new NotSupported($this->id . ' fetchMarkOHLCV () is not supported yet');
        }
    }

    public function fetch_index_ohlcv(string $symbol, $timeframe = '1m', ?int $since = null, ?int $limit = null, $params = array ()) {
        /**
         * fetches historical index price candlestick data containing the open, high, low, and close price of a market
         * @param {string} $symbol unified $symbol of the market to fetch OHLCV data for
         * @param {string} $timeframe the length of time each candle represents
         * @param {int} [$since] timestamp in ms of the earliest candle to fetch
         * @param {int} [$limit] the maximum amount of candles to fetch
         * @param {array} [$params] extra parameters specific to the exchange API endpoint
         * @return array() A list of candles ordered, open, high, low, close, null
         */
        if ($this->has['fetchIndexOHLCV']) {
            $request = array(
                'price' => 'index',
            );
            return $this->fetch_ohlcv($symbol, $timeframe, $since, $limit, $this->extend($request, $params));
        } else {
            throw new NotSupported($this->id . ' fetchIndexOHLCV () is not supported yet');
        }
    }

    public function fetch_premium_index_ohlcv(string $symbol, $timeframe = '1m', ?int $since = null, ?int $limit = null, $params = array ()) {
        /**
         * fetches historical premium index price candlestick data containing the open, high, low, and close price of a market
         * @param {string} $symbol unified $symbol of the market to fetch OHLCV data for
         * @param {string} $timeframe the length of time each candle represents
         * @param {int} [$since] timestamp in ms of the earliest candle to fetch
         * @param {int} [$limit] the maximum amount of candles to fetch
         * @param {array} [$params] extra parameters specific to the exchange API endpoint
         * @return {float[][]} A list of candles ordered, open, high, low, close, null
         */
        if ($this->has['fetchPremiumIndexOHLCV']) {
            $request = array(
                'price' => 'premiumIndex',
            );
            return $this->fetch_ohlcv($symbol, $timeframe, $since, $limit, $this->extend($request, $params));
        } else {
            throw new NotSupported($this->id . ' fetchPremiumIndexOHLCV () is not supported yet');
        }
    }

    public function handle_time_in_force($params = array ()) {
        /**
         * @ignore
         * Must add $timeInForce to $this->options to use this method
         * @return {string} returns the exchange specific value for $timeInForce
         */
        $timeInForce = $this->safe_string_upper($params, 'timeInForce'); // supported values GTC, IOC, PO
        if ($timeInForce !== null) {
            $exchangeValue = $this->safe_string($this->options['timeInForce'], $timeInForce);
            if ($exchangeValue === null) {
                throw new ExchangeError($this->id . ' does not support $timeInForce "' . $timeInForce . '"');
            }
            return $exchangeValue;
        }
        return null;
    }

    public function convert_type_to_account($account) {
        /**
         * @ignore
         * Must add $accountsByType to $this->options to use this method
         * @param {string} $account key for $account name in $this->options['accountsByType']
         * @return the exchange specific $account name or the isolated margin id for transfers
         */
        $accountsByType = $this->safe_dict($this->options, 'accountsByType', array());
        $lowercaseAccount = strtolower($account);
        if (is_array($accountsByType) && array_key_exists($lowercaseAccount, $accountsByType)) {
            return $accountsByType[$lowercaseAccount];
        } elseif ((is_array($this->markets) && array_key_exists($account, $this->markets)) || (is_array($this->markets_by_id) && array_key_exists($account, $this->markets_by_id))) {
            $market = $this->market($account);
            return $market['id'];
        } else {
            return $account;
        }
    }

    public function check_required_argument(string $methodName, $argument, $argumentName, $options = []) {
        /**
         * @ignore
         * @param {string} $methodName the name of the method that the $argument is being checked for
         * @param {string} $argument the argument's actual value provided
         * @param {string} $argumentName the name of the $argument being checked (for logging purposes)
         * @param {string[]} $options a list of $options that the $argument can be
         * @return {null}
         */
        $optionsLength = count($options);
        if (($argument === null) || (($optionsLength > 0) && (!($this->in_array($argument, $options))))) {
            $messageOptions = implode(', ', $options);
            $message = $this->id . ' ' . $methodName . '() requires a ' . $argumentName . ' argument';
            if ($messageOptions !== '') {
                $message .= ', one of ' . '(' . $messageOptions . ')';
            }
            throw new ArgumentsRequired($message);
        }
    }

    public function check_required_margin_argument(string $methodName, ?string $symbol, string $marginMode) {
        /**
         * @ignore
         * @param {string} $symbol unified $symbol of the market
         * @param {string} $methodName name of the method that requires a $symbol
         * @param {string} $marginMode is either 'isolated' or 'cross'
         */
        if (($marginMode === 'isolated') && ($symbol === null)) {
            throw new ArgumentsRequired($this->id . ' ' . $methodName . '() requires a $symbol argument for isolated margin');
        } elseif (($marginMode === 'cross') && ($symbol !== null)) {
            throw new ArgumentsRequired($this->id . ' ' . $methodName . '() cannot have a $symbol argument for cross margin');
        }
    }

    public function parse_deposit_withdraw_fees($response, ?array $codes = null, $currencyIdKey = null) {
        /**
         * @ignore
         * @param {object[]|array} $response unparsed $response from the exchange
         * @param {string[]|null} $codes the unified $currency $codes to fetch transactions fees for, returns all currencies when null
         * @param {str} $currencyIdKey *should only be null when $response is a $dictionary* the object key that corresponds to the $currency id
         * @return {array} objects with withdraw and deposit fees, indexed by $currency $codes
         */
        $depositWithdrawFees = array();
        $isArray = gettype($response) === 'array' && array_keys($response) === array_keys(array_keys($response));
        $responseKeys = $response;
        if (!$isArray) {
            $responseKeys = is_array($response) ? array_keys($response) : array();
        }
        for ($i = 0; $i < count($responseKeys); $i++) {
            $entry = $responseKeys[$i];
            $dictionary = $isArray ? $entry : $response[$entry];
            $currencyId = $isArray ? $this->safe_string($dictionary, $currencyIdKey) : $entry;
            $currency = $this->safe_currency($currencyId);
            $code = $this->safe_string($currency, 'code');
            if (($codes === null) || ($this->in_array($code, $codes))) {
                $depositWithdrawFees[$code] = $this->parse_deposit_withdraw_fee($dictionary, $currency);
            }
        }
        return $depositWithdrawFees;
    }

    public function parse_deposit_withdraw_fee($fee, ?array $currency = null) {
        throw new NotSupported($this->id . ' parseDepositWithdrawFee() is not supported yet');
    }

    public function deposit_withdraw_fee($info) {
        return array(
            'info' => $info,
            'withdraw' => array(
                'fee' => null,
                'percentage' => null,
            ),
            'deposit' => array(
                'fee' => null,
                'percentage' => null,
            ),
            'networks' => array(),
        );
    }

    public function assign_default_deposit_withdraw_fees($fee, $currency = null) {
        /**
         * @ignore
         * Takes a depositWithdrawFee structure and assigns the default values for withdraw and deposit
         * @param {array} $fee A deposit withdraw $fee structure
         * @param {array} $currency A $currency structure, the response from $this->currency()
         * @return {array} A deposit withdraw $fee structure
         */
        $networkKeys = is_array($fee['networks']) ? array_keys($fee['networks']) : array();
        $numNetworks = count($networkKeys);
        if ($numNetworks === 1) {
            $fee['withdraw'] = $fee['networks'][$networkKeys[0]]['withdraw'];
            $fee['deposit'] = $fee['networks'][$networkKeys[0]]['deposit'];
            return $fee;
        }
        $currencyCode = $this->safe_string($currency, 'code');
        for ($i = 0; $i < $numNetworks; $i++) {
            $network = $networkKeys[$i];
            if ($network === $currencyCode) {
                $fee['withdraw'] = $fee['networks'][$networkKeys[$i]]['withdraw'];
                $fee['deposit'] = $fee['networks'][$networkKeys[$i]]['deposit'];
            }
        }
        return $fee;
    }

    public function parse_income($info, ?array $market = null) {
        throw new NotSupported($this->id . ' parseIncome () is not supported yet');
    }

    public function parse_incomes($incomes, $market = null, ?int $since = null, ?int $limit = null) {
        /**
         * @ignore
         * parses funding fee info from exchange response
         * @param {array[]} $incomes each item describes once instance of currency being received or paid
         * @param {array} $market ccxt $market
         * @param {int} [$since] when defined, the response items are filtered to only include items after this timestamp
         * @param {int} [$limit] limits the number of items in the response
         * @return {array[]} an array of ~@link https://docs.ccxt.com/#/?id=funding-history-structure funding history structures~
         */
        $result = array();
        for ($i = 0; $i < count($incomes); $i++) {
            $entry = $incomes[$i];
            $parsed = $this->parse_income($entry, $market);
            $result[] = $parsed;
        }
        $sorted = $this->sort_by($result, 'timestamp');
        return $this->filter_by_since_limit($sorted, $since, $limit);
    }

    public function get_market_from_symbols(?array $symbols = null) {
        if ($symbols === null) {
            return null;
        }
        $firstMarket = $this->safe_string($symbols, 0);
        $market = $this->market($firstMarket);
        return $market;
    }

    public function parse_ws_ohlcvs(mixed $ohlcvs, mixed $market = null, string $timeframe = '1m', ?int $since = null, ?int $limit = null) {
        $results = array();
        for ($i = 0; $i < count($ohlcvs); $i++) {
            $results[] = $this->parse_ws_ohlcv($ohlcvs[$i], $market);
        }
        return $results;
    }

    public function fetch_transactions(?string $code = null, ?int $since = null, ?int $limit = null, $params = array ()) {
        /**
         * @deprecated
         * *DEPRECATED* use fetchDepositsWithdrawals instead
         * @param {string} $code unified currency $code for the currency of the deposit/withdrawals, default is null
         * @param {int} [$since] timestamp in ms of the earliest deposit/withdrawal, default is null
         * @param {int} [$limit] max number of deposit/withdrawals to return, default is null
         * @param {array} [$params] extra parameters specific to the exchange API endpoint
         * @return {array} a list of ~@link https://docs.ccxt.com/#/?id=transaction-structure transaction structures~
         */
        if ($this->has['fetchDepositsWithdrawals']) {
            return $this->fetch_deposits_withdrawals($code, $since, $limit, $params);
        } else {
            throw new NotSupported($this->id . ' fetchTransactions () is not supported yet');
        }
    }

    public function filter_by_array_positions($objects, int|string $key, $values = null, $indexed = true) {
        /**
         * @ignore
         * Typed wrapper for filterByArray that returns a list of positions
         */
        return $this->filter_by_array($objects, $key, $values, $indexed);
    }

    public function filter_by_array_tickers($objects, int|string $key, $values = null, $indexed = true) {
        /**
         * @ignore
         * Typed wrapper for filterByArray that returns a dictionary of tickers
         */
        return $this->filter_by_array($objects, $key, $values, $indexed);
    }

    public function create_ohlcv_object(string $symbol, string $timeframe, $data) {
        $res = array();
        $res[$symbol] = array();
        $res[$symbol][$timeframe] = $data;
        return $res;
    }

    public function handle_max_entries_per_request_and_params(string $method, ?int $maxEntriesPerRequest = null, $params = array ()) {
        $newMaxEntriesPerRequest = null;
        list($newMaxEntriesPerRequest, $params) = $this->handle_option_and_params($params, $method, 'maxEntriesPerRequest');
        if (($newMaxEntriesPerRequest !== null) && ($newMaxEntriesPerRequest !== $maxEntriesPerRequest)) {
            $maxEntriesPerRequest = $newMaxEntriesPerRequest;
        }
        if ($maxEntriesPerRequest === null) {
            $maxEntriesPerRequest = 1000; // default to 1000
        }
        return array( $maxEntriesPerRequest, $params );
    }

    public function fetch_paginated_call_dynamic(string $method, ?string $symbol = null, ?int $since = null, ?int $limit = null, $params = array (), ?int $maxEntriesPerRequest = null, $removeRepeated = true) {
        $maxCalls = null;
        list($maxCalls, $params) = $this->handle_option_and_params($params, $method, 'paginationCalls', 10);
        $maxRetries = null;
        list($maxRetries, $params) = $this->handle_option_and_params($params, $method, 'maxRetries', 3);
        $paginationDirection = null;
        list($paginationDirection, $params) = $this->handle_option_and_params($params, $method, 'paginationDirection', 'backward');
        $paginationTimestamp = null;
        $removeRepeatedOption = $removeRepeated;
        list($removeRepeatedOption, $params) = $this->handle_option_and_params($params, $method, 'removeRepeated', $removeRepeated);
        $calls = 0;
        $result = array();
        $errors = 0;
        $until = $this->safe_integer_2($params, 'untill', 'till'); // do not omit it from $params here
        list($maxEntriesPerRequest, $params) = $this->handle_max_entries_per_request_and_params($method, $maxEntriesPerRequest, $params);
        if (($paginationDirection === 'forward')) {
            if ($since === null) {
                throw new ArgumentsRequired($this->id . ' pagination requires a $since argument when $paginationDirection set to forward');
            }
            $paginationTimestamp = $since;
        }
        while (($calls < $maxCalls)) {
            $calls += 1;
            try {
                if ($paginationDirection === 'backward') {
                    // do it backwards, starting from the $last
                    // UNTIL filtering is required in order to work
                    if ($paginationTimestamp !== null) {
                        $params['until'] = $paginationTimestamp - 1;
                    }
                    $response = $this->$method ($symbol, null, $maxEntriesPerRequest, $params);
                    $responseLength = count($response);
                    if ($this->verbose) {
                        $backwardMessage = 'Dynamic pagination call ' . $this->number_to_string($calls) . ' $method ' . $method . ' $response length ' . $this->number_to_string($responseLength);
                        if ($paginationTimestamp !== null) {
                            $backwardMessage .= ' timestamp ' . $this->number_to_string($paginationTimestamp);
                        }
                        $this->log($backwardMessage);
                    }
                    if ($responseLength === 0) {
                        break;
                    }
                    $errors = 0;
                    $result = $this->array_concat($result, $response);
                    $firstElement = $this->safe_value($response, 0);
                    $paginationTimestamp = $this->safe_integer_2($firstElement, 'timestamp', 0);
                    if (($since !== null) && ($paginationTimestamp <= $since)) {
                        break;
                    }
                } else {
                    // do it forwards, starting from the $since
                    $response = $this->$method ($symbol, $paginationTimestamp, $maxEntriesPerRequest, $params);
                    $responseLength = count($response);
                    if ($this->verbose) {
                        $forwardMessage = 'Dynamic pagination call ' . $this->number_to_string($calls) . ' $method ' . $method . ' $response length ' . $this->number_to_string($responseLength);
                        if ($paginationTimestamp !== null) {
                            $forwardMessage .= ' timestamp ' . $this->number_to_string($paginationTimestamp);
                        }
                        $this->log($forwardMessage);
                    }
                    if ($responseLength === 0) {
                        break;
                    }
                    $errors = 0;
                    $result = $this->array_concat($result, $response);
                    $last = $this->safe_value($response, $responseLength - 1);
                    $paginationTimestamp = $this->safe_integer($last, 'timestamp') + 1;
                    if (($until !== null) && ($paginationTimestamp >= $until)) {
                        break;
                    }
                }
            } catch (Exception $e) {
                $errors += 1;
                if ($errors > $maxRetries) {
                    throw $e;
                }
            }
        }
        $uniqueResults = $result;
        if ($removeRepeatedOption) {
            $uniqueResults = $this->remove_repeated_elements_from_array($result);
        }
        $key = ($method === 'fetchOHLCV') ? 0 : 'timestamp';
        return $this->filter_by_since_limit($uniqueResults, $since, $limit, $key);
    }

    public function safe_deterministic_call(string $method, ?string $symbol = null, ?int $since = null, ?int $limit = null, ?string $timeframe = null, $params = array ()) {
        $maxRetries = null;
        list($maxRetries, $params) = $this->handle_option_and_params($params, $method, 'maxRetries', 3);
        $errors = 0;
        while ($errors <= $maxRetries) {
            try {
                if ($timeframe && $method !== 'fetchFundingRateHistory') {
                    return $this->$method ($symbol, $timeframe, $since, $limit, $params);
                } else {
                    return $this->$method ($symbol, $since, $limit, $params);
                }
            } catch (Exception $e) {
                if ($e instanceof RateLimitExceeded) {
                    throw $e; // if we are rate limited, we should not retry and fail fast
                }
                $errors += 1;
                if ($errors > $maxRetries) {
                    throw $e;
                }
            }
        }
        return array();
    }

    public function fetch_paginated_call_deterministic(string $method, ?string $symbol = null, ?int $since = null, ?int $limit = null, ?string $timeframe = null, $params = array (), $maxEntriesPerRequest = null) {
        $maxCalls = null;
        list($maxCalls, $params) = $this->handle_option_and_params($params, $method, 'paginationCalls', 10);
        list($maxEntriesPerRequest, $params) = $this->handle_max_entries_per_request_and_params($method, $maxEntriesPerRequest, $params);
        $current = $this->milliseconds();
        $tasks = array();
        $time = $this->parse_timeframe($timeframe) * 1000;
        $step = $time * $maxEntriesPerRequest;
        $currentSince = $current - ($maxCalls * $step) - 1;
        if ($since !== null) {
            $currentSince = max ($currentSince, $since);
        } else {
            $currentSince = max ($currentSince, 1241440531000); // avoid timestamps older than 2009
        }
        $until = $this->safe_integer_2($params, 'until', 'till'); // do not omit it here
        if ($until !== null) {
            $requiredCalls = (int) ceil(($until - $since) / $step);
            if ($requiredCalls > $maxCalls) {
                throw new BadRequest($this->id . ' the number of required calls is greater than the max number of calls allowed, either increase the paginationCalls or decrease the $since-$until gap. Current paginationCalls $limit is ' . (string) $maxCalls . ' required calls is ' . (string) $requiredCalls);
            }
        }
        for ($i = 0; $i < $maxCalls; $i++) {
            if (($until !== null) && ($currentSince >= $until)) {
                break;
            }
            if ($currentSince >= $current) {
                break;
            }
            $tasks[] = $this->safe_deterministic_call($method, $symbol, $currentSince, $maxEntriesPerRequest, $timeframe, $params);
            $currentSince = $this->sum($currentSince, $step) - 1;
        }
        $results = $tasks;
        $result = array();
        for ($i = 0; $i < count($results); $i++) {
            $result = $this->array_concat($result, $results[$i]);
        }
        $uniqueResults = $this->remove_repeated_elements_from_array($result);
        $key = ($method === 'fetchOHLCV') ? 0 : 'timestamp';
        return $this->filter_by_since_limit($uniqueResults, $since, $limit, $key);
    }

    public function fetch_paginated_call_cursor(string $method, ?string $symbol = null, $since = null, $limit = null, $params = array (), $cursorReceived = null, $cursorSent = null, $cursorIncrement = null, $maxEntriesPerRequest = null) {
        $maxCalls = null;
        list($maxCalls, $params) = $this->handle_option_and_params($params, $method, 'paginationCalls', 10);
        $maxRetries = null;
        list($maxRetries, $params) = $this->handle_option_and_params($params, $method, 'maxRetries', 3);
        list($maxEntriesPerRequest, $params) = $this->handle_max_entries_per_request_and_params($method, $maxEntriesPerRequest, $params);
        $cursorValue = null;
        $i = 0;
        $errors = 0;
        $result = array();
        $timeframe = $this->safe_string($params, 'timeframe');
        $params = $this->omit($params, 'timeframe'); // reading the $timeframe from the $method arguments to avoid changing the signature
        while ($i < $maxCalls) {
            try {
                if ($cursorValue !== null) {
                    if ($cursorIncrement !== null) {
                        $cursorValue = $this->parse_to_int($cursorValue) . $cursorIncrement;
                    }
                    $params[$cursorSent] = $cursorValue;
                }
                $response = null;
                if ($method === 'fetchAccounts') {
                    $response = $this->$method ($params);
                } elseif ($method === 'getLeverageTiersPaginated' || $method === 'fetchPositions') {
                    $response = $this->$method ($symbol, $params);
                } elseif ($method === 'fetchOpenInterestHistory') {
                    $response = $this->$method ($symbol, $timeframe, $since, $maxEntriesPerRequest, $params);
                } else {
                    $response = $this->$method ($symbol, $since, $maxEntriesPerRequest, $params);
                }
                $errors = 0;
                $responseLength = count($response);
                if ($this->verbose) {
                    $cursorString = ($cursorValue === null) ? '' : $cursorValue;
                    $iteration = ($i + 1);
                    $cursorMessage = 'Cursor pagination call ' . (string) $iteration . ' $method ' . $method . ' $response length ' . (string) $responseLength . ' $cursor ' . $cursorString;
                    $this->log($cursorMessage);
                }
                if ($responseLength === 0) {
                    break;
                }
                $result = $this->array_concat($result, $response);
                $last = $this->safe_dict($response, $responseLength - 1);
                // $cursorValue = $this->safe_value($last['info'], $cursorReceived);
                $cursorValue = null; // search for the $cursor
                for ($j = 0; $j < $responseLength; $j++) {
                    $index = $responseLength - $j - 1;
                    $entry = $this->safe_dict($response, $index);
                    $info = $this->safe_dict($entry, 'info');
                    $cursor = $this->safe_value($info, $cursorReceived);
                    if ($cursor !== null) {
                        $cursorValue = $cursor;
                        break;
                    }
                }
                if ($cursorValue === null) {
                    break;
                }
                $lastTimestamp = $this->safe_integer($last, 'timestamp');
                if ($lastTimestamp !== null && $lastTimestamp < $since) {
                    break;
                }
            } catch (Exception $e) {
                $errors += 1;
                if ($errors > $maxRetries) {
                    throw $e;
                }
            }
            $i += 1;
        }
        $sorted = $this->sort_cursor_paginated_result($result);
        $key = ($method === 'fetchOHLCV') ? 0 : 'timestamp';
        return $this->filter_by_since_limit($sorted, $since, $limit, $key);
    }

    public function fetch_paginated_call_incremental(string $method, ?string $symbol = null, $since = null, $limit = null, $params = array (), $pageKey = null, $maxEntriesPerRequest = null) {
        $maxCalls = null;
        list($maxCalls, $params) = $this->handle_option_and_params($params, $method, 'paginationCalls', 10);
        $maxRetries = null;
        list($maxRetries, $params) = $this->handle_option_and_params($params, $method, 'maxRetries', 3);
        list($maxEntriesPerRequest, $params) = $this->handle_max_entries_per_request_and_params($method, $maxEntriesPerRequest, $params);
        $i = 0;
        $errors = 0;
        $result = array();
        while ($i < $maxCalls) {
            try {
                $params[$pageKey] = $i + 1;
                $response = $this->$method ($symbol, $since, $maxEntriesPerRequest, $params);
                $errors = 0;
                $responseLength = count($response);
                if ($this->verbose) {
                    $iteration = ($i . (string) 1);
                    $incrementalMessage = 'Incremental pagination call ' . $iteration . ' $method ' . $method . ' $response length ' . (string) $responseLength;
                    $this->log($incrementalMessage);
                }
                if ($responseLength === 0) {
                    break;
                }
                $result = $this->array_concat($result, $response);
            } catch (Exception $e) {
                $errors += 1;
                if ($errors > $maxRetries) {
                    throw $e;
                }
            }
            $i += 1;
        }
        $sorted = $this->sort_cursor_paginated_result($result);
        $key = ($method === 'fetchOHLCV') ? 0 : 'timestamp';
        return $this->filter_by_since_limit($sorted, $since, $limit, $key);
    }

    public function sort_cursor_paginated_result($result) {
        $first = $this->safe_value($result, 0);
        if ($first !== null) {
            if (is_array($first) && array_key_exists('timestamp', $first)) {
                return $this->sort_by($result, 'timestamp', true);
            }
            if (is_array($first) && array_key_exists('id', $first)) {
                return $this->sort_by($result, 'id', true);
            }
        }
        return $result;
    }

    public function remove_repeated_elements_from_array($input) {
        $uniqueResult = array();
        for ($i = 0; $i < count($input); $i++) {
            $entry = $input[$i];
            $id = $this->safe_string($entry, 'id');
            if ($id !== null) {
                if ($this->safe_string($uniqueResult, $id) === null) {
                    $uniqueResult[$id] = $entry;
                }
            } else {
                $timestamp = $this->safe_integer_2($entry, 'timestamp', 0);
                if ($timestamp !== null) {
                    if ($this->safe_string($uniqueResult, $timestamp) === null) {
                        $uniqueResult[$timestamp] = $entry;
                    }
                }
            }
        }
        $values = is_array($uniqueResult) ? array_values($uniqueResult) : array();
        $valuesLength = count($values);
        if ($valuesLength > 0) {
            return $values;
        }
        return $input;
    }

    public function handle_until_option(string $key, $request, $params, $multiplier = 1) {
        $until = $this->safe_integer_2($params, 'until', 'till');
        if ($until !== null) {
            $request[$key] = $this->parse_to_int($until * $multiplier);
            $params = $this->omit($params, array( 'until', 'till' ));
        }
        return array( $request, $params );
    }

    public function safe_open_interest(array $interest, ?array $market = null) {
        $symbol = $this->safe_string($interest, 'symbol');
        if ($symbol === null) {
            $symbol = $this->safe_string($market, 'symbol');
        }
        return $this->extend($interest, array(
            'symbol' => $symbol,
            'baseVolume' => $this->safe_number($interest, 'baseVolume'), // deprecated
            'quoteVolume' => $this->safe_number($interest, 'quoteVolume'), // deprecated
            'openInterestAmount' => $this->safe_number($interest, 'openInterestAmount'),
            'openInterestValue' => $this->safe_number($interest, 'openInterestValue'),
            'timestamp' => $this->safe_integer($interest, 'timestamp'),
            'datetime' => $this->safe_string($interest, 'datetime'),
            'info' => $this->safe_value($interest, 'info'),
        ));
    }

    public function parse_liquidation($liquidation, ?array $market = null) {
        throw new NotSupported($this->id . ' parseLiquidation () is not supported yet');
    }

    public function parse_liquidations(array $liquidations, ?array $market = null, ?int $since = null, ?int $limit = null) {
        /**
         * @ignore
         * parses liquidation info from the exchange response
         * @param {array[]} $liquidations each item describes an instance of a liquidation event
         * @param {array} $market ccxt $market
         * @param {int} [$since] when defined, the response items are filtered to only include items after this timestamp
         * @param {int} [$limit] limits the number of items in the response
         * @return {array[]} an array of ~@link https://docs.ccxt.com/#/?id=liquidation-structure liquidation structures~
         */
        $result = array();
        for ($i = 0; $i < count($liquidations); $i++) {
            $entry = $liquidations[$i];
            $parsed = $this->parse_liquidation($entry, $market);
            $result[] = $parsed;
        }
        $sorted = $this->sort_by($result, 'timestamp');
        $symbol = $this->safe_string($market, 'symbol');
        return $this->filter_by_symbol_since_limit($sorted, $symbol, $since, $limit);
    }

    public function parse_greeks(array $greeks, ?array $market = null) {
        throw new NotSupported($this->id . ' parseGreeks () is not supported yet');
    }

    public function parse_option(array $chain, ?array $currency = null, ?array $market = null) {
        throw new NotSupported($this->id . ' parseOption () is not supported yet');
    }

    public function parse_option_chain(mixed $response, ?string $currencyKey = null, ?string $symbolKey = null) {
        $optionStructures = array();
        for ($i = 0; $i < count($response); $i++) {
            $info = $response[$i];
            $currencyId = $this->safe_string($info, $currencyKey);
            $currency = $this->safe_currency($currencyId);
            $marketId = $this->safe_string($info, $symbolKey);
            $market = $this->safe_market($marketId, null, null, 'option');
            $optionStructures[$market['symbol']] = $this->parse_option($info, $currency, $market);
        }
        return $optionStructures;
    }

    public function parse_margin_modes(mixed $response, ?array $symbols = null, ?string $symbolKey = null, ?string $marketType = null) {
        $marginModeStructures = array();
        if ($marketType === null) {
            $marketType = 'swap'; // default to swap
        }
        for ($i = 0; $i < count($response); $i++) {
            $info = $response[$i];
            $marketId = $this->safe_string($info, $symbolKey);
            $market = $this->safe_market($marketId, null, null, $marketType);
            if (($symbols === null) || $this->in_array($market['symbol'], $symbols)) {
                $marginModeStructures[$market['symbol']] = $this->parse_margin_mode($info, $market);
            }
        }
        return $marginModeStructures;
    }

    public function parse_margin_mode(array $marginMode, ?array $market = null) {
        throw new NotSupported($this->id . ' parseMarginMode () is not supported yet');
    }

    public function parse_leverages(mixed $response, ?array $symbols = null, ?string $symbolKey = null, ?string $marketType = null) {
        $leverageStructures = array();
        if ($marketType === null) {
            $marketType = 'swap'; // default to swap
        }
        for ($i = 0; $i < count($response); $i++) {
            $info = $response[$i];
            $marketId = $this->safe_string($info, $symbolKey);
            $market = $this->safe_market($marketId, null, null, $marketType);
            if (($symbols === null) || $this->in_array($market['symbol'], $symbols)) {
                $leverageStructures[$market['symbol']] = $this->parse_leverage($info, $market);
            }
        }
        return $leverageStructures;
    }

    public function parse_leverage(array $leverage, ?array $market = null) {
        throw new NotSupported($this->id . ' parseLeverage () is not supported yet');
    }

    public function parse_conversions(array $conversions, ?string $code = null, ?string $fromCurrencyKey = null, ?string $toCurrencyKey = null, ?int $since = null, ?int $limit = null, $params = array ()) {
        $conversions = $this->to_array($conversions);
        $result = array();
        $fromCurrency = null;
        $toCurrency = null;
        for ($i = 0; $i < count($conversions); $i++) {
            $entry = $conversions[$i];
            $fromId = $this->safe_string($entry, $fromCurrencyKey);
            $toId = $this->safe_string($entry, $toCurrencyKey);
            if ($fromId !== null) {
                $fromCurrency = $this->safe_currency($fromId);
            }
            if ($toId !== null) {
                $toCurrency = $this->safe_currency($toId);
            }
            $conversion = $this->extend($this->parse_conversion($entry, $fromCurrency, $toCurrency), $params);
            $result[] = $conversion;
        }
        $sorted = $this->sort_by($result, 'timestamp');
        $currency = null;
        if ($code !== null) {
            $currency = $this->safe_currency($code);
            $code = $currency['code'];
        }
        if ($code === null) {
            return $this->filter_by_since_limit($sorted, $since, $limit);
        }
        $fromConversion = $this->filter_by($sorted, 'fromCurrency', $code);
        $toConversion = $this->filter_by($sorted, 'toCurrency', $code);
        $both = $this->array_concat($fromConversion, $toConversion);
        return $this->filter_by_since_limit($both, $since, $limit);
    }

    public function parse_conversion(array $conversion, ?array $fromCurrency = null, ?array $toCurrency = null) {
        throw new NotSupported($this->id . ' parseConversion () is not supported yet');
    }

    public function convert_expire_date(string $date) {
        // parse YYMMDD to datetime string
        $year = mb_substr($date, 0, 2 - 0);
        $month = mb_substr($date, 2, 4 - 2);
        $day = mb_substr($date, 4, 6 - 4);
        $reconstructedDate = '20' . $year . '-' . $month . '-' . $day . 'T00:00:00Z';
        return $reconstructedDate;
    }

    public function convert_expire_date_to_market_id_date(string $date) {
        // parse 240119 to 19JAN24
        $year = mb_substr($date, 0, 2 - 0);
        $monthRaw = mb_substr($date, 2, 4 - 2);
        $month = null;
        $day = mb_substr($date, 4, 6 - 4);
        if ($monthRaw === '01') {
            $month = 'JAN';
        } elseif ($monthRaw === '02') {
            $month = 'FEB';
        } elseif ($monthRaw === '03') {
            $month = 'MAR';
        } elseif ($monthRaw === '04') {
            $month = 'APR';
        } elseif ($monthRaw === '05') {
            $month = 'MAY';
        } elseif ($monthRaw === '06') {
            $month = 'JUN';
        } elseif ($monthRaw === '07') {
            $month = 'JUL';
        } elseif ($monthRaw === '08') {
            $month = 'AUG';
        } elseif ($monthRaw === '09') {
            $month = 'SEP';
        } elseif ($monthRaw === '10') {
            $month = 'OCT';
        } elseif ($monthRaw === '11') {
            $month = 'NOV';
        } elseif ($monthRaw === '12') {
            $month = 'DEC';
        }
        $reconstructedDate = $day . $month . $year;
        return $reconstructedDate;
    }

    public function convert_market_id_expire_date(string $date) {
        // parse 03JAN24 to 240103
        $monthMappping = array(
            'JAN' => '01',
            'FEB' => '02',
            'MAR' => '03',
            'APR' => '04',
            'MAY' => '05',
            'JUN' => '06',
            'JUL' => '07',
            'AUG' => '08',
            'SEP' => '09',
            'OCT' => '10',
            'NOV' => '11',
            'DEC' => '12',
        );
        // if exchange omits first zero and provides i.e. '3JAN24' instead of '03JAN24'
        if (strlen($date) === 6) {
            $date = '0' . $date;
        }
        $year = mb_substr($date, 0, 2 - 0);
        $monthName = mb_substr($date, 2, 5 - 2);
        $month = $this->safe_string($monthMappping, $monthName);
        $day = mb_substr($date, 5, 7 - 5);
        $reconstructedDate = $day . $month . $year;
        return $reconstructedDate;
    }

    public function fetch_position_history(string $symbol, ?int $since = null, ?int $limit = null, $params = array ()) {
        /**
         * fetches the history of margin added or reduced from contract isolated $positions
         * @param {string} [$symbol] unified market $symbol
         * @param {int} [$since] timestamp in ms of the position
         * @param {int} [$limit] the maximum amount of candles to fetch, default=1000
         * @param {array} $params extra parameters specific to the exchange api endpoint
         * @return {array[]} a list of ~@link https://docs.ccxt.com/#/?id=position-structure position structures~
         */
        if ($this->has['fetchPositionsHistory']) {
            $positions = $this->fetch_positions_history(array( $symbol ), $since, $limit, $params);
            return $positions;
        } else {
            throw new NotSupported($this->id . ' fetchPositionHistory () is not supported yet');
        }
    }

    public function fetch_positions_history(?array $symbols = null, ?int $since = null, ?int $limit = null, $params = array ()) {
        /**
         * fetches the history of margin added or reduced from contract isolated positions
         * @param {string} [symbol] unified market symbol
         * @param {int} [$since] timestamp in ms of the position
         * @param {int} [$limit] the maximum amount of candles to fetch, default=1000
         * @param {array} $params extra parameters specific to the exchange api endpoint
         * @return {array[]} a list of ~@link https://docs.ccxt.com/#/?id=position-structure position structures~
         */
        throw new NotSupported($this->id . ' fetchPositionsHistory () is not supported yet');
    }

    public function parse_margin_modification(array $data, ?array $market = null) {
        throw new NotSupported($this->id . ' parseMarginModification() is not supported yet');
    }

    public function parse_margin_modifications(mixed $response, ?array $symbols = null, ?string $symbolKey = null, ?string $marketType = null) {
        $marginModifications = array();
        for ($i = 0; $i < count($response); $i++) {
            $info = $response[$i];
            $marketId = $this->safe_string($info, $symbolKey);
            $market = $this->safe_market($marketId, null, null, $marketType);
            if (($symbols === null) || $this->in_array($market['symbol'], $symbols)) {
                $marginModifications[] = $this->parse_margin_modification($info, $market);
            }
        }
        return $marginModifications;
    }

    public function fetch_transfer(string $id, ?string $code = null, $params = array ()) {
        /**
         * fetches a transfer
         * @param {string} $id transfer $id
         * @param {[string]} $code unified currency $code
         * @param {array} $params extra parameters specific to the exchange api endpoint
         * @return {array} a ~@link https://docs.ccxt.com/#/?$id=transfer-structure transfer structure~
         */
        throw new NotSupported($this->id . ' fetchTransfer () is not supported yet');
    }

    public function fetch_transfers(?string $code = null, ?int $since = null, ?int $limit = null, $params = array ()) {
        /**
         * fetches a transfer
         * @param {string} id transfer id
         * @param {int} [$since] timestamp in ms of the earliest transfer to fetch
         * @param {int} [$limit] the maximum amount of transfers to fetch
         * @param {array} $params extra parameters specific to the exchange api endpoint
         * @return {array} a ~@link https://docs.ccxt.com/#/?id=transfer-structure transfer structure~
         */
        throw new NotSupported($this->id . ' fetchTransfers () is not supported yet');
    }

    public function clean_unsubscription($client, string $subHash, string $unsubHash) {
        if (is_array($client->subscriptions) && array_key_exists($unsubHash, $client->subscriptions)) {
            unset($client->subscriptions[$unsubHash]);
        }
        if (is_array($client->subscriptions) && array_key_exists($subHash, $client->subscriptions)) {
            unset($client->subscriptions[$subHash]);
        }
        if (is_array($client->futures) && array_key_exists($subHash, $client->futures)) {
            $error = new UnsubscribeError ($this->id . ' ' . $subHash);
            $client->reject ($error, $subHash);
        }
        $client->resolve (true, $unsubHash);
    }

    public function clean_cache(array $subscription) {
        $topic = $this->safe_string($subscription, 'topic');
        $symbols = $this->safe_list($subscription, 'symbols', array());
        $symbolsLength = count($symbols);
        if ($topic === 'ohlcv') {
            $symbolsAndTimeFrames = $this->safe_list($subscription, 'symbolsAndTimeframes', array());
            for ($i = 0; $i < count($symbolsAndTimeFrames); $i++) {
                $symbolAndTimeFrame = $symbolsAndTimeFrames[$i];
                $symbol = $this->safe_string($symbolAndTimeFrame, 0);
                $timeframe = $this->safe_string($symbolAndTimeFrame, 1);
                if (is_array($this->ohlcvs) && array_key_exists($symbol, $this->ohlcvs)) {
                    if (is_array($this->ohlcvs[$symbol]) && array_key_exists($timeframe, $this->ohlcvs[$symbol])) {
                        unset($this->ohlcvs[$symbol][$timeframe]);
                    }
                }
            }
        } elseif ($symbolsLength > 0) {
            for ($i = 0; $i < count($symbols); $i++) {
                $symbol = $symbols[$i];
                if ($topic === 'trades') {
                    if (is_array($this->trades) && array_key_exists($symbol, $this->trades)) {
                        unset($this->trades[$symbol]);
                    }
                } elseif ($topic === 'orderbook') {
                    if (is_array($this->orderbooks) && array_key_exists($symbol, $this->orderbooks)) {
                        unset($this->orderbooks[$symbol]);
                    }
                } elseif ($topic === 'ticker') {
                    if (is_array($this->tickers) && array_key_exists($symbol, $this->tickers)) {
                        unset($this->tickers[$symbol]);
                    }
                }
            }
        } else {
            if ($topic === 'myTrades') {
                // don't reset $this->myTrades directly here
                // because in c# we need to use a different object (thread-safe dict)
                $keys = is_array($this->myTrades) ? array_keys($this->myTrades) : array();
                for ($i = 0; $i < count($keys); $i++) {
                    $key = $keys[$i];
                    if (is_array($this->myTrades) && array_key_exists($key, $this->myTrades)) {
                        unset($this->myTrades[$key]);
                    }
                }
            } elseif ($topic === 'orders') {
                $orderSymbols = is_array($this->orders) ? array_keys($this->orders) : array();
                for ($i = 0; $i < count($orderSymbols); $i++) {
                    $orderSymbol = $orderSymbols[$i];
                    if (is_array($this->orders) && array_key_exists($orderSymbol, $this->orders)) {
                        unset($this->orders[$orderSymbol]);
                    }
                }
            } elseif ($topic === 'ticker') {
                $tickerSymbols = is_array($this->tickers) ? array_keys($this->tickers) : array();
                for ($i = 0; $i < count($tickerSymbols); $i++) {
                    $tickerSymbol = $tickerSymbols[$i];
                    if (is_array($this->tickers) && array_key_exists($tickerSymbol, $this->tickers)) {
                        unset($this->tickers[$tickerSymbol]);
                    }
                }
            }
        }
    }
}<|MERGE_RESOLUTION|>--- conflicted
+++ resolved
@@ -299,12 +299,8 @@
     public $restRequestQueue = null;
     public $restPollerLoopIsRunning = false;
     public $enableRateLimit = true;
-<<<<<<< HEAD
     public $enableWsRateLimit = false;
-    public $enableLastJsonResponse = true;
-=======
     public $enableLastJsonResponse = false;
->>>>>>> 56721772
     public $enableLastHttpResponse = true;
     public $enableLastResponseHeaders = true;
     public $last_http_response = null;
