--- conflicted
+++ resolved
@@ -153,12 +153,7 @@
     public $myTrades = null;
     public $trades = array();
     public $transactions = array();
-<<<<<<< HEAD
     public $positions = array();
-    public $futuresOldSymbolsMap = array();
-=======
-    public $positions = null;
->>>>>>> 288b923d
     public $ohlcvs = array();
     public $exceptions = array();
     public $accounts = array();
