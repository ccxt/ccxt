<?php

/*

MIT License

Copyright (c) 2017 CCXT

Permission is hereby granted, free of charge, to any person obtaining a copy
of this software and associated documentation files (the "Software"), to deal
in the Software without restriction, including without limitation the rights
to use, copy, modify, merge, publish, distribute, sublicense, and/or sell
copies of the Software, and to permit persons to whom the Software is
furnished to do so, subject to the following conditions:

The above copyright notice and this permission notice shall be included in all
copies or substantial portions of the Software.

THE SOFTWARE IS PROVIDED "AS IS", WITHOUT WARRANTY OF ANY KIND, EXPRESS OR
IMPLIED, INCLUDING BUT NOT LIMITED TO THE WARRANTIES OF MERCHANTABILITY,
FITNESS FOR A PARTICULAR PURPOSE AND NONINFRINGEMENT. IN NO EVENT SHALL THE
AUTHORS OR COPYRIGHT HOLDERS BE LIABLE FOR ANY CLAIM, DAMAGES OR OTHER
LIABILITY, WHETHER IN AN ACTION OF CONTRACT, TORT OR OTHERWISE, ARISING FROM,
OUT OF OR IN CONNECTION WITH THE SOFTWARE OR THE USE OR OTHER DEALINGS IN THE
SOFTWARE.

*/

//-----------------------------------------------------------------------------

namespace ccxt;

use MessagePack\MessagePack;
use kornrunner\Keccak;
use Web3\Contracts\TypedDataEncoder;
use Elliptic\EC;
use Elliptic\EdDSA;
use BN\BN;
use ccxt\pro\Message;
use Exception;
use ccxt\pro\Stream;


$version = '4.2.82';

// rounding mode
const TRUNCATE = 0;
const ROUND = 1;
const ROUND_UP = 2;
const ROUND_DOWN = 3;

// digits counting mode
const DECIMAL_PLACES = 2;
const SIGNIFICANT_DIGITS = 3;
const TICK_SIZE = 4;

// padding mode
const NO_PADDING = 5;
const PAD_WITH_ZERO = 6;

class Exchange {

    const VERSION = '4.2.82';

    private static $base58_alphabet = '123456789ABCDEFGHJKLMNPQRSTUVWXYZabcdefghijkmnopqrstuvwxyz';
    private static $base58_encoder = null;
    private static $base58_decoder = null;

    public $defined_rest_api = array();

    public $curl = null;
    public $curl_options = array(); // overrideable by user, empty by default
    public $curl_reset = true;
    public $curl_close = false;

    public $id = null;

    public $validateServerSsl = true;
    public $validateClientSsl = false;
    public $curlopt_interface = null;
    public $timeout = 10000; // in milliseconds


    // PROXY & USER-AGENTS (see "examples/proxy-usage" file for explanation)
    public $proxy = null; // maintained for backwards compatibility, no-one should use it from now on
    public $proxyUrl = null;
    public $proxy_url = null;
    public $proxyUrlCallback = null;
    public $proxy_url_callback = null;
    public $httpProxy = null;
    public $http_proxy = null;
    public $httpProxyCallback = null;
    public $http_proxy_callback = null;
    public $httpsProxy = null;
    public $https_proxy = null;
    public $httpsProxyCallback = null;
    public $https_proxy_callback = null;
    public $socksProxy = null;
    public $socks_proxy = null;
    public $socksProxyCallback = null;
    public $socks_proxy_callback = null;
    public $userAgent = null; // 'ccxt/' . $this::VERSION . ' (+https://github.com/ccxt/ccxt) PHP/' . PHP_VERSION;
    public $user_agent = null;
    public $wsProxy = null;
    public $ws_proxy = null;
    public $wssProxy = null;
    public $wss_proxy = null;
    public $wsSocksProxy = null;
    public $ws_socks_proxy = null;
    //
    public $userAgents = array(
        'chrome' => 'Mozilla/5.0 (Windows NT 10.0; Win64; x64) AppleWebKit/537.36 (KHTML, like Gecko) Chrome/62.0.3202.94 Safari/537.36',
        'chrome39' => 'Mozilla/5.0 (Windows NT 6.1; WOW64) AppleWebKit/537.36 (KHTML, like Gecko) Chrome/39.0.2171.71 Safari/537.36',
        'chrome100' => 'Mozilla/5.0 (Macintosh; Intel Mac OS X 10_15_7) AppleWebKit/537.36 (KHTML, like Gecko) Chrome/100.0.4896.75 Safari/537.36',
    );
    public $headers = array();
    public $origin = '*'; // CORS origin
    //

    public $hostname = null; // in case of inaccessibility of the "main" domain

    public $options = array(); // exchange-specific options if any

    public $skipJsonOnStatusCodes = false; // TODO: reserved, rewrite the curl routine to parse JSON body anyway
    public $quoteJsonNumbers = true; // treat numbers in json as quoted precise strings

    public $name = null;
    public $status = null;
    public $countries = null;
    public $version = null;
    public $certified = false; // if certified by the CCXT dev team
    public $pro = false; // if it is integrated with CCXT Pro for WebSocket support
    public $alias = false; // whether this exchange is an alias to another exchange

    public $debug = false;

    public $urls = array();
    public $api = array();
    public $comment = null;

    public $markets = null;
    public $symbols = null;
    public $codes = null;
    public $ids = null;
    public $currencies = array();
    public $base_currencies = null;
    public $quote_currencies = null;
    public $balance = array();
    public $orderbooks = array();
    public $tickers = array();
    public $bidsasks = array();
    public $fees = array('trading' => array(), 'funding' => array());
    public $precision = array();
    public $orders = null;
    public $triggerOrders = null;
    public $myTrades = null;
    public $trades = array();
    public $transactions = array();
    public $positions = null;
    public $ohlcvs = array();
    public $exceptions = array();
    public $accounts = array();
    public $accountsById = array();
    public $limits = array(
        'cost' => array(
            'min' => null,
            'max' => null,
        ),
        'price' => array(
            'min' => null,
            'max' => null,
        ),
        'amount' => array(
            'min' => null,
            'max' => null,
        ),
        'leverage' => array(
            'min' => null,
            'max' => null,
        ),
    );
    public $httpExceptions = array(
        '422' => 'ExchangeError',
        '418' => 'DDoSProtection',
        '429' => 'RateLimitExceeded',
        '404' => 'ExchangeNotAvailable',
        '409' => 'ExchangeNotAvailable',
        '410' => 'ExchangeNotAvailable',
        '451' => 'ExchangeNotAvailable',
        '500' => 'ExchangeNotAvailable',
        '501' => 'ExchangeNotAvailable',
        '502' => 'ExchangeNotAvailable',
        '520' => 'ExchangeNotAvailable',
        '521' => 'ExchangeNotAvailable',
        '522' => 'ExchangeNotAvailable',
        '525' => 'ExchangeNotAvailable',
        '526' => 'ExchangeNotAvailable',
        '400' => 'ExchangeNotAvailable',
        '403' => 'ExchangeNotAvailable',
        '405' => 'ExchangeNotAvailable',
        '503' => 'ExchangeNotAvailable',
        '530' => 'ExchangeNotAvailable',
        '408' => 'RequestTimeout',
        '504' => 'RequestTimeout',
        '401' => 'AuthenticationError',
        '407' => 'AuthenticationError',
        '511' => 'AuthenticationError',
    );
    public $verbose = false;
    public $apiKey = '';
    public $secret = '';
    public $password = '';
    public $login = '';
    public $uid = '';
    public $privateKey = '';
    public $walletAddress = '';
    public $token = ''; // reserved for HTTP auth in some cases

    public $twofa = null;
    public $markets_by_id = null;
    public $currencies_by_id = null;
    public $minFundingAddressLength = 1; // used in check_address
    public $substituteCommonCurrencyCodes = true;

    // whether fees should be summed by currency code
    public $reduceFees = true;

    public $timeframes = null;

    public $stream;

    public $requiredCredentials = array(
        'apiKey' => true,
        'secret' => true,
        'uid' => false,
        'login' => false,
        'password' => false,
        'twofa' => false, // 2-factor authentication (one-time password key)
        'privateKey' => false,
        'walletAddress' => false,
        'token' => false, // reserved for HTTP auth in some cases
    );

    // API methods metainfo
    public $has = array(
        'publicAPI' => true,
        'privateAPI' => true,
        'CORS' => null,
        'spot' => null,
        'margin' => null,
        'swap' => null,
        'future' => null,
        'option' => null,
        'addMargin' => null,
        'cancelAllOrders' => null,
        'cancelOrder' => true,
        'cancelOrders' => null,
        'createDepositAddress' => null,
        'createLimitOrder' => true,
        'createMarketOrder' => true,
        'createOrder' => true,
        'createPostOnlyOrder' => null,
        'createReduceOnlyOrder' => null,
        'createStopOrder' => null,
        'editOrder' => 'emulated',
        'fetchAccounts' => null,
        'fetchBalance' => true,
        'fetchBidsAsks' => null,
        'fetchBorrowInterest' => null,
        'fetchBorrowRate' => null,
        'fetchBorrowRateHistory' => null,
        'fetchBorrowRatesPerSymbol' => null,
        'fetchBorrowRates' => null,
        'fetchCanceledOrders' => null,
        'fetchClosedOrder' => null,
        'fetchClosedOrders' => null,
        'fetchCurrencies' => 'emulated',
        'fetchDeposit' => null,
        'fetchDepositAddress' => null,
        'fetchDepositAddresses' => null,
        'fetchDepositAddressesByNetwork' => null,
        'fetchDeposits' => null,
        'fetchFundingFee' => null,
        'fetchFundingFees' => null,
        'fetchFundingHistory' => null,
        'fetchFundingRate' => null,
        'fetchFundingRateHistory' => null,
        'fetchFundingRates' => null,
        'fetchIndexOHLCV' => null,
        'fetchL2OrderBook' => true,
        'fetchLastPrices' => null,
        'fetchLedger' => null,
        'fetchLedgerEntry' => null,
        'fetchLeverageTiers' => null,
        'fetchMarketLeverageTiers' => null,
        'fetchMarkets' => true,
        'fetchMarkOHLCV' => null,
        'fetchMyTrades' => null,
        'fetchOHLCV' => null,
        'fetchOpenOrder' => null,
        'fetchOpenOrders' => null,
        'fetchOrder' => null,
        'fetchOrderBook' => true,
        'fetchOrderBooks' => null,
        'fetchOrders' => null,
        'fetchOrderTrades' => null,
        'fetchPermissions' => null,
        'fetchPosition' => null,
        'fetchPositions' => null,
        'fetchPositionsRisk' => null,
        'fetchPremiumIndexOHLCV' => null,
        'fetchStatus' => null,
        'fetchTicker' => true,
        'fetchTickers' => null,
        'fetchTime' => null,
        'fetchTrades' => true,
        'fetchTradingFee' => null,
        'fetchTradingFees' => null,
        'fetchTradingLimits' => null,
        'fetchTransactions' => null,
        'fetchTransfers' => null,
        'fetchWithdrawal' => null,
        'fetchWithdrawals' => null,
        'reduceMargin' => null,
        'setLeverage' => null,
        'setMargin' => null,
        'setMarginMode' => null,
        'setPositionMode' => null,
        'signIn' => null,
        'transfer' => null,
        'withdraw' => null,
    );

    public $precisionMode = DECIMAL_PLACES;
    public $paddingMode = NO_PADDING;
    public $number = 'floatval';
    public $handleContentTypeApplicationZip = false;

    public $lastRestRequestTimestamp = 0;
    public $lastRestPollTimestamp = 0;
    public $restRequestQueue = null;
    public $restPollerLoopIsRunning = false;
    public $enableRateLimit = true;
    public $enableLastJsonResponse = true;
    public $enableLastHttpResponse = true;
    public $enableLastResponseHeaders = true;
    public $last_http_response = null;
    public $last_json_response = null;
    public $last_response_headers = null;
    public $last_request_headers = null;
    public $last_request_body = null;
    public $last_request_url = null;

    public $requiresWeb3 = false;
    public $requiresEddsa = false;
    public $rateLimit = 2000;

    public $commonCurrencies = array(
        'XBT' => 'BTC',
        'BCC' => 'BCH',
        'BCHSV' => 'BSV',
    );

    protected $overriden_methods = array();

    public $urlencode_glue = '&'; // ini_get('arg_separator.output'); // can be overrided by exchange constructor params
    public $urlencode_glue_warning = true;

    public $tokenBucket = null; /* array(
        'delay' => 0.001,
        'capacity' => 1.0,
        'cost' => 1.0,
        'maxCapacity' => 1000,
        'refillRate' => ($this->rateLimit > 0) ? 1.0 / $this->rateLimit : PHP_INT_MAX,
    ); */

    public $baseCurrencies = null;
    public $quoteCurrencies = null;

    public static $exchanges = array(
        'ace',
        'alpaca',
        'ascendex',
        'bequant',
        'bigone',
        'binance',
        'binancecoinm',
        'binanceus',
        'binanceusdm',
        'bingx',
        'bit2c',
        'bitbank',
        'bitbay',
        'bitbns',
        'bitcoincom',
        'bitfinex',
        'bitfinex2',
        'bitflyer',
        'bitget',
        'bithumb',
        'bitmart',
        'bitmex',
        'bitopro',
        'bitpanda',
        'bitrue',
        'bitso',
        'bitstamp',
        'bitteam',
        'bitvavo',
        'bl3p',
        'blockchaincom',
        'blofin',
        'btcalpha',
        'btcbox',
        'btcmarkets',
        'btcturk',
        'bybit',
        'cex',
        'coinbase',
        'coinbaseinternational',
        'coinbasepro',
        'coincheck',
        'coinex',
        'coinlist',
        'coinmate',
        'coinmetro',
        'coinone',
        'coinsph',
        'coinspot',
        'cryptocom',
        'currencycom',
        'delta',
        'deribit',
        'digifinex',
        'exmo',
        'fmfwio',
        'gate',
        'gateio',
        'gemini',
        'hitbtc',
        'hitbtc3',
        'hollaex',
        'htx',
        'huobi',
        'huobijp',
        'hyperliquid',
        'idex',
        'independentreserve',
        'indodax',
        'kraken',
        'krakenfutures',
        'kucoin',
        'kucoinfutures',
        'kuna',
        'latoken',
        'lbank',
        'luno',
        'lykke',
        'mercado',
        'mexc',
        'ndax',
        'novadax',
        'oceanex',
        'okcoin',
        'okx',
        'onetrading',
        'p2b',
        'paymium',
        'phemex',
        'poloniex',
        'poloniexfutures',
        'probit',
        'timex',
        'tokocrypto',
        'tradeogre',
        'upbit',
        'wavesexchange',
        'wazirx',
        'whitebit',
        'woo',
        'yobit',
        'zaif',
        'zonda',
    );

    public static function split($string, $delimiters = array(' ')) {
        return explode($delimiters[0], str_replace($delimiters, $delimiters[0], $string));
    }

    public static function strip($string) {
        return trim($string);
    }

    public static function decimal($number) {
        return '' + $number;
    }

    public static function valid_string($string) {
        return isset($string) && $string !== '';
    }

    public static function valid_object_value($object, $key) {
        return isset($object[$key]) && $object[$key] !== '' && is_scalar($object[$key]);
    }

    public static function safe_float($object, $key, $default_value = null) {
        return (isset($object[$key]) && is_numeric($object[$key])) ? floatval($object[$key]) : $default_value;
    }

    public static function safe_string($object, $key, $default_value = null) {
        return static::valid_object_value($object, $key) ? strval($object[$key]) : $default_value;
    }

    public static function safe_string_lower($object, $key, $default_value = null) {
        if (static::valid_object_value($object, $key)) {
            return strtolower(strval($object[$key]));
        } else if ($default_value === null) {
            return $default_value;
        } else {
            return strtolower($default_value);
        }
    }

    public static function safe_string_upper($object, $key, $default_value = null) {
        if (static::valid_object_value($object, $key)) {
            return strtoupper(strval($object[$key]));
        } else if ($default_value === null) {
            return $default_value;
        } else {
            return strtoupper($default_value);
        }
        return static::valid_object_value($object, $key) ? strtoupper(strval($object[$key])) : $default_value;
    }

    public static function safe_integer($object, $key, $default_value = null) {
        return (isset($object[$key]) && is_numeric($object[$key])) ? intval($object[$key]) : $default_value;
    }

    public static function safe_integer_product($object, $key, $factor, $default_value = null) {
        return (isset($object[$key]) && is_numeric($object[$key])) ? (intval($object[$key] * $factor)) : $default_value;
    }

    public static function safe_timestamp($object, $key, $default_value = null) {
        return static::safe_integer_product($object, $key, 1000, $default_value);
    }

    public static function safe_value($object, $key, $default_value = null) {
        return isset($object[$key]) ? $object[$key] : $default_value;
    }

    // we're not using safe_floats with a list argument as we're trying to save some cycles here
    // we're not using safe_float_3 either because those cases are too rare to deserve their own optimization

    public static function safe_float_2($object, $key1, $key2, $default_value = null) {
        $value = static::safe_float($object, $key1);
        return isset($value) ? $value : static::safe_float($object, $key2, $default_value);
    }

    public static function safe_string_2($object, $key1, $key2, $default_value = null) {
        $value = static::safe_string($object, $key1);
        return static::valid_string($value) ? $value : static::safe_string($object, $key2, $default_value);
    }

    public static function safe_string_lower_2($object, $key1, $key2, $default_value = null) {
        $value = static::safe_string_lower($object, $key1);
        return static::valid_string($value) ? $value : static::safe_string_lower($object, $key2, $default_value);
    }

    public static function safe_string_upper_2($object, $key1, $key2, $default_value = null) {
        $value = static::safe_string_upper($object, $key1);
        return static::valid_string($value) ? $value : static::safe_string_upper($object, $key2, $default_value);
    }

    public static function safe_integer_2($object, $key1, $key2, $default_value = null) {
        $value = static::safe_integer($object, $key1);
        return isset($value) ? $value : static::safe_integer($object, $key2, $default_value);
    }

    public static function safe_integer_product_2($object, $key1, $key2, $factor, $default_value = null) {
        $value = static::safe_integer_product($object, $key1, $factor);
        return isset($value) ? $value : static::safe_integer_product($object, $key2, $factor, $default_value);
    }

    public static function safe_timestamp_2($object, $key1, $key2, $default_value = null) {
        return static::safe_integer_product_2($object, $key1, $key2, 1000, $default_value);
    }

    public static function safe_value_2($object, $key1, $key2, $default_value = null) {
        $value = static::safe_value($object, $key1);
        return isset($value) ? $value : static::safe_value($object, $key2, $default_value);
    }

    // safe_method_n family
    public static function safe_float_n($object, $array, $default_value = null) {
        $value = static::get_object_value_from_key_array($object, $array);
        return (isset($value) && is_numeric($value)) ? floatval($value) : $default_value;
    }

    public static function safe_string_n($object, $array, $default_value = null) {
        $value = static::get_object_value_from_key_array($object, $array);
        return (static::valid_string($value) && is_scalar($value)) ? strval($value) : $default_value;
    }

    public static function safe_string_lower_n($object, $array, $default_value = null) {
        $value = static::get_object_value_from_key_array($object, $array);
        if (static::valid_string($value) && is_scalar($value)) {
            return strtolower(strval($value));
        } else if ($default_value === null) {
            return $default_value;
        } else {
            return strtolower($default_value);
        }
    }

    public static function safe_string_upper_n($object, $array, $default_value = null) {
        $value = static::get_object_value_from_key_array($object, $array);
        if (static::valid_string($value) && is_scalar($value)) {
            return strtoupper(strval($value));
        } else if ($default_value === null) {
            return $default_value;
        } else {
            return strtoupper($default_value);
        }
    }

    public static function safe_integer_n($object, $array, $default_value = null) {
        $value = static::get_object_value_from_key_array($object, $array);
        return (isset($value) && is_numeric($value)) ? intval($value) : $default_value;
    }

    public static function safe_integer_product_n($object, $array, $factor, $default_value = null) {
        $value = static::get_object_value_from_key_array($object, $array);
        return (isset($value) && is_numeric($value)) ? (intval($value * $factor)) : $default_value;
    }

    public static function safe_timestamp_n($object, $array, $default_value = null) {
        return static::safe_integer_product_n($object, $array, 1000, $default_value);
    }

    public static function safe_value_n($object, $array, $default_value = null) {
        $value = static::get_object_value_from_key_array($object, $array);
        return isset($value) ? $value : $default_value;
    }

    public static function get_object_value_from_key_array($object, $array) {
        foreach($array as $key) {
            if (isset($object[$key]) && $object[$key] !== '') {
                return $object[$key];
            }
        }
        return null;
    }

    public static function truncate($number, $precision = 0) {
        $decimal_precision = pow(10, $precision);
        return floor(floatval($number * $decimal_precision)) / $decimal_precision;
    }

    public static function truncate_to_string($number, $precision = 0) {
        if ($precision > 0) {
            $string = sprintf('%.' . ($precision + 1) . 'F', floatval($number));
            list($integer, $decimal) = explode('.', $string);
            $decimal = trim('.' . substr($decimal, 0, $precision), '0');
            if (strlen($decimal) < 2) {
                $decimal = '.0';
            }
            return $integer . $decimal;
        }
        return sprintf('%d', floatval($number));
    }

    public static function uuid16($length = 16) {
        return bin2hex(random_bytes(intval($length / 2)));
    }

    public static function uuid22($length = 22) {
        return bin2hex(random_bytes(intval($length / 2)));
    }

    public static function uuid() {
        return sprintf('%04x%04x-%04x-%04x-%04x-%04x%04x%04x',
            // 32 bits for "time_low"
            mt_rand(0, 0xffff), mt_rand(0, 0xffff),

            // 16 bits for "time_mid"
            mt_rand(0, 0xffff),

            // 16 bits for "time_hi_and_version",
            // four most significant bits holds version number 4
            mt_rand(0, 0x0fff) | 0x4000,

            // 16 bits, 8 bits for "clk_seq_hi_res", 8 bits for "clk_seq_low",
            // two most significant bits holds zero and one for variant DCE1.1
            mt_rand(0, 0x3fff) | 0x8000,

            // 48 bits for "node"
            mt_rand(0, 0xffff), mt_rand(0, 0xffff), mt_rand(0, 0xffff)
        );
    }

    public static function uuidv1() {
        $biasSeconds = 12219292800;  // seconds from 15th Oct 1572 to Jan 1st 1970
        $bias = $biasSeconds * 10000000;  // in hundreds of nanoseconds
        $time = static::microseconds() * 10 + $bias;
        $timeHex = dechex($time);
        $arranged = substr($timeHex, 7, 8) . substr($timeHex, 3, 4) . '1' . substr($timeHex, 0, 3);
        $clockId = '9696';
        $macAddress = 'ffffffffffff';
        return $arranged . $clockId . $macAddress;
    }

    public static function parse_timeframe($timeframe) {
        $amount = substr($timeframe, 0, -1);
        $unit = substr($timeframe, -1);
        $scale = 1;
        if ($unit === 'y') {
            $scale = 60 * 60 * 24 * 365;
        } elseif ($unit === 'M') {
            $scale = 60 * 60 * 24 * 30;
        } elseif ($unit === 'w') {
            $scale = 60 * 60 * 24 * 7;
        } elseif ($unit === 'd') {
            $scale = 60 * 60 * 24;
        } elseif ($unit === 'h') {
            $scale = 60 * 60;
        } elseif ($unit === 'm') {
            $scale = 60;
        } elseif ($unit === 's') {
            $scale = 1;
        } else {
            throw new NotSupported('timeframe unit ' . $unit . ' is not supported');
        }
        return $amount * $scale;
    }

    public static function round_timeframe($timeframe, $timestamp, $direction=ROUND_DOWN) {
        $ms = static::parse_timeframe($timeframe) * 1000;
        // Get offset based on timeframe in milliseconds
        $offset = $timestamp % $ms;
        return $timestamp - $offset + (($direction === ROUND_UP) ? $ms : 0);
    }

    public static function capitalize($string) {
        return mb_strtoupper(mb_substr($string, 0, 1)) . mb_substr($string, 1);
    }

    public static function is_associative($array) {
        return is_array($array) && (count(array_filter(array_keys($array), 'is_string')) > 0);
    }

    public static function omit($array, $keys) {
        if (static::is_associative($array)) {
            $result = $array;
            if (is_array($keys)) {
                foreach ($keys as $key) {
                    unset($result[$key]);
                }
            } else {
                unset($result[$keys]);
            }
            return $result;
        }
        return $array;
    }

    public static function unique($array) {
        return array_unique($array);
    }

    public static function pluck($array, $key) {
        $result = array();
        foreach ($array as $element) {
            if (isset($key, $element)) {
                $result[] = $element[$key];
            }
        }
        return $result;
    }

    public function filter_by($array, $key, $value = null) {
        $result = array();
        foreach ($array as $element) {
            if (isset($key, $element) && ($element[$key] == $value)) {
                $result[] = $element;
            }
        }
        return $result;
    }

    public static function group_by($array, $key) {
        $result = array();
        foreach ($array as $element) {
            if (isset($element[$key]) && !is_null($element[$key])) {
                if (!isset($result[$element[$key]])) {
                    $result[$element[$key]] = array();
                }
                $result[$element[$key]][] = $element;
            }
        }
        return $result;
    }

    public static function index_by($array, $key) {
        $result = array();
        foreach ($array as $element) {
            if (isset($element[$key])) {
                $result[$element[$key]] = $element;
            }
        }
        return $result;
    }

    public static function sort_by($arrayOfArrays, $key, $descending = false, $default = 0) {
        $descending = $descending ? -1 : 1;
        usort($arrayOfArrays, function ($a, $b) use ($key, $descending, $default) {
            $first = isset($a[$key]) ? $a[$key] : $default;
            $second = isset($b[$key]) ? $b[$key] : $default;
            if ($first == $second) {
                return 0;
            }
            return $first < $second ? -$descending : $descending;
        });
        return $arrayOfArrays;
    }

    public static function sort_by_2($arrayOfArrays, $key1, $key2, $descending = false) {
        $descending = $descending ? -1 : 1;
        usort($arrayOfArrays, function ($a, $b) use ($key1, $key2, $descending) {
            if ($a[$key1] == $b[$key1]) {
                if ($a[$key2] == $b[$key2]) {
                    return 0;
                }
                return $a[$key2] < $b[$key2] ? -$descending : $descending;
            }
            return $a[$key1] < $b[$key1] ? -$descending : $descending;
        });
        return $arrayOfArrays;
    }

    public static function flatten($array) {
        return array_reduce($array, function ($acc, $item) {
            return array_merge($acc, is_array($item) ? static::flatten($item) : array($item));
        }, array());
    }

    public static function array_concat() {
        return call_user_func_array('array_merge', array_filter(func_get_args(), 'is_array'));
    }

    public static function in_array($needle, $haystack) {
        return in_array($needle, $haystack);
    }

    public static function to_array($object) {
        if ($object instanceof \JsonSerializable) {
            $object = $object->jsonSerialize();
        }
        return array_values($object);
    }

    public static function is_empty($object) {
        return empty($object) || count($object) === 0;
    }

    public static function keysort($array) {
        $result = $array;
        ksort($result);
        return $result;
    }

    public static function extract_params($string) {
        if (preg_match_all('/{([\w-]+)}/u', $string, $matches)) {
            return $matches[1];
        }
    }

    public static function implode_params($string, $params) {
        if (static::is_associative($params)) {
            foreach ($params as $key => $value) {
                if (gettype($value) !== 'array') {
                    $string = implode($value, mb_split('{' . preg_quote($key) . '}', $string));
                }
            }
        }
        return $string;
    }

    public static function deep_extend() {
        //
        //     extend associative dictionaries only, replace everything else
        //
        $out = null;
        $args = func_get_args();
        foreach ($args as $arg) {
            if (static::is_associative($arg) || (is_array($arg) && (count($arg) === 0))) {
                if (!static::is_associative($out)) {
                    $out = array();
                }
                foreach ($arg as $k => $v) {
                    $out[$k] = static::deep_extend(isset($out[$k]) ? $out[$k] : array(), $v);
                }
            } else {
                $out = $arg;
            }
        }
        return $out;
    }

    public static function sum() {
        return array_sum(array_filter(func_get_args(), function ($x) {
            return isset($x) ? $x : 0;
        }));
    }

    public static function ordered($array) { // for Python OrderedDicts, does nothing in PHP and JS
        return $array;
    }

    public function aggregate($bidasks) {
        $result = array();

        foreach ($bidasks as $bidask) {
            if ($bidask[1] > 0) {
                $price = (string) $bidask[0];
                $result[$price] = array_key_exists($price, $result) ? $result[$price] : 0;
                $result[$price] += $bidask[1];
            }
        }

        $output = array();

        foreach ($result as $key => $value) {
            $output[] = array(floatval($key), floatval($value));
        }

        return $output;
    }

    public static function urlencodeBase64($string) {
        return preg_replace(array('#[=]+$#u', '#\+#u', '#\\/#'), array('', '-', '_'), \base64_encode($string));
    }

    public function urlencode($array) {
        foreach ($array as $key => $value) {
            if (is_bool($value)) {
                $array[$key] = var_export($value, true);
            }
        }
        return http_build_query($array, '', $this->urlencode_glue, PHP_QUERY_RFC3986);
    }

    public function urlencode_nested($array) {
        // we don't have to implement this method in PHP
        // https://github.com/ccxt/ccxt/issues/12872
        // https://github.com/ccxt/ccxt/issues/12900
        return $this->urlencode($array);
    }

    public function urlencode_with_array_repeat($array) {
        return preg_replace('/%5B\d*%5D/', '', $this->urlencode($array));
    }

    public function rawencode($array) {
        return urldecode($this->urlencode($array));
    }

    public static function encode_uri_component($string) {
        return urlencode($string);
    }

    public static function url($path, $params = array()) {
        $result = static::implode_params($path, $params);
        $query = static::omit($params, static::extract_params($path));
        if ($query) {
            $result .= '?' . static::urlencode($query);
        }
        return $result;
    }

    public static function seconds() {
        return time();
    }

    public static function milliseconds() {
        if (PHP_INT_SIZE == 4) {
            return static::milliseconds32();
        } else {
            return static::milliseconds64();
        }
    }

    public static function milliseconds32() {
        list($msec, $sec) = explode(' ', microtime());
        // raspbian 32-bit integer workaround
        // https://github.com/ccxt/ccxt/issues/5978
        // return (int) ($sec . substr($msec, 2, 3));
        return $sec . substr($msec, 2, 3);
    }

    public static function milliseconds64() {
        list($msec, $sec) = explode(' ', microtime());
        // this method will not work on 32-bit raspbian
        return (int) ($sec . substr($msec, 2, 3));
    }

    public static function microseconds() {
        list($msec, $sec) = explode(' ', microtime());
        return $sec . str_pad(substr($msec, 2, 6), 6, '0');
    }

    public static function iso8601($timestamp = null) {
        if (!isset($timestamp)) {
            return null;
        }
        if (!is_numeric($timestamp) || intval($timestamp) != $timestamp) {
            return null;
        }
        $timestamp = (int) $timestamp;
        if ($timestamp < 0) {
            return null;
        }
        $result = gmdate('c', (int) floor($timestamp / 1000));
        $msec = (int) $timestamp % 1000;
        $result = str_replace('+00:00', sprintf('.%03dZ', $msec), $result);
        return $result;
    }

    public static function parse_date($timestamp) {
        return static::parse8601($timestamp);
    }

    public static function parse8601($timestamp = null) {
        if (!isset($timestamp)) {
            return null;
        }
        if (!$timestamp || !is_string($timestamp)) {
            return null;
        }
        $timedata = date_parse($timestamp);
        if (!$timedata || $timedata['error_count'] > 0 || $timedata['warning_count'] > 0 || (isset($timedata['relative']) && count($timedata['relative']) > 0)) {
            return null;
        }
        if (($timedata['hour'] === false) ||
            ($timedata['minute'] === false) ||
            ($timedata['second'] === false) ||
            ($timedata['year'] === false) ||
            ($timedata['month'] === false) ||
            ($timedata['day'] === false)) {
            return null;
        }
        $time = strtotime($timestamp);
        if ($time === false) {
            return null;
        }
        $time *= 1000;
        if (preg_match('/\.(?<milliseconds>[0-9]{1,3})/', $timestamp, $match)) {
            $time += (int) str_pad($match['milliseconds'], 3, '0', STR_PAD_RIGHT);
        }
        return $time;
    }

    public static function rfc2616($timestamp) {
        if (!$timestamp) {
            $timestamp = static::milliseconds();
        }
        return gmdate('D, d M Y H:i:s T', (int) round($timestamp / 1000));
    }

    public static function dmy($timestamp, $infix = '-') {
        return gmdate('m' . $infix . 'd' . $infix . 'Y', (int) round($timestamp / 1000));
    }

    public static function ymd($timestamp, $infix = '-', $fullYear = true) {
        $yearFormat = $fullYear ? 'Y' : 'y';
        return gmdate($yearFormat . $infix . 'm' . $infix . 'd', (int) round($timestamp / 1000));
    }

    public static function yymmdd($timestamp, $infix = '') {
        return static::ymd($timestamp, $infix, false);
    }

    public static function yyyymmdd($timestamp, $infix = '-') {
        return static::ymd($timestamp, $infix, true);
    }

    public static function ymdhms($timestamp, $infix = ' ') {
        return gmdate('Y-m-d\\' . $infix . 'H:i:s', (int) round($timestamp / 1000));
    }

    public static function binary_concat() {
        return implode('', func_get_args());
    }

    public static function binary_concat_array($arr) {
        return implode('', $arr);
    }

    public static function binary_to_base64($binary) {
        return \base64_encode($binary);
    }

    public static function base16_to_binary($data) {
        return hex2bin($data);
    }

    public static function int_to_base16($integer) {
        return dechex($integer);
    }

    public static function json($data, $params = array()) {
        $options = array(
            'convertArraysToObjects' => JSON_FORCE_OBJECT,
            // other flags if needed...
        );
        $flags = JSON_UNESCAPED_SLASHES;
        foreach ($options as $key => $value) {
            if (array_key_exists($key, $params) && $params[$key]) {
                $flags |= $options[$key];
            }
        }
        return json_encode($data, $flags);
    }

    public static function is_json_encoded_object($input) {
        return ('string' === gettype($input)) &&
                (strlen($input) >= 2) &&
                (('{' === $input[0]) || ('[' === $input[0]));
    }

    public static function encode($input) {
        return $input;
    }

    public static function decode($input) {
        return $input;
    }

    public function check_address($address) {
        if (empty($address) || !is_string($address)) {
            throw new InvalidAddress($this->id . ' address is null');
        }

        if ((count(array_unique(str_split($address))) === 1) ||
            (strlen($address) < $this->minFundingAddressLength) ||
            (strpos($address, ' ') !== false)) {
            throw new InvalidAddress($this->id . ' address is invalid or has less than ' . strval($this->minFundingAddressLength) . ' characters: "' . strval($address) . '"');
        }

        return $address;
    }

    public function describe() {
        return array();
    }

    public function __construct($options = array()) {

        // todo auto-camelcasing for methods in PHP
        // $method_names = get_class_methods ($this);
        // foreach ($method_names as $method_name) {
        //     if ($method_name) {
        //         if (($method_name[0] != '_') && ($method_name[-1] != '_') && (mb_strpos ($method_name, '_') !== false)) {
        //             $parts = explode ('_', $method_name);
        //             $camelcase = $parts[0];
        //             for ($i = 1; $i < count ($parts); $i++) {
        //                 $camelcase .= static::capitalize ($parts[$i]);
        //             }
        //             // $this->$camelcase = $this->$method_name;
        //             // echo $method_name . " " . method_exists ($this, $method_name) . " " . $camelcase . " " . method_exists ($this, $camelcase) . "\n";
        //         }
        //     }
        // }

        $this->options = $this->get_default_options();

        $this->urlencode_glue = ini_get('arg_separator.output'); // can be overrided by exchange constructor params

        $options = array_replace_recursive($this->describe(), $options);
        if ($options) {
            foreach ($options as $key => $value) {
                $this->{$key} =
                    (property_exists($this, $key) && is_array($this->{$key}) && is_array($value)) ?
                        array_replace_recursive($this->{$key}, $value) :
                        $value;
            }
        }

        $this->tokenBucket = array(
            'delay' => 0.001,
            'capacity' => 1.0,
            'cost' => 1.0,
            'maxCapacity' => 1000,
            'refillRate' => ($this->rateLimit > 0) ? 1.0 / $this->rateLimit : PHP_INT_MAX,
        );

        if ($this->urlencode_glue !== '&') {
            if ($this->urlencode_glue_warning) {
                throw new ExchangeError($this->id . ' warning! The glue symbol for HTTP queries ' .
                    ' is changed from its default value & to ' . $this->urlencode_glue . ' in php.ini' .
                    ' (arg_separator.output) or with a call to ini_set prior to this message. If that' .
                    ' was the intent, you can acknowledge this warning and silence it by setting' .
                    " 'urlencode_glue_warning' => false or 'urlencode_glue' => '&' with exchange constructor params");
            }
        }

        if ($this->markets) {
            $this->set_markets($this->markets);
        }

        $this->stream = new Stream ();
        
        $this->after_construct();
    }

    public static function underscore($camelcase) {
        // conversion fooBar10OHLCV2Candles → foo_bar10_ohlcv2_candles
        $underscore = preg_replace_callback('/[a-z0-9][A-Z]/m', function ($x) {
            return $x[0][0] . '_' . $x[0][1];
        }, $camelcase);
        return strtolower($underscore);
    }

    public function camelcase($underscore) {
        // todo: write conversion foo_bar10_ohlcv2_candles → fooBar10OHLCV2Candles
        throw new NotSupported($this->id . ' camelcase() is not supported yet');
    }

    public static function hash($request, $type = 'md5', $digest = 'hex') {
        $base64 = ('base64' === $digest);
        $binary = ('binary' === $digest);
        $raw_output = ($binary || $base64) ? true : false;
        if ($type === 'keccak') {
            $hash = Keccak::hash($request, 256, $raw_output);
        } else {
            $hash = \hash($type, $request, $raw_output);
        }
        if ($base64) {
            $hash = \base64_encode($hash);
        }
        return $hash;
    }

    public static function hmac($request, $secret, $type = 'sha256', $digest = 'hex') {
        $base64 = ('base64' === $digest);
        $binary = ('binary' === $digest);
        $hmac = \hash_hmac($type, $request, $secret, ($binary || $base64) ? true : false);
        if ($base64) {
            $hmac = \base64_encode($hmac);
        }
        return $hmac;
    }

    public static function jwt($request, $secret, $algorithm = 'sha256', $is_rsa = false) {
        $alg = ($is_rsa ? 'RS' : 'HS') . mb_substr($algorithm, 3, 3);
        $encodedHeader = static::urlencodeBase64(json_encode(array('alg' => $alg, 'typ' => 'JWT')));
        $encodedData = static::urlencodeBase64(json_encode($request, JSON_UNESCAPED_SLASHES));
        $token = $encodedHeader . '.' . $encodedData;
        if ($is_rsa) {
            $signature = \base64_decode(static::rsa($token, $secret, $algorithm));
        } else {
            $signature =  static::hmac($token, $secret, $algorithm, 'binary');
        }
        return $token . '.' . static::urlencodeBase64($signature);
    }

    public static function rsa($request, $secret, $alg = 'sha256') {
        $algorithms = array(
            'sha256' => \OPENSSL_ALGO_SHA256,
            'sha384' => \OPENSSL_ALGO_SHA384,
            'sha512' => \OPENSSL_ALGO_SHA512,
        );
        if (!array_key_exists($alg, $algorithms)) {
            throw new ExchangeError($alg . ' is not a supported rsa signing algorithm.');
        }
        $algName = $algorithms[$alg];
        $signature = null;
        \openssl_sign($request, $signature, $secret, $algName);
        return \base64_encode($signature);
    }

    public static function ecdsa($request, $secret, $algorithm = 'p256', $hash = null, $fixedLength = false) {
        $digest = $request;
        if ($hash !== null) {
            $digest = static::hash($request, $hash, 'hex');
        }
        $ec = new EC(strtolower($algorithm));
        $key = $ec->keyFromPrivate(ltrim($secret, '0x'));
        $ellipticSignature = $key->sign($digest, 'hex', array('canonical' => true));
        $count = new BN('0');
        $minimumSize = (new BN('1'))->shln(8 * 31)->sub(new BN('1'));
        while ($fixedLength && ($ellipticSignature->r->gt($ec->nh) || $ellipticSignature->r->lte($minimumSize) || $ellipticSignature->s->lte($minimumSize))) {
            $ellipticSignature = $key->sign($digest, 'hex', array('canonical' => true, 'extraEntropy' => $count->toArray('le', 32)));
            $count = $count->add(new BN('1'));
        }
        $signature = array(
            'r' =>  $ellipticSignature->r->bi->toHex(),
            's' => $ellipticSignature->s->bi->toHex(),
            'v' => $ellipticSignature->recoveryParam,
        );
        return $signature;
    }

    public static function axolotl($request, $secret, $algorithm = 'ed25519') {
        // this method is experimental ( ͡° ͜ʖ ͡°)
        $curve = new EdDSA($algorithm);
        $signature = $curve->signModified($request, $secret);
        return static::binary_to_base58(static::base16_to_binary($signature->toHex()));
    }

    public static function eddsa($request, $secret, $algorithm = 'ed25519') {
        $curve = new EdDSA($algorithm);
        preg_match('/^-----BEGIN PRIVATE KEY-----\s(\S{64})\s-----END PRIVATE KEY-----$/', $secret, $match);
        // trim pem header from 48 bytes -> 32 bytes
        // in hex so 96 chars -> 64 chars
        $hex_secret = substr(bin2hex(base64_decode($match[1])), 32);
        $signature = $curve->sign(bin2hex(static::encode($request)), $hex_secret);
        return static::binary_to_base64(static::base16_to_binary($signature->toHex()));
    }

    public function eth_abi_encode($types, $args) {
        $typedDataEncoder = new TypedDataEncoder();
        $abiEncoder = $typedDataEncoder->ethabi;
        // workaround to replace array() with []
        $types = preg_replace('/array\(\)/', '[]', $types);
        return hex2bin(str_replace('0x', '', $abiEncoder->encodeParameters($types, $args)));
    }

    public function eth_encode_structured_data($domainData, $messageTypes, $messageData) {
        $typedDataEncoder = new TypedDataEncoder();
        return $this->binary_concat(
            hex2bin('1901'),
            hex2bin(str_replace('0x', '', $typedDataEncoder->hashDomain($domainData))),
            hex2bin(str_replace('0x', '', $typedDataEncoder->hashEIP712Message($messageTypes, $messageData)))
        );
    }

    public function packb($data) {
        return MessagePack::pack($data);
    }

    public function throttle($cost = null) {
        // TODO: use a token bucket here
        $now = $this->milliseconds();
        $elapsed = $now - $this->lastRestRequestTimestamp;
        $cost = ($cost === null) ? 1 : $cost;
        $sleep_time = $this->rateLimit * $cost;
        if ($elapsed < $sleep_time) {
            $delay = $sleep_time - $elapsed;
            usleep((int) ($delay * 1000.0));
        }
    }

    public function parse_json($json_string, $as_associative_array = true) {
        return json_decode($this->on_json_response($json_string), $as_associative_array);
    }

    public function log() {
        $args = func_get_args();
        if (is_array($args)) {
            $array = array();
            foreach ($args as $arg) {
                $array[] = is_string($arg) ? $arg : json_encode($arg, JSON_PRETTY_PRINT);
            }
            echo implode(' ', $array), "\n";
        }
    }

    public function on_rest_response($code, $reason, $url, $method, $response_headers, $response_body, $request_headers, $request_body) {
        return is_string($response_body) ? trim($response_body) : $response_body;
    }

    public function on_json_response($response_body) {
        return (is_string($response_body) && $this->quoteJsonNumbers) ? preg_replace('/":([+.0-9eE-]+)([,}])/', '":"$1"$2', $response_body) : $response_body;
    }

    public function setProxyAgents($httpProxy, $httpsProxy, $socksProxy) {
        if ($httpProxy) {
            curl_setopt($this->curl, CURLOPT_PROXY, $httpProxy);
            curl_setopt($this->curl, CURLOPT_PROXYTYPE, CURLPROXY_HTTP);
        }  else if ($httpsProxy) {
            curl_setopt($this->curl, CURLOPT_PROXY, $httpsProxy);
            curl_setopt($this->curl, CURLOPT_PROXYTYPE, CURLPROXY_HTTPS);
            // atm we don't make as tunnel
            // curl_setopt($this->curl, CURLOPT_TUNNEL, 1);
            // curl_setopt($this->curl, CURLOPT_SUPPRESS_CONNECT_HEADERS, 1);
        } else if ($socksProxy) {
            curl_setopt($this->curl, CURLOPT_PROXY, $socksProxy);
            curl_setopt($this->curl, CURLOPT_PROXYTYPE, CURLPROXY_SOCKS5);
        }
    }

    public function fetch($url, $method = 'GET', $headers = null, $body = null) {

        // https://github.com/ccxt/ccxt/issues/5914
        if ($this->curl) {
            if ($this->curl_close) {
                curl_close($this->curl); // we properly close the curl channel here to save cookies
                $this->curl = curl_init();
            } elseif ($this->curl_reset) {
                curl_reset($this->curl); // this is the default
            }
        } else {
            $this->curl = curl_init();
        }

        $this->last_request_headers = $headers;

        // ##### PROXY & HEADERS #####
        $headers = array_merge($this->headers, $headers ? $headers : array());
        // proxy-url
        $proxyUrl = $this->check_proxy_url_settings($url, $method, $headers, $body);
        if ($proxyUrl !== null) {
            $headers['Origin'] = $this->origin;
            $url = $proxyUrl . $url;
        }
        // proxy agents
        [ $httpProxy, $httpsProxy, $socksProxy ] = $this->check_proxy_settings($url, $method, $headers, $body);
        $this->check_conflicting_proxies($httpProxy || $httpsProxy || $socksProxy, $proxyUrl);
        $this->setProxyAgents($httpProxy, $httpsProxy, $socksProxy);
        // user-agent
        $userAgent = ($this->userAgent !== null) ? $this->userAgent : $this->user_agent;
        if ($userAgent) {
            if (gettype($userAgent) == 'string') {
                curl_setopt($this->curl, CURLOPT_USERAGENT, $userAgent);
                $headers = array_merge(['User-Agent' => $userAgent], $headers);
            } elseif ((gettype($userAgent) == 'array') && array_key_exists('User-Agent', $userAgent)) {
                curl_setopt($this->curl, CURLOPT_USERAGENT, $userAgent['User-Agent']);
                $headers = array_merge($userAgent, $headers);
            }
        }
        // set final headers
        $headers = $this->set_headers($headers);
        // log
        if ($this->verbose) {
            print_r(array('fetch Request:', $this->id, $method, $url, 'RequestHeaders:', $headers, 'RequestBody:', $body));
        }
        // end of proxies & headers

        // reorganize headers for curl
        if (is_array($headers)) {
            $tmp = $headers;
            $headers = array();
            foreach ($tmp as $key => $value) {
                $headers[] = $key . ': ' . $value;
            }
        }

        if ($this->timeout) {
            curl_setopt($this->curl, CURLOPT_CONNECTTIMEOUT_MS, (int) ($this->timeout));
            curl_setopt($this->curl, CURLOPT_TIMEOUT_MS, (int) ($this->timeout));
        }

        curl_setopt($this->curl, CURLOPT_RETURNTRANSFER, true);
        if (!$this->validateClientSsl) {
            curl_setopt($this->curl, CURLOPT_SSL_VERIFYPEER, false);
        }
        if (!$this->validateServerSsl) {
            curl_setopt($this->curl, CURLOPT_SSL_VERIFYHOST, false);
        }

        curl_setopt($this->curl, CURLOPT_ENCODING, '');

        if ($method == 'GET') {
            curl_setopt($this->curl, CURLOPT_HTTPGET, true);
        } elseif ($method == 'POST') {
            curl_setopt($this->curl, CURLOPT_POST, true);
            curl_setopt($this->curl, CURLOPT_POSTFIELDS, $body);
        } elseif ($method == 'PUT') {
            curl_setopt($this->curl, CURLOPT_CUSTOMREQUEST, 'PUT');
            curl_setopt($this->curl, CURLOPT_POSTFIELDS, $body);
            $headers[] = 'X-HTTP-Method-Override: PUT';
        } elseif ($method == 'PATCH') {
            curl_setopt($this->curl, CURLOPT_CUSTOMREQUEST, 'PATCH');
            curl_setopt($this->curl, CURLOPT_POSTFIELDS, $body);
        } elseif ($method === 'DELETE') {
            curl_setopt($this->curl, CURLOPT_CUSTOMREQUEST, 'DELETE');
            curl_setopt($this->curl, CURLOPT_POSTFIELDS, $body);

            $headers[] = 'X-HTTP-Method-Override: DELETE';
        }

        if ($headers) {
            curl_setopt($this->curl, CURLOPT_HTTPHEADER, $headers);
        }

        if ($this->verbose) {
            print_r(array('fetch Request:', $this->id, $method, $url, 'RequestHeaders:', $headers, 'RequestBody:', $body));
        }

        // we probably only need to set it once on startup
        if ($this->curlopt_interface) {
            curl_setopt($this->curl, CURLOPT_INTERFACE, $this->curlopt_interface);
        }

        curl_setopt($this->curl, CURLOPT_URL, $url);
        // end of proxy settings

        curl_setopt($this->curl, CURLOPT_FOLLOWLOCATION, true);
        curl_setopt($this->curl, CURLOPT_FAILONERROR, false);

        curl_setopt($this->curl, CURLOPT_HEADER, 1);
        // match the same http version as python and js
        curl_setopt($this->curl, CURLOPT_HTTP_VERSION, CURL_HTTP_VERSION_1_1);

        // user-defined cURL options (if any)
        if (!empty($this->curl_options)) {
            curl_setopt_array($this->curl, $this->curl_options);
        }

        $response_headers = array();

        $response = curl_exec($this->curl);

        $headers_length = curl_getinfo($this->curl, CURLINFO_HEADER_SIZE);

        $raw_headers = mb_substr($response, 0, $headers_length);

        $raw_headers_array = explode("\r\n", trim($raw_headers));
        $status_line = $raw_headers_array[0];
        $parts = explode(' ', $status_line);
        $http_status_text = count($parts) === 3 ? $parts[2] : null;
        $raw_headers = array_slice($raw_headers_array, 1);
        foreach ($raw_headers as $raw_header) {
            if (strlen($raw_header)) {
                $exploded = explode(': ', $raw_header);
                if (count($exploded) > 1) {
                    list($key, $value) = $exploded;
                    // don't overwrite headers
                    // https://stackoverflow.com/a/4371395/4802441
                    if (array_key_exists($key, $response_headers)) {
                        $response_headers[$key] = $response_headers[$key] . ', ' . $value;
                    } else {
                        $response_headers[$key] = $value;
                    }
                }
            }
        }
        $result = mb_substr($response, $headers_length);

        $curl_errno = curl_errno($this->curl);
        $curl_error = curl_error($this->curl);
        $http_status_code = curl_getinfo($this->curl, CURLINFO_HTTP_CODE);

        $result = $this->on_rest_response($http_status_code, $http_status_text, $url, $method, $response_headers, $result, $headers, $body);

        $this->lastRestRequestTimestamp = $this->milliseconds();

        if ($this->enableLastHttpResponse) {
            $this->last_http_response = $result;
        }

        if ($this->enableLastResponseHeaders) {
            $this->last_response_headers = $response_headers;
        }

        $json_response = null;
        $is_json_encoded_response = $this->is_json_encoded_object($result);

        if ($is_json_encoded_response) {
            $json_response = $this->parse_json($result);
            if ($this->enableLastJsonResponse) {
                $this->last_json_response = $json_response;
            }
        }

        if ($this->verbose) {
            print_r(array('fetch Response:', $this->id, $method, $url, $http_status_code, $curl_error, 'ResponseHeaders:', $response_headers, 'ResponseBody:', $result));
        }

        if ($result === false) {
            if ($curl_errno == 28) { // CURLE_OPERATION_TIMEDOUT
                throw new RequestTimeout($this->id . ' ' . implode(' ', array($url, $method, $curl_errno, $curl_error)));
            }

            // all sorts of SSL problems, accessibility
            throw new ExchangeNotAvailable($this->id . ' ' . implode(' ', array($url, $method, $curl_errno, $curl_error)));
        }

        $skip_further_error_handling = $this->handle_errors($http_status_code, $http_status_text, $url, $method, $response_headers, $result ? $result : null, $json_response, $headers, $body);
        if (!$skip_further_error_handling) {
            $this->handle_http_status_code($http_status_code, $http_status_text, $url, $method, $result);
        }
        // check if $curl_errno is not zero
        if ($curl_errno) {
            throw new NetworkError($this->id . ' unknown error: ' . strval($curl_errno) . ' ' . $curl_error);
        }

        return isset($json_response) ? $json_response : $result;
    }

    public function load_markets($reload = false, $params = array()) {
        if (!$reload && $this->markets) {
            if (!$this->markets_by_id) {
                return $this->set_markets($this->markets);
            }
            return $this->markets;
        }
        $currencies = null;
        if (array_key_exists('fetchCurrencies', $this->has) && $this->has['fetchCurrencies'] === true) {
            $currencies = $this->fetch_currencies();
        }
        $markets = $this->fetch_markets($params);
        return $this->set_markets($markets, $currencies);
    }

    public function number($n) {
        return call_user_func($this->number, $n);
    }

    public function fetch_markets($params = array()) {
        // markets are returned as a list
        // currencies are returned as a dict
        // this is for historical reasons
        // and may be changed for consistency later
        return $this->markets ? array_values($this->markets) : array();
    }

    public function fetch_currencies($params = array()) {
        // markets are returned as a list
        // currencies are returned as a dict
        // this is for historical reasons
        // and may be changed for consistency later
        return $this->currencies ? $this->currencies : array();
    }

    public function precision_from_string($str) {
        // support string formats like '1e-4'
        if (strpos($str, 'e') > -1) {
            $numStr = preg_replace ('/\de/', '', $str);
            return ((int)$numStr) * -1;
        }
        // support integer formats (without dot) like '1', '10' etc [Note: bug in decimalToPrecision, so this should not be used atm]
        // if (strpos($str, '.') === -1) {
        //     return strlen(str) * -1;
        // }
        // default strings like '0.0001'
        $parts = explode('.', preg_replace('/0+$/', '', $str));
        return (count($parts) > 1) ? strlen($parts[1]) : 0;
    }

    public function __call($function, $params) {
        // support camelCase & snake_case functions
        if (!preg_match('/^[A-Z0-9_]+$/', $function)) {
            $underscore = static::underscore($function);
            if (method_exists($this, $underscore)) {
                return call_user_func_array(array($this, $underscore), $params);
            }
        }
        /* handle errors */
        throw new ExchangeError($function . ' method not found, try underscore_notation instead of camelCase for the method being called');
    }

    public function add_method($function_name, $callback) {
        $function_name = strtolower($function_name);
        $this->overriden_methods[$function_name] = $callback;
    }

    public function call_method($function_name, $params = []) {
        $function_name = strtolower($function_name);
        if (is_callable($this->overriden_methods[$function_name])) {
            return call_user_func_array($this->overriden_methods[$function_name], $params);
        }
    }

    public function __sleep() {
        $return = array_keys(array_filter(get_object_vars($this), function ($var) {
            return !(is_object($var) || is_resource($var) || is_callable($var));
        }));
        return $return;
    }

    public function __wakeup() {
        $this->curl = curl_init();
        if ($this->api) {
            $this->define_rest_api($this->api, 'request');
        }
    }

    public function __destruct() {
        if ($this->curl !== null) {
            curl_close($this->curl);
        }
    }

    public function has($feature = null) {
        if (!$feature) {
            return $this->has;
        }
        $feature = strtolower($feature);
        $new_feature_map = array_change_key_case($this->has, CASE_LOWER);
        if (array_key_exists($feature, $new_feature_map)) {
            return $new_feature_map[$feature];
        }

        // PHP 5.6+ only:
        // $old_feature_map = array_change_key_case (array_filter (get_object_vars ($this), function ($key) {
        //     return strpos($key, 'has') !== false && $key !== 'has';
        // }, ARRAY_FILTER_USE_KEY), CASE_LOWER);

        // the above rewritten for PHP 5.4+
        $nonfiltered = get_object_vars($this);
        $filtered = array();
        foreach ($nonfiltered as $key => $value) {
            if ((strpos($key, 'has') !== false) && ($key !== 'has')) {
                $filtered[$key] = $value;
            }
        }
        $old_feature_map = array_change_key_case($filtered, CASE_LOWER);

        $old_feature = "has{$feature}";
        return array_key_exists($old_feature, $old_feature_map) ? $old_feature_map[$old_feature] : false;
    }

    public static function precisionFromString($x) {
        $parts = explode('.', preg_replace('/0+$/', '', $x));
        if (count($parts) > 1) {
            return strlen($parts[1]);
        } else {
            return 0;
        }
    }

    public static function decimal_to_precision($x, $roundingMode = ROUND, $numPrecisionDigits = null, $countingMode = DECIMAL_PLACES, $paddingMode = NO_PADDING) {
        if ($countingMode === TICK_SIZE) {
            if (!(is_float($numPrecisionDigits) || is_int($numPrecisionDigits) || is_string($numPrecisionDigits) ))
                throw new BaseError('Precision must be an integer or float or string for TICK_SIZE');
        } else {
            if (!is_int($numPrecisionDigits)) {
                throw new BaseError('Precision must be an integer');
            }
        }

        if (is_string($numPrecisionDigits)) {
            $numPrecisionDigits = (float) $numPrecisionDigits;
        }

        if (!is_numeric($x)) {
            throw new BaseError('Invalid number');
        }

        assert(($roundingMode === ROUND) || ($roundingMode === TRUNCATE));

        $result = '';

        // Special handling for negative precision
        if ($numPrecisionDigits < 0) {
            if ($countingMode === TICK_SIZE) {
                throw new BaseError('TICK_SIZE cant be used with negative numPrecisionDigits');
            }
            $toNearest = pow(10, abs($numPrecisionDigits));
            if ($roundingMode === ROUND) {
                $result = (string) ($toNearest * static::decimal_to_precision($x / $toNearest, $roundingMode, 0, DECIMAL_PLACES, $paddingMode));
            }
            if ($roundingMode === TRUNCATE) {
                $result = static::decimal_to_precision($x - ( (int) $x % $toNearest), $roundingMode, 0, DECIMAL_PLACES, $paddingMode);
            }
            return $result;
        }

        if ($countingMode === TICK_SIZE) {
            $precisionDigitsString = static::decimal_to_precision($numPrecisionDigits, ROUND, 100, DECIMAL_PLACES, NO_PADDING);
            $newNumPrecisionDigits = static::precisionFromString($precisionDigitsString);
            $missing = fmod($x, $numPrecisionDigits);
            $missing = floatval(static::decimal_to_precision($missing, ROUND, 8, DECIMAL_PLACES, NO_PADDING));
            // See: https://github.com/ccxt/ccxt/pull/6486
            $fpError = static::decimal_to_precision($missing / $numPrecisionDigits, ROUND, max($newNumPrecisionDigits, 8), DECIMAL_PLACES, NO_PADDING);
            if(static::precisionFromString($fpError) !== 0) {
                if ($roundingMode === ROUND) {
                    if ($x > 0) {
                        if ($missing >= $numPrecisionDigits / 2) {
                            $x = $x - $missing + $numPrecisionDigits;
                        } else {
                            $x = $x - $missing;
                        }
                    } else {
                        if ($missing >= $numPrecisionDigits / 2) {
                            $x = $x - $missing;
                        } else {
                            $x = $x - $missing - $numPrecisionDigits;
                        }
                    }
                } elseif (TRUNCATE === $roundingMode) {
                    $x = $x - $missing;
                }
            }
            return static::decimal_to_precision($x, ROUND, $newNumPrecisionDigits, DECIMAL_PLACES, $paddingMode);
        }


        if ($roundingMode === ROUND) {
            if ($countingMode === DECIMAL_PLACES) {
                // Requested precision of 100 digits was truncated to PHP maximum of 53 digits
                $numPrecisionDigits = min(14, $numPrecisionDigits);
                $result = number_format(round($x, $numPrecisionDigits, PHP_ROUND_HALF_UP), $numPrecisionDigits, '.', '');
            } elseif ($countingMode === SIGNIFICANT_DIGITS) {
                $significantPosition = ((int) log( abs($x), 10)) % 10;
                if ($significantPosition > 0) {
                    ++$significantPosition;
                }
                $result = static::number_to_string(round($x, $numPrecisionDigits - $significantPosition, PHP_ROUND_HALF_UP));
            }
        } elseif ($roundingMode === TRUNCATE) {
            $dotIndex = strpos($x, '.');
            $dotPosition = $dotIndex ?: strlen($x);
            if ($countingMode === DECIMAL_PLACES) {
                if ($dotIndex) {
                    list($before, $after) = explode('.', static::number_to_string($x));
                    $result = $before . '.' . substr($after, 0, $numPrecisionDigits);
                } else {
                    $result = $x;
                }
            } elseif ($countingMode === SIGNIFICANT_DIGITS) {
                if ($numPrecisionDigits === 0) {
                    return '0';
                }
                $significantPosition = (int) log(abs($x), 10);
                $start = $dotPosition - $significantPosition;
                $end = $start + $numPrecisionDigits;
                if ($dotPosition >= $end) {
                    --$end;
                }
                if ($numPrecisionDigits >= (strlen($x) - ($dotPosition ? 1 : 0))) {
                    $result = (string) $x;
                } else {
                    if ($significantPosition < 0) {
                        ++$end;
                    }
                    $result = str_pad(substr($x, 0, $end), $dotPosition, '0');
                }
            }
            $result = rtrim($result, '.');
        }

        $hasDot = (false !== strpos($result, '.'));
        if ($paddingMode === NO_PADDING) {
            if (($result === '')  && ($numPrecisionDigits === 0)) {
                return '0';
            }
            if ($hasDot) {
                $result = rtrim($result, '0');
                $result = rtrim($result, '.');
            }
        } elseif ($paddingMode === PAD_WITH_ZERO) {
            if ($hasDot) {
                if ($countingMode === DECIMAL_PLACES) {
                    list($before, $after) = explode('.', $result, 2);
                    $result = $before . '.' . str_pad($after, $numPrecisionDigits, '0');
                } elseif ($countingMode === SIGNIFICANT_DIGITS) {
                    if ($result < 1) {
                        $result = str_pad($result, strcspn($result, '123456789') + $numPrecisionDigits, '0');
                    }
                }
            } else {
                if ($countingMode === DECIMAL_PLACES) {
                    if ($numPrecisionDigits > 0) {
                        $result = $result . '.' . str_repeat('0', $numPrecisionDigits);
                    }
                } elseif ($countingMode === SIGNIFICANT_DIGITS) {
                    if ($numPrecisionDigits > strlen($result)) {
                        $result = $result . '.' . str_repeat('0', ($numPrecisionDigits - strlen($result)));
                    }
                }
            }
        }
        if (($result === '-0') || ($result === '-0.' . str_repeat('0', max(strlen($result) - 3, 0)))) {
            $result = substr($result, 1);
        }
        return $result;
    }

    public static function number_to_string($x) {
        // avoids scientific notation for too large and too small numbers
        if ($x === null) {
            return null;
        }
        $type = gettype($x);
        $s = (string) $x;
        if (($type !== 'integer') && ($type !== 'double')) {
            return $s;
        }
        if (strpos($x, 'E') === false) {
            return $s;
        }
        $splitted = explode('E', $s);
        $number = rtrim(rtrim($splitted[0], '0'), '.');
        $exp = (int) $splitted[1];
        $len_after_dot = 0;
        if (strpos($number, '.') !== false) {
            $splitted = explode('.', $number);
            $len_after_dot = strlen($splitted[1]);
        }
        $number = str_replace(array('.', '-'), '', $number);
        $sign = ($x < 0) ? '-' : '';
        if ($exp > 0) {
            $zeros = str_repeat('0', abs($exp) - $len_after_dot);
            $s = $sign . $number . $zeros;
        } else {
            $zeros = str_repeat('0', abs($exp) - 1);
            $s = $sign . '0.' . $zeros . $number;
        }
        return $s;
    }

    public function vwap($baseVolume, $quoteVolume) {
        return (($quoteVolume !== null) && ($baseVolume !== null) && ($baseVolume > 0)) ? ($quoteVolume / $baseVolume) : null;
    }

    // ------------------------------------------------------------------------
    // web3 / 0x methods

    public static function has_web3() {
        // PHP version of this function does nothing, as most of its
        // dependencies are lightweight and don't eat a lot
        return true;
    }

    public static function check_required_version($required_version, $error = true) {
        global $version;
        $result = true;
        $required = explode('.', $required_version);
        $current = explode('.', $version);
        $intMajor1 = intval($required[0]);
        $intMinor1 = intval($required[1]);
        $intPatch1 = intval($required[2]);
        $intMajor2 = intval($current[0]);
        $intMinor2 = intval($current[1]);
        $intPatch2 = intval($current[2]);
        if ($intMajor1 > $intMajor2) {
            $result = false;
        }
        if ($intMajor1 === $intMajor2) {
            if ($intMinor1 > $intMinor2) {
                $result = false;
            } elseif ($intMinor1 === $intMinor2 && $intPatch1 > $intPatch2) {
                $result = false;
            }
        }
        if (!$result) {
            if ($error) {
                throw new NotSupported('Your current version of CCXT is ' . $version . ', a newer version ' . $required_version . ' is required, please, upgrade your version of CCXT');
            } else {
                return $error;
            }
        }
        return $result;
    }

    public function check_required_dependencies() {
        if (!static::has_web3()) {
            throw new ExchangeError($this->id . ' requires web3 dependencies');
        }
    }

    public static function hashMessage($message) {
        $trimmed = ltrim($message, '0x');
        $buffer = unpack('C*', hex2bin($trimmed));
        $prefix = bin2hex("\u{0019}Ethereum Signed Message:\n" . sizeof($buffer));
        return '0x' . Keccak::hash(hex2bin($prefix . $trimmed), 256);
    }

    public static function signHash($hash, $privateKey) {
        $signature = static::ecdsa($hash, $privateKey, 'secp256k1', null);
        return array(
            'r' => '0x' . $signature['r'],
            's' => '0x' . $signature['s'],
            'v' => 27 + $signature['v'],
        );
    }

    public static function signMessage($message, $privateKey) {
        return static::signHash(static::hashMessage($message), $privateKey);
    }

    public function sign_message_string($message, $privateKey) {
        $signature = static::signMessage($message, $privateKey);
        return $signature['r'] . $this->remove0x_prefix($signature['s']) . dechex($signature['v']);
    }

    public static function base32_decode($s) {
        static $alphabet = 'ABCDEFGHIJKLMNOPQRSTUVWXYZ234567';
        $tmp = '';
        foreach (str_split($s) as $c) {
            if (($v = strpos($alphabet, $c)) === false) {
                $v = 0;
            }
            $tmp .= sprintf('%05b', $v);
        }
        $args = array_map('bindec', str_split($tmp, 8));
        array_unshift($args, 'C*');
        return rtrim(call_user_func_array('pack', $args), "\0");
    }

    public static function totp($key) {
        $noSpaceKey = str_replace(' ', '', $key);
        $encodedKey = static::base32_decode($noSpaceKey);
        $epoch = floor(time() / 30);
        $encodedEpoch = pack('J', $epoch);
        $hmacResult = static::hmac($encodedEpoch, $encodedKey, 'sha1', 'hex');
        $hmac = [];
        foreach (str_split($hmacResult, 2) as $hex) {
            $hmac[] = hexdec($hex);
        }
        $offset = $hmac[count($hmac) - 1] & 0xF;
        $code = ($hmac[$offset + 0] & 0x7F) << 24 | ($hmac[$offset + 1] & 0xFF) << 16 | ($hmac[$offset + 2] & 0xFF) << 8 | ($hmac[$offset + 3] & 0xFF);
        $otp = $code % pow(10, 6);
        return str_pad((string) $otp, 6, '0', STR_PAD_LEFT);
    }

    public static function number_to_be($n, $padding) {
        $n = new BN($n);
        return array_reduce(array_map('chr', $n->toArray('be', $padding)), 'static::binary_concat');
    }

    public static function number_to_le($n, $padding) {
        $n = new BN($n);
        return array_reduce(array_map('chr', $n->toArray('le', $padding)), 'static::binary_concat');
    }

    public static function base58_to_binary($s) {
        if (!self::$base58_decoder) {
            self::$base58_decoder = array();
            self::$base58_encoder = array();
            for ($i = 0; $i < strlen(self::$base58_alphabet); $i++) {
                $bigNum = new BN($i);
                self::$base58_decoder[self::$base58_alphabet[$i]] = $bigNum;
                self::$base58_encoder[$i] = self::$base58_alphabet[$i];
            }
        }
        $result = new BN(0);
        $base = new BN(58);
        for ($i = 0; $i < strlen($s); $i++) {
            $result->imul($base);
            $result->iadd(self::$base58_decoder[$s[$i]]);
        }
        return static::number_to_be($result, 0);
    }

    public static function binary_to_base58($b) {
        if (!self::$base58_encoder) {
            self::$base58_decoder = array();
            self::$base58_encoder = array();
            for ($i = 0; $i < strlen(self::$base58_alphabet); $i++) {
                $bigNum = new BN($i);
                self::$base58_decoder[self::$base58_alphabet[$i]] = $bigNum;
                self::$base58_encoder[$i] = self::$base58_alphabet[$i];
            }
        }
        // convert binary to decimal
        $result = new BN(0);
        $fromBase = new BN(0x100);
        $string = array();
        foreach (str_split($b) as $c) {
            $result->imul($fromBase);
            $result->iadd(new BN(ord($c)));
        }
        while (!$result->isZero()) {
            $next_character = $result->modn(58);
            $result->idivn(58);
            $string[] = self::$base58_encoder[$next_character];
        }
        return implode('', array_reverse($string));
    }

    public function remove0x_prefix($string) {
        return (substr($string, 0, 2) === '0x') ? substr($string, 2) : $string;
    }

    public function parse_number($value, $default = null) {
        if ($value === null) {
            return $default;
        } else {
            try {
                return $this->number($value);
            } catch (Exception $e) {
                return $default;
            }
        }
    }

    public function omit_zero($string_number) {
        if ($string_number === null || $string_number === '') {
            return null;
        }
        if (floatval($string_number) === 0.0) {
            return null;
        }
        return $string_number;
    }

    public function sleep($milliseconds) {
        sleep($milliseconds / 1000);
    }

    public function check_order_arguments ($market, $type, $side, $amount, $price, $params) {
        if ($price === null) {
            if ($type === 'limit') {
                  throw new ArgumentsRequired ($this->id + ' create_order() requires a price argument for a limit order');
             }
        }
        if ($amount <= 0) {
            throw new ArgumentsRequired ($this->id + ' create_order() amount should be above 0');
        }
    }

    public function handle_http_status_code($http_status_code, $status_text, $url, $method, $body) {
        $string_code = (string) $http_status_code;
        if (array_key_exists($string_code, $this->httpExceptions)) {
            $error_class = $this->httpExceptions[$string_code];
            if (substr($error_class, 0, 6) !== '\\ccxt\\') {
                $error_class = '\\ccxt\\' . $error_class;
            }
            throw new $error_class($this->id . ' ' . implode(' ', array($this->id, $url, $method, $http_status_code, $body)));
        }
    }

    public static function crc32($string, $signed = false) {
        $unsigned = \crc32($string);
        if ($signed && ($unsigned >= 0x80000000)) {
            return $unsigned - 0x100000000;
        } else {
            return $unsigned;
        }
    }

    function clone($obj) {
        return is_array($obj) ? $obj : $this->deep_extend($obj);
    }

    function parse_to_big_int($value) {
        return intval($value);
    }

    public function string_to_chars_array ($value) {
        return str_split($value);
    }

    function valueIsDefined($value){
        return isset($value) && !is_null($value);
    }

    function arraySlice($array, $first, $second = null){
        if ($second === null) {
            return array_slice($array, $first);
        } else {
            return array_slice($array, $first, $second);
        }
    }

    function get_property($obj, $property, $defaultValue = null){
        return (property_exists($obj, $property) ? $obj->$property : $defaultValue);
    }

    function set_property($obj, $property, $defaultValue = null){
        $obj->$property = $defaultValue;
    }

    function un_camel_case($str){
        return self::underscore($str);
    }

    public function fix_stringified_json_members($content) {
        // when stringified json has members with their values also stringified, like:
        // 'array("code":0, "data":array("order":array("orderId":1742968678528512345,"symbol":"BTC-USDT", "takeProfit":"array(\"type\":\"TAKE_PROFIT\",\"stopPrice\":43320.1)","reduceOnly":false)))'
        // we can fix with below manipulations
        // @ts-ignore
        $modifiedContent = str_replace('\\', '', $content);
        $modifiedContent = str_replace('"{', '{', $modifiedContent);
        $modifiedContent = str_replace('}"', '}', $modifiedContent);
        return $modifiedContent;
    }

<<<<<<< HEAD
    public function stream_reconnect_on_error($topic) {
        return function(Message $message) use ($topic) {
            if ($message->error) {
                try {
                    $this->stream_reconnect();
                } catch (Exception $e) {
                    $this->log ("Stream failed to reconnect: ", $e);
                }
            }
        };
    }

    public function stream_to_symbol($topic) {
        return function(Message $message) use ($topic) {
            $payload = $message->payload;
            $symbol = isset($payload['symbol']) ? $payload['symbol'] : null;
            if ($symbol) {
                $newTopic = "{$topic}::{$symbol}";
                $this->stream->produce($newTopic, $payload);
            }
        };
=======
    public function extend_exchange_options($newOptions) {
        $this->options = array_merge($this->options, $newOptions);
    }

    public function create_safe_dictionary() {
        return array();
>>>>>>> 118e1f4b
    }

    // ########################################################################
    // ########################################################################
    // ########################################################################
    // ########################################################################
    // ########                        ########                        ########
    // ########                        ########                        ########
    // ########                        ########                        ########
    // ########                        ########                        ########
    // ########        ########################        ########################
    // ########        ########################        ########################
    // ########        ########################        ########################
    // ########        ########################        ########################
    // ########                        ########                        ########
    // ########                        ########                        ########
    // ########                        ########                        ########
    // ########                        ########                        ########
    // ########################################################################
    // ########################################################################
    // ########################################################################
    // ########################################################################
    // ########        ########        ########                        ########
    // ########        ########        ########                        ########
    // ########        ########        ########                        ########
    // ########        ########        ########                        ########
    // ################        ########################        ################
    // ################        ########################        ################
    // ################        ########################        ################
    // ################        ########################        ################
    // ########        ########        ################        ################
    // ########        ########        ################        ################
    // ########        ########        ################        ################
    // ########        ########        ################        ################
    // ########################################################################
    // ########################################################################
    // ########################################################################
    // ########################################################################

    // METHODS BELOW THIS LINE ARE TRANSPILED FROM JAVASCRIPT TO PYTHON AND PHP

    public function setup_stream() {
        $stream = $this->stream;
        if ($this->stream !== null) {
            $stream->subscribe ('tickers', $this->stream_to_symbol('tickers'), true);
            $stream->subscribe ('orderbooks', $this->stream_to_symbol('orderbooks'), true);
            $stream->subscribe ('orders', $this->stream_to_symbol('orders'), true);
            $stream->subscribe ('positions', $this->stream_to_symbol('positions'), true);
            $stream->subscribe ('trades', $this->stream_to_symbol('trades'), true);
            $stream->subscribe ('myTrades', $this->stream_to_symbol('myTrades'), true);
        }
    }

    public function stream_produce(string $topic, mixed $payload = null, mixed $error = null) {
        $stream = $this->stream;
        $stream->produce ($topic, $payload, $error);
    }

    public function stream_reconnect() {
        if ($this->verbose) {
            $this->log ('reconnecting active watch functions');
        }
        $stream = $this->stream;
        $activeFunctions = $stream->active_watch_functions;
        $tasks = array();
        for ($i = 0; $i < count($activeFunctions); $i++) {
            $activeFunction = $activeFunctions[$i];
            $method = $this->safe_string($activeFunction, 'method');
            $args = $this->safe_list($activeFunction, 'args');
            $future = $this->spawn ($this->$method, ...$args);
            $tasks[] = $future;
        }
        return Promise\all($tasks);
    }

    public function safe_bool_n($dictionaryOrList, array $keys, ?bool $defaultValue = null) {
        /**
         * @ignore
         * safely extract boolean $value from dictionary or list
         * @return array(bool | null)
         */
        $value = $this->safe_value_n($dictionaryOrList, $keys, $defaultValue);
        if (is_bool($value)) {
            return $value;
        }
        return $defaultValue;
    }

    public function safe_bool_2($dictionary, int|string $key1, int|string $key2, ?bool $defaultValue = null) {
        /**
         * @ignore
         * safely extract boolean value from $dictionary or list
         * @return array(bool | null)
         */
        return $this->safe_bool_n($dictionary, array( $key1, $key2 ), $defaultValue);
    }

    public function safe_bool($dictionary, int|string $key, ?bool $defaultValue = null) {
        /**
         * @ignore
         * safely extract boolean value from $dictionary or list
         * @return array(bool | null)
         */
        return $this->safe_bool_n($dictionary, array( $key ), $defaultValue);
    }

    public function safe_dict_n($dictionaryOrList, array $keys, ?array $defaultValue = null) {
        /**
         * @ignore
         * safely extract a dictionary from dictionary or list
         * @return array(object | null)
         */
        $value = $this->safe_value_n($dictionaryOrList, $keys, $defaultValue);
        if ($value === null) {
            return $defaultValue;
        }
        if (gettype($value) === 'array') {
            return $value;
        }
        return $defaultValue;
    }

    public function safe_dict($dictionary, int|string $key, ?array $defaultValue = null) {
        /**
         * @ignore
         * safely extract a $dictionary from $dictionary or list
         * @return array(object | null)
         */
        return $this->safe_dict_n($dictionary, array( $key ), $defaultValue);
    }

    public function safe_dict_2($dictionary, int|string $key1, string $key2, ?array $defaultValue = null) {
        /**
         * @ignore
         * safely extract a $dictionary from $dictionary or list
         * @return array(object | null)
         */
        return $this->safe_dict_n($dictionary, array( $key1, $key2 ), $defaultValue);
    }

    public function safe_list_n($dictionaryOrList, array $keys, ?array $defaultValue = null) {
        /**
         * @ignore
         * safely extract an Array from dictionary or list
         * @return array(Array | null)
         */
        $value = $this->safe_value_n($dictionaryOrList, $keys, $defaultValue);
        if ($value === null) {
            return $defaultValue;
        }
        if (gettype($value) === 'array' && array_keys($value) === array_keys(array_keys($value))) {
            return $value;
        }
        return $defaultValue;
    }

    public function safe_list_2($dictionaryOrList, int|string $key1, string $key2, ?array $defaultValue = null) {
        /**
         * @ignore
         * safely extract an Array from dictionary or list
         * @return array(Array | null)
         */
        return $this->safe_list_n($dictionaryOrList, array( $key1, $key2 ), $defaultValue);
    }

    public function safe_list($dictionaryOrList, int|string $key, ?array $defaultValue = null) {
        /**
         * @ignore
         * safely extract an Array from dictionary or list
         * @return array(Array | null)
         */
        return $this->safe_list_n($dictionaryOrList, array( $key ), $defaultValue);
    }

    public function handle_deltas($orderbook, $deltas) {
        for ($i = 0; $i < count($deltas); $i++) {
            $this->handle_delta($orderbook, $deltas[$i]);
        }
    }

    public function handle_delta($bookside, $delta) {
        throw new NotSupported($this->id . ' handleDelta not supported yet');
    }

    public function get_cache_index($orderbook, $deltas) {
        // return the first index of the cache that can be applied to the $orderbook or -1 if not possible
        return -1;
    }

    public function find_timeframe($timeframe, $timeframes = null) {
        if ($timeframes === null) {
            $timeframes = $this->timeframes;
        }
        $keys = is_array($timeframes) ? array_keys($timeframes) : array();
        for ($i = 0; $i < count($keys); $i++) {
            $key = $keys[$i];
            if ($timeframes[$key] === $timeframe) {
                return $key;
            }
        }
        return null;
    }

    public function check_proxy_url_settings(?string $url = null, ?string $method = null, $headers = null, $body = null) {
        $usedProxies = array();
        $proxyUrl = null;
        if ($this->proxyUrl !== null) {
            $usedProxies[] = 'proxyUrl';
            $proxyUrl = $this->proxyUrl;
        }
        if ($this->proxy_url !== null) {
            $usedProxies[] = 'proxy_url';
            $proxyUrl = $this->proxy_url;
        }
        if ($this->proxyUrlCallback !== null) {
            $usedProxies[] = 'proxyUrlCallback';
            $proxyUrl = $this->proxyUrlCallback ($url, $method, $headers, $body);
        }
        if ($this->proxy_url_callback !== null) {
            $usedProxies[] = 'proxy_url_callback';
            $proxyUrl = $this->proxy_url_callback ($url, $method, $headers, $body);
        }
        // backwards-compatibility
        if ($this->proxy !== null) {
            $usedProxies[] = 'proxy';
            if (is_callable($this->proxy)) {
                $proxyUrl = $this->proxy ($url, $method, $headers, $body);
            } else {
                $proxyUrl = $this->proxy;
            }
        }
        $length = count($usedProxies);
        if ($length > 1) {
            $joinedProxyNames = implode(',', $usedProxies);
            throw new ProxyError($this->id . ' you have multiple conflicting proxy settings (' . $joinedProxyNames . '), please use only one from : $proxyUrl, proxy_url, proxyUrlCallback, proxy_url_callback');
        }
        return $proxyUrl;
    }

    public function check_proxy_settings(?string $url = null, ?string $method = null, $headers = null, $body = null) {
        $usedProxies = array();
        $httpProxy = null;
        $httpsProxy = null;
        $socksProxy = null;
        // $httpProxy
        if ($this->valueIsDefined ($this->httpProxy)) {
            $usedProxies[] = 'httpProxy';
            $httpProxy = $this->httpProxy;
        }
        if ($this->valueIsDefined ($this->http_proxy)) {
            $usedProxies[] = 'http_proxy';
            $httpProxy = $this->http_proxy;
        }
        if ($this->httpProxyCallback !== null) {
            $usedProxies[] = 'httpProxyCallback';
            $httpProxy = $this->httpProxyCallback ($url, $method, $headers, $body);
        }
        if ($this->http_proxy_callback !== null) {
            $usedProxies[] = 'http_proxy_callback';
            $httpProxy = $this->http_proxy_callback ($url, $method, $headers, $body);
        }
        // $httpsProxy
        if ($this->valueIsDefined ($this->httpsProxy)) {
            $usedProxies[] = 'httpsProxy';
            $httpsProxy = $this->httpsProxy;
        }
        if ($this->valueIsDefined ($this->https_proxy)) {
            $usedProxies[] = 'https_proxy';
            $httpsProxy = $this->https_proxy;
        }
        if ($this->httpsProxyCallback !== null) {
            $usedProxies[] = 'httpsProxyCallback';
            $httpsProxy = $this->httpsProxyCallback ($url, $method, $headers, $body);
        }
        if ($this->https_proxy_callback !== null) {
            $usedProxies[] = 'https_proxy_callback';
            $httpsProxy = $this->https_proxy_callback ($url, $method, $headers, $body);
        }
        // $socksProxy
        if ($this->valueIsDefined ($this->socksProxy)) {
            $usedProxies[] = 'socksProxy';
            $socksProxy = $this->socksProxy;
        }
        if ($this->valueIsDefined ($this->socks_proxy)) {
            $usedProxies[] = 'socks_proxy';
            $socksProxy = $this->socks_proxy;
        }
        if ($this->socksProxyCallback !== null) {
            $usedProxies[] = 'socksProxyCallback';
            $socksProxy = $this->socksProxyCallback ($url, $method, $headers, $body);
        }
        if ($this->socks_proxy_callback !== null) {
            $usedProxies[] = 'socks_proxy_callback';
            $socksProxy = $this->socks_proxy_callback ($url, $method, $headers, $body);
        }
        // check
        $length = count($usedProxies);
        if ($length > 1) {
            $joinedProxyNames = implode(',', $usedProxies);
            throw new ProxyError($this->id . ' you have multiple conflicting proxy settings (' . $joinedProxyNames . '), please use only one from => $httpProxy, $httpsProxy, httpProxyCallback, httpsProxyCallback, $socksProxy, socksProxyCallback');
        }
        return array( $httpProxy, $httpsProxy, $socksProxy );
    }

    public function check_ws_proxy_settings() {
        $usedProxies = array();
        $wsProxy = null;
        $wssProxy = null;
        $wsSocksProxy = null;
        // ws proxy
        if ($this->valueIsDefined ($this->wsProxy)) {
            $usedProxies[] = 'wsProxy';
            $wsProxy = $this->wsProxy;
        }
        if ($this->valueIsDefined ($this->ws_proxy)) {
            $usedProxies[] = 'ws_proxy';
            $wsProxy = $this->ws_proxy;
        }
        // wss proxy
        if ($this->valueIsDefined ($this->wssProxy)) {
            $usedProxies[] = 'wssProxy';
            $wssProxy = $this->wssProxy;
        }
        if ($this->valueIsDefined ($this->wss_proxy)) {
            $usedProxies[] = 'wss_proxy';
            $wssProxy = $this->wss_proxy;
        }
        // ws socks proxy
        if ($this->valueIsDefined ($this->wsSocksProxy)) {
            $usedProxies[] = 'wsSocksProxy';
            $wsSocksProxy = $this->wsSocksProxy;
        }
        if ($this->valueIsDefined ($this->ws_socks_proxy)) {
            $usedProxies[] = 'ws_socks_proxy';
            $wsSocksProxy = $this->ws_socks_proxy;
        }
        // check
        $length = count($usedProxies);
        if ($length > 1) {
            $joinedProxyNames = implode(',', $usedProxies);
            throw new ProxyError($this->id . ' you have multiple conflicting proxy settings (' . $joinedProxyNames . '), please use only one from => $wsProxy, $wssProxy, wsSocksProxy');
        }
        return array( $wsProxy, $wssProxy, $wsSocksProxy );
    }

    public function check_conflicting_proxies($proxyAgentSet, $proxyUrlSet) {
        if ($proxyAgentSet && $proxyUrlSet) {
            throw new ProxyError($this->id . ' you have multiple conflicting proxy settings, please use only one from : proxyUrl, httpProxy, httpsProxy, socksProxy');
        }
    }

    public function find_message_hashes($client, string $element) {
        $result = array();
        $messageHashes = is_array($client->futures) ? array_keys($client->futures) : array();
        for ($i = 0; $i < count($messageHashes); $i++) {
            $messageHash = $messageHashes[$i];
            if (mb_strpos($messageHash, $element) !== false) {
                $result[] = $messageHash;
            }
        }
        return $result;
    }

    public function filter_by_limit(mixed $array, ?int $limit = null, int|string $key = 'timestamp', bool $fromStart = false) {
        if ($this->valueIsDefined ($limit)) {
            $arrayLength = count($array);
            if ($arrayLength > 0) {
                $ascending = true;
                if ((is_array($array[0]) && array_key_exists($key, $array[0]))) {
                    $first = $array[0][$key];
                    $last = $array[$arrayLength - 1][$key];
                    if ($first !== null && $last !== null) {
                        $ascending = $first <= $last;  // true if $array is sorted in $ascending order based on 'timestamp'
                    }
                }
                if ($fromStart) {
                    if ($limit > $arrayLength) {
                        $limit = $arrayLength;
                    }
                    $array = $ascending ? $this->arraySlice ($array, 0, $limit) : $this->arraySlice ($array, -$limit);
                } else {
                    $array = $ascending ? $this->arraySlice ($array, -$limit) : $this->arraySlice ($array, 0, $limit);
                }
            }
        }
        return $array;
    }

    public function filter_by_since_limit(mixed $array, ?int $since = null, ?int $limit = null, int|string $key = 'timestamp', $tail = false) {
        $sinceIsDefined = $this->valueIsDefined ($since);
        $parsedArray = $this->to_array($array);
        $result = $parsedArray;
        if ($sinceIsDefined) {
            $result = [ ];
            for ($i = 0; $i < count($parsedArray); $i++) {
                $entry = $parsedArray[$i];
                $value = $this->safe_value($entry, $key);
                if ($value && ($value >= $since)) {
                    $result[] = $entry;
                }
            }
        }
        if ($tail && $limit !== null) {
            return $this->arraySlice ($result, -$limit);
        }
        // if the user provided a 'since' argument
        // we want to $limit the $result starting from the 'since'
        $shouldFilterFromStart = !$tail && $sinceIsDefined;
        return $this->filter_by_limit($result, $limit, $key, $shouldFilterFromStart);
    }

    public function filter_by_value_since_limit(mixed $array, int|string $field, $value = null, ?int $since = null, ?int $limit = null, $key = 'timestamp', $tail = false) {
        $valueIsDefined = $this->valueIsDefined ($value);
        $sinceIsDefined = $this->valueIsDefined ($since);
        $parsedArray = $this->to_array($array);
        $result = $parsedArray;
        // single-pass filter for both symbol and $since
        if ($valueIsDefined || $sinceIsDefined) {
            $result = [ ];
            for ($i = 0; $i < count($parsedArray); $i++) {
                $entry = $parsedArray[$i];
                $entryFiledEqualValue = $entry[$field] === $value;
                $firstCondition = $valueIsDefined ? $entryFiledEqualValue : true;
                $entryKeyValue = $this->safe_value($entry, $key);
                $entryKeyGESince = ($entryKeyValue) && $since && ($entryKeyValue >= $since);
                $secondCondition = $sinceIsDefined ? $entryKeyGESince : true;
                if ($firstCondition && $secondCondition) {
                    $result[] = $entry;
                }
            }
        }
        if ($tail && $limit !== null) {
            return $this->arraySlice ($result, -$limit);
        }
        return $this->filter_by_limit($result, $limit, $key, $sinceIsDefined);
    }

    public function set_sandbox_mode(bool $enabled) {
        if ($enabled) {
            if (is_array($this->urls) && array_key_exists('test', $this->urls)) {
                if (gettype($this->urls['api']) === 'string') {
                    $this->urls['apiBackup'] = $this->urls['api'];
                    $this->urls['api'] = $this->urls['test'];
                } else {
                    $this->urls['apiBackup'] = $this->clone ($this->urls['api']);
                    $this->urls['api'] = $this->clone ($this->urls['test']);
                }
            } else {
                throw new NotSupported($this->id . ' does not have a sandbox URL');
            }
        } elseif (is_array($this->urls) && array_key_exists('apiBackup', $this->urls)) {
            if (gettype($this->urls['api']) === 'string') {
                $this->urls['api'] = $this->urls['apiBackup'];
            } else {
                $this->urls['api'] = $this->clone ($this->urls['apiBackup']);
            }
            $newUrls = $this->omit ($this->urls, 'apiBackup');
            $this->urls = $newUrls;
        }
    }

    public function sign($path, mixed $api = 'public', $method = 'GET', $params = array (), mixed $headers = null, mixed $body = null) {
        return array();
    }

    public function fetch_accounts($params = array ()) {
        throw new NotSupported($this->id . ' fetchAccounts() is not supported yet');
    }

    public function fetch_trades(string $symbol, ?int $since = null, ?int $limit = null, $params = array ()) {
        throw new NotSupported($this->id . ' fetchTrades() is not supported yet');
    }

    public function fetch_trades_ws(string $symbol, ?int $since = null, ?int $limit = null, $params = array ()) {
        throw new NotSupported($this->id . ' fetchTradesWs() is not supported yet');
    }

    public function watch_trades(string $symbol, ?int $since = null, ?int $limit = null, $params = array ()) {
        throw new NotSupported($this->id . ' watchTrades() is not supported yet');
    }

    public function subscribe_trades(string $symbol, mixed $callback = null, bool $synchronous = true, $params = array ()) {
        /**
         * subscribe $callback to be called with each trade
         * @param {string[]} symbols unified $symbol of the market to fetch trades for
         * @param {Function} $callback Consumer function to be called with each update
         * @param {boolean} $synchronous if set to true, the $callback will wait to finish before passing next message
         * @param {array} [$params] extra parameters specific to the exchange API endpoint
         */
        $this->load_markets();
        $stream = $this->stream;
        if ($callback !== null) {
            $stream->subscribe ('trades::' . $symbol, $callback, $synchronous);
        }
        $stream->add_watch_function('watchTrades', array( $symbol, null, null, $params ));
        $this->watchTrades ($symbol, null, null, $params);
    }

    public function watch_trades_for_symbols(array $symbols, ?int $since = null, ?int $limit = null, $params = array ()) {
        throw new NotSupported($this->id . ' watchTradesForSymbols() is not supported yet');
    }

    public function subscribe_trades_for_symbols(array $symbols, mixed $callback = null, bool $synchronous = true, $params = array ()) {
        /**
         * subscribe $callback to be called with each trade
         * @param {string[]} $symbols unified symbol of the market to fetch trades for
         * @param {Function} $callback Consumer function to be called with each update
         * @param {boolean} $synchronous if set to true, the $callback will wait to finish before passing next message
         * @param {array} [$params] extra parameters specific to the exchange API endpoint
         */
        $this->load_markets();
        $symbols = $this->market_symbols($symbols, null, true);
        $stream = $this->stream;
        if ($callback !== null) {
            for ($i = 0; $i < count($symbols); $i++) {
                $stream->subscribe ('trades::' . $symbols[$i], $callback, $synchronous);
            }
            if ($this->is_empty($symbols)) {
                $stream->subscribe ('trades', $callback, $synchronous);
            }
        }
        $stream->add_watch_function('watchTradesForSymbols', array( $symbols, null, null, $params ));
        $this->watchTradesForSymbols ($symbols, null, null, $params);
    }

    public function watch_my_trades_for_symbols(array $symbols, ?int $since = null, ?int $limit = null, $params = array ()) {
        throw new NotSupported($this->id . ' watchMyTradesForSymbols() is not supported yet');
    }

    public function subscribe_my_trades_for_symbols(array $symbols, mixed $callback = null, bool $synchronous = true, $params = array ()) {
        /**
         * subscribe $callback to be called with each user trade
         * @param {string[]} $symbols unified symbol of the market to fetch trades for
         * @param {Function} $callback Consumer function to be called with each update
         * @param {boolean} $synchronous if set to true, the $callback will wait to finish before passing next message
         * @param {array} [$params] extra parameters specific to the exchange API endpoint
         */
        $this->load_markets();
        $symbols = $this->market_symbols($symbols, null, true);
        $stream = $this->stream;
        if ($callback !== null) {
            if ($this->is_empty($symbols)) {
                $stream->subscribe ('myTrades', $callback, $synchronous);
            } else {
                for ($i = 0; $i < count($symbols); $i++) {
                    $stream->subscribe ('myTrades::' . $symbols[$i], $callback, $synchronous);
                }
            }
        }
        $stream->add_watch_function('watchMyTradesForSymbols', array( $symbols, null, null, $params ));
        $this->watchMyTradesForSymbols ($symbols, null, null, $params);
    }

    public function watch_orders_for_symbols(array $symbols, ?int $since = null, ?int $limit = null, $params = array ()) {
        throw new NotSupported($this->id . ' watchOrdersForSymbols() is not supported yet');
    }

    public function subscribe_orders_for_symbols(array $symbols, mixed $callback = null, bool $synchronous = true, $params = array ()) {
        /**
         * subscribe $callback to be called with order
         * @param {string[]} $symbols unified symbol of the market to fetch orders for
         * @param {Function} $callback Consumer function to be called with each update
         * @param {boolean} $synchronous if set to true, the $callback will wait to finish before passing next message
         * @param {array} [$params] extra parameters specific to the exchange API endpoint
         */
        $this->load_markets();
        $symbols = $this->market_symbols($symbols, null, true);
        $stream = $this->stream;
        if ($callback !== null) {
            for ($i = 0; $i < count($symbols); $i++) {
                $stream->subscribe ('orders::' . $symbols[$i], $callback, $synchronous);
            }
            if ($this->is_empty($symbols)) {
                $stream->subscribe ('orders', $callback, $synchronous);
            }
        }
        $stream->add_watch_function('watchOrdersForSymbols', array( $symbols, null, null, $params ));
        $this->watchOrdersForSymbols ($symbols, null, null, $params);
    }

    public function watch_ohlcv_for_symbols(array $symbolsAndTimeframes, ?int $since = null, ?int $limit = null, $params = array ()) {
        throw new NotSupported($this->id . ' watchOHLCVForSymbols() is not supported yet');
    }

    public function subscribe_ohlcv_for_symbols(array $symbolsAndTimeframes, mixed $callback = null, bool $synchronous = true, $params = array ()) {
        /**
         * subscribe $callback to be called with order
         * @param {string[]} symbols unified $symbol of the market to fetch orders for
         * @param {Function} $callback Consumer function to be called with each update
         * @param {boolean} $synchronous if set to true, the $callback will wait to finish before passing next message
         * @param {array} [$params] extra parameters specific to the exchange API endpoint
         */
        $this->load_markets();
        $stream = $this->stream;
        if ($callback !== null) {
            for ($i = 0; $i < count($symbolsAndTimeframes); $i++) {
                $symbol = $this->symbol ($symbolsAndTimeframes[$i][0]);
                $timeframe = $symbolsAndTimeframes[$i][1];
                $stream->subscribe ('ohlcv' . '::' . $symbol . '::' . $timeframe, $callback, $synchronous);
            }
            if ($this->is_empty($symbolsAndTimeframes)) {
                $stream->subscribe ('ohlcv', $callback, $synchronous);
            }
        }
        $stream->add_watch_function('watchOHLCVForSymbols', array( $symbolsAndTimeframes, null, null, $params ));
        $this->watchOHLCVForSymbols ($symbolsAndTimeframes, null, null, $params);
    }

    public function watch_order_book_for_symbols(array $symbols, ?int $limit = null, $params = array ()) {
        throw new NotSupported($this->id . ' watchOrderBookForSymbols() is not supported yet');
    }

    public function subscribe_order_book_for_symbols(array $symbols, mixed $callback = null, bool $synchronous = true, $params = array ()) {
        /**
         * subscribes to information on open orders with bid (buy) and ask (sell) prices, volumes and other data
         * @param {string[]} $symbols unified array of $symbols
         * @param {Function} $callback function to call when receiving an update
         * @param {boolean} $synchronous if set to true, the $callback will wait to finish before passing next message
         * @param {array} [$params] extra parameters specific to the exchange API endpoint
         * @return {array} A dictionary of ~@link https://docs.ccxt.com/#/?id=order-book-structure order book structures~ indexed by market $symbols
         */
        $this->load_markets();
        $stream = $this->stream;
        $symbols = $this->market_symbols($symbols, null, true);
        if ($callback !== null) {
            for ($i = 0; $i < count($symbols); $i++) {
                $stream->subscribe ('orderbooks::' . $symbols[$i], $callback, $synchronous);
            }
            if ($this->is_empty($symbols)) {
                $stream->subscribe ('orderbooks', $callback, $synchronous);
            }
        }
        $stream->add_watch_function('watchOrderBookForSymbols', array( $symbols, null, $params ));
        $this->watchOrderBookForSymbols ($symbols, null, $params);
    }

    public function fetch_deposit_addresses(?array $codes = null, $params = array ()) {
        throw new NotSupported($this->id . ' fetchDepositAddresses() is not supported yet');
    }

    public function fetch_order_book(string $symbol, ?int $limit = null, $params = array ()) {
        throw new NotSupported($this->id . ' fetchOrderBook() is not supported yet');
    }

    public function fetch_margin_mode(string $symbol, $params = array ()) {
        if ($this->has['fetchMarginModes']) {
            $marginModes = $this->fetchMarginModes (array( $symbol ), $params);
            return $this->safe_dict($marginModes, $symbol);
        } else {
            throw new NotSupported($this->id . ' fetchMarginMode() is not supported yet');
        }
    }

    public function fetch_margin_modes(?array $symbols = null, $params = array ()) {
        throw new NotSupported($this->id . ' fetchMarginModes () is not supported yet');
    }

    public function fetch_rest_order_book_safe($symbol, $limit = null, $params = array ()) {
        $fetchSnapshotMaxRetries = $this->handleOption ('watchOrderBook', 'maxRetries', 3);
        for ($i = 0; $i < $fetchSnapshotMaxRetries; $i++) {
            try {
                $orderBook = $this->fetch_order_book($symbol, $limit, $params);
                return $orderBook;
            } catch (Exception $e) {
                if (($i + 1) === $fetchSnapshotMaxRetries) {
                    throw $e;
                }
            }
        }
        return null;
    }

    public function watch_order_book(string $symbol, ?int $limit = null, $params = array ()) {
        throw new NotSupported($this->id . ' watchOrderBook() is not supported yet');
    }

    public function subscribe_order_book(string $symbol, mixed $callback = null, bool $synchronous = true, $params = array ()) {
        /**
         * subscribe to information on open orders with bid (buy) and ask (sell) prices, volumes and other data
         * @param {string} $symbol unified $symbol of the market to fetch the order book for
         * @param {Function} $callback Consumer function to be called with each update
         * @param {boolean} $synchronous if set to true, the $callback will wait to finish before passing next message
         * @return {array} A dictionary of ~@link https://docs.ccxt.com/#/?id=order-book-structure order book structures~ indexed by market symbols
         */
        $this->subscribeOrderBookForSymbols (array( $symbol ), $callback, $synchronous, $params);
    }

    public function fetch_time($params = array ()) {
        throw new NotSupported($this->id . ' fetchTime() is not supported yet');
    }

    public function fetch_trading_limits(?array $symbols = null, $params = array ()) {
        throw new NotSupported($this->id . ' fetchTradingLimits() is not supported yet');
    }

    public function parse_market($market) {
        throw new NotSupported($this->id . ' parseMarket() is not supported yet');
    }

    public function parse_markets($markets) {
        $result = array();
        for ($i = 0; $i < count($markets); $i++) {
            $result[] = $this->parse_market($markets[$i]);
        }
        return $result;
    }

    public function parse_ticker(array $ticker, ?array $market = null) {
        throw new NotSupported($this->id . ' parseTicker() is not supported yet');
    }

    public function parse_deposit_address($depositAddress, ?array $currency = null) {
        throw new NotSupported($this->id . ' parseDepositAddress() is not supported yet');
    }

    public function parse_trade(array $trade, ?array $market = null) {
        throw new NotSupported($this->id . ' parseTrade() is not supported yet');
    }

    public function parse_transaction($transaction, ?array $currency = null) {
        throw new NotSupported($this->id . ' parseTransaction() is not supported yet');
    }

    public function parse_transfer($transfer, ?array $currency = null) {
        throw new NotSupported($this->id . ' parseTransfer() is not supported yet');
    }

    public function parse_account($account) {
        throw new NotSupported($this->id . ' parseAccount() is not supported yet');
    }

    public function parse_ledger_entry($item, ?array $currency = null) {
        throw new NotSupported($this->id . ' parseLedgerEntry() is not supported yet');
    }

    public function parse_order($order, ?array $market = null) {
        throw new NotSupported($this->id . ' parseOrder() is not supported yet');
    }

    public function fetch_cross_borrow_rates($params = array ()) {
        throw new NotSupported($this->id . ' fetchCrossBorrowRates() is not supported yet');
    }

    public function fetch_isolated_borrow_rates($params = array ()) {
        throw new NotSupported($this->id . ' fetchIsolatedBorrowRates() is not supported yet');
    }

    public function parse_market_leverage_tiers($info, ?array $market = null) {
        throw new NotSupported($this->id . ' parseMarketLeverageTiers() is not supported yet');
    }

    public function fetch_leverage_tiers(?array $symbols = null, $params = array ()) {
        throw new NotSupported($this->id . ' fetchLeverageTiers() is not supported yet');
    }

    public function parse_position($position, ?array $market = null) {
        throw new NotSupported($this->id . ' parsePosition() is not supported yet');
    }

    public function parse_funding_rate_history($info, ?array $market = null) {
        throw new NotSupported($this->id . ' parseFundingRateHistory() is not supported yet');
    }

    public function parse_borrow_interest($info, ?array $market = null) {
        throw new NotSupported($this->id . ' parseBorrowInterest() is not supported yet');
    }

    public function parse_ws_trade($trade, ?array $market = null) {
        throw new NotSupported($this->id . ' parseWsTrade() is not supported yet');
    }

    public function parse_ws_order($order, ?array $market = null) {
        throw new NotSupported($this->id . ' parseWsOrder() is not supported yet');
    }

    public function parse_ws_order_trade($trade, ?array $market = null) {
        throw new NotSupported($this->id . ' parseWsOrderTrade() is not supported yet');
    }

    public function parse_ws_ohlcv($ohlcv, ?array $market = null) {
        return $this->parse_ohlcv($ohlcv, $market);
    }

    public function fetch_funding_rates(?array $symbols = null, $params = array ()) {
        throw new NotSupported($this->id . ' fetchFundingRates() is not supported yet');
    }

    public function watch_funding_rate(string $symbol, $params = array ()) {
        throw new NotSupported($this->id . ' watchFundingRate() is not supported yet');
    }

    public function watch_funding_rates(array $symbols, $params = array ()) {
        throw new NotSupported($this->id . ' watchFundingRates() is not supported yet');
    }

    public function watch_funding_rates_for_symbols(array $symbols, $params = array ()) {
        return $this->watchFundingRates ($symbols, $params);
    }

    public function transfer(string $code, float $amount, string $fromAccount, string $toAccount, $params = array ()) {
        throw new NotSupported($this->id . ' transfer() is not supported yet');
    }

    public function withdraw(string $code, float $amount, string $address, $tag = null, $params = array ()) {
        throw new NotSupported($this->id . ' withdraw() is not supported yet');
    }

    public function create_deposit_address(string $code, $params = array ()) {
        throw new NotSupported($this->id . ' createDepositAddress() is not supported yet');
    }

    public function set_leverage(?int $leverage, ?string $symbol = null, $params = array ()) {
        throw new NotSupported($this->id . ' setLeverage() is not supported yet');
    }

    public function fetch_leverage(string $symbol, $params = array ()) {
        if ($this->has['fetchLeverages']) {
            $leverages = $this->fetchLeverages (array( $symbol ), $params);
            return $this->safe_dict($leverages, $symbol);
        } else {
            throw new NotSupported($this->id . ' fetchLeverage() is not supported yet');
        }
    }

    public function fetch_leverages(?array $symbols = null, $params = array ()) {
        throw new NotSupported($this->id . ' fetchLeverages() is not supported yet');
    }

    public function set_position_mode(bool $hedged, ?string $symbol = null, $params = array ()) {
        throw new NotSupported($this->id . ' setPositionMode() is not supported yet');
    }

    public function add_margin(string $symbol, float $amount, $params = array ()) {
        throw new NotSupported($this->id . ' addMargin() is not supported yet');
    }

    public function reduce_margin(string $symbol, float $amount, $params = array ()) {
        throw new NotSupported($this->id . ' reduceMargin() is not supported yet');
    }

    public function set_margin(string $symbol, float $amount, $params = array ()) {
        throw new NotSupported($this->id . ' setMargin() is not supported yet');
    }

    public function set_margin_mode(string $marginMode, ?string $symbol = null, $params = array ()) {
        throw new NotSupported($this->id . ' setMarginMode() is not supported yet');
    }

    public function fetch_deposit_addresses_by_network(string $code, $params = array ()) {
        throw new NotSupported($this->id . ' fetchDepositAddressesByNetwork() is not supported yet');
    }

    public function fetch_open_interest_history(string $symbol, $timeframe = '1h', ?int $since = null, ?int $limit = null, $params = array ()) {
        throw new NotSupported($this->id . ' fetchOpenInterestHistory() is not supported yet');
    }

    public function fetch_open_interest(string $symbol, $params = array ()) {
        throw new NotSupported($this->id . ' fetchOpenInterest() is not supported yet');
    }

    public function sign_in($params = array ()) {
        throw new NotSupported($this->id . ' signIn() is not supported yet');
    }

    public function fetch_payment_methods($params = array ()) {
        throw new NotSupported($this->id . ' fetchPaymentMethods() is not supported yet');
    }

    public function parse_to_int($number) {
        // Solve Common intvalmisuse ex => intval((since / (string) 1000))
        // using a $number which is not valid in ts
        $stringifiedNumber = (string) $number;
        $convertedNumber = floatval($stringifiedNumber);
        return intval($convertedNumber);
    }

    public function parse_to_numeric($number) {
        $stringVersion = $this->number_to_string($number); // this will convert 1.0 and 1 to "1" and 1.1 to "1.1"
        // keep this in mind:
        // in JS => 1 == 1.0 is true;  1 === 1.0 is true
        // in Python => 1 == 1.0 is true
        // in PHP 1 == 1.0 is true, but 1 === 1.0 is false
        if (mb_strpos($stringVersion, '.') !== false) {
            return floatval($stringVersion);
        }
        return intval($stringVersion);
    }

    public function is_round_number(float $value) {
        // this method is similar to isInteger, but this is more loyal and does not check for types.
        // i.e. isRoundNumber(1.000) returns true, while isInteger(1.000) returns false
        $res = $this->parse_to_numeric((fmod($value, 1)));
        return $res === 0;
    }

    public function after_construct() {
        $this->create_networks_by_id_object();
        $this->setup_stream();
    }

    public function create_networks_by_id_object() {
        // automatically generate network-id-to-code mappings
        $networkIdsToCodesGenerated = $this->invert_flat_string_dictionary($this->safe_value($this->options, 'networks', array())); // invert defined networks dictionary
        $this->options['networksById'] = array_merge($networkIdsToCodesGenerated, $this->safe_value($this->options, 'networksById', array())); // support manually overriden "networksById" dictionary too
    }

    public function get_default_options() {
        return array(
            'defaultNetworkCodeReplacements' => array(
                'ETH' => array( 'ERC20' => 'ETH' ),
                'TRX' => array( 'TRC20' => 'TRX' ),
                'CRO' => array( 'CRC20' => 'CRONOS' ),
            ),
        );
    }

    public function safe_ledger_entry(array $entry, ?array $currency = null) {
        $currency = $this->safe_currency(null, $currency);
        $direction = $this->safe_string($entry, 'direction');
        $before = $this->safe_string($entry, 'before');
        $after = $this->safe_string($entry, 'after');
        $amount = $this->safe_string($entry, 'amount');
        if ($amount !== null) {
            if ($before === null && $after !== null) {
                $before = Precise::string_sub($after, $amount);
            } elseif ($before !== null && $after === null) {
                $after = Precise::string_add($before, $amount);
            }
        }
        if ($before !== null && $after !== null) {
            if ($direction === null) {
                if (Precise::string_gt($before, $after)) {
                    $direction = 'out';
                }
                if (Precise::string_gt($after, $before)) {
                    $direction = 'in';
                }
            }
        }
        $fee = $this->safe_value($entry, 'fee');
        if ($fee !== null) {
            $fee['cost'] = $this->safe_number($fee, 'cost');
        }
        $timestamp = $this->safe_integer($entry, 'timestamp');
        $info = $this->safe_dict($entry, 'info', array());
        return array(
            'id' => $this->safe_string($entry, 'id'),
            'timestamp' => $timestamp,
            'datetime' => $this->iso8601 ($timestamp),
            'direction' => $direction,
            'account' => $this->safe_string($entry, 'account'),
            'referenceId' => $this->safe_string($entry, 'referenceId'),
            'referenceAccount' => $this->safe_string($entry, 'referenceAccount'),
            'type' => $this->safe_string($entry, 'type'),
            'currency' => $currency['code'],
            'amount' => $this->parse_number($amount),
            'before' => $this->parse_number($before),
            'after' => $this->parse_number($after),
            'status' => $this->safe_string($entry, 'status'),
            'fee' => $fee,
            'info' => $info,
        );
    }

    public function safe_currency_structure(array $currency) {
        return array_merge(array(
            'info' => null,
            'id' => null,
            'numericId' => null,
            'code' => null,
            'precision' => null,
            'type' => null,
            'name' => null,
            'active' => null,
            'deposit' => null,
            'withdraw' => null,
            'fee' => null,
            'fees' => array(),
            'networks' => array(),
            'limits' => array(
                'deposit' => array(
                    'min' => null,
                    'max' => null,
                ),
                'withdraw' => array(
                    'min' => null,
                    'max' => null,
                ),
            ),
        ), $currency);
    }

    public function safe_market_structure($market = null) {
        $cleanStructure = array(
            'id' => null,
            'lowercaseId' => null,
            'symbol' => null,
            'base' => null,
            'quote' => null,
            'settle' => null,
            'baseId' => null,
            'quoteId' => null,
            'settleId' => null,
            'type' => null,
            'spot' => null,
            'margin' => null,
            'swap' => null,
            'future' => null,
            'option' => null,
            'index' => null,
            'active' => null,
            'contract' => null,
            'linear' => null,
            'inverse' => null,
            'subType' => null,
            'taker' => null,
            'maker' => null,
            'contractSize' => null,
            'expiry' => null,
            'expiryDatetime' => null,
            'strike' => null,
            'optionType' => null,
            'precision' => array(
                'amount' => null,
                'price' => null,
                'cost' => null,
                'base' => null,
                'quote' => null,
            ),
            'limits' => array(
                'leverage' => array(
                    'min' => null,
                    'max' => null,
                ),
                'amount' => array(
                    'min' => null,
                    'max' => null,
                ),
                'price' => array(
                    'min' => null,
                    'max' => null,
                ),
                'cost' => array(
                    'min' => null,
                    'max' => null,
                ),
            ),
            'created' => null,
            'info' => null,
        );
        if ($market !== null) {
            $result = array_merge($cleanStructure, $market);
            // set null swap/future/etc
            if ($result['spot']) {
                if ($result['contract'] === null) {
                    $result['contract'] = false;
                }
                if ($result['swap'] === null) {
                    $result['swap'] = false;
                }
                if ($result['future'] === null) {
                    $result['future'] = false;
                }
                if ($result['option'] === null) {
                    $result['option'] = false;
                }
                if ($result['index'] === null) {
                    $result['index'] = false;
                }
            }
            return $result;
        }
        return $cleanStructure;
    }

    public function set_markets($markets, $currencies = null) {
        $values = array();
        $this->markets_by_id = array();
        // handle marketId conflicts
        // we insert spot $markets first
        $marketValues = $this->sort_by($this->to_array($markets), 'spot', true, true);
        for ($i = 0; $i < count($marketValues); $i++) {
            $value = $marketValues[$i];
            if (is_array($this->markets_by_id) && array_key_exists($value['id'], $this->markets_by_id)) {
                ($this->markets_by_id[$value['id']])[] = $value;
            } else {
                $this->markets_by_id[$value['id']] = array( $value );
            }
            $market = $this->deep_extend($this->safe_market_structure(), array(
                'precision' => $this->precision,
                'limits' => $this->limits,
            ), $this->fees['trading'], $value);
            if ($market['linear']) {
                $market['subType'] = 'linear';
            } elseif ($market['inverse']) {
                $market['subType'] = 'inverse';
            } else {
                $market['subType'] = null;
            }
            $values[] = $market;
        }
        $this->markets = $this->index_by($values, 'symbol');
        $marketsSortedBySymbol = $this->keysort ($this->markets);
        $marketsSortedById = $this->keysort ($this->markets_by_id);
        $this->symbols = is_array($marketsSortedBySymbol) ? array_keys($marketsSortedBySymbol) : array();
        $this->ids = is_array($marketsSortedById) ? array_keys($marketsSortedById) : array();
        if ($currencies !== null) {
            // $currencies is always null when called in constructor but not when called from loadMarkets
            $this->currencies = $this->deep_extend($this->currencies, $currencies);
        } else {
            $baseCurrencies = array();
            $quoteCurrencies = array();
            for ($i = 0; $i < count($values); $i++) {
                $market = $values[$i];
                $defaultCurrencyPrecision = ($this->precisionMode === DECIMAL_PLACES) ? 8 : $this->parse_number('1e-8');
                $marketPrecision = $this->safe_dict($market, 'precision', array());
                if (is_array($market) && array_key_exists('base', $market)) {
                    $currency = $this->safe_currency_structure(array(
                        'id' => $this->safe_string_2($market, 'baseId', 'base'),
                        'numericId' => $this->safe_integer($market, 'baseNumericId'),
                        'code' => $this->safe_string($market, 'base'),
                        'precision' => $this->safe_value_2($marketPrecision, 'base', 'amount', $defaultCurrencyPrecision),
                    ));
                    $baseCurrencies[] = $currency;
                }
                if (is_array($market) && array_key_exists('quote', $market)) {
                    $currency = $this->safe_currency_structure(array(
                        'id' => $this->safe_string_2($market, 'quoteId', 'quote'),
                        'numericId' => $this->safe_integer($market, 'quoteNumericId'),
                        'code' => $this->safe_string($market, 'quote'),
                        'precision' => $this->safe_value_2($marketPrecision, 'quote', 'price', $defaultCurrencyPrecision),
                    ));
                    $quoteCurrencies[] = $currency;
                }
            }
            $baseCurrencies = $this->sort_by($baseCurrencies, 'code', false, '');
            $quoteCurrencies = $this->sort_by($quoteCurrencies, 'code', false, '');
            $this->baseCurrencies = $this->index_by($baseCurrencies, 'code');
            $this->quoteCurrencies = $this->index_by($quoteCurrencies, 'code');
            $allCurrencies = $this->array_concat($baseCurrencies, $quoteCurrencies);
            $groupedCurrencies = $this->group_by($allCurrencies, 'code');
            $codes = is_array($groupedCurrencies) ? array_keys($groupedCurrencies) : array();
            $resultingCurrencies = array();
            for ($i = 0; $i < count($codes); $i++) {
                $code = $codes[$i];
                $groupedCurrenciesCode = $this->safe_list($groupedCurrencies, $code, array());
                $highestPrecisionCurrency = $this->safe_value($groupedCurrenciesCode, 0);
                for ($j = 1; $j < count($groupedCurrenciesCode); $j++) {
                    $currentCurrency = $groupedCurrenciesCode[$j];
                    if ($this->precisionMode === TICK_SIZE) {
                        $highestPrecisionCurrency = ($currentCurrency['precision'] < $highestPrecisionCurrency['precision']) ? $currentCurrency : $highestPrecisionCurrency;
                    } else {
                        $highestPrecisionCurrency = ($currentCurrency['precision'] > $highestPrecisionCurrency['precision']) ? $currentCurrency : $highestPrecisionCurrency;
                    }
                }
                $resultingCurrencies[] = $highestPrecisionCurrency;
            }
            $sortedCurrencies = $this->sort_by($resultingCurrencies, 'code');
            $this->currencies = $this->deep_extend($this->currencies, $this->index_by($sortedCurrencies, 'code'));
        }
        $this->currencies_by_id = $this->index_by($this->currencies, 'id');
        $currenciesSortedByCode = $this->keysort ($this->currencies);
        $this->codes = is_array($currenciesSortedByCode) ? array_keys($currenciesSortedByCode) : array();
        return $this->markets;
    }

    public function get_describe_for_extended_ws_exchange(mixed $currentRestInstance, mixed $parentRestInstance, array $wsBaseDescribe) {
        $extendedRestDescribe = $this->deep_extend($parentRestInstance->describe (), $currentRestInstance->describe ());
        $superWithRestDescribe = $this->deep_extend($extendedRestDescribe, $wsBaseDescribe);
        return $superWithRestDescribe;
    }

    public function safe_balance(array $balance) {
        $balances = $this->omit ($balance, array( 'info', 'timestamp', 'datetime', 'free', 'used', 'total' ));
        $codes = is_array($balances) ? array_keys($balances) : array();
        $balance['free'] = array();
        $balance['used'] = array();
        $balance['total'] = array();
        $debtBalance = array();
        for ($i = 0; $i < count($codes); $i++) {
            $code = $codes[$i];
            $total = $this->safe_string($balance[$code], 'total');
            $free = $this->safe_string($balance[$code], 'free');
            $used = $this->safe_string($balance[$code], 'used');
            $debt = $this->safe_string($balance[$code], 'debt');
            if (($total === null) && ($free !== null) && ($used !== null)) {
                $total = Precise::string_add($free, $used);
            }
            if (($free === null) && ($total !== null) && ($used !== null)) {
                $free = Precise::string_sub($total, $used);
            }
            if (($used === null) && ($total !== null) && ($free !== null)) {
                $used = Precise::string_sub($total, $free);
            }
            $balance[$code]['free'] = $this->parse_number($free);
            $balance[$code]['used'] = $this->parse_number($used);
            $balance[$code]['total'] = $this->parse_number($total);
            $balance['free'][$code] = $balance[$code]['free'];
            $balance['used'][$code] = $balance[$code]['used'];
            $balance['total'][$code] = $balance[$code]['total'];
            if ($debt !== null) {
                $balance[$code]['debt'] = $this->parse_number($debt);
                $debtBalance[$code] = $balance[$code]['debt'];
            }
        }
        $debtBalanceArray = is_array($debtBalance) ? array_keys($debtBalance) : array();
        $length = count($debtBalanceArray);
        if ($length) {
            $balance['debt'] = $debtBalance;
        }
        return $balance;
    }

    public function safe_order(array $order, ?array $market = null) {
        // parses numbers
        // * it is important pass the $trades $rawTrades
        $amount = $this->omit_zero($this->safe_string($order, 'amount'));
        $remaining = $this->safe_string($order, 'remaining');
        $filled = $this->safe_string($order, 'filled');
        $cost = $this->safe_string($order, 'cost');
        $average = $this->omit_zero($this->safe_string($order, 'average'));
        $price = $this->omit_zero($this->safe_string($order, 'price'));
        $lastTradeTimeTimestamp = $this->safe_integer($order, 'lastTradeTimestamp');
        $symbol = $this->safe_string($order, 'symbol');
        $side = $this->safe_string($order, 'side');
        $status = $this->safe_string($order, 'status');
        $parseFilled = ($filled === null);
        $parseCost = ($cost === null);
        $parseLastTradeTimeTimestamp = ($lastTradeTimeTimestamp === null);
        $fee = $this->safe_value($order, 'fee');
        $parseFee = ($fee === null);
        $parseFees = $this->safe_value($order, 'fees') === null;
        $parseSymbol = $symbol === null;
        $parseSide = $side === null;
        $shouldParseFees = $parseFee || $parseFees;
        $fees = $this->safe_list($order, 'fees', array());
        $trades = array();
        if ($parseFilled || $parseCost || $shouldParseFees) {
            $rawTrades = $this->safe_value($order, 'trades', $trades);
            $oldNumber = $this->number;
            // we parse $trades here!
            $this->number = 'strval';
            $firstTrade = $this->safe_value($rawTrades, 0);
            // parse $trades if they haven't already been parsed
            $tradesAreParsed = (($firstTrade !== null) && (is_array($firstTrade) && array_key_exists('info', $firstTrade)) && (is_array($firstTrade) && array_key_exists('id', $firstTrade)));
            if (!$tradesAreParsed) {
                $trades = $this->parse_trades($rawTrades, $market);
            } else {
                $trades = $rawTrades;
            }
            $this->number = $oldNumber;
            $tradesLength = 0;
            $isArray = gettype($trades) === 'array' && array_keys($trades) === array_keys(array_keys($trades));
            if ($isArray) {
                $tradesLength = count($trades);
            }
            if ($isArray && ($tradesLength > 0)) {
                // move properties that are defined in $trades up into the $order
                if ($order['symbol'] === null) {
                    $order['symbol'] = $trades[0]['symbol'];
                }
                if ($order['side'] === null) {
                    $order['side'] = $trades[0]['side'];
                }
                if ($order['type'] === null) {
                    $order['type'] = $trades[0]['type'];
                }
                if ($order['id'] === null) {
                    $order['id'] = $trades[0]['order'];
                }
                if ($parseFilled) {
                    $filled = '0';
                }
                if ($parseCost) {
                    $cost = '0';
                }
                for ($i = 0; $i < count($trades); $i++) {
                    $trade = $trades[$i];
                    $tradeAmount = $this->safe_string($trade, 'amount');
                    if ($parseFilled && ($tradeAmount !== null)) {
                        $filled = Precise::string_add($filled, $tradeAmount);
                    }
                    $tradeCost = $this->safe_string($trade, 'cost');
                    if ($parseCost && ($tradeCost !== null)) {
                        $cost = Precise::string_add($cost, $tradeCost);
                    }
                    if ($parseSymbol) {
                        $symbol = $this->safe_string($trade, 'symbol');
                    }
                    if ($parseSide) {
                        $side = $this->safe_string($trade, 'side');
                    }
                    $tradeTimestamp = $this->safe_value($trade, 'timestamp');
                    if ($parseLastTradeTimeTimestamp && ($tradeTimestamp !== null)) {
                        if ($lastTradeTimeTimestamp === null) {
                            $lastTradeTimeTimestamp = $tradeTimestamp;
                        } else {
                            $lastTradeTimeTimestamp = max ($lastTradeTimeTimestamp, $tradeTimestamp);
                        }
                    }
                    if ($shouldParseFees) {
                        $tradeFees = $this->safe_value($trade, 'fees');
                        if ($tradeFees !== null) {
                            for ($j = 0; $j < count($tradeFees); $j++) {
                                $tradeFee = $tradeFees[$j];
                                $fees[] = array_merge(array(), $tradeFee);
                            }
                        } else {
                            $tradeFee = $this->safe_value($trade, 'fee');
                            if ($tradeFee !== null) {
                                $fees[] = array_merge(array(), $tradeFee);
                            }
                        }
                    }
                }
            }
        }
        if ($shouldParseFees) {
            $reducedFees = $this->reduceFees ? $this->reduce_fees_by_currency($fees) : $fees;
            $reducedLength = count($reducedFees);
            for ($i = 0; $i < $reducedLength; $i++) {
                $reducedFees[$i]['cost'] = $this->safe_number($reducedFees[$i], 'cost');
                if (is_array($reducedFees[$i]) && array_key_exists('rate', $reducedFees[$i])) {
                    $reducedFees[$i]['rate'] = $this->safe_number($reducedFees[$i], 'rate');
                }
            }
            if (!$parseFee && ($reducedLength === 0)) {
                // copy $fee to avoid modification by reference
                $feeCopy = $this->deep_extend($fee);
                $feeCopy['cost'] = $this->safe_number($feeCopy, 'cost');
                if (is_array($feeCopy) && array_key_exists('rate', $feeCopy)) {
                    $feeCopy['rate'] = $this->safe_number($feeCopy, 'rate');
                }
                $reducedFees[] = $feeCopy;
            }
            $order['fees'] = $reducedFees;
            if ($parseFee && ($reducedLength === 1)) {
                $order['fee'] = $reducedFees[0];
            }
        }
        if ($amount === null) {
            // ensure $amount = $filled . $remaining
            if ($filled !== null && $remaining !== null) {
                $amount = Precise::string_add($filled, $remaining);
            } elseif ($status === 'closed') {
                $amount = $filled;
            }
        }
        if ($filled === null) {
            if ($amount !== null && $remaining !== null) {
                $filled = Precise::string_sub($amount, $remaining);
            } elseif ($status === 'closed' && $amount !== null) {
                $filled = $amount;
            }
        }
        if ($remaining === null) {
            if ($amount !== null && $filled !== null) {
                $remaining = Precise::string_sub($amount, $filled);
            } elseif ($status === 'closed') {
                $remaining = '0';
            }
        }
        // ensure that the $average field is calculated correctly
        $inverse = $this->safe_bool($market, 'inverse', false);
        $contractSize = $this->number_to_string($this->safe_value($market, 'contractSize', 1));
        // $inverse
        // $price = $filled * contract size / $cost
        //
        // linear
        // $price = $cost / ($filled * contract size)
        if ($average === null) {
            if (($filled !== null) && ($cost !== null) && Precise::string_gt($filled, '0')) {
                $filledTimesContractSize = Precise::string_mul($filled, $contractSize);
                if ($inverse) {
                    $average = Precise::string_div($filledTimesContractSize, $cost);
                } else {
                    $average = Precise::string_div($cost, $filledTimesContractSize);
                }
            }
        }
        // similarly
        // $inverse
        // $cost = $filled * contract size / $price
        //
        // linear
        // $cost = $filled * contract size * $price
        $costPriceExists = ($average !== null) || ($price !== null);
        if ($parseCost && ($filled !== null) && $costPriceExists) {
            $multiplyPrice = null;
            if ($average === null) {
                $multiplyPrice = $price;
            } else {
                $multiplyPrice = $average;
            }
            // contract trading
            $filledTimesContractSize = Precise::string_mul($filled, $contractSize);
            if ($inverse) {
                $cost = Precise::string_div($filledTimesContractSize, $multiplyPrice);
            } else {
                $cost = Precise::string_mul($filledTimesContractSize, $multiplyPrice);
            }
        }
        // support for $market orders
        $orderType = $this->safe_value($order, 'type');
        $emptyPrice = ($price === null) || Precise::string_equals($price, '0');
        if ($emptyPrice && ($orderType === 'market')) {
            $price = $average;
        }
        // we have $trades with string values at this point so we will mutate them
        for ($i = 0; $i < count($trades); $i++) {
            $entry = $trades[$i];
            $entry['amount'] = $this->safe_number($entry, 'amount');
            $entry['price'] = $this->safe_number($entry, 'price');
            $entry['cost'] = $this->safe_number($entry, 'cost');
            $tradeFee = $this->safe_dict($entry, 'fee', array());
            $tradeFee['cost'] = $this->safe_number($tradeFee, 'cost');
            if (is_array($tradeFee) && array_key_exists('rate', $tradeFee)) {
                $tradeFee['rate'] = $this->safe_number($tradeFee, 'rate');
            }
            $entryFees = $this->safe_list($entry, 'fees', array());
            for ($j = 0; $j < count($entryFees); $j++) {
                $entryFees[$j]['cost'] = $this->safe_number($entryFees[$j], 'cost');
            }
            $entry['fees'] = $entryFees;
            $entry['fee'] = $tradeFee;
        }
        $timeInForce = $this->safe_string($order, 'timeInForce');
        $postOnly = $this->safe_value($order, 'postOnly');
        // timeInForceHandling
        if ($timeInForce === null) {
            if ($this->safe_string($order, 'type') === 'market') {
                $timeInForce = 'IOC';
            }
            // allow $postOnly override
            if ($postOnly) {
                $timeInForce = 'PO';
            }
        } elseif ($postOnly === null) {
            // $timeInForce is not null here
            $postOnly = $timeInForce === 'PO';
        }
        $timestamp = $this->safe_integer($order, 'timestamp');
        $lastUpdateTimestamp = $this->safe_integer($order, 'lastUpdateTimestamp');
        $datetime = $this->safe_string($order, 'datetime');
        if ($datetime === null) {
            $datetime = $this->iso8601 ($timestamp);
        }
        $triggerPrice = $this->parse_number($this->safe_string_2($order, 'triggerPrice', 'stopPrice'));
        $takeProfitPrice = $this->parse_number($this->safe_string($order, 'takeProfitPrice'));
        $stopLossPrice = $this->parse_number($this->safe_string($order, 'stopLossPrice'));
        return array_merge($order, array(
            'id' => $this->safe_string($order, 'id'),
            'clientOrderId' => $this->safe_string($order, 'clientOrderId'),
            'timestamp' => $timestamp,
            'datetime' => $datetime,
            'symbol' => $symbol,
            'type' => $this->safe_string($order, 'type'),
            'side' => $side,
            'lastTradeTimestamp' => $lastTradeTimeTimestamp,
            'lastUpdateTimestamp' => $lastUpdateTimestamp,
            'price' => $this->parse_number($price),
            'amount' => $this->parse_number($amount),
            'cost' => $this->parse_number($cost),
            'average' => $this->parse_number($average),
            'filled' => $this->parse_number($filled),
            'remaining' => $this->parse_number($remaining),
            'timeInForce' => $timeInForce,
            'postOnly' => $postOnly,
            'trades' => $trades,
            'reduceOnly' => $this->safe_value($order, 'reduceOnly'),
            'stopPrice' => $triggerPrice,  // ! deprecated, use $triggerPrice instead
            'triggerPrice' => $triggerPrice,
            'takeProfitPrice' => $takeProfitPrice,
            'stopLossPrice' => $stopLossPrice,
            'status' => $status,
            'fee' => $this->safe_value($order, 'fee'),
        ));
    }

    public function parse_orders(array $orders, ?array $market = null, ?int $since = null, ?int $limit = null, $params = array ()) {
        //
        // the value of $orders is either a dict or a list
        //
        // dict
        //
        //     {
        //         'id1' => array( ... ),
        //         'id2' => array( ... ),
        //         'id3' => array( ... ),
        //         ...
        //     }
        //
        // list
        //
        //     array(
        //         array( 'id' => 'id1', ... ),
        //         array( 'id' => 'id2', ... ),
        //         array( 'id' => 'id3', ... ),
        //         ...
        //     )
        //
        $results = array();
        if (gettype($orders) === 'array' && array_keys($orders) === array_keys(array_keys($orders))) {
            for ($i = 0; $i < count($orders); $i++) {
                $order = array_merge($this->parse_order($orders[$i], $market), $params);
                $results[] = $order;
            }
        } else {
            $ids = is_array($orders) ? array_keys($orders) : array();
            for ($i = 0; $i < count($ids); $i++) {
                $id = $ids[$i];
                $order = array_merge($this->parse_order(array_merge(array( 'id' => $id ), $orders[$id]), $market), $params);
                $results[] = $order;
            }
        }
        $results = $this->sort_by($results, 'timestamp');
        $symbol = ($market !== null) ? $market['symbol'] : null;
        return $this->filter_by_symbol_since_limit($results, $symbol, $since, $limit);
    }

    public function calculate_fee(string $symbol, string $type, string $side, float $amount, float $price, $takerOrMaker = 'taker', $params = array ()) {
        /**
         * calculates the presumptive fee that would be charged for an order
         * @param {string} $symbol unified $market $symbol
         * @param {string} $type 'market' or 'limit'
         * @param {string} $side 'buy' or 'sell'
         * @param {float} $amount how much you want to trade, in units of the base currency on most exchanges, or number of contracts
         * @param {float} $price the $price for the order to be filled at, in units of the quote currency
         * @param {string} $takerOrMaker 'taker' or 'maker'
         * @param {array} $params
         * @return {array} contains the $rate, the percentage multiplied to the order $amount to obtain the fee $amount, and $cost, the total value of the fee in units of the quote currency, for the order
         */
        if ($type === 'market' && $takerOrMaker === 'maker') {
            throw new ArgumentsRequired($this->id . ' calculateFee() - you have provided incompatible arguments - "market" $type order can not be "maker". Change either the "type" or the "takerOrMaker" argument to calculate the fee.');
        }
        $market = $this->markets[$symbol];
        $feeSide = $this->safe_string($market, 'feeSide', 'quote');
        $useQuote = null;
        if ($feeSide === 'get') {
            // the fee is always in the currency you get
            $useQuote = $side === 'sell';
        } elseif ($feeSide === 'give') {
            // the fee is always in the currency you give
            $useQuote = $side === 'buy';
        } else {
            // the fee is always in $feeSide currency
            $useQuote = $feeSide === 'quote';
        }
        $cost = $this->number_to_string($amount);
        $key = null;
        if ($useQuote) {
            $priceString = $this->number_to_string($price);
            $cost = Precise::string_mul($cost, $priceString);
            $key = 'quote';
        } else {
            $key = 'base';
        }
        // for derivatives, the fee is in 'settle' currency
        if (!$market['spot']) {
            $key = 'settle';
        }
        // even if `$takerOrMaker` argument was set to 'maker', for 'market' orders we should forcefully override it to 'taker'
        if ($type === 'market') {
            $takerOrMaker = 'taker';
        }
        $rate = $this->safe_string($market, $takerOrMaker);
        $cost = Precise::string_mul($cost, $rate);
        return array(
            'type' => $takerOrMaker,
            'currency' => $market[$key],
            'rate' => $this->parse_number($rate),
            'cost' => $this->parse_number($cost),
        );
    }

    public function safe_liquidation(array $liquidation, ?array $market = null) {
        $contracts = $this->safe_string($liquidation, 'contracts');
        $contractSize = $this->safe_string($market, 'contractSize');
        $price = $this->safe_string($liquidation, 'price');
        $baseValue = $this->safe_string($liquidation, 'baseValue');
        $quoteValue = $this->safe_string($liquidation, 'quoteValue');
        if (($baseValue === null) && ($contracts !== null) && ($contractSize !== null) && ($price !== null)) {
            $baseValue = Precise::string_mul($contracts, $contractSize);
        }
        if (($quoteValue === null) && ($baseValue !== null) && ($price !== null)) {
            $quoteValue = Precise::string_mul($baseValue, $price);
        }
        $liquidation['contracts'] = $this->parse_number($contracts);
        $liquidation['contractSize'] = $this->parse_number($contractSize);
        $liquidation['price'] = $this->parse_number($price);
        $liquidation['baseValue'] = $this->parse_number($baseValue);
        $liquidation['quoteValue'] = $this->parse_number($quoteValue);
        return $liquidation;
    }

    public function safe_trade(array $trade, ?array $market = null) {
        $amount = $this->safe_string($trade, 'amount');
        $price = $this->safe_string($trade, 'price');
        $cost = $this->safe_string($trade, 'cost');
        if ($cost === null) {
            // contract trading
            $contractSize = $this->safe_string($market, 'contractSize');
            $multiplyPrice = $price;
            if ($contractSize !== null) {
                $inverse = $this->safe_bool($market, 'inverse', false);
                if ($inverse) {
                    $multiplyPrice = Precise::string_div('1', $price);
                }
                $multiplyPrice = Precise::string_mul($multiplyPrice, $contractSize);
            }
            $cost = Precise::string_mul($multiplyPrice, $amount);
        }
        $parseFee = $this->safe_value($trade, 'fee') === null;
        $parseFees = $this->safe_value($trade, 'fees') === null;
        $shouldParseFees = $parseFee || $parseFees;
        $fees = array();
        $fee = $this->safe_value($trade, 'fee');
        if ($shouldParseFees) {
            $reducedFees = $this->reduceFees ? $this->reduce_fees_by_currency($fees) : $fees;
            $reducedLength = count($reducedFees);
            for ($i = 0; $i < $reducedLength; $i++) {
                $reducedFees[$i]['cost'] = $this->safe_number($reducedFees[$i], 'cost');
                if (is_array($reducedFees[$i]) && array_key_exists('rate', $reducedFees[$i])) {
                    $reducedFees[$i]['rate'] = $this->safe_number($reducedFees[$i], 'rate');
                }
            }
            if (!$parseFee && ($reducedLength === 0)) {
                // copy $fee to avoid modification by reference
                $feeCopy = $this->deep_extend($fee);
                $feeCopy['cost'] = $this->safe_number($feeCopy, 'cost');
                if (is_array($feeCopy) && array_key_exists('rate', $feeCopy)) {
                    $feeCopy['rate'] = $this->safe_number($feeCopy, 'rate');
                }
                $reducedFees[] = $feeCopy;
            }
            if ($parseFees) {
                $trade['fees'] = $reducedFees;
            }
            if ($parseFee && ($reducedLength === 1)) {
                $trade['fee'] = $reducedFees[0];
            }
            $tradeFee = $this->safe_value($trade, 'fee');
            if ($tradeFee !== null) {
                $tradeFee['cost'] = $this->safe_number($tradeFee, 'cost');
                if (is_array($tradeFee) && array_key_exists('rate', $tradeFee)) {
                    $tradeFee['rate'] = $this->safe_number($tradeFee, 'rate');
                }
                $trade['fee'] = $tradeFee;
            }
        }
        $trade['amount'] = $this->parse_number($amount);
        $trade['price'] = $this->parse_number($price);
        $trade['cost'] = $this->parse_number($cost);
        return $trade;
    }

    public function invert_flat_string_dictionary($dict) {
        $reversed = array();
        $keys = is_array($dict) ? array_keys($dict) : array();
        for ($i = 0; $i < count($keys); $i++) {
            $key = $keys[$i];
            $value = $dict[$key];
            if (gettype($value) === 'string') {
                $reversed[$value] = $key;
            }
        }
        return $reversed;
    }

    public function reduce_fees_by_currency($fees) {
        //
        // this function takes a list of $fee structures having the following format
        //
        //     string = true
        //
        //     array(
        //         array( 'currency' => 'BTC', 'cost' => '0.1' ),
        //         array( 'currency' => 'BTC', 'cost' => '0.2'  ),
        //         array( 'currency' => 'BTC', 'cost' => '0.2', 'rate' => '0.00123' ),
        //         array( 'currency' => 'BTC', 'cost' => '0.4', 'rate' => '0.00123' ),
        //         array( 'currency' => 'BTC', 'cost' => '0.5', 'rate' => '0.00456' ),
        //         array( 'currency' => 'USDT', 'cost' => '12.3456' ),
        //     )
        //
        //     string = false
        //
        //     array(
        //         array( 'currency' => 'BTC', 'cost' => 0.1 ),
        //         array( 'currency' => 'BTC', 'cost' => 0.2 ),
        //         array( 'currency' => 'BTC', 'cost' => 0.2, 'rate' => 0.00123 ),
        //         array( 'currency' => 'BTC', 'cost' => 0.4, 'rate' => 0.00123 ),
        //         array( 'currency' => 'BTC', 'cost' => 0.5, 'rate' => 0.00456 ),
        //         array( 'currency' => 'USDT', 'cost' => 12.3456 ),
        //     )
        //
        // and returns a $reduced $fee list, where $fees are summed per currency and $rate (if any)
        //
        //     string = true
        //
        //     array(
        //         array( 'currency' => 'BTC', 'cost' => '0.4'  ),
        //         array( 'currency' => 'BTC', 'cost' => '0.6', 'rate' => '0.00123' ),
        //         array( 'currency' => 'BTC', 'cost' => '0.5', 'rate' => '0.00456' ),
        //         array( 'currency' => 'USDT', 'cost' => '12.3456' ),
        //     )
        //
        //     string  = false
        //
        //     array(
        //         array( 'currency' => 'BTC', 'cost' => 0.3  ),
        //         array( 'currency' => 'BTC', 'cost' => 0.6, 'rate' => 0.00123 ),
        //         array( 'currency' => 'BTC', 'cost' => 0.5, 'rate' => 0.00456 ),
        //         array( 'currency' => 'USDT', 'cost' => 12.3456 ),
        //     )
        //
        $reduced = array();
        for ($i = 0; $i < count($fees); $i++) {
            $fee = $fees[$i];
            $feeCurrencyCode = $this->safe_string($fee, 'currency');
            if ($feeCurrencyCode !== null) {
                $rate = $this->safe_string($fee, 'rate');
                $cost = $this->safe_value($fee, 'cost');
                if (Precise::string_eq($cost, '0')) {
                    // omit zero $cost $fees
                    continue;
                }
                if (!(is_array($reduced) && array_key_exists($feeCurrencyCode, $reduced))) {
                    $reduced[$feeCurrencyCode] = array();
                }
                $rateKey = ($rate === null) ? '' : $rate;
                if (is_array($reduced[$feeCurrencyCode]) && array_key_exists($rateKey, $reduced[$feeCurrencyCode])) {
                    $reduced[$feeCurrencyCode][$rateKey]['cost'] = Precise::string_add($reduced[$feeCurrencyCode][$rateKey]['cost'], $cost);
                } else {
                    $reduced[$feeCurrencyCode][$rateKey] = array(
                        'currency' => $feeCurrencyCode,
                        'cost' => $cost,
                    );
                    if ($rate !== null) {
                        $reduced[$feeCurrencyCode][$rateKey]['rate'] = $rate;
                    }
                }
            }
        }
        $result = array();
        $feeValues = is_array($reduced) ? array_values($reduced) : array();
        for ($i = 0; $i < count($feeValues); $i++) {
            $reducedFeeValues = is_array($feeValues[$i]) ? array_values($feeValues[$i]) : array();
            $result = $this->array_concat($result, $reducedFeeValues);
        }
        return $result;
    }

    public function safe_ticker(array $ticker, ?array $market = null) {
        $open = $this->omit_zero($this->safe_string($ticker, 'open'));
        $close = $this->omit_zero($this->safe_string($ticker, 'close'));
        $last = $this->omit_zero($this->safe_string($ticker, 'last'));
        $change = $this->omit_zero($this->safe_string($ticker, 'change'));
        $percentage = $this->omit_zero($this->safe_string($ticker, 'percentage'));
        $average = $this->omit_zero($this->safe_string($ticker, 'average'));
        $vwap = $this->omit_zero($this->safe_string($ticker, 'vwap'));
        $baseVolume = $this->safe_string($ticker, 'baseVolume');
        $quoteVolume = $this->safe_string($ticker, 'quoteVolume');
        if ($vwap === null) {
            $vwap = Precise::string_div($this->omit_zero($quoteVolume), $baseVolume);
        }
        if (($last !== null) && ($close === null)) {
            $close = $last;
        } elseif (($last === null) && ($close !== null)) {
            $last = $close;
        }
        if (($last !== null) && ($open !== null)) {
            if ($change === null) {
                $change = Precise::string_sub($last, $open);
            }
            if ($average === null) {
                $average = Precise::string_div(Precise::string_add($last, $open), '2');
            }
        }
        if (($percentage === null) && ($change !== null) && ($open !== null) && Precise::string_gt($open, '0')) {
            $percentage = Precise::string_mul(Precise::string_div($change, $open), '100');
        }
        if (($change === null) && ($percentage !== null) && ($open !== null)) {
            $change = Precise::string_div(Precise::string_mul($percentage, $open), '100');
        }
        if (($open === null) && ($last !== null) && ($change !== null)) {
            $open = Precise::string_sub($last, $change);
        }
        // timestamp and symbol operations don't belong in safeTicker
        // they should be done in the derived classes
        return array_merge($ticker, array(
            'bid' => $this->parse_number($this->omit_zero($this->safe_number($ticker, 'bid'))),
            'bidVolume' => $this->safe_number($ticker, 'bidVolume'),
            'ask' => $this->parse_number($this->omit_zero($this->safe_number($ticker, 'ask'))),
            'askVolume' => $this->safe_number($ticker, 'askVolume'),
            'high' => $this->parse_number($this->omit_zero($this->safe_string($ticker, 'high'))),
            'low' => $this->parse_number($this->omit_zero($this->safe_number($ticker, 'low'))),
            'open' => $this->parse_number($this->omit_zero($this->parse_number($open))),
            'close' => $this->parse_number($this->omit_zero($this->parse_number($close))),
            'last' => $this->parse_number($this->omit_zero($this->parse_number($last))),
            'change' => $this->parse_number($change),
            'percentage' => $this->parse_number($percentage),
            'average' => $this->parse_number($average),
            'vwap' => $this->parse_number($vwap),
            'baseVolume' => $this->parse_number($baseVolume),
            'quoteVolume' => $this->parse_number($quoteVolume),
            'previousClose' => $this->safe_number($ticker, 'previousClose'),
        ));
    }

    public function fetch_borrow_rate(string $code, $amount, $params = array ()) {
        throw new NotSupported($this->id . ' fetchBorrowRate is deprecated, please use fetchCrossBorrowRate or fetchIsolatedBorrowRate instead');
    }

    public function repay_cross_margin(string $code, $amount, $params = array ()) {
        throw new NotSupported($this->id . ' repayCrossMargin is not support yet');
    }

    public function repay_isolated_margin(string $symbol, string $code, $amount, $params = array ()) {
        throw new NotSupported($this->id . ' repayIsolatedMargin is not support yet');
    }

    public function borrow_cross_margin(string $code, float $amount, $params = array ()) {
        throw new NotSupported($this->id . ' borrowCrossMargin is not support yet');
    }

    public function borrow_isolated_margin(string $symbol, string $code, float $amount, $params = array ()) {
        throw new NotSupported($this->id . ' borrowIsolatedMargin is not support yet');
    }

    public function borrow_margin(string $code, $amount, ?string $symbol = null, $params = array ()) {
        throw new NotSupported($this->id . ' borrowMargin is deprecated, please use borrowCrossMargin or borrowIsolatedMargin instead');
    }

    public function repay_margin(string $code, $amount, ?string $symbol = null, $params = array ()) {
        throw new NotSupported($this->id . ' repayMargin is deprecated, please use repayCrossMargin or repayIsolatedMargin instead');
    }

    public function fetch_ohlcv(string $symbol, $timeframe = '1m', ?int $since = null, ?int $limit = null, $params = array ()) {
        $message = '';
        if ($this->has['fetchTrades']) {
            $message = '. If you want to build OHLCV candles from trade executions data, visit https://github.com/ccxt/ccxt/tree/master/examples/ and see "build-ohlcv-bars" file';
        }
        throw new NotSupported($this->id . ' fetchOHLCV() is not supported yet' . $message);
    }

    public function fetch_ohlcv_ws(string $symbol, $timeframe = '1m', ?int $since = null, ?int $limit = null, $params = array ()) {
        $message = '';
        if ($this->has['fetchTradesWs']) {
            $message = '. If you want to build OHLCV candles from trade executions data, visit https://github.com/ccxt/ccxt/tree/master/examples/ and see "build-ohlcv-bars" file';
        }
        throw new NotSupported($this->id . ' fetchOHLCVWs() is not supported yet. Try using fetchOHLCV instead.' . $message);
    }

    public function watch_ohlcv(string $symbol, $timeframe = '1m', ?int $since = null, ?int $limit = null, $params = array ()) {
        throw new NotSupported($this->id . ' watchOHLCV() is not supported yet');
    }

<<<<<<< HEAD
    public function subscribe_ohlcv(string $symbol, $timeframe = '1m', mixed $callback = null, bool $synchronous = true, $params = array ()) {
        /**
         * watches historical candlestick data containing the open, high, low, and close price, and the volume of a market
         * @param {string} $symbol unified $symbol of the market to fetch OHLCV data for
         * @param {string} $timeframe the length of time each candle represents
         * @param {Function} $callback Consumer function to be called with each update
         * @param {boolean} $synchronous if set to true, the $callback will wait to finish before passing next message
         * @param {array} [$params] extra parameters specific to the exchange API endpoint
         * @return {int[][]} A list of candles ordered, open, high, low, close, volume
         */
        $this->load_markets();
        $symbol = $this->symbol ($symbol);
        $stream = $this->stream;
        if ($callback !== null) {
            $stream->subscribe ('ohlcv::' . $symbol . '::' . $timeframe, $callback, $synchronous);
        }
        $stream->add_watch_function('watchOHLCV', array( $symbol, $timeframe, null, null, $params ));
        $this->watchOHLCV ($symbol, $timeframe, null, null, $params);
    }

    public function convert_trading_view_to_ohlcv($ohlcvs, $timestamp = 't', $open = 'o', $high = 'h', $low = 'l', $close = 'c', $volume = 'v', $ms = false) {
=======
    public function convert_trading_view_to_ohlcv(array $ohlcvs, $timestamp = 't', $open = 'o', $high = 'h', $low = 'l', $close = 'c', $volume = 'v', $ms = false) {
>>>>>>> 118e1f4b
        $result = array();
        $timestamps = $this->safe_list($ohlcvs, $timestamp, array());
        $opens = $this->safe_list($ohlcvs, $open, array());
        $highs = $this->safe_list($ohlcvs, $high, array());
        $lows = $this->safe_list($ohlcvs, $low, array());
        $closes = $this->safe_list($ohlcvs, $close, array());
        $volumes = $this->safe_list($ohlcvs, $volume, array());
        for ($i = 0; $i < count($timestamps); $i++) {
            $result[] = array(
                $ms ? $this->safe_integer($timestamps, $i) : $this->safe_timestamp($timestamps, $i),
                $this->safe_value($opens, $i),
                $this->safe_value($highs, $i),
                $this->safe_value($lows, $i),
                $this->safe_value($closes, $i),
                $this->safe_value($volumes, $i),
            );
        }
        return $result;
    }

    public function convert_ohlcv_to_trading_view(array $ohlcvs, $timestamp = 't', $open = 'o', $high = 'h', $low = 'l', $close = 'c', $volume = 'v', $ms = false) {
        $result = array();
        $result[$timestamp] = array();
        $result[$open] = array();
        $result[$high] = array();
        $result[$low] = array();
        $result[$close] = array();
        $result[$volume] = array();
        for ($i = 0; $i < count($ohlcvs); $i++) {
            $ts = $ms ? $ohlcvs[$i][0] : $this->parseToInt ($ohlcvs[$i][0] / 1000);
            $result[$timestamp][] = $ts;
            $result[$open][] = $ohlcvs[$i][1];
            $result[$high][] = $ohlcvs[$i][2];
            $result[$low][] = $ohlcvs[$i][3];
            $result[$close][] = $ohlcvs[$i][4];
            $result[$volume][] = $ohlcvs[$i][5];
        }
        return $result;
    }

    public function fetch_web_endpoint($method, $endpointMethod, $returnAsJson, $startRegex = null, $endRegex = null) {
        $errorMessage = '';
        $options = $this->safe_value($this->options, $method, array());
        $muteOnFailure = $this->safe_bool($options, 'webApiMuteFailure', true);
        try {
            // if it was not explicitly disabled, then don't fetch
            if ($this->safe_bool($options, 'webApiEnable', true) !== true) {
                return null;
            }
            $maxRetries = $this->safe_value($options, 'webApiRetries', 10);
            $response = null;
            $retry = 0;
            while ($retry < $maxRetries) {
                try {
                    $response = $this->$endpointMethod (array());
                    break;
                } catch (Exception $e) {
                    $retry = $retry + 1;
                    if ($retry === $maxRetries) {
                        throw $e;
                    }
                }
            }
            $content = $response;
            if ($startRegex !== null) {
                $splitted_by_start = explode($startRegex, $content);
                $content = $splitted_by_start[1]; // we need second part after start
            }
            if ($endRegex !== null) {
                $splitted_by_end = explode($endRegex, $content);
                $content = $splitted_by_end[0]; // we need first part after start
            }
            if ($returnAsJson && (gettype($content) === 'string')) {
                $jsoned = $this->parse_json(trim($content)); // $content should be trimmed before json parsing
                if ($jsoned) {
                    return $jsoned; // if parsing was not successfull, exception should be thrown
                } else {
                    throw new BadResponse('could not parse the $response into json');
                }
            } else {
                return $content;
            }
        } catch (Exception $e) {
            $errorMessage = $this->id . ' ' . $method . '() failed to fetch correct data from website. Probably webpage markup has been changed, breaking the page custom parser.';
        }
        if ($muteOnFailure) {
            return null;
        } else {
            throw new BadResponse($errorMessage);
        }
    }

    public function market_ids(?array $symbols = null) {
        if ($symbols === null) {
            return $symbols;
        }
        $result = array();
        for ($i = 0; $i < count($symbols); $i++) {
            $result[] = $this->market_id($symbols[$i]);
        }
        return $result;
    }

    public function market_symbols(?array $symbols = null, ?string $type = null, $allowEmpty = true, $sameTypeOnly = false, $sameSubTypeOnly = false) {
        if ($symbols === null) {
            if (!$allowEmpty) {
                throw new ArgumentsRequired($this->id . ' empty list of $symbols is not supported');
            }
            return $symbols;
        }
        $symbolsLength = count($symbols);
        if ($symbolsLength === 0) {
            if (!$allowEmpty) {
                throw new ArgumentsRequired($this->id . ' empty list of $symbols is not supported');
            }
            return $symbols;
        }
        $result = array();
        $marketType = null;
        $isLinearSubType = null;
        for ($i = 0; $i < count($symbols); $i++) {
            $market = $this->market ($symbols[$i]);
            if ($sameTypeOnly && ($marketType !== null)) {
                if ($market['type'] !== $marketType) {
                    throw new BadRequest($this->id . ' $symbols must be of the same $type, either ' . $marketType . ' or ' . $market['type'] . '.');
                }
            }
            if ($sameSubTypeOnly && ($isLinearSubType !== null)) {
                if ($market['linear'] !== $isLinearSubType) {
                    throw new BadRequest($this->id . ' $symbols must be of the same subType, either linear or inverse.');
                }
            }
            if ($type !== null && $market['type'] !== $type) {
                throw new BadRequest($this->id . ' $symbols must be of the same $type ' . $type . '. If the $type is incorrect you can change it in options or the params of the request');
            }
            $marketType = $market['type'];
            if (!$market['spot']) {
                $isLinearSubType = $market['linear'];
            }
            $symbol = $this->safe_string($market, 'symbol', $symbols[$i]);
            $result[] = $symbol;
        }
        return $result;
    }

    public function market_codes(?array $codes = null) {
        if ($codes === null) {
            return $codes;
        }
        $result = array();
        for ($i = 0; $i < count($codes); $i++) {
            $result[] = $this->common_currency_code($codes[$i]);
        }
        return $result;
    }

    public function parse_bids_asks($bidasks, int|string $priceKey = 0, int|string $amountKey = 1, int|string $countOrIdKey = 2) {
        $bidasks = $this->to_array($bidasks);
        $result = array();
        for ($i = 0; $i < count($bidasks); $i++) {
            $result[] = $this->parse_bid_ask($bidasks[$i], $priceKey, $amountKey, $countOrIdKey);
        }
        return $result;
    }

    public function fetch_l2_order_book(string $symbol, ?int $limit = null, $params = array ()) {
        $orderbook = $this->fetch_order_book($symbol, $limit, $params);
        return array_merge($orderbook, array(
            'asks' => $this->sort_by($this->aggregate ($orderbook['asks']), 0),
            'bids' => $this->sort_by($this->aggregate ($orderbook['bids']), 0, true),
        ));
    }

    public function filter_by_symbol($objects, ?string $symbol = null) {
        if ($symbol === null) {
            return $objects;
        }
        $result = array();
        for ($i = 0; $i < count($objects); $i++) {
            $objectSymbol = $this->safe_string($objects[$i], 'symbol');
            if ($objectSymbol === $symbol) {
                $result[] = $objects[$i];
            }
        }
        return $result;
    }

    public function parse_ohlcv($ohlcv, ?array $market = null): array {
        if (gettype($ohlcv) === 'array' && array_keys($ohlcv) === array_keys(array_keys($ohlcv))) {
            return array(
                $this->safe_integer($ohlcv, 0), // timestamp
                $this->safe_number($ohlcv, 1), // open
                $this->safe_number($ohlcv, 2), // high
                $this->safe_number($ohlcv, 3), // low
                $this->safe_number($ohlcv, 4), // close
                $this->safe_number($ohlcv, 5), // volume
            );
        }
        return $ohlcv;
    }

    public function network_code_to_id(string $networkCode, ?string $currencyCode = null) {
        /**
         * @ignore
         * tries to convert the provided $networkCode (which is expected to be an unified $network code) to a $network id. In order to achieve this, derived class needs to have 'options->networks' defined.
         * @param {string} $networkCode unified $network code
         * @param {string} $currencyCode unified $currency code, but this argument is not required by default, unless there is an exchange (like huobi) that needs an override of the method to be able to pass $currencyCode argument additionally
         * @return {string|null} exchange-specific $network id
         */
        if ($networkCode === null) {
            return null;
        }
        $networkIdsByCodes = $this->safe_value($this->options, 'networks', array());
        $networkId = $this->safe_string($networkIdsByCodes, $networkCode);
        // for example, if 'ETH' is passed for $networkCode, but 'ETH' $key not defined in `options->networks` object
        if ($networkId === null) {
            if ($currencyCode === null) {
                $currencies = is_array($this->currencies) ? array_values($this->currencies) : array();
                for ($i = 0; $i < count($currencies); $i++) {
                    $currency = array( $i );
                    $networks = $this->safe_dict($currency, 'networks');
                    $network = $this->safe_dict($networks, $networkCode);
                    $networkId = $this->safe_string($network, 'id');
                    if ($networkId !== null) {
                        break;
                    }
                }
            } else {
                // if $currencyCode was provided, then we try to find if that $currencyCode has a replacement ($i->e. ERC20 for ETH) or is in the $currency
                $defaultNetworkCodeReplacements = $this->safe_value($this->options, 'defaultNetworkCodeReplacements', array());
                if (is_array($defaultNetworkCodeReplacements) && array_key_exists($currencyCode, $defaultNetworkCodeReplacements)) {
                    // if there is a replacement for the passed $networkCode, then we use it to find $network-id in `options->networks` object
                    $replacementObject = $defaultNetworkCodeReplacements[$currencyCode]; // $i->e. array( 'ERC20' => 'ETH' )
                    $keys = is_array($replacementObject) ? array_keys($replacementObject) : array();
                    for ($i = 0; $i < count($keys); $i++) {
                        $key = $keys[$i];
                        $value = $replacementObject[$key];
                        // if $value matches to provided unified $networkCode, then we use it's $key to find $network-id in `options->networks` object
                        if ($value === $networkCode) {
                            $networkId = $this->safe_string($networkIdsByCodes, $key);
                            break;
                        }
                    }
                } else {
                    // serach for $network inside $currency
                    $currency = $this->safe_dict($this->currencies, $currencyCode);
                    $networks = $this->safe_dict($currency, 'networks');
                    $network = $this->safe_dict($networks, $networkCode);
                    $networkId = $this->safe_string($network, 'id');
                }
            }
            // if it wasn't found, we just set the provided $value to $network-id
            if ($networkId === null) {
                $networkId = $networkCode;
            }
        }
        return $networkId;
    }

    public function network_id_to_code(string $networkId, ?string $currencyCode = null) {
        /**
         * @ignore
         * tries to convert the provided exchange-specific $networkId to an unified network Code. In order to achieve this, derived class needs to have "options['networksById']" defined.
         * @param {string} $networkId exchange specific network id/title, like => TRON, Trc-20, usdt-erc20, etc
         * @param {string|null} $currencyCode unified currency code, but this argument is not required by default, unless there is an exchange (like huobi) that needs an override of the method to be able to pass $currencyCode argument additionally
         * @return {string|null} unified network code
         */
        if ($networkId === null) {
            return null;
        }
        $networkCodesByIds = $this->safe_dict($this->options, 'networksById', array());
        $networkCode = $this->safe_string($networkCodesByIds, $networkId, $networkId);
        // replace mainnet network-codes (i.e. ERC20->ETH)
        if ($currencyCode !== null) {
            $defaultNetworkCodeReplacements = $this->safe_dict($this->options, 'defaultNetworkCodeReplacements', array());
            if (is_array($defaultNetworkCodeReplacements) && array_key_exists($currencyCode, $defaultNetworkCodeReplacements)) {
                $replacementObject = $this->safe_dict($defaultNetworkCodeReplacements, $currencyCode, array());
                $networkCode = $this->safe_string($replacementObject, $networkCode, $networkCode);
            }
        }
        return $networkCode;
    }

    public function handle_network_code_and_params($params) {
        $networkCodeInParams = $this->safe_string_2($params, 'networkCode', 'network');
        if ($networkCodeInParams !== null) {
            $params = $this->omit ($params, array( 'networkCode', 'network' ));
        }
        // if it was not defined by user, we should not set it from 'defaultNetworks', because handleNetworkCodeAndParams is for only request-side and thus we do not fill it with anything. We can only use 'defaultNetworks' after parsing response-side
        return array( $networkCodeInParams, $params );
    }

    public function default_network_code(string $currencyCode) {
        $defaultNetworkCode = null;
        $defaultNetworks = $this->safe_dict($this->options, 'defaultNetworks', array());
        if (is_array($defaultNetworks) && array_key_exists($currencyCode, $defaultNetworks)) {
            // if currency had set its network in "defaultNetworks", use it
            $defaultNetworkCode = $defaultNetworks[$currencyCode];
        } else {
            // otherwise, try to use the global-scope 'defaultNetwork' value (even if that network is not supported by currency, it doesn't make any problem, this will be just used "at first" if currency supports this network at all)
            $defaultNetwork = $this->safe_dict($this->options, 'defaultNetwork');
            if ($defaultNetwork !== null) {
                $defaultNetworkCode = $defaultNetwork;
            }
        }
        return $defaultNetworkCode;
    }

    public function select_network_code_from_unified_networks($currencyCode, $networkCode, $indexedNetworkEntries) {
        return $this->select_network_key_from_networks($currencyCode, $networkCode, $indexedNetworkEntries, true);
    }

    public function select_network_id_from_raw_networks($currencyCode, $networkCode, $indexedNetworkEntries) {
        return $this->select_network_key_from_networks($currencyCode, $networkCode, $indexedNetworkEntries, false);
    }

    public function select_network_key_from_networks($currencyCode, $networkCode, $indexedNetworkEntries, $isIndexedByUnifiedNetworkCode = false) {
        // this method is used against raw & unparse network entries, which are just indexed by network id
        $chosenNetworkId = null;
        $availableNetworkIds = is_array($indexedNetworkEntries) ? array_keys($indexedNetworkEntries) : array();
        $responseNetworksLength = count($availableNetworkIds);
        if ($networkCode !== null) {
            if ($responseNetworksLength === 0) {
                throw new NotSupported($this->id . ' - ' . $networkCode . ' network did not return any result for ' . $currencyCode);
            } else {
                // if $networkCode was provided by user, we should check it after response, referenced exchange doesn't support network-code during request
                $networkId = $isIndexedByUnifiedNetworkCode ? $networkCode : $this->network_code_to_id($networkCode, $currencyCode);
                if (is_array($indexedNetworkEntries) && array_key_exists($networkId, $indexedNetworkEntries)) {
                    $chosenNetworkId = $networkId;
                } else {
                    throw new NotSupported($this->id . ' - ' . $networkId . ' network was not found for ' . $currencyCode . ', use one of ' . implode(', ', $availableNetworkIds));
                }
            }
        } else {
            if ($responseNetworksLength === 0) {
                throw new NotSupported($this->id . ' - no networks were returned for ' . $currencyCode);
            } else {
                // if $networkCode was not provided by user, then we try to use the default network (if it was defined in "defaultNetworks"), otherwise, we just return the first network entry
                $defaultNetworkCode = $this->default_network_code($currencyCode);
                $defaultNetworkId = $isIndexedByUnifiedNetworkCode ? $defaultNetworkCode : $this->network_code_to_id($defaultNetworkCode, $currencyCode);
                $chosenNetworkId = (is_array($indexedNetworkEntries) && array_key_exists($defaultNetworkId, $indexedNetworkEntries)) ? $defaultNetworkId : $availableNetworkIds[0];
            }
        }
        return $chosenNetworkId;
    }

    public function safe_number_2(array $dictionary, int|string $key1, int|string $key2, $d = null) {
        $value = $this->safe_string_2($dictionary, $key1, $key2);
        return $this->parse_number($value, $d);
    }

    public function parse_order_book(array $orderbook, string $symbol, ?int $timestamp = null, $bidsKey = 'bids', $asksKey = 'asks', int|string $priceKey = 0, int|string $amountKey = 1, int|string $countOrIdKey = 2) {
        $bids = $this->parse_bids_asks($this->safe_value($orderbook, $bidsKey, array()), $priceKey, $amountKey, $countOrIdKey);
        $asks = $this->parse_bids_asks($this->safe_value($orderbook, $asksKey, array()), $priceKey, $amountKey, $countOrIdKey);
        return array(
            'symbol' => $symbol,
            'bids' => $this->sort_by($bids, 0, true),
            'asks' => $this->sort_by($asks, 0),
            'timestamp' => $timestamp,
            'datetime' => $this->iso8601 ($timestamp),
            'nonce' => null,
        );
    }

    public function parse_ohlcvs(mixed $ohlcvs, mixed $market = null, string $timeframe = '1m', ?int $since = null, ?int $limit = null) {
        $results = array();
        for ($i = 0; $i < count($ohlcvs); $i++) {
            $results[] = $this->parse_ohlcv($ohlcvs[$i], $market);
        }
        $sorted = $this->sort_by($results, 0);
        return $this->filter_by_since_limit($sorted, $since, $limit, 0);
    }

    public function parse_leverage_tiers(mixed $response, ?array $symbols = null, $marketIdKey = null) {
        // $marketIdKey should only be null when $response is a dictionary
        $symbols = $this->market_symbols($symbols);
        $tiers = array();
        for ($i = 0; $i < count($response); $i++) {
            $item = $response[$i];
            $id = $this->safe_string($item, $marketIdKey);
            $market = $this->safe_market($id, null, null, 'swap');
            $symbol = $market['symbol'];
            $contract = $this->safe_bool($market, 'contract', false);
            if ($contract && (($symbols === null) || $this->in_array($symbol, $symbols))) {
                $tiers[$symbol] = $this->parse_market_leverage_tiers($item, $market);
            }
        }
        return $tiers;
    }

    public function load_trading_limits(?array $symbols = null, $reload = false, $params = array ()) {
        if ($this->has['fetchTradingLimits']) {
            if ($reload || !(is_array($this->options) && array_key_exists('limitsLoaded', $this->options))) {
                $response = $this->fetch_trading_limits($symbols);
                for ($i = 0; $i < count($symbols); $i++) {
                    $symbol = $symbols[$i];
                    $this->markets[$symbol] = $this->deep_extend($this->markets[$symbol], $response[$symbol]);
                }
                $this->options['limitsLoaded'] = $this->milliseconds ();
            }
        }
        return $this->markets;
    }

    public function safe_position($position) {
        // simplified version of => /pull/12765/
        $unrealizedPnlString = $this->safe_string($position, 'unrealisedPnl');
        $initialMarginString = $this->safe_string($position, 'initialMargin');
        //
        // PERCENTAGE
        //
        $percentage = $this->safe_value($position, 'percentage');
        if (($percentage === null) && ($unrealizedPnlString !== null) && ($initialMarginString !== null)) {
            // was done in all implementations ( aax, btcex, bybit, deribit, ftx, gate, kucoinfutures, phemex )
            $percentageString = Precise::string_mul(Precise::string_div($unrealizedPnlString, $initialMarginString, 4), '100');
            $position['percentage'] = $this->parse_number($percentageString);
        }
        // if $contractSize is null get from $market
        $contractSize = $this->safe_number($position, 'contractSize');
        $symbol = $this->safe_string($position, 'symbol');
        $market = null;
        if ($symbol !== null) {
            $market = $this->safe_value($this->markets, $symbol);
        }
        if ($contractSize === null && $market !== null) {
            $contractSize = $this->safe_number($market, 'contractSize');
            $position['contractSize'] = $contractSize;
        }
        return $position;
    }

    public function parse_positions(array $positions, ?array $symbols = null, $params = array ()) {
        $symbols = $this->market_symbols($symbols);
        $positions = $this->to_array($positions);
        $result = array();
        for ($i = 0; $i < count($positions); $i++) {
            $position = array_merge($this->parse_position($positions[$i], null), $params);
            $result[] = $position;
        }
        return $this->filter_by_array_positions($result, 'symbol', $symbols, false);
    }

    public function parse_accounts(array $accounts, $params = array ()) {
        $accounts = $this->to_array($accounts);
        $result = array();
        for ($i = 0; $i < count($accounts); $i++) {
            $account = array_merge($this->parse_account($accounts[$i]), $params);
            $result[] = $account;
        }
        return $result;
    }

    public function parse_trades(array $trades, ?array $market = null, ?int $since = null, ?int $limit = null, $params = array ()) {
        $trades = $this->to_array($trades);
        $result = array();
        for ($i = 0; $i < count($trades); $i++) {
            $trade = array_merge($this->parse_trade($trades[$i], $market), $params);
            $result[] = $trade;
        }
        $result = $this->sort_by_2($result, 'timestamp', 'id');
        $symbol = ($market !== null) ? $market['symbol'] : null;
        return $this->filter_by_symbol_since_limit($result, $symbol, $since, $limit);
    }

    public function parse_transactions(array $transactions, ?array $currency = null, ?int $since = null, ?int $limit = null, $params = array ()) {
        $transactions = $this->to_array($transactions);
        $result = array();
        for ($i = 0; $i < count($transactions); $i++) {
            $transaction = array_merge($this->parse_transaction($transactions[$i], $currency), $params);
            $result[] = $transaction;
        }
        $result = $this->sort_by($result, 'timestamp');
        $code = ($currency !== null) ? $currency['code'] : null;
        return $this->filter_by_currency_since_limit($result, $code, $since, $limit);
    }

    public function parse_transfers(array $transfers, ?array $currency = null, ?int $since = null, ?int $limit = null, $params = array ()) {
        $transfers = $this->to_array($transfers);
        $result = array();
        for ($i = 0; $i < count($transfers); $i++) {
            $transfer = array_merge($this->parse_transfer($transfers[$i], $currency), $params);
            $result[] = $transfer;
        }
        $result = $this->sort_by($result, 'timestamp');
        $code = ($currency !== null) ? $currency['code'] : null;
        return $this->filter_by_currency_since_limit($result, $code, $since, $limit);
    }

    public function parse_ledger($data, ?array $currency = null, ?int $since = null, ?int $limit = null, $params = array ()) {
        $result = array();
        $arrayData = $this->to_array($data);
        for ($i = 0; $i < count($arrayData); $i++) {
            $itemOrItems = $this->parse_ledger_entry($arrayData[$i], $currency);
            if (gettype($itemOrItems) === 'array' && array_keys($itemOrItems) === array_keys(array_keys($itemOrItems))) {
                for ($j = 0; $j < count($itemOrItems); $j++) {
                    $result[] = array_merge($itemOrItems[$j], $params);
                }
            } else {
                $result[] = array_merge($itemOrItems, $params);
            }
        }
        $result = $this->sort_by($result, 'timestamp');
        $code = ($currency !== null) ? $currency['code'] : null;
        return $this->filter_by_currency_since_limit($result, $code, $since, $limit);
    }

    public function nonce() {
        return $this->seconds ();
    }

    public function set_headers($headers) {
        return $headers;
    }

    public function market_id(string $symbol) {
        $market = $this->market ($symbol);
        if ($market !== null) {
            return $market['id'];
        }
        return $symbol;
    }

    public function symbol(string $symbol) {
        $market = $this->market ($symbol);
        return $this->safe_string($market, 'symbol', $symbol);
    }

    public function handle_param_string(array $params, string $paramName, ?string $defaultValue = null) {
        $value = $this->safe_string($params, $paramName, $defaultValue);
        if ($value !== null) {
            $params = $this->omit ($params, $paramName);
        }
        return array( $value, $params );
    }

    public function handle_param_integer(array $params, string $paramName, ?int $defaultValue = null) {
        $value = $this->safe_integer($params, $paramName, $defaultValue);
        if ($value !== null) {
            $params = $this->omit ($params, $paramName);
        }
        return array( $value, $params );
    }

    public function resolve_path($path, $params) {
        return array(
            $this->implode_params($path, $params),
            $this->omit ($params, $this->extract_params($path)),
        );
    }

    public function get_list_from_object_values($objects, int|string $key) {
        $newArray = $this->to_array($objects);
        $results = array();
        for ($i = 0; $i < count($newArray); $i++) {
            $results[] = $newArray[$i][$key];
        }
        return $results;
    }

    public function get_symbols_for_market_type(?string $marketType = null, ?string $subType = null, bool $symbolWithActiveStatus = true, bool $symbolWithUnknownStatus = true) {
        $filteredMarkets = $this->markets;
        if ($marketType !== null) {
            $filteredMarkets = $this->filter_by($filteredMarkets, 'type', $marketType);
        }
        if ($subType !== null) {
            $this->check_required_argument('getSymbolsForMarketType', $subType, 'subType', array( 'linear', 'inverse', 'quanto' ));
            $filteredMarkets = $this->filter_by($filteredMarkets, 'subType', $subType);
        }
        $activeStatuses = array();
        if ($symbolWithActiveStatus) {
            $activeStatuses[] = true;
        }
        if ($symbolWithUnknownStatus) {
            $activeStatuses[] = null;
        }
        $filteredMarkets = $this->filter_by_array($filteredMarkets, 'active', $activeStatuses, false);
        return $this->get_list_from_object_values($filteredMarkets, 'symbol');
    }

    public function filter_by_array($objects, int|string $key, $values = null, $indexed = true) {
        $objects = $this->to_array($objects);
        // return all of them if no $values were passed
        if ($values === null || !$values) {
            return $indexed ? $this->index_by($objects, $key) : $objects;
        }
        $results = array();
        for ($i = 0; $i < count($objects); $i++) {
            if ($this->in_array($objects[$i][$key], $values)) {
                $results[] = $objects[$i];
            }
        }
        return $indexed ? $this->index_by($results, $key) : $results;
    }

    public function fetch2($path, mixed $api = 'public', $method = 'GET', $params = array (), mixed $headers = null, mixed $body = null, $config = array ()) {
        if ($this->enableRateLimit) {
            $cost = $this->calculate_rate_limiter_cost($api, $method, $path, $params, $config);
            $this->throttle ($cost);
        }
        $this->lastRestRequestTimestamp = $this->milliseconds ();
        $request = $this->sign ($path, $api, $method, $params, $headers, $body);
        $this->last_request_headers = $request['headers'];
        $this->last_request_body = $request['body'];
        $this->last_request_url = $request['url'];
        return $this->fetch ($request['url'], $request['method'], $request['headers'], $request['body']);
    }

    public function request($path, mixed $api = 'public', $method = 'GET', $params = array (), mixed $headers = null, mixed $body = null, $config = array ()) {
        return $this->fetch2 ($path, $api, $method, $params, $headers, $body, $config);
    }

    public function load_accounts($reload = false, $params = array ()) {
        if ($reload) {
            $this->accounts = $this->fetch_accounts($params);
        } else {
            if ($this->accounts) {
                return $this->accounts;
            } else {
                $this->accounts = $this->fetch_accounts($params);
            }
        }
        $this->accountsById = $this->index_by($this->accounts, 'id');
        return $this->accounts;
    }

    public function build_ohlcvc(array $trades, string $timeframe = '1m', float $since = 0, float $limit = 2147483647) {
        // given a sorted arrays of $trades (recent last) and a $timeframe builds an array of OHLCV candles
        // note, default $limit value (2147483647) is max int32 value
        $ms = $this->parse_timeframe($timeframe) * 1000;
        $ohlcvs = array();
        $i_timestamp = 0;
        // $open = 1;
        $i_high = 2;
        $i_low = 3;
        $i_close = 4;
        $i_volume = 5;
        $i_count = 6;
        $tradesLength = count($trades);
        $oldest = min ($tradesLength, $limit);
        for ($i = 0; $i < $oldest; $i++) {
            $trade = $trades[$i];
            $ts = $trade['timestamp'];
            if ($ts < $since) {
                continue;
            }
            $openingTime = (int) floor($ts / $ms) * $ms; // shift to the edge of m/h/d (but not M)
            if ($openingTime < $since) { // we don't need bars, that have opening time earlier than requested
                continue;
            }
            $ohlcv_length = count($ohlcvs);
            $candle = $ohlcv_length - 1;
            if (($candle === -1) || ($openingTime >= $this->sum ($ohlcvs[$candle][$i_timestamp], $ms))) {
                // moved to a new $timeframe -> create a new $candle from opening $trade
                $ohlcvs[] = [
                    $openingTime, // timestamp
                    $trade['price'], // O
                    $trade['price'], // H
                    $trade['price'], // L
                    $trade['price'], // C
                    $trade['amount'], // V
                    1, // count
                ];
            } else {
                // still processing the same $timeframe -> update opening $trade
                $ohlcvs[$candle][$i_high] = max ($ohlcvs[$candle][$i_high], $trade['price']);
                $ohlcvs[$candle][$i_low] = min ($ohlcvs[$candle][$i_low], $trade['price']);
                $ohlcvs[$candle][$i_close] = $trade['price'];
                $ohlcvs[$candle][$i_volume] = $this->sum ($ohlcvs[$candle][$i_volume], $trade['amount']);
                $ohlcvs[$candle][$i_count] = $this->sum ($ohlcvs[$candle][$i_count], 1);
            }
        }
        return $ohlcvs;
    }

    public function parse_trading_view_ohlcv($ohlcvs, $market = null, $timeframe = '1m', ?int $since = null, ?int $limit = null) {
        $result = $this->convert_trading_view_to_ohlcv($ohlcvs);
        return $this->parse_ohlcvs($result, $market, $timeframe, $since, $limit);
    }

    public function edit_limit_buy_order(string $id, string $symbol, float $amount, ?float $price = null, $params = array ()) {
        return $this->edit_limit_order($id, $symbol, 'buy', $amount, $price, $params);
    }

    public function edit_limit_sell_order(string $id, string $symbol, float $amount, ?float $price = null, $params = array ()) {
        return $this->edit_limit_order($id, $symbol, 'sell', $amount, $price, $params);
    }

    public function edit_limit_order(string $id, string $symbol, string $side, float $amount, ?float $price = null, $params = array ()) {
        return $this->edit_order($id, $symbol, 'limit', $side, $amount, $price, $params);
    }

    public function edit_order(string $id, string $symbol, string $type, string $side, ?float $amount = null, ?float $price = null, $params = array ()) {
        $this->cancelOrder ($id, $symbol);
        return $this->create_order($symbol, $type, $side, $amount, $price, $params);
    }

    public function edit_order_ws(string $id, string $symbol, string $type, string $side, float $amount, ?float $price = null, $params = array ()) {
        $this->cancelOrderWs ($id, $symbol);
        return $this->createOrderWs ($symbol, $type, $side, $amount, $price, $params);
    }

    public function fetch_permissions($params = array ()) {
        throw new NotSupported($this->id . ' fetchPermissions() is not supported yet');
    }

    public function fetch_position(string $symbol, $params = array ()) {
        throw new NotSupported($this->id . ' fetchPosition() is not supported yet');
    }

    public function watch_position(?string $symbol = null, $params = array ()) {
        throw new NotSupported($this->id . ' watchPosition() is not supported yet');
    }

    public function subscribe_position(string $symbol, mixed $callback = null, bool $synchronous = true, $params = array ()) {
        $this->load_markets();
        $symbol = $this->symbol ($symbol);
        $stream = $this->stream;
        if ($callback !== null) {
            $stream->subscribe ('positions::' . $symbol, $callback, $synchronous);
        }
        $stream->add_watch_function('watchPosition', array( $symbol, null, $params ));
        $this->watchPosition ($symbol, $params);
    }

    public function watch_positions(?array $symbols = null, ?int $since = null, ?int $limit = null, $params = array ()) {
        throw new NotSupported($this->id . ' watchPositions() is not supported yet');
    }

    public function subscribe_positions(?array $symbols = null, mixed $callback = null, bool $synchronous = true, $params = array ()) {
        $this->load_markets();
        $symbols = $this->market_symbols($symbols, null, true);
        if ($callback !== null) {
            $stream = $this->stream;
            if ($this->is_empty($symbols)) {
                $stream->subscribe ('positions', $callback, $synchronous);
            } else {
                for ($i = 0; $i < count($symbols); $i++) {
                    $stream->subscribe ('positions::' . $symbols[$i], $callback, $synchronous);
                }
            }
        }
        $this->watchPositions ($symbols, null, null, $params);
    }

    public function watch_position_for_symbols(?array $symbols = null, ?int $since = null, ?int $limit = null, $params = array ()) {
        return $this->watchPositions ($symbols, $since, $limit, $params);
    }

    public function subscribe_position_for_symbols(?array $symbols = null, mixed $callback = null, bool $synchronous = true, $params = array ()) {
        $this->subscribePositions ($symbols, $callback, $synchronous, $params);
    }

    public function fetch_positions_for_symbol(string $symbol, $params = array ()) {
        /**
         * fetches all open positions for specific $symbol, unlike fetchPositions (which is designed to work with multiple symbols) so this method might be preffered for one-market position, because of less rate-limit consumption and speed
         * @param {string} $symbol unified market $symbol
         * @param {array} $params extra parameters specific to the endpoint
         * @return {array[]} a list of ~@link https://docs.ccxt.com/#/?id=position-structure position structure~ with maximum 3 items - possible one position for "one-way" mode, and possible two positions (long & short) for "two-way" (a.k.a. hedge) mode
         */
        throw new NotSupported($this->id . ' fetchPositionsForSymbol() is not supported yet');
    }

    public function fetch_positions(?array $symbols = null, $params = array ()) {
        throw new NotSupported($this->id . ' fetchPositions() is not supported yet');
    }

    public function fetch_positions_risk(?array $symbols = null, $params = array ()) {
        throw new NotSupported($this->id . ' fetchPositionsRisk() is not supported yet');
    }

    public function fetch_bids_asks(?array $symbols = null, $params = array ()) {
        throw new NotSupported($this->id . ' fetchBidsAsks() is not supported yet');
    }

    public function fetch_borrow_interest(?string $code = null, ?string $symbol = null, ?int $since = null, ?int $limit = null, $params = array ()) {
        throw new NotSupported($this->id . ' fetchBorrowInterest() is not supported yet');
    }

    public function fetch_ledger(?string $code = null, ?int $since = null, ?int $limit = null, $params = array ()) {
        throw new NotSupported($this->id . ' fetchLedger() is not supported yet');
    }

    public function fetch_ledger_entry(string $id, ?string $code = null, $params = array ()) {
        throw new NotSupported($this->id . ' fetchLedgerEntry() is not supported yet');
    }

    public function parse_bid_ask($bidask, int|string $priceKey = 0, int|string $amountKey = 1, int|string $countOrIdKey = 2) {
        $price = $this->safe_number($bidask, $priceKey);
        $amount = $this->safe_number($bidask, $amountKey);
        $countOrId = $this->safe_integer($bidask, $countOrIdKey);
        $bidAsk = array( $price, $amount );
        if ($countOrId !== null) {
            $bidAsk[] = $countOrId;
        }
        return $bidAsk;
    }

    public function safe_currency(?string $currencyId, ?array $currency = null) {
        if (($currencyId === null) && ($currency !== null)) {
            return $currency;
        }
        if (($this->currencies_by_id !== null) && (is_array($this->currencies_by_id) && array_key_exists($currencyId, $this->currencies_by_id)) && ($this->currencies_by_id[$currencyId] !== null)) {
            return $this->currencies_by_id[$currencyId];
        }
        $code = $currencyId;
        if ($currencyId !== null) {
            $code = $this->common_currency_code(strtoupper($currencyId));
        }
        return array(
            'id' => $currencyId,
            'code' => $code,
            'precision' => null,
        );
    }

    public function safe_market(?string $marketId, ?array $market = null, ?string $delimiter = null, ?string $marketType = null) {
        $result = $this->safe_market_structure(array(
            'symbol' => $marketId,
            'marketId' => $marketId,
        ));
        if ($marketId !== null) {
            if (($this->markets_by_id !== null) && (is_array($this->markets_by_id) && array_key_exists($marketId, $this->markets_by_id))) {
                $markets = $this->markets_by_id[$marketId];
                $numMarkets = count($markets);
                if ($numMarkets === 1) {
                    return $markets[0];
                } else {
                    if ($marketType === null) {
                        if ($market === null) {
                            throw new ArgumentsRequired($this->id . ' safeMarket() requires a fourth argument for ' . $marketId . ' to disambiguate between different $markets with the same $market id');
                        } else {
                            $marketType = $market['type'];
                        }
                    }
                    for ($i = 0; $i < count($markets); $i++) {
                        $currentMarket = $markets[$i];
                        if ($currentMarket[$marketType]) {
                            return $currentMarket;
                        }
                    }
                }
            } elseif ($delimiter !== null && $delimiter !== '') {
                $parts = explode($delimiter, $marketId);
                $partsLength = count($parts);
                if ($partsLength === 2) {
                    $result['baseId'] = $this->safe_string($parts, 0);
                    $result['quoteId'] = $this->safe_string($parts, 1);
                    $result['base'] = $this->safe_currency_code($result['baseId']);
                    $result['quote'] = $this->safe_currency_code($result['quoteId']);
                    $result['symbol'] = $result['base'] . '/' . $result['quote'];
                    return $result;
                } else {
                    return $result;
                }
            }
        }
        if ($market !== null) {
            return $market;
        }
        return $result;
    }

    public function check_required_credentials($error = true) {
        /**
         * @ignore
         * @param {boolean} $error throw an $error that a credential is required if true
         * @return {boolean} true if all required credentials have been set, otherwise false or an $error is thrown is param $error=true
         */
        $keys = is_array($this->requiredCredentials) ? array_keys($this->requiredCredentials) : array();
        for ($i = 0; $i < count($keys); $i++) {
            $key = $keys[$i];
            if ($this->requiredCredentials[$key] && !$this->$key) {
                if ($error) {
                    throw new AuthenticationError($this->id . ' requires "' . $key . '" credential');
                } else {
                    return false;
                }
            }
        }
        return true;
    }

    public function oath() {
        if ($this->twofa !== null) {
            return $this->totp($this->twofa);
        } else {
            throw new ExchangeError($this->id . ' exchange.twofa has not been set for 2FA Two-Factor Authentication');
        }
    }

    public function fetch_balance($params = array ()) {
        throw new NotSupported($this->id . ' fetchBalance() is not supported yet');
    }

    public function fetch_balance_ws($params = array ()) {
        throw new NotSupported($this->id . ' fetchBalanceWs() is not supported yet');
    }

    public function parse_balance($response) {
        throw new NotSupported($this->id . ' parseBalance() is not supported yet');
    }

    public function watch_balance($params = array ()) {
        throw new NotSupported($this->id . ' watchBalance() is not supported yet');
    }

    public function subscribe_balance(mixed $callback = null, bool $synchronous = true, $params = array ()) {
        $stream = $this->stream;
        if ($callback !== null) {
            $stream->subscribe ('balances', $callback, $synchronous);
        }
        $stream->add_watch_function('watchBalance', array( $params ));
        $this->watchBalance ($params);
    }

    public function fetch_partial_balance($part, $params = array ()) {
        $balance = $this->fetch_balance($params);
        return $balance[$part];
    }

    public function fetch_free_balance($params = array ()) {
        return $this->fetch_partial_balance('free', $params);
    }

    public function fetch_used_balance($params = array ()) {
        return $this->fetch_partial_balance('used', $params);
    }

    public function fetch_total_balance($params = array ()) {
        return $this->fetch_partial_balance('total', $params);
    }

    public function fetch_status($params = array ()) {
        throw new NotSupported($this->id . ' fetchStatus() is not supported yet');
    }

    public function fetch_funding_fee(string $code, $params = array ()) {
        $warnOnFetchFundingFee = $this->safe_bool($this->options, 'warnOnFetchFundingFee', true);
        if ($warnOnFetchFundingFee) {
            throw new NotSupported($this->id . ' fetchFundingFee() method is deprecated, it will be removed in July 2022, please, use fetchTransactionFee() or set exchange.options["warnOnFetchFundingFee"] = false to suppress this warning');
        }
        return $this->fetch_transaction_fee($code, $params);
    }

    public function fetch_funding_fees(?array $codes = null, $params = array ()) {
        $warnOnFetchFundingFees = $this->safe_bool($this->options, 'warnOnFetchFundingFees', true);
        if ($warnOnFetchFundingFees) {
            throw new NotSupported($this->id . ' fetchFundingFees() method is deprecated, it will be removed in July 2022. Please, use fetchTransactionFees() or set exchange.options["warnOnFetchFundingFees"] = false to suppress this warning');
        }
        return $this->fetch_transaction_fees($codes, $params);
    }

    public function fetch_transaction_fee(string $code, $params = array ()) {
        if (!$this->has['fetchTransactionFees']) {
            throw new NotSupported($this->id . ' fetchTransactionFee() is not supported yet');
        }
        return $this->fetch_transaction_fees(array( $code ), $params);
    }

    public function fetch_transaction_fees(?array $codes = null, $params = array ()) {
        throw new NotSupported($this->id . ' fetchTransactionFees() is not supported yet');
    }

    public function fetch_deposit_withdraw_fees(?array $codes = null, $params = array ()) {
        throw new NotSupported($this->id . ' fetchDepositWithdrawFees() is not supported yet');
    }

    public function fetch_deposit_withdraw_fee(string $code, $params = array ()) {
        if (!$this->has['fetchDepositWithdrawFees']) {
            throw new NotSupported($this->id . ' fetchDepositWithdrawFee() is not supported yet');
        }
        $fees = $this->fetchDepositWithdrawFees (array( $code ), $params);
        return $this->safe_value($fees, $code);
    }

    public function get_supported_mapping($key, $mapping = array ()) {
        if (is_array($mapping) && array_key_exists($key, $mapping)) {
            return $mapping[$key];
        } else {
            throw new NotSupported($this->id . ' ' . $key . ' does not have a value in mapping');
        }
    }

    public function fetch_cross_borrow_rate(string $code, $params = array ()) {
        $this->load_markets();
        if (!$this->has['fetchBorrowRates']) {
            throw new NotSupported($this->id . ' fetchCrossBorrowRate() is not supported yet');
        }
        $borrowRates = $this->fetchCrossBorrowRates ($params);
        $rate = $this->safe_value($borrowRates, $code);
        if ($rate === null) {
            throw new ExchangeError($this->id . ' fetchCrossBorrowRate() could not find the borrow $rate for currency $code ' . $code);
        }
        return $rate;
    }

    public function fetch_isolated_borrow_rate(string $symbol, $params = array ()) {
        $this->load_markets();
        if (!$this->has['fetchBorrowRates']) {
            throw new NotSupported($this->id . ' fetchIsolatedBorrowRate() is not supported yet');
        }
        $borrowRates = $this->fetch_isolated_borrow_rates($params);
        $rate = $this->safe_dict($borrowRates, $symbol);
        if ($rate === null) {
            throw new ExchangeError($this->id . ' fetchIsolatedBorrowRate() could not find the borrow $rate for market $symbol ' . $symbol);
        }
        return $rate;
    }

    public function handle_option_and_params(array $params, string $methodName, string $optionName, $defaultValue = null) {
        // This method can be used to obtain method specific properties, i.e => $this->handle_option_and_params($params, 'fetchPosition', 'marginMode', 'isolated')
        $defaultOptionName = 'default' . $this->capitalize ($optionName); // we also need to check the 'defaultXyzWhatever'
        // check if $params contain the key
        $value = $this->safe_value_2($params, $optionName, $defaultOptionName);
        if ($value !== null) {
            $params = $this->omit ($params, array( $optionName, $defaultOptionName ));
        } else {
            // handle routed methods like "watchTrades > watchTradesForSymbols" (or "watchTicker > watchTickers")
            list($methodName, $params) = $this->handle_param_string($params, 'callerMethodName', $methodName);
            // check if exchange has properties for this method
            $exchangeWideMethodOptions = $this->safe_value($this->options, $methodName);
            if ($exchangeWideMethodOptions !== null) {
                // check if the option is defined inside this method's props
                $value = $this->safe_value_2($exchangeWideMethodOptions, $optionName, $defaultOptionName);
            }
            if ($value === null) {
                // if it's still null, check if global exchange-wide option exists
                $value = $this->safe_value_2($this->options, $optionName, $defaultOptionName);
            }
            // if it's still null, use the default $value
            $value = ($value !== null) ? $value : $defaultValue;
        }
        return array( $value, $params );
    }

    public function handle_option_and_params_2(array $params, string $methodName, string $methodName2, string $optionName, $defaultValue = null) {
        // This method can be used to obtain method specific properties, i.e => $this->handle_option_and_params($params, 'fetchPosition', 'marginMode', 'isolated')
        $defaultOptionName = 'default' . $this->capitalize ($optionName); // we also need to check the 'defaultXyzWhatever'
        // check if $params contain the key
        $value = $this->safe_value_2($params, $optionName, $defaultOptionName);
        if ($value !== null) {
            $params = $this->omit ($params, array( $optionName, $defaultOptionName ));
        } else {
            // check if exchange has properties for this method
            $exchangeWideMethodOptions = $this->safe_value_2($this->options, $methodName, $methodName2);
            if ($exchangeWideMethodOptions !== null) {
                // check if the option is defined inside this method's props
                $value = $this->safe_value_2($exchangeWideMethodOptions, $optionName, $defaultOptionName);
            }
            if ($value === null) {
                // if it's still null, check if global exchange-wide option exists
                $value = $this->safe_value_2($this->options, $optionName, $defaultOptionName);
            }
            // if it's still null, use the default $value
            $value = ($value !== null) ? $value : $defaultValue;
        }
        return array( $value, $params );
    }

    public function handle_option(string $methodName, string $optionName, $defaultValue = null) {
        // eslint-disable-next-line no-unused-vars
        list($result, $empty) = $this->handle_option_and_params(array(), $methodName, $optionName, $defaultValue);
        return $result;
    }

    public function handle_market_type_and_params(string $methodName, ?array $market = null, $params = array ()) {
        $defaultType = $this->safe_string_2($this->options, 'defaultType', 'type', 'spot');
        $methodOptions = $this->safe_dict($this->options, $methodName);
        $methodType = $defaultType;
        if ($methodOptions !== null) {
            if (gettype($methodOptions) === 'string') {
                $methodType = $methodOptions;
            } else {
                $methodType = $this->safe_string_2($methodOptions, 'defaultType', 'type', $methodType);
            }
        }
        $marketType = ($market === null) ? $methodType : $market['type'];
        $type = $this->safe_string_2($params, 'defaultType', 'type', $marketType);
        $params = $this->omit ($params, array( 'defaultType', 'type' ));
        return array( $type, $params );
    }

    public function handle_sub_type_and_params(string $methodName, $market = null, $params = array (), $defaultValue = null) {
        $subType = null;
        // if set in $params, it takes precedence
        $subTypeInParams = $this->safe_string_2($params, 'subType', 'defaultSubType');
        // avoid omitting if it's not present
        if ($subTypeInParams !== null) {
            $subType = $subTypeInParams;
            $params = $this->omit ($params, array( 'subType', 'defaultSubType' ));
        } else {
            // at first, check from $market object
            if ($market !== null) {
                if ($market['linear']) {
                    $subType = 'linear';
                } elseif ($market['inverse']) {
                    $subType = 'inverse';
                }
            }
            // if it was not defined in $market object
            if ($subType === null) {
                $values = $this->handle_option_and_params(array(), $methodName, 'subType', $defaultValue); // no need to re-test $params here
                $subType = $values[0];
            }
        }
        return array( $subType, $params );
    }

    public function handle_margin_mode_and_params(string $methodName, $params = array (), $defaultValue = null) {
        /**
         * @ignore
         * @param {array} [$params] extra parameters specific to the exchange API endpoint
         * @return {Array} the marginMode in lowercase by $params["marginMode"], $params["defaultMarginMode"] $this->options["marginMode"] or $this->options["defaultMarginMode"]
         */
        return $this->handle_option_and_params($params, $methodName, 'marginMode', $defaultValue);
    }

    public function throw_exactly_matched_exception($exact, $string, $message) {
        if ($string === null) {
            return;
        }
        if (is_array($exact) && array_key_exists($string, $exact)) {
            throw new $exact[$string]($message);
        }
    }

    public function throw_broadly_matched_exception($broad, $string, $message) {
        $broadKey = $this->find_broadly_matched_key($broad, $string);
        if ($broadKey !== null) {
            throw new $broad[$broadKey]($message);
        }
    }

    public function find_broadly_matched_key($broad, $string) {
        // a helper for matching error strings exactly vs broadly
        $keys = is_array($broad) ? array_keys($broad) : array();
        for ($i = 0; $i < count($keys); $i++) {
            $key = $keys[$i];
            if ($string !== null) { // #issues/12698
                if (mb_strpos($string, $key) !== false) {
                    return $key;
                }
            }
        }
        return null;
    }

    public function handle_errors($statusCode, $statusText, $url, $method, $responseHeaders, $responseBody, $response, $requestHeaders, $requestBody) {
        // it is a stub $method that must be overrided in the derived exchange classes
        // throw new NotSupported($this->id . ' handleErrors() not implemented yet');
        return null;
    }

    public function calculate_rate_limiter_cost($api, $method, $path, $params, $config = array ()) {
        return $this->safe_value($config, 'cost', 1);
    }

    public function fetch_ticker(string $symbol, $params = array ()) {
        if ($this->has['fetchTickers']) {
            $this->load_markets();
            $market = $this->market ($symbol);
            $symbol = $market['symbol'];
            $tickers = $this->fetch_tickers(array( $symbol ), $params);
            $ticker = $this->safe_dict($tickers, $symbol);
            if ($ticker === null) {
                throw new NullResponse($this->id . ' fetchTickers() could not find a $ticker for ' . $symbol);
            } else {
                return $ticker;
            }
        } else {
            throw new NotSupported($this->id . ' fetchTicker() is not supported yet');
        }
    }

    public function watch_ticker(string $symbol, $params = array ()) {
        throw new NotSupported($this->id . ' watchTicker() is not supported yet');
    }

    public function subscribe_ticker(string $symbol, mixed $callback = null, bool $synchronous = true, $params = array ()) {
        /**
         * subscribe to watchTicker
         * @param {string} $symbol unified $symbol of the market to watch ticker
         * @param {Function} $callback function to call when receiving an update
         * @param {boolean} $synchronous if set to true, the $callback will wait to finish before passing next message
         * @param {array} [$params] extra parameters specific to the exchange API endpoint
         */
        $this->load_markets();
        $symbol = $this->symbol ($symbol);
        $stream = $this->stream;
        if ($callback !== null) {
            $stream->subscribe ('tickers::' . $symbol, $callback, $synchronous);
        }
        $stream->add_watch_function('watchTicker', array( $symbol, $params ));
        $this->watchTicker ($symbol, $params);
    }

    public function fetch_tickers(?array $symbols = null, $params = array ()) {
        throw new NotSupported($this->id . ' fetchTickers() is not supported yet');
    }

    public function fetch_order_books(?array $symbols = null, ?int $limit = null, $params = array ()) {
        throw new NotSupported($this->id . ' fetchOrderBooks() is not supported yet');
    }

    public function watch_bids_asks(?array $symbols = null, $params = array ()) {
        throw new NotSupported($this->id . ' watchBidsAsks() is not supported yet');
    }

    public function watch_tickers(?array $symbols = null, $params = array ()) {
        throw new NotSupported($this->id . ' watchTickers() is not supported yet');
    }

    public function subscribe_tickers(?array $symbols = null, mixed $callback = null, bool $synchronous = true, $params = array ()) {
        /**
         * subscribe to watchTickers
         * @param {string[]} $symbols unified $symbols of the market to watch tickers
         * @param {Function} $callback function to call when receiving an update
         * @param {boolean} $synchronous if set to true, the $callback will wait to finish before passing next message
         * @param {array} [$params] extra parameters specific to the exchange API endpoint
         */
        $this->load_markets();
        $symbols = $this->market_symbols($symbols, null, true);
        $stream = $this->stream;
        if ($callback !== null) {
            if ($this->is_empty($symbols)) {
                $stream->subscribe ('tickers', $callback, $synchronous);
            } else {
                for ($i = 0; $i < count($symbols); $i++) {
                    $stream->subscribe ('tickers::' . $symbols[$i], $callback, $synchronous);
                }
            }
        }
        $stream->add_watch_function('watchTickers', array( $symbols, $params ));
        $this->watchTickers ($symbols, $params);
    }

    public function fetch_order(string $id, ?string $symbol = null, $params = array ()) {
        throw new NotSupported($this->id . ' fetchOrder() is not supported yet');
    }

    public function fetch_order_ws(string $id, ?string $symbol = null, $params = array ()) {
        throw new NotSupported($this->id . ' fetchOrderWs() is not supported yet');
    }

    public function fetch_order_status(string $id, ?string $symbol = null, $params = array ()) {
        // TODO => TypeScript => change method signature by replacing
        // Promise<string> with Promise<Order['status']>.
        $order = $this->fetch_order($id, $symbol, $params);
        return $order['status'];
    }

    public function fetch_unified_order($order, $params = array ()) {
        return $this->fetch_order($this->safe_string($order, 'id'), $this->safe_string($order, 'symbol'), $params);
    }

    public function create_order(string $symbol, string $type, string $side, float $amount, ?float $price = null, $params = array ()) {
        throw new NotSupported($this->id . ' createOrder() is not supported yet');
    }

    public function create_trailing_amount_order(string $symbol, string $type, string $side, float $amount, ?float $price = null, $trailingAmount = null, $trailingTriggerPrice = null, $params = array ()) {
        /**
         * create a trailing order by providing the $symbol, $type, $side, $amount, $price and $trailingAmount
         * @param {string} $symbol unified $symbol of the market to create an order in
         * @param {string} $type 'market' or 'limit'
         * @param {string} $side 'buy' or 'sell'
         * @param {float} $amount how much you want to trade in units of the base currency, or number of contracts
         * @param {float} [$price] the $price for the order to be filled at, in units of the quote currency, ignored in market orders
         * @param {float} $trailingAmount the quote $amount to trail away from the current market $price
         * @param {float} [$trailingTriggerPrice] the $price to activate a trailing order, default uses the $price argument
         * @param {array} [$params] extra parameters specific to the exchange API endpoint
         * @return {array} an ~@link https://docs.ccxt.com/#/?id=order-structure order structure~
         */
        if ($trailingAmount === null) {
            throw new ArgumentsRequired($this->id . ' createTrailingAmountOrder() requires a $trailingAmount argument');
        }
        $params['trailingAmount'] = $trailingAmount;
        if ($trailingTriggerPrice !== null) {
            $params['trailingTriggerPrice'] = $trailingTriggerPrice;
        }
        if ($this->has['createTrailingAmountOrder']) {
            return $this->create_order($symbol, $type, $side, $amount, $price, $params);
        }
        throw new NotSupported($this->id . ' createTrailingAmountOrder() is not supported yet');
    }

    public function create_trailing_percent_order(string $symbol, string $type, string $side, float $amount, ?float $price = null, $trailingPercent = null, $trailingTriggerPrice = null, $params = array ()) {
        /**
         * create a trailing order by providing the $symbol, $type, $side, $amount, $price and $trailingPercent
         * @param {string} $symbol unified $symbol of the market to create an order in
         * @param {string} $type 'market' or 'limit'
         * @param {string} $side 'buy' or 'sell'
         * @param {float} $amount how much you want to trade in units of the base currency, or number of contracts
         * @param {float} [$price] the $price for the order to be filled at, in units of the quote currency, ignored in market orders
         * @param {float} $trailingPercent the percent to trail away from the current market $price
         * @param {float} [$trailingTriggerPrice] the $price to activate a trailing order, default uses the $price argument
         * @param {array} [$params] extra parameters specific to the exchange API endpoint
         * @return {array} an ~@link https://docs.ccxt.com/#/?id=order-structure order structure~
         */
        if ($trailingPercent === null) {
            throw new ArgumentsRequired($this->id . ' createTrailingPercentOrder() requires a $trailingPercent argument');
        }
        $params['trailingPercent'] = $trailingPercent;
        if ($trailingTriggerPrice !== null) {
            $params['trailingTriggerPrice'] = $trailingTriggerPrice;
        }
        if ($this->has['createTrailingPercentOrder']) {
            return $this->create_order($symbol, $type, $side, $amount, $price, $params);
        }
        throw new NotSupported($this->id . ' createTrailingPercentOrder() is not supported yet');
    }

    public function create_market_order_with_cost(string $symbol, string $side, float $cost, $params = array ()) {
        /**
         * create a market order by providing the $symbol, $side and $cost
         * @param {string} $symbol unified $symbol of the market to create an order in
         * @param {string} $side 'buy' or 'sell'
         * @param {float} $cost how much you want to trade in units of the quote currency
         * @param {array} [$params] extra parameters specific to the exchange API endpoint
         * @return {array} an ~@link https://docs.ccxt.com/#/?id=order-structure order structure~
         */
        if ($this->has['createMarketOrderWithCost'] || ($this->has['createMarketBuyOrderWithCost'] && $this->has['createMarketSellOrderWithCost'])) {
            return $this->create_order($symbol, 'market', $side, $cost, 1, $params);
        }
        throw new NotSupported($this->id . ' createMarketOrderWithCost() is not supported yet');
    }

    public function create_market_buy_order_with_cost(string $symbol, float $cost, $params = array ()) {
        /**
         * create a market buy order by providing the $symbol and $cost
         * @param {string} $symbol unified $symbol of the market to create an order in
         * @param {float} $cost how much you want to trade in units of the quote currency
         * @param {array} [$params] extra parameters specific to the exchange API endpoint
         * @return {array} an ~@link https://docs.ccxt.com/#/?id=order-structure order structure~
         */
        if ($this->options['createMarketBuyOrderRequiresPrice'] || $this->has['createMarketBuyOrderWithCost']) {
            return $this->create_order($symbol, 'market', 'buy', $cost, 1, $params);
        }
        throw new NotSupported($this->id . ' createMarketBuyOrderWithCost() is not supported yet');
    }

    public function create_market_sell_order_with_cost(string $symbol, float $cost, $params = array ()) {
        /**
         * create a market sell order by providing the $symbol and $cost
         * @param {string} $symbol unified $symbol of the market to create an order in
         * @param {float} $cost how much you want to trade in units of the quote currency
         * @param {array} [$params] extra parameters specific to the exchange API endpoint
         * @return {array} an ~@link https://docs.ccxt.com/#/?id=order-structure order structure~
         */
        if ($this->options['createMarketSellOrderRequiresPrice'] || $this->has['createMarketSellOrderWithCost']) {
            return $this->create_order($symbol, 'market', 'sell', $cost, 1, $params);
        }
        throw new NotSupported($this->id . ' createMarketSellOrderWithCost() is not supported yet');
    }

    public function create_trigger_order(string $symbol, string $type, string $side, float $amount, ?float $price = null, ?float $triggerPrice = null, $params = array ()) {
        /**
         * create a trigger stop order ($type 1)
         * @param {string} $symbol unified $symbol of the market to create an order in
         * @param {string} $type 'market' or 'limit'
         * @param {string} $side 'buy' or 'sell'
         * @param {float} $amount how much you want to trade in units of the base currency or the number of contracts
         * @param {float} [$price] the $price to fulfill the order, in units of the quote currency, ignored in market orders
         * @param {float} $triggerPrice the $price to trigger the stop order, in units of the quote currency
         * @param {array} [$params] extra parameters specific to the exchange API endpoint
         * @return {array} an ~@link https://docs.ccxt.com/#/?id=order-structure order structure~
         */
        if ($triggerPrice === null) {
            throw new ArgumentsRequired($this->id . ' createTriggerOrder() requires a $triggerPrice argument');
        }
        $params['triggerPrice'] = $triggerPrice;
        if ($this->has['createTriggerOrder']) {
            return $this->create_order($symbol, $type, $side, $amount, $price, $params);
        }
        throw new NotSupported($this->id . ' createTriggerOrder() is not supported yet');
    }

    public function create_stop_loss_order(string $symbol, string $type, string $side, float $amount, ?float $price = null, ?float $stopLossPrice = null, $params = array ()) {
        /**
         * create a trigger stop loss order ($type 2)
         * @param {string} $symbol unified $symbol of the market to create an order in
         * @param {string} $type 'market' or 'limit'
         * @param {string} $side 'buy' or 'sell'
         * @param {float} $amount how much you want to trade in units of the base currency or the number of contracts
         * @param {float} [$price] the $price to fulfill the order, in units of the quote currency, ignored in market orders
         * @param {float} $stopLossPrice the $price to trigger the stop loss order, in units of the quote currency
         * @param {array} [$params] extra parameters specific to the exchange API endpoint
         * @return {array} an ~@link https://docs.ccxt.com/#/?id=order-structure order structure~
         */
        if ($stopLossPrice === null) {
            throw new ArgumentsRequired($this->id . ' createStopLossOrder() requires a $stopLossPrice argument');
        }
        $params['stopLossPrice'] = $stopLossPrice;
        if ($this->has['createStopLossOrder']) {
            return $this->create_order($symbol, $type, $side, $amount, $price, $params);
        }
        throw new NotSupported($this->id . ' createStopLossOrder() is not supported yet');
    }

    public function create_take_profit_order(string $symbol, string $type, string $side, float $amount, ?float $price = null, ?float $takeProfitPrice = null, $params = array ()) {
        /**
         * create a trigger take profit order ($type 2)
         * @param {string} $symbol unified $symbol of the market to create an order in
         * @param {string} $type 'market' or 'limit'
         * @param {string} $side 'buy' or 'sell'
         * @param {float} $amount how much you want to trade in units of the base currency or the number of contracts
         * @param {float} [$price] the $price to fulfill the order, in units of the quote currency, ignored in market orders
         * @param {float} $takeProfitPrice the $price to trigger the take profit order, in units of the quote currency
         * @param {array} [$params] extra parameters specific to the exchange API endpoint
         * @return {array} an ~@link https://docs.ccxt.com/#/?id=order-structure order structure~
         */
        if ($takeProfitPrice === null) {
            throw new ArgumentsRequired($this->id . ' createTakeProfitOrder() requires a $takeProfitPrice argument');
        }
        $params['takeProfitPrice'] = $takeProfitPrice;
        if ($this->has['createTakeProfitOrder']) {
            return $this->create_order($symbol, $type, $side, $amount, $price, $params);
        }
        throw new NotSupported($this->id . ' createTakeProfitOrder() is not supported yet');
    }

    public function create_order_with_take_profit_and_stop_loss(string $symbol, string $type, string $side, float $amount, ?float $price = null, ?float $takeProfit = null, ?float $stopLoss = null, $params = array ()) {
        /**
         * create an order with a stop loss or take profit attached ($type 3)
         * @param {string} $symbol unified $symbol of the market to create an order in
         * @param {string} $type 'market' or 'limit'
         * @param {string} $side 'buy' or 'sell'
         * @param {float} $amount how much you want to trade in units of the base currency or the number of contracts
         * @param {float} [$price] the $price to fulfill the order, in units of the quote currency, ignored in market orders
         * @param {float} [$takeProfit] the take profit $price, in units of the quote currency
         * @param {float} [$stopLoss] the stop loss $price, in units of the quote currency
         * @param {array} [$params] extra parameters specific to the exchange API endpoint
         * @param {string} [$params->takeProfitType] *not available on all exchanges* 'limit' or 'market'
         * @param {string} [$params->stopLossType] *not available on all exchanges* 'limit' or 'market'
         * @param {string} [$params->takeProfitPriceType] *not available on all exchanges* 'last', 'mark' or 'index'
         * @param {string} [$params->stopLossPriceType] *not available on all exchanges* 'last', 'mark' or 'index'
         * @param {float} [$params->takeProfitLimitPrice] *not available on all exchanges* limit $price for a limit take profit order
         * @param {float} [$params->stopLossLimitPrice] *not available on all exchanges* stop loss for a limit stop loss order
         * @param {float} [$params->takeProfitAmount] *not available on all exchanges* the $amount for a take profit
         * @param {float} [$params->stopLossAmount] *not available on all exchanges* the $amount for a stop loss
         * @return {array} an ~@link https://docs.ccxt.com/#/?id=order-structure order structure~
         */
        if (($takeProfit === null) && ($stopLoss === null)) {
            throw new ArgumentsRequired($this->id . ' createOrderWithTakeProfitAndStopLoss() requires either a $takeProfit or $stopLoss argument');
        }
        if ($takeProfit !== null) {
            $params['takeProfit'] = array(
                'triggerPrice' => $takeProfit,
            );
        }
        if ($stopLoss !== null) {
            $params['stopLoss'] = array(
                'triggerPrice' => $stopLoss,
            );
        }
        $takeProfitType = $this->safe_string($params, 'takeProfitType');
        $takeProfitPriceType = $this->safe_string($params, 'takeProfitPriceType');
        $takeProfitLimitPrice = $this->safe_string($params, 'takeProfitLimitPrice');
        $takeProfitAmount = $this->safe_string($params, 'takeProfitAmount');
        $stopLossType = $this->safe_string($params, 'stopLossType');
        $stopLossPriceType = $this->safe_string($params, 'stopLossPriceType');
        $stopLossLimitPrice = $this->safe_string($params, 'stopLossLimitPrice');
        $stopLossAmount = $this->safe_string($params, 'stopLossAmount');
        if ($takeProfitType !== null) {
            $params['takeProfit']['type'] = $takeProfitType;
        }
        if ($takeProfitPriceType !== null) {
            $params['takeProfit']['priceType'] = $takeProfitPriceType;
        }
        if ($takeProfitLimitPrice !== null) {
            $params['takeProfit']['price'] = $this->parse_to_numeric($takeProfitLimitPrice);
        }
        if ($takeProfitAmount !== null) {
            $params['takeProfit']['amount'] = $this->parse_to_numeric($takeProfitAmount);
        }
        if ($stopLossType !== null) {
            $params['stopLoss']['type'] = $stopLossType;
        }
        if ($stopLossPriceType !== null) {
            $params['stopLoss']['priceType'] = $stopLossPriceType;
        }
        if ($stopLossLimitPrice !== null) {
            $params['stopLoss']['price'] = $this->parse_to_numeric($stopLossLimitPrice);
        }
        if ($stopLossAmount !== null) {
            $params['stopLoss']['amount'] = $this->parse_to_numeric($stopLossAmount);
        }
        $params = $this->omit ($params, array( 'takeProfitType', 'takeProfitPriceType', 'takeProfitLimitPrice', 'takeProfitAmount', 'stopLossType', 'stopLossPriceType', 'stopLossLimitPrice', 'stopLossAmount' ));
        if ($this->has['createOrderWithTakeProfitAndStopLoss']) {
            return $this->create_order($symbol, $type, $side, $amount, $price, $params);
        }
        throw new NotSupported($this->id . ' createOrderWithTakeProfitAndStopLoss() is not supported yet');
    }

    public function create_orders(array $orders, $params = array ()) {
        throw new NotSupported($this->id . ' createOrders() is not supported yet');
    }

    public function create_order_ws(string $symbol, string $type, string $side, float $amount, ?float $price = null, $params = array ()) {
        throw new NotSupported($this->id . ' createOrderWs() is not supported yet');
    }

    public function cancel_order(string $id, ?string $symbol = null, $params = array ()) {
        throw new NotSupported($this->id . ' cancelOrder() is not supported yet');
    }

    public function cancel_order_ws(string $id, ?string $symbol = null, $params = array ()) {
        throw new NotSupported($this->id . ' cancelOrderWs() is not supported yet');
    }

    public function cancel_orders_ws(array $ids, ?string $symbol = null, $params = array ()) {
        throw new NotSupported($this->id . ' cancelOrdersWs() is not supported yet');
    }

    public function cancel_all_orders(?string $symbol = null, $params = array ()) {
        throw new NotSupported($this->id . ' cancelAllOrders() is not supported yet');
    }

    public function cancel_all_orders_ws(?string $symbol = null, $params = array ()) {
        throw new NotSupported($this->id . ' cancelAllOrdersWs() is not supported yet');
    }

    public function cancel_unified_order($order, $params = array ()) {
        return $this->cancelOrder ($this->safe_string($order, 'id'), $this->safe_string($order, 'symbol'), $params);
    }

    public function fetch_orders(?string $symbol = null, ?int $since = null, ?int $limit = null, $params = array ()) {
        if ($this->has['fetchOpenOrders'] && $this->has['fetchClosedOrders']) {
            throw new NotSupported($this->id . ' fetchOrders() is not supported yet, consider using fetchOpenOrders() and fetchClosedOrders() instead');
        }
        throw new NotSupported($this->id . ' fetchOrders() is not supported yet');
    }

    public function fetch_orders_ws(?string $symbol = null, ?int $since = null, ?int $limit = null, $params = array ()) {
        throw new NotSupported($this->id . ' fetchOrdersWs() is not supported yet');
    }

    public function fetch_order_trades(string $id, ?string $symbol = null, ?int $since = null, ?int $limit = null, $params = array ()) {
        throw new NotSupported($this->id . ' fetchOrderTrades() is not supported yet');
    }

    public function watch_orders(?string $symbol = null, ?int $since = null, ?int $limit = null, $params = array ()) {
        throw new NotSupported($this->id . ' watchOrders() is not supported yet');
    }

    public function subscribe_raw(mixed $callback, bool $synchronous = true) {
        /**
         * subscribe to all raw messages received from websocket
         * @param {string[]} symbols unified symbols of the market to watch tickers
         * @param {Function} $callback function to call when receiving an update
         * @param {boolean} $synchronous if set to true, the $callback will wait to finish before passing next message
         */
        $stream = $this->stream;
        $stream->subscribe ('raw', $callback, $synchronous);
    }

    public function subscribe_errors(mixed $callback, bool $synchronous = true) {
        /**
         * subscribe to all errors thrown by $stream
         * @param {string[]} symbols unified symbols of the market to watch tickers
         * @param {Function} $callback function to call when receiving an update
         * @param {boolean} $synchronous if set to true, the $callback will wait to finish before passing next message
         */
        $stream = $this->stream;
        $stream->subscribe ('errors', $callback, $synchronous);
    }

    public function subscribe_orders(?string $symbol = null, mixed $callback = null, bool $synchronous = true, $params = array ()) {
        /**
         * subscribes information on multiple orders made by the user
         * @param {string} $symbol unified market $symbol of the market the orders were made in
         * @param {Function} $callback function to call when receiving an update
         * @param {boolean} $synchronous if set to true, the $callback will wait to finish before passing next message
         * @param {array} [$params] extra parameters specific to the exchange API endpoint
         */
        $this->load_markets();
        $symbol = $this->symbol ($symbol);
        $stream = $this->stream;
        if ($callback !== null) {
            if ($symbol === null) {
                $stream->subscribe ('orders', $callback, $synchronous);
            } else {
                $stream->subscribe ('orders::' . $symbol, $callback, $synchronous);
            }
        }
        $stream->add_watch_function('watchOrders', array( $symbol, null, null, $params ));
        $this->watchOrders ($symbol, null, null, $params);
    }

    public function fetch_open_orders(?string $symbol = null, ?int $since = null, ?int $limit = null, $params = array ()) {
        if ($this->has['fetchOrders']) {
            $orders = $this->fetch_orders($symbol, $since, $limit, $params);
            return $this->filter_by($orders, 'status', 'open');
        }
        throw new NotSupported($this->id . ' fetchOpenOrders() is not supported yet');
    }

    public function fetch_open_orders_ws(?string $symbol = null, ?int $since = null, ?int $limit = null, $params = array ()) {
        if ($this->has['fetchOrdersWs']) {
            $orders = $this->fetchOrdersWs ($symbol, $since, $limit, $params);
            return $this->filter_by($orders, 'status', 'open');
        }
        throw new NotSupported($this->id . ' fetchOpenOrdersWs() is not supported yet');
    }

    public function fetch_closed_orders(?string $symbol = null, ?int $since = null, ?int $limit = null, $params = array ()) {
        if ($this->has['fetchOrders']) {
            $orders = $this->fetch_orders($symbol, $since, $limit, $params);
            return $this->filter_by($orders, 'status', 'closed');
        }
        throw new NotSupported($this->id . ' fetchClosedOrders() is not supported yet');
    }

    public function fetch_canceled_and_closed_orders(?string $symbol = null, ?int $since = null, ?int $limit = null, $params = array ()) {
        throw new NotSupported($this->id . ' fetchCanceledAndClosedOrders() is not supported yet');
    }

    public function fetch_closed_orders_ws(?string $symbol = null, ?int $since = null, ?int $limit = null, $params = array ()) {
        if ($this->has['fetchOrdersWs']) {
            $orders = $this->fetchOrdersWs ($symbol, $since, $limit, $params);
            return $this->filter_by($orders, 'status', 'closed');
        }
        throw new NotSupported($this->id . ' fetchClosedOrdersWs() is not supported yet');
    }

    public function fetch_my_trades(?string $symbol = null, ?int $since = null, ?int $limit = null, $params = array ()) {
        throw new NotSupported($this->id . ' fetchMyTrades() is not supported yet');
    }

    public function fetch_my_liquidations(?string $symbol = null, ?int $since = null, ?int $limit = null, $params = array ()) {
        throw new NotSupported($this->id . ' fetchMyLiquidations() is not supported yet');
    }

    public function fetch_liquidations(string $symbol, ?int $since = null, ?int $limit = null, $params = array ()) {
        throw new NotSupported($this->id . ' fetchLiquidations() is not supported yet');
    }

    public function fetch_my_trades_ws(?string $symbol = null, ?int $since = null, ?int $limit = null, $params = array ()) {
        throw new NotSupported($this->id . ' fetchMyTradesWs() is not supported yet');
    }

    public function watch_my_trades(?string $symbol = null, ?int $since = null, ?int $limit = null, $params = array ()) {
        throw new NotSupported($this->id . ' watchMyTrades() is not supported yet');
    }

    public function subscribe_my_trades(?string $symbol = null, mixed $callback = null, bool $synchronous = true, $params = array ()) {
        /**
         * watches information on multiple trades made by the user
         * @param {string} $symbol unified market $symbol of the market orders were made in
         * @param {Function} $callback function to call when receiving an update
         * @param {boolean} $synchronous if set to true, the $callback will wait to finish before passing next message
         * @param {array} [$params] extra parameters specific to the exchange API endpoint
         */
        $this->load_markets();
        $symbol = $this->symbol ($symbol);
        $stream = $this->stream;
        if ($callback !== null) {
            $stream->subscribe ('myTrades::' . $symbol, $callback, $synchronous);
        }
        $stream->add_watch_function('watchMyTrades', array( $symbol, null, null, $params ));
        $this->watchMyTrades ($symbol, null, null, $params);
    }

    public function fetch_greeks(string $symbol, $params = array ()) {
        throw new NotSupported($this->id . ' fetchGreeks() is not supported yet');
    }

    public function fetch_option_chain(string $code, $params = array ()) {
        throw new NotSupported($this->id . ' fetchOptionChain() is not supported yet');
    }

    public function fetch_option(string $symbol, $params = array ()) {
        throw new NotSupported($this->id . ' fetchOption() is not supported yet');
    }

    public function fetch_deposits_withdrawals(?string $code = null, ?int $since = null, ?int $limit = null, $params = array ()) {
        /**
         * fetch history of deposits and withdrawals
         * @param {string} [$code] unified currency $code for the currency of the deposit/withdrawals, default is null
         * @param {int} [$since] timestamp in ms of the earliest deposit/withdrawal, default is null
         * @param {int} [$limit] max number of deposit/withdrawals to return, default is null
         * @param {array} [$params] extra parameters specific to the exchange API endpoint
         * @return {array} a list of ~@link https://docs.ccxt.com/#/?id=transaction-structure transaction structures~
         */
        throw new NotSupported($this->id . ' fetchDepositsWithdrawals() is not supported yet');
    }

    public function fetch_deposits(?string $symbol = null, ?int $since = null, ?int $limit = null, $params = array ()) {
        throw new NotSupported($this->id . ' fetchDeposits() is not supported yet');
    }

    public function fetch_withdrawals(?string $symbol = null, ?int $since = null, ?int $limit = null, $params = array ()) {
        throw new NotSupported($this->id . ' fetchWithdrawals() is not supported yet');
    }

    public function fetch_deposits_ws(?string $code = null, ?int $since = null, ?int $limit = null, $params = array ()) {
        throw new NotSupported($this->id . ' fetchDepositsWs() is not supported yet');
    }

    public function fetch_withdrawals_ws(?string $code = null, ?int $since = null, ?int $limit = null, $params = array ()) {
        throw new NotSupported($this->id . ' fetchWithdrawalsWs() is not supported yet');
    }

    public function fetch_funding_rate_history(?string $symbol = null, ?int $since = null, ?int $limit = null, $params = array ()) {
        throw new NotSupported($this->id . ' fetchFundingRateHistory() is not supported yet');
    }

    public function fetch_funding_history(?string $symbol = null, ?int $since = null, ?int $limit = null, $params = array ()) {
        throw new NotSupported($this->id . ' fetchFundingHistory() is not supported yet');
    }

    public function close_position(string $symbol, ?string $side = null, $params = array ()) {
        throw new NotSupported($this->id . ' closePosition() is not supported yet');
    }

    public function close_all_positions($params = array ()) {
        throw new NotSupported($this->id . ' closeAllPositions() is not supported yet');
    }

    public function fetch_l3_order_book(string $symbol, ?int $limit = null, $params = array ()) {
        throw new BadRequest($this->id . ' fetchL3OrderBook() is not supported yet');
    }

    public function parse_last_price($price, ?array $market = null) {
        throw new NotSupported($this->id . ' parseLastPrice() is not supported yet');
    }

    public function fetch_deposit_address(string $code, $params = array ()) {
        if ($this->has['fetchDepositAddresses']) {
            $depositAddresses = $this->fetchDepositAddresses (array( $code ), $params);
            $depositAddress = $this->safe_value($depositAddresses, $code);
            if ($depositAddress === null) {
                throw new InvalidAddress($this->id . ' fetchDepositAddress() could not find a deposit address for ' . $code . ', make sure you have created a corresponding deposit address in your wallet on the exchange website');
            } else {
                return $depositAddress;
            }
        } elseif ($this->has['fetchDepositAddressesByNetwork']) {
            $network = $this->safe_string($params, 'network');
            $params = $this->omit ($params, 'network');
            $addressStructures = $this->fetchDepositAddressesByNetwork ($code, $params);
            if ($network !== null) {
                return $this->safe_dict($addressStructures, $network);
            } else {
                $keys = is_array($addressStructures) ? array_keys($addressStructures) : array();
                $key = $this->safe_string($keys, 0);
                return $this->safe_dict($addressStructures, $key);
            }
        } else {
            throw new NotSupported($this->id . ' fetchDepositAddress() is not supported yet');
        }
    }

    public function account(): array {
        return array(
            'free' => null,
            'used' => null,
            'total' => null,
        );
    }

    public function common_currency_code(string $currency) {
        if (!$this->substituteCommonCurrencyCodes) {
            return $currency;
        }
        return $this->safe_string($this->commonCurrencies, $currency, $currency);
    }

    public function currency(string $code) {
        if ($this->currencies === null) {
            throw new ExchangeError($this->id . ' currencies not loaded');
        }
        if (gettype($code) === 'string') {
            if (is_array($this->currencies) && array_key_exists($code, $this->currencies)) {
                return $this->currencies[$code];
            } elseif (is_array($this->currencies_by_id) && array_key_exists($code, $this->currencies_by_id)) {
                return $this->currencies_by_id[$code];
            }
        }
        throw new ExchangeError($this->id . ' does not have currency $code ' . $code);
    }

    public function market(string $symbol) {
        if ($this->markets === null) {
            throw new ExchangeError($this->id . ' $markets not loaded');
        }
        if (is_array($this->markets) && array_key_exists($symbol, $this->markets)) {
            return $this->markets[$symbol];
        } elseif (is_array($this->markets_by_id) && array_key_exists($symbol, $this->markets_by_id)) {
            $markets = $this->markets_by_id[$symbol];
            $defaultType = $this->safe_string_2($this->options, 'defaultType', 'defaultSubType', 'spot');
            for ($i = 0; $i < count($markets); $i++) {
                $market = $markets[$i];
                if ($market[$defaultType]) {
                    return $market;
                }
            }
            return $markets[0];
        } elseif ((str_ends_with($symbol, '-C')) || (str_ends_with($symbol, '-P')) || (str_starts_with($symbol, 'C-')) || (str_starts_with($symbol, 'P-'))) {
            return $this->createExpiredOptionMarket ($symbol);
        }
        throw new BadSymbol($this->id . ' does not have $market $symbol ' . $symbol);
    }

    public function create_expired_option_market(string $symbol) {
        throw new NotSupported($this->id . ' createExpiredOptionMarket () is not supported yet');
    }

    public function handle_withdraw_tag_and_params($tag, $params) {
        if (($tag !== null) && (gettype($tag) === 'array')) {
            $params = array_merge($tag, $params);
            $tag = null;
        }
        if ($tag === null) {
            $tag = $this->safe_string($params, 'tag');
            if ($tag !== null) {
                $params = $this->omit ($params, 'tag');
            }
        }
        return array( $tag, $params );
    }

    public function create_limit_order(string $symbol, string $side, float $amount, float $price, $params = array ()) {
        return $this->create_order($symbol, 'limit', $side, $amount, $price, $params);
    }

    public function create_market_order(string $symbol, string $side, float $amount, ?float $price = null, $params = array ()) {
        return $this->create_order($symbol, 'market', $side, $amount, $price, $params);
    }

    public function create_limit_buy_order(string $symbol, float $amount, float $price, $params = array ()) {
        return $this->create_order($symbol, 'limit', 'buy', $amount, $price, $params);
    }

    public function create_limit_sell_order(string $symbol, float $amount, float $price, $params = array ()) {
        return $this->create_order($symbol, 'limit', 'sell', $amount, $price, $params);
    }

    public function create_market_buy_order(string $symbol, float $amount, $params = array ()) {
        return $this->create_order($symbol, 'market', 'buy', $amount, null, $params);
    }

    public function create_market_sell_order(string $symbol, float $amount, $params = array ()) {
        return $this->create_order($symbol, 'market', 'sell', $amount, null, $params);
    }

    public function cost_to_precision(string $symbol, $cost) {
        $market = $this->market ($symbol);
        return $this->decimal_to_precision($cost, TRUNCATE, $market['precision']['price'], $this->precisionMode, $this->paddingMode);
    }

    public function price_to_precision(string $symbol, $price) {
        $market = $this->market ($symbol);
        $result = $this->decimal_to_precision($price, ROUND, $market['precision']['price'], $this->precisionMode, $this->paddingMode);
        if ($result === '0') {
            throw new InvalidOrder($this->id . ' $price of ' . $market['symbol'] . ' must be greater than minimum $price precision of ' . $this->number_to_string($market['precision']['price']));
        }
        return $result;
    }

    public function amount_to_precision(string $symbol, $amount) {
        $market = $this->market ($symbol);
        $result = $this->decimal_to_precision($amount, TRUNCATE, $market['precision']['amount'], $this->precisionMode, $this->paddingMode);
        if ($result === '0') {
            throw new InvalidOrder($this->id . ' $amount of ' . $market['symbol'] . ' must be greater than minimum $amount precision of ' . $this->number_to_string($market['precision']['amount']));
        }
        return $result;
    }

    public function fee_to_precision(string $symbol, $fee) {
        $market = $this->market ($symbol);
        return $this->decimal_to_precision($fee, ROUND, $market['precision']['price'], $this->precisionMode, $this->paddingMode);
    }

    public function currency_to_precision(string $code, $fee, $networkCode = null) {
        $currency = $this->currencies[$code];
        $precision = $this->safe_value($currency, 'precision');
        if ($networkCode !== null) {
            $networks = $this->safe_dict($currency, 'networks', array());
            $networkItem = $this->safe_dict($networks, $networkCode, array());
            $precision = $this->safe_value($networkItem, 'precision', $precision);
        }
        if ($precision === null) {
            return $this->forceString ($fee);
        } else {
            return $this->decimal_to_precision($fee, ROUND, $precision, $this->precisionMode, $this->paddingMode);
        }
    }

    public function force_string($value) {
        if (gettype($value) !== 'string') {
            return $this->number_to_string($value);
        }
        return $value;
    }

    public function is_tick_precision() {
        return $this->precisionMode === TICK_SIZE;
    }

    public function is_decimal_precision() {
        return $this->precisionMode === DECIMAL_PLACES;
    }

    public function is_significant_precision() {
        return $this->precisionMode === SIGNIFICANT_DIGITS;
    }

    public function safe_number(array $obj, int|string $key, ?float $defaultNumber = null) {
        $value = $this->safe_string($obj, $key);
        return $this->parse_number($value, $defaultNumber);
    }

    public function safe_number_n(array $obj, array $arr, ?float $defaultNumber = null) {
        $value = $this->safe_string_n($obj, $arr);
        return $this->parse_number($value, $defaultNumber);
    }

    public function parse_precision(?string $precision) {
        /**
         * @ignore
         * @param {string} $precision The number of digits to the right of the decimal
         * @return {string} a string number equal to 1e-$precision
         */
        if ($precision === null) {
            return null;
        }
        $precisionNumber = intval($precision);
        if ($precisionNumber === 0) {
            return '1';
        }
        $parsedPrecision = '0.';
        for ($i = 0; $i < $precisionNumber - 1; $i++) {
            $parsedPrecision = $parsedPrecision . '0';
        }
        return $parsedPrecision . '1';
    }

    public function load_time_difference($params = array ()) {
        $serverTime = $this->fetch_time($params);
        $after = $this->milliseconds ();
        $this->options['timeDifference'] = $after - $serverTime;
        return $this->options['timeDifference'];
    }

    public function implode_hostname(string $url) {
        return $this->implode_params($url, array( 'hostname' => $this->hostname ));
    }

    public function fetch_market_leverage_tiers(string $symbol, $params = array ()) {
        if ($this->has['fetchLeverageTiers']) {
            $market = $this->market ($symbol);
            if (!$market['contract']) {
                throw new BadSymbol($this->id . ' fetchMarketLeverageTiers() supports contract markets only');
            }
            $tiers = $this->fetch_leverage_tiers(array( $symbol ));
            return $this->safe_value($tiers, $symbol);
        } else {
            throw new NotSupported($this->id . ' fetchMarketLeverageTiers() is not supported yet');
        }
    }

    public function create_post_only_order(string $symbol, string $type, string $side, float $amount, ?float $price = null, $params = array ()) {
        if (!$this->has['createPostOnlyOrder']) {
            throw new NotSupported($this->id . 'createPostOnlyOrder() is not supported yet');
        }
        $query = array_merge($params, array( 'postOnly' => true ));
        return $this->create_order($symbol, $type, $side, $amount, $price, $query);
    }

    public function create_reduce_only_order(string $symbol, string $type, string $side, float $amount, ?float $price = null, $params = array ()) {
        if (!$this->has['createReduceOnlyOrder']) {
            throw new NotSupported($this->id . 'createReduceOnlyOrder() is not supported yet');
        }
        $query = array_merge($params, array( 'reduceOnly' => true ));
        return $this->create_order($symbol, $type, $side, $amount, $price, $query);
    }

    public function create_stop_order(string $symbol, string $type, string $side, float $amount, ?float $price = null, ?float $stopPrice = null, $params = array ()) {
        if (!$this->has['createStopOrder']) {
            throw new NotSupported($this->id . ' createStopOrder() is not supported yet');
        }
        if ($stopPrice === null) {
            throw new ArgumentsRequired($this->id . ' create_stop_order() requires a $stopPrice argument');
        }
        $query = array_merge($params, array( 'stopPrice' => $stopPrice ));
        return $this->create_order($symbol, $type, $side, $amount, $price, $query);
    }

    public function create_stop_limit_order(string $symbol, string $side, float $amount, float $price, float $stopPrice, $params = array ()) {
        if (!$this->has['createStopLimitOrder']) {
            throw new NotSupported($this->id . ' createStopLimitOrder() is not supported yet');
        }
        $query = array_merge($params, array( 'stopPrice' => $stopPrice ));
        return $this->create_order($symbol, 'limit', $side, $amount, $price, $query);
    }

    public function create_stop_market_order(string $symbol, string $side, float $amount, float $stopPrice, $params = array ()) {
        if (!$this->has['createStopMarketOrder']) {
            throw new NotSupported($this->id . ' createStopMarketOrder() is not supported yet');
        }
        $query = array_merge($params, array( 'stopPrice' => $stopPrice ));
        return $this->create_order($symbol, 'market', $side, $amount, null, $query);
    }

    public function safe_currency_code(?string $currencyId, ?array $currency = null) {
        $currency = $this->safe_currency($currencyId, $currency);
        return $currency['code'];
    }

    public function filter_by_symbol_since_limit($array, ?string $symbol = null, ?int $since = null, ?int $limit = null, $tail = false) {
        return $this->filter_by_value_since_limit($array, 'symbol', $symbol, $since, $limit, 'timestamp', $tail);
    }

    public function filter_by_currency_since_limit($array, $code = null, ?int $since = null, ?int $limit = null, $tail = false) {
        return $this->filter_by_value_since_limit($array, 'currency', $code, $since, $limit, 'timestamp', $tail);
    }

    public function filter_by_symbols_since_limit($array, ?array $symbols = null, ?int $since = null, ?int $limit = null, $tail = false) {
        $result = $this->filter_by_array($array, 'symbol', $symbols, false);
        return $this->filter_by_since_limit($result, $since, $limit, 'timestamp', $tail);
    }

    public function parse_last_prices($pricesData, ?array $symbols = null, $params = array ()) {
        //
        // the value of tickers is either a dict or a list
        //
        // dict
        //
        //     {
        //         'marketId1' => array( ... ),
        //         'marketId2' => array( ... ),
        //         ...
        //     }
        //
        // list
        //
        //     array(
        //         array( 'market' => 'marketId1', ... ),
        //         array( 'market' => 'marketId2', ... ),
        //         ...
        //     )
        //
        $results = array();
        if (gettype($pricesData) === 'array' && array_keys($pricesData) === array_keys(array_keys($pricesData))) {
            for ($i = 0; $i < count($pricesData); $i++) {
                $priceData = array_merge($this->parseLastPrice ($pricesData[$i]), $params);
                $results[] = $priceData;
            }
        } else {
            $marketIds = is_array($pricesData) ? array_keys($pricesData) : array();
            for ($i = 0; $i < count($marketIds); $i++) {
                $marketId = $marketIds[$i];
                $market = $this->safe_market($marketId);
                $priceData = array_merge($this->parseLastPrice ($pricesData[$marketId], $market), $params);
                $results[] = $priceData;
            }
        }
        $symbols = $this->market_symbols($symbols);
        return $this->filter_by_array($results, 'symbol', $symbols);
    }

    public function parse_tickers($tickers, ?array $symbols = null, $params = array ()) {
        //
        // the value of $tickers is either a dict or a list
        //
        // dict
        //
        //     {
        //         'marketId1' => array( ... ),
        //         'marketId2' => array( ... ),
        //         'marketId3' => array( ... ),
        //         ...
        //     }
        //
        // list
        //
        //     array(
        //         array( 'market' => 'marketId1', ... ),
        //         array( 'market' => 'marketId2', ... ),
        //         array( 'market' => 'marketId3', ... ),
        //         ...
        //     )
        //
        $results = array();
        if (gettype($tickers) === 'array' && array_keys($tickers) === array_keys(array_keys($tickers))) {
            for ($i = 0; $i < count($tickers); $i++) {
                $ticker = array_merge($this->parse_ticker($tickers[$i]), $params);
                $results[] = $ticker;
            }
        } else {
            $marketIds = is_array($tickers) ? array_keys($tickers) : array();
            for ($i = 0; $i < count($marketIds); $i++) {
                $marketId = $marketIds[$i];
                $market = $this->safe_market($marketId);
                $ticker = array_merge($this->parse_ticker($tickers[$marketId], $market), $params);
                $results[] = $ticker;
            }
        }
        $symbols = $this->market_symbols($symbols);
        return $this->filter_by_array($results, 'symbol', $symbols);
    }

    public function parse_deposit_addresses($addresses, ?array $codes = null, $indexed = true, $params = array ()) {
        $result = array();
        for ($i = 0; $i < count($addresses); $i++) {
            $address = array_merge($this->parse_deposit_address($addresses[$i]), $params);
            $result[] = $address;
        }
        if ($codes !== null) {
            $result = $this->filter_by_array($result, 'currency', $codes, false);
        }
        if ($indexed) {
            return $this->index_by($result, 'currency');
        }
        return $result;
    }

    public function parse_borrow_interests($response, ?array $market = null) {
        $interests = array();
        for ($i = 0; $i < count($response); $i++) {
            $row = $response[$i];
            $interests[] = $this->parse_borrow_interest($row, $market);
        }
        return $interests;
    }

    public function parse_funding_rate_histories($response, $market = null, ?int $since = null, ?int $limit = null) {
        $rates = array();
        for ($i = 0; $i < count($response); $i++) {
            $entry = $response[$i];
            $rates[] = $this->parse_funding_rate_history($entry, $market);
        }
        $sorted = $this->sort_by($rates, 'timestamp');
        $symbol = ($market === null) ? null : $market['symbol'];
        return $this->filter_by_symbol_since_limit($sorted, $symbol, $since, $limit);
    }

    public function safe_symbol(?string $marketId, ?array $market = null, ?string $delimiter = null, ?string $marketType = null) {
        $market = $this->safe_market($marketId, $market, $delimiter, $marketType);
        return $market['symbol'];
    }

    public function parse_funding_rate(string $contract, ?array $market = null) {
        throw new NotSupported($this->id . ' parseFundingRate() is not supported yet');
    }

    public function parse_funding_rates($response, ?array $market = null) {
        $result = array();
        for ($i = 0; $i < count($response); $i++) {
            $parsed = $this->parse_funding_rate($response[$i], $market);
            $result[$parsed['symbol']] = $parsed;
        }
        return $result;
    }

    public function is_trigger_order($params) {
        $isTrigger = $this->safe_bool_2($params, 'trigger', 'stop');
        if ($isTrigger) {
            $params = $this->omit ($params, array( 'trigger', 'stop' ));
        }
        return array( $isTrigger, $params );
    }

    public function is_post_only(bool $isMarketOrder, $exchangeSpecificParam, $params = array ()) {
        /**
         * @ignore
         * @param {string} type Order type
         * @param {boolean} $exchangeSpecificParam exchange specific $postOnly
         * @param {array} [$params] exchange specific $params
         * @return {boolean} true if a post only order, false otherwise
         */
        $timeInForce = $this->safe_string_upper($params, 'timeInForce');
        $postOnly = $this->safe_bool_2($params, 'postOnly', 'post_only', false);
        // we assume $timeInForce is uppercase from safeStringUpper ($params, 'timeInForce')
        $ioc = $timeInForce === 'IOC';
        $fok = $timeInForce === 'FOK';
        $timeInForcePostOnly = $timeInForce === 'PO';
        $postOnly = $postOnly || $timeInForcePostOnly || $exchangeSpecificParam;
        if ($postOnly) {
            if ($ioc || $fok) {
                throw new InvalidOrder($this->id . ' $postOnly orders cannot have $timeInForce equal to ' . $timeInForce);
            } elseif ($isMarketOrder) {
                throw new InvalidOrder($this->id . ' market orders cannot be postOnly');
            } else {
                return true;
            }
        } else {
            return false;
        }
    }

    public function handle_post_only(bool $isMarketOrder, bool $exchangeSpecificPostOnlyOption, mixed $params = array ()) {
        /**
         * @ignore
         * @param {string} type Order type
         * @param {boolean} exchangeSpecificBoolean exchange specific $postOnly
         * @param {array} [$params] exchange specific $params
         * @return {Array}
         */
        $timeInForce = $this->safe_string_upper($params, 'timeInForce');
        $postOnly = $this->safe_bool($params, 'postOnly', false);
        $ioc = $timeInForce === 'IOC';
        $fok = $timeInForce === 'FOK';
        $po = $timeInForce === 'PO';
        $postOnly = $postOnly || $po || $exchangeSpecificPostOnlyOption;
        if ($postOnly) {
            if ($ioc || $fok) {
                throw new InvalidOrder($this->id . ' $postOnly orders cannot have $timeInForce equal to ' . $timeInForce);
            } elseif ($isMarketOrder) {
                throw new InvalidOrder($this->id . ' market orders cannot be postOnly');
            } else {
                if ($po) {
                    $params = $this->omit ($params, 'timeInForce');
                }
                $params = $this->omit ($params, 'postOnly');
                return array( true, $params );
            }
        }
        return array( false, $params );
    }

    public function fetch_last_prices(?array $symbols = null, $params = array ()) {
        throw new NotSupported($this->id . ' fetchLastPrices() is not supported yet');
    }

    public function fetch_trading_fees($params = array ()) {
        throw new NotSupported($this->id . ' fetchTradingFees() is not supported yet');
    }

    public function fetch_trading_fees_ws($params = array ()) {
        throw new NotSupported($this->id . ' fetchTradingFeesWs() is not supported yet');
    }

    public function fetch_trading_fee(string $symbol, $params = array ()) {
        if (!$this->has['fetchTradingFees']) {
            throw new NotSupported($this->id . ' fetchTradingFee() is not supported yet');
        }
        return $this->fetch_trading_fees($params);
    }

    public function parse_open_interest($interest, ?array $market = null) {
        throw new NotSupported($this->id . ' parseOpenInterest () is not supported yet');
    }

    public function parse_open_interests($response, $market = null, ?int $since = null, ?int $limit = null) {
        $interests = array();
        for ($i = 0; $i < count($response); $i++) {
            $entry = $response[$i];
            $interest = $this->parse_open_interest($entry, $market);
            $interests[] = $interest;
        }
        $sorted = $this->sort_by($interests, 'timestamp');
        $symbol = $this->safe_string($market, 'symbol');
        return $this->filter_by_symbol_since_limit($sorted, $symbol, $since, $limit);
    }

    public function fetch_funding_rate(string $symbol, $params = array ()) {
        if ($this->has['fetchFundingRates']) {
            $this->load_markets();
            $market = $this->market ($symbol);
            $symbol = $market['symbol'];
            if (!$market['contract']) {
                throw new BadSymbol($this->id . ' fetchFundingRate() supports contract markets only');
            }
            $rates = $this->fetchFundingRates (array( $symbol ), $params);
            $rate = $this->safe_value($rates, $symbol);
            if ($rate === null) {
                throw new NullResponse($this->id . ' fetchFundingRate () returned no data for ' . $symbol);
            } else {
                return $rate;
            }
        } else {
            throw new NotSupported($this->id . ' fetchFundingRate () is not supported yet');
        }
    }

    public function fetch_mark_ohlcv($symbol, $timeframe = '1m', ?int $since = null, ?int $limit = null, $params = array ()) {
        /**
         * fetches historical mark price candlestick data containing the open, high, low, and close price of a market
         * @param {string} $symbol unified $symbol of the market to fetch OHLCV data for
         * @param {string} $timeframe the length of time each candle represents
         * @param {int} [$since] timestamp in ms of the earliest candle to fetch
         * @param {int} [$limit] the maximum amount of candles to fetch
         * @param {array} [$params] extra parameters specific to the exchange API endpoint
         * @return {float[][]} A list of candles ordered, open, high, low, close, null
         */
        if ($this->has['fetchMarkOHLCV']) {
            $request = array(
                'price' => 'mark',
            );
            return $this->fetch_ohlcv($symbol, $timeframe, $since, $limit, array_merge($request, $params));
        } else {
            throw new NotSupported($this->id . ' fetchMarkOHLCV () is not supported yet');
        }
    }

    public function fetch_index_ohlcv(string $symbol, $timeframe = '1m', ?int $since = null, ?int $limit = null, $params = array ()) {
        /**
         * fetches historical index price candlestick data containing the open, high, low, and close price of a market
         * @param {string} $symbol unified $symbol of the market to fetch OHLCV data for
         * @param {string} $timeframe the length of time each candle represents
         * @param {int} [$since] timestamp in ms of the earliest candle to fetch
         * @param {int} [$limit] the maximum amount of candles to fetch
         * @param {array} [$params] extra parameters specific to the exchange API endpoint
         * @return array() A list of candles ordered, open, high, low, close, null
         */
        if ($this->has['fetchIndexOHLCV']) {
            $request = array(
                'price' => 'index',
            );
            return $this->fetch_ohlcv($symbol, $timeframe, $since, $limit, array_merge($request, $params));
        } else {
            throw new NotSupported($this->id . ' fetchIndexOHLCV () is not supported yet');
        }
    }

    public function fetch_premium_index_ohlcv(string $symbol, $timeframe = '1m', ?int $since = null, ?int $limit = null, $params = array ()) {
        /**
         * fetches historical premium index price candlestick data containing the open, high, low, and close price of a market
         * @param {string} $symbol unified $symbol of the market to fetch OHLCV data for
         * @param {string} $timeframe the length of time each candle represents
         * @param {int} [$since] timestamp in ms of the earliest candle to fetch
         * @param {int} [$limit] the maximum amount of candles to fetch
         * @param {array} [$params] extra parameters specific to the exchange API endpoint
         * @return {float[][]} A list of candles ordered, open, high, low, close, null
         */
        if ($this->has['fetchPremiumIndexOHLCV']) {
            $request = array(
                'price' => 'premiumIndex',
            );
            return $this->fetch_ohlcv($symbol, $timeframe, $since, $limit, array_merge($request, $params));
        } else {
            throw new NotSupported($this->id . ' fetchPremiumIndexOHLCV () is not supported yet');
        }
    }

    public function handle_time_in_force($params = array ()) {
        /**
         * @ignore
         * Must add $timeInForce to $this->options to use this method
         * @return {string} returns the exchange specific value for $timeInForce
         */
        $timeInForce = $this->safe_string_upper($params, 'timeInForce'); // supported values GTC, IOC, PO
        if ($timeInForce !== null) {
            $exchangeValue = $this->safe_string($this->options['timeInForce'], $timeInForce);
            if ($exchangeValue === null) {
                throw new ExchangeError($this->id . ' does not support $timeInForce "' . $timeInForce . '"');
            }
            return $exchangeValue;
        }
        return null;
    }

    public function convert_type_to_account($account) {
        /**
         * @ignore
         * Must add $accountsByType to $this->options to use this method
         * @param {string} $account key for $account name in $this->options['accountsByType']
         * @return the exchange specific $account name or the isolated margin id for transfers
         */
        $accountsByType = $this->safe_dict($this->options, 'accountsByType', array());
        $lowercaseAccount = strtolower($account);
        if (is_array($accountsByType) && array_key_exists($lowercaseAccount, $accountsByType)) {
            return $accountsByType[$lowercaseAccount];
        } elseif ((is_array($this->markets) && array_key_exists($account, $this->markets)) || (is_array($this->markets_by_id) && array_key_exists($account, $this->markets_by_id))) {
            $market = $this->market ($account);
            return $market['id'];
        } else {
            return $account;
        }
    }

    public function check_required_argument(string $methodName, $argument, $argumentName, $options = []) {
        /**
         * @ignore
         * @param {string} $methodName the name of the method that the $argument is being checked for
         * @param {string} $argument the argument's actual value provided
         * @param {string} $argumentName the name of the $argument being checked (for logging purposes)
         * @param {string[]} $options a list of $options that the $argument can be
         * @return {null}
         */
        $optionsLength = count($options);
        if (($argument === null) || (($optionsLength > 0) && (!($this->in_array($argument, $options))))) {
            $messageOptions = implode(', ', $options);
            $message = $this->id . ' ' . $methodName . '() requires a ' . $argumentName . ' argument';
            if ($messageOptions !== '') {
                $message .= ', one of ' . '(' . $messageOptions . ')';
            }
            throw new ArgumentsRequired($message);
        }
    }

    public function check_required_margin_argument(string $methodName, ?string $symbol, string $marginMode) {
        /**
         * @ignore
         * @param {string} $symbol unified $symbol of the market
         * @param {string} $methodName name of the method that requires a $symbol
         * @param {string} $marginMode is either 'isolated' or 'cross'
         */
        if (($marginMode === 'isolated') && ($symbol === null)) {
            throw new ArgumentsRequired($this->id . ' ' . $methodName . '() requires a $symbol argument for isolated margin');
        } elseif (($marginMode === 'cross') && ($symbol !== null)) {
            throw new ArgumentsRequired($this->id . ' ' . $methodName . '() cannot have a $symbol argument for cross margin');
        }
    }

    public function parse_deposit_withdraw_fees($response, ?array $codes = null, $currencyIdKey = null) {
        /**
         * @ignore
         * @param {object[]|array} $response unparsed $response from the exchange
         * @param {string[]|null} $codes the unified $currency $codes to fetch transactions fees for, returns all currencies when null
         * @param {str} $currencyIdKey *should only be null when $response is a $dictionary* the object key that corresponds to the $currency id
         * @return {array} objects with withdraw and deposit fees, indexed by $currency $codes
         */
        $depositWithdrawFees = array();
        $codes = $this->marketCodes ($codes);
        $isArray = gettype($response) === 'array' && array_keys($response) === array_keys(array_keys($response));
        $responseKeys = $response;
        if (!$isArray) {
            $responseKeys = is_array($response) ? array_keys($response) : array();
        }
        for ($i = 0; $i < count($responseKeys); $i++) {
            $entry = $responseKeys[$i];
            $dictionary = $isArray ? $entry : $response[$entry];
            $currencyId = $isArray ? $this->safe_string($dictionary, $currencyIdKey) : $entry;
            $currency = $this->safe_value($this->currencies_by_id, $currencyId);
            $code = $this->safe_string($currency, 'code', $currencyId);
            if (($codes === null) || ($this->in_array($code, $codes))) {
                $depositWithdrawFees[$code] = $this->parseDepositWithdrawFee ($dictionary, $currency);
            }
        }
        return $depositWithdrawFees;
    }

    public function parse_deposit_withdraw_fee($fee, ?array $currency = null) {
        throw new NotSupported($this->id . ' parseDepositWithdrawFee() is not supported yet');
    }

    public function deposit_withdraw_fee($info) {
        return array(
            'info' => $info,
            'withdraw' => array(
                'fee' => null,
                'percentage' => null,
            ),
            'deposit' => array(
                'fee' => null,
                'percentage' => null,
            ),
            'networks' => array(),
        );
    }

    public function assign_default_deposit_withdraw_fees($fee, $currency = null) {
        /**
         * @ignore
         * Takes a depositWithdrawFee structure and assigns the default values for withdraw and deposit
         * @param {array} $fee A deposit withdraw $fee structure
         * @param {array} $currency A $currency structure, the response from $this->currency ()
         * @return {array} A deposit withdraw $fee structure
         */
        $networkKeys = is_array($fee['networks']) ? array_keys($fee['networks']) : array();
        $numNetworks = count($networkKeys);
        if ($numNetworks === 1) {
            $fee['withdraw'] = $fee['networks'][$networkKeys[0]]['withdraw'];
            $fee['deposit'] = $fee['networks'][$networkKeys[0]]['deposit'];
            return $fee;
        }
        $currencyCode = $this->safe_string($currency, 'code');
        for ($i = 0; $i < $numNetworks; $i++) {
            $network = $networkKeys[$i];
            if ($network === $currencyCode) {
                $fee['withdraw'] = $fee['networks'][$networkKeys[$i]]['withdraw'];
                $fee['deposit'] = $fee['networks'][$networkKeys[$i]]['deposit'];
            }
        }
        return $fee;
    }

    public function parse_income($info, ?array $market = null) {
        throw new NotSupported($this->id . ' parseIncome () is not supported yet');
    }

    public function parse_incomes($incomes, $market = null, ?int $since = null, ?int $limit = null) {
        /**
         * @ignore
         * parses funding fee info from exchange response
         * @param {array[]} $incomes each item describes once instance of currency being received or paid
         * @param {array} $market ccxt $market
         * @param {int} [$since] when defined, the response items are filtered to only include items after this timestamp
         * @param {int} [$limit] limits the number of items in the response
         * @return {array[]} an array of ~@link https://docs.ccxt.com/#/?id=funding-history-structure funding history structures~
         */
        $result = array();
        for ($i = 0; $i < count($incomes); $i++) {
            $entry = $incomes[$i];
            $parsed = $this->parse_income($entry, $market);
            $result[] = $parsed;
        }
        $sorted = $this->sort_by($result, 'timestamp');
        return $this->filter_by_since_limit($sorted, $since, $limit);
    }

    public function get_market_from_symbols(?array $symbols = null) {
        if ($symbols === null) {
            return null;
        }
        $firstMarket = $this->safe_string($symbols, 0);
        $market = $this->market ($firstMarket);
        return $market;
    }

    public function parse_ws_ohlcvs(mixed $ohlcvs, mixed $market = null, string $timeframe = '1m', ?int $since = null, ?int $limit = null) {
        $results = array();
        for ($i = 0; $i < count($ohlcvs); $i++) {
            $results[] = $this->parse_ws_ohlcv($ohlcvs[$i], $market);
        }
        return $results;
    }

    public function fetch_transactions(?string $code = null, ?int $since = null, ?int $limit = null, $params = array ()) {
        /**
         * @deprecated
         * *DEPRECATED* use fetchDepositsWithdrawals instead
         * @param {string} $code unified currency $code for the currency of the deposit/withdrawals, default is null
         * @param {int} [$since] timestamp in ms of the earliest deposit/withdrawal, default is null
         * @param {int} [$limit] max number of deposit/withdrawals to return, default is null
         * @param {array} [$params] extra parameters specific to the exchange API endpoint
         * @return {array} a list of ~@link https://docs.ccxt.com/#/?id=transaction-structure transaction structures~
         */
        if ($this->has['fetchDepositsWithdrawals']) {
            return $this->fetchDepositsWithdrawals ($code, $since, $limit, $params);
        } else {
            throw new NotSupported($this->id . ' fetchTransactions () is not supported yet');
        }
    }

    public function filter_by_array_positions($objects, int|string $key, $values = null, $indexed = true) {
        /**
         * @ignore
         * Typed wrapper for filterByArray that returns a list of positions
         */
        return $this->filter_by_array($objects, $key, $values, $indexed);
    }

    public function filter_by_array_tickers($objects, int|string $key, $values = null, $indexed = true) {
        /**
         * @ignore
         * Typed wrapper for filterByArray that returns a dictionary of tickers
         */
        return $this->filter_by_array($objects, $key, $values, $indexed);
    }

    public function create_ohlcv_object(string $symbol, string $timeframe, $data) {
        $res = array();
        $res[$symbol] = array();
        $res[$symbol][$timeframe] = $data;
        return $res;
    }

    public function handle_max_entries_per_request_and_params(string $method, ?int $maxEntriesPerRequest = null, $params = array ()) {
        $newMaxEntriesPerRequest = null;
        list($newMaxEntriesPerRequest, $params) = $this->handle_option_and_params($params, $method, 'maxEntriesPerRequest');
        if (($newMaxEntriesPerRequest !== null) && ($newMaxEntriesPerRequest !== $maxEntriesPerRequest)) {
            $maxEntriesPerRequest = $newMaxEntriesPerRequest;
        }
        if ($maxEntriesPerRequest === null) {
            $maxEntriesPerRequest = 1000; // default to 1000
        }
        return array( $maxEntriesPerRequest, $params );
    }

    public function fetch_paginated_call_dynamic(string $method, ?string $symbol = null, ?int $since = null, ?int $limit = null, $params = array (), ?int $maxEntriesPerRequest = null) {
        $maxCalls = null;
        list($maxCalls, $params) = $this->handle_option_and_params($params, $method, 'paginationCalls', 10);
        $maxRetries = null;
        list($maxRetries, $params) = $this->handle_option_and_params($params, $method, 'maxRetries', 3);
        $paginationDirection = null;
        list($paginationDirection, $params) = $this->handle_option_and_params($params, $method, 'paginationDirection', 'backward');
        $paginationTimestamp = null;
        $calls = 0;
        $result = array();
        $errors = 0;
        $until = $this->safe_integer_2($params, 'untill', 'till'); // do not omit it from $params here
        list($maxEntriesPerRequest, $params) = $this->handle_max_entries_per_request_and_params($method, $maxEntriesPerRequest, $params);
        if (($paginationDirection === 'forward')) {
            if ($since === null) {
                throw new ArgumentsRequired($this->id . ' pagination requires a $since argument when $paginationDirection set to forward');
            }
            $paginationTimestamp = $since;
        }
        while (($calls < $maxCalls)) {
            $calls += 1;
            try {
                if ($paginationDirection === 'backward') {
                    // do it backwards, starting from the $last
                    // UNTIL filtering is required in order to work
                    if ($paginationTimestamp !== null) {
                        $params['until'] = $paginationTimestamp - 1;
                    }
                    $response = $this->$method ($symbol, null, $maxEntriesPerRequest, $params);
                    $responseLength = count($response);
                    if ($this->verbose) {
                        $backwardMessage = 'Dynamic pagination call ' . $this->number_to_string($calls) . ' $method ' . $method . ' $response length ' . $this->number_to_string($responseLength);
                        if ($paginationTimestamp !== null) {
                            $backwardMessage .= ' timestamp ' . $this->number_to_string($paginationTimestamp);
                        }
                        $this->log ($backwardMessage);
                    }
                    if ($responseLength === 0) {
                        break;
                    }
                    $errors = 0;
                    $result = $this->array_concat($result, $response);
                    $firstElement = $this->safe_value($response, 0);
                    $paginationTimestamp = $this->safe_integer_2($firstElement, 'timestamp', 0);
                    if (($since !== null) && ($paginationTimestamp <= $since)) {
                        break;
                    }
                } else {
                    // do it forwards, starting from the $since
                    $response = $this->$method ($symbol, $paginationTimestamp, $maxEntriesPerRequest, $params);
                    $responseLength = count($response);
                    if ($this->verbose) {
                        $forwardMessage = 'Dynamic pagination call ' . $this->number_to_string($calls) . ' $method ' . $method . ' $response length ' . $this->number_to_string($responseLength);
                        if ($paginationTimestamp !== null) {
                            $forwardMessage .= ' timestamp ' . $this->number_to_string($paginationTimestamp);
                        }
                        $this->log ($forwardMessage);
                    }
                    if ($responseLength === 0) {
                        break;
                    }
                    $errors = 0;
                    $result = $this->array_concat($result, $response);
                    $last = $this->safe_value($response, $responseLength - 1);
                    $paginationTimestamp = $this->safe_integer($last, 'timestamp') - 1;
                    if (($until !== null) && ($paginationTimestamp >= $until)) {
                        break;
                    }
                }
            } catch (Exception $e) {
                $errors += 1;
                if ($errors > $maxRetries) {
                    throw $e;
                }
            }
        }
        $uniqueResults = $this->remove_repeated_elements_from_array($result);
        $key = ($method === 'fetchOHLCV') ? 0 : 'timestamp';
        return $this->filter_by_since_limit($uniqueResults, $since, $limit, $key);
    }

    public function safe_deterministic_call(string $method, ?string $symbol = null, ?int $since = null, ?int $limit = null, ?string $timeframe = null, $params = array ()) {
        $maxRetries = null;
        list($maxRetries, $params) = $this->handle_option_and_params($params, $method, 'maxRetries', 3);
        $errors = 0;
        try {
            if ($timeframe && $method !== 'fetchFundingRateHistory') {
                return $this->$method ($symbol, $timeframe, $since, $limit, $params);
            } else {
                return $this->$method ($symbol, $since, $limit, $params);
            }
        } catch (Exception $e) {
            if ($e instanceof RateLimitExceeded) {
                throw $e; // if we are rate limited, we should not retry and fail fast
            }
            $errors += 1;
            if ($errors > $maxRetries) {
                throw $e;
            }
        }
        return null;
    }

    public function fetch_paginated_call_deterministic(string $method, ?string $symbol = null, ?int $since = null, ?int $limit = null, ?string $timeframe = null, $params = array (), $maxEntriesPerRequest = null) {
        $maxCalls = null;
        list($maxCalls, $params) = $this->handle_option_and_params($params, $method, 'paginationCalls', 10);
        list($maxEntriesPerRequest, $params) = $this->handle_max_entries_per_request_and_params($method, $maxEntriesPerRequest, $params);
        $current = $this->milliseconds ();
        $tasks = array();
        $time = $this->parse_timeframe($timeframe) * 1000;
        $step = $time * $maxEntriesPerRequest;
        $currentSince = $current - ($maxCalls * $step) - 1;
        if ($since !== null) {
            $currentSince = max ($currentSince, $since);
        }
        $until = $this->safe_integer_2($params, 'until', 'till'); // do not omit it here
        if ($until !== null) {
            $requiredCalls = (int) ceil(($until - $since) / $step);
            if ($requiredCalls > $maxCalls) {
                throw new BadRequest($this->id . ' the number of required calls is greater than the max number of calls allowed, either increase the paginationCalls or decrease the $since-$until gap. Current paginationCalls $limit is ' . (string) $maxCalls . ' required calls is ' . (string) $requiredCalls);
            }
        }
        for ($i = 0; $i < $maxCalls; $i++) {
            if (($until !== null) && ($currentSince >= $until)) {
                break;
            }
            $tasks[] = $this->safe_deterministic_call($method, $symbol, $currentSince, $maxEntriesPerRequest, $timeframe, $params);
            $currentSince = $this->sum ($currentSince, $step) - 1;
        }
        $results = $tasks;
        $result = array();
        for ($i = 0; $i < count($results); $i++) {
            $result = $this->array_concat($result, $results[$i]);
        }
        $uniqueResults = $this->remove_repeated_elements_from_array($result);
        $key = ($method === 'fetchOHLCV') ? 0 : 'timestamp';
        return $this->filter_by_since_limit($uniqueResults, $since, $limit, $key);
    }

    public function fetch_paginated_call_cursor(string $method, ?string $symbol = null, $since = null, $limit = null, $params = array (), $cursorReceived = null, $cursorSent = null, $cursorIncrement = null, $maxEntriesPerRequest = null) {
        $maxCalls = null;
        list($maxCalls, $params) = $this->handle_option_and_params($params, $method, 'paginationCalls', 10);
        $maxRetries = null;
        list($maxRetries, $params) = $this->handle_option_and_params($params, $method, 'maxRetries', 3);
        list($maxEntriesPerRequest, $params) = $this->handle_max_entries_per_request_and_params($method, $maxEntriesPerRequest, $params);
        $cursorValue = null;
        $i = 0;
        $errors = 0;
        $result = array();
        while ($i < $maxCalls) {
            try {
                if ($cursorValue !== null) {
                    if ($cursorIncrement !== null) {
                        $cursorValue = $this->parseToInt ($cursorValue) . $cursorIncrement;
                    }
                    $params[$cursorSent] = $cursorValue;
                }
                $response = null;
                if ($method === 'fetchAccounts') {
                    $response = $this->$method ($params);
                } else {
                    $response = $this->$method ($symbol, $since, $maxEntriesPerRequest, $params);
                }
                $errors = 0;
                $responseLength = count($response);
                if ($this->verbose) {
                    $iteration = ($i . (string) 1);
                    $cursorMessage = 'Cursor pagination call ' . $iteration . ' $method ' . $method . ' $response length ' . (string) $responseLength . ' cursor ' . $cursorValue;
                    $this->log ($cursorMessage);
                }
                if ($responseLength === 0) {
                    break;
                }
                $result = $this->array_concat($result, $response);
                $last = $this->safe_value($response, $responseLength - 1);
                $cursorValue = $this->safe_value($last['info'], $cursorReceived);
                if ($cursorValue === null) {
                    break;
                }
                $lastTimestamp = $this->safe_integer($last, 'timestamp');
                if ($lastTimestamp !== null && $lastTimestamp < $since) {
                    break;
                }
            } catch (Exception $e) {
                $errors += 1;
                if ($errors > $maxRetries) {
                    throw $e;
                }
            }
            $i += 1;
        }
        $sorted = $this->sortCursorPaginatedResult ($result);
        $key = ($method === 'fetchOHLCV') ? 0 : 'timestamp';
        return $this->filter_by_since_limit($sorted, $since, $limit, $key);
    }

    public function fetch_paginated_call_incremental(string $method, ?string $symbol = null, $since = null, $limit = null, $params = array (), $pageKey = null, $maxEntriesPerRequest = null) {
        $maxCalls = null;
        list($maxCalls, $params) = $this->handle_option_and_params($params, $method, 'paginationCalls', 10);
        $maxRetries = null;
        list($maxRetries, $params) = $this->handle_option_and_params($params, $method, 'maxRetries', 3);
        list($maxEntriesPerRequest, $params) = $this->handle_max_entries_per_request_and_params($method, $maxEntriesPerRequest, $params);
        $i = 0;
        $errors = 0;
        $result = array();
        while ($i < $maxCalls) {
            try {
                $params[$pageKey] = $i + 1;
                $response = $this->$method ($symbol, $since, $maxEntriesPerRequest, $params);
                $errors = 0;
                $responseLength = count($response);
                if ($this->verbose) {
                    $iteration = ($i . (string) 1);
                    $incrementalMessage = 'Incremental pagination call ' . $iteration . ' $method ' . $method . ' $response length ' . (string) $responseLength;
                    $this->log ($incrementalMessage);
                }
                if ($responseLength === 0) {
                    break;
                }
                $result = $this->array_concat($result, $response);
            } catch (Exception $e) {
                $errors += 1;
                if ($errors > $maxRetries) {
                    throw $e;
                }
            }
            $i += 1;
        }
        $sorted = $this->sortCursorPaginatedResult ($result);
        $key = ($method === 'fetchOHLCV') ? 0 : 'timestamp';
        return $this->filter_by_since_limit($sorted, $since, $limit, $key);
    }

    public function sort_cursor_paginated_result($result) {
        $first = $this->safe_value($result, 0);
        if ($first !== null) {
            if (is_array($first) && array_key_exists('timestamp', $first)) {
                return $this->sort_by($result, 'timestamp', true);
            }
            if (is_array($first) && array_key_exists('id', $first)) {
                return $this->sort_by($result, 'id', true);
            }
        }
        return $result;
    }

    public function remove_repeated_elements_from_array($input) {
        $uniqueResult = array();
        for ($i = 0; $i < count($input); $i++) {
            $entry = $input[$i];
            $id = $this->safe_string($entry, 'id');
            if ($id !== null) {
                if ($this->safe_string($uniqueResult, $id) === null) {
                    $uniqueResult[$id] = $entry;
                }
            } else {
                $timestamp = $this->safe_integer_2($entry, 'timestamp', 0);
                if ($timestamp !== null) {
                    if ($this->safe_string($uniqueResult, $timestamp) === null) {
                        $uniqueResult[$timestamp] = $entry;
                    }
                }
            }
        }
        $values = is_array($uniqueResult) ? array_values($uniqueResult) : array();
        $valuesLength = count($values);
        if ($valuesLength > 0) {
            return $values;
        }
        return $input;
    }

    public function handle_until_option(string $key, $request, $params, $multiplier = 1) {
        $until = $this->safe_integer_2($params, 'until', 'till');
        if ($until !== null) {
            $request[$key] = $this->parseToInt ($until * $multiplier);
            $params = $this->omit ($params, array( 'until', 'till' ));
        }
        return array( $request, $params );
    }

    public function safe_open_interest($interest, ?array $market = null) {
        return array_merge($interest, array(
            'symbol' => $this->safe_string($market, 'symbol'),
            'baseVolume' => $this->safe_number($interest, 'baseVolume'), // deprecated
            'quoteVolume' => $this->safe_number($interest, 'quoteVolume'), // deprecated
            'openInterestAmount' => $this->safe_number($interest, 'openInterestAmount'),
            'openInterestValue' => $this->safe_number($interest, 'openInterestValue'),
            'timestamp' => $this->safe_integer($interest, 'timestamp'),
            'datetime' => $this->safe_string($interest, 'datetime'),
            'info' => $this->safe_value($interest, 'info'),
        ));
    }

    public function parse_liquidation($liquidation, ?array $market = null) {
        throw new NotSupported($this->id . ' parseLiquidation () is not supported yet');
    }

    public function parse_liquidations($liquidations, $market = null, ?int $since = null, ?int $limit = null) {
        /**
         * @ignore
         * parses liquidation info from the exchange response
         * @param {array[]} $liquidations each item describes an instance of a liquidation event
         * @param {array} $market ccxt $market
         * @param {int} [$since] when defined, the response items are filtered to only include items after this timestamp
         * @param {int} [$limit] limits the number of items in the response
         * @return {array[]} an array of ~@link https://docs.ccxt.com/#/?id=liquidation-structure liquidation structures~
         */
        $result = array();
        for ($i = 0; $i < count($liquidations); $i++) {
            $entry = $liquidations[$i];
            $parsed = $this->parseLiquidation ($entry, $market);
            $result[] = $parsed;
        }
        $sorted = $this->sort_by($result, 'timestamp');
        $symbol = $this->safe_string($market, 'symbol');
        return $this->filter_by_symbol_since_limit($sorted, $symbol, $since, $limit);
    }

    public function parse_greeks($greeks, ?array $market = null) {
        throw new NotSupported($this->id . ' parseGreeks () is not supported yet');
    }

    public function parse_option($chain, ?array $currency = null, ?array $market = null) {
        throw new NotSupported($this->id . ' parseOption () is not supported yet');
    }

    public function parse_option_chain(mixed $response, ?string $currencyKey = null, ?string $symbolKey = null) {
        $optionStructures = array();
        for ($i = 0; $i < count($response); $i++) {
            $info = $response[$i];
            $currencyId = $this->safe_string($info, $currencyKey);
            $currency = $this->safe_currency($currencyId);
            $marketId = $this->safe_string($info, $symbolKey);
            $market = $this->safe_market($marketId, null, null, 'option');
            $optionStructures[$market['symbol']] = $this->parseOption ($info, $currency, $market);
        }
        return $optionStructures;
    }

    public function parse_margin_modes(mixed $response, ?array $symbols = null, ?string $symbolKey = null, ?string $marketType = null) {
        $marginModeStructures = array();
        for ($i = 0; $i < count($response); $i++) {
            $info = $response[$i];
            $marketId = $this->safe_string($info, $symbolKey);
            $market = $this->safe_market($marketId, null, null, $marketType);
            if (($symbols === null) || $this->in_array($market['symbol'], $symbols)) {
                $marginModeStructures[$market['symbol']] = $this->parse_margin_mode($info, $market);
            }
        }
        return $marginModeStructures;
    }

    public function parse_margin_mode($marginMode, ?array $market = null) {
        throw new NotSupported($this->id . ' parseMarginMode () is not supported yet');
    }

    public function parse_leverages(mixed $response, ?array $symbols = null, ?string $symbolKey = null, ?string $marketType = null) {
        $leverageStructures = array();
        for ($i = 0; $i < count($response); $i++) {
            $info = $response[$i];
            $marketId = $this->safe_string($info, $symbolKey);
            $market = $this->safe_market($marketId, null, null, $marketType);
            if (($symbols === null) || $this->in_array($market['symbol'], $symbols)) {
                $leverageStructures[$market['symbol']] = $this->parse_leverage($info, $market);
            }
        }
        return $leverageStructures;
    }

    public function parse_leverage($leverage, ?array $market = null) {
        throw new NotSupported($this->id . ' parseLeverage() is not supported yet');
    }
}<|MERGE_RESOLUTION|>--- conflicted
+++ resolved
@@ -2169,7 +2169,6 @@
         return $modifiedContent;
     }
 
-<<<<<<< HEAD
     public function stream_reconnect_on_error($topic) {
         return function(Message $message) use ($topic) {
             if ($message->error) {
@@ -2191,14 +2190,14 @@
                 $this->stream->produce($newTopic, $payload);
             }
         };
-=======
+    }
+    
     public function extend_exchange_options($newOptions) {
         $this->options = array_merge($this->options, $newOptions);
     }
 
     public function create_safe_dictionary() {
         return array();
->>>>>>> 118e1f4b
     }
 
     // ########################################################################
@@ -4056,7 +4055,6 @@
         throw new NotSupported($this->id . ' watchOHLCV() is not supported yet');
     }
 
-<<<<<<< HEAD
     public function subscribe_ohlcv(string $symbol, $timeframe = '1m', mixed $callback = null, bool $synchronous = true, $params = array ()) {
         /**
          * watches historical candlestick data containing the open, high, low, and close price, and the volume of a market
@@ -4076,11 +4074,8 @@
         $stream->add_watch_function('watchOHLCV', array( $symbol, $timeframe, null, null, $params ));
         $this->watchOHLCV ($symbol, $timeframe, null, null, $params);
     }
-
-    public function convert_trading_view_to_ohlcv($ohlcvs, $timestamp = 't', $open = 'o', $high = 'h', $low = 'l', $close = 'c', $volume = 'v', $ms = false) {
-=======
+    
     public function convert_trading_view_to_ohlcv(array $ohlcvs, $timestamp = 't', $open = 'o', $high = 'h', $low = 'l', $close = 'c', $volume = 'v', $ms = false) {
->>>>>>> 118e1f4b
         $result = array();
         $timestamps = $this->safe_list($ohlcvs, $timestamp, array());
         $opens = $this->safe_list($ohlcvs, $open, array());
