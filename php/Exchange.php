<?php

/*

MIT License

Copyright (c) 2017 CCXT

Permission is hereby granted, free of charge, to any person obtaining a copy
of this software and associated documentation files (the "Software"), to deal
in the Software without restriction, including without limitation the rights
to use, copy, modify, merge, publish, distribute, sublicense, and/or sell
copies of the Software, and to permit persons to whom the Software is
furnished to do so, subject to the following conditions:

The above copyright notice and this permission notice shall be included in all
copies or substantial portions of the Software.

THE SOFTWARE IS PROVIDED "AS IS", WITHOUT WARRANTY OF ANY KIND, EXPRESS OR
IMPLIED, INCLUDING BUT NOT LIMITED TO THE WARRANTIES OF MERCHANTABILITY,
FITNESS FOR A PARTICULAR PURPOSE AND NONINFRINGEMENT. IN NO EVENT SHALL THE
AUTHORS OR COPYRIGHT HOLDERS BE LIABLE FOR ANY CLAIM, DAMAGES OR OTHER
LIABILITY, WHETHER IN AN ACTION OF CONTRACT, TORT OR OTHERWISE, ARISING FROM,
OUT OF OR IN CONNECTION WITH THE SOFTWARE OR THE USE OR OTHER DEALINGS IN THE
SOFTWARE.

*/

//-----------------------------------------------------------------------------

namespace ccxt;

use kornrunner\Keccak;
use Elliptic\EC;
use Elliptic\EdDSA;
use BN\BN;
use Exception;

$version = '4.2.21';

// rounding mode
const TRUNCATE = 0;
const ROUND = 1;
const ROUND_UP = 2;
const ROUND_DOWN = 3;

// digits counting mode
const DECIMAL_PLACES = 2;
const SIGNIFICANT_DIGITS = 3;
const TICK_SIZE = 4;

// padding mode
const NO_PADDING = 5;
const PAD_WITH_ZERO = 6;

class Exchange {

    const VERSION = '4.2.21';

    private static $base58_alphabet = '123456789ABCDEFGHJKLMNPQRSTUVWXYZabcdefghijkmnopqrstuvwxyz';
    private static $base58_encoder = null;
    private static $base58_decoder = null;

    public $defined_rest_api = array();

    public $curl = null;
    public $curl_options = array(); // overrideable by user, empty by default
    public $curl_reset = true;
    public $curl_close = false;

    public $id = null;

    public $validateServerSsl = true;
    public $validateClientSsl = false;
    public $curlopt_interface = null;
    public $timeout = 10000; // in milliseconds


    // PROXY & USER-AGENTS (see "examples/proxy-usage" file for explanation)
    public $proxy = null; // maintained for backwards compatibility, no-one should use it from now on
    public $proxyUrl = null;
    public $proxy_url = null;
    public $proxyUrlCallback = null;
    public $proxy_url_callback = null;
    public $httpProxy = null;
    public $http_proxy = null;
    public $httpProxyCallback = null;
    public $http_proxy_callback = null;
    public $httpsProxy = null;
    public $https_proxy = null;
    public $httpsProxyCallback = null;
    public $https_proxy_callback = null;
    public $socksProxy = null;
    public $socks_proxy = null;
    public $socksProxyCallback = null;
    public $socks_proxy_callback = null;
    public $userAgent = null; // 'ccxt/' . $this::VERSION . ' (+https://github.com/ccxt/ccxt) PHP/' . PHP_VERSION;
    public $user_agent = null;
    public $wsProxy = null;
    public $ws_proxy = null;
    public $wssProxy = null;
    public $wss_proxy = null;
    public $wsSocksProxy = null;
    public $ws_socks_proxy = null;
    //
    public $userAgents = array(
        'chrome' => 'Mozilla/5.0 (Windows NT 10.0; Win64; x64) AppleWebKit/537.36 (KHTML, like Gecko) Chrome/62.0.3202.94 Safari/537.36',
        'chrome39' => 'Mozilla/5.0 (Windows NT 6.1; WOW64) AppleWebKit/537.36 (KHTML, like Gecko) Chrome/39.0.2171.71 Safari/537.36',
        'chrome100' => 'Mozilla/5.0 (Macintosh; Intel Mac OS X 10_15_7) AppleWebKit/537.36 (KHTML, like Gecko) Chrome/100.0.4896.75 Safari/537.36',
    );
    public $headers = array();
    public $origin = '*'; // CORS origin
    //

    public $hostname = null; // in case of inaccessibility of the "main" domain

    public $options = array(); // exchange-specific options if any

    public $skipJsonOnStatusCodes = false; // TODO: reserved, rewrite the curl routine to parse JSON body anyway
    public $quoteJsonNumbers = true; // treat numbers in json as quoted precise strings

    public $name = null;
    public $status = null;
    public $countries = null;
    public $version = null;
    public $certified = false; // if certified by the CCXT dev team
    public $pro = false; // if it is integrated with CCXT Pro for WebSocket support
    public $alias = false; // whether this exchange is an alias to another exchange

    public $debug = false;

    public $urls = array();
    public $api = array();
    public $comment = null;

    public $markets = null;
    public $symbols = null;
    public $codes = null;
    public $ids = null;
    public $currencies = array();
    public $base_currencies = null;
    public $quote_currencies = null;
    public $balance = array();
    public $orderbooks = array();
    public $tickers = array();
    public $fees = array('trading' => array(), 'funding' => array());
    public $precision = array();
    public $orders = null;
    public $triggerOrders = null;
    public $myTrades = null;
    public $trades = array();
    public $transactions = array();
    public $positions = null;
    public $ohlcvs = array();
    public $exceptions = array();
    public $accounts = array();
    public $accountsById = array();
    public $limits = array(
        'cost' => array(
            'min' => null,
            'max' => null,
        ),
        'price' => array(
            'min' => null,
            'max' => null,
        ),
        'amount' => array(
            'min' => null,
            'max' => null,
        ),
        'leverage' => array(
            'min' => null,
            'max' => null,
        ),
    );
    public $httpExceptions = array(
        '422' => 'ExchangeError',
        '418' => 'DDoSProtection',
        '429' => 'RateLimitExceeded',
        '404' => 'ExchangeNotAvailable',
        '409' => 'ExchangeNotAvailable',
        '410' => 'ExchangeNotAvailable',
        '451' => 'ExchangeNotAvailable',
        '500' => 'ExchangeNotAvailable',
        '501' => 'ExchangeNotAvailable',
        '502' => 'ExchangeNotAvailable',
        '520' => 'ExchangeNotAvailable',
        '521' => 'ExchangeNotAvailable',
        '522' => 'ExchangeNotAvailable',
        '525' => 'ExchangeNotAvailable',
        '526' => 'ExchangeNotAvailable',
        '400' => 'ExchangeNotAvailable',
        '403' => 'ExchangeNotAvailable',
        '405' => 'ExchangeNotAvailable',
        '503' => 'ExchangeNotAvailable',
        '530' => 'ExchangeNotAvailable',
        '408' => 'RequestTimeout',
        '504' => 'RequestTimeout',
        '401' => 'AuthenticationError',
        '407' => 'AuthenticationError',
        '511' => 'AuthenticationError',
    );
    public $verbose = false;
    public $apiKey = '';
    public $secret = '';
    public $password = '';
    public $login = '';
    public $uid = '';
    public $privateKey = '';
    public $walletAddress = '';
    public $token = ''; // reserved for HTTP auth in some cases

    public $twofa = null;
    public $markets_by_id = null;
    public $currencies_by_id = null;
    public $minFundingAddressLength = 1; // used in check_address
    public $substituteCommonCurrencyCodes = true;

    // whether fees should be summed by currency code
    public $reduceFees = true;

    public $timeframes = null;

    public $requiredCredentials = array(
        'apiKey' => true,
        'secret' => true,
        'uid' => false,
        'login' => false,
        'password' => false,
        'twofa' => false, // 2-factor authentication (one-time password key)
        'privateKey' => false,
        'walletAddress' => false,
        'token' => false, // reserved for HTTP auth in some cases
    );

    // API methods metainfo
    public $has = array(
        'publicAPI' => true,
        'privateAPI' => true,
        'CORS' => null,
        'spot' => null,
        'margin' => null,
        'swap' => null,
        'future' => null,
        'option' => null,
        'addMargin' => null,
        'cancelAllOrders' => null,
        'cancelOrder' => true,
        'cancelOrders' => null,
        'createDepositAddress' => null,
        'createLimitOrder' => true,
        'createMarketOrder' => true,
        'createOrder' => true,
        'createPostOnlyOrder' => null,
        'createReduceOnlyOrder' => null,
        'createStopOrder' => null,
        'editOrder' => 'emulated',
        'fetchAccounts' => null,
        'fetchBalance' => true,
        'fetchBidsAsks' => null,
        'fetchBorrowInterest' => null,
        'fetchBorrowRate' => null,
        'fetchBorrowRateHistory' => null,
        'fetchBorrowRatesPerSymbol' => null,
        'fetchBorrowRates' => null,
        'fetchCanceledOrders' => null,
        'fetchClosedOrder' => null,
        'fetchClosedOrders' => null,
        'fetchCurrencies' => 'emulated',
        'fetchDeposit' => null,
        'fetchDepositAddress' => null,
        'fetchDepositAddresses' => null,
        'fetchDepositAddressesByNetwork' => null,
        'fetchDeposits' => null,
        'fetchFundingFee' => null,
        'fetchFundingFees' => null,
        'fetchFundingHistory' => null,
        'fetchFundingRate' => null,
        'fetchFundingRateHistory' => null,
        'fetchFundingRates' => null,
        'fetchIndexOHLCV' => null,
        'fetchL2OrderBook' => true,
        'fetchLastPrices' => null,
        'fetchLedger' => null,
        'fetchLedgerEntry' => null,
        'fetchLeverageTiers' => null,
        'fetchMarketLeverageTiers' => null,
        'fetchMarkets' => true,
        'fetchMarkOHLCV' => null,
        'fetchMyTrades' => null,
        'fetchOHLCV' => null,
        'fetchOpenOrder' => null,
        'fetchOpenOrders' => null,
        'fetchOrder' => null,
        'fetchOrderBook' => true,
        'fetchOrderBooks' => null,
        'fetchOrders' => null,
        'fetchOrderTrades' => null,
        'fetchPermissions' => null,
        'fetchPosition' => null,
        'fetchPositions' => null,
        'fetchPositionsRisk' => null,
        'fetchPremiumIndexOHLCV' => null,
        'fetchStatus' => null,
        'fetchTicker' => true,
        'fetchTickers' => null,
        'fetchTime' => null,
        'fetchTrades' => true,
        'fetchTradingFee' => null,
        'fetchTradingFees' => null,
        'fetchTradingLimits' => null,
        'fetchTransactions' => null,
        'fetchTransfers' => null,
        'fetchWithdrawal' => null,
        'fetchWithdrawals' => null,
        'reduceMargin' => null,
        'setLeverage' => null,
        'setMargin' => null,
        'setMarginMode' => null,
        'setPositionMode' => null,
        'signIn' => null,
        'transfer' => null,
        'withdraw' => null,
    );

    public $precisionMode = DECIMAL_PLACES;
    public $paddingMode = NO_PADDING;
    public $number = 'floatval';
    public $handleContentTypeApplicationZip = false;

    public $lastRestRequestTimestamp = 0;
    public $lastRestPollTimestamp = 0;
    public $restRequestQueue = null;
    public $restPollerLoopIsRunning = false;
    public $enableRateLimit = true;
    public $enableLastJsonResponse = true;
    public $enableLastHttpResponse = true;
    public $enableLastResponseHeaders = true;
    public $last_http_response = null;
    public $last_json_response = null;
    public $last_response_headers = null;
    public $last_request_headers = null;
    public $last_request_body = null;
    public $last_request_url = null;

    public $requiresWeb3 = false;
    public $requiresEddsa = false;
    public $rateLimit = 2000;

    public $commonCurrencies = array(
        'XBT' => 'BTC',
        'BCC' => 'BCH',
        'BCHSV' => 'BSV',
    );

    protected $overriden_methods = array();

    public $urlencode_glue = '&'; // ini_get('arg_separator.output'); // can be overrided by exchange constructor params
    public $urlencode_glue_warning = true;

    public $tokenBucket = null; /* array(
        'delay' => 0.001,
        'capacity' => 1.0,
        'cost' => 1.0,
        'maxCapacity' => 1000,
        'refillRate' => ($this->rateLimit > 0) ? 1.0 / $this->rateLimit : PHP_INT_MAX,
    ); */

    public $baseCurrencies = null;
    public $quoteCurrencies = null;

    public static $exchanges = array(
        'ace',
        'alpaca',
        'ascendex',
        'bequant',
        'bigone',
        'binance',
        'binancecoinm',
        'binanceus',
        'binanceusdm',
        'bingx',
        'bit2c',
        'bitbank',
        'bitbay',
        'bitbns',
        'bitcoincom',
        'bitfinex',
        'bitfinex2',
        'bitflyer',
        'bitforex',
        'bitget',
        'bithumb',
        'bitmart',
        'bitmex',
        'bitopro',
        'bitpanda',
        'bitrue',
        'bitso',
        'bitstamp',
        'bitteam',
        'bitvavo',
        'bl3p',
        'blockchaincom',
        'btcalpha',
        'btcbox',
        'btcmarkets',
        'btcturk',
        'bybit',
        'cex',
        'coinbase',
        'coinbasepro',
        'coincheck',
        'coinex',
        'coinlist',
        'coinmate',
        'coinone',
        'coinsph',
        'coinspot',
        'cryptocom',
        'currencycom',
        'delta',
        'deribit',
        'digifinex',
        'exmo',
        'fmfwio',
        'gate',
        'gateio',
        'gemini',
        'hitbtc',
        'hitbtc3',
        'hollaex',
        'htx',
        'huobi',
        'huobijp',
        'idex',
        'independentreserve',
        'indodax',
        'kraken',
        'krakenfutures',
        'kucoin',
        'kucoinfutures',
        'kuna',
        'latoken',
        'lbank',
        'luno',
        'lykke',
        'mercado',
        'mexc',
        'ndax',
        'novadax',
        'oceanex',
        'okcoin',
        'okx',
        'onetrading',
        'p2b',
        'paymium',
        'phemex',
        'poloniex',
        'poloniexfutures',
        'probit',
        'timex',
        'tokocrypto',
        'upbit',
        'wavesexchange',
        'wazirx',
        'whitebit',
        'woo',
        'yobit',
        'zaif',
        'zonda',
    );

    public static function split($string, $delimiters = array(' ')) {
        return explode($delimiters[0], str_replace($delimiters, $delimiters[0], $string));
    }

    public static function strip($string) {
        return trim($string);
    }

    public static function decimal($number) {
        return '' + $number;
    }

    public static function valid_string($string) {
        return isset($string) && $string !== '';
    }

    public static function valid_object_value($object, $key) {
        return isset($object[$key]) && $object[$key] !== '' && is_scalar($object[$key]);
    }

    public static function safe_float($object, $key, $default_value = null) {
        return (isset($object[$key]) && is_numeric($object[$key])) ? floatval($object[$key]) : $default_value;
    }

    public static function safe_string($object, $key, $default_value = null) {
        return static::valid_object_value($object, $key) ? strval($object[$key]) : $default_value;
    }

    public static function safe_string_lower($object, $key, $default_value = null) {
        if (static::valid_object_value($object, $key)) {
            return strtolower(strval($object[$key]));
        } else if ($default_value === null) {
            return $default_value;
        } else {
            return strtolower($default_value);
        }
    }

    public static function safe_string_upper($object, $key, $default_value = null) {
        if (static::valid_object_value($object, $key)) {
            return strtoupper(strval($object[$key]));
        } else if ($default_value === null) {
            return $default_value;
        } else {
            return strtoupper($default_value);
        }
        return static::valid_object_value($object, $key) ? strtoupper(strval($object[$key])) : $default_value;
    }

    public static function safe_integer($object, $key, $default_value = null) {
        return (isset($object[$key]) && is_numeric($object[$key])) ? intval($object[$key]) : $default_value;
    }

    public static function safe_integer_product($object, $key, $factor, $default_value = null) {
        return (isset($object[$key]) && is_numeric($object[$key])) ? (intval($object[$key] * $factor)) : $default_value;
    }

    public static function safe_timestamp($object, $key, $default_value = null) {
        return static::safe_integer_product($object, $key, 1000, $default_value);
    }

    public static function safe_value($object, $key, $default_value = null) {
        return isset($object[$key]) ? $object[$key] : $default_value;
    }

    // we're not using safe_floats with a list argument as we're trying to save some cycles here
    // we're not using safe_float_3 either because those cases are too rare to deserve their own optimization

    public static function safe_float_2($object, $key1, $key2, $default_value = null) {
        $value = static::safe_float($object, $key1);
        return isset($value) ? $value : static::safe_float($object, $key2, $default_value);
    }

    public static function safe_string_2($object, $key1, $key2, $default_value = null) {
        $value = static::safe_string($object, $key1);
        return static::valid_string($value) ? $value : static::safe_string($object, $key2, $default_value);
    }

    public static function safe_string_lower_2($object, $key1, $key2, $default_value = null) {
        $value = static::safe_string_lower($object, $key1);
        return static::valid_string($value) ? $value : static::safe_string_lower($object, $key2, $default_value);
    }

    public static function safe_string_upper_2($object, $key1, $key2, $default_value = null) {
        $value = static::safe_string_upper($object, $key1);
        return static::valid_string($value) ? $value : static::safe_string_upper($object, $key2, $default_value);
    }

    public static function safe_integer_2($object, $key1, $key2, $default_value = null) {
        $value = static::safe_integer($object, $key1);
        return isset($value) ? $value : static::safe_integer($object, $key2, $default_value);
    }

    public static function safe_integer_product_2($object, $key1, $key2, $factor, $default_value = null) {
        $value = static::safe_integer_product($object, $key1, $factor);
        return isset($value) ? $value : static::safe_integer_product($object, $key2, $factor, $default_value);
    }

    public static function safe_timestamp_2($object, $key1, $key2, $default_value = null) {
        return static::safe_integer_product_2($object, $key1, $key2, 1000, $default_value);
    }

    public static function safe_value_2($object, $key1, $key2, $default_value = null) {
        $value = static::safe_value($object, $key1);
        return isset($value) ? $value : static::safe_value($object, $key2, $default_value);
    }

    // safe_method_n family
    public static function safe_float_n($object, $array, $default_value = null) {
        $value = static::get_object_value_from_key_array($object, $array);
        return (isset($value) && is_numeric($value)) ? floatval($value) : $default_value;
    }

    public static function safe_string_n($object, $array, $default_value = null) {
        $value = static::get_object_value_from_key_array($object, $array);
        return (static::valid_string($value) && is_scalar($value)) ? strval($value) : $default_value;
    }

    public static function safe_string_lower_n($object, $array, $default_value = null) {
        $value = static::get_object_value_from_key_array($object, $array);
        if (static::valid_string($value) && is_scalar($value)) {
            return strtolower(strval($value));
        } else if ($default_value === null) {
            return $default_value;
        } else {
            return strtolower($default_value);
        }
    }

    public static function safe_string_upper_n($object, $array, $default_value = null) {
        $value = static::get_object_value_from_key_array($object, $array);
        if (static::valid_string($value) && is_scalar($value)) {
            return strtoupper(strval($value));
        } else if ($default_value === null) {
            return $default_value;
        } else {
            return strtoupper($default_value);
        }
    }

    public static function safe_integer_n($object, $array, $default_value = null) {
        $value = static::get_object_value_from_key_array($object, $array);
        return (isset($value) && is_numeric($value)) ? intval($value) : $default_value;
    }

    public static function safe_integer_product_n($object, $array, $factor, $default_value = null) {
        $value = static::get_object_value_from_key_array($object, $array);
        return (isset($value) && is_numeric($value)) ? (intval($value * $factor)) : $default_value;
    }

    public static function safe_timestamp_n($object, $array, $default_value = null) {
        return static::safe_integer_product_n($object, $array, 1000, $default_value);
    }

    public static function safe_value_n($object, $array, $default_value = null) {
        $value = static::get_object_value_from_key_array($object, $array);
        return isset($value) ? $value : $default_value;
    }

    public static function get_object_value_from_key_array($object, $array) {
        foreach($array as $key) {
            if (isset($object[$key]) && $object[$key] !== '') {
                return $object[$key];
            }
        }
        return null;
    }

    public static function truncate($number, $precision = 0) {
        $decimal_precision = pow(10, $precision);
        return floor(floatval($number * $decimal_precision)) / $decimal_precision;
    }

    public static function truncate_to_string($number, $precision = 0) {
        if ($precision > 0) {
            $string = sprintf('%.' . ($precision + 1) . 'F', floatval($number));
            list($integer, $decimal) = explode('.', $string);
            $decimal = trim('.' . substr($decimal, 0, $precision), '0');
            if (strlen($decimal) < 2) {
                $decimal = '.0';
            }
            return $integer . $decimal;
        }
        return sprintf('%d', floatval($number));
    }

    public static function uuid16($length = 16) {
        return bin2hex(random_bytes(intval($length / 2)));
    }

    public static function uuid22($length = 22) {
        return bin2hex(random_bytes(intval($length / 2)));
    }

    public static function uuid() {
        return sprintf('%04x%04x-%04x-%04x-%04x-%04x%04x%04x',
            // 32 bits for "time_low"
            mt_rand(0, 0xffff), mt_rand(0, 0xffff),

            // 16 bits for "time_mid"
            mt_rand(0, 0xffff),

            // 16 bits for "time_hi_and_version",
            // four most significant bits holds version number 4
            mt_rand(0, 0x0fff) | 0x4000,

            // 16 bits, 8 bits for "clk_seq_hi_res", 8 bits for "clk_seq_low",
            // two most significant bits holds zero and one for variant DCE1.1
            mt_rand(0, 0x3fff) | 0x8000,

            // 48 bits for "node"
            mt_rand(0, 0xffff), mt_rand(0, 0xffff), mt_rand(0, 0xffff)
        );
    }

    public static function uuidv1() {
        $biasSeconds = 12219292800;  // seconds from 15th Oct 1572 to Jan 1st 1970
        $bias = $biasSeconds * 10000000;  // in hundreds of nanoseconds
        $time = static::microseconds() * 10 + $bias;
        $timeHex = dechex($time);
        $arranged = substr($timeHex, 7, 8) . substr($timeHex, 3, 4) . '1' . substr($timeHex, 0, 3);
        $clockId = '9696';
        $macAddress = 'ffffffffffff';
        return $arranged . $clockId . $macAddress;
    }

    public static function parse_timeframe($timeframe) {
        $amount = substr($timeframe, 0, -1);
        $unit = substr($timeframe, -1);
        $scale = 1;
        if ($unit === 'y') {
            $scale = 60 * 60 * 24 * 365;
        } elseif ($unit === 'M') {
            $scale = 60 * 60 * 24 * 30;
        } elseif ($unit === 'w') {
            $scale = 60 * 60 * 24 * 7;
        } elseif ($unit === 'd') {
            $scale = 60 * 60 * 24;
        } elseif ($unit === 'h') {
            $scale = 60 * 60;
        } elseif ($unit === 'm') {
            $scale = 60;
        } elseif ($unit === 's') {
            $scale = 1;
        } else {
            throw new NotSupported('timeframe unit ' . $unit . ' is not supported');
        }
        return $amount * $scale;
    }

    public static function round_timeframe($timeframe, $timestamp, $direction=ROUND_DOWN) {
        $ms = static::parse_timeframe($timeframe) * 1000;
        // Get offset based on timeframe in milliseconds
        $offset = $timestamp % $ms;
        return $timestamp - $offset + (($direction === ROUND_UP) ? $ms : 0);
    }

    public static function capitalize($string) {
        return mb_strtoupper(mb_substr($string, 0, 1)) . mb_substr($string, 1);
    }

    public static function is_associative($array) {
        return is_array($array) && (count(array_filter(array_keys($array), 'is_string')) > 0);
    }

    public static function omit($array, $keys) {
        if (static::is_associative($array)) {
            $result = $array;
            if (is_array($keys)) {
                foreach ($keys as $key) {
                    unset($result[$key]);
                }
            } else {
                unset($result[$keys]);
            }
            return $result;
        }
        return $array;
    }

    public static function unique($array) {
        return array_unique($array);
    }

    public static function pluck($array, $key) {
        $result = array();
        foreach ($array as $element) {
            if (isset($key, $element)) {
                $result[] = $element[$key];
            }
        }
        return $result;
    }

    public function filter_by($array, $key, $value = null) {
        $result = array();
        foreach ($array as $element) {
            if (isset($key, $element) && ($element[$key] == $value)) {
                $result[] = $element;
            }
        }
        return $result;
    }

    public static function group_by($array, $key) {
        $result = array();
        foreach ($array as $element) {
            if (isset($element[$key]) && !is_null($element[$key])) {
                if (!isset($result[$element[$key]])) {
                    $result[$element[$key]] = array();
                }
                $result[$element[$key]][] = $element;
            }
        }
        return $result;
    }

    public static function index_by($array, $key) {
        $result = array();
        foreach ($array as $element) {
            if (isset($element[$key])) {
                $result[$element[$key]] = $element;
            }
        }
        return $result;
    }

    public static function sort_by($arrayOfArrays, $key, $descending = false, $default = 0) {
        $descending = $descending ? -1 : 1;
        usort($arrayOfArrays, function ($a, $b) use ($key, $descending, $default) {
            $first = isset($a[$key]) ? $a[$key] : $default;
            $second = isset($b[$key]) ? $b[$key] : $default;
            if ($first == $second) {
                return 0;
            }
            return $first < $second ? -$descending : $descending;
        });
        return $arrayOfArrays;
    }

    public static function sort_by_2($arrayOfArrays, $key1, $key2, $descending = false) {
        $descending = $descending ? -1 : 1;
        usort($arrayOfArrays, function ($a, $b) use ($key1, $key2, $descending) {
            if ($a[$key1] == $b[$key1]) {
                if ($a[$key2] == $b[$key2]) {
                    return 0;
                }
                return $a[$key2] < $b[$key2] ? -$descending : $descending;
            }
            return $a[$key1] < $b[$key1] ? -$descending : $descending;
        });
        return $arrayOfArrays;
    }

    public static function flatten($array) {
        return array_reduce($array, function ($acc, $item) {
            return array_merge($acc, is_array($item) ? static::flatten($item) : array($item));
        }, array());
    }

    public static function array_concat() {
        return call_user_func_array('array_merge', array_filter(func_get_args(), 'is_array'));
    }

    public static function in_array($needle, $haystack) {
        return in_array($needle, $haystack);
    }

    public static function to_array($object) {
        if ($object instanceof \JsonSerializable) {
            $object = $object->jsonSerialize();
        }
        return array_values($object);
    }

    public static function is_empty($object) {
        return empty($object) || count($object) === 0;
    }

    public static function keysort($array) {
        $result = $array;
        ksort($result);
        return $result;
    }

    public static function extract_params($string) {
        if (preg_match_all('/{([\w-]+)}/u', $string, $matches)) {
            return $matches[1];
        }
    }

    public static function implode_params($string, $params) {
        if (static::is_associative($params)) {
            foreach ($params as $key => $value) {
                if (gettype($value) !== 'array') {
                    $string = implode($value, mb_split('{' . preg_quote($key) . '}', $string));
                }
            }
        }
        return $string;
    }

    public static function deep_extend() {
        //
        //     extend associative dictionaries only, replace everything else
        //
        $out = null;
        $args = func_get_args();
        foreach ($args as $arg) {
            if (static::is_associative($arg) || (is_array($arg) && (count($arg) === 0))) {
                if (!static::is_associative($out)) {
                    $out = array();
                }
                foreach ($arg as $k => $v) {
                    $out[$k] = static::deep_extend(isset($out[$k]) ? $out[$k] : array(), $v);
                }
            } else {
                $out = $arg;
            }
        }
        return $out;
    }

    public static function sum() {
        return array_sum(array_filter(func_get_args(), function ($x) {
            return isset($x) ? $x : 0;
        }));
    }

    public static function ordered($array) { // for Python OrderedDicts, does nothing in PHP and JS
        return $array;
    }

    public function aggregate($bidasks) {
        $result = array();

        foreach ($bidasks as $bidask) {
            if ($bidask[1] > 0) {
                $price = (string) $bidask[0];
                $result[$price] = array_key_exists($price, $result) ? $result[$price] : 0;
                $result[$price] += $bidask[1];
            }
        }

        $output = array();

        foreach ($result as $key => $value) {
            $output[] = array(floatval($key), floatval($value));
        }

        return $output;
    }

    public static function urlencodeBase64($string) {
        return preg_replace(array('#[=]+$#u', '#\+#u', '#\\/#'), array('', '-', '_'), \base64_encode($string));
    }

    public function urlencode($array) {
        foreach ($array as $key => $value) {
            if (is_bool($value)) {
                $array[$key] = var_export($value, true);
            }
        }
        return http_build_query($array, '', $this->urlencode_glue);
    }

    public function urlencode_nested($array) {
        // we don't have to implement this method in PHP
        // https://github.com/ccxt/ccxt/issues/12872
        // https://github.com/ccxt/ccxt/issues/12900
        return $this->urlencode($array);
    }

    public function urlencode_with_array_repeat($array) {
        return preg_replace('/%5B\d*%5D/', '', $this->urlencode($array));
    }

    public function rawencode($array) {
        return urldecode($this->urlencode($array));
    }

    public static function encode_uri_component($string) {
        return urlencode($string);
    }

    public static function url($path, $params = array()) {
        $result = static::implode_params($path, $params);
        $query = static::omit($params, static::extract_params($path));
        if ($query) {
            $result .= '?' . static::urlencode($query);
        }
        return $result;
    }

    public static function seconds() {
        return time();
    }

    public static function milliseconds() {
        if (PHP_INT_SIZE == 4) {
            return static::milliseconds32();
        } else {
            return static::milliseconds64();
        }
    }

    public static function milliseconds32() {
        list($msec, $sec) = explode(' ', microtime());
        // raspbian 32-bit integer workaround
        // https://github.com/ccxt/ccxt/issues/5978
        // return (int) ($sec . substr($msec, 2, 3));
        return $sec . substr($msec, 2, 3);
    }

    public static function milliseconds64() {
        list($msec, $sec) = explode(' ', microtime());
        // this method will not work on 32-bit raspbian
        return (int) ($sec . substr($msec, 2, 3));
    }

    public static function microseconds() {
        list($msec, $sec) = explode(' ', microtime());
        return $sec . str_pad(substr($msec, 2, 6), 6, '0');
    }

    public static function iso8601($timestamp = null) {
        if (!isset($timestamp)) {
            return null;
        }
        if (!is_numeric($timestamp) || intval($timestamp) != $timestamp) {
            return null;
        }
        $timestamp = (int) $timestamp;
        if ($timestamp < 0) {
            return null;
        }
        $result = gmdate('c', (int) floor($timestamp / 1000));
        $msec = (int) $timestamp % 1000;
        $result = str_replace('+00:00', sprintf('.%03dZ', $msec), $result);
        return $result;
    }

    public static function parse_date($timestamp) {
        return static::parse8601($timestamp);
    }

    public static function parse8601($timestamp = null) {
        if (!isset($timestamp)) {
            return null;
        }
        if (!$timestamp || !is_string($timestamp)) {
            return null;
        }
        $timedata = date_parse($timestamp);
        if (!$timedata || $timedata['error_count'] > 0 || $timedata['warning_count'] > 0 || (isset($timedata['relative']) && count($timedata['relative']) > 0)) {
            return null;
        }
        if (($timedata['hour'] === false) ||
            ($timedata['minute'] === false) ||
            ($timedata['second'] === false) ||
            ($timedata['year'] === false) ||
            ($timedata['month'] === false) ||
            ($timedata['day'] === false)) {
            return null;
        }
        $time = strtotime($timestamp);
        if ($time === false) {
            return null;
        }
        $time *= 1000;
        if (preg_match('/\.(?<milliseconds>[0-9]{1,3})/', $timestamp, $match)) {
            $time += (int) str_pad($match['milliseconds'], 3, '0', STR_PAD_RIGHT);
        }
        return $time;
    }

    public static function rfc2616($timestamp) {
        if (!$timestamp) {
            $timestamp = static::milliseconds();
        }
        return gmdate('D, d M Y H:i:s T', (int) round($timestamp / 1000));
    }

    public static function dmy($timestamp, $infix = '-') {
        return gmdate('m' . $infix . 'd' . $infix . 'Y', (int) round($timestamp / 1000));
    }

    public static function ymd($timestamp, $infix = '-', $fullYear = true) {
        $yearFormat = $fullYear ? 'Y' : 'y';
        return gmdate($yearFormat . $infix . 'm' . $infix . 'd', (int) round($timestamp / 1000));
    }

    public static function yymmdd($timestamp, $infix = '') {
        return static::ymd($timestamp, $infix, false);
    }

    public static function yyyymmdd($timestamp, $infix = '-') {
        return static::ymd($timestamp, $infix, true);
    }

    public static function ymdhms($timestamp, $infix = ' ') {
        return gmdate('Y-m-d\\' . $infix . 'H:i:s', (int) round($timestamp / 1000));
    }

    public static function binary_concat() {
        return implode('', func_get_args());
    }

    public static function binary_concat_array($arr) {
        return implode('', $arr);
    }

    public static function binary_to_base64($binary) {
        return \base64_encode($binary);
    }

    public static function base16_to_binary($data) {
        return hex2bin($data);
    }

    public static function json($data, $params = array()) {
        $options = array(
            'convertArraysToObjects' => JSON_FORCE_OBJECT,
            // other flags if needed...
        );
        $flags = JSON_UNESCAPED_SLASHES;
        foreach ($options as $key => $value) {
            if (array_key_exists($key, $params) && $params[$key]) {
                $flags |= $options[$key];
            }
        }
        return json_encode($data, $flags);
    }

    public static function is_json_encoded_object($input) {
        return ('string' === gettype($input)) &&
                (strlen($input) >= 2) &&
                (('{' === $input[0]) || ('[' === $input[0]));
    }

    public static function encode($input) {
        return $input;
    }

    public static function decode($input) {
        return $input;
    }

    public function check_address($address) {
        if (empty($address) || !is_string($address)) {
            throw new InvalidAddress($this->id . ' address is null');
        }

        if ((count(array_unique(str_split($address))) === 1) ||
            (strlen($address) < $this->minFundingAddressLength) ||
            (strpos($address, ' ') !== false)) {
            throw new InvalidAddress($this->id . ' address is invalid or has less than ' . strval($this->minFundingAddressLength) . ' characters: "' . strval($address) . '"');
        }

        return $address;
    }

    public function describe() {
        return array();
    }

    public function __construct($options = array()) {

        // todo auto-camelcasing for methods in PHP
        // $method_names = get_class_methods ($this);
        // foreach ($method_names as $method_name) {
        //     if ($method_name) {
        //         if (($method_name[0] != '_') && ($method_name[-1] != '_') && (mb_strpos ($method_name, '_') !== false)) {
        //             $parts = explode ('_', $method_name);
        //             $camelcase = $parts[0];
        //             for ($i = 1; $i < count ($parts); $i++) {
        //                 $camelcase .= static::capitalize ($parts[$i]);
        //             }
        //             // $this->$camelcase = $this->$method_name;
        //             // echo $method_name . " " . method_exists ($this, $method_name) . " " . $camelcase . " " . method_exists ($this, $camelcase) . "\n";
        //         }
        //     }
        // }

        $this->options = $this->get_default_options();

        $this->urlencode_glue = ini_get('arg_separator.output'); // can be overrided by exchange constructor params

        $options = array_replace_recursive($this->describe(), $options);
        if ($options) {
            foreach ($options as $key => $value) {
                $this->{$key} =
                    (property_exists($this, $key) && is_array($this->{$key}) && is_array($value)) ?
                        array_replace_recursive($this->{$key}, $value) :
                        $value;
            }
        }

        $this->tokenBucket = array(
            'delay' => 0.001,
            'capacity' => 1.0,
            'cost' => 1.0,
            'maxCapacity' => 1000,
            'refillRate' => ($this->rateLimit > 0) ? 1.0 / $this->rateLimit : PHP_INT_MAX,
        );

        if ($this->urlencode_glue !== '&') {
            if ($this->urlencode_glue_warning) {
                throw new ExchangeError($this->id . ' warning! The glue symbol for HTTP queries ' .
                    ' is changed from its default value & to ' . $this->urlencode_glue . ' in php.ini' .
                    ' (arg_separator.output) or with a call to ini_set prior to this message. If that' .
                    ' was the intent, you can acknowledge this warning and silence it by setting' .
                    " 'urlencode_glue_warning' => false or 'urlencode_glue' => '&' with exchange constructor params");
            }
        }

        if ($this->markets) {
            $this->set_markets($this->markets);
        }

        $this->after_construct();
    }

    public static function underscore($camelcase) {
        // conversion fooBar10OHLCV2Candles → foo_bar10_ohlcv2_candles
        $underscore = preg_replace_callback('/[a-z0-9][A-Z]/m', function ($x) {
            return $x[0][0] . '_' . $x[0][1];
        }, $camelcase);
        return strtolower($underscore);
    }

    public function camelcase($underscore) {
        // todo: write conversion foo_bar10_ohlcv2_candles → fooBar10OHLCV2Candles
        throw new NotSupported($this->id . ' camelcase() is not supported yet');
    }

    public static function hash($request, $type = 'md5', $digest = 'hex') {
        $base64 = ('base64' === $digest);
        $binary = ('binary' === $digest);
        $raw_output = ($binary || $base64) ? true : false;
        if ($type === 'keccak') {
            $hash = Keccak::hash($request, 256, $raw_output);
        } else {
            $hash = \hash($type, $request, $raw_output);
        }
        if ($base64) {
            $hash = \base64_encode($hash);
        }
        return $hash;
    }

    public static function hmac($request, $secret, $type = 'sha256', $digest = 'hex') {
        $base64 = ('base64' === $digest);
        $binary = ('binary' === $digest);
        $hmac = \hash_hmac($type, $request, $secret, ($binary || $base64) ? true : false);
        if ($base64) {
            $hmac = \base64_encode($hmac);
        }
        return $hmac;
    }

    public static function jwt($request, $secret, $algorithm = 'sha256', $is_rsa = false) {
        $alg = ($is_rsa ? 'RS' : 'HS') . mb_substr($algorithm, 3, 3);
        $encodedHeader = static::urlencodeBase64(json_encode(array('alg' => $alg, 'typ' => 'JWT')));
        $encodedData = static::urlencodeBase64(json_encode($request, JSON_UNESCAPED_SLASHES));
        $token = $encodedHeader . '.' . $encodedData;
        if ($is_rsa) {
            $signature = \base64_decode(static::rsa($token, $secret, $algorithm));
        } else {
            $signature =  static::hmac($token, $secret, $algorithm, 'binary');
        }
        return $token . '.' . static::urlencodeBase64($signature);
    }

    public static function rsa($request, $secret, $alg = 'sha256') {
        $algorithms = array(
            'sha256' => \OPENSSL_ALGO_SHA256,
            'sha384' => \OPENSSL_ALGO_SHA384,
            'sha512' => \OPENSSL_ALGO_SHA512,
        );
        if (!array_key_exists($alg, $algorithms)) {
            throw new ExchangeError($alg . ' is not a supported rsa signing algorithm.');
        }
        $algName = $algorithms[$alg];
        $signature = null;
        \openssl_sign($request, $signature, $secret, $algName);
        return \base64_encode($signature);
    }

    public static function ecdsa($request, $secret, $algorithm = 'p256', $hash = null, $fixedLength = false) {
        $digest = $request;
        if ($hash !== null) {
            $digest = static::hash($request, $hash, 'hex');
        }
        $ec = new EC(strtolower($algorithm));
        $key = $ec->keyFromPrivate(ltrim($secret, '0x'));
        $ellipticSignature = $key->sign($digest, 'hex', array('canonical' => true));
        $count = new BN('0');
        $minimumSize = (new BN('1'))->shln(8 * 31)->sub(new BN('1'));
        while ($fixedLength && ($ellipticSignature->r->gt($ec->nh) || $ellipticSignature->r->lte($minimumSize) || $ellipticSignature->s->lte($minimumSize))) {
            $ellipticSignature = $key->sign($digest, 'hex', array('canonical' => true, 'extraEntropy' => $count->toArray('le', 32)));
            $count = $count->add(new BN('1'));
        }
        $signature = array(
            'r' =>  $ellipticSignature->r->bi->toHex(),
            's' => $ellipticSignature->s->bi->toHex(),
            'v' => $ellipticSignature->recoveryParam,
        );
        return $signature;
    }

    public static function axolotl($request, $secret, $algorithm = 'ed25519') {
        // this method is experimental ( ͡° ͜ʖ ͡°)
        $curve = new EdDSA($algorithm);
        $signature = $curve->signModified($request, $secret);
        return static::binary_to_base58(static::base16_to_binary($signature->toHex()));
    }

    public static function eddsa($request, $secret, $algorithm = 'ed25519') {
        $curve = new EdDSA($algorithm);
        preg_match('/^-----BEGIN PRIVATE KEY-----\s(\S{64})\s-----END PRIVATE KEY-----$/', $secret, $match);
        // trim pem header from 48 bytes -> 32 bytes
        // in hex so 96 chars -> 64 chars
        $hex_secret = substr(bin2hex(base64_decode($match[1])), 32);
        $signature = $curve->sign(bin2hex(static::encode($request)), $hex_secret);
        return static::binary_to_base64(static::base16_to_binary($signature->toHex()));
    }

    public function throttle($cost = null) {
        // TODO: use a token bucket here
        $now = $this->milliseconds();
        $elapsed = $now - $this->lastRestRequestTimestamp;
        $cost = ($cost === null) ? 1 : $cost;
        $sleep_time = $this->rateLimit * $cost;
        if ($elapsed < $sleep_time) {
            $delay = $sleep_time - $elapsed;
            usleep((int) ($delay * 1000.0));
        }
    }

    public function parse_json($json_string, $as_associative_array = true) {
        return json_decode($this->on_json_response($json_string), $as_associative_array);
    }

    public function log() {
        $args = func_get_args();
        if (is_array($args)) {
            $array = array();
            foreach ($args as $arg) {
                $array[] = is_string($arg) ? $arg : json_encode($arg, JSON_PRETTY_PRINT);
            }
            echo implode(' ', $array), "\n";
        }
    }

    public function on_rest_response($code, $reason, $url, $method, $response_headers, $response_body, $request_headers, $request_body) {
        return is_string($response_body) ? trim($response_body) : $response_body;
    }

    public function on_json_response($response_body) {
        return (is_string($response_body) && $this->quoteJsonNumbers) ? preg_replace('/":([+.0-9eE-]+)([,}])/', '":"$1"$2', $response_body) : $response_body;
    }

    public function setProxyAgents($httpProxy, $httpsProxy, $socksProxy) {
        if ($httpProxy) {
            curl_setopt($this->curl, CURLOPT_PROXY, $httpProxy);
            curl_setopt($this->curl, CURLOPT_PROXYTYPE, CURLPROXY_HTTP);
        }  else if ($httpsProxy) {
            curl_setopt($this->curl, CURLOPT_PROXY, $httpsProxy);
            curl_setopt($this->curl, CURLOPT_PROXYTYPE, CURLPROXY_HTTPS);
            // atm we don't make as tunnel
            // curl_setopt($this->curl, CURLOPT_TUNNEL, 1);
            // curl_setopt($this->curl, CURLOPT_SUPPRESS_CONNECT_HEADERS, 1);
        } else if ($socksProxy) {
            curl_setopt($this->curl, CURLOPT_PROXY, $socksProxy);
            curl_setopt($this->curl, CURLOPT_PROXYTYPE, CURLPROXY_SOCKS5);
        }
    }

    public function fetch($url, $method = 'GET', $headers = null, $body = null) {

        // https://github.com/ccxt/ccxt/issues/5914
        if ($this->curl) {
            if ($this->curl_close) {
                curl_close($this->curl); // we properly close the curl channel here to save cookies
                $this->curl = curl_init();
            } elseif ($this->curl_reset) {
                curl_reset($this->curl); // this is the default
            }
        } else {
            $this->curl = curl_init();
        }

        $this->last_request_headers = $headers;

        // ##### PROXY & HEADERS #####
        $headers = array_merge($this->headers, $headers ? $headers : array());
        // proxy-url
        $proxyUrl = $this->check_proxy_url_settings($url, $method, $headers, $body);
        if ($proxyUrl !== null) {
            $headers['Origin'] = $this->origin;
            $url = $proxyUrl . $url;
        }
        // proxy agents
        [ $httpProxy, $httpsProxy, $socksProxy ] = $this->check_proxy_settings($url, $method, $headers, $body);
        $this->check_conflicting_proxies($httpProxy || $httpsProxy || $socksProxy, $proxyUrl);
        $this->setProxyAgents($httpProxy, $httpsProxy, $socksProxy);
        // user-agent
        $userAgent = ($this->userAgent !== null) ? $this->userAgent : $this->user_agent;
        if ($userAgent) {
            if (gettype($userAgent) == 'string') {
                curl_setopt($this->curl, CURLOPT_USERAGENT, $userAgent);
                $headers = array_merge(['User-Agent' => $userAgent], $headers);
            } elseif ((gettype($userAgent) == 'array') && array_key_exists('User-Agent', $userAgent)) {
                curl_setopt($this->curl, CURLOPT_USERAGENT, $userAgent['User-Agent']);
                $headers = array_merge($userAgent, $headers);
            }
        }
        // set final headers
        $headers = $this->set_headers($headers);
        // log
        if ($this->verbose) {
            print_r(array('fetch Request:', $this->id, $method, $url, 'RequestHeaders:', $headers, 'RequestBody:', $body));
        }
        // end of proxies & headers

        // reorganize headers for curl
        if (is_array($headers)) {
            $tmp = $headers;
            $headers = array();
            foreach ($tmp as $key => $value) {
                $headers[] = $key . ': ' . $value;
            }
        }

        if ($this->timeout) {
            curl_setopt($this->curl, CURLOPT_CONNECTTIMEOUT_MS, (int) ($this->timeout));
            curl_setopt($this->curl, CURLOPT_TIMEOUT_MS, (int) ($this->timeout));
        }

        curl_setopt($this->curl, CURLOPT_RETURNTRANSFER, true);
        if (!$this->validateClientSsl) {
            curl_setopt($this->curl, CURLOPT_SSL_VERIFYPEER, false);
        }
        if (!$this->validateServerSsl) {
            curl_setopt($this->curl, CURLOPT_SSL_VERIFYHOST, false);
        }

        curl_setopt($this->curl, CURLOPT_ENCODING, '');

        if ($method == 'GET') {
            curl_setopt($this->curl, CURLOPT_HTTPGET, true);
        } elseif ($method == 'POST') {
            curl_setopt($this->curl, CURLOPT_POST, true);
            curl_setopt($this->curl, CURLOPT_POSTFIELDS, $body);
        } elseif ($method == 'PUT') {
            curl_setopt($this->curl, CURLOPT_CUSTOMREQUEST, 'PUT');
            curl_setopt($this->curl, CURLOPT_POSTFIELDS, $body);
            $headers[] = 'X-HTTP-Method-Override: PUT';
        } elseif ($method == 'PATCH') {
            curl_setopt($this->curl, CURLOPT_CUSTOMREQUEST, 'PATCH');
            curl_setopt($this->curl, CURLOPT_POSTFIELDS, $body);
        } elseif ($method === 'DELETE') {
            curl_setopt($this->curl, CURLOPT_CUSTOMREQUEST, 'DELETE');
            curl_setopt($this->curl, CURLOPT_POSTFIELDS, $body);

            $headers[] = 'X-HTTP-Method-Override: DELETE';
        }

        if ($headers) {
            curl_setopt($this->curl, CURLOPT_HTTPHEADER, $headers);
        }

        if ($this->verbose) {
            print_r(array('fetch Request:', $this->id, $method, $url, 'RequestHeaders:', $headers, 'RequestBody:', $body));
        }

        // we probably only need to set it once on startup
        if ($this->curlopt_interface) {
            curl_setopt($this->curl, CURLOPT_INTERFACE, $this->curlopt_interface);
        }

        curl_setopt($this->curl, CURLOPT_URL, $url);
        // end of proxy settings

        curl_setopt($this->curl, CURLOPT_FOLLOWLOCATION, true);
        curl_setopt($this->curl, CURLOPT_FAILONERROR, false);

        curl_setopt($this->curl, CURLOPT_HEADER, 1);
        // match the same http version as python and js
        curl_setopt($this->curl, CURLOPT_HTTP_VERSION, CURL_HTTP_VERSION_1_1);

        // user-defined cURL options (if any)
        if (!empty($this->curl_options)) {
            curl_setopt_array($this->curl, $this->curl_options);
        }

        $response_headers = array();

        $response = curl_exec($this->curl);

        $headers_length = curl_getinfo($this->curl, CURLINFO_HEADER_SIZE);

        $raw_headers = mb_substr($response, 0, $headers_length);

        $raw_headers_array = explode("\r\n", trim($raw_headers));
        $status_line = $raw_headers_array[0];
        $parts = explode(' ', $status_line);
        $http_status_text = count($parts) === 3 ? $parts[2] : null;
        $raw_headers = array_slice($raw_headers_array, 1);
        foreach ($raw_headers as $raw_header) {
            if (strlen($raw_header)) {
                $exploded = explode(': ', $raw_header);
                if (count($exploded) > 1) {
                    list($key, $value) = $exploded;
                    // don't overwrite headers
                    // https://stackoverflow.com/a/4371395/4802441
                    if (array_key_exists($key, $response_headers)) {
                        $response_headers[$key] = $response_headers[$key] . ', ' . $value;
                    } else {
                        $response_headers[$key] = $value;
                    }
                }
            }
        }
        $result = mb_substr($response, $headers_length);

        $curl_errno = curl_errno($this->curl);
        $curl_error = curl_error($this->curl);
        $http_status_code = curl_getinfo($this->curl, CURLINFO_HTTP_CODE);

        $result = $this->on_rest_response($http_status_code, $http_status_text, $url, $method, $response_headers, $result, $headers, $body);

        $this->lastRestRequestTimestamp = $this->milliseconds();

        if ($this->enableLastHttpResponse) {
            $this->last_http_response = $result;
        }

        if ($this->enableLastResponseHeaders) {
            $this->last_response_headers = $response_headers;
        }

        $json_response = null;
        $is_json_encoded_response = $this->is_json_encoded_object($result);

        if ($is_json_encoded_response) {
            $json_response = $this->parse_json($result);
            if ($this->enableLastJsonResponse) {
                $this->last_json_response = $json_response;
            }
        }

        if ($this->verbose) {
            print_r(array('fetch Response:', $this->id, $method, $url, $http_status_code, $curl_error, 'ResponseHeaders:', $response_headers, 'ResponseBody:', $result));
        }

        if ($result === false) {
            if ($curl_errno == 28) { // CURLE_OPERATION_TIMEDOUT
                throw new RequestTimeout($this->id . ' ' . implode(' ', array($url, $method, $curl_errno, $curl_error)));
            }

            // all sorts of SSL problems, accessibility
            throw new ExchangeNotAvailable($this->id . ' ' . implode(' ', array($url, $method, $curl_errno, $curl_error)));
        }

        $skip_further_error_handling = $this->handle_errors($http_status_code, $http_status_text, $url, $method, $response_headers, $result ? $result : null, $json_response, $headers, $body);
        if (!$skip_further_error_handling) {
            $this->handle_http_status_code($http_status_code, $http_status_text, $url, $method, $result);
        }
        // check if $curl_errno is not zero
        if ($curl_errno) {
            throw new NetworkError($this->id . ' unknown error: ' . strval($curl_errno) . ' ' . $curl_error);
        }

        return isset($json_response) ? $json_response : $result;
    }

    public function load_markets($reload = false, $params = array()) {
        if (!$reload && $this->markets) {
            if (!$this->markets_by_id) {
                return $this->set_markets($this->markets);
            }
            return $this->markets;
        }
        $currencies = null;
        if (array_key_exists('fetchCurrencies', $this->has) && $this->has['fetchCurrencies'] === true) {
            $currencies = $this->fetch_currencies();
        }
        $markets = $this->fetch_markets($params);
        return $this->set_markets($markets, $currencies);
    }

    public function number($n) {
        return call_user_func($this->number, $n);
    }

    public function fetch_markets($params = array()) {
        // markets are returned as a list
        // currencies are returned as a dict
        // this is for historical reasons
        // and may be changed for consistency later
        return $this->markets ? array_values($this->markets) : array();
    }

    public function fetch_currencies($params = array()) {
        // markets are returned as a list
        // currencies are returned as a dict
        // this is for historical reasons
        // and may be changed for consistency later
        return $this->currencies ? $this->currencies : array();
    }

    public function precision_from_string($str) {
        // support string formats like '1e-4'
        if (strpos($str, 'e') > -1) {
            $numStr = preg_replace ('/\de/', '', $str);
            return ((int)$numStr) * -1;
        }
        // support integer formats (without dot) like '1', '10' etc [Note: bug in decimalToPrecision, so this should not be used atm]
        // if (strpos($str, '.') === -1) {
        //     return strlen(str) * -1;
        // }
        // default strings like '0.0001'
        $parts = explode('.', preg_replace('/0+$/', '', $str));
        return (count($parts) > 1) ? strlen($parts[1]) : 0;
    }

    public function __call($function, $params) {
        // support camelCase & snake_case functions
        if (!preg_match('/^[A-Z0-9_]+$/', $function)) {
            $underscore = static::underscore($function);
            if (method_exists($this, $underscore)) {
                return call_user_func_array(array($this, $underscore), $params);
            }
        }
        /* handle errors */
        throw new ExchangeError($function . ' method not found, try underscore_notation instead of camelCase for the method being called');
    }

    public function add_method($function_name, $callback) {
        $function_name = strtolower($function_name);
        $this->overriden_methods[$function_name] = $callback;
    }

    public function call_method($function_name, $params = []) {
        $function_name = strtolower($function_name);
        if (is_callable($this->overriden_methods[$function_name])) {
            return call_user_func_array($this->overriden_methods[$function_name], $params);
        }
    }

    public function __sleep() {
        $return = array_keys(array_filter(get_object_vars($this), function ($var) {
            return !(is_object($var) || is_resource($var) || is_callable($var));
        }));
        return $return;
    }

    public function __wakeup() {
        $this->curl = curl_init();
        if ($this->api) {
            $this->define_rest_api($this->api, 'request');
        }
    }

    public function __destruct() {
        if ($this->curl !== null) {
            curl_close($this->curl);
        }
    }

    public function has($feature = null) {
        if (!$feature) {
            return $this->has;
        }
        $feature = strtolower($feature);
        $new_feature_map = array_change_key_case($this->has, CASE_LOWER);
        if (array_key_exists($feature, $new_feature_map)) {
            return $new_feature_map[$feature];
        }

        // PHP 5.6+ only:
        // $old_feature_map = array_change_key_case (array_filter (get_object_vars ($this), function ($key) {
        //     return strpos($key, 'has') !== false && $key !== 'has';
        // }, ARRAY_FILTER_USE_KEY), CASE_LOWER);

        // the above rewritten for PHP 5.4+
        $nonfiltered = get_object_vars($this);
        $filtered = array();
        foreach ($nonfiltered as $key => $value) {
            if ((strpos($key, 'has') !== false) && ($key !== 'has')) {
                $filtered[$key] = $value;
            }
        }
        $old_feature_map = array_change_key_case($filtered, CASE_LOWER);

        $old_feature = "has{$feature}";
        return array_key_exists($old_feature, $old_feature_map) ? $old_feature_map[$old_feature] : false;
    }

    public static function precisionFromString($x) {
        $parts = explode('.', preg_replace('/0+$/', '', $x));
        if (count($parts) > 1) {
            return strlen($parts[1]);
        } else {
            return 0;
        }
    }

    public static function decimal_to_precision($x, $roundingMode = ROUND, $numPrecisionDigits = null, $countingMode = DECIMAL_PLACES, $paddingMode = NO_PADDING) {
        if ($countingMode === TICK_SIZE) {
            if (!(is_float($numPrecisionDigits) || is_int($numPrecisionDigits) || is_string($numPrecisionDigits) ))
                throw new BaseError('Precision must be an integer or float or string for TICK_SIZE');
        } else {
            if (!is_int($numPrecisionDigits)) {
                throw new BaseError('Precision must be an integer');
            }
        }

        if (is_string($numPrecisionDigits)) {
            $numPrecisionDigits = (float) $numPrecisionDigits;
        }

        if (!is_numeric($x)) {
            throw new BaseError('Invalid number');
        }

        assert(($roundingMode === ROUND) || ($roundingMode === TRUNCATE));

        $result = '';

        // Special handling for negative precision
        if ($numPrecisionDigits < 0) {
            if ($countingMode === TICK_SIZE) {
                throw new BaseError('TICK_SIZE cant be used with negative numPrecisionDigits');
            }
            $toNearest = pow(10, abs($numPrecisionDigits));
            if ($roundingMode === ROUND) {
                $result = (string) ($toNearest * static::decimal_to_precision($x / $toNearest, $roundingMode, 0, DECIMAL_PLACES, $paddingMode));
            }
            if ($roundingMode === TRUNCATE) {
                $result = static::decimal_to_precision($x - ( (int) $x % $toNearest), $roundingMode, 0, DECIMAL_PLACES, $paddingMode);
            }
            return $result;
        }

        if ($countingMode === TICK_SIZE) {
            $precisionDigitsString = static::decimal_to_precision($numPrecisionDigits, ROUND, 100, DECIMAL_PLACES, NO_PADDING);
            $newNumPrecisionDigits = static::precisionFromString($precisionDigitsString);
            $missing = fmod($x, $numPrecisionDigits);
            $missing = floatval(static::decimal_to_precision($missing, ROUND, 8, DECIMAL_PLACES, NO_PADDING));
            // See: https://github.com/ccxt/ccxt/pull/6486
            $fpError = static::decimal_to_precision($missing / $numPrecisionDigits, ROUND, max($newNumPrecisionDigits, 8), DECIMAL_PLACES, NO_PADDING);
            if(static::precisionFromString($fpError) !== 0) {
                if ($roundingMode === ROUND) {
                    if ($x > 0) {
                        if ($missing >= $numPrecisionDigits / 2) {
                            $x = $x - $missing + $numPrecisionDigits;
                        } else {
                            $x = $x - $missing;
                        }
                    } else {
                        if ($missing >= $numPrecisionDigits / 2) {
                            $x = $x - $missing;
                        } else {
                            $x = $x - $missing - $numPrecisionDigits;
                        }
                    }
                } elseif (TRUNCATE === $roundingMode) {
                    $x = $x - $missing;
                }
            }
            return static::decimal_to_precision($x, ROUND, $newNumPrecisionDigits, DECIMAL_PLACES, $paddingMode);
        }


        if ($roundingMode === ROUND) {
            if ($countingMode === DECIMAL_PLACES) {
                // Requested precision of 100 digits was truncated to PHP maximum of 53 digits
                $numPrecisionDigits = min(14, $numPrecisionDigits);
                $result = number_format(round($x, $numPrecisionDigits, PHP_ROUND_HALF_UP), $numPrecisionDigits, '.', '');
            } elseif ($countingMode === SIGNIFICANT_DIGITS) {
                $significantPosition = ((int) log( abs($x), 10)) % 10;
                if ($significantPosition > 0) {
                    ++$significantPosition;
                }
                $result = static::number_to_string(round($x, $numPrecisionDigits - $significantPosition, PHP_ROUND_HALF_UP));
            }
        } elseif ($roundingMode === TRUNCATE) {
            $dotIndex = strpos($x, '.');
            $dotPosition = $dotIndex ?: strlen($x);
            if ($countingMode === DECIMAL_PLACES) {
                if ($dotIndex) {
                    list($before, $after) = explode('.', static::number_to_string($x));
                    $result = $before . '.' . substr($after, 0, $numPrecisionDigits);
                } else {
                    $result = $x;
                }
            } elseif ($countingMode === SIGNIFICANT_DIGITS) {
                if ($numPrecisionDigits === 0) {
                    return '0';
                }
                $significantPosition = (int) log(abs($x), 10);
                $start = $dotPosition - $significantPosition;
                $end = $start + $numPrecisionDigits;
                if ($dotPosition >= $end) {
                    --$end;
                }
                if ($numPrecisionDigits >= (strlen($x) - ($dotPosition ? 1 : 0))) {
                    $result = (string) $x;
                } else {
                    if ($significantPosition < 0) {
                        ++$end;
                    }
                    $result = str_pad(substr($x, 0, $end), $dotPosition, '0');
                }
            }
            $result = rtrim($result, '.');
        }

        $hasDot = (false !== strpos($result, '.'));
        if ($paddingMode === NO_PADDING) {
            if (($result === '')  && ($numPrecisionDigits === 0)) {
                return '0';
            }
            if ($hasDot) {
                $result = rtrim($result, '0');
                $result = rtrim($result, '.');
            }
        } elseif ($paddingMode === PAD_WITH_ZERO) {
            if ($hasDot) {
                if ($countingMode === DECIMAL_PLACES) {
                    list($before, $after) = explode('.', $result, 2);
                    $result = $before . '.' . str_pad($after, $numPrecisionDigits, '0');
                } elseif ($countingMode === SIGNIFICANT_DIGITS) {
                    if ($result < 1) {
                        $result = str_pad($result, strcspn($result, '123456789') + $numPrecisionDigits, '0');
                    }
                }
            } else {
                if ($countingMode === DECIMAL_PLACES) {
                    if ($numPrecisionDigits > 0) {
                        $result = $result . '.' . str_repeat('0', $numPrecisionDigits);
                    }
                } elseif ($countingMode === SIGNIFICANT_DIGITS) {
                    if ($numPrecisionDigits > strlen($result)) {
                        $result = $result . '.' . str_repeat('0', ($numPrecisionDigits - strlen($result)));
                    }
                }
            }
        }
        if (($result === '-0') || ($result === '-0.' . str_repeat('0', max(strlen($result) - 3, 0)))) {
            $result = substr($result, 1);
        }
        return $result;
    }

    public static function number_to_string($x) {
        // avoids scientific notation for too large and too small numbers
        if ($x === null) {
            return null;
        }
        $type = gettype($x);
        $s = (string) $x;
        if (($type !== 'integer') && ($type !== 'double')) {
            return $s;
        }
        if (strpos($x, 'E') === false) {
            return $s;
        }
        $splitted = explode('E', $s);
        $number = rtrim(rtrim($splitted[0], '0'), '.');
        $exp = (int) $splitted[1];
        $len_after_dot = 0;
        if (strpos($number, '.') !== false) {
            $splitted = explode('.', $number);
            $len_after_dot = strlen($splitted[1]);
        }
        $number = str_replace(array('.', '-'), '', $number);
        $sign = ($x < 0) ? '-' : '';
        if ($exp > 0) {
            $zeros = str_repeat('0', abs($exp) - $len_after_dot);
            $s = $sign . $number . $zeros;
        } else {
            $zeros = str_repeat('0', abs($exp) - 1);
            $s = $sign . '0.' . $zeros . $number;
        }
        return $s;
    }

    public function vwap($baseVolume, $quoteVolume) {
        return (($quoteVolume !== null) && ($baseVolume !== null) && ($baseVolume > 0)) ? ($quoteVolume / $baseVolume) : null;
    }

    // ------------------------------------------------------------------------
    // web3 / 0x methods

    public static function has_web3() {
        // PHP version of this function does nothing, as most of its
        // dependencies are lightweight and don't eat a lot
        return true;
    }

    public static function check_required_version($required_version, $error = true) {
        global $version;
        $result = true;
        $required = explode('.', $required_version);
        $current = explode('.', $version);
        $intMajor1 = intval($required[0]);
        $intMinor1 = intval($required[1]);
        $intPatch1 = intval($required[2]);
        $intMajor2 = intval($current[0]);
        $intMinor2 = intval($current[1]);
        $intPatch2 = intval($current[2]);
        if ($intMajor1 > $intMajor2) {
            $result = false;
        }
        if ($intMajor1 === $intMajor2) {
            if ($intMinor1 > $intMinor2) {
                $result = false;
            } elseif ($intMinor1 === $intMinor2 && $intPatch1 > $intPatch2) {
                $result = false;
            }
        }
        if (!$result) {
            if ($error) {
                throw new NotSupported('Your current version of CCXT is ' . $version . ', a newer version ' . $required_version . ' is required, please, upgrade your version of CCXT');
            } else {
                return $error;
            }
        }
        return $result;
    }

    public function check_required_dependencies() {
        if (!static::has_web3()) {
            throw new ExchangeError($this->id . ' requires web3 dependencies');
        }
    }

    public static function hashMessage($message) {
        $trimmed = ltrim($message, '0x');
        $buffer = unpack('C*', hex2bin($trimmed));
        $prefix = bin2hex("\u{0019}Ethereum Signed Message:\n" . sizeof($buffer));
        return '0x' . Keccak::hash(hex2bin($prefix . $trimmed), 256);
    }

    public static function signHash($hash, $privateKey) {
        $signature = static::ecdsa($hash, $privateKey, 'secp256k1', null);
        return array(
            'r' => '0x' . $signature['r'],
            's' => '0x' . $signature['s'],
            'v' => 27 + $signature['v'],
        );
    }

    public static function signMessage($message, $privateKey) {
        return static::signHash(static::hashMessage($message), $privateKey);
    }

    public function sign_message_string($message, $privateKey) {
        $signature = static::signMessage($message, $privateKey);
        return $signature['r'] . $this->remove0x_prefix($signature['s']) . dechex($signature['v']);
    }

    public static function base32_decode($s) {
        static $alphabet = 'ABCDEFGHIJKLMNOPQRSTUVWXYZ234567';
        $tmp = '';
        foreach (str_split($s) as $c) {
            if (($v = strpos($alphabet, $c)) === false) {
                $v = 0;
            }
            $tmp .= sprintf('%05b', $v);
        }
        $args = array_map('bindec', str_split($tmp, 8));
        array_unshift($args, 'C*');
        return rtrim(call_user_func_array('pack', $args), "\0");
    }

    public static function totp($key) {
        $noSpaceKey = str_replace(' ', '', $key);
        $encodedKey = static::base32_decode($noSpaceKey);
        $epoch = floor(time() / 30);
        $encodedEpoch = pack('J', $epoch);
        $hmacResult = static::hmac($encodedEpoch, $encodedKey, 'sha1', 'hex');
        $hmac = [];
        foreach (str_split($hmacResult, 2) as $hex) {
            $hmac[] = hexdec($hex);
        }
        $offset = $hmac[count($hmac) - 1] & 0xF;
        $code = ($hmac[$offset + 0] & 0x7F) << 24 | ($hmac[$offset + 1] & 0xFF) << 16 | ($hmac[$offset + 2] & 0xFF) << 8 | ($hmac[$offset + 3] & 0xFF);
        $otp = $code % pow(10, 6);
        return str_pad((string) $otp, 6, '0', STR_PAD_LEFT);
    }

    public static function number_to_be($n, $padding) {
        $n = new BN($n);
        return array_reduce(array_map('chr', $n->toArray('be', $padding)), 'static::binary_concat');
    }

    public static function number_to_le($n, $padding) {
        $n = new BN($n);
        return array_reduce(array_map('chr', $n->toArray('le', $padding)), 'static::binary_concat');
    }

    public static function base58_to_binary($s) {
        if (!self::$base58_decoder) {
            self::$base58_decoder = array();
            self::$base58_encoder = array();
            for ($i = 0; $i < strlen(self::$base58_alphabet); $i++) {
                $bigNum = new BN($i);
                self::$base58_decoder[self::$base58_alphabet[$i]] = $bigNum;
                self::$base58_encoder[$i] = self::$base58_alphabet[$i];
            }
        }
        $result = new BN(0);
        $base = new BN(58);
        for ($i = 0; $i < strlen($s); $i++) {
            $result->imul($base);
            $result->iadd(self::$base58_decoder[$s[$i]]);
        }
        return static::number_to_be($result, 0);
    }

    public static function binary_to_base58($b) {
        if (!self::$base58_encoder) {
            self::$base58_decoder = array();
            self::$base58_encoder = array();
            for ($i = 0; $i < strlen(self::$base58_alphabet); $i++) {
                $bigNum = new BN($i);
                self::$base58_decoder[self::$base58_alphabet[$i]] = $bigNum;
                self::$base58_encoder[$i] = self::$base58_alphabet[$i];
            }
        }
        // convert binary to decimal
        $result = new BN(0);
        $fromBase = new BN(0x100);
        $string = array();
        foreach (str_split($b) as $c) {
            $result->imul($fromBase);
            $result->iadd(new BN(ord($c)));
        }
        while (!$result->isZero()) {
            $next_character = $result->modn(58);
            $result->idivn(58);
            $string[] = self::$base58_encoder[$next_character];
        }
        return implode('', array_reverse($string));
    }

    public function remove0x_prefix($string) {
        return (substr($string, 0, 2) === '0x') ? substr($string, 2) : $string;
    }

    public function parse_number($value, $default = null) {
        if ($value === null) {
            return $default;
        } else {
            try {
                return $this->number($value);
            } catch (Exception $e) {
                return $default;
            }
        }
    }

    public function omit_zero($string_number) {
        if ($string_number === null || $string_number === '') {
            return null;
        }
        if (floatval($string_number) === 0.0) {
            return null;
        }
        return $string_number;
    }

    public function sleep($milliseconds) {
        sleep($milliseconds / 1000);
    }

    public function check_order_arguments ($market, $type, $side, $amount, $price, $params) {
        if ($price === null) {
            if ($type === 'limit') {
                  throw new ArgumentsRequired ($this->id + ' create_order() requires a price argument for a limit order');
             }
        }
        if ($amount <= 0) {
            throw new ArgumentsRequired ($this->id + ' create_order() amount should be above 0');
        }
    }

    public function handle_http_status_code($http_status_code, $status_text, $url, $method, $body) {
        $string_code = (string) $http_status_code;
        if (array_key_exists($string_code, $this->httpExceptions)) {
            $error_class = $this->httpExceptions[$string_code];
            if (substr($error_class, 0, 6) !== '\\ccxt\\') {
                $error_class = '\\ccxt\\' . $error_class;
            }
            throw new $error_class($this->id . ' ' . implode(' ', array($this->id, $url, $method, $http_status_code, $body)));
        }
    }

    public static function crc32($string, $signed = false) {
        $unsigned = \crc32($string);
        if ($signed && ($unsigned >= 0x80000000)) {
            return $unsigned - 0x100000000;
        } else {
            return $unsigned;
        }
    }

    function clone($obj) {
        return is_array($obj) ? $obj : $this->deep_extend($obj);
    }

    function parse_to_big_int($value) {
        return intval($value);
    }

    public function string_to_chars_array ($value) {
        return str_split($value);
    }

    function valueIsDefined($value){
        return isset($value) && !is_null($value);
    }

    function arraySlice($array, $first, $second = null){
        if ($second === null) {
            return array_slice($array, $first);
        } else {
            return array_slice($array, $first, $second);
        }
    }

    function get_property($obj, $property, $defaultValue = null){
        return (property_exists($obj, $property) ? $obj->$property : $defaultValue);
    }

    function set_property($obj, $property, $defaultValue = null){
        $obj->$property = $defaultValue;
    }

    function un_camel_case($str){
        return self::underscore($str);
    }

    public function fix_stringified_json_members($content) {
        // when stringified json has members with their values also stringified, like:
        // 'array("code":0, "data":array("order":array("orderId":1742968678528512345,"symbol":"BTC-USDT", "takeProfit":"array(\"type\":\"TAKE_PROFIT\",\"stopPrice\":43320.1)","reduceOnly":false)))'
        // we can fix with below manipulations
        // @ts-ignore
        $modifiedContent = str_replace('\\', '', $content);
        $modifiedContent = str_replace('"{', '{', $modifiedContent);
        $modifiedContent = str_replace('}"', '}', $modifiedContent);
        return $modifiedContent;
    }

    // ########################################################################
    // ########################################################################
    // ########################################################################
    // ########################################################################
    // ########                        ########                        ########
    // ########                        ########                        ########
    // ########                        ########                        ########
    // ########                        ########                        ########
    // ########        ########################        ########################
    // ########        ########################        ########################
    // ########        ########################        ########################
    // ########        ########################        ########################
    // ########                        ########                        ########
    // ########                        ########                        ########
    // ########                        ########                        ########
    // ########                        ########                        ########
    // ########################################################################
    // ########################################################################
    // ########################################################################
    // ########################################################################
    // ########        ########        ########                        ########
    // ########        ########        ########                        ########
    // ########        ########        ########                        ########
    // ########        ########        ########                        ########
    // ################        ########################        ################
    // ################        ########################        ################
    // ################        ########################        ################
    // ################        ########################        ################
    // ########        ########        ################        ################
    // ########        ########        ################        ################
    // ########        ########        ################        ################
    // ########        ########        ################        ################
    // ########################################################################
    // ########################################################################
    // ########################################################################
    // ########################################################################

    // METHODS BELOW THIS LINE ARE TRANSPILED FROM JAVASCRIPT TO PYTHON AND PHP

    public function handle_deltas($orderbook, $deltas) {
        for ($i = 0; $i < count($deltas); $i++) {
            $this->handle_delta($orderbook, $deltas[$i]);
        }
    }

    public function handle_delta($bookside, $delta) {
        throw new NotSupported($this->id . ' handleDelta not supported yet');
    }

    public function get_cache_index($orderbook, $deltas) {
        // return the first index of the cache that can be applied to the $orderbook or -1 if not possible
        return -1;
    }

    public function find_timeframe($timeframe, $timeframes = null) {
        if ($timeframes === null) {
            $timeframes = $this->timeframes;
        }
        $keys = is_array($timeframes) ? array_keys($timeframes) : array();
        for ($i = 0; $i < count($keys); $i++) {
            $key = $keys[$i];
            if ($timeframes[$key] === $timeframe) {
                return $key;
            }
        }
        return null;
    }

    public function check_proxy_url_settings($url = null, $method = null, $headers = null, $body = null) {
        $usedProxies = array();
        $proxyUrl = null;
        if ($this->proxyUrl !== null) {
            $usedProxies[] = 'proxyUrl';
            $proxyUrl = $this->proxyUrl;
        }
        if ($this->proxy_url !== null) {
            $usedProxies[] = 'proxy_url';
            $proxyUrl = $this->proxy_url;
        }
        if ($this->proxyUrlCallback !== null) {
            $usedProxies[] = 'proxyUrlCallback';
            $proxyUrl = $this->proxyUrlCallback ($url, $method, $headers, $body);
        }
        if ($this->proxy_url_callback !== null) {
            $usedProxies[] = 'proxy_url_callback';
            $proxyUrl = $this->proxy_url_callback ($url, $method, $headers, $body);
        }
        // backwards-compatibility
        if ($this->proxy !== null) {
            $usedProxies[] = 'proxy';
            if (is_callable($this->proxy)) {
                $proxyUrl = $this->proxy ($url, $method, $headers, $body);
            } else {
                $proxyUrl = $this->proxy;
            }
        }
        $length = count($usedProxies);
        if ($length > 1) {
            $joinedProxyNames = implode(',', $usedProxies);
            throw new ProxyError($this->id . ' you have multiple conflicting proxy settings (' . $joinedProxyNames . '), please use only one from : $proxyUrl, proxy_url, proxyUrlCallback, proxy_url_callback');
        }
        return $proxyUrl;
    }

    public function check_proxy_settings($url = null, $method = null, $headers = null, $body = null) {
        $usedProxies = array();
        $httpProxy = null;
        $httpsProxy = null;
        $socksProxy = null;
        // $httpProxy
        if ($this->valueIsDefined ($this->httpProxy)) {
            $usedProxies[] = 'httpProxy';
            $httpProxy = $this->httpProxy;
        }
        if ($this->valueIsDefined ($this->http_proxy)) {
            $usedProxies[] = 'http_proxy';
            $httpProxy = $this->http_proxy;
        }
        if ($this->httpProxyCallback !== null) {
            $usedProxies[] = 'httpProxyCallback';
            $httpProxy = $this->httpProxyCallback ($url, $method, $headers, $body);
        }
        if ($this->http_proxy_callback !== null) {
            $usedProxies[] = 'http_proxy_callback';
            $httpProxy = $this->http_proxy_callback ($url, $method, $headers, $body);
        }
        // $httpsProxy
        if ($this->valueIsDefined ($this->httpsProxy)) {
            $usedProxies[] = 'httpsProxy';
            $httpsProxy = $this->httpsProxy;
        }
        if ($this->valueIsDefined ($this->https_proxy)) {
            $usedProxies[] = 'https_proxy';
            $httpsProxy = $this->https_proxy;
        }
        if ($this->httpsProxyCallback !== null) {
            $usedProxies[] = 'httpsProxyCallback';
            $httpsProxy = $this->httpsProxyCallback ($url, $method, $headers, $body);
        }
        if ($this->https_proxy_callback !== null) {
            $usedProxies[] = 'https_proxy_callback';
            $httpsProxy = $this->https_proxy_callback ($url, $method, $headers, $body);
        }
        // $socksProxy
        if ($this->valueIsDefined ($this->socksProxy)) {
            $usedProxies[] = 'socksProxy';
            $socksProxy = $this->socksProxy;
        }
        if ($this->valueIsDefined ($this->socks_proxy)) {
            $usedProxies[] = 'socks_proxy';
            $socksProxy = $this->socks_proxy;
        }
        if ($this->socksProxyCallback !== null) {
            $usedProxies[] = 'socksProxyCallback';
            $socksProxy = $this->socksProxyCallback ($url, $method, $headers, $body);
        }
        if ($this->socks_proxy_callback !== null) {
            $usedProxies[] = 'socks_proxy_callback';
            $socksProxy = $this->socks_proxy_callback ($url, $method, $headers, $body);
        }
        // check
        $length = count($usedProxies);
        if ($length > 1) {
            $joinedProxyNames = implode(',', $usedProxies);
            throw new ProxyError($this->id . ' you have multiple conflicting proxy settings (' . $joinedProxyNames . '), please use only one from => $httpProxy, $httpsProxy, httpProxyCallback, httpsProxyCallback, $socksProxy, socksProxyCallback');
        }
        return array( $httpProxy, $httpsProxy, $socksProxy );
    }

    public function check_ws_proxy_settings() {
        $usedProxies = array();
        $wsProxy = null;
        $wssProxy = null;
        $wsSocksProxy = null;
        // ws proxy
        if ($this->valueIsDefined ($this->wsProxy)) {
            $usedProxies[] = 'wsProxy';
            $wsProxy = $this->wsProxy;
        }
        if ($this->valueIsDefined ($this->ws_proxy)) {
            $usedProxies[] = 'ws_proxy';
            $wsProxy = $this->ws_proxy;
        }
        // wss proxy
        if ($this->valueIsDefined ($this->wssProxy)) {
            $usedProxies[] = 'wssProxy';
            $wssProxy = $this->wssProxy;
        }
        if ($this->valueIsDefined ($this->wss_proxy)) {
            $usedProxies[] = 'wss_proxy';
            $wssProxy = $this->wss_proxy;
        }
        // ws socks proxy
        if ($this->valueIsDefined ($this->wsSocksProxy)) {
            $usedProxies[] = 'wsSocksProxy';
            $wsSocksProxy = $this->wsSocksProxy;
        }
        if ($this->valueIsDefined ($this->ws_socks_proxy)) {
            $usedProxies[] = 'ws_socks_proxy';
            $wsSocksProxy = $this->ws_socks_proxy;
        }
        // check
        $length = count($usedProxies);
        if ($length > 1) {
            $joinedProxyNames = implode(',', $usedProxies);
            throw new ProxyError($this->id . ' you have multiple conflicting proxy settings (' . $joinedProxyNames . '), please use only one from => $wsProxy, $wssProxy, wsSocksProxy');
        }
        return array( $wsProxy, $wssProxy, $wsSocksProxy );
    }

    public function check_conflicting_proxies($proxyAgentSet, $proxyUrlSet) {
        if ($proxyAgentSet && $proxyUrlSet) {
            throw new ProxyError($this->id . ' you have multiple conflicting proxy settings, please use only one from : proxyUrl, httpProxy, httpsProxy, socksProxy');
        }
    }

    public function find_message_hashes($client, string $element) {
        $result = array();
        $messageHashes = is_array($client->futures) ? array_keys($client->futures) : array();
        for ($i = 0; $i < count($messageHashes); $i++) {
            $messageHash = $messageHashes[$i];
            if (mb_strpos($messageHash, $element) !== false) {
                $result[] = $messageHash;
            }
        }
        return $result;
    }

    public function filter_by_limit(mixed $array, ?int $limit = null, int|string $key = 'timestamp') {
        if ($this->valueIsDefined ($limit)) {
            $arrayLength = count($array);
            if ($arrayLength > 0) {
                $ascending = true;
                if ((is_array($array[0]) && array_key_exists($key, $array[0]))) {
                    $first = $array[0][$key];
                    $last = $array[$arrayLength - 1][$key];
                    if ($first !== null && $last !== null) {
                        $ascending = $first <= $last;  // true if $array is sorted in $ascending order based on 'timestamp'
                    }
                }
                $array = $ascending ? $this->arraySlice ($array, -$limit) : $this->arraySlice ($array, 0, $limit);
            }
        }
        return $array;
    }

    public function filter_by_since_limit(mixed $array, ?int $since = null, ?int $limit = null, int|string $key = 'timestamp', $tail = false) {
        $sinceIsDefined = $this->valueIsDefined ($since);
        $parsedArray = $this->to_array($array);
        $result = $parsedArray;
        if ($sinceIsDefined) {
            $result = [ ];
            for ($i = 0; $i < count($parsedArray); $i++) {
                $entry = $parsedArray[$i];
                $value = $this->safe_value($entry, $key);
                if ($value && ($value >= $since)) {
                    $result[] = $entry;
                }
            }
        }
        if ($tail && $limit !== null) {
            return $this->arraySlice ($result, -$limit);
        }
        return $this->filter_by_limit($result, $limit, $key);
    }

    public function filter_by_value_since_limit(mixed $array, int|string $field, $value = null, ?int $since = null, ?int $limit = null, $key = 'timestamp', $tail = false) {
        $valueIsDefined = $this->valueIsDefined ($value);
        $sinceIsDefined = $this->valueIsDefined ($since);
        $parsedArray = $this->to_array($array);
        $result = $parsedArray;
        // single-pass filter for both symbol and $since
        if ($valueIsDefined || $sinceIsDefined) {
            $result = [ ];
            for ($i = 0; $i < count($parsedArray); $i++) {
                $entry = $parsedArray[$i];
                $entryFiledEqualValue = $entry[$field] === $value;
                $firstCondition = $valueIsDefined ? $entryFiledEqualValue : true;
                $entryKeyValue = $this->safe_value($entry, $key);
                $entryKeyGESince = ($entryKeyValue) && $since && ($entryKeyValue >= $since);
                $secondCondition = $sinceIsDefined ? $entryKeyGESince : true;
                if ($firstCondition && $secondCondition) {
                    $result[] = $entry;
                }
            }
        }
        if ($tail && $limit !== null) {
            return $this->arraySlice ($result, -$limit);
        }
        return $this->filter_by_limit($result, $limit, $key);
    }

    public function set_sandbox_mode($enabled) {
        if ($enabled) {
            if (is_array($this->urls) && array_key_exists('test', $this->urls)) {
                if (gettype($this->urls['api']) === 'string') {
                    $this->urls['apiBackup'] = $this->urls['api'];
                    $this->urls['api'] = $this->urls['test'];
                } else {
                    $this->urls['apiBackup'] = $this->clone ($this->urls['api']);
                    $this->urls['api'] = $this->clone ($this->urls['test']);
                }
            } else {
                throw new NotSupported($this->id . ' does not have a sandbox URL');
            }
        } elseif (is_array($this->urls) && array_key_exists('apiBackup', $this->urls)) {
            if (gettype($this->urls['api']) === 'string') {
                $this->urls['api'] = $this->urls['apiBackup'];
            } else {
                $this->urls['api'] = $this->clone ($this->urls['apiBackup']);
            }
            $newUrls = $this->omit ($this->urls, 'apiBackup');
            $this->urls = $newUrls;
        }
    }

    public function sign($path, mixed $api = 'public', $method = 'GET', $params = array (), mixed $headers = null, mixed $body = null) {
        return array();
    }

    public function fetch_accounts($params = array ()) {
        throw new NotSupported($this->id . ' fetchAccounts() is not supported yet');
    }

    public function fetch_trades(string $symbol, ?int $since = null, ?int $limit = null, $params = array ()) {
        throw new NotSupported($this->id . ' fetchTrades() is not supported yet');
    }

    public function fetch_trades_ws(string $symbol, ?int $since = null, ?int $limit = null, $params = array ()) {
        throw new NotSupported($this->id . ' fetchTradesWs() is not supported yet');
    }

    public function watch_trades(string $symbol, ?int $since = null, ?int $limit = null, $params = array ()) {
        throw new NotSupported($this->id . ' watchTrades() is not supported yet');
    }

    public function watch_trades_for_symbols(array $symbols, ?int $since = null, ?int $limit = null, $params = array ()) {
        throw new NotSupported($this->id . ' watchTradesForSymbols() is not supported yet');
    }

    public function watch_my_trades_for_symbols(array $symbols, ?int $since = null, ?int $limit = null, $params = array ()) {
        throw new NotSupported($this->id . ' watchMyTradesForSymbols() is not supported yet');
    }

    public function watch_orders_for_symbols(array $symbols, ?int $since = null, ?int $limit = null, $params = array ()) {
        throw new NotSupported($this->id . ' watchOrdersForSymbols() is not supported yet');
    }

    public function watch_ohlcv_for_symbols(array $symbolsAndTimeframes, ?int $since = null, ?int $limit = null, $params = array ()) {
        throw new NotSupported($this->id . ' watchOHLCVForSymbols() is not supported yet');
    }

    public function watch_order_book_for_symbols(array $symbols, ?int $limit = null, $params = array ()) {
        throw new NotSupported($this->id . ' watchOrderBookForSymbols() is not supported yet');
    }

    public function fetch_deposit_addresses(?array $codes = null, $params = array ()) {
        throw new NotSupported($this->id . ' fetchDepositAddresses() is not supported yet');
    }

    public function fetch_order_book(string $symbol, ?int $limit = null, $params = array ()) {
        throw new NotSupported($this->id . ' fetchOrderBook() is not supported yet');
    }

    public function fetch_margin_mode(?string $symbol = null, $params = array ()) {
        throw new NotSupported($this->id . ' fetchMarginMode() is not supported yet');
    }

    public function fetch_rest_order_book_safe($symbol, $limit = null, $params = array ()) {
        $fetchSnapshotMaxRetries = $this->handleOption ('watchOrderBook', 'maxRetries', 3);
        for ($i = 0; $i < $fetchSnapshotMaxRetries; $i++) {
            try {
                $orderBook = $this->fetch_order_book($symbol, $limit, $params);
                return $orderBook;
            } catch (Exception $e) {
                if (($i + 1) === $fetchSnapshotMaxRetries) {
                    throw $e;
                }
            }
        }
        return null;
    }

    public function watch_order_book(string $symbol, ?int $limit = null, $params = array ()) {
        throw new NotSupported($this->id . ' watchOrderBook() is not supported yet');
    }

    public function fetch_time($params = array ()) {
        throw new NotSupported($this->id . ' fetchTime() is not supported yet');
    }

    public function fetch_trading_limits(?array $symbols = null, $params = array ()) {
        throw new NotSupported($this->id . ' fetchTradingLimits() is not supported yet');
    }

    public function parse_market($market) {
        throw new NotSupported($this->id . ' parseMarket() is not supported yet');
    }

    public function parse_markets($markets) {
        $result = array();
        for ($i = 0; $i < count($markets); $i++) {
            $result[] = $this->parse_market($markets[$i]);
        }
        return $result;
    }

    public function parse_ticker(array $ticker, ?array $market = null) {
        throw new NotSupported($this->id . ' parseTicker() is not supported yet');
    }

    public function parse_deposit_address($depositAddress, ?array $currency = null) {
        throw new NotSupported($this->id . ' parseDepositAddress() is not supported yet');
    }

    public function parse_trade(array $trade, ?array $market = null) {
        throw new NotSupported($this->id . ' parseTrade() is not supported yet');
    }

    public function parse_transaction($transaction, ?array $currency = null) {
        throw new NotSupported($this->id . ' parseTransaction() is not supported yet');
    }

    public function parse_transfer($transfer, ?array $currency = null) {
        throw new NotSupported($this->id . ' parseTransfer() is not supported yet');
    }

    public function parse_account($account) {
        throw new NotSupported($this->id . ' parseAccount() is not supported yet');
    }

    public function parse_ledger_entry($item, ?array $currency = null) {
        throw new NotSupported($this->id . ' parseLedgerEntry() is not supported yet');
    }

    public function parse_order($order, ?array $market = null) {
        throw new NotSupported($this->id . ' parseOrder() is not supported yet');
    }

    public function fetch_cross_borrow_rates($params = array ()) {
        throw new NotSupported($this->id . ' fetchCrossBorrowRates() is not supported yet');
    }

    public function fetch_isolated_borrow_rates($params = array ()) {
        throw new NotSupported($this->id . ' fetchIsolatedBorrowRates() is not supported yet');
    }

    public function parse_market_leverage_tiers($info, ?array $market = null) {
        throw new NotSupported($this->id . ' parseMarketLeverageTiers() is not supported yet');
    }

    public function fetch_leverage_tiers(?array $symbols = null, $params = array ()) {
        throw new NotSupported($this->id . ' fetchLeverageTiers() is not supported yet');
    }

    public function parse_position($position, ?array $market = null) {
        throw new NotSupported($this->id . ' parsePosition() is not supported yet');
    }

    public function parse_funding_rate_history($info, ?array $market = null) {
        throw new NotSupported($this->id . ' parseFundingRateHistory() is not supported yet');
    }

    public function parse_borrow_interest($info, ?array $market = null) {
        throw new NotSupported($this->id . ' parseBorrowInterest() is not supported yet');
    }

    public function parse_ws_trade($trade, ?array $market = null) {
        throw new NotSupported($this->id . ' parseWsTrade() is not supported yet');
    }

    public function parse_ws_order($order, ?array $market = null) {
        throw new NotSupported($this->id . ' parseWsOrder() is not supported yet');
    }

    public function parse_ws_order_trade($trade, ?array $market = null) {
        throw new NotSupported($this->id . ' parseWsOrderTrade() is not supported yet');
    }

    public function parse_ws_ohlcv($ohlcv, ?array $market = null) {
        return $this->parse_ohlcv($ohlcv, $market);
    }

    public function fetch_funding_rates(?array $symbols = null, $params = array ()) {
        throw new NotSupported($this->id . ' fetchFundingRates() is not supported yet');
    }

    public function transfer(string $code, $amount, $fromAccount, $toAccount, $params = array ()) {
        throw new NotSupported($this->id . ' transfer() is not supported yet');
    }

    public function withdraw(string $code, $amount, $address, $tag = null, $params = array ()) {
        throw new NotSupported($this->id . ' withdraw() is not supported yet');
    }

    public function create_deposit_address(string $code, $params = array ()) {
        throw new NotSupported($this->id . ' createDepositAddress() is not supported yet');
    }

    public function set_leverage($leverage, ?string $symbol = null, $params = array ()) {
        throw new NotSupported($this->id . ' setLeverage() is not supported yet');
    }

    public function fetch_open_interest_history(string $symbol, $timeframe = '1h', ?int $since = null, ?int $limit = null, $params = array ()) {
        throw new NotSupported($this->id . ' fetchOpenInterestHistory() is not supported yet');
    }

    public function fetch_open_interest(string $symbol, $params = array ()) {
        throw new NotSupported($this->id . ' fetchOpenInterest() is not supported yet');
    }

    public function sign_in($params = array ()) {
        throw new NotSupported($this->id . ' signIn() is not supported yet');
    }

    public function fetch_payment_methods($params = array ()) {
        throw new NotSupported($this->id . ' fetchPaymentMethods() is not supported yet');
    }

    public function parse_to_int($number) {
        // Solve Common intvalmisuse ex => intval((since / (string) 1000))
        // using a $number which is not valid in ts
        $stringifiedNumber = (string) $number;
        $convertedNumber = floatval($stringifiedNumber);
        return intval($convertedNumber);
    }

    public function parse_to_numeric($number) {
        $stringVersion = $this->number_to_string($number); // this will convert 1.0 and 1 to "1" and 1.1 to "1.1"
        // keep this in mind:
        // in JS => 1 == 1.0 is true;  1 === 1.0 is true
        // in Python => 1 == 1.0 is true
        // in PHP 1 == 1.0 is true, but 1 === 1.0 is false
        if (mb_strpos($stringVersion, '.') !== false) {
            return floatval($stringVersion);
        }
        return intval($stringVersion);
    }

    public function is_round_number($value) {
        // this method is similar to isInteger, but this is more loyal and does not check for types.
        // i.e. isRoundNumber(1.000) returns true, while isInteger(1.000) returns false
        $res = $this->parse_to_numeric((fmod($value, 1)));
        return $res === 0;
    }

    public function after_construct() {
        $this->create_networks_by_id_object();
    }

    public function create_networks_by_id_object() {
        // automatically generate network-id-to-code mappings
        $networkIdsToCodesGenerated = $this->invert_flat_string_dictionary($this->safe_value($this->options, 'networks', array())); // invert defined networks dictionary
        $this->options['networksById'] = array_merge($networkIdsToCodesGenerated, $this->safe_value($this->options, 'networksById', array())); // support manually overriden "networksById" dictionary too
    }

    public function get_default_options() {
        return array(
            'defaultNetworkCodeReplacements' => array(
                'ETH' => array( 'ERC20' => 'ETH' ),
                'TRX' => array( 'TRC20' => 'TRX' ),
                'CRO' => array( 'CRC20' => 'CRONOS' ),
            ),
        );
    }

    public function safe_ledger_entry(array $entry, ?array $currency = null) {
        $currency = $this->safe_currency(null, $currency);
        $direction = $this->safe_string($entry, 'direction');
        $before = $this->safe_string($entry, 'before');
        $after = $this->safe_string($entry, 'after');
        $amount = $this->safe_string($entry, 'amount');
        if ($amount !== null) {
            if ($before === null && $after !== null) {
                $before = Precise::string_sub($after, $amount);
            } elseif ($before !== null && $after === null) {
                $after = Precise::string_add($before, $amount);
            }
        }
        if ($before !== null && $after !== null) {
            if ($direction === null) {
                if (Precise::string_gt($before, $after)) {
                    $direction = 'out';
                }
                if (Precise::string_gt($after, $before)) {
                    $direction = 'in';
                }
            }
        }
        $fee = $this->safe_value($entry, 'fee');
        if ($fee !== null) {
            $fee['cost'] = $this->safe_number($fee, 'cost');
        }
        $timestamp = $this->safe_integer($entry, 'timestamp');
        $info = $this->safe_value($entry, 'info', array());
        return array(
            'id' => $this->safe_string($entry, 'id'),
            'timestamp' => $timestamp,
            'datetime' => $this->iso8601 ($timestamp),
            'direction' => $direction,
            'account' => $this->safe_string($entry, 'account'),
            'referenceId' => $this->safe_string($entry, 'referenceId'),
            'referenceAccount' => $this->safe_string($entry, 'referenceAccount'),
            'type' => $this->safe_string($entry, 'type'),
            'currency' => $currency['code'],
            'amount' => $this->parse_number($amount),
            'before' => $this->parse_number($before),
            'after' => $this->parse_number($after),
            'status' => $this->safe_string($entry, 'status'),
            'fee' => $fee,
            'info' => $info,
        );
    }

    public function safe_currency_structure(array $currency) {
        return array_merge(array(
            'info' => null,
            'id' => null,
            'numericId' => null,
            'code' => null,
            'precision' => null,
            'type' => null,
            'name' => null,
            'active' => null,
            'deposit' => null,
            'withdraw' => null,
            'fee' => null,
            'fees' => array(),
            'networks' => array(),
            'limits' => array(
                'deposit' => array(
                    'min' => null,
                    'max' => null,
                ),
                'withdraw' => array(
                    'min' => null,
                    'max' => null,
                ),
            ),
        ), $currency);
    }

    public function safe_market_structure($market = null) {
        $cleanStructure = array(
            'id' => null,
            'lowercaseId' => null,
            'symbol' => null,
            'base' => null,
            'quote' => null,
            'settle' => null,
            'baseId' => null,
            'quoteId' => null,
            'settleId' => null,
            'type' => null,
            'spot' => null,
            'margin' => null,
            'swap' => null,
            'future' => null,
            'option' => null,
            'index' => null,
            'active' => null,
            'contract' => null,
            'linear' => null,
            'inverse' => null,
            'subType' => null,
            'taker' => null,
            'maker' => null,
            'contractSize' => null,
            'expiry' => null,
            'expiryDatetime' => null,
            'strike' => null,
            'optionType' => null,
            'precision' => array(
                'amount' => null,
                'price' => null,
                'cost' => null,
                'base' => null,
                'quote' => null,
            ),
            'limits' => array(
                'leverage' => array(
                    'min' => null,
                    'max' => null,
                ),
                'amount' => array(
                    'min' => null,
                    'max' => null,
                ),
                'price' => array(
                    'min' => null,
                    'max' => null,
                ),
                'cost' => array(
                    'min' => null,
                    'max' => null,
                ),
            ),
            'created' => null,
            'info' => null,
        );
        if ($market !== null) {
            $result = array_merge($cleanStructure, $market);
            // set null swap/future/etc
            if ($result['spot']) {
                if ($result['contract'] === null) {
                    $result['contract'] = false;
                }
                if ($result['swap'] === null) {
                    $result['swap'] = false;
                }
                if ($result['future'] === null) {
                    $result['future'] = false;
                }
                if ($result['option'] === null) {
                    $result['option'] = false;
                }
                if ($result['index'] === null) {
                    $result['index'] = false;
                }
            }
            return $result;
        }
        return $cleanStructure;
    }

    public function set_markets($markets, $currencies = null) {
        $values = array();
        $this->markets_by_id = array();
        // handle marketId conflicts
        // we insert spot $markets first
        $marketValues = $this->sort_by($this->to_array($markets), 'spot', true, true);
        for ($i = 0; $i < count($marketValues); $i++) {
            $value = $marketValues[$i];
            if (is_array($this->markets_by_id) && array_key_exists($value['id'], $this->markets_by_id)) {
                ($this->markets_by_id[$value['id']])[] = $value;
            } else {
                $this->markets_by_id[$value['id']] = array( $value );
            }
            $market = $this->deep_extend($this->safe_market_structure(), array(
                'precision' => $this->precision,
                'limits' => $this->limits,
            ), $this->fees['trading'], $value);
            if ($market['linear']) {
                $market['subType'] = 'linear';
            } elseif ($market['inverse']) {
                $market['subType'] = 'inverse';
            } else {
                $market['subType'] = null;
            }
            $values[] = $market;
        }
        $this->markets = $this->index_by($values, 'symbol');
        $marketsSortedBySymbol = $this->keysort ($this->markets);
        $marketsSortedById = $this->keysort ($this->markets_by_id);
        $this->symbols = is_array($marketsSortedBySymbol) ? array_keys($marketsSortedBySymbol) : array();
        $this->ids = is_array($marketsSortedById) ? array_keys($marketsSortedById) : array();
        if ($currencies !== null) {
            // $currencies is always null when called in constructor but not when called from loadMarkets
            $this->currencies = $this->deep_extend($this->currencies, $currencies);
        } else {
            $baseCurrencies = array();
            $quoteCurrencies = array();
            for ($i = 0; $i < count($values); $i++) {
                $market = $values[$i];
                $defaultCurrencyPrecision = ($this->precisionMode === DECIMAL_PLACES) ? 8 : $this->parse_number('1e-8');
                $marketPrecision = $this->safe_value($market, 'precision', array());
                if (is_array($market) && array_key_exists('base', $market)) {
                    $currency = $this->safe_currency_structure(array(
                        'id' => $this->safe_string_2($market, 'baseId', 'base'),
                        'numericId' => $this->safe_integer($market, 'baseNumericId'),
                        'code' => $this->safe_string($market, 'base'),
                        'precision' => $this->safe_value_2($marketPrecision, 'base', 'amount', $defaultCurrencyPrecision),
                    ));
                    $baseCurrencies[] = $currency;
                }
                if (is_array($market) && array_key_exists('quote', $market)) {
                    $currency = $this->safe_currency_structure(array(
                        'id' => $this->safe_string_2($market, 'quoteId', 'quote'),
                        'numericId' => $this->safe_integer($market, 'quoteNumericId'),
                        'code' => $this->safe_string($market, 'quote'),
                        'precision' => $this->safe_value_2($marketPrecision, 'quote', 'price', $defaultCurrencyPrecision),
                    ));
                    $quoteCurrencies[] = $currency;
                }
            }
            $baseCurrencies = $this->sort_by($baseCurrencies, 'code', false, '');
            $quoteCurrencies = $this->sort_by($quoteCurrencies, 'code', false, '');
            $this->baseCurrencies = $this->index_by($baseCurrencies, 'code');
            $this->quoteCurrencies = $this->index_by($quoteCurrencies, 'code');
            $allCurrencies = $this->array_concat($baseCurrencies, $quoteCurrencies);
            $groupedCurrencies = $this->group_by($allCurrencies, 'code');
            $codes = is_array($groupedCurrencies) ? array_keys($groupedCurrencies) : array();
            $resultingCurrencies = array();
            for ($i = 0; $i < count($codes); $i++) {
                $code = $codes[$i];
                $groupedCurrenciesCode = $this->safe_value($groupedCurrencies, $code, array());
                $highestPrecisionCurrency = $this->safe_value($groupedCurrenciesCode, 0);
                for ($j = 1; $j < count($groupedCurrenciesCode); $j++) {
                    $currentCurrency = $groupedCurrenciesCode[$j];
                    if ($this->precisionMode === TICK_SIZE) {
                        $highestPrecisionCurrency = ($currentCurrency['precision'] < $highestPrecisionCurrency['precision']) ? $currentCurrency : $highestPrecisionCurrency;
                    } else {
                        $highestPrecisionCurrency = ($currentCurrency['precision'] > $highestPrecisionCurrency['precision']) ? $currentCurrency : $highestPrecisionCurrency;
                    }
                }
                $resultingCurrencies[] = $highestPrecisionCurrency;
            }
            $sortedCurrencies = $this->sort_by($resultingCurrencies, 'code');
            $this->currencies = $this->deep_extend($this->currencies, $this->index_by($sortedCurrencies, 'code'));
        }
        $this->currencies_by_id = $this->index_by($this->currencies, 'id');
        $currenciesSortedByCode = $this->keysort ($this->currencies);
        $this->codes = is_array($currenciesSortedByCode) ? array_keys($currenciesSortedByCode) : array();
        return $this->markets;
    }

    public function safe_balance(array $balance) {
        $balances = $this->omit ($balance, array( 'info', 'timestamp', 'datetime', 'free', 'used', 'total' ));
        $codes = is_array($balances) ? array_keys($balances) : array();
        $balance['free'] = array();
        $balance['used'] = array();
        $balance['total'] = array();
        $debtBalance = array();
        for ($i = 0; $i < count($codes); $i++) {
            $code = $codes[$i];
            $total = $this->safe_string($balance[$code], 'total');
            $free = $this->safe_string($balance[$code], 'free');
            $used = $this->safe_string($balance[$code], 'used');
            $debt = $this->safe_string($balance[$code], 'debt');
            if (($total === null) && ($free !== null) && ($used !== null)) {
                $total = Precise::string_add($free, $used);
            }
            if (($free === null) && ($total !== null) && ($used !== null)) {
                $free = Precise::string_sub($total, $used);
            }
            if (($used === null) && ($total !== null) && ($free !== null)) {
                $used = Precise::string_sub($total, $free);
            }
            $balance[$code]['free'] = $this->parse_number($free);
            $balance[$code]['used'] = $this->parse_number($used);
            $balance[$code]['total'] = $this->parse_number($total);
            $balance['free'][$code] = $balance[$code]['free'];
            $balance['used'][$code] = $balance[$code]['used'];
            $balance['total'][$code] = $balance[$code]['total'];
            if ($debt !== null) {
                $balance[$code]['debt'] = $this->parse_number($debt);
                $debtBalance[$code] = $balance[$code]['debt'];
            }
        }
        $debtBalanceArray = is_array($debtBalance) ? array_keys($debtBalance) : array();
        $length = count($debtBalanceArray);
        if ($length) {
            $balance['debt'] = $debtBalance;
        }
        return $balance;
    }

    public function safe_order(array $order, ?array $market = null) {
        // parses numbers
        // * it is important pass the $trades $rawTrades
        $amount = $this->omit_zero($this->safe_string($order, 'amount'));
        $remaining = $this->safe_string($order, 'remaining');
        $filled = $this->safe_string($order, 'filled');
        $cost = $this->safe_string($order, 'cost');
        $average = $this->omit_zero($this->safe_string($order, 'average'));
        $price = $this->omit_zero($this->safe_string($order, 'price'));
        $lastTradeTimeTimestamp = $this->safe_integer($order, 'lastTradeTimestamp');
        $symbol = $this->safe_string($order, 'symbol');
        $side = $this->safe_string($order, 'side');
        $status = $this->safe_string($order, 'status');
        $parseFilled = ($filled === null);
        $parseCost = ($cost === null);
        $parseLastTradeTimeTimestamp = ($lastTradeTimeTimestamp === null);
        $fee = $this->safe_value($order, 'fee');
        $parseFee = ($fee === null);
        $parseFees = $this->safe_value($order, 'fees') === null;
        $parseSymbol = $symbol === null;
        $parseSide = $side === null;
        $shouldParseFees = $parseFee || $parseFees;
        $fees = $this->safe_value($order, 'fees', array());
        $trades = array();
        if ($parseFilled || $parseCost || $shouldParseFees) {
            $rawTrades = $this->safe_value($order, 'trades', $trades);
            $oldNumber = $this->number;
            // we parse $trades here!
            $this->number = 'strval';
            $firstTrade = $this->safe_value($rawTrades, 0);
            // parse $trades if they haven't already been parsed
            $tradesAreParsed = (($firstTrade !== null) && (is_array($firstTrade) && array_key_exists('info', $firstTrade)) && (is_array($firstTrade) && array_key_exists('id', $firstTrade)));
            if (!$tradesAreParsed) {
                $trades = $this->parse_trades($rawTrades, $market);
            } else {
                $trades = $rawTrades;
            }
            $this->number = $oldNumber;
            $tradesLength = 0;
            $isArray = gettype($trades) === 'array' && array_keys($trades) === array_keys(array_keys($trades));
            if ($isArray) {
                $tradesLength = count($trades);
            }
            if ($isArray && ($tradesLength > 0)) {
                // move properties that are defined in $trades up into the $order
                if ($order['symbol'] === null) {
                    $order['symbol'] = $trades[0]['symbol'];
                }
                if ($order['side'] === null) {
                    $order['side'] = $trades[0]['side'];
                }
                if ($order['type'] === null) {
                    $order['type'] = $trades[0]['type'];
                }
                if ($order['id'] === null) {
                    $order['id'] = $trades[0]['order'];
                }
                if ($parseFilled) {
                    $filled = '0';
                }
                if ($parseCost) {
                    $cost = '0';
                }
                for ($i = 0; $i < count($trades); $i++) {
                    $trade = $trades[$i];
                    $tradeAmount = $this->safe_string($trade, 'amount');
                    if ($parseFilled && ($tradeAmount !== null)) {
                        $filled = Precise::string_add($filled, $tradeAmount);
                    }
                    $tradeCost = $this->safe_string($trade, 'cost');
                    if ($parseCost && ($tradeCost !== null)) {
                        $cost = Precise::string_add($cost, $tradeCost);
                    }
                    if ($parseSymbol) {
                        $symbol = $this->safe_string($trade, 'symbol');
                    }
                    if ($parseSide) {
                        $side = $this->safe_string($trade, 'side');
                    }
                    $tradeTimestamp = $this->safe_value($trade, 'timestamp');
                    if ($parseLastTradeTimeTimestamp && ($tradeTimestamp !== null)) {
                        if ($lastTradeTimeTimestamp === null) {
                            $lastTradeTimeTimestamp = $tradeTimestamp;
                        } else {
                            $lastTradeTimeTimestamp = max ($lastTradeTimeTimestamp, $tradeTimestamp);
                        }
                    }
                    if ($shouldParseFees) {
                        $tradeFees = $this->safe_value($trade, 'fees');
                        if ($tradeFees !== null) {
                            for ($j = 0; $j < count($tradeFees); $j++) {
                                $tradeFee = $tradeFees[$j];
                                $fees[] = array_merge(array(), $tradeFee);
                            }
                        } else {
                            $tradeFee = $this->safe_value($trade, 'fee');
                            if ($tradeFee !== null) {
                                $fees[] = array_merge(array(), $tradeFee);
                            }
                        }
                    }
                }
            }
        }
        if ($shouldParseFees) {
            $reducedFees = $this->reduceFees ? $this->reduce_fees_by_currency($fees) : $fees;
            $reducedLength = count($reducedFees);
            for ($i = 0; $i < $reducedLength; $i++) {
                $reducedFees[$i]['cost'] = $this->safe_number($reducedFees[$i], 'cost');
                if (is_array($reducedFees[$i]) && array_key_exists('rate', $reducedFees[$i])) {
                    $reducedFees[$i]['rate'] = $this->safe_number($reducedFees[$i], 'rate');
                }
            }
            if (!$parseFee && ($reducedLength === 0)) {
                // copy $fee to avoid modification by reference
                $feeCopy = $this->deep_extend($fee);
                $feeCopy['cost'] = $this->safe_number($feeCopy, 'cost');
                if (is_array($feeCopy) && array_key_exists('rate', $feeCopy)) {
                    $feeCopy['rate'] = $this->safe_number($feeCopy, 'rate');
                }
                $reducedFees[] = $feeCopy;
            }
            $order['fees'] = $reducedFees;
            if ($parseFee && ($reducedLength === 1)) {
                $order['fee'] = $reducedFees[0];
            }
        }
        if ($amount === null) {
            // ensure $amount = $filled . $remaining
            if ($filled !== null && $remaining !== null) {
                $amount = Precise::string_add($filled, $remaining);
            } elseif ($status === 'closed') {
                $amount = $filled;
            }
        }
        if ($filled === null) {
            if ($amount !== null && $remaining !== null) {
                $filled = Precise::string_sub($amount, $remaining);
            } elseif ($status === 'closed' && $amount !== null) {
                $filled = $amount;
            }
        }
        if ($remaining === null) {
            if ($amount !== null && $filled !== null) {
                $remaining = Precise::string_sub($amount, $filled);
            } elseif ($status === 'closed') {
                $remaining = '0';
            }
        }
        // ensure that the $average field is calculated correctly
        $inverse = $this->safe_value($market, 'inverse', false);
        $contractSize = $this->number_to_string($this->safe_value($market, 'contractSize', 1));
        // $inverse
        // $price = $filled * contract size / $cost
        //
        // linear
        // $price = $cost / ($filled * contract size)
        if ($average === null) {
            if (($filled !== null) && ($cost !== null) && Precise::string_gt($filled, '0')) {
                $filledTimesContractSize = Precise::string_mul($filled, $contractSize);
                if ($inverse) {
                    $average = Precise::string_div($filledTimesContractSize, $cost);
                } else {
                    $average = Precise::string_div($cost, $filledTimesContractSize);
                }
            }
        }
        // similarly
        // $inverse
        // $cost = $filled * contract size / $price
        //
        // linear
        // $cost = $filled * contract size * $price
        $costPriceExists = ($average !== null) || ($price !== null);
        if ($parseCost && ($filled !== null) && $costPriceExists) {
            $multiplyPrice = null;
            if ($average === null) {
                $multiplyPrice = $price;
            } else {
                $multiplyPrice = $average;
            }
            // contract trading
            $filledTimesContractSize = Precise::string_mul($filled, $contractSize);
            if ($inverse) {
                $cost = Precise::string_div($filledTimesContractSize, $multiplyPrice);
            } else {
                $cost = Precise::string_mul($filledTimesContractSize, $multiplyPrice);
            }
        }
        // support for $market orders
        $orderType = $this->safe_value($order, 'type');
        $emptyPrice = ($price === null) || Precise::string_equals($price, '0');
        if ($emptyPrice && ($orderType === 'market')) {
            $price = $average;
        }
        // we have $trades with string values at this point so we will mutate them
        for ($i = 0; $i < count($trades); $i++) {
            $entry = $trades[$i];
            $entry['amount'] = $this->safe_number($entry, 'amount');
            $entry['price'] = $this->safe_number($entry, 'price');
            $entry['cost'] = $this->safe_number($entry, 'cost');
            $tradeFee = $this->safe_value($entry, 'fee', array());
            $tradeFee['cost'] = $this->safe_number($tradeFee, 'cost');
            if (is_array($tradeFee) && array_key_exists('rate', $tradeFee)) {
                $tradeFee['rate'] = $this->safe_number($tradeFee, 'rate');
            }
            $entryFees = $this->safe_value($entry, 'fees', array());
            for ($j = 0; $j < count($entryFees); $j++) {
                $entryFees[$j]['cost'] = $this->safe_number($entryFees[$j], 'cost');
            }
            $entry['fees'] = $entryFees;
            $entry['fee'] = $tradeFee;
        }
        $timeInForce = $this->safe_string($order, 'timeInForce');
        $postOnly = $this->safe_value($order, 'postOnly');
        // timeInForceHandling
        if ($timeInForce === null) {
            if ($this->safe_string($order, 'type') === 'market') {
                $timeInForce = 'IOC';
            }
            // allow $postOnly override
            if ($postOnly) {
                $timeInForce = 'PO';
            }
        } elseif ($postOnly === null) {
            // $timeInForce is not null here
            $postOnly = $timeInForce === 'PO';
        }
        $timestamp = $this->safe_integer($order, 'timestamp');
        $lastUpdateTimestamp = $this->safe_integer($order, 'lastUpdateTimestamp');
        $datetime = $this->safe_string($order, 'datetime');
        if ($datetime === null) {
            $datetime = $this->iso8601 ($timestamp);
        }
        $triggerPrice = $this->parse_number($this->safe_string_2($order, 'triggerPrice', 'stopPrice'));
        $takeProfitPrice = $this->parse_number($this->safe_string($order, 'takeProfitPrice'));
        $stopLossPrice = $this->parse_number($this->safe_string($order, 'stopLossPrice'));
        return array_merge($order, array(
            'id' => $this->safe_string($order, 'id'),
            'clientOrderId' => $this->safe_string($order, 'clientOrderId'),
            'timestamp' => $timestamp,
            'datetime' => $datetime,
            'symbol' => $symbol,
            'type' => $this->safe_string($order, 'type'),
            'side' => $side,
            'lastTradeTimestamp' => $lastTradeTimeTimestamp,
            'lastUpdateTimestamp' => $lastUpdateTimestamp,
            'price' => $this->parse_number($price),
            'amount' => $this->parse_number($amount),
            'cost' => $this->parse_number($cost),
            'average' => $this->parse_number($average),
            'filled' => $this->parse_number($filled),
            'remaining' => $this->parse_number($remaining),
            'timeInForce' => $timeInForce,
            'postOnly' => $postOnly,
            'trades' => $trades,
            'reduceOnly' => $this->safe_value($order, 'reduceOnly'),
            'stopPrice' => $triggerPrice,  // ! deprecated, use $triggerPrice instead
            'triggerPrice' => $triggerPrice,
            'takeProfitPrice' => $takeProfitPrice,
            'stopLossPrice' => $stopLossPrice,
            'status' => $status,
            'fee' => $this->safe_value($order, 'fee'),
        ));
    }

    public function parse_orders(array $orders, ?array $market = null, ?int $since = null, ?int $limit = null, $params = array ()) {
        //
        // the value of $orders is either a dict or a list
        //
        // dict
        //
        //     {
        //         'id1' => array( ... ),
        //         'id2' => array( ... ),
        //         'id3' => array( ... ),
        //         ...
        //     }
        //
        // list
        //
        //     array(
        //         array( 'id' => 'id1', ... ),
        //         array( 'id' => 'id2', ... ),
        //         array( 'id' => 'id3', ... ),
        //         ...
        //     )
        //
        $results = array();
        if (gettype($orders) === 'array' && array_keys($orders) === array_keys(array_keys($orders))) {
            for ($i = 0; $i < count($orders); $i++) {
                $order = array_merge($this->parse_order($orders[$i], $market), $params);
                $results[] = $order;
            }
        } else {
            $ids = is_array($orders) ? array_keys($orders) : array();
            for ($i = 0; $i < count($ids); $i++) {
                $id = $ids[$i];
                $order = array_merge($this->parse_order(array_merge(array( 'id' => $id ), $orders[$id]), $market), $params);
                $results[] = $order;
            }
        }
        $results = $this->sort_by($results, 'timestamp');
        $symbol = ($market !== null) ? $market['symbol'] : null;
        return $this->filter_by_symbol_since_limit($results, $symbol, $since, $limit);
    }

    public function calculate_fee(string $symbol, string $type, string $side, float $amount, float $price, $takerOrMaker = 'taker', $params = array ()) {
        if ($type === 'market' && $takerOrMaker === 'maker') {
            throw new ArgumentsRequired($this->id . ' calculateFee() - you have provided incompatible arguments - "market" $type order can not be "maker". Change either the "type" or the "takerOrMaker" argument to calculate the fee.');
        }
        $market = $this->markets[$symbol];
        $feeSide = $this->safe_string($market, 'feeSide', 'quote');
        $useQuote = null;
        if ($feeSide === 'get') {
            // the fee is always in the currency you get
            $useQuote = $side === 'sell';
        } elseif ($feeSide === 'give') {
            // the fee is always in the currency you give
            $useQuote = $side === 'buy';
        } else {
            // the fee is always in $feeSide currency
            $useQuote = $feeSide === 'quote';
        }
        $cost = $this->number_to_string($amount);
        $key = null;
        if ($useQuote) {
            $priceString = $this->number_to_string($price);
            $cost = Precise::string_mul($cost, $priceString);
            $key = 'quote';
        } else {
            $key = 'base';
        }
        // for derivatives, the fee is in 'settle' currency
        if (!$market['spot']) {
            $key = 'settle';
        }
        // even if `$takerOrMaker` argument was set to 'maker', for 'market' orders we should forcefully override it to 'taker'
        if ($type === 'market') {
            $takerOrMaker = 'taker';
        }
        $rate = $this->safe_string($market, $takerOrMaker);
        $cost = Precise::string_mul($cost, $rate);
        return array(
            'type' => $takerOrMaker,
            'currency' => $market[$key],
            'rate' => $this->parse_number($rate),
            'cost' => $this->parse_number($cost),
        );
    }

    public function safe_liquidation(array $liquidation, ?array $market = null) {
        $contracts = $this->safe_string($liquidation, 'contracts');
        $contractSize = $this->safe_string($market, 'contractSize');
        $price = $this->safe_string($liquidation, 'price');
        $baseValue = $this->safe_string($liquidation, 'baseValue');
        $quoteValue = $this->safe_string($liquidation, 'quoteValue');
        if (($baseValue === null) && ($contracts !== null) && ($contractSize !== null) && ($price !== null)) {
            $baseValue = Precise::string_mul($contracts, $contractSize);
        }
        if (($quoteValue === null) && ($baseValue !== null) && ($price !== null)) {
            $quoteValue = Precise::string_mul($baseValue, $price);
        }
        $liquidation['contracts'] = $this->parse_number($contracts);
        $liquidation['contractSize'] = $this->parse_number($contractSize);
        $liquidation['price'] = $this->parse_number($price);
        $liquidation['baseValue'] = $this->parse_number($baseValue);
        $liquidation['quoteValue'] = $this->parse_number($quoteValue);
        return $liquidation;
    }

    public function safe_trade(array $trade, ?array $market = null) {
        $amount = $this->safe_string($trade, 'amount');
        $price = $this->safe_string($trade, 'price');
        $cost = $this->safe_string($trade, 'cost');
        if ($cost === null) {
            // contract trading
            $contractSize = $this->safe_string($market, 'contractSize');
            $multiplyPrice = $price;
            if ($contractSize !== null) {
                $inverse = $this->safe_value($market, 'inverse', false);
                if ($inverse) {
                    $multiplyPrice = Precise::string_div('1', $price);
                }
                $multiplyPrice = Precise::string_mul($multiplyPrice, $contractSize);
            }
            $cost = Precise::string_mul($multiplyPrice, $amount);
        }
        $parseFee = $this->safe_value($trade, 'fee') === null;
        $parseFees = $this->safe_value($trade, 'fees') === null;
        $shouldParseFees = $parseFee || $parseFees;
        $fees = array();
        $fee = $this->safe_value($trade, 'fee');
        if ($shouldParseFees) {
            $reducedFees = $this->reduceFees ? $this->reduce_fees_by_currency($fees) : $fees;
            $reducedLength = count($reducedFees);
            for ($i = 0; $i < $reducedLength; $i++) {
                $reducedFees[$i]['cost'] = $this->safe_number($reducedFees[$i], 'cost');
                if (is_array($reducedFees[$i]) && array_key_exists('rate', $reducedFees[$i])) {
                    $reducedFees[$i]['rate'] = $this->safe_number($reducedFees[$i], 'rate');
                }
            }
            if (!$parseFee && ($reducedLength === 0)) {
                // copy $fee to avoid modification by reference
                $feeCopy = $this->deep_extend($fee);
                $feeCopy['cost'] = $this->safe_number($feeCopy, 'cost');
                if (is_array($feeCopy) && array_key_exists('rate', $feeCopy)) {
                    $feeCopy['rate'] = $this->safe_number($feeCopy, 'rate');
                }
                $reducedFees[] = $feeCopy;
            }
            if ($parseFees) {
                $trade['fees'] = $reducedFees;
            }
            if ($parseFee && ($reducedLength === 1)) {
                $trade['fee'] = $reducedFees[0];
            }
            $tradeFee = $this->safe_value($trade, 'fee');
            if ($tradeFee !== null) {
                $tradeFee['cost'] = $this->safe_number($tradeFee, 'cost');
                if (is_array($tradeFee) && array_key_exists('rate', $tradeFee)) {
                    $tradeFee['rate'] = $this->safe_number($tradeFee, 'rate');
                }
                $trade['fee'] = $tradeFee;
            }
        }
        $trade['amount'] = $this->parse_number($amount);
        $trade['price'] = $this->parse_number($price);
        $trade['cost'] = $this->parse_number($cost);
        return $trade;
    }

    public function invert_flat_string_dictionary($dict) {
        $reversed = array();
        $keys = is_array($dict) ? array_keys($dict) : array();
        for ($i = 0; $i < count($keys); $i++) {
            $key = $keys[$i];
            $value = $dict[$key];
            if (gettype($value) === 'string') {
                $reversed[$value] = $key;
            }
        }
        return $reversed;
    }

    public function reduce_fees_by_currency($fees) {
        //
        // this function takes a list of $fee structures having the following format
        //
        //     string = true
        //
        //     array(
        //         array( 'currency' => 'BTC', 'cost' => '0.1' ),
        //         array( 'currency' => 'BTC', 'cost' => '0.2'  ),
        //         array( 'currency' => 'BTC', 'cost' => '0.2', 'rate' => '0.00123' ),
        //         array( 'currency' => 'BTC', 'cost' => '0.4', 'rate' => '0.00123' ),
        //         array( 'currency' => 'BTC', 'cost' => '0.5', 'rate' => '0.00456' ),
        //         array( 'currency' => 'USDT', 'cost' => '12.3456' ),
        //     )
        //
        //     string = false
        //
        //     array(
        //         array( 'currency' => 'BTC', 'cost' => 0.1 ),
        //         array( 'currency' => 'BTC', 'cost' => 0.2 ),
        //         array( 'currency' => 'BTC', 'cost' => 0.2, 'rate' => 0.00123 ),
        //         array( 'currency' => 'BTC', 'cost' => 0.4, 'rate' => 0.00123 ),
        //         array( 'currency' => 'BTC', 'cost' => 0.5, 'rate' => 0.00456 ),
        //         array( 'currency' => 'USDT', 'cost' => 12.3456 ),
        //     )
        //
        // and returns a $reduced $fee list, where $fees are summed per currency and $rate (if any)
        //
        //     string = true
        //
        //     array(
        //         array( 'currency' => 'BTC', 'cost' => '0.4'  ),
        //         array( 'currency' => 'BTC', 'cost' => '0.6', 'rate' => '0.00123' ),
        //         array( 'currency' => 'BTC', 'cost' => '0.5', 'rate' => '0.00456' ),
        //         array( 'currency' => 'USDT', 'cost' => '12.3456' ),
        //     )
        //
        //     string  = false
        //
        //     array(
        //         array( 'currency' => 'BTC', 'cost' => 0.3  ),
        //         array( 'currency' => 'BTC', 'cost' => 0.6, 'rate' => 0.00123 ),
        //         array( 'currency' => 'BTC', 'cost' => 0.5, 'rate' => 0.00456 ),
        //         array( 'currency' => 'USDT', 'cost' => 12.3456 ),
        //     )
        //
        $reduced = array();
        for ($i = 0; $i < count($fees); $i++) {
            $fee = $fees[$i];
            $feeCurrencyCode = $this->safe_string($fee, 'currency');
            if ($feeCurrencyCode !== null) {
                $rate = $this->safe_string($fee, 'rate');
                $cost = $this->safe_value($fee, 'cost');
                if (Precise::string_eq($cost, '0')) {
                    // omit zero $cost $fees
                    continue;
                }
                if (!(is_array($reduced) && array_key_exists($feeCurrencyCode, $reduced))) {
                    $reduced[$feeCurrencyCode] = array();
                }
                $rateKey = ($rate === null) ? '' : $rate;
                if (is_array($reduced[$feeCurrencyCode]) && array_key_exists($rateKey, $reduced[$feeCurrencyCode])) {
                    $reduced[$feeCurrencyCode][$rateKey]['cost'] = Precise::string_add($reduced[$feeCurrencyCode][$rateKey]['cost'], $cost);
                } else {
                    $reduced[$feeCurrencyCode][$rateKey] = array(
                        'currency' => $feeCurrencyCode,
                        'cost' => $cost,
                    );
                    if ($rate !== null) {
                        $reduced[$feeCurrencyCode][$rateKey]['rate'] = $rate;
                    }
                }
            }
        }
        $result = array();
        $feeValues = is_array($reduced) ? array_values($reduced) : array();
        for ($i = 0; $i < count($feeValues); $i++) {
            $reducedFeeValues = is_array($feeValues[$i]) ? array_values($feeValues[$i]) : array();
            $result = $this->array_concat($result, $reducedFeeValues);
        }
        return $result;
    }

    public function safe_ticker(array $ticker, ?array $market = null) {
        $open = $this->omit_zero($this->safe_string($ticker, 'open'));
        $close = $this->omit_zero($this->safe_string($ticker, 'close'));
        $last = $this->omit_zero($this->safe_string($ticker, 'last'));
        $change = $this->omit_zero($this->safe_string($ticker, 'change'));
        $percentage = $this->omit_zero($this->safe_string($ticker, 'percentage'));
        $average = $this->omit_zero($this->safe_string($ticker, 'average'));
        $vwap = $this->omit_zero($this->safe_string($ticker, 'vwap'));
        $baseVolume = $this->safe_string($ticker, 'baseVolume');
        $quoteVolume = $this->safe_string($ticker, 'quoteVolume');
        if ($vwap === null) {
            $vwap = Precise::string_div($this->omit_zero($quoteVolume), $baseVolume);
        }
        if (($last !== null) && ($close === null)) {
            $close = $last;
        } elseif (($last === null) && ($close !== null)) {
            $last = $close;
        }
        if (($last !== null) && ($open !== null)) {
            if ($change === null) {
                $change = Precise::string_sub($last, $open);
            }
            if ($average === null) {
                $average = Precise::string_div(Precise::string_add($last, $open), '2');
            }
        }
        if (($percentage === null) && ($change !== null) && ($open !== null) && Precise::string_gt($open, '0')) {
            $percentage = Precise::string_mul(Precise::string_div($change, $open), '100');
        }
        if (($change === null) && ($percentage !== null) && ($open !== null)) {
            $change = Precise::string_div(Precise::string_mul($percentage, $open), '100');
        }
        if (($open === null) && ($last !== null) && ($change !== null)) {
            $open = Precise::string_sub($last, $change);
        }
        // timestamp and symbol operations don't belong in safeTicker
        // they should be done in the derived classes
        return array_merge($ticker, array(
            'bid' => $this->parse_number($this->omit_zero($this->safe_number($ticker, 'bid'))),
            'bidVolume' => $this->safe_number($ticker, 'bidVolume'),
            'ask' => $this->parse_number($this->omit_zero($this->safe_number($ticker, 'ask'))),
            'askVolume' => $this->safe_number($ticker, 'askVolume'),
            'high' => $this->parse_number($this->omit_zero($this->safe_string($ticker, 'high'))),
            'low' => $this->parse_number($this->omit_zero($this->safe_number($ticker, 'low'))),
            'open' => $this->parse_number($this->omit_zero($this->parse_number($open))),
            'close' => $this->parse_number($this->omit_zero($this->parse_number($close))),
            'last' => $this->parse_number($this->omit_zero($this->parse_number($last))),
            'change' => $this->parse_number($change),
            'percentage' => $this->parse_number($percentage),
            'average' => $this->parse_number($average),
            'vwap' => $this->parse_number($vwap),
            'baseVolume' => $this->parse_number($baseVolume),
            'quoteVolume' => $this->parse_number($quoteVolume),
            'previousClose' => $this->safe_number($ticker, 'previousClose'),
        ));
    }

    public function fetch_borrow_rate(string $code, $amount, $params = array ()) {
        throw new NotSupported($this->id . ' fetchBorrowRate is deprecated, please use fetchCrossBorrowRate or fetchIsolatedBorrowRate instead');
    }

    public function repay_cross_margin(string $code, $amount, $params = array ()) {
        throw new NotSupported($this->id . ' repayCrossMargin is not support yet');
    }

    public function repay_isolated_margin(string $symbol, string $code, $amount, $params = array ()) {
        throw new NotSupported($this->id . ' repayIsolatedMargin is not support yet');
    }

    public function borrow_cross_margin(string $code, $amount, $params = array ()) {
        throw new NotSupported($this->id . ' borrowCrossMargin is not support yet');
    }

    public function borrow_isolated_margin(string $symbol, string $code, $amount, $params = array ()) {
        throw new NotSupported($this->id . ' borrowIsolatedMargin is not support yet');
    }

    public function borrow_margin(string $code, $amount, ?string $symbol = null, $params = array ()) {
        throw new NotSupported($this->id . ' borrowMargin is deprecated, please use borrowCrossMargin or borrowIsolatedMargin instead');
    }

    public function repay_margin(string $code, $amount, ?string $symbol = null, $params = array ()) {
        throw new NotSupported($this->id . ' repayMargin is deprecated, please use repayCrossMargin or repayIsolatedMargin instead');
    }

    public function fetch_ohlcv(string $symbol, $timeframe = '1m', ?int $since = null, ?int $limit = null, $params = array ()) {
        $message = '';
        if ($this->has['fetchTrades']) {
            $message = '. If you want to build OHLCV candles from trade executions data, visit https://github.com/ccxt/ccxt/tree/master/examples/ and see "build-ohlcv-bars" file';
        }
        throw new NotSupported($this->id . ' fetchOHLCV() is not supported yet' . $message);
    }

    public function fetch_ohlcv_ws(string $symbol, $timeframe = '1m', ?int $since = null, ?int $limit = null, $params = array ()) {
        $message = '';
        if ($this->has['fetchTradesWs']) {
            $message = '. If you want to build OHLCV candles from trade executions data, visit https://github.com/ccxt/ccxt/tree/master/examples/ and see "build-ohlcv-bars" file';
        }
        throw new NotSupported($this->id . ' fetchOHLCVWs() is not supported yet. Try using fetchOHLCV instead.' . $message);
    }

    public function watch_ohlcv(string $symbol, $timeframe = '1m', ?int $since = null, ?int $limit = null, $params = array ()) {
        throw new NotSupported($this->id . ' watchOHLCV() is not supported yet');
    }

    public function convert_trading_view_to_ohlcv($ohlcvs, $timestamp = 't', $open = 'o', $high = 'h', $low = 'l', $close = 'c', $volume = 'v', $ms = false) {
        $result = array();
        $timestamps = $this->safe_value($ohlcvs, $timestamp, array());
        $opens = $this->safe_value($ohlcvs, $open, array());
        $highs = $this->safe_value($ohlcvs, $high, array());
        $lows = $this->safe_value($ohlcvs, $low, array());
        $closes = $this->safe_value($ohlcvs, $close, array());
        $volumes = $this->safe_value($ohlcvs, $volume, array());
        for ($i = 0; $i < count($timestamps); $i++) {
            $result[] = array(
                $ms ? $this->safe_integer($timestamps, $i) : $this->safe_timestamp($timestamps, $i),
                $this->safe_value($opens, $i),
                $this->safe_value($highs, $i),
                $this->safe_value($lows, $i),
                $this->safe_value($closes, $i),
                $this->safe_value($volumes, $i),
            );
        }
        return $result;
    }

    public function convert_ohlcv_to_trading_view($ohlcvs, $timestamp = 't', $open = 'o', $high = 'h', $low = 'l', $close = 'c', $volume = 'v', $ms = false) {
        $result = array();
        $result[$timestamp] = array();
        $result[$open] = array();
        $result[$high] = array();
        $result[$low] = array();
        $result[$close] = array();
        $result[$volume] = array();
        for ($i = 0; $i < count($ohlcvs); $i++) {
            $ts = $ms ? $ohlcvs[$i][0] : $this->parseToInt ($ohlcvs[$i][0] / 1000);
            $result[$timestamp][] = $ts;
            $result[$open][] = $ohlcvs[$i][1];
            $result[$high][] = $ohlcvs[$i][2];
            $result[$low][] = $ohlcvs[$i][3];
            $result[$close][] = $ohlcvs[$i][4];
            $result[$volume][] = $ohlcvs[$i][5];
        }
        return $result;
    }

    public function fetch_web_endpoint($method, $endpointMethod, $returnAsJson, $startRegex = null, $endRegex = null) {
        $errorMessage = '';
        $options = $this->safe_value($this->options, $method, array());
        $muteOnFailure = $this->safe_value($options, 'webApiMuteFailure', true);
        try {
            // if it was not explicitly disabled, then don't fetch
            if ($this->safe_value($options, 'webApiEnable', true) !== true) {
                return null;
            }
            $maxRetries = $this->safe_value($options, 'webApiRetries', 10);
            $response = null;
            $retry = 0;
            while ($retry < $maxRetries) {
                try {
                    $response = $this->$endpointMethod (array());
                    break;
                } catch (Exception $e) {
                    $retry = $retry + 1;
                    if ($retry === $maxRetries) {
                        throw $e;
                    }
                }
            }
            $content = $response;
            if ($startRegex !== null) {
                $splitted_by_start = explode($startRegex, $content);
                $content = $splitted_by_start[1]; // we need second part after start
            }
            if ($endRegex !== null) {
                $splitted_by_end = explode($endRegex, $content);
                $content = $splitted_by_end[0]; // we need first part after start
            }
            if ($returnAsJson && (gettype($content) === 'string')) {
                $jsoned = $this->parse_json(trim($content)); // $content should be trimmed before json parsing
                if ($jsoned) {
                    return $jsoned; // if parsing was not successfull, exception should be thrown
                } else {
                    throw new BadResponse('could not parse the $response into json');
                }
            } else {
                return $content;
            }
        } catch (Exception $e) {
            $errorMessage = $this->id . ' ' . $method . '() failed to fetch correct data from website. Probably webpage markup has been changed, breaking the page custom parser.';
        }
        if ($muteOnFailure) {
            return null;
        } else {
            throw new BadResponse($errorMessage);
        }
    }

    public function market_ids($symbols) {
        if ($symbols === null) {
            return $symbols;
        }
        $result = array();
        for ($i = 0; $i < count($symbols); $i++) {
            $result[] = $this->market_id($symbols[$i]);
        }
        return $result;
    }

    public function market_symbols($symbols, ?string $type = null, $allowEmpty = true, $sameTypeOnly = false, $sameSubTypeOnly = false) {
        if ($symbols === null) {
            if (!$allowEmpty) {
                throw new ArgumentsRequired($this->id . ' empty list of $symbols is not supported');
            }
            return $symbols;
        }
        $symbolsLength = count($symbols);
        if ($symbolsLength === 0) {
            if (!$allowEmpty) {
                throw new ArgumentsRequired($this->id . ' empty list of $symbols is not supported');
            }
            return $symbols;
        }
        $result = array();
        $marketType = null;
        $isLinearSubType = null;
        for ($i = 0; $i < count($symbols); $i++) {
            $market = $this->market ($symbols[$i]);
            if ($sameTypeOnly && ($marketType !== null)) {
                if ($market['type'] !== $marketType) {
                    throw new BadRequest($this->id . ' $symbols must be of the same $type, either ' . $marketType . ' or ' . $market['type'] . '.');
                }
            }
            if ($sameSubTypeOnly && ($isLinearSubType !== null)) {
                if ($market['linear'] !== $isLinearSubType) {
                    throw new BadRequest($this->id . ' $symbols must be of the same subType, either linear or inverse.');
                }
            }
            if ($type !== null && $market['type'] !== $type) {
                throw new BadRequest($this->id . ' $symbols must be of the same $type ' . $type . '. If the $type is incorrect you can change it in options or the params of the request');
            }
            $marketType = $market['type'];
            if (!$market['spot']) {
                $isLinearSubType = $market['linear'];
            }
            $symbol = $this->safe_string($market, 'symbol', $symbols[$i]);
            $result[] = $symbol;
        }
        return $result;
    }

    public function market_codes($codes) {
        if ($codes === null) {
            return $codes;
        }
        $result = array();
        for ($i = 0; $i < count($codes); $i++) {
            $result[] = $this->common_currency_code($codes[$i]);
        }
        return $result;
    }

    public function parse_bids_asks($bidasks, int|string $priceKey = 0, int|string $amountKey = 1, int|string $countOrIdKey = 2) {
        $bidasks = $this->to_array($bidasks);
        $result = array();
        for ($i = 0; $i < count($bidasks); $i++) {
            $result[] = $this->parse_bid_ask($bidasks[$i], $priceKey, $amountKey, $countOrIdKey);
        }
        return $result;
    }

    public function fetch_l2_order_book(string $symbol, ?int $limit = null, $params = array ()) {
        $orderbook = $this->fetch_order_book($symbol, $limit, $params);
        return array_merge($orderbook, array(
            'asks' => $this->sort_by($this->aggregate ($orderbook['asks']), 0),
            'bids' => $this->sort_by($this->aggregate ($orderbook['bids']), 0, true),
        ));
    }

    public function filter_by_symbol($objects, ?string $symbol = null) {
        if ($symbol === null) {
            return $objects;
        }
        $result = array();
        for ($i = 0; $i < count($objects); $i++) {
            $objectSymbol = $this->safe_string($objects[$i], 'symbol');
            if ($objectSymbol === $symbol) {
                $result[] = $objects[$i];
            }
        }
        return $result;
    }

    public function parse_ohlcv($ohlcv, ?array $market = null): array {
        if (gettype($ohlcv) === 'array' && array_keys($ohlcv) === array_keys(array_keys($ohlcv))) {
            return array(
                $this->safe_integer($ohlcv, 0), // timestamp
                $this->safe_number($ohlcv, 1), // open
                $this->safe_number($ohlcv, 2), // high
                $this->safe_number($ohlcv, 3), // low
                $this->safe_number($ohlcv, 4), // close
                $this->safe_number($ohlcv, 5), // volume
            );
        }
        return $ohlcv;
    }

    public function network_code_to_id($networkCode, $currencyCode = null) {
        /**
         * @ignore
         * tries to convert the provided $networkCode (which is expected to be an unified network code) to a network id. In order to achieve this, derived class needs to have 'options->networks' defined.
         * @param {string} $networkCode unified network code
         * @param {string} $currencyCode unified currency code, but this argument is not required by default, unless there is an exchange (like huobi) that needs an override of the method to be able to pass $currencyCode argument additionally
         * @return {string|null} exchange-specific network id
         */
        $networkIdsByCodes = $this->safe_value($this->options, 'networks', array());
        $networkId = $this->safe_string($networkIdsByCodes, $networkCode);
        // for example, if 'ETH' is passed for $networkCode, but 'ETH' $key not defined in `options->networks` object
        if ($networkId === null) {
            if ($currencyCode === null) {
                // if $currencyCode was not provided, then we just set passed $value to $networkId
                $networkId = $networkCode;
            } else {
                // if $currencyCode was provided, then we try to find if that $currencyCode has a replacement ($i->e. ERC20 for ETH)
                $defaultNetworkCodeReplacements = $this->safe_value($this->options, 'defaultNetworkCodeReplacements', array());
                if (is_array($defaultNetworkCodeReplacements) && array_key_exists($currencyCode, $defaultNetworkCodeReplacements)) {
                    // if there is a replacement for the passed $networkCode, then we use it to find network-id in `options->networks` object
                    $replacementObject = $defaultNetworkCodeReplacements[$currencyCode]; // $i->e. array( 'ERC20' => 'ETH' )
                    $keys = is_array($replacementObject) ? array_keys($replacementObject) : array();
                    for ($i = 0; $i < count($keys); $i++) {
                        $key = $keys[$i];
                        $value = $replacementObject[$key];
                        // if $value matches to provided unified $networkCode, then we use it's $key to find network-id in `options->networks` object
                        if ($value === $networkCode) {
                            $networkId = $this->safe_string($networkIdsByCodes, $key);
                            break;
                        }
                    }
                }
                // if it wasn't found, we just set the provided $value to network-id
                if ($networkId === null) {
                    $networkId = $networkCode;
                }
            }
        }
        return $networkId;
    }

    public function network_id_to_code($networkId, $currencyCode = null) {
        /**
         * @ignore
         * tries to convert the provided exchange-specific $networkId to an unified network Code. In order to achieve this, derived class needs to have "options['networksById']" defined.
         * @param {string} $networkId exchange specific network id/title, like => TRON, Trc-20, usdt-erc20, etc
         * @param {string|null} $currencyCode unified currency code, but this argument is not required by default, unless there is an exchange (like huobi) that needs an override of the method to be able to pass $currencyCode argument additionally
         * @return {string|null} unified network code
         */
        $networkCodesByIds = $this->safe_value($this->options, 'networksById', array());
        $networkCode = $this->safe_string($networkCodesByIds, $networkId, $networkId);
        // replace mainnet network-codes (i.e. ERC20->ETH)
        if ($currencyCode !== null) {
            $defaultNetworkCodeReplacements = $this->safe_value($this->options, 'defaultNetworkCodeReplacements', array());
            if (is_array($defaultNetworkCodeReplacements) && array_key_exists($currencyCode, $defaultNetworkCodeReplacements)) {
                $replacementObject = $this->safe_value($defaultNetworkCodeReplacements, $currencyCode, array());
                $networkCode = $this->safe_string($replacementObject, $networkCode, $networkCode);
            }
        }
        return $networkCode;
    }

    public function handle_network_code_and_params($params) {
        $networkCodeInParams = $this->safe_string_2($params, 'networkCode', 'network');
        if ($networkCodeInParams !== null) {
            $params = $this->omit ($params, array( 'networkCode', 'network' ));
        }
        // if it was not defined by user, we should not set it from 'defaultNetworks', because handleNetworkCodeAndParams is for only request-side and thus we do not fill it with anything. We can only use 'defaultNetworks' after parsing response-side
        return array( $networkCodeInParams, $params );
    }

    public function default_network_code($currencyCode) {
        $defaultNetworkCode = null;
        $defaultNetworks = $this->safe_value($this->options, 'defaultNetworks', array());
        if (is_array($defaultNetworks) && array_key_exists($currencyCode, $defaultNetworks)) {
            // if currency had set its network in "defaultNetworks", use it
            $defaultNetworkCode = $defaultNetworks[$currencyCode];
        } else {
            // otherwise, try to use the global-scope 'defaultNetwork' value (even if that network is not supported by currency, it doesn't make any problem, this will be just used "at first" if currency supports this network at all)
            $defaultNetwork = $this->safe_value($this->options, 'defaultNetwork');
            if ($defaultNetwork !== null) {
                $defaultNetworkCode = $defaultNetwork;
            }
        }
        return $defaultNetworkCode;
    }

    public function select_network_code_from_unified_networks($currencyCode, $networkCode, $indexedNetworkEntries) {
        return $this->select_network_key_from_networks($currencyCode, $networkCode, $indexedNetworkEntries, true);
    }

    public function select_network_id_from_raw_networks($currencyCode, $networkCode, $indexedNetworkEntries) {
        return $this->select_network_key_from_networks($currencyCode, $networkCode, $indexedNetworkEntries, false);
    }

    public function select_network_key_from_networks($currencyCode, $networkCode, $indexedNetworkEntries, $isIndexedByUnifiedNetworkCode = false) {
        // this method is used against raw & unparse network entries, which are just indexed by network id
        $chosenNetworkId = null;
        $availableNetworkIds = is_array($indexedNetworkEntries) ? array_keys($indexedNetworkEntries) : array();
        $responseNetworksLength = count($availableNetworkIds);
        if ($networkCode !== null) {
            if ($responseNetworksLength === 0) {
                throw new NotSupported($this->id . ' - ' . $networkCode . ' network did not return any result for ' . $currencyCode);
            } else {
                // if $networkCode was provided by user, we should check it after response, referenced exchange doesn't support network-code during request
                $networkId = $isIndexedByUnifiedNetworkCode ? $networkCode : $this->network_code_to_id($networkCode, $currencyCode);
                if (is_array($indexedNetworkEntries) && array_key_exists($networkId, $indexedNetworkEntries)) {
                    $chosenNetworkId = $networkId;
                } else {
                    throw new NotSupported($this->id . ' - ' . $networkId . ' network was not found for ' . $currencyCode . ', use one of ' . implode(', ', $availableNetworkIds));
                }
            }
        } else {
            if ($responseNetworksLength === 0) {
                throw new NotSupported($this->id . ' - no networks were returned for ' . $currencyCode);
            } else {
                // if $networkCode was not provided by user, then we try to use the default network (if it was defined in "defaultNetworks"), otherwise, we just return the first network entry
                $defaultNetworkCode = $this->default_network_code($currencyCode);
                $defaultNetworkId = $isIndexedByUnifiedNetworkCode ? $defaultNetworkCode : $this->network_code_to_id($defaultNetworkCode, $currencyCode);
                $chosenNetworkId = (is_array($indexedNetworkEntries) && array_key_exists($defaultNetworkId, $indexedNetworkEntries)) ? $defaultNetworkId : $availableNetworkIds[0];
            }
        }
        return $chosenNetworkId;
    }

    public function safe_number_2($dictionary, $key1, $key2, $d = null) {
        $value = $this->safe_string_2($dictionary, $key1, $key2);
        return $this->parse_number($value, $d);
    }

    public function parse_order_book(array $orderbook, string $symbol, ?int $timestamp = null, $bidsKey = 'bids', $asksKey = 'asks', int|string $priceKey = 0, int|string $amountKey = 1, int|string $countOrIdKey = 2) {
        $bids = $this->parse_bids_asks($this->safe_value($orderbook, $bidsKey, array()), $priceKey, $amountKey, $countOrIdKey);
        $asks = $this->parse_bids_asks($this->safe_value($orderbook, $asksKey, array()), $priceKey, $amountKey, $countOrIdKey);
        return array(
            'symbol' => $symbol,
            'bids' => $this->sort_by($bids, 0, true),
            'asks' => $this->sort_by($asks, 0),
            'timestamp' => $timestamp,
            'datetime' => $this->iso8601 ($timestamp),
            'nonce' => null,
        );
    }

    public function parse_ohlcvs(mixed $ohlcvs, mixed $market = null, string $timeframe = '1m', ?int $since = null, ?int $limit = null) {
        $results = array();
        for ($i = 0; $i < count($ohlcvs); $i++) {
            $results[] = $this->parse_ohlcv($ohlcvs[$i], $market);
        }
        $sorted = $this->sort_by($results, 0);
        return $this->filter_by_since_limit($sorted, $since, $limit, 0);
    }

    public function parse_leverage_tiers($response, ?array $symbols = null, $marketIdKey = null) {
        // $marketIdKey should only be null when $response is a dictionary
        $symbols = $this->market_symbols($symbols);
        $tiers = array();
        for ($i = 0; $i < count($response); $i++) {
            $item = $response[$i];
            $id = $this->safe_string($item, $marketIdKey);
            $market = $this->safe_market($id, null, null, 'swap');
            $symbol = $market['symbol'];
            $contract = $this->safe_value($market, 'contract', false);
            if ($contract && (($symbols === null) || $this->in_array($symbol, $symbols))) {
                $tiers[$symbol] = $this->parse_market_leverage_tiers($item, $market);
            }
        }
        return $tiers;
    }

    public function load_trading_limits(?array $symbols = null, $reload = false, $params = array ()) {
        if ($this->has['fetchTradingLimits']) {
            if ($reload || !(is_array($this->options) && array_key_exists('limitsLoaded', $this->options))) {
                $response = $this->fetch_trading_limits($symbols);
                for ($i = 0; $i < count($symbols); $i++) {
                    $symbol = $symbols[$i];
                    $this->markets[$symbol] = $this->deep_extend($this->markets[$symbol], $response[$symbol]);
                }
                $this->options['limitsLoaded'] = $this->milliseconds ();
            }
        }
        return $this->markets;
    }

    public function safe_position($position) {
        // simplified version of => /pull/12765/
        $unrealizedPnlString = $this->safe_string($position, 'unrealisedPnl');
        $initialMarginString = $this->safe_string($position, 'initialMargin');
        //
        // PERCENTAGE
        //
        $percentage = $this->safe_value($position, 'percentage');
        if (($percentage === null) && ($unrealizedPnlString !== null) && ($initialMarginString !== null)) {
            // was done in all implementations ( aax, btcex, bybit, deribit, ftx, gate, kucoinfutures, phemex )
            $percentageString = Precise::string_mul(Precise::string_div($unrealizedPnlString, $initialMarginString, 4), '100');
            $position['percentage'] = $this->parse_number($percentageString);
        }
        // if $contractSize is null get from $market
        $contractSize = $this->safe_number($position, 'contractSize');
        $symbol = $this->safe_string($position, 'symbol');
        $market = null;
        if ($symbol !== null) {
            $market = $this->safe_value($this->markets, $symbol);
        }
        if ($contractSize === null && $market !== null) {
            $contractSize = $this->safe_number($market, 'contractSize');
            $position['contractSize'] = $contractSize;
        }
        return $position;
    }

    public function parse_positions($positions, ?array $symbols = null, $params = array ()) {
        $symbols = $this->market_symbols($symbols);
        $positions = $this->to_array($positions);
        $result = array();
        for ($i = 0; $i < count($positions); $i++) {
            $position = array_merge($this->parse_position($positions[$i], null), $params);
            $result[] = $position;
        }
        return $this->filter_by_array_positions($result, 'symbol', $symbols, false);
    }

    public function parse_accounts($accounts, $params = array ()) {
        $accounts = $this->to_array($accounts);
        $result = array();
        for ($i = 0; $i < count($accounts); $i++) {
            $account = array_merge($this->parse_account($accounts[$i]), $params);
            $result[] = $account;
        }
        return $result;
    }

    public function parse_trades($trades, ?array $market = null, ?int $since = null, ?int $limit = null, $params = array ()) {
        $trades = $this->to_array($trades);
        $result = array();
        for ($i = 0; $i < count($trades); $i++) {
            $trade = array_merge($this->parse_trade($trades[$i], $market), $params);
            $result[] = $trade;
        }
        $result = $this->sort_by_2($result, 'timestamp', 'id');
        $symbol = ($market !== null) ? $market['symbol'] : null;
        return $this->filter_by_symbol_since_limit($result, $symbol, $since, $limit);
    }

    public function parse_transactions($transactions, ?array $currency = null, ?int $since = null, ?int $limit = null, $params = array ()) {
        $transactions = $this->to_array($transactions);
        $result = array();
        for ($i = 0; $i < count($transactions); $i++) {
            $transaction = array_merge($this->parse_transaction($transactions[$i], $currency), $params);
            $result[] = $transaction;
        }
        $result = $this->sort_by($result, 'timestamp');
        $code = ($currency !== null) ? $currency['code'] : null;
        return $this->filter_by_currency_since_limit($result, $code, $since, $limit);
    }

    public function parse_transfers($transfers, ?array $currency = null, ?int $since = null, ?int $limit = null, $params = array ()) {
        $transfers = $this->to_array($transfers);
        $result = array();
        for ($i = 0; $i < count($transfers); $i++) {
            $transfer = array_merge($this->parse_transfer($transfers[$i], $currency), $params);
            $result[] = $transfer;
        }
        $result = $this->sort_by($result, 'timestamp');
        $code = ($currency !== null) ? $currency['code'] : null;
        return $this->filter_by_currency_since_limit($result, $code, $since, $limit);
    }

    public function parse_ledger($data, ?array $currency = null, ?int $since = null, ?int $limit = null, $params = array ()) {
        $result = array();
        $arrayData = $this->to_array($data);
        for ($i = 0; $i < count($arrayData); $i++) {
            $itemOrItems = $this->parse_ledger_entry($arrayData[$i], $currency);
            if (gettype($itemOrItems) === 'array' && array_keys($itemOrItems) === array_keys(array_keys($itemOrItems))) {
                for ($j = 0; $j < count($itemOrItems); $j++) {
                    $result[] = array_merge($itemOrItems[$j], $params);
                }
            } else {
                $result[] = array_merge($itemOrItems, $params);
            }
        }
        $result = $this->sort_by($result, 'timestamp');
        $code = ($currency !== null) ? $currency['code'] : null;
        return $this->filter_by_currency_since_limit($result, $code, $since, $limit);
    }

    public function nonce() {
        return $this->seconds ();
    }

    public function set_headers($headers) {
        return $headers;
    }

    public function market_id(string $symbol) {
        $market = $this->market ($symbol);
        if ($market !== null) {
            return $market['id'];
        }
        return $symbol;
    }

    public function symbol(string $symbol) {
        $market = $this->market ($symbol);
        return $this->safe_string($market, 'symbol', $symbol);
    }

    public function resolve_path($path, $params) {
        return array(
            $this->implode_params($path, $params),
            $this->omit ($params, $this->extract_params($path)),
        );
    }

    public function filter_by_array($objects, int|string $key, $values = null, $indexed = true) {
        $objects = $this->to_array($objects);
        // return all of them if no $values were passed
        if ($values === null || !$values) {
            return $indexed ? $this->index_by($objects, $key) : $objects;
        }
        $results = array();
        for ($i = 0; $i < count($objects); $i++) {
            if ($this->in_array($objects[$i][$key], $values)) {
                $results[] = $objects[$i];
            }
        }
        return $indexed ? $this->index_by($results, $key) : $results;
    }

    public function fetch2($path, mixed $api = 'public', $method = 'GET', $params = array (), mixed $headers = null, mixed $body = null, $config = array ()) {
        if ($this->enableRateLimit) {
            $cost = $this->calculate_rate_limiter_cost($api, $method, $path, $params, $config);
            $this->throttle ($cost);
        }
        $this->lastRestRequestTimestamp = $this->milliseconds ();
        $request = $this->sign ($path, $api, $method, $params, $headers, $body);
        $this->last_request_headers = $request['headers'];
        $this->last_request_body = $request['body'];
        $this->last_request_url = $request['url'];
        return $this->fetch ($request['url'], $request['method'], $request['headers'], $request['body']);
    }

    public function request($path, mixed $api = 'public', $method = 'GET', $params = array (), mixed $headers = null, mixed $body = null, $config = array ()) {
        return $this->fetch2 ($path, $api, $method, $params, $headers, $body, $config);
    }

    public function load_accounts($reload = false, $params = array ()) {
        if ($reload) {
            $this->accounts = $this->fetch_accounts($params);
        } else {
            if ($this->accounts) {
                return $this->accounts;
            } else {
                $this->accounts = $this->fetch_accounts($params);
            }
        }
        $this->accountsById = $this->index_by($this->accounts, 'id');
        return $this->accounts;
    }

    public function build_ohlcvc(array $trades, string $timeframe = '1m', float $since = 0, float $limit = 2147483647) {
        // given a sorted arrays of $trades (recent last) and a $timeframe builds an array of OHLCV candles
        // note, default $limit value (2147483647) is max int32 value
        $ms = $this->parse_timeframe($timeframe) * 1000;
        $ohlcvs = array();
        $i_timestamp = 0;
        // $open = 1;
        $i_high = 2;
        $i_low = 3;
        $i_close = 4;
        $i_volume = 5;
        $i_count = 6;
        $tradesLength = count($trades);
        $oldest = min ($tradesLength, $limit);
        for ($i = 0; $i < $oldest; $i++) {
            $trade = $trades[$i];
            $ts = $trade['timestamp'];
            if ($ts < $since) {
                continue;
            }
            $openingTime = (int) floor($ts / $ms) * $ms; // shift to the edge of m/h/d (but not M)
            if ($openingTime < $since) { // we don't need bars, that have opening time earlier than requested
                continue;
            }
            $ohlcv_length = count($ohlcvs);
            $candle = $ohlcv_length - 1;
            if (($candle === -1) || ($openingTime >= $this->sum ($ohlcvs[$candle][$i_timestamp], $ms))) {
                // moved to a new $timeframe -> create a new $candle from opening $trade
                $ohlcvs[] = [
                    $openingTime, // timestamp
                    $trade['price'], // O
                    $trade['price'], // H
                    $trade['price'], // L
                    $trade['price'], // C
                    $trade['amount'], // V
                    1, // count
                ];
            } else {
                // still processing the same $timeframe -> update opening $trade
                $ohlcvs[$candle][$i_high] = max ($ohlcvs[$candle][$i_high], $trade['price']);
                $ohlcvs[$candle][$i_low] = min ($ohlcvs[$candle][$i_low], $trade['price']);
                $ohlcvs[$candle][$i_close] = $trade['price'];
                $ohlcvs[$candle][$i_volume] = $this->sum ($ohlcvs[$candle][$i_volume], $trade['amount']);
                $ohlcvs[$candle][$i_count] = $this->sum ($ohlcvs[$candle][$i_count], 1);
            }
        }
        return $ohlcvs;
    }

    public function parse_trading_view_ohlcv($ohlcvs, $market = null, $timeframe = '1m', ?int $since = null, ?int $limit = null) {
        $result = $this->convert_trading_view_to_ohlcv($ohlcvs);
        return $this->parse_ohlcvs($result, $market, $timeframe, $since, $limit);
    }

    public function edit_limit_buy_order($id, $symbol, $amount, $price = null, $params = array ()) {
        return $this->edit_limit_order($id, $symbol, 'buy', $amount, $price, $params);
    }

    public function edit_limit_sell_order($id, $symbol, $amount, $price = null, $params = array ()) {
        return $this->edit_limit_order($id, $symbol, 'sell', $amount, $price, $params);
    }

    public function edit_limit_order($id, $symbol, $side, $amount, $price = null, $params = array ()) {
        return $this->edit_order($id, $symbol, 'limit', $side, $amount, $price, $params);
    }

    public function edit_order(string $id, $symbol, $type, $side, $amount = null, $price = null, $params = array ()) {
        $this->cancelOrder ($id, $symbol);
        return $this->create_order($symbol, $type, $side, $amount, $price, $params);
    }

    public function edit_order_ws(string $id, string $symbol, string $type, string $side, float $amount, ?float $price = null, $params = array ()) {
        $this->cancelOrderWs ($id, $symbol);
        return $this->createOrderWs ($symbol, $type, $side, $amount, $price, $params);
    }

    public function fetch_permissions($params = array ()) {
        throw new NotSupported($this->id . ' fetchPermissions() is not supported yet');
    }

    public function fetch_position(string $symbol, $params = array ()) {
        throw new NotSupported($this->id . ' fetchPosition() is not supported yet');
    }

    public function watch_position(?string $symbol = null, $params = array ()) {
        throw new NotSupported($this->id . ' watchPosition() is not supported yet');
    }

    public function watch_positions(?array $symbols = null, ?int $since = null, ?int $limit = null, $params = array ()) {
        throw new NotSupported($this->id . ' watchPositions() is not supported yet');
    }

    public function watch_position_for_symbols(?array $symbols = null, ?int $since = null, ?int $limit = null, $params = array ()) {
        return $this->watchPositions ($symbols, $since, $limit, $params);
    }

    public function fetch_positions_for_symbol(string $symbol, $params = array ()) {
        /**
         * fetches all open positions for specific $symbol, unlike fetchPositions (which is designed to work with multiple symbols) so this method might be preffered for one-market position, because of less rate-limit consumption and speed
         * @param {string} $symbol unified market $symbol
         * @param {array} $params extra parameters specific to the endpoint
         * @return {array[]} a list of ~@link https://docs.ccxt.com/#/?id=position-structure position structure~ with maximum 3 items - possible one position for "one-way" mode, and possible two positions (long & short) for "two-way" (a.k.a. hedge) mode
         */
        throw new NotSupported($this->id . ' fetchPositionsForSymbol() is not supported yet');
    }

    public function fetch_positions(?array $symbols = null, $params = array ()) {
        throw new NotSupported($this->id . ' fetchPositions() is not supported yet');
    }

    public function fetch_positions_risk(?array $symbols = null, $params = array ()) {
        throw new NotSupported($this->id . ' fetchPositionsRisk() is not supported yet');
    }

    public function fetch_bids_asks(?array $symbols = null, $params = array ()) {
        throw new NotSupported($this->id . ' fetchBidsAsks() is not supported yet');
    }

    public function parse_bid_ask($bidask, int|string $priceKey = 0, int|string $amountKey = 1, int|string $countOrIdKey = 2) {
        $price = $this->safe_number($bidask, $priceKey);
        $amount = $this->safe_number($bidask, $amountKey);
        $countOrId = $this->safe_integer($bidask, $countOrIdKey);
        $bidAsk = array( $price, $amount );
        if ($countOrId !== null) {
            $bidAsk[] = $countOrId;
        }
        return $bidAsk;
    }

    public function safe_currency(?string $currencyId, ?array $currency = null) {
        if (($currencyId === null) && ($currency !== null)) {
            return $currency;
        }
        if (($this->currencies_by_id !== null) && (is_array($this->currencies_by_id) && array_key_exists($currencyId, $this->currencies_by_id)) && ($this->currencies_by_id[$currencyId] !== null)) {
            return $this->currencies_by_id[$currencyId];
        }
        $code = $currencyId;
        if ($currencyId !== null) {
            $code = $this->common_currency_code(strtoupper($currencyId));
        }
        return array(
            'id' => $currencyId,
            'code' => $code,
            'precision' => null,
        );
    }

    public function safe_market(?string $marketId, ?array $market = null, ?string $delimiter = null, ?string $marketType = null) {
        $result = $this->safe_market_structure(array(
            'symbol' => $marketId,
            'marketId' => $marketId,
        ));
        if ($marketId !== null) {
            if (($this->markets_by_id !== null) && (is_array($this->markets_by_id) && array_key_exists($marketId, $this->markets_by_id))) {
                $markets = $this->markets_by_id[$marketId];
                $numMarkets = count($markets);
                if ($numMarkets === 1) {
                    return $markets[0];
                } else {
                    if ($marketType === null) {
                        if ($market === null) {
                            throw new ArgumentsRequired($this->id . ' safeMarket() requires a fourth argument for ' . $marketId . ' to disambiguate between different $markets with the same $market id');
                        } else {
                            $marketType = $market['type'];
                        }
                    }
                    for ($i = 0; $i < count($markets); $i++) {
                        $currentMarket = $markets[$i];
                        if ($currentMarket[$marketType]) {
                            return $currentMarket;
                        }
                    }
                }
            } elseif ($delimiter !== null && $delimiter !== '') {
                $parts = explode($delimiter, $marketId);
                $partsLength = count($parts);
                if ($partsLength === 2) {
                    $result['baseId'] = $this->safe_string($parts, 0);
                    $result['quoteId'] = $this->safe_string($parts, 1);
                    $result['base'] = $this->safe_currency_code($result['baseId']);
                    $result['quote'] = $this->safe_currency_code($result['quoteId']);
                    $result['symbol'] = $result['base'] . '/' . $result['quote'];
                    return $result;
                } else {
                    return $result;
                }
            }
        }
        if ($market !== null) {
            return $market;
        }
        return $result;
    }

    public function check_required_credentials($error = true) {
        $keys = is_array($this->requiredCredentials) ? array_keys($this->requiredCredentials) : array();
        for ($i = 0; $i < count($keys); $i++) {
            $key = $keys[$i];
            if ($this->requiredCredentials[$key] && !$this->$key) {
                if ($error) {
                    throw new AuthenticationError($this->id . ' requires "' . $key . '" credential');
                } else {
                    return false;
                }
            }
        }
        return true;
    }

    public function oath() {
        if ($this->twofa !== null) {
            return $this->totp($this->twofa);
        } else {
            throw new ExchangeError($this->id . ' exchange.twofa has not been set for 2FA Two-Factor Authentication');
        }
    }

    public function fetch_balance($params = array ()) {
        throw new NotSupported($this->id . ' fetchBalance() is not supported yet');
    }

    public function fetch_balance_ws($params = array ()) {
        throw new NotSupported($this->id . ' fetchBalanceWs() is not supported yet');
    }

    public function parse_balance($response) {
        throw new NotSupported($this->id . ' parseBalance() is not supported yet');
    }

    public function watch_balance($params = array ()) {
        throw new NotSupported($this->id . ' watchBalance() is not supported yet');
    }

    public function fetch_partial_balance($part, $params = array ()) {
        $balance = $this->fetch_balance($params);
        return $balance[$part];
    }

    public function fetch_free_balance($params = array ()) {
        return $this->fetch_partial_balance('free', $params);
    }

    public function fetch_used_balance($params = array ()) {
        return $this->fetch_partial_balance('used', $params);
    }

    public function fetch_total_balance($params = array ()) {
        return $this->fetch_partial_balance('total', $params);
    }

    public function fetch_status($params = array ()) {
        throw new NotSupported($this->id . ' fetchStatus() is not supported yet');
    }

    public function fetch_funding_fee(string $code, $params = array ()) {
        $warnOnFetchFundingFee = $this->safe_value($this->options, 'warnOnFetchFundingFee', true);
        if ($warnOnFetchFundingFee) {
            throw new NotSupported($this->id . ' fetchFundingFee() method is deprecated, it will be removed in July 2022, please, use fetchTransactionFee() or set exchange.options["warnOnFetchFundingFee"] = false to suppress this warning');
        }
        return $this->fetch_transaction_fee($code, $params);
    }

    public function fetch_funding_fees(?array $codes = null, $params = array ()) {
        $warnOnFetchFundingFees = $this->safe_value($this->options, 'warnOnFetchFundingFees', true);
        if ($warnOnFetchFundingFees) {
            throw new NotSupported($this->id . ' fetchFundingFees() method is deprecated, it will be removed in July 2022. Please, use fetchTransactionFees() or set exchange.options["warnOnFetchFundingFees"] = false to suppress this warning');
        }
        return $this->fetch_transaction_fees($codes, $params);
    }

    public function fetch_transaction_fee(string $code, $params = array ()) {
        if (!$this->has['fetchTransactionFees']) {
            throw new NotSupported($this->id . ' fetchTransactionFee() is not supported yet');
        }
        return $this->fetch_transaction_fees(array( $code ), $params);
    }

    public function fetch_transaction_fees(?array $codes = null, $params = array ()) {
        throw new NotSupported($this->id . ' fetchTransactionFees() is not supported yet');
    }

    public function fetch_deposit_withdraw_fees(?array $codes = null, $params = array ()) {
        throw new NotSupported($this->id . ' fetchDepositWithdrawFees() is not supported yet');
    }

    public function fetch_deposit_withdraw_fee(string $code, $params = array ()) {
        if (!$this->has['fetchDepositWithdrawFees']) {
            throw new NotSupported($this->id . ' fetchDepositWithdrawFee() is not supported yet');
        }
        $fees = $this->fetchDepositWithdrawFees (array( $code ), $params);
        return $this->safe_value($fees, $code);
    }

    public function get_supported_mapping($key, $mapping = array ()) {
        if (is_array($mapping) && array_key_exists($key, $mapping)) {
            return $mapping[$key];
        } else {
            throw new NotSupported($this->id . ' ' . $key . ' does not have a value in mapping');
        }
    }

    public function fetch_cross_borrow_rate(string $code, $params = array ()) {
        $this->load_markets();
        if (!$this->has['fetchBorrowRates']) {
            throw new NotSupported($this->id . ' fetchCrossBorrowRate() is not supported yet');
        }
        $borrowRates = $this->fetchCrossBorrowRates ($params);
        $rate = $this->safe_value($borrowRates, $code);
        if ($rate === null) {
            throw new ExchangeError($this->id . ' fetchCrossBorrowRate() could not find the borrow $rate for currency $code ' . $code);
        }
        return $rate;
    }

    public function fetch_isolated_borrow_rate(string $symbol, $params = array ()) {
        $this->load_markets();
        if (!$this->has['fetchBorrowRates']) {
            throw new NotSupported($this->id . ' fetchIsolatedBorrowRate() is not supported yet');
        }
        $borrowRates = $this->fetchIsolatedBorrowRates ($params);
        $rate = $this->safe_value($borrowRates, $symbol);
        if ($rate === null) {
            throw new ExchangeError($this->id . ' fetchIsolatedBorrowRate() could not find the borrow $rate for market $symbol ' . $symbol);
        }
        return $rate;
    }

    public function handle_option_and_params($params, $methodName, $optionName, $defaultValue = null) {
        // This method can be used to obtain method specific properties, i.e => $this->handle_option_and_params($params, 'fetchPosition', 'marginMode', 'isolated')
        $defaultOptionName = 'default' . $this->capitalize ($optionName); // we also need to check the 'defaultXyzWhatever'
        // check if $params contain the key
        $value = $this->safe_value_2($params, $optionName, $defaultOptionName);
        if ($value !== null) {
            $params = $this->omit ($params, array( $optionName, $defaultOptionName ));
        } else {
            // check if exchange has properties for this method
            $exchangeWideMethodOptions = $this->safe_value($this->options, $methodName);
            if ($exchangeWideMethodOptions !== null) {
                // check if the option is defined inside this method's props
                $value = $this->safe_value_2($exchangeWideMethodOptions, $optionName, $defaultOptionName);
            }
            if ($value === null) {
                // if it's still null, check if global exchange-wide option exists
                $value = $this->safe_value_2($this->options, $optionName, $defaultOptionName);
            }
            // if it's still null, use the default $value
            $value = ($value !== null) ? $value : $defaultValue;
        }
        return array( $value, $params );
    }

    public function handle_option_and_params_2($params, $methodName, $methodName2, $optionName, $defaultValue = null) {
        // This method can be used to obtain method specific properties, i.e => $this->handle_option_and_params($params, 'fetchPosition', 'marginMode', 'isolated')
        $defaultOptionName = 'default' . $this->capitalize ($optionName); // we also need to check the 'defaultXyzWhatever'
        // check if $params contain the key
        $value = $this->safe_value_2($params, $optionName, $defaultOptionName);
        if ($value !== null) {
            $params = $this->omit ($params, array( $optionName, $defaultOptionName ));
        } else {
            // check if exchange has properties for this method
            $exchangeWideMethodOptions = $this->safe_value_2($this->options, $methodName, $methodName2);
            if ($exchangeWideMethodOptions !== null) {
                // check if the option is defined inside this method's props
                $value = $this->safe_value_2($exchangeWideMethodOptions, $optionName, $defaultOptionName);
            }
            if ($value === null) {
                // if it's still null, check if global exchange-wide option exists
                $value = $this->safe_value_2($this->options, $optionName, $defaultOptionName);
            }
            // if it's still null, use the default $value
            $value = ($value !== null) ? $value : $defaultValue;
        }
        return array( $value, $params );
    }

    public function handle_option($methodName, $optionName, $defaultValue = null) {
        // eslint-disable-next-line no-unused-vars
        list($result, $empty) = $this->handle_option_and_params(array(), $methodName, $optionName, $defaultValue);
        return $result;
    }

    public function handle_market_type_and_params(string $methodName, ?array $market = null, $params = array ()) {
        $defaultType = $this->safe_string_2($this->options, 'defaultType', 'type', 'spot');
        $methodOptions = $this->safe_value($this->options, $methodName);
        $methodType = $defaultType;
        if ($methodOptions !== null) {
            if (gettype($methodOptions) === 'string') {
                $methodType = $methodOptions;
            } else {
                $methodType = $this->safe_string_2($methodOptions, 'defaultType', 'type', $methodType);
            }
        }
        $marketType = ($market === null) ? $methodType : $market['type'];
        $type = $this->safe_string_2($params, 'defaultType', 'type', $marketType);
        $params = $this->omit ($params, array( 'defaultType', 'type' ));
        return array( $type, $params );
    }

    public function handle_sub_type_and_params($methodName, $market = null, $params = array (), $defaultValue = null) {
        $subType = null;
        // if set in $params, it takes precedence
        $subTypeInParams = $this->safe_string_2($params, 'subType', 'defaultSubType');
        // avoid omitting if it's not present
        if ($subTypeInParams !== null) {
            $subType = $subTypeInParams;
            $params = $this->omit ($params, array( 'subType', 'defaultSubType' ));
        } else {
            // at first, check from $market object
            if ($market !== null) {
                if ($market['linear']) {
                    $subType = 'linear';
                } elseif ($market['inverse']) {
                    $subType = 'inverse';
                }
            }
            // if it was not defined in $market object
            if ($subType === null) {
                $values = $this->handle_option_and_params(null, $methodName, 'subType', $defaultValue); // no need to re-test $params here
                $subType = $values[0];
            }
        }
        return array( $subType, $params );
    }

    public function handle_margin_mode_and_params($methodName, $params = array (), $defaultValue = null) {
        /**
         * @ignore
         * @param {array} [$params] extra parameters specific to the exchange API endpoint
         * @return {Array} the marginMode in lowercase by $params["marginMode"], $params["defaultMarginMode"] $this->options["marginMode"] or $this->options["defaultMarginMode"]
         */
        return $this->handle_option_and_params($params, $methodName, 'marginMode', $defaultValue);
    }

    public function throw_exactly_matched_exception($exact, $string, $message) {
        if ($string === null) {
            return;
        }
        if (is_array($exact) && array_key_exists($string, $exact)) {
            throw new $exact[$string]($message);
        }
    }

    public function throw_broadly_matched_exception($broad, $string, $message) {
        $broadKey = $this->find_broadly_matched_key($broad, $string);
        if ($broadKey !== null) {
            throw new $broad[$broadKey]($message);
        }
    }

    public function find_broadly_matched_key($broad, $string) {
        // a helper for matching error strings exactly vs broadly
        $keys = is_array($broad) ? array_keys($broad) : array();
        for ($i = 0; $i < count($keys); $i++) {
            $key = $keys[$i];
            if ($string !== null) { // #issues/12698
                if (mb_strpos($string, $key) !== false) {
                    return $key;
                }
            }
        }
        return null;
    }

    public function handle_errors($statusCode, $statusText, $url, $method, $responseHeaders, $responseBody, $response, $requestHeaders, $requestBody) {
        // it is a stub $method that must be overrided in the derived exchange classes
        // throw new NotSupported($this->id . ' handleErrors() not implemented yet');
        return null;
    }

    public function calculate_rate_limiter_cost($api, $method, $path, $params, $config = array ()) {
        return $this->safe_value($config, 'cost', 1);
    }

    public function fetch_ticker(string $symbol, $params = array ()) {
        if ($this->has['fetchTickers']) {
            $this->load_markets();
            $market = $this->market ($symbol);
            $symbol = $market['symbol'];
            $tickers = $this->fetch_tickers(array( $symbol ), $params);
            $ticker = $this->safe_value($tickers, $symbol);
            if ($ticker === null) {
                throw new NullResponse($this->id . ' fetchTickers() could not find a $ticker for ' . $symbol);
            } else {
                return $ticker;
            }
        } else {
            throw new NotSupported($this->id . ' fetchTicker() is not supported yet');
        }
    }

    public function watch_ticker(string $symbol, $params = array ()) {
        throw new NotSupported($this->id . ' watchTicker() is not supported yet');
    }

    public function fetch_tickers(?array $symbols = null, $params = array ()) {
        throw new NotSupported($this->id . ' fetchTickers() is not supported yet');
    }

    public function fetch_order_books(?array $symbols = null, ?int $limit = null, $params = array ()) {
        throw new NotSupported($this->id . ' fetchOrderBooks() is not supported yet');
    }

    public function watch_tickers(?array $symbols = null, $params = array ()) {
        throw new NotSupported($this->id . ' watchTickers() is not supported yet');
    }

    public function fetch_order(string $id, ?string $symbol = null, $params = array ()) {
        throw new NotSupported($this->id . ' fetchOrder() is not supported yet');
    }

    public function fetch_order_ws(string $id, ?string $symbol = null, $params = array ()) {
        throw new NotSupported($this->id . ' fetchOrderWs() is not supported yet');
    }

    public function fetch_order_status(string $id, ?string $symbol = null, $params = array ()) {
        // TODO => TypeScript => change method signature by replacing
        // Promise<string> with Promise<Order['status']>.
        $order = $this->fetch_order($id, $symbol, $params);
        return $order['status'];
    }

    public function fetch_unified_order($order, $params = array ()) {
        return $this->fetch_order($this->safe_value($order, 'id'), $this->safe_value($order, 'symbol'), $params);
    }

    public function create_order(string $symbol, string $type, string $side, float $amount, ?float $price = null, $params = array ()) {
        throw new NotSupported($this->id . ' createOrder() is not supported yet');
    }

    public function create_trailing_amount_order(string $symbol, string $type, string $side, $amount, $price = null, $trailingAmount = null, $trailingTriggerPrice = null, $params = array ()) {
        /**
         * create a trailing order by providing the $symbol, $type, $side, $amount, $price and $trailingAmount
         * @param {string} $symbol unified $symbol of the market to create an order in
         * @param {string} $type 'market' or 'limit'
         * @param {string} $side 'buy' or 'sell'
         * @param {float} $amount how much you want to trade in units of the base currency, or number of contracts
         * @param {float} [$price] the $price for the order to be filled at, in units of the quote currency, ignored in market orders
         * @param {float} $trailingAmount the quote $amount to trail away from the current market $price
         * @param {float} [$trailingTriggerPrice] the $price to activate a trailing order, default uses the $price argument
         * @param {array} [$params] extra parameters specific to the exchange API endpoint
         * @return {array} an ~@link https://docs.ccxt.com/#/?id=order-structure order structure~
         */
        if ($trailingAmount === null) {
            throw new ArgumentsRequired($this->id . ' createTrailingAmountOrder() requires a $trailingAmount argument');
        }
        $params['trailingAmount'] = $trailingAmount;
        if ($trailingTriggerPrice !== null) {
            $params['trailingTriggerPrice'] = $trailingTriggerPrice;
        }
        if ($this->has['createTrailingAmountOrder']) {
            return $this->create_order($symbol, $type, $side, $amount, $price, $params);
        }
        throw new NotSupported($this->id . ' createTrailingAmountOrder() is not supported yet');
    }

    public function create_trailing_percent_order(string $symbol, string $type, string $side, $amount, $price = null, $trailingPercent = null, $trailingTriggerPrice = null, $params = array ()) {
        /**
         * create a trailing order by providing the $symbol, $type, $side, $amount, $price and $trailingPercent
         * @param {string} $symbol unified $symbol of the market to create an order in
         * @param {string} $type 'market' or 'limit'
         * @param {string} $side 'buy' or 'sell'
         * @param {float} $amount how much you want to trade in units of the base currency, or number of contracts
         * @param {float} [$price] the $price for the order to be filled at, in units of the quote currency, ignored in market orders
         * @param {float} $trailingPercent the percent to trail away from the current market $price
         * @param {float} [$trailingTriggerPrice] the $price to activate a trailing order, default uses the $price argument
         * @param {array} [$params] extra parameters specific to the exchange API endpoint
         * @return {array} an ~@link https://docs.ccxt.com/#/?id=order-structure order structure~
         */
        if ($trailingPercent === null) {
            throw new ArgumentsRequired($this->id . ' createTrailingPercentOrder() requires a $trailingPercent argument');
        }
        $params['trailingPercent'] = $trailingPercent;
        if ($trailingTriggerPrice !== null) {
            $params['trailingTriggerPrice'] = $trailingTriggerPrice;
        }
        if ($this->has['createTrailingPercentOrder']) {
            return $this->create_order($symbol, $type, $side, $amount, $price, $params);
        }
        throw new NotSupported($this->id . ' createTrailingPercentOrder() is not supported yet');
    }

    public function create_market_order_with_cost(string $symbol, string $side, $cost, $params = array ()) {
        /**
         * create a market order by providing the $symbol, $side and $cost
         * @param {string} $symbol unified $symbol of the market to create an order in
         * @param {string} $side 'buy' or 'sell'
         * @param {float} $cost how much you want to trade in units of the quote currency
         * @param {array} [$params] extra parameters specific to the exchange API endpoint
         * @return {array} an ~@link https://docs.ccxt.com/#/?id=order-structure order structure~
         */
        if ($this->has['createMarketOrderWithCost'] || ($this->has['createMarketBuyOrderWithCost'] && $this->has['createMarketSellOrderWithCost'])) {
            return $this->create_order($symbol, 'market', $side, $cost, 1, $params);
        }
        throw new NotSupported($this->id . ' createMarketOrderWithCost() is not supported yet');
    }

    public function create_market_buy_order_with_cost(string $symbol, $cost, $params = array ()) {
        /**
         * create a market buy order by providing the $symbol and $cost
         * @param {string} $symbol unified $symbol of the market to create an order in
         * @param {float} $cost how much you want to trade in units of the quote currency
         * @param {array} [$params] extra parameters specific to the exchange API endpoint
         * @return {array} an ~@link https://docs.ccxt.com/#/?id=order-structure order structure~
         */
        if ($this->options['createMarketBuyOrderRequiresPrice'] || $this->has['createMarketBuyOrderWithCost']) {
            return $this->create_order($symbol, 'market', 'buy', $cost, 1, $params);
        }
        throw new NotSupported($this->id . ' createMarketBuyOrderWithCost() is not supported yet');
    }

    public function create_market_sell_order_with_cost(string $symbol, $cost, $params = array ()) {
        /**
         * create a market sell order by providing the $symbol and $cost
         * @param {string} $symbol unified $symbol of the market to create an order in
         * @param {float} $cost how much you want to trade in units of the quote currency
         * @param {array} [$params] extra parameters specific to the exchange API endpoint
         * @return {array} an ~@link https://docs.ccxt.com/#/?id=order-structure order structure~
         */
        if ($this->options['createMarketSellOrderRequiresPrice'] || $this->has['createMarketSellOrderWithCost']) {
            return $this->create_order($symbol, 'market', 'sell', $cost, 1, $params);
        }
        throw new NotSupported($this->id . ' createMarketSellOrderWithCost() is not supported yet');
    }

    public function create_trigger_order(string $symbol, string $type, string $side, $amount, $price = null, $triggerPrice = null, $params = array ()) {
        /**
         * create a trigger stop order ($type 1)
         * @param {string} $symbol unified $symbol of the market to create an order in
         * @param {string} $type 'market' or 'limit'
         * @param {string} $side 'buy' or 'sell'
         * @param {float} $amount how much you want to trade in units of the base currency or the number of contracts
         * @param {float} [$price] the $price to fulfill the order, in units of the quote currency, ignored in market orders
         * @param {float} $triggerPrice the $price to trigger the stop order, in units of the quote currency
         * @param {array} [$params] extra parameters specific to the exchange API endpoint
         * @return {array} an ~@link https://docs.ccxt.com/#/?id=order-structure order structure~
         */
        if ($triggerPrice === null) {
            throw new ArgumentsRequired($this->id . ' createTriggerOrder() requires a $triggerPrice argument');
        }
        $params['triggerPrice'] = $triggerPrice;
        if ($this->has['createTriggerOrder']) {
            return $this->create_order($symbol, $type, $side, $amount, $price, $params);
        }
        throw new NotSupported($this->id . ' createTriggerOrder() is not supported yet');
    }

    public function create_stop_loss_order(string $symbol, string $type, string $side, $amount, $price = null, $stopLossPrice = null, $params = array ()) {
        /**
         * create a trigger stop loss order ($type 2)
         * @param {string} $symbol unified $symbol of the market to create an order in
         * @param {string} $type 'market' or 'limit'
         * @param {string} $side 'buy' or 'sell'
         * @param {float} $amount how much you want to trade in units of the base currency or the number of contracts
         * @param {float} [$price] the $price to fulfill the order, in units of the quote currency, ignored in market orders
         * @param {float} $stopLossPrice the $price to trigger the stop loss order, in units of the quote currency
         * @param {array} [$params] extra parameters specific to the exchange API endpoint
         * @return {array} an ~@link https://docs.ccxt.com/#/?id=order-structure order structure~
         */
        if ($stopLossPrice === null) {
            throw new ArgumentsRequired($this->id . ' createStopLossOrder() requires a $stopLossPrice argument');
        }
        $params['stopLossPrice'] = $stopLossPrice;
        if ($this->has['createStopLossOrder']) {
            return $this->create_order($symbol, $type, $side, $amount, $price, $params);
        }
        throw new NotSupported($this->id . ' createStopLossOrder() is not supported yet');
    }

    public function create_take_profit_order(string $symbol, string $type, string $side, $amount, $price = null, $takeProfitPrice = null, $params = array ()) {
        /**
         * create a trigger take profit order ($type 2)
         * @param {string} $symbol unified $symbol of the market to create an order in
         * @param {string} $type 'market' or 'limit'
         * @param {string} $side 'buy' or 'sell'
         * @param {float} $amount how much you want to trade in units of the base currency or the number of contracts
         * @param {float} [$price] the $price to fulfill the order, in units of the quote currency, ignored in market orders
         * @param {float} $takeProfitPrice the $price to trigger the take profit order, in units of the quote currency
         * @param {array} [$params] extra parameters specific to the exchange API endpoint
         * @return {array} an ~@link https://docs.ccxt.com/#/?id=order-structure order structure~
         */
        if ($takeProfitPrice === null) {
            throw new ArgumentsRequired($this->id . ' createTakeProfitOrder() requires a $takeProfitPrice argument');
        }
        $params['takeProfitPrice'] = $takeProfitPrice;
        if ($this->has['createTakeProfitOrder']) {
            return $this->create_order($symbol, $type, $side, $amount, $price, $params);
        }
        throw new NotSupported($this->id . ' createTakeProfitOrder() is not supported yet');
    }

    public function create_order_with_take_profit_and_stop_loss(string $symbol, string $type, string $side, $amount, $price = null, $takeProfit = null, $stopLoss = null, $params = array ()) {
        /**
         * create an order with a stop loss or take profit attached ($type 3)
         * @param {string} $symbol unified $symbol of the market to create an order in
         * @param {string} $type 'market' or 'limit'
         * @param {string} $side 'buy' or 'sell'
         * @param {float} $amount how much you want to trade in units of the base currency or the number of contracts
         * @param {float} [$price] the $price to fulfill the order, in units of the quote currency, ignored in market orders
         * @param {float} [$takeProfit] the take profit $price, in units of the quote currency
         * @param {float} [$stopLoss] the stop loss $price, in units of the quote currency
         * @param {array} [$params] extra parameters specific to the exchange API endpoint
         * @param {string} [$params->takeProfitType] *not available on all exchanges* 'limit' or 'market'
         * @param {string} [$params->stopLossType] *not available on all exchanges* 'limit' or 'market'
         * @param {string} [$params->takeProfitPriceType] *not available on all exchanges* 'last', 'mark' or 'index'
         * @param {string} [$params->stopLossPriceType] *not available on all exchanges* 'last', 'mark' or 'index'
         * @param {float} [$params->takeProfitLimitPrice] *not available on all exchanges* limit $price for a limit take profit order
         * @param {float} [$params->stopLossLimitPrice] *not available on all exchanges* stop loss for a limit stop loss order
         * @param {float} [$params->takeProfitAmount] *not available on all exchanges* the $amount for a take profit
         * @param {float} [$params->stopLossAmount] *not available on all exchanges* the $amount for a stop loss
         * @return {array} an ~@link https://docs.ccxt.com/#/?id=order-structure order structure~
         */
        if (($takeProfit === null) && ($stopLoss === null)) {
            throw new ArgumentsRequired($this->id . ' createOrderWithTakeProfitAndStopLoss() requires either a $takeProfit or $stopLoss argument');
        }
        if ($takeProfit !== null) {
            $params['takeProfit'] = array(
                'triggerPrice' => $takeProfit,
            );
        }
        if ($stopLoss !== null) {
            $params['stopLoss'] = array(
                'triggerPrice' => $stopLoss,
            );
        }
        $takeProfitType = $this->safe_string($params, 'takeProfitType');
        $takeProfitPriceType = $this->safe_string($params, 'takeProfitPriceType');
        $takeProfitLimitPrice = $this->safe_string($params, 'takeProfitLimitPrice');
        $takeProfitAmount = $this->safe_string($params, 'takeProfitAmount');
        $stopLossType = $this->safe_string($params, 'stopLossType');
        $stopLossPriceType = $this->safe_string($params, 'stopLossPriceType');
        $stopLossLimitPrice = $this->safe_string($params, 'stopLossLimitPrice');
        $stopLossAmount = $this->safe_string($params, 'stopLossAmount');
        if ($takeProfitType !== null) {
            $params['takeProfit']['type'] = $takeProfitType;
        }
        if ($takeProfitPriceType !== null) {
            $params['takeProfit']['priceType'] = $takeProfitPriceType;
        }
        if ($takeProfitLimitPrice !== null) {
            $params['takeProfit']['price'] = $this->parse_to_numeric($takeProfitLimitPrice);
        }
        if ($takeProfitAmount !== null) {
            $params['takeProfit']['amount'] = $this->parse_to_numeric($takeProfitAmount);
        }
        if ($stopLossType !== null) {
            $params['stopLoss']['type'] = $stopLossType;
        }
        if ($stopLossPriceType !== null) {
            $params['stopLoss']['priceType'] = $stopLossPriceType;
        }
        if ($stopLossLimitPrice !== null) {
            $params['stopLoss']['price'] = $this->parse_to_numeric($stopLossLimitPrice);
        }
        if ($stopLossAmount !== null) {
            $params['stopLoss']['amount'] = $this->parse_to_numeric($stopLossAmount);
        }
        $params = $this->omit ($params, array( 'takeProfitType', 'takeProfitPriceType', 'takeProfitLimitPrice', 'takeProfitAmount', 'stopLossType', 'stopLossPriceType', 'stopLossLimitPrice', 'stopLossAmount' ));
        if ($this->has['createOrderWithTakeProfitAndStopLoss']) {
            return $this->create_order($symbol, $type, $side, $amount, $price, $params);
        }
        throw new NotSupported($this->id . ' createOrderWithTakeProfitAndStopLoss() is not supported yet');
    }

    public function create_orders(array $orders, $params = array ()) {
        throw new NotSupported($this->id . ' createOrders() is not supported yet');
    }

    public function create_order_ws(string $symbol, string $type, string $side, float $amount, ?float $price = null, $params = array ()) {
        throw new NotSupported($this->id . ' createOrderWs() is not supported yet');
    }

    public function cancel_order(string $id, ?string $symbol = null, $params = array ()) {
        throw new NotSupported($this->id . ' cancelOrder() is not supported yet');
    }

    public function cancel_order_ws(string $id, ?string $symbol = null, $params = array ()) {
        throw new NotSupported($this->id . ' cancelOrderWs() is not supported yet');
    }

    public function cancel_orders_ws(array $ids, ?string $symbol = null, $params = array ()) {
        throw new NotSupported($this->id . ' cancelOrdersWs() is not supported yet');
    }

    public function cancel_all_orders(?string $symbol = null, $params = array ()) {
        throw new NotSupported($this->id . ' cancelAllOrders() is not supported yet');
    }

    public function cancel_all_orders_ws(?string $symbol = null, $params = array ()) {
        throw new NotSupported($this->id . ' cancelAllOrdersWs() is not supported yet');
    }

    public function cancel_unified_order($order, $params = array ()) {
        return $this->cancelOrder ($this->safe_value($order, 'id'), $this->safe_value($order, 'symbol'), $params);
    }

    public function fetch_orders(?string $symbol = null, ?int $since = null, ?int $limit = null, $params = array ()) {
        throw new NotSupported($this->id . ' fetchOrders() is not supported yet');
    }

    public function fetch_orders_ws(?string $symbol = null, ?int $since = null, ?int $limit = null, $params = array ()) {
        throw new NotSupported($this->id . ' fetchOrdersWs() is not supported yet');
    }

    public function fetch_order_trades(string $id, ?string $symbol = null, ?int $since = null, ?int $limit = null, $params = array ()) {
        throw new NotSupported($this->id . ' fetchOrderTrades() is not supported yet');
    }

    public function watch_orders(?string $symbol = null, ?int $since = null, ?int $limit = null, $params = array ()) {
        throw new NotSupported($this->id . ' watchOrders() is not supported yet');
    }

    public function fetch_open_orders(?string $symbol = null, ?int $since = null, ?int $limit = null, $params = array ()) {
        if ($this->has['fetchOrders']) {
            $orders = $this->fetch_orders($symbol, $since, $limit, $params);
            return $this->filter_by($orders, 'status', 'open');
        }
        throw new NotSupported($this->id . ' fetchOpenOrders() is not supported yet');
    }

    public function fetch_open_orders_ws(?string $symbol = null, ?int $since = null, ?int $limit = null, $params = array ()) {
        if ($this->has['fetchOrdersWs']) {
            $orders = $this->fetchOrdersWs ($symbol, $since, $limit, $params);
            return $this->filter_by($orders, 'status', 'open');
        }
        throw new NotSupported($this->id . ' fetchOpenOrdersWs() is not supported yet');
    }

    public function fetch_closed_orders(?string $symbol = null, ?int $since = null, ?int $limit = null, $params = array ()) {
        if ($this->has['fetchOrders']) {
            $orders = $this->fetch_orders($symbol, $since, $limit, $params);
            return $this->filter_by($orders, 'status', 'closed');
        }
        throw new NotSupported($this->id . ' fetchClosedOrders() is not supported yet');
    }

    public function fetch_canceled_and_closed_orders(?string $symbol = null, ?int $since = null, ?int $limit = null, $params = array ()) {
        throw new NotSupported($this->id . ' fetchCanceledAndClosedOrders() is not supported yet');
    }

    public function fetch_closed_orders_ws(?string $symbol = null, ?int $since = null, ?int $limit = null, $params = array ()) {
        if ($this->has['fetchOrdersWs']) {
            $orders = $this->fetchOrdersWs ($symbol, $since, $limit, $params);
            return $this->filter_by($orders, 'status', 'closed');
        }
        throw new NotSupported($this->id . ' fetchClosedOrdersWs() is not supported yet');
    }

    public function fetch_my_trades(?string $symbol = null, ?int $since = null, ?int $limit = null, $params = array ()) {
        throw new NotSupported($this->id . ' fetchMyTrades() is not supported yet');
    }

    public function fetch_my_liquidations(?string $symbol = null, ?int $since = null, ?int $limit = null, $params = array ()) {
        throw new NotSupported($this->id . ' fetchMyLiquidations() is not supported yet');
    }

    public function fetch_liquidations(string $symbol, ?int $since = null, ?int $limit = null, $params = array ()) {
        throw new NotSupported($this->id . ' fetchLiquidations() is not supported yet');
    }

    public function fetch_my_trades_ws(?string $symbol = null, ?int $since = null, ?int $limit = null, $params = array ()) {
        throw new NotSupported($this->id . ' fetchMyTradesWs() is not supported yet');
    }

    public function watch_my_trades(?string $symbol = null, ?int $since = null, ?int $limit = null, $params = array ()) {
        throw new NotSupported($this->id . ' watchMyTrades() is not supported yet');
    }

    public function fetch_greeks(string $symbol, $params = array ()) {
        throw new NotSupported($this->id . ' fetchGreeks() is not supported yet');
    }

    public function fetch_deposits_withdrawals(?string $code = null, ?int $since = null, ?int $limit = null, $params = array ()) {
        /**
         * fetch history of deposits and withdrawals
         * @param {string} [$code] unified currency $code for the currency of the deposit/withdrawals, default is null
         * @param {int} [$since] timestamp in ms of the earliest deposit/withdrawal, default is null
         * @param {int} [$limit] max number of deposit/withdrawals to return, default is null
         * @param {array} [$params] extra parameters specific to the exchange API endpoint
         * @return {array} a list of ~@link https://docs.ccxt.com/#/?id=transaction-structure transaction structures~
         */
        throw new NotSupported($this->id . ' fetchDepositsWithdrawals() is not supported yet');
    }

    public function fetch_deposits(?string $symbol = null, ?int $since = null, ?int $limit = null, $params = array ()) {
        throw new NotSupported($this->id . ' fetchDeposits() is not supported yet');
    }

<<<<<<< HEAD
    public function fetch_deposits_ws(?string $code = null, ?int $since = null, ?int $limit = null, $params = array ()) {
        throw new NotSupported($this->id . ' fetchDepositsWs() is not supported yet');
    }

    public function fetch_withdrawals(?string $code = null, ?int $since = null, ?int $limit = null, $params = array ()) {
        throw new NotSupported($this->id . ' fetchWithdrawals() is not supported yet');
    }

    public function fetch_withdrawals_ws(?string $code = null, ?int $since = null, ?int $limit = null, $params = array ()) {
        throw new NotSupported($this->id . ' fetchWithdrawalsWs() is not supported yet');
    }

    public function fetch_open_interest(string $symbol, $params = array ()) {
        throw new NotSupported($this->id . ' fetchOpenInterest() is not supported yet');
    }

=======
    public function fetch_withdrawals(?string $symbol = null, ?int $since = null, ?int $limit = null, $params = array ()) {
        throw new NotSupported($this->id . ' fetchWithdrawals() is not supported yet');
    }

>>>>>>> 5ee07c2f
    public function fetch_funding_rate_history(?string $symbol = null, ?int $since = null, ?int $limit = null, $params = array ()) {
        throw new NotSupported($this->id . ' fetchFundingRateHistory() is not supported yet');
    }

    public function fetch_funding_history(?string $symbol = null, ?int $since = null, ?int $limit = null, $params = array ()) {
        throw new NotSupported($this->id . ' fetchFundingHistory() is not supported yet');
    }

    public function close_position(string $symbol, ?string $side = null, $params = array ()) {
        throw new NotSupported($this->id . ' closePosition() is not supported yet');
    }

    public function close_all_positions($params = array ()) {
        throw new NotSupported($this->id . ' closeAllPositions() is not supported yet');
    }

    public function fetch_l3_order_book(string $symbol, ?int $limit = null, $params = array ()) {
        throw new BadRequest($this->id . ' fetchL3OrderBook() is not supported yet');
    }

    public function parse_last_price($price, ?array $market = null) {
        throw new NotSupported($this->id . ' parseLastPrice() is not supported yet');
    }

    public function fetch_deposit_address(string $code, $params = array ()) {
        if ($this->has['fetchDepositAddresses']) {
            $depositAddresses = $this->fetchDepositAddresses (array( $code ), $params);
            $depositAddress = $this->safe_value($depositAddresses, $code);
            if ($depositAddress === null) {
                throw new InvalidAddress($this->id . ' fetchDepositAddress() could not find a deposit address for ' . $code . ', make sure you have created a corresponding deposit address in your wallet on the exchange website');
            } else {
                return $depositAddress;
            }
        } else {
            throw new NotSupported($this->id . ' fetchDepositAddress() is not supported yet');
        }
    }

    public function account(): array {
        return array(
            'free' => null,
            'used' => null,
            'total' => null,
        );
    }

    public function common_currency_code(string $currency) {
        if (!$this->substituteCommonCurrencyCodes) {
            return $currency;
        }
        return $this->safe_string($this->commonCurrencies, $currency, $currency);
    }

    public function currency($code) {
        if ($this->currencies === null) {
            throw new ExchangeError($this->id . ' currencies not loaded');
        }
        if (gettype($code) === 'string') {
            if (is_array($this->currencies) && array_key_exists($code, $this->currencies)) {
                return $this->currencies[$code];
            } elseif (is_array($this->currencies_by_id) && array_key_exists($code, $this->currencies_by_id)) {
                return $this->currencies_by_id[$code];
            }
        }
        throw new ExchangeError($this->id . ' does not have currency $code ' . $code);
    }

    public function market(string $symbol) {
        if ($this->markets === null) {
            throw new ExchangeError($this->id . ' $markets not loaded');
        }
        if (is_array($this->markets) && array_key_exists($symbol, $this->markets)) {
            return $this->markets[$symbol];
        } elseif (is_array($this->markets_by_id) && array_key_exists($symbol, $this->markets_by_id)) {
            $markets = $this->markets_by_id[$symbol];
            $defaultType = $this->safe_string_2($this->options, 'defaultType', 'defaultSubType', 'spot');
            for ($i = 0; $i < count($markets); $i++) {
                $market = $markets[$i];
                if ($market[$defaultType]) {
                    return $market;
                }
            }
            return $markets[0];
        } elseif ((str_ends_with($symbol, '-C')) || (str_ends_with($symbol, '-P')) || (str_starts_with($symbol, 'C-')) || (str_starts_with($symbol, 'P-'))) {
            return $this->createExpiredOptionMarket ($symbol);
        }
        throw new BadSymbol($this->id . ' does not have $market $symbol ' . $symbol);
    }

    public function create_expired_option_market(string $symbol) {
        throw new NotSupported($this->id . ' createExpiredOptionMarket () is not supported yet');
    }

    public function handle_withdraw_tag_and_params($tag, $params) {
        if (($tag !== null) && (gettype($tag) === 'array')) {
            $params = array_merge($tag, $params);
            $tag = null;
        }
        if ($tag === null) {
            $tag = $this->safe_string($params, 'tag');
            if ($tag !== null) {
                $params = $this->omit ($params, 'tag');
            }
        }
        return array( $tag, $params );
    }

    public function create_limit_order(string $symbol, string $side, $amount, $price, $params = array ()) {
        return $this->create_order($symbol, 'limit', $side, $amount, $price, $params);
    }

    public function create_market_order(string $symbol, string $side, $amount, $price = null, $params = array ()) {
        return $this->create_order($symbol, 'market', $side, $amount, $price, $params);
    }

    public function create_limit_buy_order(string $symbol, $amount, $price, $params = array ()) {
        return $this->create_order($symbol, 'limit', 'buy', $amount, $price, $params);
    }

    public function create_limit_sell_order(string $symbol, $amount, $price, $params = array ()) {
        return $this->create_order($symbol, 'limit', 'sell', $amount, $price, $params);
    }

    public function create_market_buy_order(string $symbol, $amount, $params = array ()) {
        return $this->create_order($symbol, 'market', 'buy', $amount, null, $params);
    }

    public function create_market_sell_order(string $symbol, $amount, $params = array ()) {
        return $this->create_order($symbol, 'market', 'sell', $amount, null, $params);
    }

    public function cost_to_precision(string $symbol, $cost) {
        $market = $this->market ($symbol);
        return $this->decimal_to_precision($cost, TRUNCATE, $market['precision']['price'], $this->precisionMode, $this->paddingMode);
    }

    public function price_to_precision(string $symbol, $price) {
        $market = $this->market ($symbol);
        $result = $this->decimal_to_precision($price, ROUND, $market['precision']['price'], $this->precisionMode, $this->paddingMode);
        if ($result === '0') {
            throw new InvalidOrder($this->id . ' $price of ' . $market['symbol'] . ' must be greater than minimum $price precision of ' . $this->number_to_string($market['precision']['price']));
        }
        return $result;
    }

    public function amount_to_precision(string $symbol, $amount) {
        $market = $this->market ($symbol);
        $result = $this->decimal_to_precision($amount, TRUNCATE, $market['precision']['amount'], $this->precisionMode, $this->paddingMode);
        if ($result === '0') {
            throw new InvalidOrder($this->id . ' $amount of ' . $market['symbol'] . ' must be greater than minimum $amount precision of ' . $this->number_to_string($market['precision']['amount']));
        }
        return $result;
    }

    public function fee_to_precision(string $symbol, $fee) {
        $market = $this->market ($symbol);
        return $this->decimal_to_precision($fee, ROUND, $market['precision']['price'], $this->precisionMode, $this->paddingMode);
    }

    public function currency_to_precision(string $code, $fee, $networkCode = null) {
        $currency = $this->currencies[$code];
        $precision = $this->safe_value($currency, 'precision');
        if ($networkCode !== null) {
            $networks = $this->safe_value($currency, 'networks', array());
            $networkItem = $this->safe_value($networks, $networkCode, array());
            $precision = $this->safe_value($networkItem, 'precision', $precision);
        }
        if ($precision === null) {
            return $this->forceString ($fee);
        } else {
            return $this->decimal_to_precision($fee, ROUND, $precision, $this->precisionMode, $this->paddingMode);
        }
    }

    public function force_string($value) {
        if (gettype($value) !== 'string') {
            return $this->number_to_string($value);
        }
        return $value;
    }

    public function is_tick_precision() {
        return $this->precisionMode === TICK_SIZE;
    }

    public function is_decimal_precision() {
        return $this->precisionMode === DECIMAL_PLACES;
    }

    public function is_significant_precision() {
        return $this->precisionMode === SIGNIFICANT_DIGITS;
    }

    public function safe_number(array $obj, int|string $key, ?float $defaultNumber = null) {
        $value = $this->safe_string($obj, $key);
        return $this->parse_number($value, $defaultNumber);
    }

    public function safe_number_n(array $obj, array $arr, ?float $defaultNumber = null) {
        $value = $this->safe_string_n($obj, $arr);
        return $this->parse_number($value, $defaultNumber);
    }

    public function parse_precision(?string $precision) {
        /**
         * @ignore
         * @param {string} $precision The number of digits to the right of the decimal
         * @return {string} a string number equal to 1e-$precision
         */
        if ($precision === null) {
            return null;
        }
        $precisionNumber = intval($precision);
        if ($precisionNumber === 0) {
            return '1';
        }
        $parsedPrecision = '0.';
        for ($i = 0; $i < $precisionNumber - 1; $i++) {
            $parsedPrecision = $parsedPrecision . '0';
        }
        return $parsedPrecision . '1';
    }

    public function load_time_difference($params = array ()) {
        $serverTime = $this->fetch_time($params);
        $after = $this->milliseconds ();
        $this->options['timeDifference'] = $after - $serverTime;
        return $this->options['timeDifference'];
    }

    public function implode_hostname(string $url) {
        return $this->implode_params($url, array( 'hostname' => $this->hostname ));
    }

    public function fetch_market_leverage_tiers(string $symbol, $params = array ()) {
        if ($this->has['fetchLeverageTiers']) {
            $market = $this->market ($symbol);
            if (!$market['contract']) {
                throw new BadSymbol($this->id . ' fetchMarketLeverageTiers() supports contract markets only');
            }
            $tiers = $this->fetch_leverage_tiers(array( $symbol ));
            return $this->safe_value($tiers, $symbol);
        } else {
            throw new NotSupported($this->id . ' fetchMarketLeverageTiers() is not supported yet');
        }
    }

    public function create_post_only_order(string $symbol, string $type, string $side, $amount, $price, $params = array ()) {
        if (!$this->has['createPostOnlyOrder']) {
            throw new NotSupported($this->id . 'createPostOnlyOrder() is not supported yet');
        }
        $query = array_merge($params, array( 'postOnly' => true ));
        return $this->create_order($symbol, $type, $side, $amount, $price, $query);
    }

    public function create_reduce_only_order(string $symbol, string $type, string $side, $amount, $price, $params = array ()) {
        if (!$this->has['createReduceOnlyOrder']) {
            throw new NotSupported($this->id . 'createReduceOnlyOrder() is not supported yet');
        }
        $query = array_merge($params, array( 'reduceOnly' => true ));
        return $this->create_order($symbol, $type, $side, $amount, $price, $query);
    }

    public function create_stop_order(string $symbol, string $type, string $side, $amount, $price = null, $stopPrice = null, $params = array ()) {
        if (!$this->has['createStopOrder']) {
            throw new NotSupported($this->id . ' createStopOrder() is not supported yet');
        }
        if ($stopPrice === null) {
            throw new ArgumentsRequired($this->id . ' create_stop_order() requires a $stopPrice argument');
        }
        $query = array_merge($params, array( 'stopPrice' => $stopPrice ));
        return $this->create_order($symbol, $type, $side, $amount, $price, $query);
    }

    public function create_stop_limit_order(string $symbol, string $side, $amount, $price, $stopPrice, $params = array ()) {
        if (!$this->has['createStopLimitOrder']) {
            throw new NotSupported($this->id . ' createStopLimitOrder() is not supported yet');
        }
        $query = array_merge($params, array( 'stopPrice' => $stopPrice ));
        return $this->create_order($symbol, 'limit', $side, $amount, $price, $query);
    }

    public function create_stop_market_order(string $symbol, string $side, $amount, $stopPrice, $params = array ()) {
        if (!$this->has['createStopMarketOrder']) {
            throw new NotSupported($this->id . ' createStopMarketOrder() is not supported yet');
        }
        $query = array_merge($params, array( 'stopPrice' => $stopPrice ));
        return $this->create_order($symbol, 'market', $side, $amount, null, $query);
    }

    public function safe_currency_code(?string $currencyId, ?array $currency = null) {
        $currency = $this->safe_currency($currencyId, $currency);
        return $currency['code'];
    }

    public function filter_by_symbol_since_limit($array, ?string $symbol = null, ?int $since = null, ?int $limit = null, $tail = false) {
        return $this->filter_by_value_since_limit($array, 'symbol', $symbol, $since, $limit, 'timestamp', $tail);
    }

    public function filter_by_currency_since_limit($array, $code = null, ?int $since = null, ?int $limit = null, $tail = false) {
        return $this->filter_by_value_since_limit($array, 'currency', $code, $since, $limit, 'timestamp', $tail);
    }

    public function filter_by_symbols_since_limit($array, ?array $symbols = null, ?int $since = null, ?int $limit = null, $tail = false) {
        $result = $this->filter_by_array($array, 'symbol', $symbols, false);
        return $this->filter_by_since_limit($result, $since, $limit, 'timestamp', $tail);
    }

    public function parse_last_prices($pricesData, ?array $symbols = null, $params = array ()) {
        //
        // the value of tickers is either a dict or a list
        //
        // dict
        //
        //     {
        //         'marketId1' => array( ... ),
        //         'marketId2' => array( ... ),
        //         ...
        //     }
        //
        // list
        //
        //     array(
        //         array( 'market' => 'marketId1', ... ),
        //         array( 'market' => 'marketId2', ... ),
        //         ...
        //     )
        //
        $results = array();
        if (gettype($pricesData) === 'array' && array_keys($pricesData) === array_keys(array_keys($pricesData))) {
            for ($i = 0; $i < count($pricesData); $i++) {
                $priceData = array_merge($this->parseLastPrice ($pricesData[$i]), $params);
                $results[] = $priceData;
            }
        } else {
            $marketIds = is_array($pricesData) ? array_keys($pricesData) : array();
            for ($i = 0; $i < count($marketIds); $i++) {
                $marketId = $marketIds[$i];
                $market = $this->safe_market($marketId);
                $priceData = array_merge($this->parseLastPrice ($pricesData[$marketId], $market), $params);
                $results[] = $priceData;
            }
        }
        $symbols = $this->market_symbols($symbols);
        return $this->filter_by_array($results, 'symbol', $symbols);
    }

    public function parse_tickers($tickers, ?array $symbols = null, $params = array ()) {
        //
        // the value of $tickers is either a dict or a list
        //
        // dict
        //
        //     {
        //         'marketId1' => array( ... ),
        //         'marketId2' => array( ... ),
        //         'marketId3' => array( ... ),
        //         ...
        //     }
        //
        // list
        //
        //     array(
        //         array( 'market' => 'marketId1', ... ),
        //         array( 'market' => 'marketId2', ... ),
        //         array( 'market' => 'marketId3', ... ),
        //         ...
        //     )
        //
        $results = array();
        if (gettype($tickers) === 'array' && array_keys($tickers) === array_keys(array_keys($tickers))) {
            for ($i = 0; $i < count($tickers); $i++) {
                $ticker = array_merge($this->parse_ticker($tickers[$i]), $params);
                $results[] = $ticker;
            }
        } else {
            $marketIds = is_array($tickers) ? array_keys($tickers) : array();
            for ($i = 0; $i < count($marketIds); $i++) {
                $marketId = $marketIds[$i];
                $market = $this->safe_market($marketId);
                $ticker = array_merge($this->parse_ticker($tickers[$marketId], $market), $params);
                $results[] = $ticker;
            }
        }
        $symbols = $this->market_symbols($symbols);
        return $this->filter_by_array($results, 'symbol', $symbols);
    }

    public function parse_deposit_addresses($addresses, ?array $codes = null, $indexed = true, $params = array ()) {
        $result = array();
        for ($i = 0; $i < count($addresses); $i++) {
            $address = array_merge($this->parse_deposit_address($addresses[$i]), $params);
            $result[] = $address;
        }
        if ($codes !== null) {
            $result = $this->filter_by_array($result, 'currency', $codes, false);
        }
        if ($indexed) {
            return $this->index_by($result, 'currency');
        }
        return $result;
    }

    public function parse_borrow_interests($response, ?array $market = null) {
        $interests = array();
        for ($i = 0; $i < count($response); $i++) {
            $row = $response[$i];
            $interests[] = $this->parse_borrow_interest($row, $market);
        }
        return $interests;
    }

    public function parse_funding_rate_histories($response, $market = null, ?int $since = null, ?int $limit = null) {
        $rates = array();
        for ($i = 0; $i < count($response); $i++) {
            $entry = $response[$i];
            $rates[] = $this->parse_funding_rate_history($entry, $market);
        }
        $sorted = $this->sort_by($rates, 'timestamp');
        $symbol = ($market === null) ? null : $market['symbol'];
        return $this->filter_by_symbol_since_limit($sorted, $symbol, $since, $limit);
    }

    public function safe_symbol(?string $marketId, ?array $market = null, ?string $delimiter = null, ?string $marketType = null) {
        $market = $this->safe_market($marketId, $market, $delimiter, $marketType);
        return $market['symbol'];
    }

    public function parse_funding_rate(string $contract, ?array $market = null) {
        throw new NotSupported($this->id . ' parseFundingRate() is not supported yet');
    }

    public function parse_funding_rates($response, ?array $market = null) {
        $result = array();
        for ($i = 0; $i < count($response); $i++) {
            $parsed = $this->parse_funding_rate($response[$i], $market);
            $result[$parsed['symbol']] = $parsed;
        }
        return $result;
    }

    public function is_trigger_order($params) {
        $isTrigger = $this->safe_value_2($params, 'trigger', 'stop');
        if ($isTrigger) {
            $params = $this->omit ($params, array( 'trigger', 'stop' ));
        }
        return array( $isTrigger, $params );
    }

    public function is_post_only(bool $isMarketOrder, $exchangeSpecificParam, $params = array ()) {
        /**
         * @ignore
         * @param {string} type Order type
         * @param {boolean} $exchangeSpecificParam exchange specific $postOnly
         * @param {array} [$params] exchange specific $params
         * @return {boolean} true if a post only order, false otherwise
         */
        $timeInForce = $this->safe_string_upper($params, 'timeInForce');
        $postOnly = $this->safe_value_2($params, 'postOnly', 'post_only', false);
        // we assume $timeInForce is uppercase from safeStringUpper ($params, 'timeInForce')
        $ioc = $timeInForce === 'IOC';
        $fok = $timeInForce === 'FOK';
        $timeInForcePostOnly = $timeInForce === 'PO';
        $postOnly = $postOnly || $timeInForcePostOnly || $exchangeSpecificParam;
        if ($postOnly) {
            if ($ioc || $fok) {
                throw new InvalidOrder($this->id . ' $postOnly orders cannot have $timeInForce equal to ' . $timeInForce);
            } elseif ($isMarketOrder) {
                throw new InvalidOrder($this->id . ' market orders cannot be postOnly');
            } else {
                return true;
            }
        } else {
            return false;
        }
    }

    public function handle_post_only(bool $isMarketOrder, bool $exchangeSpecificPostOnlyOption, mixed $params = array ()) {
        /**
         * @ignore
         * @param {string} type Order type
         * @param {boolean} exchangeSpecificBoolean exchange specific $postOnly
         * @param {array} [$params] exchange specific $params
         * @return {Array}
         */
        $timeInForce = $this->safe_string_upper($params, 'timeInForce');
        $postOnly = $this->safe_value($params, 'postOnly', false);
        $ioc = $timeInForce === 'IOC';
        $fok = $timeInForce === 'FOK';
        $po = $timeInForce === 'PO';
        $postOnly = $postOnly || $po || $exchangeSpecificPostOnlyOption;
        if ($postOnly) {
            if ($ioc || $fok) {
                throw new InvalidOrder($this->id . ' $postOnly orders cannot have $timeInForce equal to ' . $timeInForce);
            } elseif ($isMarketOrder) {
                throw new InvalidOrder($this->id . ' market orders cannot be postOnly');
            } else {
                if ($po) {
                    $params = $this->omit ($params, 'timeInForce');
                }
                $params = $this->omit ($params, 'postOnly');
                return array( true, $params );
            }
        }
        return array( false, $params );
    }

    public function fetch_last_prices(?array $symbols = null, $params = array ()) {
        throw new NotSupported($this->id . ' fetchLastPrices() is not supported yet');
    }

    public function fetch_trading_fees($params = array ()) {
        throw new NotSupported($this->id . ' fetchTradingFees() is not supported yet');
    }

    public function fetch_trading_fees_ws($params = array ()) {
        throw new NotSupported($this->id . ' fetchTradingFeesWs() is not supported yet');
    }

    public function fetch_trading_fee(string $symbol, $params = array ()) {
        if (!$this->has['fetchTradingFees']) {
            throw new NotSupported($this->id . ' fetchTradingFee() is not supported yet');
        }
        return $this->fetch_trading_fees($params);
    }

    public function parse_open_interest($interest, ?array $market = null) {
        throw new NotSupported($this->id . ' parseOpenInterest () is not supported yet');
    }

    public function parse_open_interests($response, $market = null, ?int $since = null, ?int $limit = null) {
        $interests = array();
        for ($i = 0; $i < count($response); $i++) {
            $entry = $response[$i];
            $interest = $this->parse_open_interest($entry, $market);
            $interests[] = $interest;
        }
        $sorted = $this->sort_by($interests, 'timestamp');
        $symbol = $this->safe_string($market, 'symbol');
        return $this->filter_by_symbol_since_limit($sorted, $symbol, $since, $limit);
    }

    public function fetch_funding_rate(string $symbol, $params = array ()) {
        if ($this->has['fetchFundingRates']) {
            $this->load_markets();
            $market = $this->market ($symbol);
            $symbol = $market['symbol'];
            if (!$market['contract']) {
                throw new BadSymbol($this->id . ' fetchFundingRate() supports contract markets only');
            }
            $rates = $this->fetchFundingRates (array( $symbol ), $params);
            $rate = $this->safe_value($rates, $symbol);
            if ($rate === null) {
                throw new NullResponse($this->id . ' fetchFundingRate () returned no data for ' . $symbol);
            } else {
                return $rate;
            }
        } else {
            throw new NotSupported($this->id . ' fetchFundingRate () is not supported yet');
        }
    }

    public function fetch_mark_ohlcv($symbol, $timeframe = '1m', ?int $since = null, ?int $limit = null, $params = array ()) {
        /**
         * fetches historical mark price candlestick data containing the open, high, low, and close price of a market
         * @param {string} $symbol unified $symbol of the market to fetch OHLCV data for
         * @param {string} $timeframe the length of time each candle represents
         * @param {int} [$since] timestamp in ms of the earliest candle to fetch
         * @param {int} [$limit] the maximum amount of candles to fetch
         * @param {array} [$params] extra parameters specific to the exchange API endpoint
         * @return {float[][]} A list of candles ordered, open, high, low, close, null
         */
        if ($this->has['fetchMarkOHLCV']) {
            $request = array(
                'price' => 'mark',
            );
            return $this->fetch_ohlcv($symbol, $timeframe, $since, $limit, array_merge($request, $params));
        } else {
            throw new NotSupported($this->id . ' fetchMarkOHLCV () is not supported yet');
        }
    }

    public function fetch_index_ohlcv(string $symbol, $timeframe = '1m', ?int $since = null, ?int $limit = null, $params = array ()) {
        /**
         * fetches historical index price candlestick data containing the open, high, low, and close price of a market
         * @param {string} $symbol unified $symbol of the market to fetch OHLCV data for
         * @param {string} $timeframe the length of time each candle represents
         * @param {int} [$since] timestamp in ms of the earliest candle to fetch
         * @param {int} [$limit] the maximum amount of candles to fetch
         * @param {array} [$params] extra parameters specific to the exchange API endpoint
         * @return array() A list of candles ordered, open, high, low, close, null
         */
        if ($this->has['fetchIndexOHLCV']) {
            $request = array(
                'price' => 'index',
            );
            return $this->fetch_ohlcv($symbol, $timeframe, $since, $limit, array_merge($request, $params));
        } else {
            throw new NotSupported($this->id . ' fetchIndexOHLCV () is not supported yet');
        }
    }

    public function fetch_premium_index_ohlcv(string $symbol, $timeframe = '1m', ?int $since = null, ?int $limit = null, $params = array ()) {
        /**
         * fetches historical premium index price candlestick data containing the open, high, low, and close price of a market
         * @param {string} $symbol unified $symbol of the market to fetch OHLCV data for
         * @param {string} $timeframe the length of time each candle represents
         * @param {int} [$since] timestamp in ms of the earliest candle to fetch
         * @param {int} [$limit] the maximum amount of candles to fetch
         * @param {array} [$params] extra parameters specific to the exchange API endpoint
         * @return {float[][]} A list of candles ordered, open, high, low, close, null
         */
        if ($this->has['fetchPremiumIndexOHLCV']) {
            $request = array(
                'price' => 'premiumIndex',
            );
            return $this->fetch_ohlcv($symbol, $timeframe, $since, $limit, array_merge($request, $params));
        } else {
            throw new NotSupported($this->id . ' fetchPremiumIndexOHLCV () is not supported yet');
        }
    }

    public function handle_time_in_force($params = array ()) {
        /**
         * @ignore
         * Must add $timeInForce to $this->options to use this method
         * @return {string} returns the exchange specific value for $timeInForce
         */
        $timeInForce = $this->safe_string_upper($params, 'timeInForce'); // supported values GTC, IOC, PO
        if ($timeInForce !== null) {
            $exchangeValue = $this->safe_string($this->options['timeInForce'], $timeInForce);
            if ($exchangeValue === null) {
                throw new ExchangeError($this->id . ' does not support $timeInForce "' . $timeInForce . '"');
            }
            return $exchangeValue;
        }
        return null;
    }

    public function convert_type_to_account($account) {
        /**
         * @ignore
         * Must add $accountsByType to $this->options to use this method
         * @param {string} $account key for $account name in $this->options['accountsByType']
         * @return the exchange specific $account name or the isolated margin id for transfers
         */
        $accountsByType = $this->safe_value($this->options, 'accountsByType', array());
        $lowercaseAccount = strtolower($account);
        if (is_array($accountsByType) && array_key_exists($lowercaseAccount, $accountsByType)) {
            return $accountsByType[$lowercaseAccount];
        } elseif ((is_array($this->markets) && array_key_exists($account, $this->markets)) || (is_array($this->markets_by_id) && array_key_exists($account, $this->markets_by_id))) {
            $market = $this->market ($account);
            return $market['id'];
        } else {
            return $account;
        }
    }

    public function check_required_argument($methodName, $argument, $argumentName, $options = []) {
        /**
         * @ignore
         * @param {string} $methodName the name of the method that the $argument is being checked for
         * @param {string} $argument the argument's actual value provided
         * @param {string} $argumentName the name of the $argument being checked (for logging purposes)
         * @param {string[]} $options a list of $options that the $argument can be
         * @return {null}
         */
        $optionsLength = count($options);
        if (($argument === null) || (($optionsLength > 0) && (!($this->in_array($argument, $options))))) {
            $messageOptions = implode(', ', $options);
            $message = $this->id . ' ' . $methodName . '() requires a ' . $argumentName . ' argument';
            if ($messageOptions !== '') {
                $message .= ', one of ' . '(' . $messageOptions . ')';
            }
            throw new ArgumentsRequired($message);
        }
    }

    public function check_required_margin_argument(string $methodName, ?string $symbol, string $marginMode) {
        /**
         * @ignore
         * @param {string} $symbol unified $symbol of the market
         * @param {string} $methodName name of the method that requires a $symbol
         * @param {string} $marginMode is either 'isolated' or 'cross'
         */
        if (($marginMode === 'isolated') && ($symbol === null)) {
            throw new ArgumentsRequired($this->id . ' ' . $methodName . '() requires a $symbol argument for isolated margin');
        } elseif (($marginMode === 'cross') && ($symbol !== null)) {
            throw new ArgumentsRequired($this->id . ' ' . $methodName . '() cannot have a $symbol argument for cross margin');
        }
    }

    public function parse_deposit_withdraw_fees($response, ?array $codes = null, $currencyIdKey = null) {
        /**
         * @ignore
         * @param {object[]|array} $response unparsed $response from the exchange
         * @param {string[]|null} $codes the unified $currency $codes to fetch transactions fees for, returns all currencies when null
         * @param {str} $currencyIdKey *should only be null when $response is a $dictionary* the object key that corresponds to the $currency id
         * @return {array} objects with withdraw and deposit fees, indexed by $currency $codes
         */
        $depositWithdrawFees = array();
        $codes = $this->marketCodes ($codes);
        $isArray = gettype($response) === 'array' && array_keys($response) === array_keys(array_keys($response));
        $responseKeys = $response;
        if (!$isArray) {
            $responseKeys = is_array($response) ? array_keys($response) : array();
        }
        for ($i = 0; $i < count($responseKeys); $i++) {
            $entry = $responseKeys[$i];
            $dictionary = $isArray ? $entry : $response[$entry];
            $currencyId = $isArray ? $this->safe_string($dictionary, $currencyIdKey) : $entry;
            $currency = $this->safe_value($this->currencies_by_id, $currencyId);
            $code = $this->safe_string($currency, 'code', $currencyId);
            if (($codes === null) || ($this->in_array($code, $codes))) {
                $depositWithdrawFees[$code] = $this->parseDepositWithdrawFee ($dictionary, $currency);
            }
        }
        return $depositWithdrawFees;
    }

    public function parse_deposit_withdraw_fee($fee, ?array $currency = null) {
        throw new NotSupported($this->id . ' parseDepositWithdrawFee() is not supported yet');
    }

    public function deposit_withdraw_fee($info) {
        return array(
            'info' => $info,
            'withdraw' => array(
                'fee' => null,
                'percentage' => null,
            ),
            'deposit' => array(
                'fee' => null,
                'percentage' => null,
            ),
            'networks' => array(),
        );
    }

    public function assign_default_deposit_withdraw_fees($fee, $currency = null) {
        /**
         * @ignore
         * Takes a depositWithdrawFee structure and assigns the default values for withdraw and deposit
         * @param {array} $fee A deposit withdraw $fee structure
         * @param {array} $currency A $currency structure, the response from $this->currency ()
         * @return {array} A deposit withdraw $fee structure
         */
        $networkKeys = is_array($fee['networks']) ? array_keys($fee['networks']) : array();
        $numNetworks = count($networkKeys);
        if ($numNetworks === 1) {
            $fee['withdraw'] = $fee['networks'][$networkKeys[0]]['withdraw'];
            $fee['deposit'] = $fee['networks'][$networkKeys[0]]['deposit'];
            return $fee;
        }
        $currencyCode = $this->safe_string($currency, 'code');
        for ($i = 0; $i < $numNetworks; $i++) {
            $network = $networkKeys[$i];
            if ($network === $currencyCode) {
                $fee['withdraw'] = $fee['networks'][$networkKeys[$i]]['withdraw'];
                $fee['deposit'] = $fee['networks'][$networkKeys[$i]]['deposit'];
            }
        }
        return $fee;
    }

    public function parse_income($info, ?array $market = null) {
        throw new NotSupported($this->id . ' parseIncome () is not supported yet');
    }

    public function parse_incomes($incomes, $market = null, ?int $since = null, ?int $limit = null) {
        /**
         * @ignore
         * parses funding fee info from exchange response
         * @param {array[]} $incomes each item describes once instance of currency being received or paid
         * @param {array} $market ccxt $market
         * @param {int} [$since] when defined, the response items are filtered to only include items after this timestamp
         * @param {int} [$limit] limits the number of items in the response
         * @return {array[]} an array of ~@link https://docs.ccxt.com/#/?id=funding-history-structure funding history structures~
         */
        $result = array();
        for ($i = 0; $i < count($incomes); $i++) {
            $entry = $incomes[$i];
            $parsed = $this->parse_income($entry, $market);
            $result[] = $parsed;
        }
        $sorted = $this->sort_by($result, 'timestamp');
        return $this->filter_by_since_limit($sorted, $since, $limit);
    }

    public function get_market_from_symbols(?array $symbols = null) {
        if ($symbols === null) {
            return null;
        }
        $firstMarket = $this->safe_string($symbols, 0);
        $market = $this->market ($firstMarket);
        return $market;
    }

    public function parse_ws_ohlcvs(mixed $ohlcvs, mixed $market = null, string $timeframe = '1m', ?int $since = null, ?int $limit = null) {
        $results = array();
        for ($i = 0; $i < count($ohlcvs); $i++) {
            $results[] = $this->parse_ws_ohlcv($ohlcvs[$i], $market);
        }
        return $results;
    }

    public function fetch_transactions(?string $code = null, ?int $since = null, ?int $limit = null, $params = array ()) {
        /**
         * @deprecated
         * *DEPRECATED* use fetchDepositsWithdrawals instead
         * @param {string} $code unified currency $code for the currency of the deposit/withdrawals, default is null
         * @param {int} [$since] timestamp in ms of the earliest deposit/withdrawal, default is null
         * @param {int} [$limit] max number of deposit/withdrawals to return, default is null
         * @param {array} [$params] extra parameters specific to the exchange API endpoint
         * @return {array} a list of ~@link https://docs.ccxt.com/#/?id=transaction-structure transaction structures~
         */
        if ($this->has['fetchDepositsWithdrawals']) {
            return $this->fetchDepositsWithdrawals ($code, $since, $limit, $params);
        } else {
            throw new NotSupported($this->id . ' fetchTransactions () is not supported yet');
        }
    }

    public function filter_by_array_positions($objects, int|string $key, $values = null, $indexed = true) {
        /**
         * @ignore
         * Typed wrapper for filterByArray that returns a list of positions
         */
        return $this->filter_by_array($objects, $key, $values, $indexed);
    }

    public function filter_by_array_tickers($objects, int|string $key, $values = null, $indexed = true) {
        /**
         * @ignore
         * Typed wrapper for filterByArray that returns a dictionary of tickers
         */
        return $this->filter_by_array($objects, $key, $values, $indexed);
    }

    public function create_ohlcv_object(string $symbol, string $timeframe, $data) {
        $res = array();
        $res[$symbol] = array();
        $res[$symbol][$timeframe] = $data;
        return $res;
    }

    public function handle_max_entries_per_request_and_params(string $method, ?int $maxEntriesPerRequest = null, $params = array ()) {
        $newMaxEntriesPerRequest = null;
        list($newMaxEntriesPerRequest, $params) = $this->handle_option_and_params($params, $method, 'maxEntriesPerRequest');
        if (($newMaxEntriesPerRequest !== null) && ($newMaxEntriesPerRequest !== $maxEntriesPerRequest)) {
            $maxEntriesPerRequest = $newMaxEntriesPerRequest;
        }
        if ($maxEntriesPerRequest === null) {
            $maxEntriesPerRequest = 1000; // default to 1000
        }
        return array( $maxEntriesPerRequest, $params );
    }

    public function fetch_paginated_call_dynamic(string $method, ?string $symbol = null, ?int $since = null, ?int $limit = null, $params = array (), ?int $maxEntriesPerRequest = null) {
        $maxCalls = null;
        list($maxCalls, $params) = $this->handle_option_and_params($params, $method, 'paginationCalls', 10);
        $maxRetries = null;
        list($maxRetries, $params) = $this->handle_option_and_params($params, $method, 'maxRetries', 3);
        $paginationDirection = null;
        list($paginationDirection, $params) = $this->handle_option_and_params($params, $method, 'paginationDirection', 'backward');
        $paginationTimestamp = null;
        $calls = 0;
        $result = array();
        $errors = 0;
        $until = $this->safe_integer_2($params, 'untill', 'till'); // do not omit it from $params here
        list($maxEntriesPerRequest, $params) = $this->handle_max_entries_per_request_and_params($method, $maxEntriesPerRequest, $params);
        if (($paginationDirection === 'forward')) {
            if ($since === null) {
                throw new ArgumentsRequired($this->id . ' pagination requires a $since argument when $paginationDirection set to forward');
            }
            $paginationTimestamp = $since;
        }
        while (($calls < $maxCalls)) {
            $calls += 1;
            try {
                if ($paginationDirection === 'backward') {
                    // do it backwards, starting from the $last
                    // UNTIL filtering is required in order to work
                    if ($paginationTimestamp !== null) {
                        $params['until'] = $paginationTimestamp - 1;
                    }
                    $response = $this->$method ($symbol, null, $maxEntriesPerRequest, $params);
                    $responseLength = count($response);
                    if ($this->verbose) {
                        $backwardMessage = 'Dynamic pagination call ' . $calls . ' $method ' . $method . ' $response length ' . $responseLength . ' timestamp ' . $paginationTimestamp;
                        $this->log ($backwardMessage);
                    }
                    if ($responseLength === 0) {
                        break;
                    }
                    $errors = 0;
                    $result = $this->array_concat($result, $response);
                    $firstElement = $this->safe_value($response, 0);
                    $paginationTimestamp = $this->safe_integer_2($firstElement, 'timestamp', 0);
                    if (($since !== null) && ($paginationTimestamp <= $since)) {
                        break;
                    }
                } else {
                    // do it forwards, starting from the $since
                    $response = $this->$method ($symbol, $paginationTimestamp, $maxEntriesPerRequest, $params);
                    $responseLength = count($response);
                    if ($this->verbose) {
                        $forwardMessage = 'Dynamic pagination call ' . $calls . ' $method ' . $method . ' $response length ' . $responseLength . ' timestamp ' . $paginationTimestamp;
                        $this->log ($forwardMessage);
                    }
                    if ($responseLength === 0) {
                        break;
                    }
                    $errors = 0;
                    $result = $this->array_concat($result, $response);
                    $last = $this->safe_value($response, $responseLength - 1);
                    $paginationTimestamp = $this->safe_integer($last, 'timestamp') - 1;
                    if (($until !== null) && ($paginationTimestamp >= $until)) {
                        break;
                    }
                }
            } catch (Exception $e) {
                $errors += 1;
                if ($errors > $maxRetries) {
                    throw $e;
                }
            }
        }
        $uniqueResults = $this->remove_repeated_elements_from_array($result);
        $key = ($method === 'fetchOHLCV') ? 0 : 'timestamp';
        return $this->filter_by_since_limit($uniqueResults, $since, $limit, $key);
    }

    public function safe_deterministic_call(string $method, ?string $symbol = null, ?int $since = null, ?int $limit = null, ?string $timeframe = null, $params = array ()) {
        $maxRetries = null;
        list($maxRetries, $params) = $this->handle_option_and_params($params, $method, 'maxRetries', 3);
        $errors = 0;
        try {
            if ($timeframe && $method !== 'fetchFundingRateHistory') {
                return $this->$method ($symbol, $timeframe, $since, $limit, $params);
            } else {
                return $this->$method ($symbol, $since, $limit, $params);
            }
        } catch (Exception $e) {
            if ($e instanceof RateLimitExceeded) {
                throw $e; // if we are rate limited, we should not retry and fail fast
            }
            $errors += 1;
            if ($errors > $maxRetries) {
                throw $e;
            }
        }
        return null;
    }

    public function fetch_paginated_call_deterministic(string $method, ?string $symbol = null, ?int $since = null, ?int $limit = null, ?string $timeframe = null, $params = array (), $maxEntriesPerRequest = null) {
        $maxCalls = null;
        list($maxCalls, $params) = $this->handle_option_and_params($params, $method, 'paginationCalls', 10);
        list($maxEntriesPerRequest, $params) = $this->handle_max_entries_per_request_and_params($method, $maxEntriesPerRequest, $params);
        $current = $this->milliseconds ();
        $tasks = array();
        $time = $this->parse_timeframe($timeframe) * 1000;
        $step = $time * $maxEntriesPerRequest;
        $currentSince = $current - ($maxCalls * $step) - 1;
        if ($since !== null) {
            $currentSince = max ($currentSince, $since);
        }
        $until = $this->safe_integer_2($params, 'until', 'till'); // do not omit it here
        if ($until !== null) {
            $requiredCalls = (int) ceil(($until - $since) / $step);
            if ($requiredCalls > $maxCalls) {
                throw new BadRequest($this->id . ' the number of required calls is greater than the max number of calls allowed, either increase the paginationCalls or decrease the $since-$until gap. Current paginationCalls $limit is ' . (string) $maxCalls . ' required calls is ' . (string) $requiredCalls);
            }
        }
        for ($i = 0; $i < $maxCalls; $i++) {
            if (($until !== null) && ($currentSince >= $until)) {
                break;
            }
            $tasks[] = $this->safe_deterministic_call($method, $symbol, $currentSince, $maxEntriesPerRequest, $timeframe, $params);
            $currentSince = $this->sum ($currentSince, $step) - 1;
        }
        $results = $tasks;
        $result = array();
        for ($i = 0; $i < count($results); $i++) {
            $result = $this->array_concat($result, $results[$i]);
        }
        $uniqueResults = $this->remove_repeated_elements_from_array($result);
        $key = ($method === 'fetchOHLCV') ? 0 : 'timestamp';
        return $this->filter_by_since_limit($uniqueResults, $since, $limit, $key);
    }

    public function fetch_paginated_call_cursor(string $method, ?string $symbol = null, $since = null, $limit = null, $params = array (), $cursorReceived = null, $cursorSent = null, $cursorIncrement = null, $maxEntriesPerRequest = null) {
        $maxCalls = null;
        list($maxCalls, $params) = $this->handle_option_and_params($params, $method, 'paginationCalls', 10);
        $maxRetries = null;
        list($maxRetries, $params) = $this->handle_option_and_params($params, $method, 'maxRetries', 3);
        list($maxEntriesPerRequest, $params) = $this->handle_max_entries_per_request_and_params($method, $maxEntriesPerRequest, $params);
        $cursorValue = null;
        $i = 0;
        $errors = 0;
        $result = array();
        while ($i < $maxCalls) {
            try {
                if ($cursorValue !== null) {
                    if ($cursorIncrement !== null) {
                        $cursorValue = $this->parseToInt ($cursorValue) . $cursorIncrement;
                    }
                    $params[$cursorSent] = $cursorValue;
                }
                $response = null;
                if ($method === 'fetchAccounts') {
                    $response = $this->$method ($params);
                } else {
                    $response = $this->$method ($symbol, $since, $maxEntriesPerRequest, $params);
                }
                $errors = 0;
                $responseLength = count($response);
                if ($this->verbose) {
                    $cursorMessage = 'Cursor pagination call ' . $i + 1 . ' $method ' . $method . ' $response length ' . $responseLength . ' cursor ' . $cursorValue;
                    $this->log ($cursorMessage);
                }
                if ($responseLength === 0) {
                    break;
                }
                $result = $this->array_concat($result, $response);
                $last = $this->safe_value($response, $responseLength - 1);
                $cursorValue = $this->safe_value($last['info'], $cursorReceived);
                if ($cursorValue === null) {
                    break;
                }
                $lastTimestamp = $this->safe_integer($last, 'timestamp');
                if ($lastTimestamp !== null && $lastTimestamp < $since) {
                    break;
                }
            } catch (Exception $e) {
                $errors += 1;
                if ($errors > $maxRetries) {
                    throw $e;
                }
            }
            $i += 1;
        }
        $sorted = $this->sortCursorPaginatedResult ($result);
        $key = ($method === 'fetchOHLCV') ? 0 : 'timestamp';
        return $this->filter_by_since_limit($sorted, $since, $limit, $key);
    }

    public function fetch_paginated_call_incremental(string $method, ?string $symbol = null, $since = null, $limit = null, $params = array (), $pageKey = null, $maxEntriesPerRequest = null) {
        $maxCalls = null;
        list($maxCalls, $params) = $this->handle_option_and_params($params, $method, 'paginationCalls', 10);
        $maxRetries = null;
        list($maxRetries, $params) = $this->handle_option_and_params($params, $method, 'maxRetries', 3);
        list($maxEntriesPerRequest, $params) = $this->handle_max_entries_per_request_and_params($method, $maxEntriesPerRequest, $params);
        $i = 0;
        $errors = 0;
        $result = array();
        while ($i < $maxCalls) {
            try {
                $params[$pageKey] = $i + 1;
                $response = $this->$method ($symbol, $since, $maxEntriesPerRequest, $params);
                $errors = 0;
                $responseLength = count($response);
                if ($this->verbose) {
                    $incrementalMessage = 'Incremental pagination call ' . $i + 1 . ' $method ' . $method . ' $response length ' . $responseLength;
                    $this->log ($incrementalMessage);
                }
                if ($responseLength === 0) {
                    break;
                }
                $result = $this->array_concat($result, $response);
            } catch (Exception $e) {
                $errors += 1;
                if ($errors > $maxRetries) {
                    throw $e;
                }
            }
            $i += 1;
        }
        $sorted = $this->sortCursorPaginatedResult ($result);
        $key = ($method === 'fetchOHLCV') ? 0 : 'timestamp';
        return $this->filter_by_since_limit($sorted, $since, $limit, $key);
    }

    public function sort_cursor_paginated_result($result) {
        $first = $this->safe_value($result, 0);
        if ($first !== null) {
            if (is_array($first) && array_key_exists('timestamp', $first)) {
                return $this->sort_by($result, 'timestamp', true);
            }
            if (is_array($first) && array_key_exists('id', $first)) {
                return $this->sort_by($result, 'id', true);
            }
        }
        return $result;
    }

    public function remove_repeated_elements_from_array($input) {
        $uniqueResult = array();
        for ($i = 0; $i < count($input); $i++) {
            $entry = $input[$i];
            $id = $this->safe_string($entry, 'id');
            if ($id !== null) {
                if ($this->safe_string($uniqueResult, $id) === null) {
                    $uniqueResult[$id] = $entry;
                }
            } else {
                $timestamp = $this->safe_integer_2($entry, 'timestamp', 0);
                if ($timestamp !== null) {
                    if ($this->safe_string($uniqueResult, $timestamp) === null) {
                        $uniqueResult[$timestamp] = $entry;
                    }
                }
            }
        }
        $values = is_array($uniqueResult) ? array_values($uniqueResult) : array();
        $valuesLength = count($values);
        if ($valuesLength > 0) {
            return $values;
        }
        return $input;
    }

    public function handle_until_option($key, $request, $params, $multiplier = 1) {
        $until = $this->safe_value_2($params, 'until', 'till');
        if ($until !== null) {
            $request[$key] = $this->parseToInt ($until * $multiplier);
            $params = $this->omit ($params, array( 'until', 'till' ));
        }
        return array( $request, $params );
    }

    public function safe_open_interest($interest, ?array $market = null) {
        return array_merge($interest, array(
            'symbol' => $this->safe_string($market, 'symbol'),
            'baseVolume' => $this->safe_number($interest, 'baseVolume'), // deprecated
            'quoteVolume' => $this->safe_number($interest, 'quoteVolume'), // deprecated
            'openInterestAmount' => $this->safe_number($interest, 'openInterestAmount'),
            'openInterestValue' => $this->safe_number($interest, 'openInterestValue'),
            'timestamp' => $this->safe_integer($interest, 'timestamp'),
            'datetime' => $this->safe_string($interest, 'datetime'),
            'info' => $this->safe_value($interest, 'info'),
        ));
    }

    public function parse_liquidation($liquidation, ?array $market = null) {
        throw new NotSupported($this->id . ' parseLiquidation () is not supported yet');
    }

    public function parse_liquidations($liquidations, $market = null, ?int $since = null, ?int $limit = null) {
        /**
         * @ignore
         * parses liquidation info from the exchange response
         * @param {array[]} $liquidations each item describes an instance of a liquidation event
         * @param {array} $market ccxt $market
         * @param {int} [$since] when defined, the response items are filtered to only include items after this timestamp
         * @param {int} [$limit] limits the number of items in the response
         * @return {array[]} an array of ~@link https://docs.ccxt.com/#/?id=liquidation-structure liquidation structures~
         */
        $result = array();
        for ($i = 0; $i < count($liquidations); $i++) {
            $entry = $liquidations[$i];
            $parsed = $this->parseLiquidation ($entry, $market);
            $result[] = $parsed;
        }
        $sorted = $this->sort_by($result, 'timestamp');
        $symbol = $this->safe_string($market, 'symbol');
        return $this->filter_by_symbol_since_limit($sorted, $symbol, $since, $limit);
    }

    public function parse_greeks($greeks, ?array $market = null) {
        throw new NotSupported($this->id . ' parseGreeks () is not supported yet');
    }
}<|MERGE_RESOLUTION|>--- conflicted
+++ resolved
@@ -5068,7 +5068,6 @@
         throw new NotSupported($this->id . ' fetchDeposits() is not supported yet');
     }
 
-<<<<<<< HEAD
     public function fetch_deposits_ws(?string $code = null, ?int $since = null, ?int $limit = null, $params = array ()) {
         throw new NotSupported($this->id . ' fetchDepositsWs() is not supported yet');
     }
@@ -5085,12 +5084,6 @@
         throw new NotSupported($this->id . ' fetchOpenInterest() is not supported yet');
     }
 
-=======
-    public function fetch_withdrawals(?string $symbol = null, ?int $since = null, ?int $limit = null, $params = array ()) {
-        throw new NotSupported($this->id . ' fetchWithdrawals() is not supported yet');
-    }
-
->>>>>>> 5ee07c2f
     public function fetch_funding_rate_history(?string $symbol = null, ?int $since = null, ?int $limit = null, $params = array ()) {
         throw new NotSupported($this->id . ' fetchFundingRateHistory() is not supported yet');
     }
