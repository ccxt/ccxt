<?php

/*

MIT License

Copyright (c) 2017 CCXT

Permission is hereby granted, free of charge, to any person obtaining a copy
of this software and associated documentation files (the "Software"), to deal
in the Software without restriction, including without limitation the rights
to use, copy, modify, merge, publish, distribute, sublicense, and/or sell
copies of the Software, and to permit persons to whom the Software is
furnished to do so, subject to the following conditions:

The above copyright notice and this permission notice shall be included in all
copies or substantial portions of the Software.

THE SOFTWARE IS PROVIDED "AS IS", WITHOUT WARRANTY OF ANY KIND, EXPRESS OR
IMPLIED, INCLUDING BUT NOT LIMITED TO THE WARRANTIES OF MERCHANTABILITY,
FITNESS FOR A PARTICULAR PURPOSE AND NONINFRINGEMENT. IN NO EVENT SHALL THE
AUTHORS OR COPYRIGHT HOLDERS BE LIABLE FOR ANY CLAIM, DAMAGES OR OTHER
LIABILITY, WHETHER IN AN ACTION OF CONTRACT, TORT OR OTHERWISE, ARISING FROM,
OUT OF OR IN CONNECTION WITH THE SOFTWARE OR THE USE OR OTHER DEALINGS IN THE
SOFTWARE.

*/

//-----------------------------------------------------------------------------

namespace ccxt;

use MessagePack\MessagePack;
use kornrunner\Keccak;
use Web3\Contracts\TypedDataEncoder;
use Elliptic\EC;
use Elliptic\EdDSA;
use BN\BN;
use Exception;

$version = '4.2.69';

// rounding mode
const TRUNCATE = 0;
const ROUND = 1;
const ROUND_UP = 2;
const ROUND_DOWN = 3;

// digits counting mode
const DECIMAL_PLACES = 2;
const SIGNIFICANT_DIGITS = 3;
const TICK_SIZE = 4;

// padding mode
const NO_PADDING = 5;
const PAD_WITH_ZERO = 6;

class Exchange {

    const VERSION = '4.2.69';

    private static $base58_alphabet = '123456789ABCDEFGHJKLMNPQRSTUVWXYZabcdefghijkmnopqrstuvwxyz';
    private static $base58_encoder = null;
    private static $base58_decoder = null;

    public $defined_rest_api = array();

    public $curl = null;
    public $curl_options = array(); // overrideable by user, empty by default
    public $curl_reset = true;
    public $curl_close = false;

    public $id = null;

    public $validateServerSsl = true;
    public $validateClientSsl = false;
    public $curlopt_interface = null;
    public $timeout = 10000; // in milliseconds


    // PROXY & USER-AGENTS (see "examples/proxy-usage" file for explanation)
    public $proxy = null; // maintained for backwards compatibility, no-one should use it from now on
    public $proxyUrl = null;
    public $proxy_url = null;
    public $proxyUrlCallback = null;
    public $proxy_url_callback = null;
    public $httpProxy = null;
    public $http_proxy = null;
    public $httpProxyCallback = null;
    public $http_proxy_callback = null;
    public $httpsProxy = null;
    public $https_proxy = null;
    public $httpsProxyCallback = null;
    public $https_proxy_callback = null;
    public $socksProxy = null;
    public $socks_proxy = null;
    public $socksProxyCallback = null;
    public $socks_proxy_callback = null;
    public $userAgent = null; // 'ccxt/' . $this::VERSION . ' (+https://github.com/ccxt/ccxt) PHP/' . PHP_VERSION;
    public $user_agent = null;
    public $wsProxy = null;
    public $ws_proxy = null;
    public $wssProxy = null;
    public $wss_proxy = null;
    public $wsSocksProxy = null;
    public $ws_socks_proxy = null;
    //
    public $userAgents = array(
        'chrome' => 'Mozilla/5.0 (Windows NT 10.0; Win64; x64) AppleWebKit/537.36 (KHTML, like Gecko) Chrome/62.0.3202.94 Safari/537.36',
        'chrome39' => 'Mozilla/5.0 (Windows NT 6.1; WOW64) AppleWebKit/537.36 (KHTML, like Gecko) Chrome/39.0.2171.71 Safari/537.36',
        'chrome100' => 'Mozilla/5.0 (Macintosh; Intel Mac OS X 10_15_7) AppleWebKit/537.36 (KHTML, like Gecko) Chrome/100.0.4896.75 Safari/537.36',
    );
    public $headers = array();
    public $origin = '*'; // CORS origin
    //

    public $hostname = null; // in case of inaccessibility of the "main" domain

    public $options = array(); // exchange-specific options if any

    public $skipJsonOnStatusCodes = false; // TODO: reserved, rewrite the curl routine to parse JSON body anyway
    public $quoteJsonNumbers = true; // treat numbers in json as quoted precise strings

    public $name = null;
    public $status = null;
    public $countries = null;
    public $version = null;
    public $certified = false; // if certified by the CCXT dev team
    public $pro = false; // if it is integrated with CCXT Pro for WebSocket support
    public $alias = false; // whether this exchange is an alias to another exchange

    public $debug = false;

    public $urls = array();
    public $api = array();
    public $comment = null;

    public $markets = null;
    public $symbols = null;
    public $codes = null;
    public $ids = null;
    public $currencies = array();
    public $base_currencies = null;
    public $quote_currencies = null;
    public $balance = array();
    public $orderbooks = array();
    public $tickers = array();
    public $bidsasks = array();
    public $fees = array('trading' => array(), 'funding' => array());
    public $precision = array();
    public $orders = null;
    public $triggerOrders = null;
    public $myTrades = null;
    public $trades = array();
    public $transactions = array();
    public $positions = null;
    public $ohlcvs = array();
    public $exceptions = array();
    public $accounts = array();
    public $accountsById = array();
    public $limits = array(
        'cost' => array(
            'min' => null,
            'max' => null,
        ),
        'price' => array(
            'min' => null,
            'max' => null,
        ),
        'amount' => array(
            'min' => null,
            'max' => null,
        ),
        'leverage' => array(
            'min' => null,
            'max' => null,
        ),
    );
    public $httpExceptions = array(
        '422' => 'ExchangeError',
        '418' => 'DDoSProtection',
        '429' => 'RateLimitExceeded',
        '404' => 'ExchangeNotAvailable',
        '409' => 'ExchangeNotAvailable',
        '410' => 'ExchangeNotAvailable',
        '451' => 'ExchangeNotAvailable',
        '500' => 'ExchangeNotAvailable',
        '501' => 'ExchangeNotAvailable',
        '502' => 'ExchangeNotAvailable',
        '520' => 'ExchangeNotAvailable',
        '521' => 'ExchangeNotAvailable',
        '522' => 'ExchangeNotAvailable',
        '525' => 'ExchangeNotAvailable',
        '526' => 'ExchangeNotAvailable',
        '400' => 'ExchangeNotAvailable',
        '403' => 'ExchangeNotAvailable',
        '405' => 'ExchangeNotAvailable',
        '503' => 'ExchangeNotAvailable',
        '530' => 'ExchangeNotAvailable',
        '408' => 'RequestTimeout',
        '504' => 'RequestTimeout',
        '401' => 'AuthenticationError',
        '407' => 'AuthenticationError',
        '511' => 'AuthenticationError',
    );
    public $verbose = false;
    public $apiKey = '';
    public $secret = '';
    public $password = '';
    public $login = '';
    public $uid = '';
    public $privateKey = '';
    public $walletAddress = '';
    public $token = ''; // reserved for HTTP auth in some cases

    public $twofa = null;
    public $markets_by_id = null;
    public $currencies_by_id = null;
    public $minFundingAddressLength = 1; // used in check_address
    public $substituteCommonCurrencyCodes = true;

    // whether fees should be summed by currency code
    public $reduceFees = true;

    public $timeframes = null;

    public $requiredCredentials = array(
        'apiKey' => true,
        'secret' => true,
        'uid' => false,
        'login' => false,
        'password' => false,
        'twofa' => false, // 2-factor authentication (one-time password key)
        'privateKey' => false,
        'walletAddress' => false,
        'token' => false, // reserved for HTTP auth in some cases
    );

    // API methods metainfo
    public $has = array(
        'publicAPI' => true,
        'privateAPI' => true,
        'CORS' => null,
        'spot' => null,
        'margin' => null,
        'swap' => null,
        'future' => null,
        'option' => null,
        'addMargin' => null,
        'cancelAllOrders' => null,
        'cancelOrder' => true,
        'cancelOrders' => null,
        'createDepositAddress' => null,
        'createLimitOrder' => true,
        'createMarketOrder' => true,
        'createOrder' => true,
        'createPostOnlyOrder' => null,
        'createReduceOnlyOrder' => null,
        'createStopOrder' => null,
        'editOrder' => 'emulated',
        'fetchAccounts' => null,
        'fetchBalance' => true,
        'fetchBidsAsks' => null,
        'fetchBorrowInterest' => null,
        'fetchBorrowRate' => null,
        'fetchBorrowRateHistory' => null,
        'fetchBorrowRatesPerSymbol' => null,
        'fetchBorrowRates' => null,
        'fetchCanceledOrders' => null,
        'fetchClosedOrder' => null,
        'fetchClosedOrders' => null,
        'fetchCurrencies' => 'emulated',
        'fetchDeposit' => null,
        'fetchDepositAddress' => null,
        'fetchDepositAddresses' => null,
        'fetchDepositAddressesByNetwork' => null,
        'fetchDeposits' => null,
        'fetchFundingHistory' => null,
        'fetchFundingRate' => null,
        'fetchFundingRateHistory' => null,
        'fetchFundingRates' => null,
        'fetchIndexOHLCV' => null,
        'fetchL2OrderBook' => true,
        'fetchLastPrices' => null,
        'fetchLedger' => null,
        'fetchLedgerEntry' => null,
        'fetchLeverageTiers' => null,
        'fetchMarketLeverageTiers' => null,
        'fetchMarkets' => true,
        'fetchMarkOHLCV' => null,
        'fetchMyTrades' => null,
        'fetchOHLCV' => null,
        'fetchOpenOrder' => null,
        'fetchOpenOrders' => null,
        'fetchOrder' => null,
        'fetchOrderBook' => true,
        'fetchOrderBooks' => null,
        'fetchOrders' => null,
        'fetchOrderTrades' => null,
        'fetchPermissions' => null,
        'fetchPosition' => null,
        'fetchPositions' => null,
        'fetchPositionsRisk' => null,
        'fetchPremiumIndexOHLCV' => null,
        'fetchStatus' => null,
        'fetchTicker' => true,
        'fetchTickers' => null,
        'fetchTime' => null,
        'fetchTrades' => true,
        'fetchTradingFee' => null,
        'fetchTradingFees' => null,
        'fetchTradingLimits' => null,
        'fetchTransactions' => null,
        'fetchTransfers' => null,
        'fetchWithdrawal' => null,
        'fetchWithdrawals' => null,
        'reduceMargin' => null,
        'setLeverage' => null,
        'setMargin' => null,
        'setMarginMode' => null,
        'setPositionMode' => null,
        'signIn' => null,
        'transfer' => null,
        'withdraw' => null,
    );

    public $precisionMode = DECIMAL_PLACES;
    public $paddingMode = NO_PADDING;
    public $number = 'floatval';
    public $handleContentTypeApplicationZip = false;

    public $lastRestRequestTimestamp = 0;
    public $lastRestPollTimestamp = 0;
    public $restRequestQueue = null;
    public $restPollerLoopIsRunning = false;
    public $enableRateLimit = true;
    public $enableLastJsonResponse = true;
    public $enableLastHttpResponse = true;
    public $enableLastResponseHeaders = true;
    public $last_http_response = null;
    public $last_json_response = null;
    public $last_response_headers = null;
    public $last_request_headers = null;
    public $last_request_body = null;
    public $last_request_url = null;

    public $requiresWeb3 = false;
    public $requiresEddsa = false;
    public $rateLimit = 2000;

    public $commonCurrencies = array(
        'XBT' => 'BTC',
        'BCC' => 'BCH',
        'BCHSV' => 'BSV',
    );

    protected $overriden_methods = array();

    public $urlencode_glue = '&'; // ini_get('arg_separator.output'); // can be overrided by exchange constructor params
    public $urlencode_glue_warning = true;

    public $tokenBucket = null; /* array(
        'delay' => 0.001,
        'capacity' => 1.0,
        'cost' => 1.0,
        'maxCapacity' => 1000,
        'refillRate' => ($this->rateLimit > 0) ? 1.0 / $this->rateLimit : PHP_INT_MAX,
    ); */

    public $baseCurrencies = null;
    public $quoteCurrencies = null;

    public static $exchanges = array(
        'ace',
        'alpaca',
        'ascendex',
        'bequant',
        'bigone',
        'binance',
        'binancecoinm',
        'binanceus',
        'binanceusdm',
        'bingx',
        'bit2c',
        'bitbank',
        'bitbay',
        'bitbns',
        'bitcoincom',
        'bitfinex',
        'bitfinex2',
        'bitflyer',
        'bitget',
        'bithumb',
        'bitmart',
        'bitmex',
        'bitopro',
        'bitpanda',
        'bitrue',
        'bitso',
        'bitstamp',
        'bitteam',
        'bitvavo',
        'bl3p',
        'blockchaincom',
        'blofin',
        'btcalpha',
        'btcbox',
        'btcmarkets',
        'btcturk',
        'bybit',
        'cex',
        'coinbase',
        'coinbasepro',
        'coincheck',
        'coinex',
        'coinlist',
        'coinmate',
        'coinmetro',
        'coinone',
        'coinsph',
        'coinspot',
        'cryptocom',
        'currencycom',
        'delta',
        'deribit',
        'digifinex',
        'exmo',
        'fmfwio',
        'gate',
        'gateio',
        'gemini',
        'hitbtc',
        'hitbtc3',
        'hollaex',
        'htx',
        'huobi',
        'huobijp',
        'hyperliquid',
        'idex',
        'independentreserve',
        'indodax',
        'kraken',
        'krakenfutures',
        'kucoin',
        'kucoinfutures',
        'kuna',
        'latoken',
        'lbank',
        'luno',
        'lykke',
        'mercado',
        'mexc',
        'ndax',
        'novadax',
        'oceanex',
        'okcoin',
        'okx',
        'onetrading',
        'p2b',
        'paymium',
        'phemex',
        'poloniex',
        'poloniexfutures',
        'probit',
        'timex',
        'tokocrypto',
        'upbit',
        'wavesexchange',
        'wazirx',
        'whitebit',
        'woo',
        'yobit',
        'zaif',
        'zonda',
    );

    public static function split($string, $delimiters = array(' ')) {
        return explode($delimiters[0], str_replace($delimiters, $delimiters[0], $string));
    }

    public static function strip($string) {
        return trim($string);
    }

    public static function decimal($number) {
        return '' + $number;
    }

    public static function valid_string($string) {
        return isset($string) && $string !== '';
    }

    public static function valid_object_value($object, $key) {
        return isset($object[$key]) && $object[$key] !== '' && is_scalar($object[$key]);
    }

    public static function safe_float($object, $key, $default_value = null) {
        return (isset($object[$key]) && is_numeric($object[$key])) ? floatval($object[$key]) : $default_value;
    }

    public static function safe_string($object, $key, $default_value = null) {
        return static::valid_object_value($object, $key) ? strval($object[$key]) : $default_value;
    }

    public static function safe_string_lower($object, $key, $default_value = null) {
        if (static::valid_object_value($object, $key)) {
            return strtolower(strval($object[$key]));
        } else if ($default_value === null) {
            return $default_value;
        } else {
            return strtolower($default_value);
        }
    }

    public static function safe_string_upper($object, $key, $default_value = null) {
        if (static::valid_object_value($object, $key)) {
            return strtoupper(strval($object[$key]));
        } else if ($default_value === null) {
            return $default_value;
        } else {
            return strtoupper($default_value);
        }
        return static::valid_object_value($object, $key) ? strtoupper(strval($object[$key])) : $default_value;
    }

    public static function safe_integer($object, $key, $default_value = null) {
        return (isset($object[$key]) && is_numeric($object[$key])) ? intval($object[$key]) : $default_value;
    }

    public static function safe_integer_product($object, $key, $factor, $default_value = null) {
        return (isset($object[$key]) && is_numeric($object[$key])) ? (intval($object[$key] * $factor)) : $default_value;
    }

    public static function safe_timestamp($object, $key, $default_value = null) {
        return static::safe_integer_product($object, $key, 1000, $default_value);
    }

    public static function safe_value($object, $key, $default_value = null) {
        return isset($object[$key]) ? $object[$key] : $default_value;
    }

    // we're not using safe_floats with a list argument as we're trying to save some cycles here
    // we're not using safe_float_3 either because those cases are too rare to deserve their own optimization

    public static function safe_float_2($object, $key1, $key2, $default_value = null) {
        $value = static::safe_float($object, $key1);
        return isset($value) ? $value : static::safe_float($object, $key2, $default_value);
    }

    public static function safe_string_2($object, $key1, $key2, $default_value = null) {
        $value = static::safe_string($object, $key1);
        return static::valid_string($value) ? $value : static::safe_string($object, $key2, $default_value);
    }

    public static function safe_string_lower_2($object, $key1, $key2, $default_value = null) {
        $value = static::safe_string_lower($object, $key1);
        return static::valid_string($value) ? $value : static::safe_string_lower($object, $key2, $default_value);
    }

    public static function safe_string_upper_2($object, $key1, $key2, $default_value = null) {
        $value = static::safe_string_upper($object, $key1);
        return static::valid_string($value) ? $value : static::safe_string_upper($object, $key2, $default_value);
    }

    public static function safe_integer_2($object, $key1, $key2, $default_value = null) {
        $value = static::safe_integer($object, $key1);
        return isset($value) ? $value : static::safe_integer($object, $key2, $default_value);
    }

    public static function safe_integer_product_2($object, $key1, $key2, $factor, $default_value = null) {
        $value = static::safe_integer_product($object, $key1, $factor);
        return isset($value) ? $value : static::safe_integer_product($object, $key2, $factor, $default_value);
    }

    public static function safe_timestamp_2($object, $key1, $key2, $default_value = null) {
        return static::safe_integer_product_2($object, $key1, $key2, 1000, $default_value);
    }

    public static function safe_value_2($object, $key1, $key2, $default_value = null) {
        $value = static::safe_value($object, $key1);
        return isset($value) ? $value : static::safe_value($object, $key2, $default_value);
    }

    // safe_method_n family
    public static function safe_float_n($object, $array, $default_value = null) {
        $value = static::get_object_value_from_key_array($object, $array);
        return (isset($value) && is_numeric($value)) ? floatval($value) : $default_value;
    }

    public static function safe_string_n($object, $array, $default_value = null) {
        $value = static::get_object_value_from_key_array($object, $array);
        return (static::valid_string($value) && is_scalar($value)) ? strval($value) : $default_value;
    }

    public static function safe_string_lower_n($object, $array, $default_value = null) {
        $value = static::get_object_value_from_key_array($object, $array);
        if (static::valid_string($value) && is_scalar($value)) {
            return strtolower(strval($value));
        } else if ($default_value === null) {
            return $default_value;
        } else {
            return strtolower($default_value);
        }
    }

    public static function safe_string_upper_n($object, $array, $default_value = null) {
        $value = static::get_object_value_from_key_array($object, $array);
        if (static::valid_string($value) && is_scalar($value)) {
            return strtoupper(strval($value));
        } else if ($default_value === null) {
            return $default_value;
        } else {
            return strtoupper($default_value);
        }
    }

    public static function safe_integer_n($object, $array, $default_value = null) {
        $value = static::get_object_value_from_key_array($object, $array);
        return (isset($value) && is_numeric($value)) ? intval($value) : $default_value;
    }

    public static function safe_integer_product_n($object, $array, $factor, $default_value = null) {
        $value = static::get_object_value_from_key_array($object, $array);
        return (isset($value) && is_numeric($value)) ? (intval($value * $factor)) : $default_value;
    }

    public static function safe_timestamp_n($object, $array, $default_value = null) {
        return static::safe_integer_product_n($object, $array, 1000, $default_value);
    }

    public static function safe_value_n($object, $array, $default_value = null) {
        $value = static::get_object_value_from_key_array($object, $array);
        return isset($value) ? $value : $default_value;
    }

    public static function get_object_value_from_key_array($object, $array) {
        foreach($array as $key) {
            if (isset($object[$key]) && $object[$key] !== '') {
                return $object[$key];
            }
        }
        return null;
    }

    public static function truncate($number, $precision = 0) {
        $decimal_precision = pow(10, $precision);
        return floor(floatval($number * $decimal_precision)) / $decimal_precision;
    }

    public static function truncate_to_string($number, $precision = 0) {
        if ($precision > 0) {
            $string = sprintf('%.' . ($precision + 1) . 'F', floatval($number));
            list($integer, $decimal) = explode('.', $string);
            $decimal = trim('.' . substr($decimal, 0, $precision), '0');
            if (strlen($decimal) < 2) {
                $decimal = '.0';
            }
            return $integer . $decimal;
        }
        return sprintf('%d', floatval($number));
    }

    public static function uuid16($length = 16) {
        return bin2hex(random_bytes(intval($length / 2)));
    }

    public static function uuid22($length = 22) {
        return bin2hex(random_bytes(intval($length / 2)));
    }

    public static function uuid() {
        return sprintf('%04x%04x-%04x-%04x-%04x-%04x%04x%04x',
            // 32 bits for "time_low"
            mt_rand(0, 0xffff), mt_rand(0, 0xffff),

            // 16 bits for "time_mid"
            mt_rand(0, 0xffff),

            // 16 bits for "time_hi_and_version",
            // four most significant bits holds version number 4
            mt_rand(0, 0x0fff) | 0x4000,

            // 16 bits, 8 bits for "clk_seq_hi_res", 8 bits for "clk_seq_low",
            // two most significant bits holds zero and one for variant DCE1.1
            mt_rand(0, 0x3fff) | 0x8000,

            // 48 bits for "node"
            mt_rand(0, 0xffff), mt_rand(0, 0xffff), mt_rand(0, 0xffff)
        );
    }

    public static function uuidv1() {
        $biasSeconds = 12219292800;  // seconds from 15th Oct 1572 to Jan 1st 1970
        $bias = $biasSeconds * 10000000;  // in hundreds of nanoseconds
        $time = static::microseconds() * 10 + $bias;
        $timeHex = dechex($time);
        $arranged = substr($timeHex, 7, 8) . substr($timeHex, 3, 4) . '1' . substr($timeHex, 0, 3);
        $clockId = '9696';
        $macAddress = 'ffffffffffff';
        return $arranged . $clockId . $macAddress;
    }

    public static function parse_timeframe($timeframe) {
        $amount = substr($timeframe, 0, -1);
        $unit = substr($timeframe, -1);
        $scale = 1;
        if ($unit === 'y') {
            $scale = 60 * 60 * 24 * 365;
        } elseif ($unit === 'M') {
            $scale = 60 * 60 * 24 * 30;
        } elseif ($unit === 'w') {
            $scale = 60 * 60 * 24 * 7;
        } elseif ($unit === 'd') {
            $scale = 60 * 60 * 24;
        } elseif ($unit === 'h') {
            $scale = 60 * 60;
        } elseif ($unit === 'm') {
            $scale = 60;
        } elseif ($unit === 's') {
            $scale = 1;
        } else {
            throw new NotSupported('timeframe unit ' . $unit . ' is not supported');
        }
        return $amount * $scale;
    }

    public static function round_timeframe($timeframe, $timestamp, $direction=ROUND_DOWN) {
        $ms = static::parse_timeframe($timeframe) * 1000;
        // Get offset based on timeframe in milliseconds
        $offset = $timestamp % $ms;
        return $timestamp - $offset + (($direction === ROUND_UP) ? $ms : 0);
    }

    public static function capitalize($string) {
        return mb_strtoupper(mb_substr($string, 0, 1)) . mb_substr($string, 1);
    }

    public static function is_associative($array) {
        return is_array($array) && (count(array_filter(array_keys($array), 'is_string')) > 0);
    }

    public static function omit($array, $keys) {
        if (static::is_associative($array)) {
            $result = $array;
            if (is_array($keys)) {
                foreach ($keys as $key) {
                    unset($result[$key]);
                }
            } else {
                unset($result[$keys]);
            }
            return $result;
        }
        return $array;
    }

    public static function unique($array) {
        return array_unique($array);
    }

    public static function pluck($array, $key) {
        $result = array();
        foreach ($array as $element) {
            if (isset($key, $element)) {
                $result[] = $element[$key];
            }
        }
        return $result;
    }

    public function filter_by($array, $key, $value = null) {
        $result = array();
        foreach ($array as $element) {
            if (isset($key, $element) && ($element[$key] == $value)) {
                $result[] = $element;
            }
        }
        return $result;
    }

    public static function group_by($array, $key) {
        $result = array();
        foreach ($array as $element) {
            if (isset($element[$key]) && !is_null($element[$key])) {
                if (!isset($result[$element[$key]])) {
                    $result[$element[$key]] = array();
                }
                $result[$element[$key]][] = $element;
            }
        }
        return $result;
    }

    public static function index_by($array, $key) {
        $result = array();
        foreach ($array as $element) {
            if (isset($element[$key])) {
                $result[$element[$key]] = $element;
            }
        }
        return $result;
    }

    public static function sort_by($arrayOfArrays, $key, $descending = false, $default = 0) {
        $descending = $descending ? -1 : 1;
        usort($arrayOfArrays, function ($a, $b) use ($key, $descending, $default) {
            $first = isset($a[$key]) ? $a[$key] : $default;
            $second = isset($b[$key]) ? $b[$key] : $default;
            if ($first == $second) {
                return 0;
            }
            return $first < $second ? -$descending : $descending;
        });
        return $arrayOfArrays;
    }

    public static function sort_by_2($arrayOfArrays, $key1, $key2, $descending = false) {
        $descending = $descending ? -1 : 1;
        usort($arrayOfArrays, function ($a, $b) use ($key1, $key2, $descending) {
            if ($a[$key1] == $b[$key1]) {
                if ($a[$key2] == $b[$key2]) {
                    return 0;
                }
                return $a[$key2] < $b[$key2] ? -$descending : $descending;
            }
            return $a[$key1] < $b[$key1] ? -$descending : $descending;
        });
        return $arrayOfArrays;
    }

    public static function flatten($array) {
        return array_reduce($array, function ($acc, $item) {
            return array_merge($acc, is_array($item) ? static::flatten($item) : array($item));
        }, array());
    }

    public static function array_concat() {
        return call_user_func_array('array_merge', array_filter(func_get_args(), 'is_array'));
    }

    public static function in_array($needle, $haystack) {
        return in_array($needle, $haystack);
    }

    public static function to_array($object) {
        if ($object instanceof \JsonSerializable) {
            $object = $object->jsonSerialize();
        }
        return array_values($object);
    }

    public static function is_empty($object) {
        return empty($object) || count($object) === 0;
    }

    public static function keysort($array) {
        $result = $array;
        ksort($result);
        return $result;
    }

    public static function extract_params($string) {
        if (preg_match_all('/{([\w-]+)}/u', $string, $matches)) {
            return $matches[1];
        }
    }

    public static function implode_params($string, $params) {
        if (static::is_associative($params)) {
            foreach ($params as $key => $value) {
                if (gettype($value) !== 'array') {
                    $string = implode($value, mb_split('{' . preg_quote($key) . '}', $string));
                }
            }
        }
        return $string;
    }

    public static function deep_extend() {
        //
        //     extend associative dictionaries only, replace everything else
        //
        $out = null;
        $args = func_get_args();
        foreach ($args as $arg) {
            if (static::is_associative($arg) || (is_array($arg) && (count($arg) === 0))) {
                if (!static::is_associative($out)) {
                    $out = array();
                }
                foreach ($arg as $k => $v) {
                    $out[$k] = static::deep_extend(isset($out[$k]) ? $out[$k] : array(), $v);
                }
            } else {
                $out = $arg;
            }
        }
        return $out;
    }

    public static function sum() {
        return array_sum(array_filter(func_get_args(), function ($x) {
            return isset($x) ? $x : 0;
        }));
    }

    public static function ordered($array) { // for Python OrderedDicts, does nothing in PHP and JS
        return $array;
    }

    public function aggregate($bidasks) {
        $result = array();

        foreach ($bidasks as $bidask) {
            if ($bidask[1] > 0) {
                $price = (string) $bidask[0];
                $result[$price] = array_key_exists($price, $result) ? $result[$price] : 0;
                $result[$price] += $bidask[1];
            }
        }

        $output = array();

        foreach ($result as $key => $value) {
            $output[] = array(floatval($key), floatval($value));
        }

        return $output;
    }

    public static function urlencodeBase64($string) {
        return preg_replace(array('#[=]+$#u', '#\+#u', '#\\/#'), array('', '-', '_'), \base64_encode($string));
    }

    public function urlencode($array) {
        foreach ($array as $key => $value) {
            if (is_bool($value)) {
                $array[$key] = var_export($value, true);
            }
        }
        return http_build_query($array, '', $this->urlencode_glue, PHP_QUERY_RFC3986);
    }

    public function urlencode_nested($array) {
        // we don't have to implement this method in PHP
        // https://github.com/ccxt/ccxt/issues/12872
        // https://github.com/ccxt/ccxt/issues/12900
        return $this->urlencode($array);
    }

    public function urlencode_with_array_repeat($array) {
        return preg_replace('/%5B\d*%5D/', '', $this->urlencode($array));
    }

    public function rawencode($array) {
        return urldecode($this->urlencode($array));
    }

    public static function encode_uri_component($string) {
        return urlencode($string);
    }

    public static function url($path, $params = array()) {
        $result = static::implode_params($path, $params);
        $query = static::omit($params, static::extract_params($path));
        if ($query) {
            $result .= '?' . static::urlencode($query);
        }
        return $result;
    }

    public static function seconds() {
        return time();
    }

    public static function milliseconds() {
        if (PHP_INT_SIZE == 4) {
            return static::milliseconds32();
        } else {
            return static::milliseconds64();
        }
    }

    public static function milliseconds32() {
        list($msec, $sec) = explode(' ', microtime());
        // raspbian 32-bit integer workaround
        // https://github.com/ccxt/ccxt/issues/5978
        // return (int) ($sec . substr($msec, 2, 3));
        return $sec . substr($msec, 2, 3);
    }

    public static function milliseconds64() {
        list($msec, $sec) = explode(' ', microtime());
        // this method will not work on 32-bit raspbian
        return (int) ($sec . substr($msec, 2, 3));
    }

    public static function microseconds() {
        list($msec, $sec) = explode(' ', microtime());
        return $sec . str_pad(substr($msec, 2, 6), 6, '0');
    }

    public static function iso8601($timestamp = null) {
        if (!isset($timestamp)) {
            return null;
        }
        if (!is_numeric($timestamp) || intval($timestamp) != $timestamp) {
            return null;
        }
        $timestamp = (int) $timestamp;
        if ($timestamp < 0) {
            return null;
        }
        $result = gmdate('c', (int) floor($timestamp / 1000));
        $msec = (int) $timestamp % 1000;
        $result = str_replace('+00:00', sprintf('.%03dZ', $msec), $result);
        return $result;
    }

    public static function parse_date($timestamp) {
        return static::parse8601($timestamp);
    }

    public static function parse8601($timestamp = null) {
        if (!isset($timestamp)) {
            return null;
        }
        if (!$timestamp || !is_string($timestamp)) {
            return null;
        }
        $timedata = date_parse($timestamp);
        if (!$timedata || $timedata['error_count'] > 0 || $timedata['warning_count'] > 0 || (isset($timedata['relative']) && count($timedata['relative']) > 0)) {
            return null;
        }
        if (($timedata['hour'] === false) ||
            ($timedata['minute'] === false) ||
            ($timedata['second'] === false) ||
            ($timedata['year'] === false) ||
            ($timedata['month'] === false) ||
            ($timedata['day'] === false)) {
            return null;
        }
        $time = strtotime($timestamp);
        if ($time === false) {
            return null;
        }
        $time *= 1000;
        if (preg_match('/\.(?<milliseconds>[0-9]{1,3})/', $timestamp, $match)) {
            $time += (int) str_pad($match['milliseconds'], 3, '0', STR_PAD_RIGHT);
        }
        return $time;
    }

    public static function rfc2616($timestamp) {
        if (!$timestamp) {
            $timestamp = static::milliseconds();
        }
        return gmdate('D, d M Y H:i:s T', (int) round($timestamp / 1000));
    }

    public static function dmy($timestamp, $infix = '-') {
        return gmdate('m' . $infix . 'd' . $infix . 'Y', (int) round($timestamp / 1000));
    }

    public static function ymd($timestamp, $infix = '-', $fullYear = true) {
        $yearFormat = $fullYear ? 'Y' : 'y';
        return gmdate($yearFormat . $infix . 'm' . $infix . 'd', (int) round($timestamp / 1000));
    }

    public static function yymmdd($timestamp, $infix = '') {
        return static::ymd($timestamp, $infix, false);
    }

    public static function yyyymmdd($timestamp, $infix = '-') {
        return static::ymd($timestamp, $infix, true);
    }

    public static function ymdhms($timestamp, $infix = ' ') {
        return gmdate('Y-m-d\\' . $infix . 'H:i:s', (int) round($timestamp / 1000));
    }

    public static function binary_concat() {
        return implode('', func_get_args());
    }

    public static function binary_concat_array($arr) {
        return implode('', $arr);
    }

    public static function binary_to_base64($binary) {
        return \base64_encode($binary);
    }

    public static function base16_to_binary($data) {
        return hex2bin($data);
    }

    public static function int_to_base16($integer) {
        return dechex($integer);
    }

    public static function json($data, $params = array()) {
        $options = array(
            'convertArraysToObjects' => JSON_FORCE_OBJECT,
            // other flags if needed...
        );
        $flags = JSON_UNESCAPED_SLASHES;
        foreach ($options as $key => $value) {
            if (array_key_exists($key, $params) && $params[$key]) {
                $flags |= $options[$key];
            }
        }
        return json_encode($data, $flags);
    }

    public static function is_json_encoded_object($input) {
        return ('string' === gettype($input)) &&
                (strlen($input) >= 2) &&
                (('{' === $input[0]) || ('[' === $input[0]));
    }

    public static function encode($input) {
        return $input;
    }

    public static function decode($input) {
        return $input;
    }

    public function check_address($address) {
        if (empty($address) || !is_string($address)) {
            throw new InvalidAddress($this->id . ' address is null');
        }

        if ((count(array_unique(str_split($address))) === 1) ||
            (strlen($address) < $this->minFundingAddressLength) ||
            (strpos($address, ' ') !== false)) {
            throw new InvalidAddress($this->id . ' address is invalid or has less than ' . strval($this->minFundingAddressLength) . ' characters: "' . strval($address) . '"');
        }

        return $address;
    }

    public function describe() {
        return array();
    }

    public function __construct($options = array()) {

        // todo auto-camelcasing for methods in PHP
        // $method_names = get_class_methods ($this);
        // foreach ($method_names as $method_name) {
        //     if ($method_name) {
        //         if (($method_name[0] != '_') && ($method_name[-1] != '_') && (mb_strpos ($method_name, '_') !== false)) {
        //             $parts = explode ('_', $method_name);
        //             $camelcase = $parts[0];
        //             for ($i = 1; $i < count ($parts); $i++) {
        //                 $camelcase .= static::capitalize ($parts[$i]);
        //             }
        //             // $this->$camelcase = $this->$method_name;
        //             // echo $method_name . " " . method_exists ($this, $method_name) . " " . $camelcase . " " . method_exists ($this, $camelcase) . "\n";
        //         }
        //     }
        // }

        $this->options = $this->get_default_options();

        $this->urlencode_glue = ini_get('arg_separator.output'); // can be overrided by exchange constructor params

        $options = array_replace_recursive($this->describe(), $options);
        if ($options) {
            foreach ($options as $key => $value) {
                $this->{$key} =
                    (property_exists($this, $key) && is_array($this->{$key}) && is_array($value)) ?
                        array_replace_recursive($this->{$key}, $value) :
                        $value;
            }
        }

        $this->tokenBucket = array(
            'delay' => 0.001,
            'capacity' => 1.0,
            'cost' => 1.0,
            'maxCapacity' => 1000,
            'refillRate' => ($this->rateLimit > 0) ? 1.0 / $this->rateLimit : PHP_INT_MAX,
        );

        if ($this->urlencode_glue !== '&') {
            if ($this->urlencode_glue_warning) {
                throw new ExchangeError($this->id . ' warning! The glue symbol for HTTP queries ' .
                    ' is changed from its default value & to ' . $this->urlencode_glue . ' in php.ini' .
                    ' (arg_separator.output) or with a call to ini_set prior to this message. If that' .
                    ' was the intent, you can acknowledge this warning and silence it by setting' .
                    " 'urlencode_glue_warning' => false or 'urlencode_glue' => '&' with exchange constructor params");
            }
        }

        if ($this->markets) {
            $this->set_markets($this->markets);
        }

        $this->after_construct();
    }

    public static function underscore($camelcase) {
        // conversion fooBar10OHLCV2Candles → foo_bar10_ohlcv2_candles
        $underscore = preg_replace_callback('/[a-z0-9][A-Z]/m', function ($x) {
            return $x[0][0] . '_' . $x[0][1];
        }, $camelcase);
        return strtolower($underscore);
    }

    public function camelcase($underscore) {
        // todo: write conversion foo_bar10_ohlcv2_candles → fooBar10OHLCV2Candles
        throw new NotSupported($this->id . ' camelcase() is not supported yet');
    }

    public static function hash($request, $type = 'md5', $digest = 'hex') {
        $base64 = ('base64' === $digest);
        $binary = ('binary' === $digest);
        $raw_output = ($binary || $base64) ? true : false;
        if ($type === 'keccak') {
            $hash = Keccak::hash($request, 256, $raw_output);
        } else {
            $hash = \hash($type, $request, $raw_output);
        }
        if ($base64) {
            $hash = \base64_encode($hash);
        }
        return $hash;
    }

    public static function hmac($request, $secret, $type = 'sha256', $digest = 'hex') {
        $base64 = ('base64' === $digest);
        $binary = ('binary' === $digest);
        $hmac = \hash_hmac($type, $request, $secret, ($binary || $base64) ? true : false);
        if ($base64) {
            $hmac = \base64_encode($hmac);
        }
        return $hmac;
    }

    public static function jwt($request, $secret, $algorithm = 'sha256', $is_rsa = false) {
        $alg = ($is_rsa ? 'RS' : 'HS') . mb_substr($algorithm, 3, 3);
        $encodedHeader = static::urlencodeBase64(json_encode(array('alg' => $alg, 'typ' => 'JWT')));
        $encodedData = static::urlencodeBase64(json_encode($request, JSON_UNESCAPED_SLASHES));
        $token = $encodedHeader . '.' . $encodedData;
        if ($is_rsa) {
            $signature = \base64_decode(static::rsa($token, $secret, $algorithm));
        } else {
            $signature =  static::hmac($token, $secret, $algorithm, 'binary');
        }
        return $token . '.' . static::urlencodeBase64($signature);
    }

    public static function rsa($request, $secret, $alg = 'sha256') {
        $algorithms = array(
            'sha256' => \OPENSSL_ALGO_SHA256,
            'sha384' => \OPENSSL_ALGO_SHA384,
            'sha512' => \OPENSSL_ALGO_SHA512,
        );
        if (!array_key_exists($alg, $algorithms)) {
            throw new ExchangeError($alg . ' is not a supported rsa signing algorithm.');
        }
        $algName = $algorithms[$alg];
        $signature = null;
        \openssl_sign($request, $signature, $secret, $algName);
        return \base64_encode($signature);
    }

    public static function ecdsa($request, $secret, $algorithm = 'p256', $hash = null, $fixedLength = false) {
        $digest = $request;
        if ($hash !== null) {
            $digest = static::hash($request, $hash, 'hex');
        }
        $ec = new EC(strtolower($algorithm));
        $key = $ec->keyFromPrivate(ltrim($secret, '0x'));
        $ellipticSignature = $key->sign($digest, 'hex', array('canonical' => true));
        $count = new BN('0');
        $minimumSize = (new BN('1'))->shln(8 * 31)->sub(new BN('1'));
        while ($fixedLength && ($ellipticSignature->r->gt($ec->nh) || $ellipticSignature->r->lte($minimumSize) || $ellipticSignature->s->lte($minimumSize))) {
            $ellipticSignature = $key->sign($digest, 'hex', array('canonical' => true, 'extraEntropy' => $count->toArray('le', 32)));
            $count = $count->add(new BN('1'));
        }
        $signature = array(
            'r' =>  $ellipticSignature->r->bi->toHex(),
            's' => $ellipticSignature->s->bi->toHex(),
            'v' => $ellipticSignature->recoveryParam,
        );
        return $signature;
    }

    public static function axolotl($request, $secret, $algorithm = 'ed25519') {
        // this method is experimental ( ͡° ͜ʖ ͡°)
        $curve = new EdDSA($algorithm);
        $signature = $curve->signModified($request, $secret);
        return static::binary_to_base58(static::base16_to_binary($signature->toHex()));
    }

    public static function eddsa($request, $secret, $algorithm = 'ed25519') {
        $curve = new EdDSA($algorithm);
        preg_match('/^-----BEGIN PRIVATE KEY-----\s(\S{64})\s-----END PRIVATE KEY-----$/', $secret, $match);
        // trim pem header from 48 bytes -> 32 bytes
        // in hex so 96 chars -> 64 chars
        $hex_secret = substr(bin2hex(base64_decode($match[1])), 32);
        $signature = $curve->sign(bin2hex(static::encode($request)), $hex_secret);
        return static::binary_to_base64(static::base16_to_binary($signature->toHex()));
    }

    public function eth_abi_encode($types, $args) {
        $typedDataEncoder = new TypedDataEncoder();
        $abiEncoder = $typedDataEncoder->ethabi;
        // workaround to replace array() with []
        $types = preg_replace('/array\(\)/', '[]', $types);
        return hex2bin(str_replace('0x', '', $abiEncoder->encodeParameters($types, $args)));
    }

    public function eth_encode_structured_data($domainData, $messageTypes, $messageData) {
        $typedDataEncoder = new TypedDataEncoder();
        return $this->binary_concat(
            hex2bin('1901'),
            hex2bin(str_replace('0x', '', $typedDataEncoder->hashDomain($domainData))),
            hex2bin(str_replace('0x', '', $typedDataEncoder->hashEIP712Message($messageTypes, $messageData)))
        );
    }

    public function packb($data) {
        return MessagePack::pack($data);
    }

    public function throttle($cost = null) {
        // TODO: use a token bucket here
        $now = $this->milliseconds();
        $elapsed = $now - $this->lastRestRequestTimestamp;
        $cost = ($cost === null) ? 1 : $cost;
        $sleep_time = $this->rateLimit * $cost;
        if ($elapsed < $sleep_time) {
            $delay = $sleep_time - $elapsed;
            usleep((int) ($delay * 1000.0));
        }
    }

    public function parse_json($json_string, $as_associative_array = true) {
        return json_decode($this->on_json_response($json_string), $as_associative_array);
    }

    public function log() {
        $args = func_get_args();
        if (is_array($args)) {
            $array = array();
            foreach ($args as $arg) {
                $array[] = is_string($arg) ? $arg : json_encode($arg, JSON_PRETTY_PRINT);
            }
            echo implode(' ', $array), "\n";
        }
    }

    public function on_rest_response($code, $reason, $url, $method, $response_headers, $response_body, $request_headers, $request_body) {
        return is_string($response_body) ? trim($response_body) : $response_body;
    }

    public function on_json_response($response_body) {
        return (is_string($response_body) && $this->quoteJsonNumbers) ? preg_replace('/":([+.0-9eE-]+)([,}])/', '":"$1"$2', $response_body) : $response_body;
    }

    public function setProxyAgents($httpProxy, $httpsProxy, $socksProxy) {
        if ($httpProxy) {
            curl_setopt($this->curl, CURLOPT_PROXY, $httpProxy);
            curl_setopt($this->curl, CURLOPT_PROXYTYPE, CURLPROXY_HTTP);
        }  else if ($httpsProxy) {
            curl_setopt($this->curl, CURLOPT_PROXY, $httpsProxy);
            curl_setopt($this->curl, CURLOPT_PROXYTYPE, CURLPROXY_HTTPS);
            // atm we don't make as tunnel
            // curl_setopt($this->curl, CURLOPT_TUNNEL, 1);
            // curl_setopt($this->curl, CURLOPT_SUPPRESS_CONNECT_HEADERS, 1);
        } else if ($socksProxy) {
            curl_setopt($this->curl, CURLOPT_PROXY, $socksProxy);
            curl_setopt($this->curl, CURLOPT_PROXYTYPE, CURLPROXY_SOCKS5);
        }
    }

    public function fetch($url, $method = 'GET', $headers = null, $body = null) {

        // https://github.com/ccxt/ccxt/issues/5914
        if ($this->curl) {
            if ($this->curl_close) {
                curl_close($this->curl); // we properly close the curl channel here to save cookies
                $this->curl = curl_init();
            } elseif ($this->curl_reset) {
                curl_reset($this->curl); // this is the default
            }
        } else {
            $this->curl = curl_init();
        }

        $this->last_request_headers = $headers;

        // ##### PROXY & HEADERS #####
        $headers = array_merge($this->headers, $headers ? $headers : array());
        // proxy-url
        $proxyUrl = $this->check_proxy_url_settings($url, $method, $headers, $body);
        if ($proxyUrl !== null) {
            $headers['Origin'] = $this->origin;
            $url = $proxyUrl . $url;
        }
        // proxy agents
        [ $httpProxy, $httpsProxy, $socksProxy ] = $this->check_proxy_settings($url, $method, $headers, $body);
        $this->check_conflicting_proxies($httpProxy || $httpsProxy || $socksProxy, $proxyUrl);
        $this->setProxyAgents($httpProxy, $httpsProxy, $socksProxy);
        // user-agent
        $userAgent = ($this->userAgent !== null) ? $this->userAgent : $this->user_agent;
        if ($userAgent) {
            if (gettype($userAgent) == 'string') {
                curl_setopt($this->curl, CURLOPT_USERAGENT, $userAgent);
                $headers = array_merge(['User-Agent' => $userAgent], $headers);
            } elseif ((gettype($userAgent) == 'array') && array_key_exists('User-Agent', $userAgent)) {
                curl_setopt($this->curl, CURLOPT_USERAGENT, $userAgent['User-Agent']);
                $headers = array_merge($userAgent, $headers);
            }
        }
        // set final headers
        $headers = $this->set_headers($headers);
        // log
        if ($this->verbose) {
            print_r(array('fetch Request:', $this->id, $method, $url, 'RequestHeaders:', $headers, 'RequestBody:', $body));
        }
        // end of proxies & headers

        // reorganize headers for curl
        if (is_array($headers)) {
            $tmp = $headers;
            $headers = array();
            foreach ($tmp as $key => $value) {
                $headers[] = $key . ': ' . $value;
            }
        }

        if ($this->timeout) {
            curl_setopt($this->curl, CURLOPT_CONNECTTIMEOUT_MS, (int) ($this->timeout));
            curl_setopt($this->curl, CURLOPT_TIMEOUT_MS, (int) ($this->timeout));
        }

        curl_setopt($this->curl, CURLOPT_RETURNTRANSFER, true);
        if (!$this->validateClientSsl) {
            curl_setopt($this->curl, CURLOPT_SSL_VERIFYPEER, false);
        }
        if (!$this->validateServerSsl) {
            curl_setopt($this->curl, CURLOPT_SSL_VERIFYHOST, false);
        }

        curl_setopt($this->curl, CURLOPT_ENCODING, '');

        if ($method == 'GET') {
            curl_setopt($this->curl, CURLOPT_HTTPGET, true);
        } elseif ($method == 'POST') {
            curl_setopt($this->curl, CURLOPT_POST, true);
            curl_setopt($this->curl, CURLOPT_POSTFIELDS, $body);
        } elseif ($method == 'PUT') {
            curl_setopt($this->curl, CURLOPT_CUSTOMREQUEST, 'PUT');
            curl_setopt($this->curl, CURLOPT_POSTFIELDS, $body);
            $headers[] = 'X-HTTP-Method-Override: PUT';
        } elseif ($method == 'PATCH') {
            curl_setopt($this->curl, CURLOPT_CUSTOMREQUEST, 'PATCH');
            curl_setopt($this->curl, CURLOPT_POSTFIELDS, $body);
        } elseif ($method === 'DELETE') {
            curl_setopt($this->curl, CURLOPT_CUSTOMREQUEST, 'DELETE');
            curl_setopt($this->curl, CURLOPT_POSTFIELDS, $body);

            $headers[] = 'X-HTTP-Method-Override: DELETE';
        }

        if ($headers) {
            curl_setopt($this->curl, CURLOPT_HTTPHEADER, $headers);
        }

        if ($this->verbose) {
            print_r(array('fetch Request:', $this->id, $method, $url, 'RequestHeaders:', $headers, 'RequestBody:', $body));
        }

        // we probably only need to set it once on startup
        if ($this->curlopt_interface) {
            curl_setopt($this->curl, CURLOPT_INTERFACE, $this->curlopt_interface);
        }

        curl_setopt($this->curl, CURLOPT_URL, $url);
        // end of proxy settings

        curl_setopt($this->curl, CURLOPT_FOLLOWLOCATION, true);
        curl_setopt($this->curl, CURLOPT_FAILONERROR, false);

        curl_setopt($this->curl, CURLOPT_HEADER, 1);
        // match the same http version as python and js
        curl_setopt($this->curl, CURLOPT_HTTP_VERSION, CURL_HTTP_VERSION_1_1);

        // user-defined cURL options (if any)
        if (!empty($this->curl_options)) {
            curl_setopt_array($this->curl, $this->curl_options);
        }

        $response_headers = array();

        $response = curl_exec($this->curl);

        $headers_length = curl_getinfo($this->curl, CURLINFO_HEADER_SIZE);

        $raw_headers = mb_substr($response, 0, $headers_length);

        $raw_headers_array = explode("\r\n", trim($raw_headers));
        $status_line = $raw_headers_array[0];
        $parts = explode(' ', $status_line);
        $http_status_text = count($parts) === 3 ? $parts[2] : null;
        $raw_headers = array_slice($raw_headers_array, 1);
        foreach ($raw_headers as $raw_header) {
            if (strlen($raw_header)) {
                $exploded = explode(': ', $raw_header);
                if (count($exploded) > 1) {
                    list($key, $value) = $exploded;
                    // don't overwrite headers
                    // https://stackoverflow.com/a/4371395/4802441
                    if (array_key_exists($key, $response_headers)) {
                        $response_headers[$key] = $response_headers[$key] . ', ' . $value;
                    } else {
                        $response_headers[$key] = $value;
                    }
                }
            }
        }
        $result = mb_substr($response, $headers_length);

        $curl_errno = curl_errno($this->curl);
        $curl_error = curl_error($this->curl);
        $http_status_code = curl_getinfo($this->curl, CURLINFO_HTTP_CODE);

        $result = $this->on_rest_response($http_status_code, $http_status_text, $url, $method, $response_headers, $result, $headers, $body);

        $this->lastRestRequestTimestamp = $this->milliseconds();

        if ($this->enableLastHttpResponse) {
            $this->last_http_response = $result;
        }

        if ($this->enableLastResponseHeaders) {
            $this->last_response_headers = $response_headers;
        }

        $json_response = null;
        $is_json_encoded_response = $this->is_json_encoded_object($result);

        if ($is_json_encoded_response) {
            $json_response = $this->parse_json($result);
            if ($this->enableLastJsonResponse) {
                $this->last_json_response = $json_response;
            }
        }

        if ($this->verbose) {
            print_r(array('fetch Response:', $this->id, $method, $url, $http_status_code, $curl_error, 'ResponseHeaders:', $response_headers, 'ResponseBody:', $result));
        }

        if ($result === false) {
            if ($curl_errno == 28) { // CURLE_OPERATION_TIMEDOUT
                throw new RequestTimeout($this->id . ' ' . implode(' ', array($url, $method, $curl_errno, $curl_error)));
            }

            // all sorts of SSL problems, accessibility
            throw new ExchangeNotAvailable($this->id . ' ' . implode(' ', array($url, $method, $curl_errno, $curl_error)));
        }

        $skip_further_error_handling = $this->handle_errors($http_status_code, $http_status_text, $url, $method, $response_headers, $result ? $result : null, $json_response, $headers, $body);
        if (!$skip_further_error_handling) {
            $this->handle_http_status_code($http_status_code, $http_status_text, $url, $method, $result);
        }
        // check if $curl_errno is not zero
        if ($curl_errno) {
            throw new NetworkError($this->id . ' unknown error: ' . strval($curl_errno) . ' ' . $curl_error);
        }

        return isset($json_response) ? $json_response : $result;
    }

    public function load_markets($reload = false, $params = array()) {
        if (!$reload && $this->markets) {
            if (!$this->markets_by_id) {
                return $this->set_markets($this->markets);
            }
            return $this->markets;
        }
        $currencies = null;
        if (array_key_exists('fetchCurrencies', $this->has) && $this->has['fetchCurrencies'] === true) {
            $currencies = $this->fetch_currencies();
        }
        $markets = $this->fetch_markets($params);
        return $this->set_markets($markets, $currencies);
    }

    public function number($n) {
        return call_user_func($this->number, $n);
    }

    public function fetch_markets($params = array()) {
        // markets are returned as a list
        // currencies are returned as a dict
        // this is for historical reasons
        // and may be changed for consistency later
        return $this->markets ? array_values($this->markets) : array();
    }

    public function fetch_currencies($params = array()) {
        // markets are returned as a list
        // currencies are returned as a dict
        // this is for historical reasons
        // and may be changed for consistency later
        return $this->currencies ? $this->currencies : array();
    }

    public function precision_from_string($str) {
        // support string formats like '1e-4'
        if (strpos($str, 'e') > -1) {
            $numStr = preg_replace ('/\de/', '', $str);
            return ((int)$numStr) * -1;
        }
        // support integer formats (without dot) like '1', '10' etc [Note: bug in decimalToPrecision, so this should not be used atm]
        // if (strpos($str, '.') === -1) {
        //     return strlen(str) * -1;
        // }
        // default strings like '0.0001'
        $parts = explode('.', preg_replace('/0+$/', '', $str));
        return (count($parts) > 1) ? strlen($parts[1]) : 0;
    }

    public function __call($function, $params) {
        // support camelCase & snake_case functions
        if (!preg_match('/^[A-Z0-9_]+$/', $function)) {
            $underscore = static::underscore($function);
            if (method_exists($this, $underscore)) {
                return call_user_func_array(array($this, $underscore), $params);
            }
        }
        /* handle errors */
        throw new ExchangeError($function . ' method not found, try underscore_notation instead of camelCase for the method being called');
    }

    public function add_method($function_name, $callback) {
        $function_name = strtolower($function_name);
        $this->overriden_methods[$function_name] = $callback;
    }

    public function call_method($function_name, $params = []) {
        $function_name = strtolower($function_name);
        if (is_callable($this->overriden_methods[$function_name])) {
            return call_user_func_array($this->overriden_methods[$function_name], $params);
        }
    }

    public function __sleep() {
        $return = array_keys(array_filter(get_object_vars($this), function ($var) {
            return !(is_object($var) || is_resource($var) || is_callable($var));
        }));
        return $return;
    }

    public function __wakeup() {
        $this->curl = curl_init();
        if ($this->api) {
            $this->define_rest_api($this->api, 'request');
        }
    }

    public function __destruct() {
        if ($this->curl !== null) {
            curl_close($this->curl);
        }
    }

    public function has($feature = null) {
        if (!$feature) {
            return $this->has;
        }
        $feature = strtolower($feature);
        $new_feature_map = array_change_key_case($this->has, CASE_LOWER);
        if (array_key_exists($feature, $new_feature_map)) {
            return $new_feature_map[$feature];
        }

        // PHP 5.6+ only:
        // $old_feature_map = array_change_key_case (array_filter (get_object_vars ($this), function ($key) {
        //     return strpos($key, 'has') !== false && $key !== 'has';
        // }, ARRAY_FILTER_USE_KEY), CASE_LOWER);

        // the above rewritten for PHP 5.4+
        $nonfiltered = get_object_vars($this);
        $filtered = array();
        foreach ($nonfiltered as $key => $value) {
            if ((strpos($key, 'has') !== false) && ($key !== 'has')) {
                $filtered[$key] = $value;
            }
        }
        $old_feature_map = array_change_key_case($filtered, CASE_LOWER);

        $old_feature = "has{$feature}";
        return array_key_exists($old_feature, $old_feature_map) ? $old_feature_map[$old_feature] : false;
    }

    public static function precisionFromString($x) {
        $parts = explode('.', preg_replace('/0+$/', '', $x));
        if (count($parts) > 1) {
            return strlen($parts[1]);
        } else {
            return 0;
        }
    }

    public static function decimal_to_precision($x, $roundingMode = ROUND, $numPrecisionDigits = null, $countingMode = DECIMAL_PLACES, $paddingMode = NO_PADDING) {
        if ($countingMode === TICK_SIZE) {
            if (!(is_float($numPrecisionDigits) || is_int($numPrecisionDigits) || is_string($numPrecisionDigits) ))
                throw new BaseError('Precision must be an integer or float or string for TICK_SIZE');
        } else {
            if (!is_int($numPrecisionDigits)) {
                throw new BaseError('Precision must be an integer');
            }
        }

        if (is_string($numPrecisionDigits)) {
            $numPrecisionDigits = (float) $numPrecisionDigits;
        }

        if (!is_numeric($x)) {
            throw new BaseError('Invalid number');
        }

        assert(($roundingMode === ROUND) || ($roundingMode === TRUNCATE));

        $result = '';

        // Special handling for negative precision
        if ($numPrecisionDigits < 0) {
            if ($countingMode === TICK_SIZE) {
                throw new BaseError('TICK_SIZE cant be used with negative numPrecisionDigits');
            }
            $toNearest = pow(10, abs($numPrecisionDigits));
            if ($roundingMode === ROUND) {
                $result = (string) ($toNearest * static::decimal_to_precision($x / $toNearest, $roundingMode, 0, DECIMAL_PLACES, $paddingMode));
            }
            if ($roundingMode === TRUNCATE) {
                $result = static::decimal_to_precision($x - ( (int) $x % $toNearest), $roundingMode, 0, DECIMAL_PLACES, $paddingMode);
            }
            return $result;
        }

        if ($countingMode === TICK_SIZE) {
            $precisionDigitsString = static::decimal_to_precision($numPrecisionDigits, ROUND, 100, DECIMAL_PLACES, NO_PADDING);
            $newNumPrecisionDigits = static::precisionFromString($precisionDigitsString);
            $missing = fmod($x, $numPrecisionDigits);
            $missing = floatval(static::decimal_to_precision($missing, ROUND, 8, DECIMAL_PLACES, NO_PADDING));
            // See: https://github.com/ccxt/ccxt/pull/6486
            $fpError = static::decimal_to_precision($missing / $numPrecisionDigits, ROUND, max($newNumPrecisionDigits, 8), DECIMAL_PLACES, NO_PADDING);
            if(static::precisionFromString($fpError) !== 0) {
                if ($roundingMode === ROUND) {
                    if ($x > 0) {
                        if ($missing >= $numPrecisionDigits / 2) {
                            $x = $x - $missing + $numPrecisionDigits;
                        } else {
                            $x = $x - $missing;
                        }
                    } else {
                        if ($missing >= $numPrecisionDigits / 2) {
                            $x = $x - $missing;
                        } else {
                            $x = $x - $missing - $numPrecisionDigits;
                        }
                    }
                } elseif (TRUNCATE === $roundingMode) {
                    $x = $x - $missing;
                }
            }
            return static::decimal_to_precision($x, ROUND, $newNumPrecisionDigits, DECIMAL_PLACES, $paddingMode);
        }


        if ($roundingMode === ROUND) {
            if ($countingMode === DECIMAL_PLACES) {
                // Requested precision of 100 digits was truncated to PHP maximum of 53 digits
                $numPrecisionDigits = min(14, $numPrecisionDigits);
                $result = number_format(round($x, $numPrecisionDigits, PHP_ROUND_HALF_UP), $numPrecisionDigits, '.', '');
            } elseif ($countingMode === SIGNIFICANT_DIGITS) {
                $significantPosition = ((int) log( abs($x), 10)) % 10;
                if ($significantPosition > 0) {
                    ++$significantPosition;
                }
                $result = static::number_to_string(round($x, $numPrecisionDigits - $significantPosition, PHP_ROUND_HALF_UP));
            }
        } elseif ($roundingMode === TRUNCATE) {
            $dotIndex = strpos($x, '.');
            $dotPosition = $dotIndex ?: strlen($x);
            if ($countingMode === DECIMAL_PLACES) {
                if ($dotIndex) {
                    list($before, $after) = explode('.', static::number_to_string($x));
                    $result = $before . '.' . substr($after, 0, $numPrecisionDigits);
                } else {
                    $result = $x;
                }
            } elseif ($countingMode === SIGNIFICANT_DIGITS) {
                if ($numPrecisionDigits === 0) {
                    return '0';
                }
                $significantPosition = (int) log(abs($x), 10);
                $start = $dotPosition - $significantPosition;
                $end = $start + $numPrecisionDigits;
                if ($dotPosition >= $end) {
                    --$end;
                }
                if ($numPrecisionDigits >= (strlen($x) - ($dotPosition ? 1 : 0))) {
                    $result = (string) $x;
                } else {
                    if ($significantPosition < 0) {
                        ++$end;
                    }
                    $result = str_pad(substr($x, 0, $end), $dotPosition, '0');
                }
            }
            $result = rtrim($result, '.');
        }

        $hasDot = (false !== strpos($result, '.'));
        if ($paddingMode === NO_PADDING) {
            if (($result === '')  && ($numPrecisionDigits === 0)) {
                return '0';
            }
            if ($hasDot) {
                $result = rtrim($result, '0');
                $result = rtrim($result, '.');
            }
        } elseif ($paddingMode === PAD_WITH_ZERO) {
            if ($hasDot) {
                if ($countingMode === DECIMAL_PLACES) {
                    list($before, $after) = explode('.', $result, 2);
                    $result = $before . '.' . str_pad($after, $numPrecisionDigits, '0');
                } elseif ($countingMode === SIGNIFICANT_DIGITS) {
                    if ($result < 1) {
                        $result = str_pad($result, strcspn($result, '123456789') + $numPrecisionDigits, '0');
                    }
                }
            } else {
                if ($countingMode === DECIMAL_PLACES) {
                    if ($numPrecisionDigits > 0) {
                        $result = $result . '.' . str_repeat('0', $numPrecisionDigits);
                    }
                } elseif ($countingMode === SIGNIFICANT_DIGITS) {
                    if ($numPrecisionDigits > strlen($result)) {
                        $result = $result . '.' . str_repeat('0', ($numPrecisionDigits - strlen($result)));
                    }
                }
            }
        }
        if (($result === '-0') || ($result === '-0.' . str_repeat('0', max(strlen($result) - 3, 0)))) {
            $result = substr($result, 1);
        }
        return $result;
    }

    public static function number_to_string($x) {
        // avoids scientific notation for too large and too small numbers
        if ($x === null) {
            return null;
        }
        $type = gettype($x);
        $s = (string) $x;
        if (($type !== 'integer') && ($type !== 'double')) {
            return $s;
        }
        if (strpos($x, 'E') === false) {
            return $s;
        }
        $splitted = explode('E', $s);
        $number = rtrim(rtrim($splitted[0], '0'), '.');
        $exp = (int) $splitted[1];
        $len_after_dot = 0;
        if (strpos($number, '.') !== false) {
            $splitted = explode('.', $number);
            $len_after_dot = strlen($splitted[1]);
        }
        $number = str_replace(array('.', '-'), '', $number);
        $sign = ($x < 0) ? '-' : '';
        if ($exp > 0) {
            $zeros = str_repeat('0', abs($exp) - $len_after_dot);
            $s = $sign . $number . $zeros;
        } else {
            $zeros = str_repeat('0', abs($exp) - 1);
            $s = $sign . '0.' . $zeros . $number;
        }
        return $s;
    }

    public function vwap($baseVolume, $quoteVolume) {
        return (($quoteVolume !== null) && ($baseVolume !== null) && ($baseVolume > 0)) ? ($quoteVolume / $baseVolume) : null;
    }

    // ------------------------------------------------------------------------
    // web3 / 0x methods

    public static function has_web3() {
        // PHP version of this function does nothing, as most of its
        // dependencies are lightweight and don't eat a lot
        return true;
    }

    public static function check_required_version($required_version, $error = true) {
        global $version;
        $result = true;
        $required = explode('.', $required_version);
        $current = explode('.', $version);
        $intMajor1 = intval($required[0]);
        $intMinor1 = intval($required[1]);
        $intPatch1 = intval($required[2]);
        $intMajor2 = intval($current[0]);
        $intMinor2 = intval($current[1]);
        $intPatch2 = intval($current[2]);
        if ($intMajor1 > $intMajor2) {
            $result = false;
        }
        if ($intMajor1 === $intMajor2) {
            if ($intMinor1 > $intMinor2) {
                $result = false;
            } elseif ($intMinor1 === $intMinor2 && $intPatch1 > $intPatch2) {
                $result = false;
            }
        }
        if (!$result) {
            if ($error) {
                throw new NotSupported('Your current version of CCXT is ' . $version . ', a newer version ' . $required_version . ' is required, please, upgrade your version of CCXT');
            } else {
                return $error;
            }
        }
        return $result;
    }

    public function check_required_dependencies() {
        if (!static::has_web3()) {
            throw new ExchangeError($this->id . ' requires web3 dependencies');
        }
    }

    public static function hashMessage($message) {
        $trimmed = ltrim($message, '0x');
        $buffer = unpack('C*', hex2bin($trimmed));
        $prefix = bin2hex("\u{0019}Ethereum Signed Message:\n" . sizeof($buffer));
        return '0x' . Keccak::hash(hex2bin($prefix . $trimmed), 256);
    }

    public static function signHash($hash, $privateKey) {
        $signature = static::ecdsa($hash, $privateKey, 'secp256k1', null);
        return array(
            'r' => '0x' . $signature['r'],
            's' => '0x' . $signature['s'],
            'v' => 27 + $signature['v'],
        );
    }

    public static function signMessage($message, $privateKey) {
        return static::signHash(static::hashMessage($message), $privateKey);
    }

    public function sign_message_string($message, $privateKey) {
        $signature = static::signMessage($message, $privateKey);
        return $signature['r'] . $this->remove0x_prefix($signature['s']) . dechex($signature['v']);
    }

    public static function base32_decode($s) {
        static $alphabet = 'ABCDEFGHIJKLMNOPQRSTUVWXYZ234567';
        $tmp = '';
        foreach (str_split($s) as $c) {
            if (($v = strpos($alphabet, $c)) === false) {
                $v = 0;
            }
            $tmp .= sprintf('%05b', $v);
        }
        $args = array_map('bindec', str_split($tmp, 8));
        array_unshift($args, 'C*');
        return rtrim(call_user_func_array('pack', $args), "\0");
    }

    public static function totp($key) {
        $noSpaceKey = str_replace(' ', '', $key);
        $encodedKey = static::base32_decode($noSpaceKey);
        $epoch = floor(time() / 30);
        $encodedEpoch = pack('J', $epoch);
        $hmacResult = static::hmac($encodedEpoch, $encodedKey, 'sha1', 'hex');
        $hmac = [];
        foreach (str_split($hmacResult, 2) as $hex) {
            $hmac[] = hexdec($hex);
        }
        $offset = $hmac[count($hmac) - 1] & 0xF;
        $code = ($hmac[$offset + 0] & 0x7F) << 24 | ($hmac[$offset + 1] & 0xFF) << 16 | ($hmac[$offset + 2] & 0xFF) << 8 | ($hmac[$offset + 3] & 0xFF);
        $otp = $code % pow(10, 6);
        return str_pad((string) $otp, 6, '0', STR_PAD_LEFT);
    }

    public static function number_to_be($n, $padding) {
        $n = new BN($n);
        return array_reduce(array_map('chr', $n->toArray('be', $padding)), 'static::binary_concat');
    }

    public static function number_to_le($n, $padding) {
        $n = new BN($n);
        return array_reduce(array_map('chr', $n->toArray('le', $padding)), 'static::binary_concat');
    }

    public static function base58_to_binary($s) {
        if (!self::$base58_decoder) {
            self::$base58_decoder = array();
            self::$base58_encoder = array();
            for ($i = 0; $i < strlen(self::$base58_alphabet); $i++) {
                $bigNum = new BN($i);
                self::$base58_decoder[self::$base58_alphabet[$i]] = $bigNum;
                self::$base58_encoder[$i] = self::$base58_alphabet[$i];
            }
        }
        $result = new BN(0);
        $base = new BN(58);
        for ($i = 0; $i < strlen($s); $i++) {
            $result->imul($base);
            $result->iadd(self::$base58_decoder[$s[$i]]);
        }
        return static::number_to_be($result, 0);
    }

    public static function binary_to_base58($b) {
        if (!self::$base58_encoder) {
            self::$base58_decoder = array();
            self::$base58_encoder = array();
            for ($i = 0; $i < strlen(self::$base58_alphabet); $i++) {
                $bigNum = new BN($i);
                self::$base58_decoder[self::$base58_alphabet[$i]] = $bigNum;
                self::$base58_encoder[$i] = self::$base58_alphabet[$i];
            }
        }
        // convert binary to decimal
        $result = new BN(0);
        $fromBase = new BN(0x100);
        $string = array();
        foreach (str_split($b) as $c) {
            $result->imul($fromBase);
            $result->iadd(new BN(ord($c)));
        }
        while (!$result->isZero()) {
            $next_character = $result->modn(58);
            $result->idivn(58);
            $string[] = self::$base58_encoder[$next_character];
        }
        return implode('', array_reverse($string));
    }

    public function remove0x_prefix($string) {
        return (substr($string, 0, 2) === '0x') ? substr($string, 2) : $string;
    }

    public function parse_number($value, $default = null) {
        if ($value === null) {
            return $default;
        } else {
            try {
                return $this->number($value);
            } catch (Exception $e) {
                return $default;
            }
        }
    }

    public function omit_zero($string_number) {
        if ($string_number === null || $string_number === '') {
            return null;
        }
        if (floatval($string_number) === 0.0) {
            return null;
        }
        return $string_number;
    }

    public function sleep($milliseconds) {
        sleep($milliseconds / 1000);
    }

    public function check_order_arguments ($market, $type, $side, $amount, $price, $params) {
        if ($price === null) {
            if ($type === 'limit') {
                  throw new ArgumentsRequired ($this->id + ' create_order() requires a price argument for a limit order');
             }
        }
        if ($amount <= 0) {
            throw new ArgumentsRequired ($this->id + ' create_order() amount should be above 0');
        }
    }

    public function handle_http_status_code($http_status_code, $status_text, $url, $method, $body) {
        $string_code = (string) $http_status_code;
        if (array_key_exists($string_code, $this->httpExceptions)) {
            $error_class = $this->httpExceptions[$string_code];
            if (substr($error_class, 0, 6) !== '\\ccxt\\') {
                $error_class = '\\ccxt\\' . $error_class;
            }
            throw new $error_class($this->id . ' ' . implode(' ', array($this->id, $url, $method, $http_status_code, $body)));
        }
    }

    public static function crc32($string, $signed = false) {
        $unsigned = \crc32($string);
        if ($signed && ($unsigned >= 0x80000000)) {
            return $unsigned - 0x100000000;
        } else {
            return $unsigned;
        }
    }

    function clone($obj) {
        return is_array($obj) ? $obj : $this->deep_extend($obj);
    }

    function parse_to_big_int($value) {
        return intval($value);
    }

    public function string_to_chars_array ($value) {
        return str_split($value);
    }

    function valueIsDefined($value){
        return isset($value) && !is_null($value);
    }

    function arraySlice($array, $first, $second = null){
        if ($second === null) {
            return array_slice($array, $first);
        } else {
            return array_slice($array, $first, $second);
        }
    }

    function get_property($obj, $property, $defaultValue = null){
        return (property_exists($obj, $property) ? $obj->$property : $defaultValue);
    }

    function set_property($obj, $property, $defaultValue = null){
        $obj->$property = $defaultValue;
    }

    function un_camel_case($str){
        return self::underscore($str);
    }

    public function fix_stringified_json_members($content) {
        // when stringified json has members with their values also stringified, like:
        // 'array("code":0, "data":array("order":array("orderId":1742968678528512345,"symbol":"BTC-USDT", "takeProfit":"array(\"type\":\"TAKE_PROFIT\",\"stopPrice\":43320.1)","reduceOnly":false)))'
        // we can fix with below manipulations
        // @ts-ignore
        $modifiedContent = str_replace('\\', '', $content);
        $modifiedContent = str_replace('"{', '{', $modifiedContent);
        $modifiedContent = str_replace('}"', '}', $modifiedContent);
        return $modifiedContent;
    }

    // ########################################################################
    // ########################################################################
    // ########################################################################
    // ########################################################################
    // ########                        ########                        ########
    // ########                        ########                        ########
    // ########                        ########                        ########
    // ########                        ########                        ########
    // ########        ########################        ########################
    // ########        ########################        ########################
    // ########        ########################        ########################
    // ########        ########################        ########################
    // ########                        ########                        ########
    // ########                        ########                        ########
    // ########                        ########                        ########
    // ########                        ########                        ########
    // ########################################################################
    // ########################################################################
    // ########################################################################
    // ########################################################################
    // ########        ########        ########                        ########
    // ########        ########        ########                        ########
    // ########        ########        ########                        ########
    // ########        ########        ########                        ########
    // ################        ########################        ################
    // ################        ########################        ################
    // ################        ########################        ################
    // ################        ########################        ################
    // ########        ########        ################        ################
    // ########        ########        ################        ################
    // ########        ########        ################        ################
    // ########        ########        ################        ################
    // ########################################################################
    // ########################################################################
    // ########################################################################
    // ########################################################################

    // METHODS BELOW THIS LINE ARE TRANSPILED FROM JAVASCRIPT TO PYTHON AND PHP

    public function safe_bool_n($dictionaryOrList, array $keys, ?bool $defaultValue = null) {
        /**
         * @ignore
         * safely extract boolean $value from dictionary or list
         * @return array(bool | null)
         */
        $value = $this->safe_value_n($dictionaryOrList, $keys, $defaultValue);
        if (is_bool($value)) {
            return $value;
        }
        return $defaultValue;
    }

    public function safe_bool_2($dictionary, int|string $key1, int|string $key2, ?bool $defaultValue = null) {
        /**
         * @ignore
         * safely extract boolean value from $dictionary or list
         * @return array(bool | null)
         */
        return $this->safe_bool_n($dictionary, array( $key1, $key2 ), $defaultValue);
    }

    public function safe_bool($dictionary, int|string $key, ?bool $defaultValue = null) {
        /**
         * @ignore
         * safely extract boolean value from $dictionary or list
         * @return array(bool | null)
         */
        return $this->safe_bool_n($dictionary, array( $key ), $defaultValue);
    }

    public function safe_dict_n($dictionaryOrList, array $keys, ?array $defaultValue = null) {
        /**
         * @ignore
         * safely extract a dictionary from dictionary or list
         * @return array(object | null)
         */
        $value = $this->safe_value_n($dictionaryOrList, $keys, $defaultValue);
        if ($value === null) {
            return $defaultValue;
        }
        if (gettype($value) === 'array') {
            return $value;
        }
        return $defaultValue;
    }

    public function safe_dict($dictionary, int|string $key, ?array $defaultValue = null) {
        /**
         * @ignore
         * safely extract a $dictionary from $dictionary or list
         * @return array(object | null)
         */
        return $this->safe_dict_n($dictionary, array( $key ), $defaultValue);
    }

    public function safe_dict_2($dictionary, int|string $key1, string $key2, ?array $defaultValue = null) {
        /**
         * @ignore
         * safely extract a $dictionary from $dictionary or list
         * @return array(object | null)
         */
        return $this->safe_dict_n($dictionary, array( $key1, $key2 ), $defaultValue);
    }

    public function safe_list_n($dictionaryOrList, array $keys, ?array $defaultValue = null) {
        /**
         * @ignore
         * safely extract an Array from dictionary or list
         * @return array(Array | null)
         */
        $value = $this->safe_value_n($dictionaryOrList, $keys, $defaultValue);
        if ($value === null) {
            return $defaultValue;
        }
        if (gettype($value) === 'array' && array_keys($value) === array_keys(array_keys($value))) {
            return $value;
        }
        return $defaultValue;
    }

    public function safe_list_2($dictionaryOrList, int|string $key1, string $key2, ?array $defaultValue = null) {
        /**
         * @ignore
         * safely extract an Array from dictionary or list
         * @return array(Array | null)
         */
        return $this->safe_list_n($dictionaryOrList, array( $key1, $key2 ), $defaultValue);
    }

    public function safe_list($dictionaryOrList, int|string $key, ?array $defaultValue = null) {
        /**
         * @ignore
         * safely extract an Array from dictionary or list
         * @return array(Array | null)
         */
        return $this->safe_list_n($dictionaryOrList, array( $key ), $defaultValue);
    }

    public function handle_deltas($orderbook, $deltas) {
        for ($i = 0; $i < count($deltas); $i++) {
            $this->handle_delta($orderbook, $deltas[$i]);
        }
    }

    public function handle_delta($bookside, $delta) {
        throw new NotSupported($this->id . ' handleDelta not supported yet');
    }

    public function get_cache_index($orderbook, $deltas) {
        // return the first index of the cache that can be applied to the $orderbook or -1 if not possible
        return -1;
    }

    public function find_timeframe($timeframe, $timeframes = null) {
        if ($timeframes === null) {
            $timeframes = $this->timeframes;
        }
        $keys = is_array($timeframes) ? array_keys($timeframes) : array();
        for ($i = 0; $i < count($keys); $i++) {
            $key = $keys[$i];
            if ($timeframes[$key] === $timeframe) {
                return $key;
            }
        }
        return null;
    }

    public function check_proxy_url_settings(?string $url = null, ?string $method = null, $headers = null, $body = null) {
        $usedProxies = array();
        $proxyUrl = null;
        if ($this->proxyUrl !== null) {
            $usedProxies[] = 'proxyUrl';
            $proxyUrl = $this->proxyUrl;
        }
        if ($this->proxy_url !== null) {
            $usedProxies[] = 'proxy_url';
            $proxyUrl = $this->proxy_url;
        }
        if ($this->proxyUrlCallback !== null) {
            $usedProxies[] = 'proxyUrlCallback';
            $proxyUrl = $this->proxyUrlCallback ($url, $method, $headers, $body);
        }
        if ($this->proxy_url_callback !== null) {
            $usedProxies[] = 'proxy_url_callback';
            $proxyUrl = $this->proxy_url_callback ($url, $method, $headers, $body);
        }
        // backwards-compatibility
        if ($this->proxy !== null) {
            $usedProxies[] = 'proxy';
            if (is_callable($this->proxy)) {
                $proxyUrl = $this->proxy ($url, $method, $headers, $body);
            } else {
                $proxyUrl = $this->proxy;
            }
        }
        $length = count($usedProxies);
        if ($length > 1) {
            $joinedProxyNames = implode(',', $usedProxies);
            throw new ProxyError($this->id . ' you have multiple conflicting proxy settings (' . $joinedProxyNames . '), please use only one from : $proxyUrl, proxy_url, proxyUrlCallback, proxy_url_callback');
        }
        return $proxyUrl;
    }

    public function check_proxy_settings(?string $url = null, ?string $method = null, $headers = null, $body = null) {
        $usedProxies = array();
        $httpProxy = null;
        $httpsProxy = null;
        $socksProxy = null;
        // $httpProxy
        if ($this->valueIsDefined ($this->httpProxy)) {
            $usedProxies[] = 'httpProxy';
            $httpProxy = $this->httpProxy;
        }
        if ($this->valueIsDefined ($this->http_proxy)) {
            $usedProxies[] = 'http_proxy';
            $httpProxy = $this->http_proxy;
        }
        if ($this->httpProxyCallback !== null) {
            $usedProxies[] = 'httpProxyCallback';
            $httpProxy = $this->httpProxyCallback ($url, $method, $headers, $body);
        }
        if ($this->http_proxy_callback !== null) {
            $usedProxies[] = 'http_proxy_callback';
            $httpProxy = $this->http_proxy_callback ($url, $method, $headers, $body);
        }
        // $httpsProxy
        if ($this->valueIsDefined ($this->httpsProxy)) {
            $usedProxies[] = 'httpsProxy';
            $httpsProxy = $this->httpsProxy;
        }
        if ($this->valueIsDefined ($this->https_proxy)) {
            $usedProxies[] = 'https_proxy';
            $httpsProxy = $this->https_proxy;
        }
        if ($this->httpsProxyCallback !== null) {
            $usedProxies[] = 'httpsProxyCallback';
            $httpsProxy = $this->httpsProxyCallback ($url, $method, $headers, $body);
        }
        if ($this->https_proxy_callback !== null) {
            $usedProxies[] = 'https_proxy_callback';
            $httpsProxy = $this->https_proxy_callback ($url, $method, $headers, $body);
        }
        // $socksProxy
        if ($this->valueIsDefined ($this->socksProxy)) {
            $usedProxies[] = 'socksProxy';
            $socksProxy = $this->socksProxy;
        }
        if ($this->valueIsDefined ($this->socks_proxy)) {
            $usedProxies[] = 'socks_proxy';
            $socksProxy = $this->socks_proxy;
        }
        if ($this->socksProxyCallback !== null) {
            $usedProxies[] = 'socksProxyCallback';
            $socksProxy = $this->socksProxyCallback ($url, $method, $headers, $body);
        }
        if ($this->socks_proxy_callback !== null) {
            $usedProxies[] = 'socks_proxy_callback';
            $socksProxy = $this->socks_proxy_callback ($url, $method, $headers, $body);
        }
        // check
        $length = count($usedProxies);
        if ($length > 1) {
            $joinedProxyNames = implode(',', $usedProxies);
            throw new ProxyError($this->id . ' you have multiple conflicting proxy settings (' . $joinedProxyNames . '), please use only one from => $httpProxy, $httpsProxy, httpProxyCallback, httpsProxyCallback, $socksProxy, socksProxyCallback');
        }
        return array( $httpProxy, $httpsProxy, $socksProxy );
    }

    public function check_ws_proxy_settings() {
        $usedProxies = array();
        $wsProxy = null;
        $wssProxy = null;
        $wsSocksProxy = null;
        // ws proxy
        if ($this->valueIsDefined ($this->wsProxy)) {
            $usedProxies[] = 'wsProxy';
            $wsProxy = $this->wsProxy;
        }
        if ($this->valueIsDefined ($this->ws_proxy)) {
            $usedProxies[] = 'ws_proxy';
            $wsProxy = $this->ws_proxy;
        }
        // wss proxy
        if ($this->valueIsDefined ($this->wssProxy)) {
            $usedProxies[] = 'wssProxy';
            $wssProxy = $this->wssProxy;
        }
        if ($this->valueIsDefined ($this->wss_proxy)) {
            $usedProxies[] = 'wss_proxy';
            $wssProxy = $this->wss_proxy;
        }
        // ws socks proxy
        if ($this->valueIsDefined ($this->wsSocksProxy)) {
            $usedProxies[] = 'wsSocksProxy';
            $wsSocksProxy = $this->wsSocksProxy;
        }
        if ($this->valueIsDefined ($this->ws_socks_proxy)) {
            $usedProxies[] = 'ws_socks_proxy';
            $wsSocksProxy = $this->ws_socks_proxy;
        }
        // check
        $length = count($usedProxies);
        if ($length > 1) {
            $joinedProxyNames = implode(',', $usedProxies);
            throw new ProxyError($this->id . ' you have multiple conflicting proxy settings (' . $joinedProxyNames . '), please use only one from => $wsProxy, $wssProxy, wsSocksProxy');
        }
        return array( $wsProxy, $wssProxy, $wsSocksProxy );
    }

    public function check_conflicting_proxies($proxyAgentSet, $proxyUrlSet) {
        if ($proxyAgentSet && $proxyUrlSet) {
            throw new ProxyError($this->id . ' you have multiple conflicting proxy settings, please use only one from : proxyUrl, httpProxy, httpsProxy, socksProxy');
        }
    }

    public function find_message_hashes($client, string $element) {
        $result = array();
        $messageHashes = is_array($client->futures) ? array_keys($client->futures) : array();
        for ($i = 0; $i < count($messageHashes); $i++) {
            $messageHash = $messageHashes[$i];
            if (mb_strpos($messageHash, $element) !== false) {
                $result[] = $messageHash;
            }
        }
        return $result;
    }

    public function filter_by_limit(mixed $array, ?int $limit = null, int|string $key = 'timestamp', bool $fromStart = false) {
        if ($this->valueIsDefined ($limit)) {
            $arrayLength = count($array);
            if ($arrayLength > 0) {
                $ascending = true;
                if ((is_array($array[0]) && array_key_exists($key, $array[0]))) {
                    $first = $array[0][$key];
                    $last = $array[$arrayLength - 1][$key];
                    if ($first !== null && $last !== null) {
                        $ascending = $first <= $last;  // true if $array is sorted in $ascending order based on 'timestamp'
                    }
                }
                if ($fromStart) {
                    if ($limit > $arrayLength) {
                        $limit = $arrayLength;
                    }
                    $array = $ascending ? $this->arraySlice ($array, 0, $limit) : $this->arraySlice ($array, -$limit);
                } else {
                    $array = $ascending ? $this->arraySlice ($array, -$limit) : $this->arraySlice ($array, 0, $limit);
                }
            }
        }
        return $array;
    }

    public function filter_by_since_limit(mixed $array, ?int $since = null, ?int $limit = null, int|string $key = 'timestamp', $tail = false) {
        $sinceIsDefined = $this->valueIsDefined ($since);
        $parsedArray = $this->to_array($array);
        $result = $parsedArray;
        if ($sinceIsDefined) {
            $result = [ ];
            for ($i = 0; $i < count($parsedArray); $i++) {
                $entry = $parsedArray[$i];
                $value = $this->safe_value($entry, $key);
                if ($value && ($value >= $since)) {
                    $result[] = $entry;
                }
            }
        }
        if ($tail && $limit !== null) {
            return $this->arraySlice ($result, -$limit);
        }
        // if the user provided a 'since' argument
        // we want to $limit the $result starting from the 'since'
        $shouldFilterFromStart = !$tail && $sinceIsDefined;
        return $this->filter_by_limit($result, $limit, $key, $shouldFilterFromStart);
    }

    public function filter_by_value_since_limit(mixed $array, int|string $field, $value = null, ?int $since = null, ?int $limit = null, $key = 'timestamp', $tail = false) {
        $valueIsDefined = $this->valueIsDefined ($value);
        $sinceIsDefined = $this->valueIsDefined ($since);
        $parsedArray = $this->to_array($array);
        $result = $parsedArray;
        // single-pass filter for both symbol and $since
        if ($valueIsDefined || $sinceIsDefined) {
            $result = [ ];
            for ($i = 0; $i < count($parsedArray); $i++) {
                $entry = $parsedArray[$i];
                $entryFiledEqualValue = $entry[$field] === $value;
                $firstCondition = $valueIsDefined ? $entryFiledEqualValue : true;
                $entryKeyValue = $this->safe_value($entry, $key);
                $entryKeyGESince = ($entryKeyValue) && $since && ($entryKeyValue >= $since);
                $secondCondition = $sinceIsDefined ? $entryKeyGESince : true;
                if ($firstCondition && $secondCondition) {
                    $result[] = $entry;
                }
            }
        }
        if ($tail && $limit !== null) {
            return $this->arraySlice ($result, -$limit);
        }
        return $this->filter_by_limit($result, $limit, $key, $sinceIsDefined);
    }

    public function set_sandbox_mode(bool $enabled) {
        if ($enabled) {
            if (is_array($this->urls) && array_key_exists('test', $this->urls)) {
                if (gettype($this->urls['api']) === 'string') {
                    $this->urls['apiBackup'] = $this->urls['api'];
                    $this->urls['api'] = $this->urls['test'];
                } else {
                    $this->urls['apiBackup'] = $this->clone ($this->urls['api']);
                    $this->urls['api'] = $this->clone ($this->urls['test']);
                }
            } else {
                throw new NotSupported($this->id . ' does not have a sandbox URL');
            }
        } elseif (is_array($this->urls) && array_key_exists('apiBackup', $this->urls)) {
            if (gettype($this->urls['api']) === 'string') {
                $this->urls['api'] = $this->urls['apiBackup'];
            } else {
                $this->urls['api'] = $this->clone ($this->urls['apiBackup']);
            }
            $newUrls = $this->omit ($this->urls, 'apiBackup');
            $this->urls = $newUrls;
        }
    }

    public function sign($path, mixed $api = 'public', $method = 'GET', $params = array (), mixed $headers = null, mixed $body = null) {
        return array();
    }

    public function fetch_accounts($params = array ()) {
        throw new NotSupported($this->id . ' fetchAccounts() is not supported yet');
    }

    public function fetch_trades(string $symbol, ?int $since = null, ?int $limit = null, $params = array ()) {
        throw new NotSupported($this->id . ' fetchTrades() is not supported yet');
    }

    public function fetch_trades_ws(string $symbol, ?int $since = null, ?int $limit = null, $params = array ()) {
        throw new NotSupported($this->id . ' fetchTradesWs() is not supported yet');
    }

    public function watch_trades(string $symbol, ?int $since = null, ?int $limit = null, $params = array ()) {
        throw new NotSupported($this->id . ' watchTrades() is not supported yet');
    }

    public function watch_trades_for_symbols(array $symbols, ?int $since = null, ?int $limit = null, $params = array ()) {
        throw new NotSupported($this->id . ' watchTradesForSymbols() is not supported yet');
    }

    public function watch_my_trades_for_symbols(array $symbols, ?int $since = null, ?int $limit = null, $params = array ()) {
        throw new NotSupported($this->id . ' watchMyTradesForSymbols() is not supported yet');
    }

    public function watch_orders_for_symbols(array $symbols, ?int $since = null, ?int $limit = null, $params = array ()) {
        throw new NotSupported($this->id . ' watchOrdersForSymbols() is not supported yet');
    }

    public function watch_ohlcv_for_symbols(array $symbolsAndTimeframes, ?int $since = null, ?int $limit = null, $params = array ()) {
        throw new NotSupported($this->id . ' watchOHLCVForSymbols() is not supported yet');
    }

    public function watch_order_book_for_symbols(array $symbols, ?int $limit = null, $params = array ()) {
        throw new NotSupported($this->id . ' watchOrderBookForSymbols() is not supported yet');
    }

    public function fetch_deposit_addresses(?array $codes = null, $params = array ()) {
        throw new NotSupported($this->id . ' fetchDepositAddresses() is not supported yet');
    }

    public function fetch_order_book(string $symbol, ?int $limit = null, $params = array ()) {
        throw new NotSupported($this->id . ' fetchOrderBook() is not supported yet');
    }

    public function fetch_margin_mode(string $symbol, $params = array ()) {
        if ($this->has['fetchMarginModes']) {
            $marginModes = $this->fetchMarginModes (array( $symbol ), $params);
            return $this->safe_dict($marginModes, $symbol);
        } else {
            throw new NotSupported($this->id . ' fetchMarginMode() is not supported yet');
        }
    }

    public function fetch_margin_modes(?array $symbols = null, $params = array ()) {
        throw new NotSupported($this->id . ' fetchMarginModes () is not supported yet');
    }

    public function fetch_rest_order_book_safe($symbol, $limit = null, $params = array ()) {
        $fetchSnapshotMaxRetries = $this->handleOption ('watchOrderBook', 'maxRetries', 3);
        for ($i = 0; $i < $fetchSnapshotMaxRetries; $i++) {
            try {
                $orderBook = $this->fetch_order_book($symbol, $limit, $params);
                return $orderBook;
            } catch (Exception $e) {
                if (($i + 1) === $fetchSnapshotMaxRetries) {
                    throw $e;
                }
            }
        }
        return null;
    }

    public function watch_order_book(string $symbol, ?int $limit = null, $params = array ()) {
        throw new NotSupported($this->id . ' watchOrderBook() is not supported yet');
    }

    public function fetch_time($params = array ()) {
        throw new NotSupported($this->id . ' fetchTime() is not supported yet');
    }

    public function fetch_trading_limits(?array $symbols = null, $params = array ()) {
        throw new NotSupported($this->id . ' fetchTradingLimits() is not supported yet');
    }

    public function parse_market($market) {
        throw new NotSupported($this->id . ' parseMarket() is not supported yet');
    }

    public function parse_markets($markets) {
        $result = array();
        for ($i = 0; $i < count($markets); $i++) {
            $result[] = $this->parse_market($markets[$i]);
        }
        return $result;
    }

    public function parse_ticker(array $ticker, ?array $market = null) {
        throw new NotSupported($this->id . ' parseTicker() is not supported yet');
    }

    public function parse_deposit_address($depositAddress, ?array $currency = null) {
        throw new NotSupported($this->id . ' parseDepositAddress() is not supported yet');
    }

    public function parse_trade(array $trade, ?array $market = null) {
        throw new NotSupported($this->id . ' parseTrade() is not supported yet');
    }

    public function parse_transaction($transaction, ?array $currency = null) {
        throw new NotSupported($this->id . ' parseTransaction() is not supported yet');
    }

    public function parse_transfer($transfer, ?array $currency = null) {
        throw new NotSupported($this->id . ' parseTransfer() is not supported yet');
    }

    public function parse_account($account) {
        throw new NotSupported($this->id . ' parseAccount() is not supported yet');
    }

    public function parse_ledger_entry($item, ?array $currency = null) {
        throw new NotSupported($this->id . ' parseLedgerEntry() is not supported yet');
    }

    public function parse_order($order, ?array $market = null) {
        throw new NotSupported($this->id . ' parseOrder() is not supported yet');
    }

    public function fetch_cross_borrow_rates($params = array ()) {
        throw new NotSupported($this->id . ' fetchCrossBorrowRates() is not supported yet');
    }

    public function fetch_isolated_borrow_rates($params = array ()) {
        throw new NotSupported($this->id . ' fetchIsolatedBorrowRates() is not supported yet');
    }

    public function parse_market_leverage_tiers($info, ?array $market = null) {
        throw new NotSupported($this->id . ' parseMarketLeverageTiers() is not supported yet');
    }

    public function fetch_leverage_tiers(?array $symbols = null, $params = array ()) {
        throw new NotSupported($this->id . ' fetchLeverageTiers() is not supported yet');
    }

    public function parse_position($position, ?array $market = null) {
        throw new NotSupported($this->id . ' parsePosition() is not supported yet');
    }

    public function parse_funding_rate_history($info, ?array $market = null) {
        throw new NotSupported($this->id . ' parseFundingRateHistory() is not supported yet');
    }

    public function parse_borrow_interest($info, ?array $market = null) {
        throw new NotSupported($this->id . ' parseBorrowInterest() is not supported yet');
    }

    public function parse_ws_trade($trade, ?array $market = null) {
        throw new NotSupported($this->id . ' parseWsTrade() is not supported yet');
    }

    public function parse_ws_order($order, ?array $market = null) {
        throw new NotSupported($this->id . ' parseWsOrder() is not supported yet');
    }

    public function parse_ws_order_trade($trade, ?array $market = null) {
        throw new NotSupported($this->id . ' parseWsOrderTrade() is not supported yet');
    }

    public function parse_ws_ohlcv($ohlcv, ?array $market = null) {
        return $this->parse_ohlcv($ohlcv, $market);
    }

    public function fetch_funding_rates(?array $symbols = null, $params = array ()) {
        throw new NotSupported($this->id . ' fetchFundingRates() is not supported yet');
    }

    public function transfer(string $code, float $amount, string $fromAccount, string $toAccount, $params = array ()) {
        throw new NotSupported($this->id . ' transfer() is not supported yet');
    }

    public function withdraw(string $code, float $amount, string $address, $tag = null, $params = array ()) {
        throw new NotSupported($this->id . ' withdraw() is not supported yet');
    }

    public function create_deposit_address(string $code, $params = array ()) {
        throw new NotSupported($this->id . ' createDepositAddress() is not supported yet');
    }

    public function set_leverage(?int $leverage, ?string $symbol = null, $params = array ()) {
        throw new NotSupported($this->id . ' setLeverage() is not supported yet');
    }

    public function fetch_leverage(string $symbol, $params = array ()) {
        if ($this->has['fetchLeverages']) {
            $leverages = $this->fetchLeverages (array( $symbol ), $params);
            return $this->safe_dict($leverages, $symbol);
        } else {
            throw new NotSupported($this->id . ' fetchLeverage() is not supported yet');
        }
    }

    public function fetch_leverages(?array $symbols = null, $params = array ()) {
        throw new NotSupported($this->id . ' fetchLeverages() is not supported yet');
    }

    public function set_position_mode(bool $hedged, ?string $symbol = null, $params = array ()) {
        throw new NotSupported($this->id . ' setPositionMode() is not supported yet');
    }

    public function add_margin(string $symbol, float $amount, $params = array ()) {
        throw new NotSupported($this->id . ' addMargin() is not supported yet');
    }

    public function reduce_margin(string $symbol, float $amount, $params = array ()) {
        throw new NotSupported($this->id . ' reduceMargin() is not supported yet');
    }

    public function set_margin(string $symbol, float $amount, $params = array ()) {
        throw new NotSupported($this->id . ' setMargin() is not supported yet');
    }

    public function set_margin_mode(string $marginMode, ?string $symbol = null, $params = array ()) {
        throw new NotSupported($this->id . ' setMarginMode() is not supported yet');
    }

    public function fetch_deposit_addresses_by_network(string $code, $params = array ()) {
        throw new NotSupported($this->id . ' fetchDepositAddressesByNetwork() is not supported yet');
    }

    public function fetch_open_interest_history(string $symbol, $timeframe = '1h', ?int $since = null, ?int $limit = null, $params = array ()) {
        throw new NotSupported($this->id . ' fetchOpenInterestHistory() is not supported yet');
    }

    public function fetch_open_interest(string $symbol, $params = array ()) {
        throw new NotSupported($this->id . ' fetchOpenInterest() is not supported yet');
    }

    public function sign_in($params = array ()) {
        throw new NotSupported($this->id . ' signIn() is not supported yet');
    }

    public function fetch_payment_methods($params = array ()) {
        throw new NotSupported($this->id . ' fetchPaymentMethods() is not supported yet');
    }

    public function parse_to_int($number) {
        // Solve Common intvalmisuse ex => intval((since / (string) 1000))
        // using a $number which is not valid in ts
        $stringifiedNumber = (string) $number;
        $convertedNumber = floatval($stringifiedNumber);
        return intval($convertedNumber);
    }

    public function parse_to_numeric($number) {
        $stringVersion = $this->number_to_string($number); // this will convert 1.0 and 1 to "1" and 1.1 to "1.1"
        // keep this in mind:
        // in JS => 1 == 1.0 is true;  1 === 1.0 is true
        // in Python => 1 == 1.0 is true
        // in PHP 1 == 1.0 is true, but 1 === 1.0 is false
        if (mb_strpos($stringVersion, '.') !== false) {
            return floatval($stringVersion);
        }
        return intval($stringVersion);
    }

    public function is_round_number($value) {
        // this method is similar to isInteger, but this is more loyal and does not check for types.
        // i.e. isRoundNumber(1.000) returns true, while isInteger(1.000) returns false
        $res = $this->parse_to_numeric((fmod($value, 1)));
        return $res === 0;
    }

    public function after_construct() {
        $this->create_networks_by_id_object();
    }

    public function create_networks_by_id_object() {
        // automatically generate network-id-to-code mappings
        $networkIdsToCodesGenerated = $this->invert_flat_string_dictionary($this->safe_value($this->options, 'networks', array())); // invert defined networks dictionary
        $this->options['networksById'] = array_merge($networkIdsToCodesGenerated, $this->safe_value($this->options, 'networksById', array())); // support manually overriden "networksById" dictionary too
    }

    public function get_default_options() {
        return array(
            'defaultNetworkCodeReplacements' => array(
                'ETH' => array( 'ERC20' => 'ETH' ),
                'TRX' => array( 'TRC20' => 'TRX' ),
                'CRO' => array( 'CRC20' => 'CRONOS' ),
            ),
        );
    }

    public function safe_ledger_entry(array $entry, ?array $currency = null) {
        $currency = $this->safe_currency(null, $currency);
        $direction = $this->safe_string($entry, 'direction');
        $before = $this->safe_string($entry, 'before');
        $after = $this->safe_string($entry, 'after');
        $amount = $this->safe_string($entry, 'amount');
        if ($amount !== null) {
            if ($before === null && $after !== null) {
                $before = Precise::string_sub($after, $amount);
            } elseif ($before !== null && $after === null) {
                $after = Precise::string_add($before, $amount);
            }
        }
        if ($before !== null && $after !== null) {
            if ($direction === null) {
                if (Precise::string_gt($before, $after)) {
                    $direction = 'out';
                }
                if (Precise::string_gt($after, $before)) {
                    $direction = 'in';
                }
            }
        }
        $fee = $this->safe_value($entry, 'fee');
        if ($fee !== null) {
            $fee['cost'] = $this->safe_number($fee, 'cost');
        }
        $timestamp = $this->safe_integer($entry, 'timestamp');
        $info = $this->safe_dict($entry, 'info', array());
        return array(
            'id' => $this->safe_string($entry, 'id'),
            'timestamp' => $timestamp,
            'datetime' => $this->iso8601 ($timestamp),
            'direction' => $direction,
            'account' => $this->safe_string($entry, 'account'),
            'referenceId' => $this->safe_string($entry, 'referenceId'),
            'referenceAccount' => $this->safe_string($entry, 'referenceAccount'),
            'type' => $this->safe_string($entry, 'type'),
            'currency' => $currency['code'],
            'amount' => $this->parse_number($amount),
            'before' => $this->parse_number($before),
            'after' => $this->parse_number($after),
            'status' => $this->safe_string($entry, 'status'),
            'fee' => $fee,
            'info' => $info,
        );
    }

    public function safe_currency_structure(array $currency) {
        return array_merge(array(
            'info' => null,
            'id' => null,
            'numericId' => null,
            'code' => null,
            'precision' => null,
            'type' => null,
            'name' => null,
            'active' => null,
            'deposit' => null,
            'withdraw' => null,
            'fee' => null,
            'fees' => array(),
            'networks' => array(),
            'limits' => array(
                'deposit' => array(
                    'min' => null,
                    'max' => null,
                ),
                'withdraw' => array(
                    'min' => null,
                    'max' => null,
                ),
            ),
        ), $currency);
    }

    public function safe_market_structure($market = null) {
        $cleanStructure = array(
            'id' => null,
            'lowercaseId' => null,
            'symbol' => null,
            'base' => null,
            'quote' => null,
            'settle' => null,
            'baseId' => null,
            'quoteId' => null,
            'settleId' => null,
            'type' => null,
            'spot' => null,
            'margin' => null,
            'swap' => null,
            'future' => null,
            'option' => null,
            'index' => null,
            'active' => null,
            'contract' => null,
            'linear' => null,
            'inverse' => null,
            'subType' => null,
            'taker' => null,
            'maker' => null,
            'contractSize' => null,
            'expiry' => null,
            'expiryDatetime' => null,
            'strike' => null,
            'optionType' => null,
            'precision' => array(
                'amount' => null,
                'price' => null,
                'cost' => null,
                'base' => null,
                'quote' => null,
            ),
            'limits' => array(
                'leverage' => array(
                    'min' => null,
                    'max' => null,
                ),
                'amount' => array(
                    'min' => null,
                    'max' => null,
                ),
                'price' => array(
                    'min' => null,
                    'max' => null,
                ),
                'cost' => array(
                    'min' => null,
                    'max' => null,
                ),
            ),
            'created' => null,
            'info' => null,
        );
        if ($market !== null) {
            $result = array_merge($cleanStructure, $market);
            // set null swap/future/etc
            if ($result['spot']) {
                if ($result['contract'] === null) {
                    $result['contract'] = false;
                }
                if ($result['swap'] === null) {
                    $result['swap'] = false;
                }
                if ($result['future'] === null) {
                    $result['future'] = false;
                }
                if ($result['option'] === null) {
                    $result['option'] = false;
                }
                if ($result['index'] === null) {
                    $result['index'] = false;
                }
            }
            return $result;
        }
        return $cleanStructure;
    }

    public function set_markets($markets, $currencies = null) {
        $values = array();
        $this->markets_by_id = array();
        // handle marketId conflicts
        // we insert spot $markets first
        $marketValues = $this->sort_by($this->to_array($markets), 'spot', true, true);
        for ($i = 0; $i < count($marketValues); $i++) {
            $value = $marketValues[$i];
            if (is_array($this->markets_by_id) && array_key_exists($value['id'], $this->markets_by_id)) {
                ($this->markets_by_id[$value['id']])[] = $value;
            } else {
                $this->markets_by_id[$value['id']] = array( $value );
            }
            $market = $this->deep_extend($this->safe_market_structure(), array(
                'precision' => $this->precision,
                'limits' => $this->limits,
            ), $this->fees['trading'], $value);
            if ($market['linear']) {
                $market['subType'] = 'linear';
            } elseif ($market['inverse']) {
                $market['subType'] = 'inverse';
            } else {
                $market['subType'] = null;
            }
            $values[] = $market;
        }
        $this->markets = $this->index_by($values, 'symbol');
        $marketsSortedBySymbol = $this->keysort ($this->markets);
        $marketsSortedById = $this->keysort ($this->markets_by_id);
        $this->symbols = is_array($marketsSortedBySymbol) ? array_keys($marketsSortedBySymbol) : array();
        $this->ids = is_array($marketsSortedById) ? array_keys($marketsSortedById) : array();
        if ($currencies !== null) {
            // $currencies is always null when called in constructor but not when called from loadMarkets
            $this->currencies = $this->deep_extend($this->currencies, $currencies);
        } else {
            $baseCurrencies = array();
            $quoteCurrencies = array();
            for ($i = 0; $i < count($values); $i++) {
                $market = $values[$i];
                $defaultCurrencyPrecision = ($this->precisionMode === DECIMAL_PLACES) ? 8 : $this->parse_number('1e-8');
                $marketPrecision = $this->safe_dict($market, 'precision', array());
                if (is_array($market) && array_key_exists('base', $market)) {
                    $currency = $this->safe_currency_structure(array(
                        'id' => $this->safe_string_2($market, 'baseId', 'base'),
                        'numericId' => $this->safe_integer($market, 'baseNumericId'),
                        'code' => $this->safe_string($market, 'base'),
                        'precision' => $this->safe_value_2($marketPrecision, 'base', 'amount', $defaultCurrencyPrecision),
                    ));
                    $baseCurrencies[] = $currency;
                }
                if (is_array($market) && array_key_exists('quote', $market)) {
                    $currency = $this->safe_currency_structure(array(
                        'id' => $this->safe_string_2($market, 'quoteId', 'quote'),
                        'numericId' => $this->safe_integer($market, 'quoteNumericId'),
                        'code' => $this->safe_string($market, 'quote'),
                        'precision' => $this->safe_value_2($marketPrecision, 'quote', 'price', $defaultCurrencyPrecision),
                    ));
                    $quoteCurrencies[] = $currency;
                }
            }
            $baseCurrencies = $this->sort_by($baseCurrencies, 'code', false, '');
            $quoteCurrencies = $this->sort_by($quoteCurrencies, 'code', false, '');
            $this->baseCurrencies = $this->index_by($baseCurrencies, 'code');
            $this->quoteCurrencies = $this->index_by($quoteCurrencies, 'code');
            $allCurrencies = $this->array_concat($baseCurrencies, $quoteCurrencies);
            $groupedCurrencies = $this->group_by($allCurrencies, 'code');
            $codes = is_array($groupedCurrencies) ? array_keys($groupedCurrencies) : array();
            $resultingCurrencies = array();
            for ($i = 0; $i < count($codes); $i++) {
                $code = $codes[$i];
                $groupedCurrenciesCode = $this->safe_list($groupedCurrencies, $code, array());
                $highestPrecisionCurrency = $this->safe_value($groupedCurrenciesCode, 0);
                for ($j = 1; $j < count($groupedCurrenciesCode); $j++) {
                    $currentCurrency = $groupedCurrenciesCode[$j];
                    if ($this->precisionMode === TICK_SIZE) {
                        $highestPrecisionCurrency = ($currentCurrency['precision'] < $highestPrecisionCurrency['precision']) ? $currentCurrency : $highestPrecisionCurrency;
                    } else {
                        $highestPrecisionCurrency = ($currentCurrency['precision'] > $highestPrecisionCurrency['precision']) ? $currentCurrency : $highestPrecisionCurrency;
                    }
                }
                $resultingCurrencies[] = $highestPrecisionCurrency;
            }
            $sortedCurrencies = $this->sort_by($resultingCurrencies, 'code');
            $this->currencies = $this->deep_extend($this->currencies, $this->index_by($sortedCurrencies, 'code'));
        }
        $this->currencies_by_id = $this->index_by($this->currencies, 'id');
        $currenciesSortedByCode = $this->keysort ($this->currencies);
        $this->codes = is_array($currenciesSortedByCode) ? array_keys($currenciesSortedByCode) : array();
        return $this->markets;
    }

    public function get_describe_for_extended_ws_exchange(mixed $currentRestInstance, mixed $parentRestInstance, array $wsBaseDescribe) {
        $extendedRestDescribe = $this->deep_extend($parentRestInstance->describe (), $currentRestInstance->describe ());
        $superWithRestDescribe = $this->deep_extend($extendedRestDescribe, $wsBaseDescribe);
        return $superWithRestDescribe;
    }

    public function safe_balance(array $balance) {
        $balances = $this->omit ($balance, array( 'info', 'timestamp', 'datetime', 'free', 'used', 'total' ));
        $codes = is_array($balances) ? array_keys($balances) : array();
        $balance['free'] = array();
        $balance['used'] = array();
        $balance['total'] = array();
        $debtBalance = array();
        for ($i = 0; $i < count($codes); $i++) {
            $code = $codes[$i];
            $total = $this->safe_string($balance[$code], 'total');
            $free = $this->safe_string($balance[$code], 'free');
            $used = $this->safe_string($balance[$code], 'used');
            $debt = $this->safe_string($balance[$code], 'debt');
            if (($total === null) && ($free !== null) && ($used !== null)) {
                $total = Precise::string_add($free, $used);
            }
            if (($free === null) && ($total !== null) && ($used !== null)) {
                $free = Precise::string_sub($total, $used);
            }
            if (($used === null) && ($total !== null) && ($free !== null)) {
                $used = Precise::string_sub($total, $free);
            }
            $balance[$code]['free'] = $this->parse_number($free);
            $balance[$code]['used'] = $this->parse_number($used);
            $balance[$code]['total'] = $this->parse_number($total);
            $balance['free'][$code] = $balance[$code]['free'];
            $balance['used'][$code] = $balance[$code]['used'];
            $balance['total'][$code] = $balance[$code]['total'];
            if ($debt !== null) {
                $balance[$code]['debt'] = $this->parse_number($debt);
                $debtBalance[$code] = $balance[$code]['debt'];
            }
        }
        $debtBalanceArray = is_array($debtBalance) ? array_keys($debtBalance) : array();
        $length = count($debtBalanceArray);
        if ($length) {
            $balance['debt'] = $debtBalance;
        }
        return $balance;
    }

    public function safe_order(array $order, ?array $market = null) {
        // parses numbers
        // * it is important pass the $trades $rawTrades
        $amount = $this->omit_zero($this->safe_string($order, 'amount'));
        $remaining = $this->safe_string($order, 'remaining');
        $filled = $this->safe_string($order, 'filled');
        $cost = $this->safe_string($order, 'cost');
        $average = $this->omit_zero($this->safe_string($order, 'average'));
        $price = $this->omit_zero($this->safe_string($order, 'price'));
        $lastTradeTimeTimestamp = $this->safe_integer($order, 'lastTradeTimestamp');
        $symbol = $this->safe_string($order, 'symbol');
        $side = $this->safe_string($order, 'side');
        $status = $this->safe_string($order, 'status');
        $parseFilled = ($filled === null);
        $parseCost = ($cost === null);
        $parseLastTradeTimeTimestamp = ($lastTradeTimeTimestamp === null);
        $fee = $this->safe_value($order, 'fee');
        $parseFee = ($fee === null);
        $parseFees = $this->safe_value($order, 'fees') === null;
        $parseSymbol = $symbol === null;
        $parseSide = $side === null;
        $shouldParseFees = $parseFee || $parseFees;
        $fees = $this->safe_list($order, 'fees', array());
        $trades = array();
        if ($parseFilled || $parseCost || $shouldParseFees) {
            $rawTrades = $this->safe_value($order, 'trades', $trades);
            $oldNumber = $this->number;
            // we parse $trades here!
            $this->number = 'strval';
            $firstTrade = $this->safe_value($rawTrades, 0);
            // parse $trades if they haven't already been parsed
            $tradesAreParsed = (($firstTrade !== null) && (is_array($firstTrade) && array_key_exists('info', $firstTrade)) && (is_array($firstTrade) && array_key_exists('id', $firstTrade)));
            if (!$tradesAreParsed) {
                $trades = $this->parse_trades($rawTrades, $market);
            } else {
                $trades = $rawTrades;
            }
            $this->number = $oldNumber;
            $tradesLength = 0;
            $isArray = gettype($trades) === 'array' && array_keys($trades) === array_keys(array_keys($trades));
            if ($isArray) {
                $tradesLength = count($trades);
            }
            if ($isArray && ($tradesLength > 0)) {
                // move properties that are defined in $trades up into the $order
                if ($order['symbol'] === null) {
                    $order['symbol'] = $trades[0]['symbol'];
                }
                if ($order['side'] === null) {
                    $order['side'] = $trades[0]['side'];
                }
                if ($order['type'] === null) {
                    $order['type'] = $trades[0]['type'];
                }
                if ($order['id'] === null) {
                    $order['id'] = $trades[0]['order'];
                }
                if ($parseFilled) {
                    $filled = '0';
                }
                if ($parseCost) {
                    $cost = '0';
                }
                for ($i = 0; $i < count($trades); $i++) {
                    $trade = $trades[$i];
                    $tradeAmount = $this->safe_string($trade, 'amount');
                    if ($parseFilled && ($tradeAmount !== null)) {
                        $filled = Precise::string_add($filled, $tradeAmount);
                    }
                    $tradeCost = $this->safe_string($trade, 'cost');
                    if ($parseCost && ($tradeCost !== null)) {
                        $cost = Precise::string_add($cost, $tradeCost);
                    }
                    if ($parseSymbol) {
                        $symbol = $this->safe_string($trade, 'symbol');
                    }
                    if ($parseSide) {
                        $side = $this->safe_string($trade, 'side');
                    }
                    $tradeTimestamp = $this->safe_value($trade, 'timestamp');
                    if ($parseLastTradeTimeTimestamp && ($tradeTimestamp !== null)) {
                        if ($lastTradeTimeTimestamp === null) {
                            $lastTradeTimeTimestamp = $tradeTimestamp;
                        } else {
                            $lastTradeTimeTimestamp = max ($lastTradeTimeTimestamp, $tradeTimestamp);
                        }
                    }
                    if ($shouldParseFees) {
                        $tradeFees = $this->safe_value($trade, 'fees');
                        if ($tradeFees !== null) {
                            for ($j = 0; $j < count($tradeFees); $j++) {
                                $tradeFee = $tradeFees[$j];
                                $fees[] = array_merge(array(), $tradeFee);
                            }
                        } else {
                            $tradeFee = $this->safe_value($trade, 'fee');
                            if ($tradeFee !== null) {
                                $fees[] = array_merge(array(), $tradeFee);
                            }
                        }
                    }
                }
            }
        }
        if ($shouldParseFees) {
            $reducedFees = $this->reduceFees ? $this->reduce_fees_by_currency($fees) : $fees;
            $reducedLength = count($reducedFees);
            for ($i = 0; $i < $reducedLength; $i++) {
                $reducedFees[$i]['cost'] = $this->safe_number($reducedFees[$i], 'cost');
                if (is_array($reducedFees[$i]) && array_key_exists('rate', $reducedFees[$i])) {
                    $reducedFees[$i]['rate'] = $this->safe_number($reducedFees[$i], 'rate');
                }
            }
            if (!$parseFee && ($reducedLength === 0)) {
                // copy $fee to avoid modification by reference
                $feeCopy = $this->deep_extend($fee);
                $feeCopy['cost'] = $this->safe_number($feeCopy, 'cost');
                if (is_array($feeCopy) && array_key_exists('rate', $feeCopy)) {
                    $feeCopy['rate'] = $this->safe_number($feeCopy, 'rate');
                }
                $reducedFees[] = $feeCopy;
            }
            $order['fees'] = $reducedFees;
            if ($parseFee && ($reducedLength === 1)) {
                $order['fee'] = $reducedFees[0];
            }
        }
        if ($amount === null) {
            // ensure $amount = $filled . $remaining
            if ($filled !== null && $remaining !== null) {
                $amount = Precise::string_add($filled, $remaining);
            } elseif ($status === 'closed') {
                $amount = $filled;
            }
        }
        if ($filled === null) {
            if ($amount !== null && $remaining !== null) {
                $filled = Precise::string_sub($amount, $remaining);
            } elseif ($status === 'closed' && $amount !== null) {
                $filled = $amount;
            }
        }
        if ($remaining === null) {
            if ($amount !== null && $filled !== null) {
                $remaining = Precise::string_sub($amount, $filled);
            } elseif ($status === 'closed') {
                $remaining = '0';
            }
        }
        // ensure that the $average field is calculated correctly
        $inverse = $this->safe_bool($market, 'inverse', false);
        $contractSize = $this->number_to_string($this->safe_value($market, 'contractSize', 1));
        // $inverse
        // $price = $filled * contract size / $cost
        //
        // linear
        // $price = $cost / ($filled * contract size)
        if ($average === null) {
            if (($filled !== null) && ($cost !== null) && Precise::string_gt($filled, '0')) {
                $filledTimesContractSize = Precise::string_mul($filled, $contractSize);
                if ($inverse) {
                    $average = Precise::string_div($filledTimesContractSize, $cost);
                } else {
                    $average = Precise::string_div($cost, $filledTimesContractSize);
                }
            }
        }
        // similarly
        // $inverse
        // $cost = $filled * contract size / $price
        //
        // linear
        // $cost = $filled * contract size * $price
        $costPriceExists = ($average !== null) || ($price !== null);
        if ($parseCost && ($filled !== null) && $costPriceExists) {
            $multiplyPrice = null;
            if ($average === null) {
                $multiplyPrice = $price;
            } else {
                $multiplyPrice = $average;
            }
            // contract trading
            $filledTimesContractSize = Precise::string_mul($filled, $contractSize);
            if ($inverse) {
                $cost = Precise::string_div($filledTimesContractSize, $multiplyPrice);
            } else {
                $cost = Precise::string_mul($filledTimesContractSize, $multiplyPrice);
            }
        }
        // support for $market orders
        $orderType = $this->safe_value($order, 'type');
        $emptyPrice = ($price === null) || Precise::string_equals($price, '0');
        if ($emptyPrice && ($orderType === 'market')) {
            $price = $average;
        }
        // we have $trades with string values at this point so we will mutate them
        for ($i = 0; $i < count($trades); $i++) {
            $entry = $trades[$i];
            $entry['amount'] = $this->safe_number($entry, 'amount');
            $entry['price'] = $this->safe_number($entry, 'price');
            $entry['cost'] = $this->safe_number($entry, 'cost');
            $tradeFee = $this->safe_dict($entry, 'fee', array());
            $tradeFee['cost'] = $this->safe_number($tradeFee, 'cost');
            if (is_array($tradeFee) && array_key_exists('rate', $tradeFee)) {
                $tradeFee['rate'] = $this->safe_number($tradeFee, 'rate');
            }
            $entryFees = $this->safe_list($entry, 'fees', array());
            for ($j = 0; $j < count($entryFees); $j++) {
                $entryFees[$j]['cost'] = $this->safe_number($entryFees[$j], 'cost');
            }
            $entry['fees'] = $entryFees;
            $entry['fee'] = $tradeFee;
        }
        $timeInForce = $this->safe_string($order, 'timeInForce');
        $postOnly = $this->safe_value($order, 'postOnly');
        // timeInForceHandling
        if ($timeInForce === null) {
            if ($this->safe_string($order, 'type') === 'market') {
                $timeInForce = 'IOC';
            }
            // allow $postOnly override
            if ($postOnly) {
                $timeInForce = 'PO';
            }
        } elseif ($postOnly === null) {
            // $timeInForce is not null here
            $postOnly = $timeInForce === 'PO';
        }
        $timestamp = $this->safe_integer($order, 'timestamp');
        $lastUpdateTimestamp = $this->safe_integer($order, 'lastUpdateTimestamp');
        $datetime = $this->safe_string($order, 'datetime');
        if ($datetime === null) {
            $datetime = $this->iso8601 ($timestamp);
        }
        $triggerPrice = $this->parse_number($this->safe_string_2($order, 'triggerPrice', 'stopPrice'));
        $takeProfitPrice = $this->parse_number($this->safe_string($order, 'takeProfitPrice'));
        $stopLossPrice = $this->parse_number($this->safe_string($order, 'stopLossPrice'));
        return array_merge($order, array(
            'id' => $this->safe_string($order, 'id'),
            'clientOrderId' => $this->safe_string($order, 'clientOrderId'),
            'timestamp' => $timestamp,
            'datetime' => $datetime,
            'symbol' => $symbol,
            'type' => $this->safe_string($order, 'type'),
            'side' => $side,
            'lastTradeTimestamp' => $lastTradeTimeTimestamp,
            'lastUpdateTimestamp' => $lastUpdateTimestamp,
            'price' => $this->parse_number($price),
            'amount' => $this->parse_number($amount),
            'cost' => $this->parse_number($cost),
            'average' => $this->parse_number($average),
            'filled' => $this->parse_number($filled),
            'remaining' => $this->parse_number($remaining),
            'timeInForce' => $timeInForce,
            'postOnly' => $postOnly,
            'trades' => $trades,
            'reduceOnly' => $this->safe_value($order, 'reduceOnly'),
            'stopPrice' => $triggerPrice,  // ! deprecated, use $triggerPrice instead
            'triggerPrice' => $triggerPrice,
            'takeProfitPrice' => $takeProfitPrice,
            'stopLossPrice' => $stopLossPrice,
            'status' => $status,
            'fee' => $this->safe_value($order, 'fee'),
        ));
    }

    public function parse_orders(array $orders, ?array $market = null, ?int $since = null, ?int $limit = null, $params = array ()) {
        //
        // the value of $orders is either a dict or a list
        //
        // dict
        //
        //     {
        //         'id1' => array( ... ),
        //         'id2' => array( ... ),
        //         'id3' => array( ... ),
        //         ...
        //     }
        //
        // list
        //
        //     array(
        //         array( 'id' => 'id1', ... ),
        //         array( 'id' => 'id2', ... ),
        //         array( 'id' => 'id3', ... ),
        //         ...
        //     )
        //
        $results = array();
        if (gettype($orders) === 'array' && array_keys($orders) === array_keys(array_keys($orders))) {
            for ($i = 0; $i < count($orders); $i++) {
                $order = array_merge($this->parse_order($orders[$i], $market), $params);
                $results[] = $order;
            }
        } else {
            $ids = is_array($orders) ? array_keys($orders) : array();
            for ($i = 0; $i < count($ids); $i++) {
                $id = $ids[$i];
                $order = array_merge($this->parse_order(array_merge(array( 'id' => $id ), $orders[$id]), $market), $params);
                $results[] = $order;
            }
        }
        $results = $this->sort_by($results, 'timestamp');
        $symbol = ($market !== null) ? $market['symbol'] : null;
        return $this->filter_by_symbol_since_limit($results, $symbol, $since, $limit);
    }

    public function calculate_fee(string $symbol, string $type, string $side, float $amount, float $price, $takerOrMaker = 'taker', $params = array ()) {
        /**
         * calculates the presumptive fee that would be charged for an order
         * @param {string} $symbol unified $market $symbol
         * @param {string} $type 'market' or 'limit'
         * @param {string} $side 'buy' or 'sell'
         * @param {float} $amount how much you want to trade, in units of the base currency on most exchanges, or number of contracts
         * @param {float} $price the $price for the order to be filled at, in units of the quote currency
         * @param {string} $takerOrMaker 'taker' or 'maker'
         * @param {array} $params
         * @return {array} contains the $rate, the percentage multiplied to the order $amount to obtain the fee $amount, and $cost, the total value of the fee in units of the quote currency, for the order
         */
        if ($type === 'market' && $takerOrMaker === 'maker') {
            throw new ArgumentsRequired($this->id . ' calculateFee() - you have provided incompatible arguments - "market" $type order can not be "maker". Change either the "type" or the "takerOrMaker" argument to calculate the fee.');
        }
        $market = $this->markets[$symbol];
        $feeSide = $this->safe_string($market, 'feeSide', 'quote');
        $useQuote = null;
        if ($feeSide === 'get') {
            // the fee is always in the currency you get
            $useQuote = $side === 'sell';
        } elseif ($feeSide === 'give') {
            // the fee is always in the currency you give
            $useQuote = $side === 'buy';
        } else {
            // the fee is always in $feeSide currency
            $useQuote = $feeSide === 'quote';
        }
        $cost = $this->number_to_string($amount);
        $key = null;
        if ($useQuote) {
            $priceString = $this->number_to_string($price);
            $cost = Precise::string_mul($cost, $priceString);
            $key = 'quote';
        } else {
            $key = 'base';
        }
        // for derivatives, the fee is in 'settle' currency
        if (!$market['spot']) {
            $key = 'settle';
        }
        // even if `$takerOrMaker` argument was set to 'maker', for 'market' orders we should forcefully override it to 'taker'
        if ($type === 'market') {
            $takerOrMaker = 'taker';
        }
        $rate = $this->safe_string($market, $takerOrMaker);
        $cost = Precise::string_mul($cost, $rate);
        return array(
            'type' => $takerOrMaker,
            'currency' => $market[$key],
            'rate' => $this->parse_number($rate),
            'cost' => $this->parse_number($cost),
        );
    }

    public function safe_liquidation(array $liquidation, ?array $market = null) {
        $contracts = $this->safe_string($liquidation, 'contracts');
        $contractSize = $this->safe_string($market, 'contractSize');
        $price = $this->safe_string($liquidation, 'price');
        $baseValue = $this->safe_string($liquidation, 'baseValue');
        $quoteValue = $this->safe_string($liquidation, 'quoteValue');
        if (($baseValue === null) && ($contracts !== null) && ($contractSize !== null) && ($price !== null)) {
            $baseValue = Precise::string_mul($contracts, $contractSize);
        }
        if (($quoteValue === null) && ($baseValue !== null) && ($price !== null)) {
            $quoteValue = Precise::string_mul($baseValue, $price);
        }
        $liquidation['contracts'] = $this->parse_number($contracts);
        $liquidation['contractSize'] = $this->parse_number($contractSize);
        $liquidation['price'] = $this->parse_number($price);
        $liquidation['baseValue'] = $this->parse_number($baseValue);
        $liquidation['quoteValue'] = $this->parse_number($quoteValue);
        return $liquidation;
    }

    public function safe_trade(array $trade, ?array $market = null) {
        $amount = $this->safe_string($trade, 'amount');
        $price = $this->safe_string($trade, 'price');
        $cost = $this->safe_string($trade, 'cost');
        if ($cost === null) {
            // contract trading
            $contractSize = $this->safe_string($market, 'contractSize');
            $multiplyPrice = $price;
            if ($contractSize !== null) {
                $inverse = $this->safe_bool($market, 'inverse', false);
                if ($inverse) {
                    $multiplyPrice = Precise::string_div('1', $price);
                }
                $multiplyPrice = Precise::string_mul($multiplyPrice, $contractSize);
            }
            $cost = Precise::string_mul($multiplyPrice, $amount);
        }
        $parseFee = $this->safe_value($trade, 'fee') === null;
        $parseFees = $this->safe_value($trade, 'fees') === null;
        $shouldParseFees = $parseFee || $parseFees;
        $fees = array();
        $fee = $this->safe_value($trade, 'fee');
        if ($shouldParseFees) {
            $reducedFees = $this->reduceFees ? $this->reduce_fees_by_currency($fees) : $fees;
            $reducedLength = count($reducedFees);
            for ($i = 0; $i < $reducedLength; $i++) {
                $reducedFees[$i]['cost'] = $this->safe_number($reducedFees[$i], 'cost');
                if (is_array($reducedFees[$i]) && array_key_exists('rate', $reducedFees[$i])) {
                    $reducedFees[$i]['rate'] = $this->safe_number($reducedFees[$i], 'rate');
                }
            }
            if (!$parseFee && ($reducedLength === 0)) {
                // copy $fee to avoid modification by reference
                $feeCopy = $this->deep_extend($fee);
                $feeCopy['cost'] = $this->safe_number($feeCopy, 'cost');
                if (is_array($feeCopy) && array_key_exists('rate', $feeCopy)) {
                    $feeCopy['rate'] = $this->safe_number($feeCopy, 'rate');
                }
                $reducedFees[] = $feeCopy;
            }
            if ($parseFees) {
                $trade['fees'] = $reducedFees;
            }
            if ($parseFee && ($reducedLength === 1)) {
                $trade['fee'] = $reducedFees[0];
            }
            $tradeFee = $this->safe_value($trade, 'fee');
            if ($tradeFee !== null) {
                $tradeFee['cost'] = $this->safe_number($tradeFee, 'cost');
                if (is_array($tradeFee) && array_key_exists('rate', $tradeFee)) {
                    $tradeFee['rate'] = $this->safe_number($tradeFee, 'rate');
                }
                $trade['fee'] = $tradeFee;
            }
        }
        $trade['amount'] = $this->parse_number($amount);
        $trade['price'] = $this->parse_number($price);
        $trade['cost'] = $this->parse_number($cost);
        return $trade;
    }

    public function invert_flat_string_dictionary($dict) {
        $reversed = array();
        $keys = is_array($dict) ? array_keys($dict) : array();
        for ($i = 0; $i < count($keys); $i++) {
            $key = $keys[$i];
            $value = $dict[$key];
            if (gettype($value) === 'string') {
                $reversed[$value] = $key;
            }
        }
        return $reversed;
    }

    public function reduce_fees_by_currency($fees) {
        //
        // this function takes a list of $fee structures having the following format
        //
        //     string = true
        //
        //     array(
        //         array( 'currency' => 'BTC', 'cost' => '0.1' ),
        //         array( 'currency' => 'BTC', 'cost' => '0.2'  ),
        //         array( 'currency' => 'BTC', 'cost' => '0.2', 'rate' => '0.00123' ),
        //         array( 'currency' => 'BTC', 'cost' => '0.4', 'rate' => '0.00123' ),
        //         array( 'currency' => 'BTC', 'cost' => '0.5', 'rate' => '0.00456' ),
        //         array( 'currency' => 'USDT', 'cost' => '12.3456' ),
        //     )
        //
        //     string = false
        //
        //     array(
        //         array( 'currency' => 'BTC', 'cost' => 0.1 ),
        //         array( 'currency' => 'BTC', 'cost' => 0.2 ),
        //         array( 'currency' => 'BTC', 'cost' => 0.2, 'rate' => 0.00123 ),
        //         array( 'currency' => 'BTC', 'cost' => 0.4, 'rate' => 0.00123 ),
        //         array( 'currency' => 'BTC', 'cost' => 0.5, 'rate' => 0.00456 ),
        //         array( 'currency' => 'USDT', 'cost' => 12.3456 ),
        //     )
        //
        // and returns a $reduced $fee list, where $fees are summed per currency and $rate (if any)
        //
        //     string = true
        //
        //     array(
        //         array( 'currency' => 'BTC', 'cost' => '0.4'  ),
        //         array( 'currency' => 'BTC', 'cost' => '0.6', 'rate' => '0.00123' ),
        //         array( 'currency' => 'BTC', 'cost' => '0.5', 'rate' => '0.00456' ),
        //         array( 'currency' => 'USDT', 'cost' => '12.3456' ),
        //     )
        //
        //     string  = false
        //
        //     array(
        //         array( 'currency' => 'BTC', 'cost' => 0.3  ),
        //         array( 'currency' => 'BTC', 'cost' => 0.6, 'rate' => 0.00123 ),
        //         array( 'currency' => 'BTC', 'cost' => 0.5, 'rate' => 0.00456 ),
        //         array( 'currency' => 'USDT', 'cost' => 12.3456 ),
        //     )
        //
        $reduced = array();
        for ($i = 0; $i < count($fees); $i++) {
            $fee = $fees[$i];
            $feeCurrencyCode = $this->safe_string($fee, 'currency');
            if ($feeCurrencyCode !== null) {
                $rate = $this->safe_string($fee, 'rate');
                $cost = $this->safe_value($fee, 'cost');
                if (Precise::string_eq($cost, '0')) {
                    // omit zero $cost $fees
                    continue;
                }
                if (!(is_array($reduced) && array_key_exists($feeCurrencyCode, $reduced))) {
                    $reduced[$feeCurrencyCode] = array();
                }
                $rateKey = ($rate === null) ? '' : $rate;
                if (is_array($reduced[$feeCurrencyCode]) && array_key_exists($rateKey, $reduced[$feeCurrencyCode])) {
                    $reduced[$feeCurrencyCode][$rateKey]['cost'] = Precise::string_add($reduced[$feeCurrencyCode][$rateKey]['cost'], $cost);
                } else {
                    $reduced[$feeCurrencyCode][$rateKey] = array(
                        'currency' => $feeCurrencyCode,
                        'cost' => $cost,
                    );
                    if ($rate !== null) {
                        $reduced[$feeCurrencyCode][$rateKey]['rate'] = $rate;
                    }
                }
            }
        }
        $result = array();
        $feeValues = is_array($reduced) ? array_values($reduced) : array();
        for ($i = 0; $i < count($feeValues); $i++) {
            $reducedFeeValues = is_array($feeValues[$i]) ? array_values($feeValues[$i]) : array();
            $result = $this->array_concat($result, $reducedFeeValues);
        }
        return $result;
    }

    public function safe_ticker(array $ticker, ?array $market = null) {
        $open = $this->omit_zero($this->safe_string($ticker, 'open'));
        $close = $this->omit_zero($this->safe_string($ticker, 'close'));
        $last = $this->omit_zero($this->safe_string($ticker, 'last'));
        $change = $this->omit_zero($this->safe_string($ticker, 'change'));
        $percentage = $this->omit_zero($this->safe_string($ticker, 'percentage'));
        $average = $this->omit_zero($this->safe_string($ticker, 'average'));
        $vwap = $this->omit_zero($this->safe_string($ticker, 'vwap'));
        $baseVolume = $this->safe_string($ticker, 'baseVolume');
        $quoteVolume = $this->safe_string($ticker, 'quoteVolume');
        if ($vwap === null) {
            $vwap = Precise::string_div($this->omit_zero($quoteVolume), $baseVolume);
        }
        if (($last !== null) && ($close === null)) {
            $close = $last;
        } elseif (($last === null) && ($close !== null)) {
            $last = $close;
        }
        if (($last !== null) && ($open !== null)) {
            if ($change === null) {
                $change = Precise::string_sub($last, $open);
            }
            if ($average === null) {
                $average = Precise::string_div(Precise::string_add($last, $open), '2');
            }
        }
        if (($percentage === null) && ($change !== null) && ($open !== null) && Precise::string_gt($open, '0')) {
            $percentage = Precise::string_mul(Precise::string_div($change, $open), '100');
        }
        if (($change === null) && ($percentage !== null) && ($open !== null)) {
            $change = Precise::string_div(Precise::string_mul($percentage, $open), '100');
        }
        if (($open === null) && ($last !== null) && ($change !== null)) {
            $open = Precise::string_sub($last, $change);
        }
        // timestamp and symbol operations don't belong in safeTicker
        // they should be done in the derived classes
        return array_merge($ticker, array(
            'bid' => $this->parse_number($this->omit_zero($this->safe_number($ticker, 'bid'))),
            'bidVolume' => $this->safe_number($ticker, 'bidVolume'),
            'ask' => $this->parse_number($this->omit_zero($this->safe_number($ticker, 'ask'))),
            'askVolume' => $this->safe_number($ticker, 'askVolume'),
            'high' => $this->parse_number($this->omit_zero($this->safe_string($ticker, 'high'))),
            'low' => $this->parse_number($this->omit_zero($this->safe_number($ticker, 'low'))),
            'open' => $this->parse_number($this->omit_zero($this->parse_number($open))),
            'close' => $this->parse_number($this->omit_zero($this->parse_number($close))),
            'last' => $this->parse_number($this->omit_zero($this->parse_number($last))),
            'change' => $this->parse_number($change),
            'percentage' => $this->parse_number($percentage),
            'average' => $this->parse_number($average),
            'vwap' => $this->parse_number($vwap),
            'baseVolume' => $this->parse_number($baseVolume),
            'quoteVolume' => $this->parse_number($quoteVolume),
            'previousClose' => $this->safe_number($ticker, 'previousClose'),
        ));
    }

    public function fetch_borrow_rate(string $code, $amount, $params = array ()) {
        throw new NotSupported($this->id . ' fetchBorrowRate is deprecated, please use fetchCrossBorrowRate or fetchIsolatedBorrowRate instead');
    }

    public function repay_cross_margin(string $code, $amount, $params = array ()) {
        throw new NotSupported($this->id . ' repayCrossMargin is not support yet');
    }

    public function repay_isolated_margin(string $symbol, string $code, $amount, $params = array ()) {
        throw new NotSupported($this->id . ' repayIsolatedMargin is not support yet');
    }

    public function borrow_cross_margin(string $code, float $amount, $params = array ()) {
        throw new NotSupported($this->id . ' borrowCrossMargin is not support yet');
    }

    public function borrow_isolated_margin(string $symbol, string $code, float $amount, $params = array ()) {
        throw new NotSupported($this->id . ' borrowIsolatedMargin is not support yet');
    }

    public function borrow_margin(string $code, $amount, ?string $symbol = null, $params = array ()) {
        throw new NotSupported($this->id . ' borrowMargin is deprecated, please use borrowCrossMargin or borrowIsolatedMargin instead');
    }

    public function repay_margin(string $code, $amount, ?string $symbol = null, $params = array ()) {
        throw new NotSupported($this->id . ' repayMargin is deprecated, please use repayCrossMargin or repayIsolatedMargin instead');
    }

    public function fetch_ohlcv(string $symbol, $timeframe = '1m', ?int $since = null, ?int $limit = null, $params = array ()) {
        $message = '';
        if ($this->has['fetchTrades']) {
            $message = '. If you want to build OHLCV candles from trade executions data, visit https://github.com/ccxt/ccxt/tree/master/examples/ and see "build-ohlcv-bars" file';
        }
        throw new NotSupported($this->id . ' fetchOHLCV() is not supported yet' . $message);
    }

    public function fetch_ohlcv_ws(string $symbol, $timeframe = '1m', ?int $since = null, ?int $limit = null, $params = array ()) {
        $message = '';
        if ($this->has['fetchTradesWs']) {
            $message = '. If you want to build OHLCV candles from trade executions data, visit https://github.com/ccxt/ccxt/tree/master/examples/ and see "build-ohlcv-bars" file';
        }
        throw new NotSupported($this->id . ' fetchOHLCVWs() is not supported yet. Try using fetchOHLCV instead.' . $message);
    }

    public function watch_ohlcv(string $symbol, $timeframe = '1m', ?int $since = null, ?int $limit = null, $params = array ()) {
        throw new NotSupported($this->id . ' watchOHLCV() is not supported yet');
    }

    public function convert_trading_view_to_ohlcv($ohlcvs, $timestamp = 't', $open = 'o', $high = 'h', $low = 'l', $close = 'c', $volume = 'v', $ms = false) {
        $result = array();
        $timestamps = $this->safe_list($ohlcvs, $timestamp, array());
        $opens = $this->safe_list($ohlcvs, $open, array());
        $highs = $this->safe_list($ohlcvs, $high, array());
        $lows = $this->safe_list($ohlcvs, $low, array());
        $closes = $this->safe_list($ohlcvs, $close, array());
        $volumes = $this->safe_list($ohlcvs, $volume, array());
        for ($i = 0; $i < count($timestamps); $i++) {
            $result[] = array(
                $ms ? $this->safe_integer($timestamps, $i) : $this->safe_timestamp($timestamps, $i),
                $this->safe_value($opens, $i),
                $this->safe_value($highs, $i),
                $this->safe_value($lows, $i),
                $this->safe_value($closes, $i),
                $this->safe_value($volumes, $i),
            );
        }
        return $result;
    }

    public function convert_ohlcv_to_trading_view($ohlcvs, $timestamp = 't', $open = 'o', $high = 'h', $low = 'l', $close = 'c', $volume = 'v', $ms = false) {
        $result = array();
        $result[$timestamp] = array();
        $result[$open] = array();
        $result[$high] = array();
        $result[$low] = array();
        $result[$close] = array();
        $result[$volume] = array();
        for ($i = 0; $i < count($ohlcvs); $i++) {
            $ts = $ms ? $ohlcvs[$i][0] : $this->parseToInt ($ohlcvs[$i][0] / 1000);
            $result[$timestamp][] = $ts;
            $result[$open][] = $ohlcvs[$i][1];
            $result[$high][] = $ohlcvs[$i][2];
            $result[$low][] = $ohlcvs[$i][3];
            $result[$close][] = $ohlcvs[$i][4];
            $result[$volume][] = $ohlcvs[$i][5];
        }
        return $result;
    }

    public function fetch_web_endpoint($method, $endpointMethod, $returnAsJson, $startRegex = null, $endRegex = null) {
        $errorMessage = '';
        $options = $this->safe_value($this->options, $method, array());
        $muteOnFailure = $this->safe_bool($options, 'webApiMuteFailure', true);
        try {
            // if it was not explicitly disabled, then don't fetch
            if ($this->safe_bool($options, 'webApiEnable', true) !== true) {
                return null;
            }
            $maxRetries = $this->safe_value($options, 'webApiRetries', 10);
            $response = null;
            $retry = 0;
            while ($retry < $maxRetries) {
                try {
                    $response = $this->$endpointMethod (array());
                    break;
                } catch (Exception $e) {
                    $retry = $retry + 1;
                    if ($retry === $maxRetries) {
                        throw $e;
                    }
                }
            }
            $content = $response;
            if ($startRegex !== null) {
                $splitted_by_start = explode($startRegex, $content);
                $content = $splitted_by_start[1]; // we need second part after start
            }
            if ($endRegex !== null) {
                $splitted_by_end = explode($endRegex, $content);
                $content = $splitted_by_end[0]; // we need first part after start
            }
            if ($returnAsJson && (gettype($content) === 'string')) {
                $jsoned = $this->parse_json(trim($content)); // $content should be trimmed before json parsing
                if ($jsoned) {
                    return $jsoned; // if parsing was not successfull, exception should be thrown
                } else {
                    throw new BadResponse('could not parse the $response into json');
                }
            } else {
                return $content;
            }
        } catch (Exception $e) {
            $errorMessage = $this->id . ' ' . $method . '() failed to fetch correct data from website. Probably webpage markup has been changed, breaking the page custom parser.';
        }
        if ($muteOnFailure) {
            return null;
        } else {
            throw new BadResponse($errorMessage);
        }
    }

    public function market_ids($symbols) {
        if ($symbols === null) {
            return $symbols;
        }
        $result = array();
        for ($i = 0; $i < count($symbols); $i++) {
            $result[] = $this->market_id($symbols[$i]);
        }
        return $result;
    }

    public function market_symbols($symbols, ?string $type = null, $allowEmpty = true, $sameTypeOnly = false, $sameSubTypeOnly = false) {
        if ($symbols === null) {
            if (!$allowEmpty) {
                throw new ArgumentsRequired($this->id . ' empty list of $symbols is not supported');
            }
            return $symbols;
        }
        $symbolsLength = count($symbols);
        if ($symbolsLength === 0) {
            if (!$allowEmpty) {
                throw new ArgumentsRequired($this->id . ' empty list of $symbols is not supported');
            }
            return $symbols;
        }
        $result = array();
        $marketType = null;
        $isLinearSubType = null;
        for ($i = 0; $i < count($symbols); $i++) {
            $market = $this->market ($symbols[$i]);
            if ($sameTypeOnly && ($marketType !== null)) {
                if ($market['type'] !== $marketType) {
                    throw new BadRequest($this->id . ' $symbols must be of the same $type, either ' . $marketType . ' or ' . $market['type'] . '.');
                }
            }
            if ($sameSubTypeOnly && ($isLinearSubType !== null)) {
                if ($market['linear'] !== $isLinearSubType) {
                    throw new BadRequest($this->id . ' $symbols must be of the same subType, either linear or inverse.');
                }
            }
            if ($type !== null && $market['type'] !== $type) {
                throw new BadRequest($this->id . ' $symbols must be of the same $type ' . $type . '. If the $type is incorrect you can change it in options or the params of the request');
            }
            $marketType = $market['type'];
            if (!$market['spot']) {
                $isLinearSubType = $market['linear'];
            }
            $symbol = $this->safe_string($market, 'symbol', $symbols[$i]);
            $result[] = $symbol;
        }
        return $result;
    }

    public function market_codes($codes) {
        if ($codes === null) {
            return $codes;
        }
        $result = array();
        for ($i = 0; $i < count($codes); $i++) {
            $result[] = $this->common_currency_code($codes[$i]);
        }
        return $result;
    }

    public function parse_bids_asks($bidasks, int|string $priceKey = 0, int|string $amountKey = 1, int|string $countOrIdKey = 2) {
        $bidasks = $this->to_array($bidasks);
        $result = array();
        for ($i = 0; $i < count($bidasks); $i++) {
            $result[] = $this->parse_bid_ask($bidasks[$i], $priceKey, $amountKey, $countOrIdKey);
        }
        return $result;
    }

    public function fetch_l2_order_book(string $symbol, ?int $limit = null, $params = array ()) {
        $orderbook = $this->fetch_order_book($symbol, $limit, $params);
        return array_merge($orderbook, array(
            'asks' => $this->sort_by($this->aggregate ($orderbook['asks']), 0),
            'bids' => $this->sort_by($this->aggregate ($orderbook['bids']), 0, true),
        ));
    }

    public function filter_by_symbol($objects, ?string $symbol = null) {
        if ($symbol === null) {
            return $objects;
        }
        $result = array();
        for ($i = 0; $i < count($objects); $i++) {
            $objectSymbol = $this->safe_string($objects[$i], 'symbol');
            if ($objectSymbol === $symbol) {
                $result[] = $objects[$i];
            }
        }
        return $result;
    }

    public function parse_ohlcv($ohlcv, ?array $market = null): array {
        if (gettype($ohlcv) === 'array' && array_keys($ohlcv) === array_keys(array_keys($ohlcv))) {
            return array(
                $this->safe_integer($ohlcv, 0), // timestamp
                $this->safe_number($ohlcv, 1), // open
                $this->safe_number($ohlcv, 2), // high
                $this->safe_number($ohlcv, 3), // low
                $this->safe_number($ohlcv, 4), // close
                $this->safe_number($ohlcv, 5), // volume
            );
        }
        return $ohlcv;
    }

    public function network_code_to_id(string $networkCode, ?string $currencyCode = null) {
        /**
         * @ignore
         * tries to convert the provided $networkCode (which is expected to be an unified network code) to a network id. In order to achieve this, derived class needs to have 'options->networks' defined.
         * @param {string} $networkCode unified network code
         * @param {string} $currencyCode unified currency code, but this argument is not required by default, unless there is an exchange (like huobi) that needs an override of the method to be able to pass $currencyCode argument additionally
         * @return {string|null} exchange-specific network id
         */
        if ($networkCode === null) {
            return null;
        }
        $networkIdsByCodes = $this->safe_value($this->options, 'networks', array());
        $networkId = $this->safe_string($networkIdsByCodes, $networkCode);
        // for example, if 'ETH' is passed for $networkCode, but 'ETH' $key not defined in `options->networks` object
        if ($networkId === null) {
            if ($currencyCode === null) {
                // if $currencyCode was not provided, then we just set passed $value to $networkId
                $networkId = $networkCode;
            } else {
                // if $currencyCode was provided, then we try to find if that $currencyCode has a replacement ($i->e. ERC20 for ETH)
                $defaultNetworkCodeReplacements = $this->safe_value($this->options, 'defaultNetworkCodeReplacements', array());
                if (is_array($defaultNetworkCodeReplacements) && array_key_exists($currencyCode, $defaultNetworkCodeReplacements)) {
                    // if there is a replacement for the passed $networkCode, then we use it to find network-id in `options->networks` object
                    $replacementObject = $defaultNetworkCodeReplacements[$currencyCode]; // $i->e. array( 'ERC20' => 'ETH' )
                    $keys = is_array($replacementObject) ? array_keys($replacementObject) : array();
                    for ($i = 0; $i < count($keys); $i++) {
                        $key = $keys[$i];
                        $value = $replacementObject[$key];
                        // if $value matches to provided unified $networkCode, then we use it's $key to find network-id in `options->networks` object
                        if ($value === $networkCode) {
                            $networkId = $this->safe_string($networkIdsByCodes, $key);
                            break;
                        }
                    }
                }
                // if it wasn't found, we just set the provided $value to network-id
                if ($networkId === null) {
                    $networkId = $networkCode;
                }
            }
        }
        return $networkId;
    }

    public function network_id_to_code(string $networkId, ?string $currencyCode = null) {
        /**
         * @ignore
         * tries to convert the provided exchange-specific $networkId to an unified network Code. In order to achieve this, derived class needs to have "options['networksById']" defined.
         * @param {string} $networkId exchange specific network id/title, like => TRON, Trc-20, usdt-erc20, etc
         * @param {string|null} $currencyCode unified currency code, but this argument is not required by default, unless there is an exchange (like huobi) that needs an override of the method to be able to pass $currencyCode argument additionally
         * @return {string|null} unified network code
         */
        if ($networkId === null) {
            return null;
        }
        $networkCodesByIds = $this->safe_dict($this->options, 'networksById', array());
        $networkCode = $this->safe_string($networkCodesByIds, $networkId, $networkId);
        // replace mainnet network-codes (i.e. ERC20->ETH)
        if ($currencyCode !== null) {
            $defaultNetworkCodeReplacements = $this->safe_dict($this->options, 'defaultNetworkCodeReplacements', array());
            if (is_array($defaultNetworkCodeReplacements) && array_key_exists($currencyCode, $defaultNetworkCodeReplacements)) {
                $replacementObject = $this->safe_dict($defaultNetworkCodeReplacements, $currencyCode, array());
                $networkCode = $this->safe_string($replacementObject, $networkCode, $networkCode);
            }
        }
        return $networkCode;
    }

    public function handle_network_code_and_params($params) {
        $networkCodeInParams = $this->safe_string_2($params, 'networkCode', 'network');
        if ($networkCodeInParams !== null) {
            $params = $this->omit ($params, array( 'networkCode', 'network' ));
        }
        // if it was not defined by user, we should not set it from 'defaultNetworks', because handleNetworkCodeAndParams is for only request-side and thus we do not fill it with anything. We can only use 'defaultNetworks' after parsing response-side
        return array( $networkCodeInParams, $params );
    }

    public function default_network_code(string $currencyCode) {
        $defaultNetworkCode = null;
        $defaultNetworks = $this->safe_dict($this->options, 'defaultNetworks', array());
        if (is_array($defaultNetworks) && array_key_exists($currencyCode, $defaultNetworks)) {
            // if currency had set its network in "defaultNetworks", use it
            $defaultNetworkCode = $defaultNetworks[$currencyCode];
        } else {
            // otherwise, try to use the global-scope 'defaultNetwork' value (even if that network is not supported by currency, it doesn't make any problem, this will be just used "at first" if currency supports this network at all)
            $defaultNetwork = $this->safe_dict($this->options, 'defaultNetwork');
            if ($defaultNetwork !== null) {
                $defaultNetworkCode = $defaultNetwork;
            }
        }
        return $defaultNetworkCode;
    }

    public function select_network_code_from_unified_networks($currencyCode, $networkCode, $indexedNetworkEntries) {
        return $this->select_network_key_from_networks($currencyCode, $networkCode, $indexedNetworkEntries, true);
    }

    public function select_network_id_from_raw_networks($currencyCode, $networkCode, $indexedNetworkEntries) {
        return $this->select_network_key_from_networks($currencyCode, $networkCode, $indexedNetworkEntries, false);
    }

    public function select_network_key_from_networks($currencyCode, $networkCode, $indexedNetworkEntries, $isIndexedByUnifiedNetworkCode = false) {
        // this method is used against raw & unparse network entries, which are just indexed by network id
        $chosenNetworkId = null;
        $availableNetworkIds = is_array($indexedNetworkEntries) ? array_keys($indexedNetworkEntries) : array();
        $responseNetworksLength = count($availableNetworkIds);
        if ($networkCode !== null) {
            if ($responseNetworksLength === 0) {
                throw new NotSupported($this->id . ' - ' . $networkCode . ' network did not return any result for ' . $currencyCode);
            } else {
                // if $networkCode was provided by user, we should check it after response, referenced exchange doesn't support network-code during request
                $networkId = $isIndexedByUnifiedNetworkCode ? $networkCode : $this->network_code_to_id($networkCode, $currencyCode);
                if (is_array($indexedNetworkEntries) && array_key_exists($networkId, $indexedNetworkEntries)) {
                    $chosenNetworkId = $networkId;
                } else {
                    throw new NotSupported($this->id . ' - ' . $networkId . ' network was not found for ' . $currencyCode . ', use one of ' . implode(', ', $availableNetworkIds));
                }
            }
        } else {
            if ($responseNetworksLength === 0) {
                throw new NotSupported($this->id . ' - no networks were returned for ' . $currencyCode);
            } else {
                // if $networkCode was not provided by user, then we try to use the default network (if it was defined in "defaultNetworks"), otherwise, we just return the first network entry
                $defaultNetworkCode = $this->default_network_code($currencyCode);
                $defaultNetworkId = $isIndexedByUnifiedNetworkCode ? $defaultNetworkCode : $this->network_code_to_id($defaultNetworkCode, $currencyCode);
                $chosenNetworkId = (is_array($indexedNetworkEntries) && array_key_exists($defaultNetworkId, $indexedNetworkEntries)) ? $defaultNetworkId : $availableNetworkIds[0];
            }
        }
        return $chosenNetworkId;
    }

    public function safe_number_2(array $dictionary, int|string $key1, int|string $key2, $d = null) {
        $value = $this->safe_string_2($dictionary, $key1, $key2);
        return $this->parse_number($value, $d);
    }

    public function parse_order_book(array $orderbook, string $symbol, ?int $timestamp = null, $bidsKey = 'bids', $asksKey = 'asks', int|string $priceKey = 0, int|string $amountKey = 1, int|string $countOrIdKey = 2) {
        $bids = $this->parse_bids_asks($this->safe_value($orderbook, $bidsKey, array()), $priceKey, $amountKey, $countOrIdKey);
        $asks = $this->parse_bids_asks($this->safe_value($orderbook, $asksKey, array()), $priceKey, $amountKey, $countOrIdKey);
        return array(
            'symbol' => $symbol,
            'bids' => $this->sort_by($bids, 0, true),
            'asks' => $this->sort_by($asks, 0),
            'timestamp' => $timestamp,
            'datetime' => $this->iso8601 ($timestamp),
            'nonce' => null,
        );
    }

    public function parse_ohlcvs(mixed $ohlcvs, mixed $market = null, string $timeframe = '1m', ?int $since = null, ?int $limit = null) {
        $results = array();
        for ($i = 0; $i < count($ohlcvs); $i++) {
            $results[] = $this->parse_ohlcv($ohlcvs[$i], $market);
        }
        $sorted = $this->sort_by($results, 0);
        return $this->filter_by_since_limit($sorted, $since, $limit, 0);
    }

    public function parse_leverage_tiers(mixed $response, ?array $symbols = null, $marketIdKey = null) {
        // $marketIdKey should only be null when $response is a dictionary
        $symbols = $this->market_symbols($symbols);
        $tiers = array();
        for ($i = 0; $i < count($response); $i++) {
            $item = $response[$i];
            $id = $this->safe_string($item, $marketIdKey);
            $market = $this->safe_market($id, null, null, 'swap');
            $symbol = $market['symbol'];
            $contract = $this->safe_bool($market, 'contract', false);
            if ($contract && (($symbols === null) || $this->in_array($symbol, $symbols))) {
                $tiers[$symbol] = $this->parse_market_leverage_tiers($item, $market);
            }
        }
        return $tiers;
    }

    public function load_trading_limits(?array $symbols = null, $reload = false, $params = array ()) {
        if ($this->has['fetchTradingLimits']) {
            if ($reload || !(is_array($this->options) && array_key_exists('limitsLoaded', $this->options))) {
                $response = $this->fetch_trading_limits($symbols);
                for ($i = 0; $i < count($symbols); $i++) {
                    $symbol = $symbols[$i];
                    $this->markets[$symbol] = $this->deep_extend($this->markets[$symbol], $response[$symbol]);
                }
                $this->options['limitsLoaded'] = $this->milliseconds ();
            }
        }
        return $this->markets;
    }

    public function safe_position($position) {
        // simplified version of => /pull/12765/
        $unrealizedPnlString = $this->safe_string($position, 'unrealisedPnl');
        $initialMarginString = $this->safe_string($position, 'initialMargin');
        //
        // PERCENTAGE
        //
        $percentage = $this->safe_value($position, 'percentage');
        if (($percentage === null) && ($unrealizedPnlString !== null) && ($initialMarginString !== null)) {
            // was done in all implementations ( aax, btcex, bybit, deribit, ftx, gate, kucoinfutures, phemex )
            $percentageString = Precise::string_mul(Precise::string_div($unrealizedPnlString, $initialMarginString, 4), '100');
            $position['percentage'] = $this->parse_number($percentageString);
        }
        // if $contractSize is null get from $market
        $contractSize = $this->safe_number($position, 'contractSize');
        $symbol = $this->safe_string($position, 'symbol');
        $market = null;
        if ($symbol !== null) {
            $market = $this->safe_value($this->markets, $symbol);
        }
        if ($contractSize === null && $market !== null) {
            $contractSize = $this->safe_number($market, 'contractSize');
            $position['contractSize'] = $contractSize;
        }
        return $position;
    }

    public function parse_positions(array $positions, ?array $symbols = null, $params = array ()) {
        $symbols = $this->market_symbols($symbols);
        $positions = $this->to_array($positions);
        $result = array();
        for ($i = 0; $i < count($positions); $i++) {
            $position = array_merge($this->parse_position($positions[$i], null), $params);
            $result[] = $position;
        }
        return $this->filter_by_array_positions($result, 'symbol', $symbols, false);
    }

    public function parse_accounts(array $accounts, $params = array ()) {
        $accounts = $this->to_array($accounts);
        $result = array();
        for ($i = 0; $i < count($accounts); $i++) {
            $account = array_merge($this->parse_account($accounts[$i]), $params);
            $result[] = $account;
        }
        return $result;
    }

    public function parse_trades(array $trades, ?array $market = null, ?int $since = null, ?int $limit = null, $params = array ()) {
        $trades = $this->to_array($trades);
        $result = array();
        for ($i = 0; $i < count($trades); $i++) {
            $trade = array_merge($this->parse_trade($trades[$i], $market), $params);
            $result[] = $trade;
        }
        $result = $this->sort_by_2($result, 'timestamp', 'id');
        $symbol = ($market !== null) ? $market['symbol'] : null;
        return $this->filter_by_symbol_since_limit($result, $symbol, $since, $limit);
    }

    public function parse_transactions(array $transactions, ?array $currency = null, ?int $since = null, ?int $limit = null, $params = array ()) {
        $transactions = $this->to_array($transactions);
        $result = array();
        for ($i = 0; $i < count($transactions); $i++) {
            $transaction = array_merge($this->parse_transaction($transactions[$i], $currency), $params);
            $result[] = $transaction;
        }
        $result = $this->sort_by($result, 'timestamp');
        $code = ($currency !== null) ? $currency['code'] : null;
        return $this->filter_by_currency_since_limit($result, $code, $since, $limit);
    }

    public function parse_transfers(array $transfers, ?array $currency = null, ?int $since = null, ?int $limit = null, $params = array ()) {
        $transfers = $this->to_array($transfers);
        $result = array();
        for ($i = 0; $i < count($transfers); $i++) {
            $transfer = array_merge($this->parse_transfer($transfers[$i], $currency), $params);
            $result[] = $transfer;
        }
        $result = $this->sort_by($result, 'timestamp');
        $code = ($currency !== null) ? $currency['code'] : null;
        return $this->filter_by_currency_since_limit($result, $code, $since, $limit);
    }

    public function parse_ledger($data, ?array $currency = null, ?int $since = null, ?int $limit = null, $params = array ()) {
        $result = array();
        $arrayData = $this->to_array($data);
        for ($i = 0; $i < count($arrayData); $i++) {
            $itemOrItems = $this->parse_ledger_entry($arrayData[$i], $currency);
            if (gettype($itemOrItems) === 'array' && array_keys($itemOrItems) === array_keys(array_keys($itemOrItems))) {
                for ($j = 0; $j < count($itemOrItems); $j++) {
                    $result[] = array_merge($itemOrItems[$j], $params);
                }
            } else {
                $result[] = array_merge($itemOrItems, $params);
            }
        }
        $result = $this->sort_by($result, 'timestamp');
        $code = ($currency !== null) ? $currency['code'] : null;
        return $this->filter_by_currency_since_limit($result, $code, $since, $limit);
    }

    public function nonce() {
        return $this->seconds ();
    }

    public function set_headers($headers) {
        return $headers;
    }

    public function market_id(string $symbol) {
        $market = $this->market ($symbol);
        if ($market !== null) {
            return $market['id'];
        }
        return $symbol;
    }

    public function symbol(string $symbol) {
        $market = $this->market ($symbol);
        return $this->safe_string($market, 'symbol', $symbol);
    }

    public function handle_param_string(array $params, string $paramName, ?string $defaultValue = null) {
        $value = $this->safe_string($params, $paramName, $defaultValue);
        if ($value !== null) {
            $params = $this->omit ($params, $paramName);
        }
        return array( $value, $params );
    }

    public function handle_param_integer(array $params, string $paramName, ?int $defaultValue = null) {
        $value = $this->safe_integer($params, $paramName, $defaultValue);
        if ($value !== null) {
            $params = $this->omit ($params, $paramName);
        }
        return array( $value, $params );
    }

    public function resolve_path($path, $params) {
        return array(
            $this->implode_params($path, $params),
            $this->omit ($params, $this->extract_params($path)),
        );
    }

    public function get_list_from_object_values($objects, int|string $key) {
        $newArray = $this->to_array($objects);
        $results = array();
        for ($i = 0; $i < count($newArray); $i++) {
            $results[] = $newArray[$i][$key];
        }
        return $results;
    }

    public function get_symbols_for_market_type(?string $marketType = null, ?string $subType = null, bool $symbolWithActiveStatus = true, bool $symbolWithUnknownStatus = true) {
        $filteredMarkets = $this->markets;
        if ($marketType !== null) {
            $filteredMarkets = $this->filter_by($filteredMarkets, 'type', $marketType);
        }
        if ($subType !== null) {
            $this->check_required_argument('getSymbolsForMarketType', $subType, 'subType', array( 'linear', 'inverse', 'quanto' ));
            $filteredMarkets = $this->filter_by($filteredMarkets, 'subType', $subType);
        }
        $activeStatuses = array();
        if ($symbolWithActiveStatus) {
            $activeStatuses[] = true;
        }
        if ($symbolWithUnknownStatus) {
            $activeStatuses[] = null;
        }
        $filteredMarkets = $this->filter_by_array($filteredMarkets, 'active', $activeStatuses, false);
        return $this->get_list_from_object_values($filteredMarkets, 'symbol');
    }

    public function filter_by_array($objects, int|string $key, $values = null, $indexed = true) {
        $objects = $this->to_array($objects);
        // return all of them if no $values were passed
        if ($values === null || !$values) {
            return $indexed ? $this->index_by($objects, $key) : $objects;
        }
        $results = array();
        for ($i = 0; $i < count($objects); $i++) {
            if ($this->in_array($objects[$i][$key], $values)) {
                $results[] = $objects[$i];
            }
        }
        return $indexed ? $this->index_by($results, $key) : $results;
    }

    public function fetch2($path, mixed $api = 'public', $method = 'GET', $params = array (), mixed $headers = null, mixed $body = null, $config = array ()) {
        if ($this->enableRateLimit) {
            $cost = $this->calculate_rate_limiter_cost($api, $method, $path, $params, $config);
            $this->throttle ($cost);
        }
        $this->lastRestRequestTimestamp = $this->milliseconds ();
        $request = $this->sign ($path, $api, $method, $params, $headers, $body);
        $this->last_request_headers = $request['headers'];
        $this->last_request_body = $request['body'];
        $this->last_request_url = $request['url'];
        return $this->fetch ($request['url'], $request['method'], $request['headers'], $request['body']);
    }

    public function request($path, mixed $api = 'public', $method = 'GET', $params = array (), mixed $headers = null, mixed $body = null, $config = array ()) {
        return $this->fetch2 ($path, $api, $method, $params, $headers, $body, $config);
    }

    public function load_accounts($reload = false, $params = array ()) {
        if ($reload) {
            $this->accounts = $this->fetch_accounts($params);
        } else {
            if ($this->accounts) {
                return $this->accounts;
            } else {
                $this->accounts = $this->fetch_accounts($params);
            }
        }
        $this->accountsById = $this->index_by($this->accounts, 'id');
        return $this->accounts;
    }

    public function build_ohlcvc(array $trades, string $timeframe = '1m', float $since = 0, float $limit = 2147483647) {
        // given a sorted arrays of $trades (recent last) and a $timeframe builds an array of OHLCV candles
        // note, default $limit value (2147483647) is max int32 value
        $ms = $this->parse_timeframe($timeframe) * 1000;
        $ohlcvs = array();
        $i_timestamp = 0;
        // $open = 1;
        $i_high = 2;
        $i_low = 3;
        $i_close = 4;
        $i_volume = 5;
        $i_count = 6;
        $tradesLength = count($trades);
        $oldest = min ($tradesLength, $limit);
        for ($i = 0; $i < $oldest; $i++) {
            $trade = $trades[$i];
            $ts = $trade['timestamp'];
            if ($ts < $since) {
                continue;
            }
            $openingTime = (int) floor($ts / $ms) * $ms; // shift to the edge of m/h/d (but not M)
            if ($openingTime < $since) { // we don't need bars, that have opening time earlier than requested
                continue;
            }
            $ohlcv_length = count($ohlcvs);
            $candle = $ohlcv_length - 1;
            if (($candle === -1) || ($openingTime >= $this->sum ($ohlcvs[$candle][$i_timestamp], $ms))) {
                // moved to a new $timeframe -> create a new $candle from opening $trade
                $ohlcvs[] = [
                    $openingTime, // timestamp
                    $trade['price'], // O
                    $trade['price'], // H
                    $trade['price'], // L
                    $trade['price'], // C
                    $trade['amount'], // V
                    1, // count
                ];
            } else {
                // still processing the same $timeframe -> update opening $trade
                $ohlcvs[$candle][$i_high] = max ($ohlcvs[$candle][$i_high], $trade['price']);
                $ohlcvs[$candle][$i_low] = min ($ohlcvs[$candle][$i_low], $trade['price']);
                $ohlcvs[$candle][$i_close] = $trade['price'];
                $ohlcvs[$candle][$i_volume] = $this->sum ($ohlcvs[$candle][$i_volume], $trade['amount']);
                $ohlcvs[$candle][$i_count] = $this->sum ($ohlcvs[$candle][$i_count], 1);
            }
        }
        return $ohlcvs;
    }

    public function parse_trading_view_ohlcv($ohlcvs, $market = null, $timeframe = '1m', ?int $since = null, ?int $limit = null) {
        $result = $this->convert_trading_view_to_ohlcv($ohlcvs);
        return $this->parse_ohlcvs($result, $market, $timeframe, $since, $limit);
    }

    public function edit_limit_buy_order(string $id, string $symbol, float $amount, ?float $price = null, $params = array ()) {
        return $this->edit_limit_order($id, $symbol, 'buy', $amount, $price, $params);
    }

    public function edit_limit_sell_order(string $id, string $symbol, float $amount, ?float $price = null, $params = array ()) {
        return $this->edit_limit_order($id, $symbol, 'sell', $amount, $price, $params);
    }

    public function edit_limit_order(string $id, string $symbol, string $side, float $amount, ?float $price = null, $params = array ()) {
        return $this->edit_order($id, $symbol, 'limit', $side, $amount, $price, $params);
    }

    public function edit_order(string $id, string $symbol, string $type, string $side, ?float $amount = null, ?float $price = null, $params = array ()) {
        $this->cancelOrder ($id, $symbol);
        return $this->create_order($symbol, $type, $side, $amount, $price, $params);
    }

    public function edit_order_ws(string $id, string $symbol, string $type, string $side, float $amount, ?float $price = null, $params = array ()) {
        $this->cancelOrderWs ($id, $symbol);
        return $this->createOrderWs ($symbol, $type, $side, $amount, $price, $params);
    }

    public function fetch_permissions($params = array ()) {
        throw new NotSupported($this->id . ' fetchPermissions() is not supported yet');
    }

    public function fetch_position(string $symbol, $params = array ()) {
        throw new NotSupported($this->id . ' fetchPosition() is not supported yet');
    }

    public function watch_position(?string $symbol = null, $params = array ()) {
        throw new NotSupported($this->id . ' watchPosition() is not supported yet');
    }

    public function watch_positions(?array $symbols = null, ?int $since = null, ?int $limit = null, $params = array ()) {
        throw new NotSupported($this->id . ' watchPositions() is not supported yet');
    }

    public function watch_position_for_symbols(?array $symbols = null, ?int $since = null, ?int $limit = null, $params = array ()) {
        return $this->watchPositions ($symbols, $since, $limit, $params);
    }

    public function fetch_positions_for_symbol(string $symbol, $params = array ()) {
        /**
         * fetches all open positions for specific $symbol, unlike fetchPositions (which is designed to work with multiple symbols) so this method might be preffered for one-market position, because of less rate-limit consumption and speed
         * @param {string} $symbol unified market $symbol
         * @param {array} $params extra parameters specific to the endpoint
         * @return {array[]} a list of ~@link https://docs.ccxt.com/#/?id=position-structure position structure~ with maximum 3 items - possible one position for "one-way" mode, and possible two positions (long & short) for "two-way" (a.k.a. hedge) mode
         */
        throw new NotSupported($this->id . ' fetchPositionsForSymbol() is not supported yet');
    }

    public function fetch_positions(?array $symbols = null, $params = array ()) {
        throw new NotSupported($this->id . ' fetchPositions() is not supported yet');
    }

    public function fetch_positions_risk(?array $symbols = null, $params = array ()) {
        throw new NotSupported($this->id . ' fetchPositionsRisk() is not supported yet');
    }

    public function fetch_bids_asks(?array $symbols = null, $params = array ()) {
        throw new NotSupported($this->id . ' fetchBidsAsks() is not supported yet');
    }

    public function fetch_borrow_interest(?string $code = null, ?string $symbol = null, ?int $since = null, ?int $limit = null, $params = array ()) {
        throw new NotSupported($this->id . ' fetchBorrowInterest() is not supported yet');
    }

    public function fetch_ledger(?string $code = null, ?int $since = null, ?int $limit = null, $params = array ()) {
        throw new NotSupported($this->id . ' fetchLedger() is not supported yet');
    }

    public function fetch_ledger_entry(string $id, ?string $code = null, $params = array ()) {
        throw new NotSupported($this->id . ' fetchLedgerEntry() is not supported yet');
    }

    public function parse_bid_ask($bidask, int|string $priceKey = 0, int|string $amountKey = 1, int|string $countOrIdKey = 2) {
        $price = $this->safe_number($bidask, $priceKey);
        $amount = $this->safe_number($bidask, $amountKey);
        $countOrId = $this->safe_integer($bidask, $countOrIdKey);
        $bidAsk = array( $price, $amount );
        if ($countOrId !== null) {
            $bidAsk[] = $countOrId;
        }
        return $bidAsk;
    }

    public function safe_currency(?string $currencyId, ?array $currency = null) {
        if (($currencyId === null) && ($currency !== null)) {
            return $currency;
        }
        if (($this->currencies_by_id !== null) && (is_array($this->currencies_by_id) && array_key_exists($currencyId, $this->currencies_by_id)) && ($this->currencies_by_id[$currencyId] !== null)) {
            return $this->currencies_by_id[$currencyId];
        }
        $code = $currencyId;
        if ($currencyId !== null) {
            $code = $this->common_currency_code(strtoupper($currencyId));
        }
        return array(
            'id' => $currencyId,
            'code' => $code,
            'precision' => null,
        );
    }

    public function safe_market(?string $marketId, ?array $market = null, ?string $delimiter = null, ?string $marketType = null) {
        $result = $this->safe_market_structure(array(
            'symbol' => $marketId,
            'marketId' => $marketId,
        ));
        if ($marketId !== null) {
            if (($this->markets_by_id !== null) && (is_array($this->markets_by_id) && array_key_exists($marketId, $this->markets_by_id))) {
                $markets = $this->markets_by_id[$marketId];
                $numMarkets = count($markets);
                if ($numMarkets === 1) {
                    return $markets[0];
                } else {
                    if ($marketType === null) {
                        if ($market === null) {
                            throw new ArgumentsRequired($this->id . ' safeMarket() requires a fourth argument for ' . $marketId . ' to disambiguate between different $markets with the same $market id');
                        } else {
                            $marketType = $market['type'];
                        }
                    }
                    for ($i = 0; $i < count($markets); $i++) {
                        $currentMarket = $markets[$i];
                        if ($currentMarket[$marketType]) {
                            return $currentMarket;
                        }
                    }
                }
            } elseif ($delimiter !== null && $delimiter !== '') {
                $parts = explode($delimiter, $marketId);
                $partsLength = count($parts);
                if ($partsLength === 2) {
                    $result['baseId'] = $this->safe_string($parts, 0);
                    $result['quoteId'] = $this->safe_string($parts, 1);
                    $result['base'] = $this->safe_currency_code($result['baseId']);
                    $result['quote'] = $this->safe_currency_code($result['quoteId']);
                    $result['symbol'] = $result['base'] . '/' . $result['quote'];
                    return $result;
                } else {
                    return $result;
                }
            }
        }
        if ($market !== null) {
            return $market;
        }
        return $result;
    }

    public function check_required_credentials($error = true) {
        $keys = is_array($this->requiredCredentials) ? array_keys($this->requiredCredentials) : array();
        for ($i = 0; $i < count($keys); $i++) {
            $key = $keys[$i];
            if ($this->requiredCredentials[$key] && !$this->$key) {
                if ($error) {
                    throw new AuthenticationError($this->id . ' requires "' . $key . '" credential');
                } else {
                    return false;
                }
            }
        }
        return true;
    }

    public function oath() {
        if ($this->twofa !== null) {
            return $this->totp($this->twofa);
        } else {
            throw new ExchangeError($this->id . ' exchange.twofa has not been set for 2FA Two-Factor Authentication');
        }
    }

    public function fetch_balance($params = array ()) {
        throw new NotSupported($this->id . ' fetchBalance() is not supported yet');
    }

    public function fetch_balance_ws($params = array ()) {
        throw new NotSupported($this->id . ' fetchBalanceWs() is not supported yet');
    }

    public function parse_balance($response) {
        throw new NotSupported($this->id . ' parseBalance() is not supported yet');
    }

    public function watch_balance($params = array ()) {
        throw new NotSupported($this->id . ' watchBalance() is not supported yet');
    }

    public function fetch_partial_balance($part, $params = array ()) {
        $balance = $this->fetch_balance($params);
        return $balance[$part];
    }

    public function fetch_free_balance($params = array ()) {
        return $this->fetch_partial_balance('free', $params);
    }

    public function fetch_used_balance($params = array ()) {
        return $this->fetch_partial_balance('used', $params);
    }

    public function fetch_total_balance($params = array ()) {
        return $this->fetch_partial_balance('total', $params);
    }

    public function fetch_status($params = array ()) {
        throw new NotSupported($this->id . ' fetchStatus() is not supported yet');
    }

<<<<<<< HEAD
=======
    public function fetch_funding_fee(string $code, $params = array ()) {
        $warnOnFetchFundingFee = $this->safe_bool($this->options, 'warnOnFetchFundingFee', true);
        if ($warnOnFetchFundingFee) {
            throw new NotSupported($this->id . ' fetchFundingFee() method is deprecated, it will be removed in July 2022, please, use fetchTransactionFee() or set exchange.options["warnOnFetchFundingFee"] = false to suppress this warning');
        }
        return $this->fetch_transaction_fee($code, $params);
    }

    public function fetch_funding_fees(?array $codes = null, $params = array ()) {
        $warnOnFetchFundingFees = $this->safe_bool($this->options, 'warnOnFetchFundingFees', true);
        if ($warnOnFetchFundingFees) {
            throw new NotSupported($this->id . ' fetchFundingFees() method is deprecated, it will be removed in July 2022. Please, use fetchTransactionFees() or set exchange.options["warnOnFetchFundingFees"] = false to suppress this warning');
        }
        return $this->fetch_transaction_fees($codes, $params);
    }

>>>>>>> 52cf96a3
    public function fetch_transaction_fee(string $code, $params = array ()) {
        if (!$this->has['fetchTransactionFees']) {
            throw new NotSupported($this->id . ' fetchTransactionFee() is not supported yet');
        }
        return $this->fetch_transaction_fees(array( $code ), $params);
    }

    public function fetch_transaction_fees(?array $codes = null, $params = array ()) {
        throw new NotSupported($this->id . ' fetchTransactionFees() is not supported yet');
    }

    public function fetch_deposit_withdraw_fees(?array $codes = null, $params = array ()) {
        throw new NotSupported($this->id . ' fetchDepositWithdrawFees() is not supported yet');
    }

    public function fetch_deposit_withdraw_fee(string $code, $params = array ()) {
        if (!$this->has['fetchDepositWithdrawFees']) {
            throw new NotSupported($this->id . ' fetchDepositWithdrawFee() is not supported yet');
        }
        $fees = $this->fetchDepositWithdrawFees (array( $code ), $params);
        return $this->safe_value($fees, $code);
    }

    public function get_supported_mapping($key, $mapping = array ()) {
        if (is_array($mapping) && array_key_exists($key, $mapping)) {
            return $mapping[$key];
        } else {
            throw new NotSupported($this->id . ' ' . $key . ' does not have a value in mapping');
        }
    }

    public function fetch_cross_borrow_rate(string $code, $params = array ()) {
        $this->load_markets();
        if (!$this->has['fetchBorrowRates']) {
            throw new NotSupported($this->id . ' fetchCrossBorrowRate() is not supported yet');
        }
        $borrowRates = $this->fetchCrossBorrowRates ($params);
        $rate = $this->safe_value($borrowRates, $code);
        if ($rate === null) {
            throw new ExchangeError($this->id . ' fetchCrossBorrowRate() could not find the borrow $rate for currency $code ' . $code);
        }
        return $rate;
    }

    public function fetch_isolated_borrow_rate(string $symbol, $params = array ()) {
        $this->load_markets();
        if (!$this->has['fetchBorrowRates']) {
            throw new NotSupported($this->id . ' fetchIsolatedBorrowRate() is not supported yet');
        }
        $borrowRates = $this->fetch_isolated_borrow_rates($params);
        $rate = $this->safe_dict($borrowRates, $symbol);
        if ($rate === null) {
            throw new ExchangeError($this->id . ' fetchIsolatedBorrowRate() could not find the borrow $rate for market $symbol ' . $symbol);
        }
        return $rate;
    }

    public function handle_option_and_params(array $params, string $methodName, string $optionName, $defaultValue = null) {
        // This method can be used to obtain method specific properties, i.e => $this->handle_option_and_params($params, 'fetchPosition', 'marginMode', 'isolated')
        $defaultOptionName = 'default' . $this->capitalize ($optionName); // we also need to check the 'defaultXyzWhatever'
        // check if $params contain the key
        $value = $this->safe_value_2($params, $optionName, $defaultOptionName);
        if ($value !== null) {
            $params = $this->omit ($params, array( $optionName, $defaultOptionName ));
        } else {
            // handle routed methods like "watchTrades > watchTradesForSymbols" (or "watchTicker > watchTickers")
            list($methodName, $params) = $this->handle_param_string($params, 'callerMethodName', $methodName);
            // check if exchange has properties for this method
            $exchangeWideMethodOptions = $this->safe_value($this->options, $methodName);
            if ($exchangeWideMethodOptions !== null) {
                // check if the option is defined inside this method's props
                $value = $this->safe_value_2($exchangeWideMethodOptions, $optionName, $defaultOptionName);
            }
            if ($value === null) {
                // if it's still null, check if global exchange-wide option exists
                $value = $this->safe_value_2($this->options, $optionName, $defaultOptionName);
            }
            // if it's still null, use the default $value
            $value = ($value !== null) ? $value : $defaultValue;
        }
        return array( $value, $params );
    }

    public function handle_option_and_params_2(array $params, string $methodName, string $methodName2, string $optionName, $defaultValue = null) {
        // This method can be used to obtain method specific properties, i.e => $this->handle_option_and_params($params, 'fetchPosition', 'marginMode', 'isolated')
        $defaultOptionName = 'default' . $this->capitalize ($optionName); // we also need to check the 'defaultXyzWhatever'
        // check if $params contain the key
        $value = $this->safe_value_2($params, $optionName, $defaultOptionName);
        if ($value !== null) {
            $params = $this->omit ($params, array( $optionName, $defaultOptionName ));
        } else {
            // check if exchange has properties for this method
            $exchangeWideMethodOptions = $this->safe_value_2($this->options, $methodName, $methodName2);
            if ($exchangeWideMethodOptions !== null) {
                // check if the option is defined inside this method's props
                $value = $this->safe_value_2($exchangeWideMethodOptions, $optionName, $defaultOptionName);
            }
            if ($value === null) {
                // if it's still null, check if global exchange-wide option exists
                $value = $this->safe_value_2($this->options, $optionName, $defaultOptionName);
            }
            // if it's still null, use the default $value
            $value = ($value !== null) ? $value : $defaultValue;
        }
        return array( $value, $params );
    }

    public function handle_option(string $methodName, string $optionName, $defaultValue = null) {
        // eslint-disable-next-line no-unused-vars
        list($result, $empty) = $this->handle_option_and_params(array(), $methodName, $optionName, $defaultValue);
        return $result;
    }

    public function handle_market_type_and_params(string $methodName, ?array $market = null, $params = array ()) {
        $defaultType = $this->safe_string_2($this->options, 'defaultType', 'type', 'spot');
        $methodOptions = $this->safe_dict($this->options, $methodName);
        $methodType = $defaultType;
        if ($methodOptions !== null) {
            if (gettype($methodOptions) === 'string') {
                $methodType = $methodOptions;
            } else {
                $methodType = $this->safe_string_2($methodOptions, 'defaultType', 'type', $methodType);
            }
        }
        $marketType = ($market === null) ? $methodType : $market['type'];
        $type = $this->safe_string_2($params, 'defaultType', 'type', $marketType);
        $params = $this->omit ($params, array( 'defaultType', 'type' ));
        return array( $type, $params );
    }

    public function handle_sub_type_and_params(string $methodName, $market = null, $params = array (), $defaultValue = null) {
        $subType = null;
        // if set in $params, it takes precedence
        $subTypeInParams = $this->safe_string_2($params, 'subType', 'defaultSubType');
        // avoid omitting if it's not present
        if ($subTypeInParams !== null) {
            $subType = $subTypeInParams;
            $params = $this->omit ($params, array( 'subType', 'defaultSubType' ));
        } else {
            // at first, check from $market object
            if ($market !== null) {
                if ($market['linear']) {
                    $subType = 'linear';
                } elseif ($market['inverse']) {
                    $subType = 'inverse';
                }
            }
            // if it was not defined in $market object
            if ($subType === null) {
                $values = $this->handle_option_and_params(array(), $methodName, 'subType', $defaultValue); // no need to re-test $params here
                $subType = $values[0];
            }
        }
        return array( $subType, $params );
    }

    public function handle_margin_mode_and_params(string $methodName, $params = array (), $defaultValue = null) {
        /**
         * @ignore
         * @param {array} [$params] extra parameters specific to the exchange API endpoint
         * @return {Array} the marginMode in lowercase by $params["marginMode"], $params["defaultMarginMode"] $this->options["marginMode"] or $this->options["defaultMarginMode"]
         */
        return $this->handle_option_and_params($params, $methodName, 'marginMode', $defaultValue);
    }

    public function throw_exactly_matched_exception($exact, $string, $message) {
        if ($string === null) {
            return;
        }
        if (is_array($exact) && array_key_exists($string, $exact)) {
            throw new $exact[$string]($message);
        }
    }

    public function throw_broadly_matched_exception($broad, $string, $message) {
        $broadKey = $this->find_broadly_matched_key($broad, $string);
        if ($broadKey !== null) {
            throw new $broad[$broadKey]($message);
        }
    }

    public function find_broadly_matched_key($broad, $string) {
        // a helper for matching error strings exactly vs broadly
        $keys = is_array($broad) ? array_keys($broad) : array();
        for ($i = 0; $i < count($keys); $i++) {
            $key = $keys[$i];
            if ($string !== null) { // #issues/12698
                if (mb_strpos($string, $key) !== false) {
                    return $key;
                }
            }
        }
        return null;
    }

    public function handle_errors($statusCode, $statusText, $url, $method, $responseHeaders, $responseBody, $response, $requestHeaders, $requestBody) {
        // it is a stub $method that must be overrided in the derived exchange classes
        // throw new NotSupported($this->id . ' handleErrors() not implemented yet');
        return null;
    }

    public function calculate_rate_limiter_cost($api, $method, $path, $params, $config = array ()) {
        return $this->safe_value($config, 'cost', 1);
    }

    public function fetch_ticker(string $symbol, $params = array ()) {
        if ($this->has['fetchTickers']) {
            $this->load_markets();
            $market = $this->market ($symbol);
            $symbol = $market['symbol'];
            $tickers = $this->fetch_tickers(array( $symbol ), $params);
            $ticker = $this->safe_dict($tickers, $symbol);
            if ($ticker === null) {
                throw new NullResponse($this->id . ' fetchTickers() could not find a $ticker for ' . $symbol);
            } else {
                return $ticker;
            }
        } else {
            throw new NotSupported($this->id . ' fetchTicker() is not supported yet');
        }
    }

    public function watch_ticker(string $symbol, $params = array ()) {
        throw new NotSupported($this->id . ' watchTicker() is not supported yet');
    }

    public function fetch_tickers(?array $symbols = null, $params = array ()) {
        throw new NotSupported($this->id . ' fetchTickers() is not supported yet');
    }

    public function fetch_order_books(?array $symbols = null, ?int $limit = null, $params = array ()) {
        throw new NotSupported($this->id . ' fetchOrderBooks() is not supported yet');
    }

    public function watch_tickers(?array $symbols = null, $params = array ()) {
        throw new NotSupported($this->id . ' watchTickers() is not supported yet');
    }

    public function fetch_order(string $id, ?string $symbol = null, $params = array ()) {
        throw new NotSupported($this->id . ' fetchOrder() is not supported yet');
    }

    public function fetch_order_ws(string $id, ?string $symbol = null, $params = array ()) {
        throw new NotSupported($this->id . ' fetchOrderWs() is not supported yet');
    }

    public function fetch_order_status(string $id, ?string $symbol = null, $params = array ()) {
        // TODO => TypeScript => change method signature by replacing
        // Promise<string> with Promise<Order['status']>.
        $order = $this->fetch_order($id, $symbol, $params);
        return $order['status'];
    }

    public function fetch_unified_order($order, $params = array ()) {
        return $this->fetch_order($this->safe_string($order, 'id'), $this->safe_string($order, 'symbol'), $params);
    }

    public function create_order(string $symbol, string $type, string $side, float $amount, ?float $price = null, $params = array ()) {
        throw new NotSupported($this->id . ' createOrder() is not supported yet');
    }

    public function create_trailing_amount_order(string $symbol, string $type, string $side, $amount, $price = null, $trailingAmount = null, $trailingTriggerPrice = null, $params = array ()) {
        /**
         * create a trailing order by providing the $symbol, $type, $side, $amount, $price and $trailingAmount
         * @param {string} $symbol unified $symbol of the market to create an order in
         * @param {string} $type 'market' or 'limit'
         * @param {string} $side 'buy' or 'sell'
         * @param {float} $amount how much you want to trade in units of the base currency, or number of contracts
         * @param {float} [$price] the $price for the order to be filled at, in units of the quote currency, ignored in market orders
         * @param {float} $trailingAmount the quote $amount to trail away from the current market $price
         * @param {float} [$trailingTriggerPrice] the $price to activate a trailing order, default uses the $price argument
         * @param {array} [$params] extra parameters specific to the exchange API endpoint
         * @return {array} an ~@link https://docs.ccxt.com/#/?id=order-structure order structure~
         */
        if ($trailingAmount === null) {
            throw new ArgumentsRequired($this->id . ' createTrailingAmountOrder() requires a $trailingAmount argument');
        }
        $params['trailingAmount'] = $trailingAmount;
        if ($trailingTriggerPrice !== null) {
            $params['trailingTriggerPrice'] = $trailingTriggerPrice;
        }
        if ($this->has['createTrailingAmountOrder']) {
            return $this->create_order($symbol, $type, $side, $amount, $price, $params);
        }
        throw new NotSupported($this->id . ' createTrailingAmountOrder() is not supported yet');
    }

    public function create_trailing_percent_order(string $symbol, string $type, string $side, $amount, $price = null, $trailingPercent = null, $trailingTriggerPrice = null, $params = array ()) {
        /**
         * create a trailing order by providing the $symbol, $type, $side, $amount, $price and $trailingPercent
         * @param {string} $symbol unified $symbol of the market to create an order in
         * @param {string} $type 'market' or 'limit'
         * @param {string} $side 'buy' or 'sell'
         * @param {float} $amount how much you want to trade in units of the base currency, or number of contracts
         * @param {float} [$price] the $price for the order to be filled at, in units of the quote currency, ignored in market orders
         * @param {float} $trailingPercent the percent to trail away from the current market $price
         * @param {float} [$trailingTriggerPrice] the $price to activate a trailing order, default uses the $price argument
         * @param {array} [$params] extra parameters specific to the exchange API endpoint
         * @return {array} an ~@link https://docs.ccxt.com/#/?id=order-structure order structure~
         */
        if ($trailingPercent === null) {
            throw new ArgumentsRequired($this->id . ' createTrailingPercentOrder() requires a $trailingPercent argument');
        }
        $params['trailingPercent'] = $trailingPercent;
        if ($trailingTriggerPrice !== null) {
            $params['trailingTriggerPrice'] = $trailingTriggerPrice;
        }
        if ($this->has['createTrailingPercentOrder']) {
            return $this->create_order($symbol, $type, $side, $amount, $price, $params);
        }
        throw new NotSupported($this->id . ' createTrailingPercentOrder() is not supported yet');
    }

    public function create_market_order_with_cost(string $symbol, string $side, float $cost, $params = array ()) {
        /**
         * create a market order by providing the $symbol, $side and $cost
         * @param {string} $symbol unified $symbol of the market to create an order in
         * @param {string} $side 'buy' or 'sell'
         * @param {float} $cost how much you want to trade in units of the quote currency
         * @param {array} [$params] extra parameters specific to the exchange API endpoint
         * @return {array} an ~@link https://docs.ccxt.com/#/?id=order-structure order structure~
         */
        if ($this->has['createMarketOrderWithCost'] || ($this->has['createMarketBuyOrderWithCost'] && $this->has['createMarketSellOrderWithCost'])) {
            return $this->create_order($symbol, 'market', $side, $cost, 1, $params);
        }
        throw new NotSupported($this->id . ' createMarketOrderWithCost() is not supported yet');
    }

    public function create_market_buy_order_with_cost(string $symbol, float $cost, $params = array ()) {
        /**
         * create a market buy order by providing the $symbol and $cost
         * @param {string} $symbol unified $symbol of the market to create an order in
         * @param {float} $cost how much you want to trade in units of the quote currency
         * @param {array} [$params] extra parameters specific to the exchange API endpoint
         * @return {array} an ~@link https://docs.ccxt.com/#/?id=order-structure order structure~
         */
        if ($this->options['createMarketBuyOrderRequiresPrice'] || $this->has['createMarketBuyOrderWithCost']) {
            return $this->create_order($symbol, 'market', 'buy', $cost, 1, $params);
        }
        throw new NotSupported($this->id . ' createMarketBuyOrderWithCost() is not supported yet');
    }

    public function create_market_sell_order_with_cost(string $symbol, float $cost, $params = array ()) {
        /**
         * create a market sell order by providing the $symbol and $cost
         * @param {string} $symbol unified $symbol of the market to create an order in
         * @param {float} $cost how much you want to trade in units of the quote currency
         * @param {array} [$params] extra parameters specific to the exchange API endpoint
         * @return {array} an ~@link https://docs.ccxt.com/#/?id=order-structure order structure~
         */
        if ($this->options['createMarketSellOrderRequiresPrice'] || $this->has['createMarketSellOrderWithCost']) {
            return $this->create_order($symbol, 'market', 'sell', $cost, 1, $params);
        }
        throw new NotSupported($this->id . ' createMarketSellOrderWithCost() is not supported yet');
    }

    public function create_trigger_order(string $symbol, string $type, string $side, $amount, $price = null, $triggerPrice = null, $params = array ()) {
        /**
         * create a trigger stop order ($type 1)
         * @param {string} $symbol unified $symbol of the market to create an order in
         * @param {string} $type 'market' or 'limit'
         * @param {string} $side 'buy' or 'sell'
         * @param {float} $amount how much you want to trade in units of the base currency or the number of contracts
         * @param {float} [$price] the $price to fulfill the order, in units of the quote currency, ignored in market orders
         * @param {float} $triggerPrice the $price to trigger the stop order, in units of the quote currency
         * @param {array} [$params] extra parameters specific to the exchange API endpoint
         * @return {array} an ~@link https://docs.ccxt.com/#/?id=order-structure order structure~
         */
        if ($triggerPrice === null) {
            throw new ArgumentsRequired($this->id . ' createTriggerOrder() requires a $triggerPrice argument');
        }
        $params['triggerPrice'] = $triggerPrice;
        if ($this->has['createTriggerOrder']) {
            return $this->create_order($symbol, $type, $side, $amount, $price, $params);
        }
        throw new NotSupported($this->id . ' createTriggerOrder() is not supported yet');
    }

    public function create_stop_loss_order(string $symbol, string $type, string $side, float $amount, ?float $price = null, ?float $stopLossPrice = null, $params = array ()) {
        /**
         * create a trigger stop loss order ($type 2)
         * @param {string} $symbol unified $symbol of the market to create an order in
         * @param {string} $type 'market' or 'limit'
         * @param {string} $side 'buy' or 'sell'
         * @param {float} $amount how much you want to trade in units of the base currency or the number of contracts
         * @param {float} [$price] the $price to fulfill the order, in units of the quote currency, ignored in market orders
         * @param {float} $stopLossPrice the $price to trigger the stop loss order, in units of the quote currency
         * @param {array} [$params] extra parameters specific to the exchange API endpoint
         * @return {array} an ~@link https://docs.ccxt.com/#/?id=order-structure order structure~
         */
        if ($stopLossPrice === null) {
            throw new ArgumentsRequired($this->id . ' createStopLossOrder() requires a $stopLossPrice argument');
        }
        $params['stopLossPrice'] = $stopLossPrice;
        if ($this->has['createStopLossOrder']) {
            return $this->create_order($symbol, $type, $side, $amount, $price, $params);
        }
        throw new NotSupported($this->id . ' createStopLossOrder() is not supported yet');
    }

    public function create_take_profit_order(string $symbol, string $type, string $side, float $amount, ?float $price = null, ?float $takeProfitPrice = null, $params = array ()) {
        /**
         * create a trigger take profit order ($type 2)
         * @param {string} $symbol unified $symbol of the market to create an order in
         * @param {string} $type 'market' or 'limit'
         * @param {string} $side 'buy' or 'sell'
         * @param {float} $amount how much you want to trade in units of the base currency or the number of contracts
         * @param {float} [$price] the $price to fulfill the order, in units of the quote currency, ignored in market orders
         * @param {float} $takeProfitPrice the $price to trigger the take profit order, in units of the quote currency
         * @param {array} [$params] extra parameters specific to the exchange API endpoint
         * @return {array} an ~@link https://docs.ccxt.com/#/?id=order-structure order structure~
         */
        if ($takeProfitPrice === null) {
            throw new ArgumentsRequired($this->id . ' createTakeProfitOrder() requires a $takeProfitPrice argument');
        }
        $params['takeProfitPrice'] = $takeProfitPrice;
        if ($this->has['createTakeProfitOrder']) {
            return $this->create_order($symbol, $type, $side, $amount, $price, $params);
        }
        throw new NotSupported($this->id . ' createTakeProfitOrder() is not supported yet');
    }

    public function create_order_with_take_profit_and_stop_loss(string $symbol, string $type, string $side, float $amount, ?float $price = null, ?float $takeProfit = null, ?float $stopLoss = null, $params = array ()) {
        /**
         * create an order with a stop loss or take profit attached ($type 3)
         * @param {string} $symbol unified $symbol of the market to create an order in
         * @param {string} $type 'market' or 'limit'
         * @param {string} $side 'buy' or 'sell'
         * @param {float} $amount how much you want to trade in units of the base currency or the number of contracts
         * @param {float} [$price] the $price to fulfill the order, in units of the quote currency, ignored in market orders
         * @param {float} [$takeProfit] the take profit $price, in units of the quote currency
         * @param {float} [$stopLoss] the stop loss $price, in units of the quote currency
         * @param {array} [$params] extra parameters specific to the exchange API endpoint
         * @param {string} [$params->takeProfitType] *not available on all exchanges* 'limit' or 'market'
         * @param {string} [$params->stopLossType] *not available on all exchanges* 'limit' or 'market'
         * @param {string} [$params->takeProfitPriceType] *not available on all exchanges* 'last', 'mark' or 'index'
         * @param {string} [$params->stopLossPriceType] *not available on all exchanges* 'last', 'mark' or 'index'
         * @param {float} [$params->takeProfitLimitPrice] *not available on all exchanges* limit $price for a limit take profit order
         * @param {float} [$params->stopLossLimitPrice] *not available on all exchanges* stop loss for a limit stop loss order
         * @param {float} [$params->takeProfitAmount] *not available on all exchanges* the $amount for a take profit
         * @param {float} [$params->stopLossAmount] *not available on all exchanges* the $amount for a stop loss
         * @return {array} an ~@link https://docs.ccxt.com/#/?id=order-structure order structure~
         */
        if (($takeProfit === null) && ($stopLoss === null)) {
            throw new ArgumentsRequired($this->id . ' createOrderWithTakeProfitAndStopLoss() requires either a $takeProfit or $stopLoss argument');
        }
        if ($takeProfit !== null) {
            $params['takeProfit'] = array(
                'triggerPrice' => $takeProfit,
            );
        }
        if ($stopLoss !== null) {
            $params['stopLoss'] = array(
                'triggerPrice' => $stopLoss,
            );
        }
        $takeProfitType = $this->safe_string($params, 'takeProfitType');
        $takeProfitPriceType = $this->safe_string($params, 'takeProfitPriceType');
        $takeProfitLimitPrice = $this->safe_string($params, 'takeProfitLimitPrice');
        $takeProfitAmount = $this->safe_string($params, 'takeProfitAmount');
        $stopLossType = $this->safe_string($params, 'stopLossType');
        $stopLossPriceType = $this->safe_string($params, 'stopLossPriceType');
        $stopLossLimitPrice = $this->safe_string($params, 'stopLossLimitPrice');
        $stopLossAmount = $this->safe_string($params, 'stopLossAmount');
        if ($takeProfitType !== null) {
            $params['takeProfit']['type'] = $takeProfitType;
        }
        if ($takeProfitPriceType !== null) {
            $params['takeProfit']['priceType'] = $takeProfitPriceType;
        }
        if ($takeProfitLimitPrice !== null) {
            $params['takeProfit']['price'] = $this->parse_to_numeric($takeProfitLimitPrice);
        }
        if ($takeProfitAmount !== null) {
            $params['takeProfit']['amount'] = $this->parse_to_numeric($takeProfitAmount);
        }
        if ($stopLossType !== null) {
            $params['stopLoss']['type'] = $stopLossType;
        }
        if ($stopLossPriceType !== null) {
            $params['stopLoss']['priceType'] = $stopLossPriceType;
        }
        if ($stopLossLimitPrice !== null) {
            $params['stopLoss']['price'] = $this->parse_to_numeric($stopLossLimitPrice);
        }
        if ($stopLossAmount !== null) {
            $params['stopLoss']['amount'] = $this->parse_to_numeric($stopLossAmount);
        }
        $params = $this->omit ($params, array( 'takeProfitType', 'takeProfitPriceType', 'takeProfitLimitPrice', 'takeProfitAmount', 'stopLossType', 'stopLossPriceType', 'stopLossLimitPrice', 'stopLossAmount' ));
        if ($this->has['createOrderWithTakeProfitAndStopLoss']) {
            return $this->create_order($symbol, $type, $side, $amount, $price, $params);
        }
        throw new NotSupported($this->id . ' createOrderWithTakeProfitAndStopLoss() is not supported yet');
    }

    public function create_orders(array $orders, $params = array ()) {
        throw new NotSupported($this->id . ' createOrders() is not supported yet');
    }

    public function create_order_ws(string $symbol, string $type, string $side, float $amount, ?float $price = null, $params = array ()) {
        throw new NotSupported($this->id . ' createOrderWs() is not supported yet');
    }

    public function cancel_order(string $id, ?string $symbol = null, $params = array ()) {
        throw new NotSupported($this->id . ' cancelOrder() is not supported yet');
    }

    public function cancel_order_ws(string $id, ?string $symbol = null, $params = array ()) {
        throw new NotSupported($this->id . ' cancelOrderWs() is not supported yet');
    }

    public function cancel_orders_ws(array $ids, ?string $symbol = null, $params = array ()) {
        throw new NotSupported($this->id . ' cancelOrdersWs() is not supported yet');
    }

    public function cancel_all_orders(?string $symbol = null, $params = array ()) {
        throw new NotSupported($this->id . ' cancelAllOrders() is not supported yet');
    }

    public function cancel_all_orders_ws(?string $symbol = null, $params = array ()) {
        throw new NotSupported($this->id . ' cancelAllOrdersWs() is not supported yet');
    }

    public function cancel_unified_order($order, $params = array ()) {
        return $this->cancelOrder ($this->safe_string($order, 'id'), $this->safe_string($order, 'symbol'), $params);
    }

    public function fetch_orders(?string $symbol = null, ?int $since = null, ?int $limit = null, $params = array ()) {
        if ($this->has['fetchOpenOrders'] && $this->has['fetchClosedOrders']) {
            throw new NotSupported($this->id . ' fetchOrders() is not supported yet, consider using fetchOpenOrders() and fetchClosedOrders() instead');
        }
        throw new NotSupported($this->id . ' fetchOrders() is not supported yet');
    }

    public function fetch_orders_ws(?string $symbol = null, ?int $since = null, ?int $limit = null, $params = array ()) {
        throw new NotSupported($this->id . ' fetchOrdersWs() is not supported yet');
    }

    public function fetch_order_trades(string $id, ?string $symbol = null, ?int $since = null, ?int $limit = null, $params = array ()) {
        throw new NotSupported($this->id . ' fetchOrderTrades() is not supported yet');
    }

    public function watch_orders(?string $symbol = null, ?int $since = null, ?int $limit = null, $params = array ()) {
        throw new NotSupported($this->id . ' watchOrders() is not supported yet');
    }

    public function fetch_open_orders(?string $symbol = null, ?int $since = null, ?int $limit = null, $params = array ()) {
        if ($this->has['fetchOrders']) {
            $orders = $this->fetch_orders($symbol, $since, $limit, $params);
            return $this->filter_by($orders, 'status', 'open');
        }
        throw new NotSupported($this->id . ' fetchOpenOrders() is not supported yet');
    }

    public function fetch_open_orders_ws(?string $symbol = null, ?int $since = null, ?int $limit = null, $params = array ()) {
        if ($this->has['fetchOrdersWs']) {
            $orders = $this->fetchOrdersWs ($symbol, $since, $limit, $params);
            return $this->filter_by($orders, 'status', 'open');
        }
        throw new NotSupported($this->id . ' fetchOpenOrdersWs() is not supported yet');
    }

    public function fetch_closed_orders(?string $symbol = null, ?int $since = null, ?int $limit = null, $params = array ()) {
        if ($this->has['fetchOrders']) {
            $orders = $this->fetch_orders($symbol, $since, $limit, $params);
            return $this->filter_by($orders, 'status', 'closed');
        }
        throw new NotSupported($this->id . ' fetchClosedOrders() is not supported yet');
    }

    public function fetch_canceled_and_closed_orders(?string $symbol = null, ?int $since = null, ?int $limit = null, $params = array ()) {
        throw new NotSupported($this->id . ' fetchCanceledAndClosedOrders() is not supported yet');
    }

    public function fetch_closed_orders_ws(?string $symbol = null, ?int $since = null, ?int $limit = null, $params = array ()) {
        if ($this->has['fetchOrdersWs']) {
            $orders = $this->fetchOrdersWs ($symbol, $since, $limit, $params);
            return $this->filter_by($orders, 'status', 'closed');
        }
        throw new NotSupported($this->id . ' fetchClosedOrdersWs() is not supported yet');
    }

    public function fetch_my_trades(?string $symbol = null, ?int $since = null, ?int $limit = null, $params = array ()) {
        throw new NotSupported($this->id . ' fetchMyTrades() is not supported yet');
    }

    public function fetch_my_liquidations(?string $symbol = null, ?int $since = null, ?int $limit = null, $params = array ()) {
        throw new NotSupported($this->id . ' fetchMyLiquidations() is not supported yet');
    }

    public function fetch_liquidations(string $symbol, ?int $since = null, ?int $limit = null, $params = array ()) {
        throw new NotSupported($this->id . ' fetchLiquidations() is not supported yet');
    }

    public function fetch_my_trades_ws(?string $symbol = null, ?int $since = null, ?int $limit = null, $params = array ()) {
        throw new NotSupported($this->id . ' fetchMyTradesWs() is not supported yet');
    }

    public function watch_my_trades(?string $symbol = null, ?int $since = null, ?int $limit = null, $params = array ()) {
        throw new NotSupported($this->id . ' watchMyTrades() is not supported yet');
    }

    public function fetch_greeks(string $symbol, $params = array ()) {
        throw new NotSupported($this->id . ' fetchGreeks() is not supported yet');
    }

    public function fetch_deposits_withdrawals(?string $code = null, ?int $since = null, ?int $limit = null, $params = array ()) {
        /**
         * fetch history of deposits and withdrawals
         * @param {string} [$code] unified currency $code for the currency of the deposit/withdrawals, default is null
         * @param {int} [$since] timestamp in ms of the earliest deposit/withdrawal, default is null
         * @param {int} [$limit] max number of deposit/withdrawals to return, default is null
         * @param {array} [$params] extra parameters specific to the exchange API endpoint
         * @return {array} a list of ~@link https://docs.ccxt.com/#/?id=transaction-structure transaction structures~
         */
        throw new NotSupported($this->id . ' fetchDepositsWithdrawals() is not supported yet');
    }

    public function fetch_deposits(?string $symbol = null, ?int $since = null, ?int $limit = null, $params = array ()) {
        throw new NotSupported($this->id . ' fetchDeposits() is not supported yet');
    }

    public function fetch_withdrawals(?string $symbol = null, ?int $since = null, ?int $limit = null, $params = array ()) {
        throw new NotSupported($this->id . ' fetchWithdrawals() is not supported yet');
    }

    public function fetch_deposits_ws(?string $code = null, ?int $since = null, ?int $limit = null, $params = array ()) {
        throw new NotSupported($this->id . ' fetchDepositsWs() is not supported yet');
    }

    public function fetch_withdrawals_ws(?string $code = null, ?int $since = null, ?int $limit = null, $params = array ()) {
        throw new NotSupported($this->id . ' fetchWithdrawalsWs() is not supported yet');
    }

    public function fetch_funding_rate_history(?string $symbol = null, ?int $since = null, ?int $limit = null, $params = array ()) {
        throw new NotSupported($this->id . ' fetchFundingRateHistory() is not supported yet');
    }

    public function fetch_funding_history(?string $symbol = null, ?int $since = null, ?int $limit = null, $params = array ()) {
        throw new NotSupported($this->id . ' fetchFundingHistory() is not supported yet');
    }

    public function close_position(string $symbol, ?string $side = null, $params = array ()) {
        throw new NotSupported($this->id . ' closePosition() is not supported yet');
    }

    public function close_all_positions($params = array ()) {
        throw new NotSupported($this->id . ' closeAllPositions() is not supported yet');
    }

    public function fetch_l3_order_book(string $symbol, ?int $limit = null, $params = array ()) {
        throw new BadRequest($this->id . ' fetchL3OrderBook() is not supported yet');
    }

    public function parse_last_price($price, ?array $market = null) {
        throw new NotSupported($this->id . ' parseLastPrice() is not supported yet');
    }

    public function fetch_deposit_address(string $code, $params = array ()) {
        if ($this->has['fetchDepositAddresses']) {
            $depositAddresses = $this->fetchDepositAddresses (array( $code ), $params);
            $depositAddress = $this->safe_value($depositAddresses, $code);
            if ($depositAddress === null) {
                throw new InvalidAddress($this->id . ' fetchDepositAddress() could not find a deposit address for ' . $code . ', make sure you have created a corresponding deposit address in your wallet on the exchange website');
            } else {
                return $depositAddress;
            }
        } elseif ($this->has['fetchDepositAddressesByNetwork']) {
            $network = $this->safe_string($params, 'network');
            $params = $this->omit ($params, 'network');
            $addressStructures = $this->fetchDepositAddressesByNetwork ($code, $params);
            if ($network !== null) {
                return $this->safe_dict($addressStructures, $network);
            } else {
                $keys = is_array($addressStructures) ? array_keys($addressStructures) : array();
                $key = $this->safe_string($keys, 0);
                return $this->safe_dict($addressStructures, $key);
            }
        } else {
            throw new NotSupported($this->id . ' fetchDepositAddress() is not supported yet');
        }
    }

    public function account(): array {
        return array(
            'free' => null,
            'used' => null,
            'total' => null,
        );
    }

    public function common_currency_code(string $currency) {
        if (!$this->substituteCommonCurrencyCodes) {
            return $currency;
        }
        return $this->safe_string($this->commonCurrencies, $currency, $currency);
    }

    public function currency(string $code) {
        if ($this->currencies === null) {
            throw new ExchangeError($this->id . ' currencies not loaded');
        }
        if (gettype($code) === 'string') {
            if (is_array($this->currencies) && array_key_exists($code, $this->currencies)) {
                return $this->currencies[$code];
            } elseif (is_array($this->currencies_by_id) && array_key_exists($code, $this->currencies_by_id)) {
                return $this->currencies_by_id[$code];
            }
        }
        throw new ExchangeError($this->id . ' does not have currency $code ' . $code);
    }

    public function market(string $symbol) {
        if ($this->markets === null) {
            throw new ExchangeError($this->id . ' $markets not loaded');
        }
        if (is_array($this->markets) && array_key_exists($symbol, $this->markets)) {
            return $this->markets[$symbol];
        } elseif (is_array($this->markets_by_id) && array_key_exists($symbol, $this->markets_by_id)) {
            $markets = $this->markets_by_id[$symbol];
            $defaultType = $this->safe_string_2($this->options, 'defaultType', 'defaultSubType', 'spot');
            for ($i = 0; $i < count($markets); $i++) {
                $market = $markets[$i];
                if ($market[$defaultType]) {
                    return $market;
                }
            }
            return $markets[0];
        } elseif ((str_ends_with($symbol, '-C')) || (str_ends_with($symbol, '-P')) || (str_starts_with($symbol, 'C-')) || (str_starts_with($symbol, 'P-'))) {
            return $this->createExpiredOptionMarket ($symbol);
        }
        throw new BadSymbol($this->id . ' does not have $market $symbol ' . $symbol);
    }

    public function create_expired_option_market(string $symbol) {
        throw new NotSupported($this->id . ' createExpiredOptionMarket () is not supported yet');
    }

    public function handle_withdraw_tag_and_params($tag, $params) {
        if (($tag !== null) && (gettype($tag) === 'array')) {
            $params = array_merge($tag, $params);
            $tag = null;
        }
        if ($tag === null) {
            $tag = $this->safe_string($params, 'tag');
            if ($tag !== null) {
                $params = $this->omit ($params, 'tag');
            }
        }
        return array( $tag, $params );
    }

    public function create_limit_order(string $symbol, string $side, float $amount, float $price, $params = array ()) {
        return $this->create_order($symbol, 'limit', $side, $amount, $price, $params);
    }

    public function create_market_order(string $symbol, string $side, float $amount, ?float $price = null, $params = array ()) {
        return $this->create_order($symbol, 'market', $side, $amount, $price, $params);
    }

    public function create_limit_buy_order(string $symbol, float $amount, float $price, $params = array ()) {
        return $this->create_order($symbol, 'limit', 'buy', $amount, $price, $params);
    }

    public function create_limit_sell_order(string $symbol, float $amount, float $price, $params = array ()) {
        return $this->create_order($symbol, 'limit', 'sell', $amount, $price, $params);
    }

    public function create_market_buy_order(string $symbol, float $amount, $params = array ()) {
        return $this->create_order($symbol, 'market', 'buy', $amount, null, $params);
    }

    public function create_market_sell_order(string $symbol, float $amount, $params = array ()) {
        return $this->create_order($symbol, 'market', 'sell', $amount, null, $params);
    }

    public function cost_to_precision(string $symbol, $cost) {
        $market = $this->market ($symbol);
        return $this->decimal_to_precision($cost, TRUNCATE, $market['precision']['price'], $this->precisionMode, $this->paddingMode);
    }

    public function price_to_precision(string $symbol, $price) {
        $market = $this->market ($symbol);
        $result = $this->decimal_to_precision($price, ROUND, $market['precision']['price'], $this->precisionMode, $this->paddingMode);
        if ($result === '0') {
            throw new InvalidOrder($this->id . ' $price of ' . $market['symbol'] . ' must be greater than minimum $price precision of ' . $this->number_to_string($market['precision']['price']));
        }
        return $result;
    }

    public function amount_to_precision(string $symbol, $amount) {
        $market = $this->market ($symbol);
        $result = $this->decimal_to_precision($amount, TRUNCATE, $market['precision']['amount'], $this->precisionMode, $this->paddingMode);
        if ($result === '0') {
            throw new InvalidOrder($this->id . ' $amount of ' . $market['symbol'] . ' must be greater than minimum $amount precision of ' . $this->number_to_string($market['precision']['amount']));
        }
        return $result;
    }

    public function fee_to_precision(string $symbol, $fee) {
        $market = $this->market ($symbol);
        return $this->decimal_to_precision($fee, ROUND, $market['precision']['price'], $this->precisionMode, $this->paddingMode);
    }

    public function currency_to_precision(string $code, $fee, $networkCode = null) {
        $currency = $this->currencies[$code];
        $precision = $this->safe_value($currency, 'precision');
        if ($networkCode !== null) {
            $networks = $this->safe_dict($currency, 'networks', array());
            $networkItem = $this->safe_dict($networks, $networkCode, array());
            $precision = $this->safe_value($networkItem, 'precision', $precision);
        }
        if ($precision === null) {
            return $this->forceString ($fee);
        } else {
            return $this->decimal_to_precision($fee, ROUND, $precision, $this->precisionMode, $this->paddingMode);
        }
    }

    public function force_string($value) {
        if (gettype($value) !== 'string') {
            return $this->number_to_string($value);
        }
        return $value;
    }

    public function is_tick_precision() {
        return $this->precisionMode === TICK_SIZE;
    }

    public function is_decimal_precision() {
        return $this->precisionMode === DECIMAL_PLACES;
    }

    public function is_significant_precision() {
        return $this->precisionMode === SIGNIFICANT_DIGITS;
    }

    public function safe_number(array $obj, int|string $key, ?float $defaultNumber = null) {
        $value = $this->safe_string($obj, $key);
        return $this->parse_number($value, $defaultNumber);
    }

    public function safe_number_n(array $obj, array $arr, ?float $defaultNumber = null) {
        $value = $this->safe_string_n($obj, $arr);
        return $this->parse_number($value, $defaultNumber);
    }

    public function parse_precision(?string $precision) {
        /**
         * @ignore
         * @param {string} $precision The number of digits to the right of the decimal
         * @return {string} a string number equal to 1e-$precision
         */
        if ($precision === null) {
            return null;
        }
        $precisionNumber = intval($precision);
        if ($precisionNumber === 0) {
            return '1';
        }
        $parsedPrecision = '0.';
        for ($i = 0; $i < $precisionNumber - 1; $i++) {
            $parsedPrecision = $parsedPrecision . '0';
        }
        return $parsedPrecision . '1';
    }

    public function load_time_difference($params = array ()) {
        $serverTime = $this->fetch_time($params);
        $after = $this->milliseconds ();
        $this->options['timeDifference'] = $after - $serverTime;
        return $this->options['timeDifference'];
    }

    public function implode_hostname(string $url) {
        return $this->implode_params($url, array( 'hostname' => $this->hostname ));
    }

    public function fetch_market_leverage_tiers(string $symbol, $params = array ()) {
        if ($this->has['fetchLeverageTiers']) {
            $market = $this->market ($symbol);
            if (!$market['contract']) {
                throw new BadSymbol($this->id . ' fetchMarketLeverageTiers() supports contract markets only');
            }
            $tiers = $this->fetch_leverage_tiers(array( $symbol ));
            return $this->safe_value($tiers, $symbol);
        } else {
            throw new NotSupported($this->id . ' fetchMarketLeverageTiers() is not supported yet');
        }
    }

    public function create_post_only_order(string $symbol, string $type, string $side, float $amount, ?float $price = null, $params = array ()) {
        if (!$this->has['createPostOnlyOrder']) {
            throw new NotSupported($this->id . 'createPostOnlyOrder() is not supported yet');
        }
        $query = array_merge($params, array( 'postOnly' => true ));
        return $this->create_order($symbol, $type, $side, $amount, $price, $query);
    }

    public function create_reduce_only_order(string $symbol, string $type, string $side, float $amount, ?float $price = null, $params = array ()) {
        if (!$this->has['createReduceOnlyOrder']) {
            throw new NotSupported($this->id . 'createReduceOnlyOrder() is not supported yet');
        }
        $query = array_merge($params, array( 'reduceOnly' => true ));
        return $this->create_order($symbol, $type, $side, $amount, $price, $query);
    }

    public function create_stop_order(string $symbol, string $type, string $side, float $amount, ?float $price = null, ?float $stopPrice = null, $params = array ()) {
        if (!$this->has['createStopOrder']) {
            throw new NotSupported($this->id . ' createStopOrder() is not supported yet');
        }
        if ($stopPrice === null) {
            throw new ArgumentsRequired($this->id . ' create_stop_order() requires a $stopPrice argument');
        }
        $query = array_merge($params, array( 'stopPrice' => $stopPrice ));
        return $this->create_order($symbol, $type, $side, $amount, $price, $query);
    }

    public function create_stop_limit_order(string $symbol, string $side, float $amount, float $price, float $stopPrice, $params = array ()) {
        if (!$this->has['createStopLimitOrder']) {
            throw new NotSupported($this->id . ' createStopLimitOrder() is not supported yet');
        }
        $query = array_merge($params, array( 'stopPrice' => $stopPrice ));
        return $this->create_order($symbol, 'limit', $side, $amount, $price, $query);
    }

    public function create_stop_market_order(string $symbol, string $side, float $amount, float $stopPrice, $params = array ()) {
        if (!$this->has['createStopMarketOrder']) {
            throw new NotSupported($this->id . ' createStopMarketOrder() is not supported yet');
        }
        $query = array_merge($params, array( 'stopPrice' => $stopPrice ));
        return $this->create_order($symbol, 'market', $side, $amount, null, $query);
    }

    public function safe_currency_code(?string $currencyId, ?array $currency = null) {
        $currency = $this->safe_currency($currencyId, $currency);
        return $currency['code'];
    }

    public function filter_by_symbol_since_limit($array, ?string $symbol = null, ?int $since = null, ?int $limit = null, $tail = false) {
        return $this->filter_by_value_since_limit($array, 'symbol', $symbol, $since, $limit, 'timestamp', $tail);
    }

    public function filter_by_currency_since_limit($array, $code = null, ?int $since = null, ?int $limit = null, $tail = false) {
        return $this->filter_by_value_since_limit($array, 'currency', $code, $since, $limit, 'timestamp', $tail);
    }

    public function filter_by_symbols_since_limit($array, ?array $symbols = null, ?int $since = null, ?int $limit = null, $tail = false) {
        $result = $this->filter_by_array($array, 'symbol', $symbols, false);
        return $this->filter_by_since_limit($result, $since, $limit, 'timestamp', $tail);
    }

    public function parse_last_prices($pricesData, ?array $symbols = null, $params = array ()) {
        //
        // the value of tickers is either a dict or a list
        //
        // dict
        //
        //     {
        //         'marketId1' => array( ... ),
        //         'marketId2' => array( ... ),
        //         ...
        //     }
        //
        // list
        //
        //     array(
        //         array( 'market' => 'marketId1', ... ),
        //         array( 'market' => 'marketId2', ... ),
        //         ...
        //     )
        //
        $results = array();
        if (gettype($pricesData) === 'array' && array_keys($pricesData) === array_keys(array_keys($pricesData))) {
            for ($i = 0; $i < count($pricesData); $i++) {
                $priceData = array_merge($this->parseLastPrice ($pricesData[$i]), $params);
                $results[] = $priceData;
            }
        } else {
            $marketIds = is_array($pricesData) ? array_keys($pricesData) : array();
            for ($i = 0; $i < count($marketIds); $i++) {
                $marketId = $marketIds[$i];
                $market = $this->safe_market($marketId);
                $priceData = array_merge($this->parseLastPrice ($pricesData[$marketId], $market), $params);
                $results[] = $priceData;
            }
        }
        $symbols = $this->market_symbols($symbols);
        return $this->filter_by_array($results, 'symbol', $symbols);
    }

    public function parse_tickers($tickers, ?array $symbols = null, $params = array ()) {
        //
        // the value of $tickers is either a dict or a list
        //
        // dict
        //
        //     {
        //         'marketId1' => array( ... ),
        //         'marketId2' => array( ... ),
        //         'marketId3' => array( ... ),
        //         ...
        //     }
        //
        // list
        //
        //     array(
        //         array( 'market' => 'marketId1', ... ),
        //         array( 'market' => 'marketId2', ... ),
        //         array( 'market' => 'marketId3', ... ),
        //         ...
        //     )
        //
        $results = array();
        if (gettype($tickers) === 'array' && array_keys($tickers) === array_keys(array_keys($tickers))) {
            for ($i = 0; $i < count($tickers); $i++) {
                $ticker = array_merge($this->parse_ticker($tickers[$i]), $params);
                $results[] = $ticker;
            }
        } else {
            $marketIds = is_array($tickers) ? array_keys($tickers) : array();
            for ($i = 0; $i < count($marketIds); $i++) {
                $marketId = $marketIds[$i];
                $market = $this->safe_market($marketId);
                $ticker = array_merge($this->parse_ticker($tickers[$marketId], $market), $params);
                $results[] = $ticker;
            }
        }
        $symbols = $this->market_symbols($symbols);
        return $this->filter_by_array($results, 'symbol', $symbols);
    }

    public function parse_deposit_addresses($addresses, ?array $codes = null, $indexed = true, $params = array ()) {
        $result = array();
        for ($i = 0; $i < count($addresses); $i++) {
            $address = array_merge($this->parse_deposit_address($addresses[$i]), $params);
            $result[] = $address;
        }
        if ($codes !== null) {
            $result = $this->filter_by_array($result, 'currency', $codes, false);
        }
        if ($indexed) {
            return $this->index_by($result, 'currency');
        }
        return $result;
    }

    public function parse_borrow_interests($response, ?array $market = null) {
        $interests = array();
        for ($i = 0; $i < count($response); $i++) {
            $row = $response[$i];
            $interests[] = $this->parse_borrow_interest($row, $market);
        }
        return $interests;
    }

    public function parse_funding_rate_histories($response, $market = null, ?int $since = null, ?int $limit = null) {
        $rates = array();
        for ($i = 0; $i < count($response); $i++) {
            $entry = $response[$i];
            $rates[] = $this->parse_funding_rate_history($entry, $market);
        }
        $sorted = $this->sort_by($rates, 'timestamp');
        $symbol = ($market === null) ? null : $market['symbol'];
        return $this->filter_by_symbol_since_limit($sorted, $symbol, $since, $limit);
    }

    public function safe_symbol(?string $marketId, ?array $market = null, ?string $delimiter = null, ?string $marketType = null) {
        $market = $this->safe_market($marketId, $market, $delimiter, $marketType);
        return $market['symbol'];
    }

    public function parse_funding_rate(string $contract, ?array $market = null) {
        throw new NotSupported($this->id . ' parseFundingRate() is not supported yet');
    }

    public function parse_funding_rates($response, ?array $market = null) {
        $result = array();
        for ($i = 0; $i < count($response); $i++) {
            $parsed = $this->parse_funding_rate($response[$i], $market);
            $result[$parsed['symbol']] = $parsed;
        }
        return $result;
    }

    public function is_trigger_order($params) {
        $isTrigger = $this->safe_bool_2($params, 'trigger', 'stop');
        if ($isTrigger) {
            $params = $this->omit ($params, array( 'trigger', 'stop' ));
        }
        return array( $isTrigger, $params );
    }

    public function is_post_only(bool $isMarketOrder, $exchangeSpecificParam, $params = array ()) {
        /**
         * @ignore
         * @param {string} type Order type
         * @param {boolean} $exchangeSpecificParam exchange specific $postOnly
         * @param {array} [$params] exchange specific $params
         * @return {boolean} true if a post only order, false otherwise
         */
        $timeInForce = $this->safe_string_upper($params, 'timeInForce');
        $postOnly = $this->safe_bool_2($params, 'postOnly', 'post_only', false);
        // we assume $timeInForce is uppercase from safeStringUpper ($params, 'timeInForce')
        $ioc = $timeInForce === 'IOC';
        $fok = $timeInForce === 'FOK';
        $timeInForcePostOnly = $timeInForce === 'PO';
        $postOnly = $postOnly || $timeInForcePostOnly || $exchangeSpecificParam;
        if ($postOnly) {
            if ($ioc || $fok) {
                throw new InvalidOrder($this->id . ' $postOnly orders cannot have $timeInForce equal to ' . $timeInForce);
            } elseif ($isMarketOrder) {
                throw new InvalidOrder($this->id . ' market orders cannot be postOnly');
            } else {
                return true;
            }
        } else {
            return false;
        }
    }

    public function handle_post_only(bool $isMarketOrder, bool $exchangeSpecificPostOnlyOption, mixed $params = array ()) {
        /**
         * @ignore
         * @param {string} type Order type
         * @param {boolean} exchangeSpecificBoolean exchange specific $postOnly
         * @param {array} [$params] exchange specific $params
         * @return {Array}
         */
        $timeInForce = $this->safe_string_upper($params, 'timeInForce');
        $postOnly = $this->safe_bool($params, 'postOnly', false);
        $ioc = $timeInForce === 'IOC';
        $fok = $timeInForce === 'FOK';
        $po = $timeInForce === 'PO';
        $postOnly = $postOnly || $po || $exchangeSpecificPostOnlyOption;
        if ($postOnly) {
            if ($ioc || $fok) {
                throw new InvalidOrder($this->id . ' $postOnly orders cannot have $timeInForce equal to ' . $timeInForce);
            } elseif ($isMarketOrder) {
                throw new InvalidOrder($this->id . ' market orders cannot be postOnly');
            } else {
                if ($po) {
                    $params = $this->omit ($params, 'timeInForce');
                }
                $params = $this->omit ($params, 'postOnly');
                return array( true, $params );
            }
        }
        return array( false, $params );
    }

    public function fetch_last_prices(?array $symbols = null, $params = array ()) {
        throw new NotSupported($this->id . ' fetchLastPrices() is not supported yet');
    }

    public function fetch_trading_fees($params = array ()) {
        throw new NotSupported($this->id . ' fetchTradingFees() is not supported yet');
    }

    public function fetch_trading_fees_ws($params = array ()) {
        throw new NotSupported($this->id . ' fetchTradingFeesWs() is not supported yet');
    }

    public function fetch_trading_fee(string $symbol, $params = array ()) {
        if (!$this->has['fetchTradingFees']) {
            throw new NotSupported($this->id . ' fetchTradingFee() is not supported yet');
        }
        return $this->fetch_trading_fees($params);
    }

    public function parse_open_interest($interest, ?array $market = null) {
        throw new NotSupported($this->id . ' parseOpenInterest () is not supported yet');
    }

    public function parse_open_interests($response, $market = null, ?int $since = null, ?int $limit = null) {
        $interests = array();
        for ($i = 0; $i < count($response); $i++) {
            $entry = $response[$i];
            $interest = $this->parse_open_interest($entry, $market);
            $interests[] = $interest;
        }
        $sorted = $this->sort_by($interests, 'timestamp');
        $symbol = $this->safe_string($market, 'symbol');
        return $this->filter_by_symbol_since_limit($sorted, $symbol, $since, $limit);
    }

    public function fetch_funding_rate(string $symbol, $params = array ()) {
        if ($this->has['fetchFundingRates']) {
            $this->load_markets();
            $market = $this->market ($symbol);
            $symbol = $market['symbol'];
            if (!$market['contract']) {
                throw new BadSymbol($this->id . ' fetchFundingRate() supports contract markets only');
            }
            $rates = $this->fetchFundingRates (array( $symbol ), $params);
            $rate = $this->safe_value($rates, $symbol);
            if ($rate === null) {
                throw new NullResponse($this->id . ' fetchFundingRate () returned no data for ' . $symbol);
            } else {
                return $rate;
            }
        } else {
            throw new NotSupported($this->id . ' fetchFundingRate () is not supported yet');
        }
    }

    public function fetch_mark_ohlcv($symbol, $timeframe = '1m', ?int $since = null, ?int $limit = null, $params = array ()) {
        /**
         * fetches historical mark price candlestick data containing the open, high, low, and close price of a market
         * @param {string} $symbol unified $symbol of the market to fetch OHLCV data for
         * @param {string} $timeframe the length of time each candle represents
         * @param {int} [$since] timestamp in ms of the earliest candle to fetch
         * @param {int} [$limit] the maximum amount of candles to fetch
         * @param {array} [$params] extra parameters specific to the exchange API endpoint
         * @return {float[][]} A list of candles ordered, open, high, low, close, null
         */
        if ($this->has['fetchMarkOHLCV']) {
            $request = array(
                'price' => 'mark',
            );
            return $this->fetch_ohlcv($symbol, $timeframe, $since, $limit, array_merge($request, $params));
        } else {
            throw new NotSupported($this->id . ' fetchMarkOHLCV () is not supported yet');
        }
    }

    public function fetch_index_ohlcv(string $symbol, $timeframe = '1m', ?int $since = null, ?int $limit = null, $params = array ()) {
        /**
         * fetches historical index price candlestick data containing the open, high, low, and close price of a market
         * @param {string} $symbol unified $symbol of the market to fetch OHLCV data for
         * @param {string} $timeframe the length of time each candle represents
         * @param {int} [$since] timestamp in ms of the earliest candle to fetch
         * @param {int} [$limit] the maximum amount of candles to fetch
         * @param {array} [$params] extra parameters specific to the exchange API endpoint
         * @return array() A list of candles ordered, open, high, low, close, null
         */
        if ($this->has['fetchIndexOHLCV']) {
            $request = array(
                'price' => 'index',
            );
            return $this->fetch_ohlcv($symbol, $timeframe, $since, $limit, array_merge($request, $params));
        } else {
            throw new NotSupported($this->id . ' fetchIndexOHLCV () is not supported yet');
        }
    }

    public function fetch_premium_index_ohlcv(string $symbol, $timeframe = '1m', ?int $since = null, ?int $limit = null, $params = array ()) {
        /**
         * fetches historical premium index price candlestick data containing the open, high, low, and close price of a market
         * @param {string} $symbol unified $symbol of the market to fetch OHLCV data for
         * @param {string} $timeframe the length of time each candle represents
         * @param {int} [$since] timestamp in ms of the earliest candle to fetch
         * @param {int} [$limit] the maximum amount of candles to fetch
         * @param {array} [$params] extra parameters specific to the exchange API endpoint
         * @return {float[][]} A list of candles ordered, open, high, low, close, null
         */
        if ($this->has['fetchPremiumIndexOHLCV']) {
            $request = array(
                'price' => 'premiumIndex',
            );
            return $this->fetch_ohlcv($symbol, $timeframe, $since, $limit, array_merge($request, $params));
        } else {
            throw new NotSupported($this->id . ' fetchPremiumIndexOHLCV () is not supported yet');
        }
    }

    public function handle_time_in_force($params = array ()) {
        /**
         * @ignore
         * Must add $timeInForce to $this->options to use this method
         * @return {string} returns the exchange specific value for $timeInForce
         */
        $timeInForce = $this->safe_string_upper($params, 'timeInForce'); // supported values GTC, IOC, PO
        if ($timeInForce !== null) {
            $exchangeValue = $this->safe_string($this->options['timeInForce'], $timeInForce);
            if ($exchangeValue === null) {
                throw new ExchangeError($this->id . ' does not support $timeInForce "' . $timeInForce . '"');
            }
            return $exchangeValue;
        }
        return null;
    }

    public function convert_type_to_account($account) {
        /**
         * @ignore
         * Must add $accountsByType to $this->options to use this method
         * @param {string} $account key for $account name in $this->options['accountsByType']
         * @return the exchange specific $account name or the isolated margin id for transfers
         */
        $accountsByType = $this->safe_dict($this->options, 'accountsByType', array());
        $lowercaseAccount = strtolower($account);
        if (is_array($accountsByType) && array_key_exists($lowercaseAccount, $accountsByType)) {
            return $accountsByType[$lowercaseAccount];
        } elseif ((is_array($this->markets) && array_key_exists($account, $this->markets)) || (is_array($this->markets_by_id) && array_key_exists($account, $this->markets_by_id))) {
            $market = $this->market ($account);
            return $market['id'];
        } else {
            return $account;
        }
    }

    public function check_required_argument(string $methodName, $argument, $argumentName, $options = []) {
        /**
         * @ignore
         * @param {string} $methodName the name of the method that the $argument is being checked for
         * @param {string} $argument the argument's actual value provided
         * @param {string} $argumentName the name of the $argument being checked (for logging purposes)
         * @param {string[]} $options a list of $options that the $argument can be
         * @return {null}
         */
        $optionsLength = count($options);
        if (($argument === null) || (($optionsLength > 0) && (!($this->in_array($argument, $options))))) {
            $messageOptions = implode(', ', $options);
            $message = $this->id . ' ' . $methodName . '() requires a ' . $argumentName . ' argument';
            if ($messageOptions !== '') {
                $message .= ', one of ' . '(' . $messageOptions . ')';
            }
            throw new ArgumentsRequired($message);
        }
    }

    public function check_required_margin_argument(string $methodName, ?string $symbol, string $marginMode) {
        /**
         * @ignore
         * @param {string} $symbol unified $symbol of the market
         * @param {string} $methodName name of the method that requires a $symbol
         * @param {string} $marginMode is either 'isolated' or 'cross'
         */
        if (($marginMode === 'isolated') && ($symbol === null)) {
            throw new ArgumentsRequired($this->id . ' ' . $methodName . '() requires a $symbol argument for isolated margin');
        } elseif (($marginMode === 'cross') && ($symbol !== null)) {
            throw new ArgumentsRequired($this->id . ' ' . $methodName . '() cannot have a $symbol argument for cross margin');
        }
    }

    public function parse_deposit_withdraw_fees($response, ?array $codes = null, $currencyIdKey = null) {
        /**
         * @ignore
         * @param {object[]|array} $response unparsed $response from the exchange
         * @param {string[]|null} $codes the unified $currency $codes to fetch transactions fees for, returns all currencies when null
         * @param {str} $currencyIdKey *should only be null when $response is a $dictionary* the object key that corresponds to the $currency id
         * @return {array} objects with withdraw and deposit fees, indexed by $currency $codes
         */
        $depositWithdrawFees = array();
        $codes = $this->marketCodes ($codes);
        $isArray = gettype($response) === 'array' && array_keys($response) === array_keys(array_keys($response));
        $responseKeys = $response;
        if (!$isArray) {
            $responseKeys = is_array($response) ? array_keys($response) : array();
        }
        for ($i = 0; $i < count($responseKeys); $i++) {
            $entry = $responseKeys[$i];
            $dictionary = $isArray ? $entry : $response[$entry];
            $currencyId = $isArray ? $this->safe_string($dictionary, $currencyIdKey) : $entry;
            $currency = $this->safe_value($this->currencies_by_id, $currencyId);
            $code = $this->safe_string($currency, 'code', $currencyId);
            if (($codes === null) || ($this->in_array($code, $codes))) {
                $depositWithdrawFees[$code] = $this->parseDepositWithdrawFee ($dictionary, $currency);
            }
        }
        return $depositWithdrawFees;
    }

    public function parse_deposit_withdraw_fee($fee, ?array $currency = null) {
        throw new NotSupported($this->id . ' parseDepositWithdrawFee() is not supported yet');
    }

    public function deposit_withdraw_fee($info) {
        return array(
            'info' => $info,
            'withdraw' => array(
                'fee' => null,
                'percentage' => null,
            ),
            'deposit' => array(
                'fee' => null,
                'percentage' => null,
            ),
            'networks' => array(),
        );
    }

    public function assign_default_deposit_withdraw_fees($fee, $currency = null) {
        /**
         * @ignore
         * Takes a depositWithdrawFee structure and assigns the default values for withdraw and deposit
         * @param {array} $fee A deposit withdraw $fee structure
         * @param {array} $currency A $currency structure, the response from $this->currency ()
         * @return {array} A deposit withdraw $fee structure
         */
        $networkKeys = is_array($fee['networks']) ? array_keys($fee['networks']) : array();
        $numNetworks = count($networkKeys);
        if ($numNetworks === 1) {
            $fee['withdraw'] = $fee['networks'][$networkKeys[0]]['withdraw'];
            $fee['deposit'] = $fee['networks'][$networkKeys[0]]['deposit'];
            return $fee;
        }
        $currencyCode = $this->safe_string($currency, 'code');
        for ($i = 0; $i < $numNetworks; $i++) {
            $network = $networkKeys[$i];
            if ($network === $currencyCode) {
                $fee['withdraw'] = $fee['networks'][$networkKeys[$i]]['withdraw'];
                $fee['deposit'] = $fee['networks'][$networkKeys[$i]]['deposit'];
            }
        }
        return $fee;
    }

    public function parse_income($info, ?array $market = null) {
        throw new NotSupported($this->id . ' parseIncome () is not supported yet');
    }

    public function parse_incomes($incomes, $market = null, ?int $since = null, ?int $limit = null) {
        /**
         * @ignore
         * parses funding fee info from exchange response
         * @param {array[]} $incomes each item describes once instance of currency being received or paid
         * @param {array} $market ccxt $market
         * @param {int} [$since] when defined, the response items are filtered to only include items after this timestamp
         * @param {int} [$limit] limits the number of items in the response
         * @return {array[]} an array of ~@link https://docs.ccxt.com/#/?id=funding-history-structure funding history structures~
         */
        $result = array();
        for ($i = 0; $i < count($incomes); $i++) {
            $entry = $incomes[$i];
            $parsed = $this->parse_income($entry, $market);
            $result[] = $parsed;
        }
        $sorted = $this->sort_by($result, 'timestamp');
        return $this->filter_by_since_limit($sorted, $since, $limit);
    }

    public function get_market_from_symbols(?array $symbols = null) {
        if ($symbols === null) {
            return null;
        }
        $firstMarket = $this->safe_string($symbols, 0);
        $market = $this->market ($firstMarket);
        return $market;
    }

    public function parse_ws_ohlcvs(mixed $ohlcvs, mixed $market = null, string $timeframe = '1m', ?int $since = null, ?int $limit = null) {
        $results = array();
        for ($i = 0; $i < count($ohlcvs); $i++) {
            $results[] = $this->parse_ws_ohlcv($ohlcvs[$i], $market);
        }
        return $results;
    }

    public function fetch_transactions(?string $code = null, ?int $since = null, ?int $limit = null, $params = array ()) {
        /**
         * @deprecated
         * *DEPRECATED* use fetchDepositsWithdrawals instead
         * @param {string} $code unified currency $code for the currency of the deposit/withdrawals, default is null
         * @param {int} [$since] timestamp in ms of the earliest deposit/withdrawal, default is null
         * @param {int} [$limit] max number of deposit/withdrawals to return, default is null
         * @param {array} [$params] extra parameters specific to the exchange API endpoint
         * @return {array} a list of ~@link https://docs.ccxt.com/#/?id=transaction-structure transaction structures~
         */
        if ($this->has['fetchDepositsWithdrawals']) {
            return $this->fetchDepositsWithdrawals ($code, $since, $limit, $params);
        } else {
            throw new NotSupported($this->id . ' fetchTransactions () is not supported yet');
        }
    }

    public function filter_by_array_positions($objects, int|string $key, $values = null, $indexed = true) {
        /**
         * @ignore
         * Typed wrapper for filterByArray that returns a list of positions
         */
        return $this->filter_by_array($objects, $key, $values, $indexed);
    }

    public function filter_by_array_tickers($objects, int|string $key, $values = null, $indexed = true) {
        /**
         * @ignore
         * Typed wrapper for filterByArray that returns a dictionary of tickers
         */
        return $this->filter_by_array($objects, $key, $values, $indexed);
    }

    public function create_ohlcv_object(string $symbol, string $timeframe, $data) {
        $res = array();
        $res[$symbol] = array();
        $res[$symbol][$timeframe] = $data;
        return $res;
    }

    public function handle_max_entries_per_request_and_params(string $method, ?int $maxEntriesPerRequest = null, $params = array ()) {
        $newMaxEntriesPerRequest = null;
        list($newMaxEntriesPerRequest, $params) = $this->handle_option_and_params($params, $method, 'maxEntriesPerRequest');
        if (($newMaxEntriesPerRequest !== null) && ($newMaxEntriesPerRequest !== $maxEntriesPerRequest)) {
            $maxEntriesPerRequest = $newMaxEntriesPerRequest;
        }
        if ($maxEntriesPerRequest === null) {
            $maxEntriesPerRequest = 1000; // default to 1000
        }
        return array( $maxEntriesPerRequest, $params );
    }

    public function fetch_paginated_call_dynamic(string $method, ?string $symbol = null, ?int $since = null, ?int $limit = null, $params = array (), ?int $maxEntriesPerRequest = null) {
        $maxCalls = null;
        list($maxCalls, $params) = $this->handle_option_and_params($params, $method, 'paginationCalls', 10);
        $maxRetries = null;
        list($maxRetries, $params) = $this->handle_option_and_params($params, $method, 'maxRetries', 3);
        $paginationDirection = null;
        list($paginationDirection, $params) = $this->handle_option_and_params($params, $method, 'paginationDirection', 'backward');
        $paginationTimestamp = null;
        $calls = 0;
        $result = array();
        $errors = 0;
        $until = $this->safe_integer_2($params, 'untill', 'till'); // do not omit it from $params here
        list($maxEntriesPerRequest, $params) = $this->handle_max_entries_per_request_and_params($method, $maxEntriesPerRequest, $params);
        if (($paginationDirection === 'forward')) {
            if ($since === null) {
                throw new ArgumentsRequired($this->id . ' pagination requires a $since argument when $paginationDirection set to forward');
            }
            $paginationTimestamp = $since;
        }
        while (($calls < $maxCalls)) {
            $calls += 1;
            try {
                if ($paginationDirection === 'backward') {
                    // do it backwards, starting from the $last
                    // UNTIL filtering is required in order to work
                    if ($paginationTimestamp !== null) {
                        $params['until'] = $paginationTimestamp - 1;
                    }
                    $response = $this->$method ($symbol, null, $maxEntriesPerRequest, $params);
                    $responseLength = count($response);
                    if ($this->verbose) {
                        $backwardMessage = 'Dynamic pagination call ' . $this->number_to_string($calls) . ' $method ' . $method . ' $response length ' . $this->number_to_string($responseLength);
                        if ($paginationTimestamp !== null) {
                            $backwardMessage .= ' timestamp ' . $this->number_to_string($paginationTimestamp);
                        }
                        $this->log ($backwardMessage);
                    }
                    if ($responseLength === 0) {
                        break;
                    }
                    $errors = 0;
                    $result = $this->array_concat($result, $response);
                    $firstElement = $this->safe_value($response, 0);
                    $paginationTimestamp = $this->safe_integer_2($firstElement, 'timestamp', 0);
                    if (($since !== null) && ($paginationTimestamp <= $since)) {
                        break;
                    }
                } else {
                    // do it forwards, starting from the $since
                    $response = $this->$method ($symbol, $paginationTimestamp, $maxEntriesPerRequest, $params);
                    $responseLength = count($response);
                    if ($this->verbose) {
                        $forwardMessage = 'Dynamic pagination call ' . $this->number_to_string($calls) . ' $method ' . $method . ' $response length ' . $this->number_to_string($responseLength);
                        if ($paginationTimestamp !== null) {
                            $forwardMessage .= ' timestamp ' . $this->number_to_string($paginationTimestamp);
                        }
                        $this->log ($forwardMessage);
                    }
                    if ($responseLength === 0) {
                        break;
                    }
                    $errors = 0;
                    $result = $this->array_concat($result, $response);
                    $last = $this->safe_value($response, $responseLength - 1);
                    $paginationTimestamp = $this->safe_integer($last, 'timestamp') - 1;
                    if (($until !== null) && ($paginationTimestamp >= $until)) {
                        break;
                    }
                }
            } catch (Exception $e) {
                $errors += 1;
                if ($errors > $maxRetries) {
                    throw $e;
                }
            }
        }
        $uniqueResults = $this->remove_repeated_elements_from_array($result);
        $key = ($method === 'fetchOHLCV') ? 0 : 'timestamp';
        return $this->filter_by_since_limit($uniqueResults, $since, $limit, $key);
    }

    public function safe_deterministic_call(string $method, ?string $symbol = null, ?int $since = null, ?int $limit = null, ?string $timeframe = null, $params = array ()) {
        $maxRetries = null;
        list($maxRetries, $params) = $this->handle_option_and_params($params, $method, 'maxRetries', 3);
        $errors = 0;
        try {
            if ($timeframe && $method !== 'fetchFundingRateHistory') {
                return $this->$method ($symbol, $timeframe, $since, $limit, $params);
            } else {
                return $this->$method ($symbol, $since, $limit, $params);
            }
        } catch (Exception $e) {
            if ($e instanceof RateLimitExceeded) {
                throw $e; // if we are rate limited, we should not retry and fail fast
            }
            $errors += 1;
            if ($errors > $maxRetries) {
                throw $e;
            }
        }
        return null;
    }

    public function fetch_paginated_call_deterministic(string $method, ?string $symbol = null, ?int $since = null, ?int $limit = null, ?string $timeframe = null, $params = array (), $maxEntriesPerRequest = null) {
        $maxCalls = null;
        list($maxCalls, $params) = $this->handle_option_and_params($params, $method, 'paginationCalls', 10);
        list($maxEntriesPerRequest, $params) = $this->handle_max_entries_per_request_and_params($method, $maxEntriesPerRequest, $params);
        $current = $this->milliseconds ();
        $tasks = array();
        $time = $this->parse_timeframe($timeframe) * 1000;
        $step = $time * $maxEntriesPerRequest;
        $currentSince = $current - ($maxCalls * $step) - 1;
        if ($since !== null) {
            $currentSince = max ($currentSince, $since);
        }
        $until = $this->safe_integer_2($params, 'until', 'till'); // do not omit it here
        if ($until !== null) {
            $requiredCalls = (int) ceil(($until - $since) / $step);
            if ($requiredCalls > $maxCalls) {
                throw new BadRequest($this->id . ' the number of required calls is greater than the max number of calls allowed, either increase the paginationCalls or decrease the $since-$until gap. Current paginationCalls $limit is ' . (string) $maxCalls . ' required calls is ' . (string) $requiredCalls);
            }
        }
        for ($i = 0; $i < $maxCalls; $i++) {
            if (($until !== null) && ($currentSince >= $until)) {
                break;
            }
            $tasks[] = $this->safe_deterministic_call($method, $symbol, $currentSince, $maxEntriesPerRequest, $timeframe, $params);
            $currentSince = $this->sum ($currentSince, $step) - 1;
        }
        $results = $tasks;
        $result = array();
        for ($i = 0; $i < count($results); $i++) {
            $result = $this->array_concat($result, $results[$i]);
        }
        $uniqueResults = $this->remove_repeated_elements_from_array($result);
        $key = ($method === 'fetchOHLCV') ? 0 : 'timestamp';
        return $this->filter_by_since_limit($uniqueResults, $since, $limit, $key);
    }

    public function fetch_paginated_call_cursor(string $method, ?string $symbol = null, $since = null, $limit = null, $params = array (), $cursorReceived = null, $cursorSent = null, $cursorIncrement = null, $maxEntriesPerRequest = null) {
        $maxCalls = null;
        list($maxCalls, $params) = $this->handle_option_and_params($params, $method, 'paginationCalls', 10);
        $maxRetries = null;
        list($maxRetries, $params) = $this->handle_option_and_params($params, $method, 'maxRetries', 3);
        list($maxEntriesPerRequest, $params) = $this->handle_max_entries_per_request_and_params($method, $maxEntriesPerRequest, $params);
        $cursorValue = null;
        $i = 0;
        $errors = 0;
        $result = array();
        while ($i < $maxCalls) {
            try {
                if ($cursorValue !== null) {
                    if ($cursorIncrement !== null) {
                        $cursorValue = $this->parseToInt ($cursorValue) . $cursorIncrement;
                    }
                    $params[$cursorSent] = $cursorValue;
                }
                $response = null;
                if ($method === 'fetchAccounts') {
                    $response = $this->$method ($params);
                } else {
                    $response = $this->$method ($symbol, $since, $maxEntriesPerRequest, $params);
                }
                $errors = 0;
                $responseLength = count($response);
                if ($this->verbose) {
                    $iteration = ($i . (string) 1);
                    $cursorMessage = 'Cursor pagination call ' . $iteration . ' $method ' . $method . ' $response length ' . (string) $responseLength . ' cursor ' . $cursorValue;
                    $this->log ($cursorMessage);
                }
                if ($responseLength === 0) {
                    break;
                }
                $result = $this->array_concat($result, $response);
                $last = $this->safe_value($response, $responseLength - 1);
                $cursorValue = $this->safe_value($last['info'], $cursorReceived);
                if ($cursorValue === null) {
                    break;
                }
                $lastTimestamp = $this->safe_integer($last, 'timestamp');
                if ($lastTimestamp !== null && $lastTimestamp < $since) {
                    break;
                }
            } catch (Exception $e) {
                $errors += 1;
                if ($errors > $maxRetries) {
                    throw $e;
                }
            }
            $i += 1;
        }
        $sorted = $this->sortCursorPaginatedResult ($result);
        $key = ($method === 'fetchOHLCV') ? 0 : 'timestamp';
        return $this->filter_by_since_limit($sorted, $since, $limit, $key);
    }

    public function fetch_paginated_call_incremental(string $method, ?string $symbol = null, $since = null, $limit = null, $params = array (), $pageKey = null, $maxEntriesPerRequest = null) {
        $maxCalls = null;
        list($maxCalls, $params) = $this->handle_option_and_params($params, $method, 'paginationCalls', 10);
        $maxRetries = null;
        list($maxRetries, $params) = $this->handle_option_and_params($params, $method, 'maxRetries', 3);
        list($maxEntriesPerRequest, $params) = $this->handle_max_entries_per_request_and_params($method, $maxEntriesPerRequest, $params);
        $i = 0;
        $errors = 0;
        $result = array();
        while ($i < $maxCalls) {
            try {
                $params[$pageKey] = $i + 1;
                $response = $this->$method ($symbol, $since, $maxEntriesPerRequest, $params);
                $errors = 0;
                $responseLength = count($response);
                if ($this->verbose) {
                    $iteration = ($i . (string) 1);
                    $incrementalMessage = 'Incremental pagination call ' . $iteration . ' $method ' . $method . ' $response length ' . (string) $responseLength;
                    $this->log ($incrementalMessage);
                }
                if ($responseLength === 0) {
                    break;
                }
                $result = $this->array_concat($result, $response);
            } catch (Exception $e) {
                $errors += 1;
                if ($errors > $maxRetries) {
                    throw $e;
                }
            }
            $i += 1;
        }
        $sorted = $this->sortCursorPaginatedResult ($result);
        $key = ($method === 'fetchOHLCV') ? 0 : 'timestamp';
        return $this->filter_by_since_limit($sorted, $since, $limit, $key);
    }

    public function sort_cursor_paginated_result($result) {
        $first = $this->safe_value($result, 0);
        if ($first !== null) {
            if (is_array($first) && array_key_exists('timestamp', $first)) {
                return $this->sort_by($result, 'timestamp', true);
            }
            if (is_array($first) && array_key_exists('id', $first)) {
                return $this->sort_by($result, 'id', true);
            }
        }
        return $result;
    }

    public function remove_repeated_elements_from_array($input) {
        $uniqueResult = array();
        for ($i = 0; $i < count($input); $i++) {
            $entry = $input[$i];
            $id = $this->safe_string($entry, 'id');
            if ($id !== null) {
                if ($this->safe_string($uniqueResult, $id) === null) {
                    $uniqueResult[$id] = $entry;
                }
            } else {
                $timestamp = $this->safe_integer_2($entry, 'timestamp', 0);
                if ($timestamp !== null) {
                    if ($this->safe_string($uniqueResult, $timestamp) === null) {
                        $uniqueResult[$timestamp] = $entry;
                    }
                }
            }
        }
        $values = is_array($uniqueResult) ? array_values($uniqueResult) : array();
        $valuesLength = count($values);
        if ($valuesLength > 0) {
            return $values;
        }
        return $input;
    }

    public function handle_until_option(string $key, $request, $params, $multiplier = 1) {
        $until = $this->safe_integer_2($params, 'until', 'till');
        if ($until !== null) {
            $request[$key] = $this->parseToInt ($until * $multiplier);
            $params = $this->omit ($params, array( 'until', 'till' ));
        }
        return array( $request, $params );
    }

    public function safe_open_interest($interest, ?array $market = null) {
        return array_merge($interest, array(
            'symbol' => $this->safe_string($market, 'symbol'),
            'baseVolume' => $this->safe_number($interest, 'baseVolume'), // deprecated
            'quoteVolume' => $this->safe_number($interest, 'quoteVolume'), // deprecated
            'openInterestAmount' => $this->safe_number($interest, 'openInterestAmount'),
            'openInterestValue' => $this->safe_number($interest, 'openInterestValue'),
            'timestamp' => $this->safe_integer($interest, 'timestamp'),
            'datetime' => $this->safe_string($interest, 'datetime'),
            'info' => $this->safe_value($interest, 'info'),
        ));
    }

    public function parse_liquidation($liquidation, ?array $market = null) {
        throw new NotSupported($this->id . ' parseLiquidation () is not supported yet');
    }

    public function parse_liquidations($liquidations, $market = null, ?int $since = null, ?int $limit = null) {
        /**
         * @ignore
         * parses liquidation info from the exchange response
         * @param {array[]} $liquidations each item describes an instance of a liquidation event
         * @param {array} $market ccxt $market
         * @param {int} [$since] when defined, the response items are filtered to only include items after this timestamp
         * @param {int} [$limit] limits the number of items in the response
         * @return {array[]} an array of ~@link https://docs.ccxt.com/#/?id=liquidation-structure liquidation structures~
         */
        $result = array();
        for ($i = 0; $i < count($liquidations); $i++) {
            $entry = $liquidations[$i];
            $parsed = $this->parseLiquidation ($entry, $market);
            $result[] = $parsed;
        }
        $sorted = $this->sort_by($result, 'timestamp');
        $symbol = $this->safe_string($market, 'symbol');
        return $this->filter_by_symbol_since_limit($sorted, $symbol, $since, $limit);
    }

    public function parse_greeks($greeks, ?array $market = null) {
        throw new NotSupported($this->id . ' parseGreeks () is not supported yet');
    }

    public function parse_margin_modes(mixed $response, ?array $symbols = null, ?string $symbolKey = null, ?string $marketType = null) {
        $marginModeStructures = array();
        for ($i = 0; $i < count($response); $i++) {
            $info = $response[$i];
            $marketId = $this->safe_string($info, $symbolKey);
            $market = $this->safe_market($marketId, null, null, $marketType);
            if (($symbols === null) || $this->in_array($market['symbol'], $symbols)) {
                $marginModeStructures[$market['symbol']] = $this->parse_margin_mode($info, $market);
            }
        }
        return $marginModeStructures;
    }

    public function parse_margin_mode($marginMode, ?array $market = null) {
        throw new NotSupported($this->id . ' parseMarginMode () is not supported yet');
    }

    public function parse_leverages(mixed $response, ?array $symbols = null, ?string $symbolKey = null, ?string $marketType = null) {
        $leverageStructures = array();
        for ($i = 0; $i < count($response); $i++) {
            $info = $response[$i];
            $marketId = $this->safe_string($info, $symbolKey);
            $market = $this->safe_market($marketId, null, null, $marketType);
            if (($symbols === null) || $this->in_array($market['symbol'], $symbols)) {
                $leverageStructures[$market['symbol']] = $this->parse_leverage($info, $market);
            }
        }
        return $leverageStructures;
    }

    public function parse_leverage($leverage, ?array $market = null) {
        throw new NotSupported($this->id . ' parseLeverage() is not supported yet');
    }
}<|MERGE_RESOLUTION|>--- conflicted
+++ resolved
@@ -4698,25 +4698,6 @@
         throw new NotSupported($this->id . ' fetchStatus() is not supported yet');
     }
 
-<<<<<<< HEAD
-=======
-    public function fetch_funding_fee(string $code, $params = array ()) {
-        $warnOnFetchFundingFee = $this->safe_bool($this->options, 'warnOnFetchFundingFee', true);
-        if ($warnOnFetchFundingFee) {
-            throw new NotSupported($this->id . ' fetchFundingFee() method is deprecated, it will be removed in July 2022, please, use fetchTransactionFee() or set exchange.options["warnOnFetchFundingFee"] = false to suppress this warning');
-        }
-        return $this->fetch_transaction_fee($code, $params);
-    }
-
-    public function fetch_funding_fees(?array $codes = null, $params = array ()) {
-        $warnOnFetchFundingFees = $this->safe_bool($this->options, 'warnOnFetchFundingFees', true);
-        if ($warnOnFetchFundingFees) {
-            throw new NotSupported($this->id . ' fetchFundingFees() method is deprecated, it will be removed in July 2022. Please, use fetchTransactionFees() or set exchange.options["warnOnFetchFundingFees"] = false to suppress this warning');
-        }
-        return $this->fetch_transaction_fees($codes, $params);
-    }
-
->>>>>>> 52cf96a3
     public function fetch_transaction_fee(string $code, $params = array ()) {
         if (!$this->has['fetchTransactionFees']) {
             throw new NotSupported($this->id . ' fetchTransactionFee() is not supported yet');
