<?php

/*

MIT License

Copyright (c) 2017 CCXT

Permission is hereby granted, free of charge, to any person obtaining a copy
of this software and associated documentation files (the "Software"), to deal
in the Software without restriction, including without limitation the rights
to use, copy, modify, merge, publish, distribute, sublicense, and/or sell
copies of the Software, and to permit persons to whom the Software is
furnished to do so, subject to the following conditions:

The above copyright notice and this permission notice shall be included in all
copies or substantial portions of the Software.

THE SOFTWARE IS PROVIDED "AS IS", WITHOUT WARRANTY OF ANY KIND, EXPRESS OR
IMPLIED, INCLUDING BUT NOT LIMITED TO THE WARRANTIES OF MERCHANTABILITY,
FITNESS FOR A PARTICULAR PURPOSE AND NONINFRINGEMENT. IN NO EVENT SHALL THE
AUTHORS OR COPYRIGHT HOLDERS BE LIABLE FOR ANY CLAIM, DAMAGES OR OTHER
LIABILITY, WHETHER IN AN ACTION OF CONTRACT, TORT OR OTHERWISE, ARISING FROM,
OUT OF OR IN CONNECTION WITH THE SOFTWARE OR THE USE OR OTHER DEALINGS IN THE
SOFTWARE.

*/

//-----------------------------------------------------------------------------

namespace ccxt;

use kornrunner\Keccak;
use Elliptic\EC;
use Elliptic\EdDSA;
use BN\BN;
use Exception;

$version = '2.6.80';

// rounding mode
const TRUNCATE = 0;
const ROUND = 1;
const ROUND_UP = 2;
const ROUND_DOWN = 3;

// digits counting mode
const DECIMAL_PLACES = 0;
const SIGNIFICANT_DIGITS = 1;
const TICK_SIZE = 2;

// padding mode
const NO_PADDING = 0;
const PAD_WITH_ZERO = 1;

class Exchange {

    const VERSION = '2.6.80';

    private static $base58_alphabet = '123456789ABCDEFGHJKLMNPQRSTUVWXYZabcdefghijkmnopqrstuvwxyz';
    private static $base58_encoder = null;
    private static $base58_decoder = null;

    public static $exchanges = array(
        'alpaca',
        'ascendex',
        'bequant',
        'bigone',
        'binance',
        'binancecoinm',
        'binanceus',
        'binanceusdm',
        'bit2c',
        'bitbank',
        'bitbay',
        'bitbns',
        'bitcoincom',
        'bitfinex',
        'bitfinex2',
        'bitflyer',
        'bitforex',
        'bitget',
        'bithumb',
        'bitmart',
        'bitmex',
        'bitopro',
        'bitpanda',
        'bitrue',
        'bitso',
        'bitstamp',
        'bitstamp1',
        'bittrex',
        'bitvavo',
        'bkex',
        'bl3p',
        'blockchaincom',
        'btcalpha',
        'btcbox',
        'btcex',
        'btcmarkets',
        'btctradeua',
        'btcturk',
        'buda',
        'bybit',
<<<<<<< HEAD
        'bytetrade',
        'bytex',
=======
>>>>>>> 00898840
        'cex',
        'coinbase',
        'coinbaseprime',
        'coinbasepro',
        'coincheck',
        'coinex',
        'coinfalcon',
        'coinmate',
        'coinone',
        'coinspot',
        'cryptocom',
        'currencycom',
        'delta',
        'deribit',
        'digifinex',
        'exmo',
        'flowbtc',
        'fmfwio',
        'gate',
        'gateio',
        'gemini',
        'hitbtc',
        'hitbtc3',
        'hollaex',
        'huobi',
        'huobijp',
        'huobipro',
        'idex',
        'independentreserve',
        'indodax',
        'itbit',
        'kraken',
        'kucoin',
        'kucoinfutures',
        'kuna',
        'latoken',
        'lbank',
        'lbank2',
        'luno',
        'lykke',
        'mercado',
        'mexc',
        'mexc3',
        'ndax',
        'novadax',
        'oceanex',
        'okcoin',
        'okex',
        'okex5',
        'okx',
        'paymium',
        'phemex',
        'poloniex',
        'poloniexfutures',
        'probit',
        'ripio',
        'stex',
        'therock',
        'tidex',
        'timex',
        'tokocrypto',
        'upbit',
        'wavesexchange',
        'wazirx',
        'whitebit',
        'woo',
        'yobit',
        'zaif',
        'zb',
        'zonda',
    );

    public static $camelcase_methods = array(
        'defaultFetch' => 'default_fetch',
        'arrayConcat' => 'array_concat',
        'inArray' => 'in_array',
        'toArray' => 'to_array',
        'isEmpty' => 'is_empty',
        'indexBy' => 'index_by',
        'groupBy' => 'group_by',
        'filterBy' => 'filter_by',
        'sortBy' => 'sort_by',
        'sortBy2' => 'sort_by_2',
        'deepExtend' => 'deep_extend',
        'unCamelCase' => 'un_camel_case',
        'isNumber' => 'is_number',
        'isInteger' => 'is_integer',
        'isArray' => 'is_array',
        'isObject' => 'is_object',
        'isString' => 'is_string',
        'isStringCoercible' => 'is_string_coercible',
        'isDictionary' => 'is_dictionary',
        'hasProps' => 'has_props',
        'asFloat' => 'as_float',
        'asInteger' => 'as_integer',
        'safeFloat' => 'safe_float',
        'safeInteger' => 'safe_integer',
        'safeIntegerProduct' => 'safe_integer_product',
        'safeTimestamp' => 'safe_timestamp',
        'safeValue' => 'safe_value',
        'safeString' => 'safe_string',
        'safeStringLower' => 'safe_string_lower',
        'safeStringUpper' => 'safe_string_upper',
        'safeFloat2' => 'safe_float_2',
        'safeInteger2' => 'safe_integer_2',
        'safeIntegerProduct2' => 'safe_integer_product_2',
        'safeTimestamp2' => 'safe_timestamp_2',
        'safeValue2' => 'safe_value_2',
        'safeString2' => 'safe_string_2',
        'safeStringLower2' => 'safe_string_lower_2',
        'safeStringUpper2' => 'safe_string_upper_2',
        'safeFloatN' => 'safe_float_n',
        'safeIntegerN' => 'safe_integer_n',
        'safeIntegerProductN' => 'safe_integer_product_n',
        'safeTimestampN' => 'safe_timestamp_n',
        'safeValueN' => 'safe_value_n',
        'safeStringN' => 'safe_string_n',
        'safeStringLowerN' => 'safe_string_lower_n',
        'safeStringUpperN' => 'safe_string_upper_n',
        'numberToString' => 'number_to_string',
        'precisionFromString' => 'precision_from_string',
        'decimalToPrecision' => 'decimal_to_precision',
        'omitZero' => 'omit_zero',
        'isJsonEncodedObject' => 'is_json_encoded_object',
        'stringToBinary' => 'string_to_binary',
        'stringToBase64' => 'string_to_base64',
        'base64ToBinary' => 'base64_to_binary',
        'base64ToString' => 'base64_to_string',
        'binaryToBase64' => 'binary_to_base64',
        'base16ToBinary' => 'base16_to_binary',
        'binaryToBase16' => 'binary_to_base16',
        'binaryConcat' => 'binary_concat',
        'binaryConcatArray' => 'binary_concat_array',
        'urlencodeNested' => 'urlencode_nested',
        'urlencodeWithArrayRepeat' => 'urlencode_with_array_repeat',
        'urlencodeBase64' => 'urlencode_base64',
        'numberToLE' => 'number_to_le',
        'numberToBE' => 'number_to_be',
        'base58ToBinary' => 'base58_to_binary',
        'binaryToBase58' => 'binary_to_base58',
        'byteArrayToWordArray' => 'byte_array_to_word_array',
        'parseDate' => 'parse_date',
        'setTimeout_safe' => 'set_timeout_safe',
        'TimedOut' => 'timed_out',
        'parseTimeframe' => 'parse_timeframe',
        'roundTimeframe' => 'round_timeframe',
        'buildOHLCVC' => 'build_ohlcvc',
        'implodeParams' => 'implode_params',
        'extractParams' => 'extract_params',
        'fetchImplementation' => 'fetch_implementation',
        'executeRestRequest' => 'execute_rest_request',
        'encodeURIComponent' => 'encode_uri_component',
        'checkRequiredVersion' => 'check_required_version',
        'checkAddress' => 'check_address',
        'initRestRateLimiter' => 'init_rest_rate_limiter',
        'setSandboxMode' => 'set_sandbox_mode',
        'defineRestApiEndpoint' => 'define_rest_api_endpoint',
        'defineRestApi' => 'define_rest_api',
        'parseJson' => 'parse_json',
        'getResponseHeaders' => 'get_response_headers',
        'handleRestResponse' => 'handle_rest_response',
        'onRestResponse' => 'on_rest_response',
        'onJsonResponse' => 'on_json_response',
        'loadMarketsHelper' => 'load_markets_helper',
        'loadMarkets' => 'load_markets',
        'fetchCurrencies' => 'fetch_currencies',
        'fetchMarkets' => 'fetch_markets',
        'filterBySinceLimit' => 'filter_by_since_limit',
        'filterByValueSinceLimit' => 'filter_by_value_since_limit',
        'checkRequiredDependencies' => 'check_required_dependencies',
        'remove0xPrefix' => 'remove0x_prefix',
        'hashMessage' => 'hash_message',
        'signHash' => 'sign_hash',
        'signMessage' => 'sign_message',
        'signMessageString' => 'sign_message_string',
        'parseNumber' => 'parse_number',
        'checkOrderArguments' => 'check_order_arguments',
        'handleHttpStatusCode' => 'handle_http_status_code',
        'getDefaultOptions' => 'get_default_options',
        'safeLedgerEntry' => 'safe_ledger_entry',
        'setMarkets' => 'set_markets',
        'safeBalance' => 'safe_balance',
        'safeOrder' => 'safe_order',
        'parseOrders' => 'parse_orders',
        'calculateFee' => 'calculate_fee',
        'safeTrade' => 'safe_trade',
        'reduceFeesByCurrency' => 'reduce_fees_by_currency',
        'safeTicker' => 'safe_ticker',
        'fetchOHLCV' => 'fetch_ohlcv',
        'convertTradingViewToOHLCV' => 'convert_trading_view_to_ohlcv',
        'convertOHLCVToTradingView' => 'convert_ohlcv_to_trading_view',
        'marketIds' => 'market_ids',
        'marketSymbols' => 'market_symbols',
        'marketCodes' => 'market_codes',
        'parseBidsAsks' => 'parse_bids_asks',
        'fetchL2OrderBook' => 'fetch_l2_order_book',
        'filterBySymbol' => 'filter_by_symbol',
        'parseOHLCV' => 'parse_ohlcv',
        'getNetwork' => 'get_network',
        'networkCodeToId' => 'network_code_to_id',
        'networkIdToCode' => 'network_id_to_code',
        'networkCodesToIds' => 'network_codes_to_ids',
        'handleNetworkCodeAndParams' => 'handle_network_code_and_params',
        'defaultNetworkCode' => 'default_network_code',
        'selectNetworkCodeFromUnifiedNetworks' => 'select_network_code_from_unified_networks',
        'selectNetworkIdFromRawNetworks' => 'select_network_id_from_raw_networks',
        'selectNetworkKeyFromNetworks' => 'select_network_key_from_networks',
        'safeNumber2' => 'safe_number_2',
        'parseOrderBook' => 'parse_order_book',
        'parseOHLCVs' => 'parse_ohlcvs',
        'parseLeverageTiers' => 'parse_leverage_tiers',
        'loadTradingLimits' => 'load_trading_limits',
        'parsePositions' => 'parse_positions',
        'parseAccounts' => 'parse_accounts',
        'parseTrades' => 'parse_trades',
        'parseTransactions' => 'parse_transactions',
        'parseTransfers' => 'parse_transfers',
        'parseLedger' => 'parse_ledger',
        'setHeaders' => 'set_headers',
        'marketId' => 'market_id',
        'resolvePath' => 'resolve_path',
        'filterByArray' => 'filter_by_array',
        'loadAccounts' => 'load_accounts',
        'fetchTrades' => 'fetch_trades',
        'fetchOHLCVC' => 'fetch_ohlcvc',
        'parseTradingViewOHLCV' => 'parse_trading_view_ohlcv',
        'editLimitBuyOrder' => 'edit_limit_buy_order',
        'editLimitSellOrder' => 'edit_limit_sell_order',
        'editLimitOrder' => 'edit_limit_order',
        'editOrder' => 'edit_order',
        'fetchPermissions' => 'fetch_permissions',
        'fetchPosition' => 'fetch_position',
        'fetchPositions' => 'fetch_positions',
        'fetchPositionsRisk' => 'fetch_positions_risk',
        'fetchBidsAsks' => 'fetch_bids_asks',
        'parseBidAsk' => 'parse_bid_ask',
        'safeCurrency' => 'safe_currency',
        'safeMarket' => 'safe_market',
        'checkRequiredCredentials' => 'check_required_credentials',
        'fetchBalance' => 'fetch_balance',
        'fetchPartialBalance' => 'fetch_partial_balance',
        'fetchFreeBalance' => 'fetch_free_balance',
        'fetchUsedBalance' => 'fetch_used_balance',
        'fetchTotalBalance' => 'fetch_total_balance',
        'fetchStatus' => 'fetch_status',
        'fetchFundingFee' => 'fetch_funding_fee',
        'fetchFundingFees' => 'fetch_funding_fees',
        'fetchTransactionFee' => 'fetch_transaction_fee',
        'fetchTransactionFees' => 'fetch_transaction_fees',
        'fetchDepositWithdrawFee' => 'fetch_deposit_withdraw_fee',
        'getSupportedMapping' => 'get_supported_mapping',
        'fetchBorrowRate' => 'fetch_borrow_rate',
        'handleOptionAndParams' => 'handle_option_and_params',
        'handleOption' => 'handle_option',
        'handleMarketTypeAndParams' => 'handle_market_type_and_params',
        'handleSubTypeAndParams' => 'handle_sub_type_and_params',
        'handleMarginModeAndParams' => 'handle_margin_mode_and_params',
        'throwExactlyMatchedException' => 'throw_exactly_matched_exception',
        'throwBroadlyMatchedException' => 'throw_broadly_matched_exception',
        'findBroadlyMatchedKey' => 'find_broadly_matched_key',
        'handleErrors' => 'handle_errors',
        'calculateRateLimiterCost' => 'calculate_rate_limiter_cost',
        'fetchTicker' => 'fetch_ticker',
        'fetchTickers' => 'fetch_tickers',
        'fetchOrder' => 'fetch_order',
        'fetchOrderStatus' => 'fetch_order_status',
        'fetchUnifiedOrder' => 'fetch_unified_order',
        'createOrder' => 'create_order',
        'cancelOrder' => 'cancel_order',
        'cancelUnifiedOrder' => 'cancel_unified_order',
        'fetchOrders' => 'fetch_orders',
        'fetchOpenOrders' => 'fetch_open_orders',
        'fetchClosedOrders' => 'fetch_closed_orders',
        'fetchMyTrades' => 'fetch_my_trades',
        'fetchTransactions' => 'fetch_transactions',
        'fetchDeposits' => 'fetch_deposits',
        'fetchWithdrawals' => 'fetch_withdrawals',
        'fetchDepositAddress' => 'fetch_deposit_address',
        'commonCurrencyCode' => 'common_currency_code',
        'handleWithdrawTagAndParams' => 'handle_withdraw_tag_and_params',
        'createLimitOrder' => 'create_limit_order',
        'createMarketOrder' => 'create_market_order',
        'createLimitBuyOrder' => 'create_limit_buy_order',
        'createLimitSellOrder' => 'create_limit_sell_order',
        'createMarketBuyOrder' => 'create_market_buy_order',
        'createMarketSellOrder' => 'create_market_sell_order',
        'costToPrecision' => 'cost_to_precision',
        'priceToPrecision' => 'price_to_precision',
        'amountToPrecision' => 'amount_to_precision',
        'feeToPrecision' => 'fee_to_precision',
        'currencyToPrecision' => 'currency_to_precision',
        'safeNumber' => 'safe_number',
        'safeNumberN' => 'safe_number_n',
        'parsePrecision' => 'parse_precision',
        'loadTimeDifference' => 'load_time_difference',
        'implodeHostname' => 'implode_hostname',
        'fetchMarketLeverageTiers' => 'fetch_market_leverage_tiers',
        'createPostOnlyOrder' => 'create_post_only_order',
        'createReduceOnlyOrder' => 'create_reduce_only_order',
        'createStopOrder' => 'create_stop_order',
        'createStopLimitOrder' => 'create_stop_limit_order',
        'createStopMarketOrder' => 'create_stop_market_order',
        'safeCurrencyCode' => 'safe_currency_code',
        'filterBySymbolSinceLimit' => 'filter_by_symbol_since_limit',
        'filterByCurrencySinceLimit' => 'filter_by_currency_since_limit',
        'parseTickers' => 'parse_tickers',
        'parseDepositAddresses' => 'parse_deposit_addresses',
        'parseBorrowInterests' => 'parse_borrow_interests',
        'parseFundingRateHistories' => 'parse_funding_rate_histories',
        'safeSymbol' => 'safe_symbol',
        'parseFundingRate' => 'parse_funding_rate',
        'parseFundingRates' => 'parse_funding_rates',
        'isTriggerOrder' => 'is_trigger_order',
        'isPostOnly' => 'is_post_only',
        'fetchTradingFees' => 'fetch_trading_fees',
        'fetchTradingFee' => 'fetch_trading_fee',
        'parseOpenInterest' => 'parse_open_interest',
        'parseOpenInterests' => 'parse_open_interests',
        'fetchFundingRate' => 'fetch_funding_rate',
        'fetchMarkOHLCV' => 'fetch_mark_ohlcv',
        'fetchIndexOHLCV' => 'fetch_index_ohlcv',
        'fetchPremiumIndexOHLCV' => 'fetch_premium_index_ohlcv',
        'handleTimeInForce' => 'handle_time_in_force',
        'convertTypeToAccount' => 'convert_type_to_account',
        'checkRequiredArgument' => 'check_required_argument',
        'checkRequiredMarginArgument' => 'check_required_margin_argument',
        'checkRequiredSymbol' => 'check_required_symbol',
        'parseDepositWithdrawFees' => 'parse_deposit_withdraw_fees',
        'depositWithdrawFee' => 'deposit_withdraw_fee',
        'assignDefaultDepositWithdrawFees' => 'assign_default_deposit_withdraw_fees',
    );

    public static function split($string, $delimiters = array(' ')) {
        return explode($delimiters[0], str_replace($delimiters, $delimiters[0], $string));
    }

    public static function strip($string) {
        return trim($string);
    }

    public static function decimal($number) {
        return '' + $number;
    }

    public static function valid_string($string) {
        return isset($string) && $string !== '';
    }

    public static function valid_object_value($object, $key) {
        return isset($object[$key]) && $object[$key] !== '' && is_scalar($object[$key]);
    }

    public static function safe_float($object, $key, $default_value = null) {
        return (isset($object[$key]) && is_numeric($object[$key])) ? floatval($object[$key]) : $default_value;
    }

    public static function safe_string($object, $key, $default_value = null) {
        return static::valid_object_value($object, $key) ? strval($object[$key]) : $default_value;
    }

    public static function safe_string_lower($object, $key, $default_value = null) {
        if (static::valid_object_value($object, $key)) {
            return strtolower(strval($object[$key]));
        } else if ($default_value === null) {
            return $default_value;
        } else {
            return strtolower($default_value);
        }
    }

    public static function safe_string_upper($object, $key, $default_value = null) {
        if (static::valid_object_value($object, $key)) {
            return strtoupper(strval($object[$key]));
        } else if ($default_value === null) {
            return $default_value;
        } else {
            return strtoupper($default_value);
        }
        return static::valid_object_value($object, $key) ? strtoupper(strval($object[$key])) : $default_value;
    }

    public static function safe_integer($object, $key, $default_value = null) {
        return (isset($object[$key]) && is_numeric($object[$key])) ? intval($object[$key]) : $default_value;
    }

    public static function safe_integer_product($object, $key, $factor, $default_value = null) {
        return (isset($object[$key]) && is_numeric($object[$key])) ? (intval($object[$key] * $factor)) : $default_value;
    }

    public static function safe_timestamp($object, $key, $default_value = null) {
        return static::safe_integer_product($object, $key, 1000, $default_value);
    }

    public static function safe_value($object, $key, $default_value = null) {
        return isset($object[$key]) ? $object[$key] : $default_value;
    }

    // we're not using safe_floats with a list argument as we're trying to save some cycles here
    // we're not using safe_float_3 either because those cases are too rare to deserve their own optimization

    public static function safe_float_2($object, $key1, $key2, $default_value = null) {
        $value = static::safe_float($object, $key1);
        return isset($value) ? $value : static::safe_float($object, $key2, $default_value);
    }

    public static function safe_string_2($object, $key1, $key2, $default_value = null) {
        $value = static::safe_string($object, $key1);
        return static::valid_string($value) ? $value : static::safe_string($object, $key2, $default_value);
    }

    public static function safe_string_lower_2($object, $key1, $key2, $default_value = null) {
        $value = static::safe_string_lower($object, $key1);
        return static::valid_string($value) ? $value : static::safe_string_lower($object, $key2, $default_value);
    }

    public static function safe_string_upper_2($object, $key1, $key2, $default_value = null) {
        $value = static::safe_string_upper($object, $key1);
        return static::valid_string($value) ? $value : static::safe_string_upper($object, $key2, $default_value);
    }

    public static function safe_integer_2($object, $key1, $key2, $default_value = null) {
        $value = static::safe_integer($object, $key1);
        return isset($value) ? $value : static::safe_integer($object, $key2, $default_value);
    }

    public static function safe_integer_product_2($object, $key1, $key2, $factor, $default_value = null) {
        $value = static::safe_integer_product($object, $key1, $factor);
        return isset($value) ? $value : static::safe_integer_product($object, $key2, $factor, $default_value);
    }

    public static function safe_timestamp_2($object, $key1, $key2, $default_value = null) {
        return static::safe_integer_product_2($object, $key1, $key2, 1000, $default_value);
    }

    public static function safe_value_2($object, $key1, $key2, $default_value = null) {
        $value = static::safe_value($object, $key1);
        return isset($value) ? $value : static::safe_value($object, $key2, $default_value);
    }

    // safe_method_n family
    public static function safe_float_n($object, $array, $default_value = null) {
        $value = static::get_object_value_from_key_array($object, $array);
        return (isset($value) && is_numeric($value)) ? floatval($value) : $default_value;
    }

    public static function safe_string_n($object, $array, $default_value = null) {
        $value = static::get_object_value_from_key_array($object, $array);
        return (static::valid_string($value) && is_scalar($value)) ? strval($value) : $default_value;
    }

    public static function safe_string_lower_n($object, $array, $default_value = null) {
        $value = static::get_object_value_from_key_array($object, $array);
        if (static::valid_string($value) && is_scalar($value)) {
            return strtolower(strval($value));
        } else if ($default_value === null) {
            return $default_value;
        } else {
            return strtolower($default_value);
        }
    }

    public static function safe_string_upper_n($object, $array, $default_value = null) {
        $value = static::get_object_value_from_key_array($object, $array);
        if (static::valid_string($value) && is_scalar($value)) {
            return strtoupper(strval($value));
        } else if ($default_value === null) {
            return $default_value;
        } else {
            return strtoupper($default_value);
        }
    }

    public static function safe_integer_n($object, $array, $default_value = null) {
        $value = static::get_object_value_from_key_array($object, $array);
        return (isset($value) && is_numeric($value)) ? intval($value) : $default_value;
    }

    public static function safe_integer_product_n($object, $array, $factor, $default_value = null) {
        $value = static::get_object_value_from_key_array($object, $array);
        return (isset($value) && is_numeric($value)) ? (intval($value * $factor)) : $default_value;
    }

    public static function safe_timestamp_n($object, $array, $default_value = null) {
        return static::safe_integer_product_n($object, $array, 1000, $default_value);
    }

    public static function safe_value_n($object, $array, $default_value = null) {
        $value = static::get_object_value_from_key_array($object, $array);
        return isset($value) ? $value : $default_value;
    }

    public static function get_object_value_from_key_array($object, $array) {
        foreach($array as $key) {
            if (isset($object[$key]) && $object[$key] !== '') {
                return $object[$key];
            }
        }
        return null;
    }

    public static function truncate($number, $precision = 0) {
        $decimal_precision = pow(10, $precision);
        return floor(floatval($number * $decimal_precision)) / $decimal_precision;
    }

    public static function truncate_to_string($number, $precision = 0) {
        if ($precision > 0) {
            $string = sprintf('%.' . ($precision + 1) . 'F', floatval($number));
            list($integer, $decimal) = explode('.', $string);
            $decimal = trim('.' . substr($decimal, 0, $precision), '0');
            if (strlen($decimal) < 2) {
                $decimal = '.0';
            }
            return $integer . $decimal;
        }
        return sprintf('%d', floatval($number));
    }

    public static function uuid16($length = 16) {
        return bin2hex(random_bytes(intval($length / 2)));
    }

    public static function uuid22($length = 22) {
        return bin2hex(random_bytes(intval($length / 2)));
    }

    public static function uuid() {
        return sprintf('%04x%04x-%04x-%04x-%04x-%04x%04x%04x',
            // 32 bits for "time_low"
            mt_rand(0, 0xffff), mt_rand(0, 0xffff),

            // 16 bits for "time_mid"
            mt_rand(0, 0xffff),

            // 16 bits for "time_hi_and_version",
            // four most significant bits holds version number 4
            mt_rand(0, 0x0fff) | 0x4000,

            // 16 bits, 8 bits for "clk_seq_hi_res", 8 bits for "clk_seq_low",
            // two most significant bits holds zero and one for variant DCE1.1
            mt_rand(0, 0x3fff) | 0x8000,

            // 48 bits for "node"
            mt_rand(0, 0xffff), mt_rand(0, 0xffff), mt_rand(0, 0xffff)
        );
    }

    public static function uuidv1() {
        $biasSeconds = 12219292800;  // seconds from 15th Oct 1572 to Jan 1st 1970
        $bias = $biasSeconds * 10000000;  // in hundreds of nanoseconds
        $time = static::microseconds() * 10 + $bias;
        $timeHex = dechex($time);
        $arranged = substr($timeHex, 7, 8) . substr($timeHex, 3, 4) . '1' . substr($timeHex, 0, 3);
        $clockId = '9696';
        $macAddress = 'ffffffffffff';
        return $arranged . $clockId . $macAddress;
    }

    public static function parse_timeframe($timeframe) {
        $amount = substr($timeframe, 0, -1);
        $unit = substr($timeframe, -1);
        $scale = 1;
        if ($unit === 'y') {
            $scale = 60 * 60 * 24 * 365;
        } elseif ($unit === 'M') {
            $scale = 60 * 60 * 24 * 30;
        } elseif ($unit === 'w') {
            $scale = 60 * 60 * 24 * 7;
        } elseif ($unit === 'd') {
            $scale = 60 * 60 * 24;
        } elseif ($unit === 'h') {
            $scale = 60 * 60;
        } elseif ($unit === 'm') {
            $scale = 60;
        } elseif ($unit === 's') {
            $scale = 1;
        } else {
            throw new NotSupported('timeframe unit ' . $unit . ' is not supported');
        }
        return $amount * $scale;
    }

    public static function round_timeframe($timeframe, $timestamp, $direction=ROUND_DOWN) {
        $ms = static::parse_timeframe($timeframe) * 1000;
        // Get offset based on timeframe in milliseconds
        $offset = $timestamp % $ms;
        return $timestamp - $offset + (($direction === ROUND_UP) ? $ms : 0);
    }

    // given a sorted arrays of trades (recent first) and a timeframe builds an array of OHLCV candles
    public static function build_ohlcv($trades, $timeframe = '1m', $since = PHP_INT_MIN, $limits = PHP_INT_MAX) {
        if (empty($trades) || !is_array($trades)) {
            return array();
        }
        if (!is_numeric($since)) {
            $since = PHP_INT_MIN;
        }
        if (!is_numeric($limits)) {
            $limits = PHP_INT_MAX;
        }
        $ms = static::parse_timeframe($timeframe) * 1000;
        $ohlcvs = array();
        list(/* $timestamp */, /* $open */, $high, $low, $close, $volume) = array(0, 1, 2, 3, 4, 5);
        for ($i = 0; $i < min(count($trades), $limits); $i++) {
            $trade = $trades[$i];
            if ($trade['timestamp'] < $since) {
                continue;
            }
            $openingTime = floor($trade['timestamp'] / $ms) * $ms; // shift to the edge of m/h/d (but not M)
            $j = count($ohlcvs);

            if (($j == 0) || ($openingTime >= $ohlcvs[$j - 1][0] + $ms)) {
                // moved to a new timeframe -> create a new candle from opening trade
                $ohlcvs[] = array(
                    $openingTime,
                    $trade['price'],
                    $trade['price'],
                    $trade['price'],
                    $trade['price'],
                    $trade['amount'],
                );
            } else {
                // still processing the same timeframe -> update opening trade
                $ohlcvs[$j - 1][$high] = max($ohlcvs[$j - 1][$high], $trade['price']);
                $ohlcvs[$j - 1][$low] = min($ohlcvs[$j - 1][$low], $trade['price']);
                $ohlcvs[$j - 1][$close] = $trade['price'];
                $ohlcvs[$j - 1][$volume] += $trade['amount'];
            }
        }
        return $ohlcvs;
    }

    public static function capitalize($string) {
        return mb_strtoupper(mb_substr($string, 0, 1)) . mb_substr($string, 1);
    }

    public static function is_associative($array) {
        return is_array($array) && (count(array_filter(array_keys($array), 'is_string')) > 0);
    }

    public static function omit($array, $keys) {
        if (static::is_associative($array)) {
            $result = $array;
            if (is_array($keys)) {
                foreach ($keys as $key) {
                    unset($result[$key]);
                }
            } else {
                unset($result[$keys]);
            }
            return $result;
        }
        return $array;
    }

    public static function unique($array) {
        return array_unique($array);
    }

    public static function pluck($array, $key) {
        $result = array();
        foreach ($array as $element) {
            if (isset($key, $element)) {
                $result[] = $element[$key];
            }
        }
        return $result;
    }

    public function filter_by($array, $key, $value = null) {
        $result = array();
        foreach ($array as $element) {
            if (isset($key, $element) && ($element[$key] == $value)) {
                $result[] = $element;
            }
        }
        return $result;
    }

    public static function group_by($array, $key) {
        $result = array();
        foreach ($array as $element) {
            if (isset($element[$key]) && !is_null($element[$key])) {
                if (!isset($result[$element[$key]])) {
                    $result[$element[$key]] = array();
                }
                $result[$element[$key]][] = $element;
            }
        }
        return $result;
    }

    public static function index_by($array, $key) {
        $result = array();
        foreach ($array as $element) {
            if (isset($element[$key])) {
                $result[$element[$key]] = $element;
            }
        }
        return $result;
    }

    public static function sort_by($arrayOfArrays, $key, $descending = false) {
        $descending = $descending ? -1 : 1;
        usort($arrayOfArrays, function ($a, $b) use ($key, $descending) {
            if ($a[$key] == $b[$key]) {
                return 0;
            }
            return $a[$key] < $b[$key] ? -$descending : $descending;
        });
        return $arrayOfArrays;
    }

    public static function sort_by_2($arrayOfArrays, $key1, $key2, $descending = false) {
        $descending = $descending ? -1 : 1;
        usort($arrayOfArrays, function ($a, $b) use ($key1, $key2, $descending) {
            if ($a[$key1] == $b[$key1]) {
                if ($a[$key2] == $b[$key2]) {
                    return 0;
                }
                return $a[$key2] < $b[$key2] ? -$descending : $descending;
            }
            return $a[$key1] < $b[$key1] ? -$descending : $descending;
        });
        return $arrayOfArrays;
    }

    public static function flatten($array) {
        return array_reduce($array, function ($acc, $item) {
            return array_merge($acc, is_array($item) ? static::flatten($item) : array($item));
        }, array());
    }

    public static function array_concat() {
        return call_user_func_array('array_merge', array_filter(func_get_args(), 'is_array'));
    }

    public static function in_array($needle, $haystack) {
        return in_array($needle, $haystack);
    }

    public static function to_array($object) {
        return array_values($object);
    }

    public static function is_empty($object) {
        return empty($object);
    }

    public static function keysort($array) {
        $result = $array;
        ksort($result);
        return $result;
    }

    public static function extract_params($string) {
        if (preg_match_all('/{([\w-]+)}/u', $string, $matches)) {
            return $matches[1];
        }
    }

    public static function implode_params($string, $params) {
        if (static::is_associative($params)) {
            foreach ($params as $key => $value) {
                if (gettype($value) !== 'array') {
                    $string = implode($value, mb_split('{' . preg_quote($key) . '}', $string));
                }
            }
        }
        return $string;
    }

    public static function deep_extend() {
        //
        //     extend associative dictionaries only, replace everything else
        //
        $out = null;
        $args = func_get_args();
        foreach ($args as $arg) {
            if (static::is_associative($arg) || (is_array($arg) && (count($arg) === 0))) {
                if (!static::is_associative($out)) {
                    $out = array();
                }
                foreach ($arg as $k => $v) {
                    $out[$k] = static::deep_extend(isset($out[$k]) ? $out[$k] : array(), $v);
                }
            } else {
                $out = $arg;
            }
        }
        return $out;
    }

    public static function sum() {
        return array_sum(array_filter(func_get_args(), function ($x) {
            return isset($x) ? $x : 0;
        }));
    }

    public static function ordered($array) { // for Python OrderedDicts, does nothing in PHP and JS
        return $array;
    }

    public function aggregate($bidasks) {
        $result = array();

        foreach ($bidasks as $bidask) {
            if ($bidask[1] > 0) {
                $price = (string) $bidask[0];
                $result[$price] = array_key_exists($price, $result) ? $result[$price] : 0;
                $result[$price] += $bidask[1];
            }
        }

        $output = array();

        foreach ($result as $key => $value) {
            $output[] = array(floatval($key), floatval($value));
        }

        return $output;
    }

    public static function urlencodeBase64($string) {
        return preg_replace(array('#[=]+$#u', '#\+#u', '#\\/#'), array('', '-', '_'), \base64_encode($string));
    }

    public function urlencode($array) {
        foreach ($array as $key => $value) {
            if (is_bool($value)) {
                $array[$key] = var_export($value, true);
            }
        }
        return http_build_query($array, '', $this->urlencode_glue);
    }

    public function urlencode_nested($array) {
        // we don't have to implement this method in PHP
        // https://github.com/ccxt/ccxt/issues/12872
        // https://github.com/ccxt/ccxt/issues/12900
        return $this->urlencode($array);
    }

    public function urlencode_with_array_repeat($array) {
        return preg_replace('/%5B\d*%5D/', '', $this->urlencode($array));
    }

    public function rawencode($array) {
        return urldecode($this->urlencode($array));
    }

    public static function encode_uri_component($string) {
        return urlencode($string);
    }

    public static function url($path, $params = array()) {
        $result = static::implode_params($path, $params);
        $query = static::omit($params, static::extract_params($path));
        if ($query) {
            $result .= '?' . static::urlencode($query);
        }
        return $result;
    }

    public static function seconds() {
        return time();
    }

    public static function milliseconds() {
        if (PHP_INT_SIZE == 4) {
            return static::milliseconds32();
        } else {
            return static::milliseconds64();
        }
    }

    public static function milliseconds32() {
        list($msec, $sec) = explode(' ', microtime());
        // raspbian 32-bit integer workaround
        // https://github.com/ccxt/ccxt/issues/5978
        // return (int) ($sec . substr($msec, 2, 3));
        return $sec . substr($msec, 2, 3);
    }

    public static function milliseconds64() {
        list($msec, $sec) = explode(' ', microtime());
        // this method will not work on 32-bit raspbian
        return (int) ($sec . substr($msec, 2, 3));
    }

    public static function microseconds() {
        list($msec, $sec) = explode(' ', microtime());
        return $sec . str_pad(substr($msec, 2, 6), 6, '0');
    }

    public static function iso8601($timestamp = null) {
        if (!isset($timestamp)) {
            return null;
        }
        if (!is_numeric($timestamp) || intval($timestamp) != $timestamp) {
            return null;
        }
        $timestamp = (int) $timestamp;
        if ($timestamp < 0) {
            return null;
        }
        $result = gmdate('c', (int) floor($timestamp / 1000));
        $msec = (int) $timestamp % 1000;
        $result = str_replace('+00:00', sprintf('.%03dZ', $msec), $result);
        return $result;
    }

    public static function parse_date($timestamp) {
        return static::parse8601($timestamp);
    }

    public static function parse8601($timestamp = null) {
        if (!isset($timestamp)) {
            return null;
        }
        if (!$timestamp || !is_string($timestamp)) {
            return null;
        }
        $timedata = date_parse($timestamp);
        if (!$timedata || $timedata['error_count'] > 0 || $timedata['warning_count'] > 0 || (isset($timedata['relative']) && count($timedata['relative']) > 0)) {
            return null;
        }
        if (($timedata['hour'] === false) ||
            ($timedata['minute'] === false) ||
            ($timedata['second'] === false) ||
            ($timedata['year'] === false) ||
            ($timedata['month'] === false) ||
            ($timedata['day'] === false)) {
            return null;
        }
        $time = strtotime($timestamp);
        if ($time === false) {
            return null;
        }
        $time *= 1000;
        if (preg_match('/\.(?<milliseconds>[0-9]{1,3})/', $timestamp, $match)) {
            $time += (int) str_pad($match['milliseconds'], 3, '0', STR_PAD_RIGHT);
        }
        return $time;
    }

    public static function rfc2616($timestamp) {
        if (!$timestamp) {
            $timestamp = static::milliseconds();
        }
        return gmdate('D, d M Y H:i:s T', (int) round($timestamp / 1000));
    }

    public static function dmy($timestamp, $infix = '-') {
        return gmdate('m' . $infix . 'd' . $infix . 'Y', (int) round($timestamp / 1000));
    }

    public static function ymd($timestamp, $infix = '-', $fullYear = true) {
        $yearFormat = $fullYear ? 'Y' : 'y';
        return gmdate($yearFormat . $infix . 'm' . $infix . 'd', (int) round($timestamp / 1000));
    }

    public static function yymmdd($timestamp, $infix = '') {
        return static::ymd($timestamp, $infix, false);
    }

    public static function yyyymmdd($timestamp, $infix = '-') {
        return static::ymd($timestamp, $infix, true);
    }

    public static function ymdhms($timestamp, $infix = ' ') {
        return gmdate('Y-m-d\\' . $infix . 'H:i:s', (int) round($timestamp / 1000));
    }

    public static function binary_concat() {
        return implode('', func_get_args());
    }

    public static function binary_concat_array($arr) {
        return implode('', $arr);
    }

    public static function binary_to_base64($binary) {
        return \base64_encode($binary);
    }

    public static function base16_to_binary($data) {
        return hex2bin($data);
    }

    public static function json($data, $params = array()) {
        $options = array(
            'convertArraysToObjects' => JSON_FORCE_OBJECT,
            // other flags if needed...
        );
        $flags = JSON_UNESCAPED_SLASHES;
        foreach ($options as $key => $value) {
            if (array_key_exists($key, $params) && $params[$key]) {
                $flags |= $options[$key];
            }
        }
        return json_encode($data, $flags);
    }

    public static function is_json_encoded_object($input) {
        return ('string' === gettype($input)) &&
                (strlen($input) >= 2) &&
                (('{' === $input[0]) || ('[' === $input[0]));
    }

    public static function encode($input) {
        return $input;
    }

    public static function decode($input) {
        return $input;
    }

    public function check_address($address) {
        if (empty($address) || !is_string($address)) {
            throw new InvalidAddress($this->id . ' address is null');
        }

        if ((count(array_unique(str_split($address))) === 1) ||
            (strlen($address) < $this->minFundingAddressLength) ||
            (strpos($address, ' ') !== false)) {
            throw new InvalidAddress($this->id . ' address is invalid or has less than ' . strval($this->minFundingAddressLength) . ' characters: "' . strval($address) . '"');
        }

        return $address;
    }

    public function describe() {
        return array();
    }

    public function __construct($options = array()) {

        // todo auto-camelcasing for methods in PHP
        // $method_names = get_class_methods ($this);
        // foreach ($method_names as $method_name) {
        //     if ($method_name) {
        //         if (($method_name[0] != '_') && ($method_name[-1] != '_') && (mb_strpos ($method_name, '_') !== false)) {
        //             $parts = explode ('_', $method_name);
        //             $camelcase = $parts[0];
        //             for ($i = 1; $i < count ($parts); $i++) {
        //                 $camelcase .= static::capitalize ($parts[$i]);
        //             }
        //             // $this->$camelcase = $this->$method_name;
        //             // echo $method_name . " " . method_exists ($this, $method_name) . " " . $camelcase . " " . method_exists ($this, $camelcase) . "\n";
        //         }
        //     }
        // }

        $this->defined_rest_api = array();
        $this->curl = null;
        $this->curl_options = array(); // overrideable by user, empty by default
        $this->curl_reset = true;
        $this->curl_close = false;

        $this->id = null;

        $this->validateServerSsl = true;
        $this->validateClientSsl = false;
        $this->curlopt_interface = null;
        $this->timeout = 10000; // in milliseconds
        $this->proxy = '';
        $this->origin = '*'; // CORS origin
        $this->headers = array();
        $this->hostname = null; // in case of inaccessibility of the "main" domain

        $this->options = $this->get_default_options(); // exchange-specific options if any

        $this->skipJsonOnStatusCodes = false; // TODO: reserved, rewrite the curl routine to parse JSON body anyway
        $this->quoteJsonNumbers = true; // treat numbers in json as quoted precise strings

        $this->name = null;
        $this->countries = null;
        $this->version = null;
        $this->certified = false; // if certified by the CCXT dev team
        $this->pro = false; // if it is integrated with CCXT Pro for WebSocket support
        $this->alias = false; // whether this exchange is an alias to another exchange

        $this->urls = array();
        $this->api = array();
        $this->comment = null;

        $this->markets = null;
        $this->symbols = null;
        $this->codes = null;
        $this->ids = null;
        $this->currencies = array();
        $this->base_currencies = null;
        $this->quote_currencies = null;
        $this->balance = array();
        $this->orderbooks = array();
        $this->tickers = array();
        $this->fees = array('trading' => array(), 'funding' => array());
        $this->precision = array();
        $this->orders = null;
        $this->myTrades = null;
        $this->trades = array();
        $this->transactions = array();
        $this->positions = array();
        $this->ohlcvs = array();
        $this->exceptions = array();
        $this->accounts = array();
        $this->status = array('status' => 'ok', 'updated' => null, 'eta' => null, 'url' => null);
        $this->limits = array(
            'cost' => array(
                'min' => null,
                'max' => null,
            ),
            'price' => array(
                'min' => null,
                'max' => null,
            ),
            'amount' => array(
                'min' => null,
                'max' => null,
            ),
            'leverage' => array(
                'min' => null,
                'max' => null,
            ),
        );
        $this->httpExceptions = array(
            '422' => 'ExchangeError',
            '418' => 'DDoSProtection',
            '429' => 'RateLimitExceeded',
            '404' => 'ExchangeNotAvailable',
            '409' => 'ExchangeNotAvailable',
            '410' => 'ExchangeNotAvailable',
            '451' => 'ExchangeNotAvailable',
            '500' => 'ExchangeNotAvailable',
            '501' => 'ExchangeNotAvailable',
            '502' => 'ExchangeNotAvailable',
            '520' => 'ExchangeNotAvailable',
            '521' => 'ExchangeNotAvailable',
            '522' => 'ExchangeNotAvailable',
            '525' => 'ExchangeNotAvailable',
            '526' => 'ExchangeNotAvailable',
            '400' => 'ExchangeNotAvailable',
            '403' => 'ExchangeNotAvailable',
            '405' => 'ExchangeNotAvailable',
            '503' => 'ExchangeNotAvailable',
            '530' => 'ExchangeNotAvailable',
            '408' => 'RequestTimeout',
            '504' => 'RequestTimeout',
            '401' => 'AuthenticationError',
            '407' => 'AuthenticationError',
            '511' => 'AuthenticationError',
        );
        $this->verbose = false;
        $this->apiKey = '';
        $this->secret = '';
        $this->password = '';
        $this->login = '';
        $this->uid = '';
        $this->privateKey = '';
        $this->walletAddress = '';
        $this->token = ''; // reserved for HTTP auth in some cases

        $this->twofa = null;
        $this->markets_by_id = null;
        $this->currencies_by_id = null;
        $this->userAgent = null; // 'ccxt/' . $this::VERSION . ' (+https://github.com/ccxt/ccxt) PHP/' . PHP_VERSION;
        $this->userAgents = array(
            'chrome' => 'Mozilla/5.0 (Windows NT 10.0; Win64; x64) AppleWebKit/537.36 (KHTML, like Gecko) Chrome/62.0.3202.94 Safari/537.36',
            'chrome39' => 'Mozilla/5.0 (Windows NT 6.1; WOW64) AppleWebKit/537.36 (KHTML, like Gecko) Chrome/39.0.2171.71 Safari/537.36',
            'chrome100' => 'Mozilla/5.0 (Macintosh; Intel Mac OS X 10_15_7) AppleWebKit/537.36 (KHTML, like Gecko) Chrome/100.0.4896.75 Safari/537.36',
        );
        $this->minFundingAddressLength = 1; // used in check_address
        $this->substituteCommonCurrencyCodes = true;

        // whether fees should be summed by currency code
        $this->reduceFees = true;

        $this->timeframes = null;

        $this->requiredCredentials = array(
            'apiKey' => true,
            'secret' => true,
            'uid' => false,
            'login' => false,
            'password' => false,
            'twofa' => false, // 2-factor authentication (one-time password key)
            'privateKey' => false,
            'walletAddress' => false,
            'token' => false, // reserved for HTTP auth in some cases
        );

        // API methods metainfo
        $this->has = array(
            'publicAPI' => true,
            'privateAPI' => true,
            'CORS' => null,
            'spot' => null,
            'margin' => null,
            'swap' => null,
            'future' => null,
            'option' => null,
            'addMargin' => null,
            'cancelAllOrders' => null,
            'cancelOrder' => true,
            'cancelOrders' => null,
            'createDepositAddress' => null,
            'createLimitOrder' => true,
            'createMarketOrder' => true,
            'createOrder' => true,
            'createPostOnlyOrder' => null,
            'createReduceOnlyOrder' => null,
            'createStopOrder' => null,
            'editOrder' => 'emulated',
            'fetchAccounts' => null,
            'fetchBalance' => true,
            'fetchBidsAsks' => null,
            'fetchBorrowInterest' => null,
            'fetchBorrowRate' => null,
            'fetchBorrowRateHistory' => null,
            'fetchBorrowRatesPerSymbol' => null,
            'fetchBorrowRates' => null,
            'fetchCanceledOrders' => null,
            'fetchClosedOrder' => null,
            'fetchClosedOrders' => null,
            'fetchCurrencies' => 'emulated',
            'fetchDeposit' => null,
            'fetchDepositAddress' => null,
            'fetchDepositAddresses' => null,
            'fetchDepositAddressesByNetwork' => null,
            'fetchDeposits' => null,
            'fetchFundingFee' => null,
            'fetchFundingFees' => null,
            'fetchFundingHistory' => null,
            'fetchFundingRate' => null,
            'fetchFundingRateHistory' => null,
            'fetchFundingRates' => null,
            'fetchIndexOHLCV' => null,
            'fetchL2OrderBook' => true,
            'fetchLedger' => null,
            'fetchLedgerEntry' => null,
            'fetchLeverageTiers' => null,
            'fetchMarketLeverageTiers' => null,
            'fetchMarkets' => true,
            'fetchMarkOHLCV' => null,
            'fetchMyTrades' => null,
            'fetchOHLCV' => 'emulated',
            'fetchOpenOrder' => null,
            'fetchOpenOrders' => null,
            'fetchOrder' => null,
            'fetchOrderBook' => true,
            'fetchOrderBooks' => null,
            'fetchOrders' => null,
            'fetchOrderTrades' => null,
            'fetchPermissions' => null,
            'fetchPosition' => null,
            'fetchPositions' => null,
            'fetchPositionsRisk' => null,
            'fetchPremiumIndexOHLCV' => null,
            'fetchStatus' => 'emulated',
            'fetchTicker' => true,
            'fetchTickers' => null,
            'fetchTime' => null,
            'fetchTrades' => true,
            'fetchTradingFee' => null,
            'fetchTradingFees' => null,
            'fetchTradingLimits' => null,
            'fetchTransactions' => null,
            'fetchTransfers' => null,
            'fetchWithdrawal' => null,
            'fetchWithdrawals' => null,
            'reduceMargin' => null,
            'setLeverage' => null,
            'setMargin' => null,
            'setMarginMode' => null,
            'setPositionMode' => null,
            'signIn' => null,
            'transfer' => null,
            'withdraw' => null,
        );

        $this->precisionMode = DECIMAL_PLACES;
        $this->paddingMode = NO_PADDING;
        $this->number = 'floatval';
        $this->handleContentTypeApplicationZip = false;

        $this->lastRestRequestTimestamp = 0;
        $this->lastRestPollTimestamp = 0;
        $this->restRequestQueue = null;
        $this->restPollerLoopIsRunning = false;
        $this->enableRateLimit = true;
        $this->enableLastJsonResponse = true;
        $this->enableLastHttpResponse = true;
        $this->enableLastResponseHeaders = true;
        $this->last_http_response = null;
        $this->last_json_response = null;
        $this->last_response_headers = null;

        $this->requiresWeb3 = false;
        $this->requiresEddsa = false;
        $this->rateLimit = 2000;

        $this->commonCurrencies = array(
            'XBT' => 'BTC',
            'BCC' => 'BCH',
            'BCHABC' => 'BCH',
            'BCHSV' => 'BSV',
        );

        $this->urlencode_glue = ini_get('arg_separator.output'); // can be overrided by exchange constructor params
        $this->urlencode_glue_warning = true;

        $options = array_replace_recursive($this->describe(), $options);
        if ($options) {
            foreach ($options as $key => $value) {
                $this->{$key} =
                    (property_exists($this, $key) && is_array($this->{$key}) && is_array($value)) ?
                        array_replace_recursive($this->{$key}, $value) :
                        $value;
            }
        }

        $this->tokenBucket = array(
            'delay' => 0.001,
            'capacity' => 1.0,
            'cost' => 1.0,
            'maxCapacity' => 1000,
            'refillRate' => ($this->rateLimit > 0) ? 1.0 / $this->rateLimit : PHP_INT_MAX,
        );

        if ($this->urlencode_glue !== '&') {
            if ($this->urlencode_glue_warning) {
                throw new ExchangeError($this->id . ' warning! The glue symbol for HTTP queries ' .
                    ' is changed from its default value & to ' . $this->urlencode_glue . ' in php.ini' .
                    ' (arg_separator.output) or with a call to ini_set prior to this message. If that' .
                    ' was the intent, you can acknowledge this warning and silence it by setting' .
                    " 'urlencode_glue_warning' => false or 'urlencode_glue' => '&' with exchange constructor params");
            }
        }

        if ($this->api) {
            $this->define_rest_api($this->api, 'request');
        }

        if ($this->markets) {
            $this->set_markets($this->markets);
        }
    }

    public function set_sandbox_mode($enabled) {
        if ($enabled) {
            if (array_key_exists('test', $this->urls)) {
                $this->urls['apiBackup'] = $this->urls['api'];
                $this->urls['api'] = $this->urls['test'];
            } else {
                throw new NotSupported($this->id . ' does not have a sandbox URL');
            }
        } elseif (array_key_exists('apiBackup', $this->urls)) {
            $this->urls['api'] = $this->urls['apiBackup'];
            unset($this->urls['apiBackup']);
        }
    }

    public function define_rest_api_endpoint($method_name, $uppercase_method, $lowercase_method, $camelcase_method, $path, $paths, $config = array()) {
        $split_path = mb_split('[^a-zA-Z0-9]', $path);
        $camelcase_suffix = implode(array_map(get_called_class() . '::capitalize', $split_path));
        $lowercase_path = array_map('trim', array_map('strtolower', $split_path));
        $underscore_suffix = implode('_', array_filter($lowercase_path));
        $camelcase_prefix = implode('', array_merge(
            array($paths[0]),
            array_map(get_called_class() . '::capitalize', array_slice($paths, 1))
        ));
        $underscore_prefix = implode('_', array_merge(
            array($paths[0]),
            array_filter(array_map('trim', array_slice($paths, 1)))
        ));
        $camelcase = $camelcase_prefix . $camelcase_method . static::capitalize($camelcase_suffix);
        $underscore = $underscore_prefix . '_' . $lowercase_method . '_' . mb_strtolower($underscore_suffix);
        $api_argument = (count($paths) > 1) ? $paths : $paths[0];
        $this->defined_rest_api[$camelcase] = array($path, $api_argument, $uppercase_method, $method_name, $config);
        $this->defined_rest_api[$underscore] = array($path, $api_argument, $uppercase_method, $method_name, $config);
    }

    public function define_rest_api($api, $method_name, $paths = array()) {
        foreach ($api as $key => $value) {
            $uppercase_method = mb_strtoupper($key);
            $lowercase_method = mb_strtolower($key);
            $camelcase_method = static::capitalize($lowercase_method);
            if (static::is_associative($value)) {
                // the options HTTP method conflicts with the 'options' API url path
                // if (preg_match('/^(?:get|post|put|delete|options|head|patch)$/i', $key)) {
                if (preg_match('/^(?:get|post|put|delete|head|patch)$/i', $key)) {
                    foreach ($value as $endpoint => $config) {
                        $path = trim($endpoint);
                        if (static::is_associative($config)) {
                            $this->define_rest_api_endpoint($method_name, $uppercase_method, $lowercase_method, $camelcase_method, $path, $paths, $config);
                        } elseif (is_numeric($config)) {
                            $this->define_rest_api_endpoint($method_name, $uppercase_method, $lowercase_method, $camelcase_method, $path, $paths, array('cost' => $config));
                        } else {
                            throw new NotSupported($this->id . ' define_rest_api() API format not supported, API leafs must strings, objects or numbers');
                        }
                    }
                } else {
                    $copy = $paths;
                    array_push($copy, $key);
                    $this->define_rest_api($value, $method_name, $copy);
                }
            } else {
                foreach ($value as $path) {
                    $this->define_rest_api_endpoint($method_name, $uppercase_method, $lowercase_method, $camelcase_method, $path, $paths);
                }
            }
        }
    }

    public function underscore($camelcase) {
        // todo: write conversion fooBar10OHLCV2Candles → foo_bar10_ohlcv2_candles
        throw new NotSupported($this->id . ' underscore() is not supported yet');
    }

    public function camelcase($underscore) {
        // todo: write conversion foo_bar10_ohlcv2_candles → fooBar10OHLCV2Candles
        throw new NotSupported($this->id . ' camelcase() is not supported yet');
    }

    public static function hash($request, $type = 'md5', $digest = 'hex') {
        $base64 = ('base64' === $digest);
        $binary = ('binary' === $digest);
        $raw_output = ($binary || $base64) ? true : false;
        if ($type === 'keccak') {
            $hash = Keccak::hash($request, 256, $raw_output);
        } else {
            $hash = \hash($type, $request, $raw_output);
        }
        if ($base64) {
            $hash = \base64_encode($hash);
        }
        return $hash;
    }

    public static function hmac($request, $secret, $type = 'sha256', $digest = 'hex') {
        $base64 = ('base64' === $digest);
        $binary = ('binary' === $digest);
        $hmac = \hash_hmac($type, $request, $secret, ($binary || $base64) ? true : false);
        if ($base64) {
            $hmac = \base64_encode($hmac);
        }
        return $hmac;
    }

    public static function jwt($request, $secret, $alg = 'HS256') {
        $algorithms = array(
            'HS256' => 'sha256',
            'HS384' => 'sha384',
            'HS512' => 'sha512',
        );
        $encodedHeader = static::urlencodeBase64(json_encode(array('alg' => $alg, 'typ' => 'JWT')));
        $encodedData = static::urlencodeBase64(json_encode($request, JSON_UNESCAPED_SLASHES));
        $token = $encodedHeader . '.' . $encodedData;
        $algoType = substr($alg, 0, 2);

        if ($algoType === 'HS') {
            $algName = $algorithms[$alg];
            if (!array_key_exists($alg, $algorithms)) {
                throw new ExchangeError($alg . ' is not a supported jwt algorithm.');
            }
            $signature =  static::hmac($token, $secret, $algName, 'binary');
        } elseif ($algoType === 'RS') {
            $signature = \base64_decode(static::rsa($token, $secret, $alg));
        }
        return $token . '.' . static::urlencodeBase64($signature);
    }

    public static function rsa($request, $secret, $alg = 'RS256') {
        $algorithms = array(
            'RS256' => \OPENSSL_ALGO_SHA256,
            'RS384' => \OPENSSL_ALGO_SHA384,
            'RS512' => \OPENSSL_ALGO_SHA512,
        );
        if (!array_key_exists($alg, $algorithms)) {
            throw new ExchangeError($alg . ' is not a supported rsa signing algorithm.');
        }
        $algName = $algorithms[$alg];
        $signature = null;
        \openssl_sign($request, $signature, $secret, $algName);
        return \base64_encode($signature);
    }

    public static function ecdsa($request, $secret, $algorithm = 'p256', $hash = null, $fixedLength = false) {
        $digest = $request;
        if ($hash !== null) {
            $digest = static::hash($request, $hash, 'hex');
        }
        $ec = new EC(strtolower($algorithm));
        $key = $ec->keyFromPrivate(ltrim($secret, '0x'));
        $ellipticSignature = $key->sign($digest, 'hex', array('canonical' => true));
        $count = new BN('0');
        $minimumSize = (new BN('1'))->shln(8 * 31)->sub(new BN('1'));
        while ($fixedLength && ($ellipticSignature->r->gt($ec->nh) || $ellipticSignature->r->lte($minimumSize) || $ellipticSignature->s->lte($minimumSize))) {
            $ellipticSignature = $key->sign($digest, 'hex', array('canonical' => true, 'extraEntropy' => $count->toArray('le', 32)));
            $count = $count->add(new BN('1'));
        }
        $signature = array(
            'r' =>  $ellipticSignature->r->bi->toHex(),
            's' => $ellipticSignature->s->bi->toHex(),
            'v' => $ellipticSignature->recoveryParam,
        );
        return $signature;
    }

    public static function eddsa($request, $secret, $algorithm = 'ed25519') {
        // this method is experimental ( ͡° ͜ʖ ͡°)
        $curve = new EdDSA($algorithm);
        $signature = $curve->signModified($request, $secret);
        return static::binary_to_base58(static::base16_to_binary($signature->toHex()));
    }

    public function throttle($cost = null) {
        // TODO: use a token bucket here
        $now = $this->milliseconds();
        $elapsed = $now - $this->lastRestRequestTimestamp;
        $cost = ($cost === null) ? 1 : $cost;
        $sleep_time = $this->rateLimit * $cost;
        if ($elapsed < $sleep_time) {
            $delay = $sleep_time - $elapsed;
            usleep((int) ($delay * 1000.0));
        }
    }

    public function sign($path, $api = 'public', $method = 'GET', $params = array(), $headers = null, $body = null) {
        throw new NotSupported($this->id . ' sign() is not supported yet');
    }

    public function parse_json($json_string, $as_associative_array = true) {
        return json_decode($this->on_json_response($json_string), $as_associative_array);
    }

    public function log() {
        $args = func_get_args();
        if (is_array($args)) {
            $array = array();
            foreach ($args as $arg) {
                $array[] = is_string($arg) ? $arg : json_encode($arg, JSON_PRETTY_PRINT);
            }
            echo implode(' ', $array), "\n";
        }
    }

    public function on_rest_response($code, $reason, $url, $method, $response_headers, $response_body, $request_headers, $request_body) {
        return is_string($response_body) ? trim($response_body) : $response_body;
    }

    public function on_json_response($response_body) {
        return (is_string($response_body) && $this->quoteJsonNumbers) ? preg_replace('/":([+.0-9eE-]+)([,}])/', '":"$1"$2', $response_body) : $response_body;
    }

    public function fetch($url, $method = 'GET', $headers = null, $body = null) {

        $headers = array_merge($this->headers, $headers ? $headers : array());

        if (strlen($this->proxy)) {
            $headers['Origin'] = $this->origin;
        }

        $headers = $this->set_headers($headers);

        $verbose_headers = $headers;

        if (!$headers) {
            $headers = array();
        } elseif (is_array($headers)) {
            $tmp = $headers;
            $headers = array();
            foreach ($tmp as $key => $value) {
                $headers[] = $key . ': ' . $value;
            }
        }

        // this name for the proxy string is deprecated
        // we should rename it to $this->cors everywhere
        $url = $this->proxy . $url;

        // https://github.com/ccxt/ccxt/issues/5914
        if ($this->curl) {
            if ($this->curl_close) {
                curl_close($this->curl); // we properly close the curl channel here to save cookies
                $this->curl = curl_init();
            } elseif ($this->curl_reset) {
                curl_reset($this->curl); // this is the default
            }
        } else {
            $this->curl = curl_init();
        }

        curl_setopt($this->curl, CURLOPT_URL, $url);

        if ($this->timeout) {
            curl_setopt($this->curl, CURLOPT_CONNECTTIMEOUT_MS, (int) ($this->timeout));
            curl_setopt($this->curl, CURLOPT_TIMEOUT_MS, (int) ($this->timeout));
        }

        curl_setopt($this->curl, CURLOPT_RETURNTRANSFER, true);
        if (!$this->validateClientSsl) {
            curl_setopt($this->curl, CURLOPT_SSL_VERIFYPEER, false);
        }
        if (!$this->validateServerSsl) {
            curl_setopt($this->curl, CURLOPT_SSL_VERIFYHOST, false);
        }

        if ($this->userAgent) {
            if (gettype($this->userAgent) == 'string') {
                curl_setopt($this->curl, CURLOPT_USERAGENT, $this->userAgent);
                $verbose_headers = array_merge($verbose_headers, array('User-Agent' => $this->userAgent));
            } elseif ((gettype($this->userAgent) == 'array') && array_key_exists('User-Agent', $this->userAgent)) {
                curl_setopt($this->curl, CURLOPT_USERAGENT, $this->userAgent['User-Agent']);
                $verbose_headers = array_merge($verbose_headers, $this->userAgent);
            }
        }

        curl_setopt($this->curl, CURLOPT_ENCODING, '');

        if ($method == 'GET') {
            curl_setopt($this->curl, CURLOPT_HTTPGET, true);
        } elseif ($method == 'POST') {
            curl_setopt($this->curl, CURLOPT_POST, true);
            curl_setopt($this->curl, CURLOPT_POSTFIELDS, $body);
        } elseif ($method == 'PUT') {
            curl_setopt($this->curl, CURLOPT_CUSTOMREQUEST, 'PUT');
            curl_setopt($this->curl, CURLOPT_POSTFIELDS, $body);
            $headers[] = 'X-HTTP-Method-Override: PUT';
        } elseif ($method == 'PATCH') {
            curl_setopt($this->curl, CURLOPT_CUSTOMREQUEST, 'PATCH');
            curl_setopt($this->curl, CURLOPT_POSTFIELDS, $body);
        } elseif ($method === 'DELETE') {
            curl_setopt($this->curl, CURLOPT_CUSTOMREQUEST, 'DELETE');
            curl_setopt($this->curl, CURLOPT_POSTFIELDS, $body);

            $headers[] = 'X-HTTP-Method-Override: DELETE';
        }

        if ($headers) {
            curl_setopt($this->curl, CURLOPT_HTTPHEADER, $headers);
        }

        if ($this->verbose) {
            print_r(array('fetch Request:', $this->id, $method, $url, 'RequestHeaders:', $verbose_headers, 'RequestBody:', $body));
        }

        // we probably only need to set it once on startup
        if ($this->curlopt_interface) {
            curl_setopt($this->curl, CURLOPT_INTERFACE, $this->curlopt_interface);
        }

        /*

        // this is currently not integrated, reserved for future
        if ($this->proxy) {
            curl_setopt ($this->curl, CURLOPT_PROXY, $this->proxy);
        }

        */

        curl_setopt($this->curl, CURLOPT_FOLLOWLOCATION, true);
        curl_setopt($this->curl, CURLOPT_FAILONERROR, false);

        curl_setopt($this->curl, CURLOPT_HEADER, 1);
        // match the same http version as python and js
        curl_setopt($this->curl, CURLOPT_HTTP_VERSION, CURL_HTTP_VERSION_1_1);

        // user-defined cURL options (if any)
        if (!empty($this->curl_options)) {
            curl_setopt_array($this->curl, $this->curl_options);
        }

        $response_headers = array();

        $response = curl_exec($this->curl);

        $headers_length = curl_getinfo($this->curl, CURLINFO_HEADER_SIZE);

        $raw_headers = mb_substr($response, 0, $headers_length);

        $raw_headers_array = explode("\r\n", trim($raw_headers));
        $status_line = $raw_headers_array[0];
        $parts = explode(' ', $status_line);
        $http_status_text = count($parts) === 3 ? $parts[2] : null;
        $raw_headers = array_slice($raw_headers_array, 1);
        foreach ($raw_headers as $raw_header) {
            if (strlen($raw_header)) {
                $exploded = explode(': ', $raw_header);
                if (count($exploded) > 1) {
                    list($key, $value) = $exploded;
                    // don't overwrite headers
                    // https://stackoverflow.com/a/4371395/4802441
                    if (array_key_exists($key, $response_headers)) {
                        $response_headers[$key] = $response_headers[$key] . ', ' . $value;
                    } else {
                        $response_headers[$key] = $value;
                    }
                }
            }
        }
        $result = mb_substr($response, $headers_length);

        $curl_errno = curl_errno($this->curl);
        $curl_error = curl_error($this->curl);
        $http_status_code = curl_getinfo($this->curl, CURLINFO_HTTP_CODE);

        $result = $this->on_rest_response($http_status_code, $http_status_text, $url, $method, $response_headers, $result, $headers, $body);

        $this->lastRestRequestTimestamp = $this->milliseconds();

        if ($this->enableLastHttpResponse) {
            $this->last_http_response = $result;
        }

        if ($this->enableLastResponseHeaders) {
            $this->last_response_headers = $response_headers;
        }

        $json_response = null;
        $is_json_encoded_response = $this->is_json_encoded_object($result);

        if ($is_json_encoded_response) {
            $json_response = $this->parse_json($result);
            if ($this->enableLastJsonResponse) {
                $this->last_json_response = $json_response;
            }
        }

        if ($this->verbose) {
            print_r(array('fetch Response:', $this->id, $method, $url, $http_status_code, $curl_error, 'ResponseHeaders:', $response_headers, 'ResponseBody:', $result));
        }

        if ($result === false) {
            if ($curl_errno == 28) { // CURLE_OPERATION_TIMEDOUT
                throw new RequestTimeout($this->id . ' ' . implode(' ', array($url, $method, $curl_errno, $curl_error)));
            }

            // all sorts of SSL problems, accessibility
            throw new ExchangeNotAvailable($this->id . ' ' . implode(' ', array($url, $method, $curl_errno, $curl_error)));
        }

        $skip_further_error_handling = $this->handle_errors($http_status_code, $http_status_text, $url, $method, $response_headers, $result ? $result : null, $json_response, $headers, $body);
        if (!$skip_further_error_handling) {
            $this->handle_http_status_code($http_status_code, $http_status_text, $url, $method, $result);
        }
        // check if $curl_errno is not zero
        if ($curl_errno) {
            throw new NetworkError($this->id . ' unknown error: ' . strval($curl_errno) . ' ' . $curl_error);
        }

        return isset($json_response) ? $json_response : $result;
    }

    public function load_markets($reload = false, $params = array()) {
        if (!$reload && $this->markets) {
            if (!$this->markets_by_id) {
                return $this->set_markets($this->markets);
            }
            return $this->markets;
        }
        $currencies = null;
        if (array_key_exists('fetchCurrencies', $this->has) && $this->has['fetchCurrencies'] === true) {
            $currencies = $this->fetch_currencies();
        }
        $markets = $this->fetch_markets($params);
        return $this->set_markets($markets, $currencies);
    }

    public function number($n) {
        return call_user_func($this->number, $n);
    }

    public function filter_by_since_limit($array, $since = null, $limit = null, $key = 'timestamp', $tail = false) {
        $result = array();
        $since_is_set = isset($since);
        if ($since_is_set) {
            foreach ($array as $entry) {
                if ($entry[$key] > $since) {
                    $result[] = $entry;
                }
            }
        } else {
            $result = $array;
        }
        if (isset($limit)) {
            if (is_array($result)) {
                $result = $tail ? array_slice($result, -$limit) : array_slice($result, 0, $limit);
            } else {
                $length = count($result);
                if ($tail) {
                    $start = max($length - $limit, 0);
                } else {
                    $start = 0;
                }
                $end = min($start + $limit, $length);
                $result_copy = array();
                for ($i = $start; $i < $end; $i++) {
                    $result_copy[] = $result[$i];
                }
                $result = $result_copy;
            }
        }
        return $result;
    }

    public function filter_by_value_since_limit($array, $field, $value = null, $since = null, $limit = null, $key = 'timestamp', $tail = false) {
        $valueIsSet = isset($value);
        $sinceIsSet = isset($since);
        $result = array();
        foreach ($array as $k => $v) {
            if (($valueIsSet ? ($v[$field] === $value) : true) && ($sinceIsSet ? ($v[$key] >= $since) : true)) {
                $result[] = $v;
            }
        }
        if (isset($limit)) {
            return $tail ? array_slice($result, -$limit) : array_slice($result, 0, $limit);
        }
        return $result;
    }

    public function fetch_order_trades($id, $symbol = null, $params = array()) {
        throw new NotSupported($this->id . ' fetch_order_trades() is not supported yet');
    }

    public function fetch_markets($params = array()) {
        // markets are returned as a list
        // currencies are returned as a dict
        // this is for historical reasons
        // and may be changed for consistency later
        return $this->markets ? array_values($this->markets) : array();
    }

    public function fetch_currencies($params = array()) {
        // markets are returned as a list
        // currencies are returned as a dict
        // this is for historical reasons
        // and may be changed for consistency later
        return $this->currencies ? $this->currencies : array();
    }

    public function precision_from_string($str) {
        // support string formats like '1e-4'
        if (strpos($str, 'e') > -1) {
            $numStr = preg_replace ('/\de/', '', $str);
            return ((int)$numStr) * -1;
        }
        // support integer formats (without dot) like '1', '10' etc [Note: bug in decimalToPrecision, so this should not be used atm]
        // if (strpos($str, '.') === -1) {
        //     return strlen(str) * -1;
        // }
        // default strings like '0.0001'
        $parts = explode('.', preg_replace('/0+$/', '', $str));
        return (count($parts) > 1) ? strlen($parts[1]) : 0;
    }

    public function __call($function, $params) {
        if (array_key_exists($function, $this->defined_rest_api)) {
            $partial = $this->defined_rest_api[$function];
            $entry = $partial[3];
            $config = $partial[4];
            $partial[3] = $params ? $params[0] : $params;
            $partial[4] = null;
            $partial[5] = null;
            $partial[6] = $config;
            $partial[7] = ($params && (count($params) > 1)) ? $params[1] : array();
            return call_user_func_array(array($this, $entry), $partial);
        } elseif (array_key_exists($function, static::$camelcase_methods)) {
            $underscore = static::$camelcase_methods[$function];
            return call_user_func_array(array($this, $underscore), $params);
        } elseif (!preg_match('/^[A-Z0-9_]+$/', $function)) {
            $underscore = preg_replace_callback('/[a-z0-9][A-Z]/m', function ($x) {
                return $x[0][0] . '_' . $x[0][1];
            }, $function);
            $underscore = strtolower($underscore);
            if (method_exists($this, $underscore)) {
                return call_user_func_array(array($this, $underscore), $params);
            } else {
                /* handle errors */
                throw new ExchangeError($function . ' method not found');
            }
        } else {
            /* handle errors */
            throw new ExchangeError($function . ' method not found, try underscore_notation instead of camelCase for the method being called');
        }
    }

    public function __sleep() {
        $return = array_keys(array_filter(get_object_vars($this), function ($var) {
            return !(is_object($var) || is_resource($var) || is_callable($var));
        }));
        return $return;
    }

    public function __wakeup() {
        $this->curl = curl_init();
        if ($this->api) {
            $this->define_rest_api($this->api, 'request');
        }
    }

    public function __destruct() {
        if ($this->curl !== null) {
            curl_close($this->curl);
        }
    }

    public function has($feature = null) {
        if (!$feature) {
            return $this->has;
        }
        $feature = strtolower($feature);
        $new_feature_map = array_change_key_case($this->has, CASE_LOWER);
        if (array_key_exists($feature, $new_feature_map)) {
            return $new_feature_map[$feature];
        }

        // PHP 5.6+ only:
        // $old_feature_map = array_change_key_case (array_filter (get_object_vars ($this), function ($key) {
        //     return strpos($key, 'has') !== false && $key !== 'has';
        // }, ARRAY_FILTER_USE_KEY), CASE_LOWER);

        // the above rewritten for PHP 5.4+
        $nonfiltered = get_object_vars($this);
        $filtered = array();
        foreach ($nonfiltered as $key => $value) {
            if ((strpos($key, 'has') !== false) && ($key !== 'has')) {
                $filtered[$key] = $value;
            }
        }
        $old_feature_map = array_change_key_case($filtered, CASE_LOWER);

        $old_feature = "has{$feature}";
        return array_key_exists($old_feature, $old_feature_map) ? $old_feature_map[$old_feature] : false;
    }

    public static function precisionFromString($x) {
        $parts = explode('.', preg_replace('/0+$/', '', $x));
        if (count($parts) > 1) {
            return strlen($parts[1]);
        } else {
            return 0;
        }
    }

    public static function decimal_to_precision($x, $roundingMode = ROUND, $numPrecisionDigits = null, $countingMode = DECIMAL_PLACES, $paddingMode = NO_PADDING) {
        if ($countingMode === TICK_SIZE) {
            if (!(is_float($numPrecisionDigits) || is_int($numPrecisionDigits)))
                throw new BaseError('Precision must be an integer or float for TICK_SIZE');
        } else {
            if (!is_int($numPrecisionDigits)) {
                throw new BaseError('Precision must be an integer');
            }
        }

        if (!is_numeric($x)) {
            throw new BaseError('Invalid number');
        }

        assert(($roundingMode === ROUND) || ($roundingMode === TRUNCATE));

        $result = '';

        // Special handling for negative precision
        if ($numPrecisionDigits < 0) {
            if ($countingMode === TICK_SIZE) {
                throw new BaseError('TICK_SIZE cant be used with negative numPrecisionDigits');
            }
            $toNearest = pow(10, abs($numPrecisionDigits));
            if ($roundingMode === ROUND) {
                $result = (string) ($toNearest * static::decimal_to_precision($x / $toNearest, $roundingMode, 0, DECIMAL_PLACES, $paddingMode));
            }
            if ($roundingMode === TRUNCATE) {
                $result = static::decimal_to_precision($x - ( (int) $x % $toNearest), $roundingMode, 0, DECIMAL_PLACES, $paddingMode);
            }
            return $result;
        }

        if ($countingMode === TICK_SIZE) {
            $precisionDigitsString = static::decimal_to_precision($numPrecisionDigits, ROUND, 100, DECIMAL_PLACES, NO_PADDING);
            $newNumPrecisionDigits = static::precisionFromString($precisionDigitsString);
            $missing = fmod($x, $numPrecisionDigits);
            $missing = floatval(static::decimal_to_precision($missing, ROUND, 8, DECIMAL_PLACES, NO_PADDING));
            // See: https://github.com/ccxt/ccxt/pull/6486
            $fpError = static::decimal_to_precision($missing / $numPrecisionDigits, ROUND, max($newNumPrecisionDigits, 8), DECIMAL_PLACES, NO_PADDING);
            if(static::precisionFromString($fpError) !== 0) {
                if ($roundingMode === ROUND) {
                    if ($x > 0) {
                        if ($missing >= $numPrecisionDigits / 2) {
                            $x = $x - $missing + $numPrecisionDigits;
                        } else {
                            $x = $x - $missing;
                        }
                    } else {
                        if ($missing >= $numPrecisionDigits / 2) {
                            $x = $x - $missing;
                        } else {
                            $x = $x - $missing - $numPrecisionDigits;
                        }
                    }
                } elseif (TRUNCATE === $roundingMode) {
                    $x = $x - $missing;
                }
            }
            return static::decimal_to_precision($x, ROUND, $newNumPrecisionDigits, DECIMAL_PLACES, $paddingMode);
        }


        if ($roundingMode === ROUND) {
            if ($countingMode === DECIMAL_PLACES) {
                // Requested precision of 100 digits was truncated to PHP maximum of 53 digits
                $numPrecisionDigits = min(14, $numPrecisionDigits);
                $result = number_format(round($x, $numPrecisionDigits, PHP_ROUND_HALF_UP), $numPrecisionDigits, '.', '');
            } elseif ($countingMode === SIGNIFICANT_DIGITS) {
                $significantPosition = ((int) log( abs($x), 10)) % 10;
                if ($significantPosition > 0) {
                    ++$significantPosition;
                }
                $result = static::number_to_string(round($x, $numPrecisionDigits - $significantPosition, PHP_ROUND_HALF_UP));
            }
        } elseif ($roundingMode === TRUNCATE) {
            $dotIndex = strpos($x, '.');
            $dotPosition = $dotIndex ?: strlen($x);
            if ($countingMode === DECIMAL_PLACES) {
                if ($dotIndex) {
                    list($before, $after) = explode('.', static::number_to_string($x));
                    $result = $before . '.' . substr($after, 0, $numPrecisionDigits);
                } else {
                    $result = $x;
                }
            } elseif ($countingMode === SIGNIFICANT_DIGITS) {
                if ($numPrecisionDigits === 0) {
                    return '0';
                }
                $significantPosition = (int) log(abs($x), 10);
                $start = $dotPosition - $significantPosition;
                $end = $start + $numPrecisionDigits;
                if ($dotPosition >= $end) {
                    --$end;
                }
                if ($numPrecisionDigits >= (strlen($x) - ($dotPosition ? 1 : 0))) {
                    $result = (string) $x;
                } else {
                    if ($significantPosition < 0) {
                        ++$end;
                    }
                    $result = str_pad(substr($x, 0, $end), $dotPosition, '0');
                }
            }
            $result = rtrim($result, '.');
        }

        $hasDot = (false !== strpos($result, '.'));
        if ($paddingMode === NO_PADDING) {
            if (($result === '')  && ($numPrecisionDigits === 0)) {
                return '0';
            }
            if ($hasDot) {
                $result = rtrim($result, '0');
                $result = rtrim($result, '.');
            }
        } elseif ($paddingMode === PAD_WITH_ZERO) {
            if ($hasDot) {
                if ($countingMode === DECIMAL_PLACES) {
                    list($before, $after) = explode('.', $result, 2);
                    $result = $before . '.' . str_pad($after, $numPrecisionDigits, '0');
                } elseif ($countingMode === SIGNIFICANT_DIGITS) {
                    if ($result < 1) {
                        $result = str_pad($result, strcspn($result, '123456789') + $numPrecisionDigits, '0');
                    }
                }
            } else {
                if ($countingMode === DECIMAL_PLACES) {
                    if ($numPrecisionDigits > 0) {
                        $result = $result . '.' . str_repeat('0', $numPrecisionDigits);
                    }
                } elseif ($countingMode === SIGNIFICANT_DIGITS) {
                    if ($numPrecisionDigits > strlen($result)) {
                        $result = $result . '.' . str_repeat('0', ($numPrecisionDigits - strlen($result)));
                    }
                }
            }
        }
        if (($result === '-0') || ($result === '-0.' . str_repeat('0', max(strlen($result) - 3, 0)))) {
            $result = substr($result, 1);
        }
        return $result;
    }

    public static function number_to_string($x) {
        // avoids scientific notation for too large and too small numbers
        if ($x === null) {
            return null;
        }
        $type = gettype($x);
        $s = (string) $x;
        if (($type !== 'integer') && ($type !== 'double')) {
            return $s;
        }
        if (strpos($x, 'E') === false) {
            return $s;
        }
        $splitted = explode('E', $s);
        $number = rtrim(rtrim($splitted[0], '0'), '.');
        $exp = (int) $splitted[1];
        $len_after_dot = 0;
        if (strpos($number, '.') !== false) {
            $splitted = explode('.', $number);
            $len_after_dot = strlen($splitted[1]);
        }
        $number = str_replace(array('.', '-'), '', $number);
        $sign = ($x < 0) ? '-' : '';
        if ($exp > 0) {
            $zeros = str_repeat('0', abs($exp) - $len_after_dot);
            $s = $sign . $number . $zeros;
        } else {
            $zeros = str_repeat('0', abs($exp) - 1);
            $s = $sign . '0.' . $zeros . $number;
        }
        return $s;
    }

    public function vwap($baseVolume, $quoteVolume) {
        return (($quoteVolume !== null) && ($baseVolume !== null) && ($baseVolume > 0)) ? ($quoteVolume / $baseVolume) : null;
    }

    // ------------------------------------------------------------------------
    // web3 / 0x methods

    public static function has_web3() {
        // PHP version of this function does nothing, as most of its
        // dependencies are lightweight and don't eat a lot
        return true;
    }

    public static function check_required_version($required_version, $error = true) {
        global $version;
        $result = true;
        $required = explode('.', $required_version);
        $current = explode('.', $version);
        $intMajor1 = intval($required[0]);
        $intMinor1 = intval($required[1]);
        $intPatch1 = intval($required[2]);
        $intMajor2 = intval($current[0]);
        $intMinor2 = intval($current[1]);
        $intPatch2 = intval($current[2]);
        if ($intMajor1 > $intMajor2) {
            $result = false;
        }
        if ($intMajor1 === $intMajor2) {
            if ($intMinor1 > $intMinor2) {
                $result = false;
            } elseif ($intMinor1 === $intMinor2 && $intPatch1 > $intPatch2) {
                $result = false;
            }
        }
        if (!$result) {
            if ($error) {
                throw new NotSupported('Your current version of CCXT is ' . $version . ', a newer version ' . $required_version . ' is required, please, upgrade your version of CCXT');
            } else {
                return $error;
            }
        }
        return $result;
    }

    public function check_required_dependencies() {
        if (!static::has_web3()) {
            throw new ExchangeError($this->id . ' requires web3 dependencies');
        }
    }

    public static function hashMessage($message) {
        $trimmed = ltrim($message, '0x');
        $buffer = unpack('C*', hex2bin($trimmed));
        $prefix = bin2hex("\u{0019}Ethereum Signed Message:\n" . sizeof($buffer));
        return '0x' . Keccak::hash(hex2bin($prefix . $trimmed), 256);
    }

    public static function signHash($hash, $privateKey) {
        $signature = static::ecdsa($hash, $privateKey, 'secp256k1', null);
        return array(
            'r' => '0x' . $signature['r'],
            's' => '0x' . $signature['s'],
            'v' => 27 + $signature['v'],
        );
    }

    public static function signMessage($message, $privateKey) {
        return static::signHash(static::hashMessage($message), $privateKey);
    }

    public function sign_message_string($message, $privateKey) {
        $signature = static::signMessage($message, $privateKey);
        return $signature['r'] . $this->remove0x_prefix($signature['s']) . dechex($signature['v']);
    }

    public static function base32_decode($s) {
        static $alphabet = 'ABCDEFGHIJKLMNOPQRSTUVWXYZ234567';
        $tmp = '';
        foreach (str_split($s) as $c) {
            if (($v = strpos($alphabet, $c)) === false) {
                $v = 0;
            }
            $tmp .= sprintf('%05b', $v);
        }
        $args = array_map('bindec', str_split($tmp, 8));
        array_unshift($args, 'C*');
        return rtrim(call_user_func_array('pack', $args), "\0");
    }

    public static function totp($key) {
        $noSpaceKey = str_replace(' ', '', $key);
        $encodedKey = static::base32_decode($noSpaceKey);
        $epoch = floor(time() / 30);
        $encodedEpoch = pack('J', $epoch);
        $hmacResult = static::hmac($encodedEpoch, $encodedKey, 'sha1', 'hex');
        $hmac = [];
        foreach (str_split($hmacResult, 2) as $hex) {
            $hmac[] = hexdec($hex);
        }
        $offset = $hmac[count($hmac) - 1] & 0xF;
        $code = ($hmac[$offset + 0] & 0x7F) << 24 | ($hmac[$offset + 1] & 0xFF) << 16 | ($hmac[$offset + 2] & 0xFF) << 8 | ($hmac[$offset + 3] & 0xFF);
        $otp = $code % pow(10, 6);
        return str_pad((string) $otp, 6, '0', STR_PAD_LEFT);
    }

    public static function number_to_be($n, $padding) {
        $n = new BN($n);
        return array_reduce(array_map('chr', $n->toArray('be', $padding)), 'static::binary_concat');
    }

    public static function number_to_le($n, $padding) {
        $n = new BN($n);
        return array_reduce(array_map('chr', $n->toArray('le', $padding)), 'static::binary_concat');
    }

    public static function base58_to_binary($s) {
        if (!self::$base58_decoder) {
            self::$base58_decoder = array();
            self::$base58_encoder = array();
            for ($i = 0; $i < strlen(self::$base58_alphabet); $i++) {
                $bigNum = new BN($i);
                self::$base58_decoder[self::$base58_alphabet[$i]] = $bigNum;
                self::$base58_encoder[$i] = self::$base58_alphabet[$i];
            }
        }
        $result = new BN(0);
        $base = new BN(58);
        for ($i = 0; $i < strlen($s); $i++) {
            $result->imul($base);
            $result->iadd(self::$base58_decoder[$s[$i]]);
        }
        return static::number_to_be($result, 0);
    }

    public static function binary_to_base58($b) {
        if (!self::$base58_encoder) {
            self::$base58_decoder = array();
            self::$base58_encoder = array();
            for ($i = 0; $i < strlen(self::$base58_alphabet); $i++) {
                $bigNum = new BN($i);
                self::$base58_decoder[self::$base58_alphabet[$i]] = $bigNum;
                self::$base58_encoder[$i] = self::$base58_alphabet[$i];
            }
        }
        // convert binary to decimal
        $result = new BN(0);
        $fromBase = new BN(0x100);
        $string = array();
        foreach (str_split($b) as $c) {
            $result->imul($fromBase);
            $result->iadd(new BN(ord($c)));
        }
        while (!$result->isZero()) {
            $next_character = $result->modn(58);
            $result->idivn(58);
            $string[] = self::$base58_encoder[$next_character];
        }
        return implode('', array_reverse($string));
    }

    public function remove0x_prefix($string) {
        return (substr($string, 0, 2) === '0x') ? substr($string, 2) : $string;
    }

    public function parse_number($value, $default = null) {
        if ($value === null) {
            return $default;
        } else {
            try {
                return $this->number($value);
            } catch (Exception $e) {
                return $default;
            }
        }
    }

    public function omit_zero($string_number) {
        if ($string_number === null || $string_number === '') {
            return null;
        }
        if (floatval($string_number) === 0.0) {
            return null;
        }
        return $string_number;
    }

    public function sleep($milliseconds) {
        sleep($milliseconds / 1000);
    }

    public function check_order_arguments ($market, $type, $side, $amount, $price, $params) {
        if ($price === null) {
            if ($type === 'limit') {
                  throw new ArgumentsRequired ($this->id + ' create_order() requires a price argument for a limit order');
             }
        }
        if ($amount <= 0) {
            throw new ArgumentsRequired ($this->id + ' create_order() amount should be above 0');
        }
    }

    public function handle_http_status_code($http_status_code, $status_text, $url, $method, $body) {
        $string_code = (string) $http_status_code;
        if (array_key_exists($string_code, $this->httpExceptions)) {
            $error_class = $this->httpExceptions[$string_code];
            if (substr($error_class, 0, 6) !== '\\ccxt\\') {
                $error_class = '\\ccxt\\' . $error_class;
            }
            throw new $error_class($this->id . ' ' . implode(' ', array($this->id, $url, $method, $http_status_code, $body)));
        }
    }

    public static function crc32($string, $signed = false) {
        $unsigned = \crc32($string);
        if ($signed && ($unsigned >= 0x80000000)) {
            return $unsigned - 0x100000000;
        } else {
            return $unsigned;
        }
    }

    // ########################################################################
    // ########################################################################
    // ########################################################################
    // ########################################################################
    // ########                        ########                        ########
    // ########                        ########                        ########
    // ########                        ########                        ########
    // ########                        ########                        ########
    // ########        ########################        ########################
    // ########        ########################        ########################
    // ########        ########################        ########################
    // ########        ########################        ########################
    // ########                        ########                        ########
    // ########                        ########                        ########
    // ########                        ########                        ########
    // ########                        ########                        ########
    // ########################################################################
    // ########################################################################
    // ########################################################################
    // ########################################################################
    // ########        ########        ########                        ########
    // ########        ########        ########                        ########
    // ########        ########        ########                        ########
    // ########        ########        ########                        ########
    // ################        ########################        ################
    // ################        ########################        ################
    // ################        ########################        ################
    // ################        ########################        ################
    // ########        ########        ################        ################
    // ########        ########        ################        ################
    // ########        ########        ################        ################
    // ########        ########        ################        ################
    // ########################################################################
    // ########################################################################
    // ########################################################################
    // ########################################################################

    // METHODS BELOW THIS LINE ARE TRANSPILED FROM JAVASCRIPT TO PYTHON AND PHP

    public function get_default_options() {
        return array(
            'defaultNetworkCodeReplacements' => array(
                'ETH' => array( 'ERC20' => 'ETH' ),
                'TRX' => array( 'TRC20' => 'TRX' ),
                'CRO' => array( 'CRC20' => 'CRONOS' ),
            ),
        );
    }

    public function safe_ledger_entry($entry, $currency = null) {
        $currency = $this->safe_currency(null, $currency);
        $direction = $this->safe_string($entry, 'direction');
        $before = $this->safe_string($entry, 'before');
        $after = $this->safe_string($entry, 'after');
        $amount = $this->safe_string($entry, 'amount');
        if ($amount !== null) {
            if ($before === null && $after !== null) {
                $before = Precise::string_sub($after, $amount);
            } elseif ($before !== null && $after === null) {
                $after = Precise::string_add($before, $amount);
            }
        }
        if ($before !== null && $after !== null) {
            if ($direction === null) {
                if (Precise::string_gt($before, $after)) {
                    $direction = 'out';
                }
                if (Precise::string_gt($after, $before)) {
                    $direction = 'in';
                }
            }
        }
        $fee = $this->safe_value($entry, 'fee');
        if ($fee !== null) {
            $fee['cost'] = $this->safe_number($fee, 'cost');
        }
        $timestamp = $this->safe_integer($entry, 'timestamp');
        return array(
            'id' => $this->safe_string($entry, 'id'),
            'timestamp' => $timestamp,
            'datetime' => $this->iso8601 ($timestamp),
            'direction' => $direction,
            'account' => $this->safe_string($entry, 'account'),
            'referenceId' => $this->safe_string($entry, 'referenceId'),
            'referenceAccount' => $this->safe_string($entry, 'referenceAccount'),
            'type' => $this->safe_string($entry, 'type'),
            'currency' => $currency['code'],
            'amount' => $this->parse_number($amount),
            'before' => $this->parse_number($before),
            'after' => $this->parse_number($after),
            'status' => $this->safe_string($entry, 'status'),
            'fee' => $fee,
            'info' => $entry,
        );
    }

    public function set_markets($markets, $currencies = null) {
        $values = array();
        $this->markets_by_id = array();
        // handle marketId conflicts
        // we insert spot $markets first
        $marketValues = $this->sort_by($this->to_array($markets), 'spot', true);
        for ($i = 0; $i < count($marketValues); $i++) {
            $value = $marketValues[$i];
            if (is_array($this->markets_by_id) && array_key_exists($value['id'], $this->markets_by_id)) {
                $this->markets_by_id[$value['id']][] = $value;
            } else {
                $this->markets_by_id[$value['id']] = array( $value );
            }
            $market = $this->deep_extend($this->safe_market(), array(
                'precision' => $this->precision,
                'limits' => $this->limits,
            ), $this->fees['trading'], $value);
            $values[] = $market;
        }
        $this->markets = $this->index_by($values, 'symbol');
        $marketsSortedBySymbol = $this->keysort ($this->markets);
        $marketsSortedById = $this->keysort ($this->markets_by_id);
        $this->symbols = is_array($marketsSortedBySymbol) ? array_keys($marketsSortedBySymbol) : array();
        $this->ids = is_array($marketsSortedById) ? array_keys($marketsSortedById) : array();
        if ($currencies !== null) {
            $this->currencies = $this->deep_extend($this->currencies, $currencies);
        } else {
            $baseCurrencies = array();
            $quoteCurrencies = array();
            for ($i = 0; $i < count($values); $i++) {
                $market = $values[$i];
                $defaultCurrencyPrecision = ($this->precisionMode === DECIMAL_PLACES) ? 8 : $this->parse_number('1e-8');
                $marketPrecision = $this->safe_value($market, 'precision', array());
                if (is_array($market) && array_key_exists('base', $market)) {
                    $currencyPrecision = $this->safe_value_2($marketPrecision, 'base', 'amount', $defaultCurrencyPrecision);
                    $currency = array(
                        'id' => $this->safe_string_2($market, 'baseId', 'base'),
                        'numericId' => $this->safe_string($market, 'baseNumericId'),
                        'code' => $this->safe_string($market, 'base'),
                        'precision' => $currencyPrecision,
                    );
                    $baseCurrencies[] = $currency;
                }
                if (is_array($market) && array_key_exists('quote', $market)) {
                    $currencyPrecision = $this->safe_value_2($marketPrecision, 'quote', 'price', $defaultCurrencyPrecision);
                    $currency = array(
                        'id' => $this->safe_string_2($market, 'quoteId', 'quote'),
                        'numericId' => $this->safe_string($market, 'quoteNumericId'),
                        'code' => $this->safe_string($market, 'quote'),
                        'precision' => $currencyPrecision,
                    );
                    $quoteCurrencies[] = $currency;
                }
            }
            $baseCurrencies = $this->sort_by($baseCurrencies, 'code');
            $quoteCurrencies = $this->sort_by($quoteCurrencies, 'code');
            $this->baseCurrencies = $this->index_by($baseCurrencies, 'code');
            $this->quoteCurrencies = $this->index_by($quoteCurrencies, 'code');
            $allCurrencies = $this->array_concat($baseCurrencies, $quoteCurrencies);
            $groupedCurrencies = $this->group_by($allCurrencies, 'code');
            $codes = is_array($groupedCurrencies) ? array_keys($groupedCurrencies) : array();
            $resultingCurrencies = array();
            for ($i = 0; $i < count($codes); $i++) {
                $code = $codes[$i];
                $groupedCurrenciesCode = $this->safe_value($groupedCurrencies, $code, array());
                $highestPrecisionCurrency = $this->safe_value($groupedCurrenciesCode, 0);
                for ($j = 1; $j < count($groupedCurrenciesCode); $j++) {
                    $currentCurrency = $groupedCurrenciesCode[$j];
                    if ($this->precisionMode === TICK_SIZE) {
                        $highestPrecisionCurrency = ($currentCurrency['precision'] < $highestPrecisionCurrency['precision']) ? $currentCurrency : $highestPrecisionCurrency;
                    } else {
                        $highestPrecisionCurrency = ($currentCurrency['precision'] > $highestPrecisionCurrency['precision']) ? $currentCurrency : $highestPrecisionCurrency;
                    }
                }
                $resultingCurrencies[] = $highestPrecisionCurrency;
            }
            $sortedCurrencies = $this->sort_by($resultingCurrencies, 'code');
            $this->currencies = $this->deep_extend($this->currencies, $this->index_by($sortedCurrencies, 'code'));
        }
        $this->currencies_by_id = $this->index_by($this->currencies, 'id');
        $currenciesSortedByCode = $this->keysort ($this->currencies);
        $this->codes = is_array($currenciesSortedByCode) ? array_keys($currenciesSortedByCode) : array();
        return $this->markets;
    }

    public function safe_balance($balance) {
        $balances = $this->omit ($balance, array( 'info', 'timestamp', 'datetime', 'free', 'used', 'total' ));
        $codes = is_array($balances) ? array_keys($balances) : array();
        $balance['free'] = array();
        $balance['used'] = array();
        $balance['total'] = array();
        $debtBalance = array();
        for ($i = 0; $i < count($codes); $i++) {
            $code = $codes[$i];
            $total = $this->safe_string($balance[$code], 'total');
            $free = $this->safe_string($balance[$code], 'free');
            $used = $this->safe_string($balance[$code], 'used');
            $debt = $this->safe_string($balance[$code], 'debt');
            if (($total === null) && ($free !== null) && ($used !== null)) {
                $total = Precise::string_add($free, $used);
            }
            if (($free === null) && ($total !== null) && ($used !== null)) {
                $free = Precise::string_sub($total, $used);
            }
            if (($used === null) && ($total !== null) && ($free !== null)) {
                $used = Precise::string_sub($total, $free);
            }
            $balance[$code]['free'] = $this->parse_number($free);
            $balance[$code]['used'] = $this->parse_number($used);
            $balance[$code]['total'] = $this->parse_number($total);
            $balance['free'][$code] = $balance[$code]['free'];
            $balance['used'][$code] = $balance[$code]['used'];
            $balance['total'][$code] = $balance[$code]['total'];
            if ($debt !== null) {
                $balance[$code]['debt'] = $this->parse_number($debt);
                $debtBalance[$code] = $balance[$code]['debt'];
            }
        }
        $debtBalanceArray = is_array($debtBalance) ? array_keys($debtBalance) : array();
        $length = count($debtBalanceArray);
        if ($length) {
            $balance['debt'] = $debtBalance;
        }
        return $balance;
    }

    public function safe_order($order, $market = null) {
        // parses numbers as strings
        // * it is important pass the $trades as unparsed $rawTrades
        $amount = $this->omit_zero($this->safe_string($order, 'amount'));
        $remaining = $this->safe_string($order, 'remaining');
        $filled = $this->safe_string($order, 'filled');
        $cost = $this->safe_string($order, 'cost');
        $average = $this->omit_zero($this->safe_string($order, 'average'));
        $price = $this->omit_zero($this->safe_string($order, 'price'));
        $lastTradeTimeTimestamp = $this->safe_integer($order, 'lastTradeTimestamp');
        $symbol = $this->safe_string($order, 'symbol');
        $side = $this->safe_string($order, 'side');
        $parseFilled = ($filled === null);
        $parseCost = ($cost === null);
        $parseLastTradeTimeTimestamp = ($lastTradeTimeTimestamp === null);
        $fee = $this->safe_value($order, 'fee');
        $parseFee = ($fee === null);
        $parseFees = $this->safe_value($order, 'fees') === null;
        $parseSymbol = $symbol === null;
        $parseSide = $side === null;
        $shouldParseFees = $parseFee || $parseFees;
        $fees = $this->safe_value($order, 'fees', array());
        $trades = array();
        if ($parseFilled || $parseCost || $shouldParseFees) {
            $rawTrades = $this->safe_value($order, 'trades', $trades);
            $oldNumber = $this->number;
            // we parse $trades as strings here!
            $this->number = 'strval';
            $trades = $this->parse_trades($rawTrades, $market);
            $this->number = $oldNumber;
            $tradesLength = 0;
            $isArray = gettype($trades) === 'array' && array_keys($trades) === array_keys(array_keys($trades));
            if ($isArray) {
                $tradesLength = count($trades);
            }
            if ($isArray && ($tradesLength > 0)) {
                // move properties that are defined in $trades up into the $order
                if ($order['symbol'] === null) {
                    $order['symbol'] = $trades[0]['symbol'];
                }
                if ($order['side'] === null) {
                    $order['side'] = $trades[0]['side'];
                }
                if ($order['type'] === null) {
                    $order['type'] = $trades[0]['type'];
                }
                if ($order['id'] === null) {
                    $order['id'] = $trades[0]['order'];
                }
                if ($parseFilled) {
                    $filled = '0';
                }
                if ($parseCost) {
                    $cost = '0';
                }
                for ($i = 0; $i < count($trades); $i++) {
                    $trade = $trades[$i];
                    $tradeAmount = $this->safe_string($trade, 'amount');
                    if ($parseFilled && ($tradeAmount !== null)) {
                        $filled = Precise::string_add($filled, $tradeAmount);
                    }
                    $tradeCost = $this->safe_string($trade, 'cost');
                    if ($parseCost && ($tradeCost !== null)) {
                        $cost = Precise::string_add($cost, $tradeCost);
                    }
                    if ($parseSymbol) {
                        $symbol = $this->safe_string($trade, 'symbol');
                    }
                    if ($parseSide) {
                        $side = $this->safe_string($trade, 'side');
                    }
                    $tradeTimestamp = $this->safe_value($trade, 'timestamp');
                    if ($parseLastTradeTimeTimestamp && ($tradeTimestamp !== null)) {
                        if ($lastTradeTimeTimestamp === null) {
                            $lastTradeTimeTimestamp = $tradeTimestamp;
                        } else {
                            $lastTradeTimeTimestamp = max ($lastTradeTimeTimestamp, $tradeTimestamp);
                        }
                    }
                    if ($shouldParseFees) {
                        $tradeFees = $this->safe_value($trade, 'fees');
                        if ($tradeFees !== null) {
                            for ($j = 0; $j < count($tradeFees); $j++) {
                                $tradeFee = $tradeFees[$j];
                                $fees[] = array_merge(array(), $tradeFee);
                            }
                        } else {
                            $tradeFee = $this->safe_value($trade, 'fee');
                            if ($tradeFee !== null) {
                                $fees[] = array_merge(array(), $tradeFee);
                            }
                        }
                    }
                }
            }
        }
        if ($shouldParseFees) {
            $reducedFees = $this->reduceFees ? $this->reduce_fees_by_currency($fees) : $fees;
            $reducedLength = count($reducedFees);
            for ($i = 0; $i < $reducedLength; $i++) {
                $reducedFees[$i]['cost'] = $this->safe_number($reducedFees[$i], 'cost');
                if (is_array($reducedFees[$i]) && array_key_exists('rate', $reducedFees[$i])) {
                    $reducedFees[$i]['rate'] = $this->safe_number($reducedFees[$i], 'rate');
                }
            }
            if (!$parseFee && ($reducedLength === 0)) {
                $fee['cost'] = $this->safe_number($fee, 'cost');
                if (is_array($fee) && array_key_exists('rate', $fee)) {
                    $fee['rate'] = $this->safe_number($fee, 'rate');
                }
                $reducedFees[] = $fee;
            }
            $order['fees'] = $reducedFees;
            if ($parseFee && ($reducedLength === 1)) {
                $order['fee'] = $reducedFees[0];
            }
        }
        if ($amount === null) {
            // ensure $amount = $filled . $remaining
            if ($filled !== null && $remaining !== null) {
                $amount = Precise::string_add($filled, $remaining);
            } elseif ($this->safe_string($order, 'status') === 'closed') {
                $amount = $filled;
            }
        }
        if ($filled === null) {
            if ($amount !== null && $remaining !== null) {
                $filled = Precise::string_sub($amount, $remaining);
            }
        }
        if ($remaining === null) {
            if ($amount !== null && $filled !== null) {
                $remaining = Precise::string_sub($amount, $filled);
            }
        }
        // ensure that the $average field is calculated correctly
        $inverse = $this->safe_value($market, 'inverse', false);
        $contractSize = $this->number_to_string($this->safe_value($market, 'contractSize', 1));
        // $inverse
        // $price = $filled * contract size / $cost
        //
        // linear
        // $price = $cost / ($filled * contract size)
        if ($average === null) {
            if (($filled !== null) && ($cost !== null) && Precise::string_gt($filled, '0')) {
                $filledTimesContractSize = Precise::string_mul($filled, $contractSize);
                if ($inverse) {
                    $average = Precise::string_div($filledTimesContractSize, $cost);
                } else {
                    $average = Precise::string_div($cost, $filledTimesContractSize);
                }
            }
        }
        // similarly
        // $inverse
        // $cost = $filled * contract size / $price
        //
        // linear
        // $cost = $filled * contract size * $price
        $costPriceExists = ($average !== null) || ($price !== null);
        if ($parseCost && ($filled !== null) && $costPriceExists) {
            $multiplyPrice = null;
            if ($average === null) {
                $multiplyPrice = $price;
            } else {
                $multiplyPrice = $average;
            }
            // contract trading
            $filledTimesContractSize = Precise::string_mul($filled, $contractSize);
            if ($inverse) {
                $cost = Precise::string_div($filledTimesContractSize, $multiplyPrice);
            } else {
                $cost = Precise::string_mul($filledTimesContractSize, $multiplyPrice);
            }
        }
        // support for $market orders
        $orderType = $this->safe_value($order, 'type');
        $emptyPrice = ($price === null) || Precise::string_equals($price, '0');
        if ($emptyPrice && ($orderType === 'market')) {
            $price = $average;
        }
        // we have $trades with string values at this point so we will mutate them
        for ($i = 0; $i < count($trades); $i++) {
            $entry = $trades[$i];
            $entry['amount'] = $this->safe_number($entry, 'amount');
            $entry['price'] = $this->safe_number($entry, 'price');
            $entry['cost'] = $this->safe_number($entry, 'cost');
            $fee = $this->safe_value($entry, 'fee', array());
            $fee['cost'] = $this->safe_number($fee, 'cost');
            if (is_array($fee) && array_key_exists('rate', $fee)) {
                $fee['rate'] = $this->safe_number($fee, 'rate');
            }
            $entry['fee'] = $fee;
        }
        $timeInForce = $this->safe_string($order, 'timeInForce');
        $postOnly = $this->safe_value($order, 'postOnly');
        // timeInForceHandling
        if ($timeInForce === null) {
            if ($this->safe_string($order, 'type') === 'market') {
                $timeInForce = 'IOC';
            }
            // allow $postOnly override
            if ($postOnly) {
                $timeInForce = 'PO';
            }
        } elseif ($postOnly === null) {
            // $timeInForce is not null here
            $postOnly = $timeInForce === 'PO';
        }
        $timestamp = $this->safe_integer($order, 'timestamp');
        $datetime = $this->safe_string($order, 'datetime');
        if ($timestamp === null) {
            $timestamp = $this->parse8601 ($timestamp);
        }
        if ($datetime === null) {
            $datetime = $this->iso8601 ($timestamp);
        }
        $triggerPrice = $this->parse_number($this->safe_string_2($order, 'triggerPrice', 'stopPrice'));
        return array_merge($order, array(
            'id' => $this->safe_string($order, 'id'),
            'clientOrderId' => $this->safe_string($order, 'clientOrderId'),
            'timestamp' => $timestamp,
            'datetime' => $datetime,
            'symbol' => $symbol,
            'type' => $this->safe_string($order, 'type'),
            'side' => $side,
            'lastTradeTimestamp' => $lastTradeTimeTimestamp,
            'price' => $this->parse_number($price),
            'amount' => $this->parse_number($amount),
            'cost' => $this->parse_number($cost),
            'average' => $this->parse_number($average),
            'filled' => $this->parse_number($filled),
            'remaining' => $this->parse_number($remaining),
            'timeInForce' => $timeInForce,
            'postOnly' => $postOnly,
            'trades' => $trades,
            'reduceOnly' => $this->safe_value($order, 'reduceOnly'),
            'stopPrice' => $triggerPrice,  // ! deprecated, use $triggerPrice instead
            'triggerPrice' => $triggerPrice,
            'status' => $this->safe_string($order, 'status'),
            'fee' => $this->safe_value($order, 'fee'),
        ));
    }

    public function parse_orders($orders, $market = null, $since = null, $limit = null, $params = array ()) {
        //
        // the value of $orders is either a dict or a list
        //
        // dict
        //
        //     {
        //         'id1' => array( ... ),
        //         'id2' => array( ... ),
        //         'id3' => array( ... ),
        //         ...
        //     }
        //
        // list
        //
        //     array(
        //         array( 'id' => 'id1', ... ),
        //         array( 'id' => 'id2', ... ),
        //         array( 'id' => 'id3', ... ),
        //         ...
        //     )
        //
        $results = array();
        if (gettype($orders) === 'array' && array_keys($orders) === array_keys(array_keys($orders))) {
            for ($i = 0; $i < count($orders); $i++) {
                $order = array_merge($this->parse_order($orders[$i], $market), $params);
                $results[] = $order;
            }
        } else {
            $ids = is_array($orders) ? array_keys($orders) : array();
            for ($i = 0; $i < count($ids); $i++) {
                $id = $ids[$i];
                $order = array_merge($this->parse_order(array_merge(array( 'id' => $id ), $orders[$id]), $market), $params);
                $results[] = $order;
            }
        }
        $results = $this->sort_by($results, 'timestamp');
        $symbol = ($market !== null) ? $market['symbol'] : null;
        $tail = $since === null;
        return $this->filter_by_symbol_since_limit($results, $symbol, $since, $limit, $tail);
    }

    public function calculate_fee($symbol, $type, $side, $amount, $price, $takerOrMaker = 'taker', $params = array ()) {
        if ($type === 'market' && $takerOrMaker === 'maker') {
            throw new ArgumentsRequired($this->id . ' calculateFee() - you have provided incompatible arguments - "market" $type order can not be "maker". Change either the "type" or the "takerOrMaker" argument to calculate the fee.');
        }
        $market = $this->markets[$symbol];
        $feeSide = $this->safe_string($market, 'feeSide', 'quote');
        $key = 'quote';
        $cost = null;
        $amountString = $this->number_to_string($amount);
        $priceString = $this->number_to_string($price);
        if ($feeSide === 'quote') {
            // the fee is always in quote currency
            $cost = Precise::string_mul($amountString, $priceString);
        } elseif ($feeSide === 'base') {
            // the fee is always in base currency
            $cost = $amountString;
        } elseif ($feeSide === 'get') {
            // the fee is always in the currency you get
            $cost = $amountString;
            if ($side === 'sell') {
                $cost = Precise::string_mul($cost, $priceString);
            } else {
                $key = 'base';
            }
        } elseif ($feeSide === 'give') {
            // the fee is always in the currency you give
            $cost = $amountString;
            if ($side === 'buy') {
                $cost = Precise::string_mul($cost, $priceString);
            } else {
                $key = 'base';
            }
        }
        // for derivatives, the fee is in 'settle' currency
        if (!$market['spot']) {
            $key = 'settle';
        }
        // even if `$takerOrMaker` argument was set to 'maker', for 'market' orders we should forcefully override it to 'taker'
        if ($type === 'market') {
            $takerOrMaker = 'taker';
        }
        $rate = $this->safe_string($market, $takerOrMaker);
        if ($cost !== null) {
            $cost = Precise::string_mul($cost, $rate);
        }
        return array(
            'type' => $takerOrMaker,
            'currency' => $market[$key],
            'rate' => $this->parse_number($rate),
            'cost' => $this->parse_number($cost),
        );
    }

    public function safe_trade($trade, $market = null) {
        $amount = $this->safe_string($trade, 'amount');
        $price = $this->safe_string($trade, 'price');
        $cost = $this->safe_string($trade, 'cost');
        if ($cost === null) {
            // contract trading
            $contractSize = $this->safe_string($market, 'contractSize');
            $multiplyPrice = $price;
            if ($contractSize !== null) {
                $inverse = $this->safe_value($market, 'inverse', false);
                if ($inverse) {
                    $multiplyPrice = Precise::string_div('1', $price);
                }
                $multiplyPrice = Precise::string_mul($multiplyPrice, $contractSize);
            }
            $cost = Precise::string_mul($multiplyPrice, $amount);
        }
        $parseFee = $this->safe_value($trade, 'fee') === null;
        $parseFees = $this->safe_value($trade, 'fees') === null;
        $shouldParseFees = $parseFee || $parseFees;
        $fees = array();
        $fee = $this->safe_value($trade, 'fee');
        if ($shouldParseFees) {
            $reducedFees = $this->reduceFees ? $this->reduce_fees_by_currency($fees) : $fees;
            $reducedLength = count($reducedFees);
            for ($i = 0; $i < $reducedLength; $i++) {
                $reducedFees[$i]['cost'] = $this->safe_number($reducedFees[$i], 'cost');
                if (is_array($reducedFees[$i]) && array_key_exists('rate', $reducedFees[$i])) {
                    $reducedFees[$i]['rate'] = $this->safe_number($reducedFees[$i], 'rate');
                }
            }
            if (!$parseFee && ($reducedLength === 0)) {
                $fee['cost'] = $this->safe_number($fee, 'cost');
                if (is_array($fee) && array_key_exists('rate', $fee)) {
                    $fee['rate'] = $this->safe_number($fee, 'rate');
                }
                $reducedFees[] = $fee;
            }
            if ($parseFees) {
                $trade['fees'] = $reducedFees;
            }
            if ($parseFee && ($reducedLength === 1)) {
                $trade['fee'] = $reducedFees[0];
            }
            $tradeFee = $this->safe_value($trade, 'fee');
            if ($tradeFee !== null) {
                $tradeFee['cost'] = $this->safe_number($tradeFee, 'cost');
                if (is_array($tradeFee) && array_key_exists('rate', $tradeFee)) {
                    $tradeFee['rate'] = $this->safe_number($tradeFee, 'rate');
                }
                $trade['fee'] = $tradeFee;
            }
        }
        $trade['amount'] = $this->parse_number($amount);
        $trade['price'] = $this->parse_number($price);
        $trade['cost'] = $this->parse_number($cost);
        return $trade;
    }

    public function reduce_fees_by_currency($fees) {
        //
        // this function takes a list of $fee structures having the following format
        //
        //     string = true
        //
        //     array(
        //         array( 'currency' => 'BTC', 'cost' => '0.1' ),
        //         array( 'currency' => 'BTC', 'cost' => '0.2'  ),
        //         array( 'currency' => 'BTC', 'cost' => '0.2', 'rate' => '0.00123' ),
        //         array( 'currency' => 'BTC', 'cost' => '0.4', 'rate' => '0.00123' ),
        //         array( 'currency' => 'BTC', 'cost' => '0.5', 'rate' => '0.00456' ),
        //         array( 'currency' => 'USDT', 'cost' => '12.3456' ),
        //     )
        //
        //     string = false
        //
        //     array(
        //         array( 'currency' => 'BTC', 'cost' => 0.1 ),
        //         array( 'currency' => 'BTC', 'cost' => 0.2 ),
        //         array( 'currency' => 'BTC', 'cost' => 0.2, 'rate' => 0.00123 ),
        //         array( 'currency' => 'BTC', 'cost' => 0.4, 'rate' => 0.00123 ),
        //         array( 'currency' => 'BTC', 'cost' => 0.5, 'rate' => 0.00456 ),
        //         array( 'currency' => 'USDT', 'cost' => 12.3456 ),
        //     )
        //
        // and returns a $reduced $fee list, where $fees are summed per currency and $rate (if any)
        //
        //     string = true
        //
        //     array(
        //         array( 'currency' => 'BTC', 'cost' => '0.3'  ),
        //         array( 'currency' => 'BTC', 'cost' => '0.6', 'rate' => '0.00123' ),
        //         array( 'currency' => 'BTC', 'cost' => '0.5', 'rate' => '0.00456' ),
        //         array( 'currency' => 'USDT', 'cost' => '12.3456' ),
        //     )
        //
        //     string  = false
        //
        //     array(
        //         array( 'currency' => 'BTC', 'cost' => 0.3  ),
        //         array( 'currency' => 'BTC', 'cost' => 0.6, 'rate' => 0.00123 ),
        //         array( 'currency' => 'BTC', 'cost' => 0.5, 'rate' => 0.00456 ),
        //         array( 'currency' => 'USDT', 'cost' => 12.3456 ),
        //     )
        //
        $reduced = array();
        for ($i = 0; $i < count($fees); $i++) {
            $fee = $fees[$i];
            $feeCurrencyCode = $this->safe_string($fee, 'currency');
            if ($feeCurrencyCode !== null) {
                $rate = $this->safe_string($fee, 'rate');
                $cost = $this->safe_value($fee, 'cost');
                if (Precise::string_eq($cost, '0')) {
                    // omit zero $cost $fees
                    continue;
                }
                if (!(is_array($reduced) && array_key_exists($feeCurrencyCode, $reduced))) {
                    $reduced[$feeCurrencyCode] = array();
                }
                $rateKey = ($rate === null) ? '' : $rate;
                if (is_array($reduced[$feeCurrencyCode]) && array_key_exists($rateKey, $reduced[$feeCurrencyCode])) {
                    $reduced[$feeCurrencyCode][$rateKey]['cost'] = Precise::string_add($reduced[$feeCurrencyCode][$rateKey]['cost'], $cost);
                } else {
                    $reduced[$feeCurrencyCode][$rateKey] = array(
                        'currency' => $feeCurrencyCode,
                        'cost' => $cost,
                    );
                    if ($rate !== null) {
                        $reduced[$feeCurrencyCode][$rateKey]['rate'] = $rate;
                    }
                }
            }
        }
        $result = array();
        $feeValues = is_array($reduced) ? array_values($reduced) : array();
        for ($i = 0; $i < count($feeValues); $i++) {
            $reducedFeeValues = is_array($feeValues[$i]) ? array_values($feeValues[$i]) : array();
            $result = $this->array_concat($result, $reducedFeeValues);
        }
        return $result;
    }

    public function safe_ticker($ticker, $market = null) {
        $open = $this->safe_value($ticker, 'open');
        $close = $this->safe_value($ticker, 'close');
        $last = $this->safe_value($ticker, 'last');
        $change = $this->safe_value($ticker, 'change');
        $percentage = $this->safe_value($ticker, 'percentage');
        $average = $this->safe_value($ticker, 'average');
        $vwap = $this->safe_value($ticker, 'vwap');
        $baseVolume = $this->safe_value($ticker, 'baseVolume');
        $quoteVolume = $this->safe_value($ticker, 'quoteVolume');
        if ($vwap === null) {
            $vwap = Precise::string_div($quoteVolume, $baseVolume);
        }
        if (($last !== null) && ($close === null)) {
            $close = $last;
        } elseif (($last === null) && ($close !== null)) {
            $last = $close;
        }
        if (($last !== null) && ($open !== null)) {
            if ($change === null) {
                $change = Precise::string_sub($last, $open);
            }
            if ($average === null) {
                $average = Precise::string_div(Precise::string_add($last, $open), '2');
            }
        }
        if (($percentage === null) && ($change !== null) && ($open !== null) && Precise::string_gt($open, '0')) {
            $percentage = Precise::string_mul(Precise::string_div($change, $open), '100');
        }
        if (($change === null) && ($percentage !== null) && ($open !== null)) {
            $change = Precise::string_div(Precise::string_mul($percentage, $open), '100');
        }
        if (($open === null) && ($last !== null) && ($change !== null)) {
            $open = Precise::string_sub($last, $change);
        }
        // timestamp and symbol operations don't belong in safeTicker
        // they should be done in the derived classes
        return array_merge($ticker, array(
            'bid' => $this->safe_number($ticker, 'bid'),
            'bidVolume' => $this->safe_number($ticker, 'bidVolume'),
            'ask' => $this->safe_number($ticker, 'ask'),
            'askVolume' => $this->safe_number($ticker, 'askVolume'),
            'high' => $this->safe_number($ticker, 'high'),
            'low' => $this->safe_number($ticker, 'low'),
            'open' => $this->parse_number($open),
            'close' => $this->parse_number($close),
            'last' => $this->parse_number($last),
            'change' => $this->parse_number($change),
            'percentage' => $this->parse_number($percentage),
            'average' => $this->parse_number($average),
            'vwap' => $this->parse_number($vwap),
            'baseVolume' => $this->parse_number($baseVolume),
            'quoteVolume' => $this->parse_number($quoteVolume),
            'previousClose' => $this->safe_number($ticker, 'previousClose'),
        ));
    }

    public function fetch_ohlcv($symbol, $timeframe = '1m', $since = null, $limit = null, $params = array ()) {
        if (!$this->has['fetchTrades']) {
            throw new NotSupported($this->id . ' fetchOHLCV() is not supported yet');
        }
        $this->load_markets();
        $trades = $this->fetchTrades ($symbol, $since, $limit, $params);
        $ohlcvc = $this->build_ohlcvc($trades, $timeframe, $since, $limit);
        $result = array();
        for ($i = 0; $i < count($ohlcvc); $i++) {
            $result[] = [
                $this->safe_integer($ohlcvc[$i], 0),
                $this->safe_number($ohlcvc[$i], 1),
                $this->safe_number($ohlcvc[$i], 2),
                $this->safe_number($ohlcvc[$i], 3),
                $this->safe_number($ohlcvc[$i], 4),
                $this->safe_number($ohlcvc[$i], 5),
            ];
        }
        return $result;
    }

    public function convert_trading_view_to_ohlcv($ohlcvs, $timestamp = 't', $open = 'o', $high = 'h', $low = 'l', $close = 'c', $volume = 'v', $ms = false) {
        $result = array();
        $timestamps = $this->safe_value($ohlcvs, $timestamp, array());
        $opens = $this->safe_value($ohlcvs, $open, array());
        $highs = $this->safe_value($ohlcvs, $high, array());
        $lows = $this->safe_value($ohlcvs, $low, array());
        $closes = $this->safe_value($ohlcvs, $close, array());
        $volumes = $this->safe_value($ohlcvs, $volume, array());
        for ($i = 0; $i < count($timestamps); $i++) {
            $result[] = array(
                $ms ? $this->safe_integer($timestamps, $i) : $this->safe_timestamp($timestamps, $i),
                $this->safe_value($opens, $i),
                $this->safe_value($highs, $i),
                $this->safe_value($lows, $i),
                $this->safe_value($closes, $i),
                $this->safe_value($volumes, $i),
            );
        }
        return $result;
    }

    public function convert_ohlcv_to_trading_view($ohlcvs, $timestamp = 't', $open = 'o', $high = 'h', $low = 'l', $close = 'c', $volume = 'v', $ms = false) {
        $result = array();
        $result[$timestamp] = array();
        $result[$open] = array();
        $result[$high] = array();
        $result[$low] = array();
        $result[$close] = array();
        $result[$volume] = array();
        for ($i = 0; $i < count($ohlcvs); $i++) {
            $ts = $ms ? $ohlcvs[$i][0] : intval($ohlcvs[$i][0] / 1000);
            $result[$timestamp][] = $ts;
            $result[$open][] = $ohlcvs[$i][1];
            $result[$high][] = $ohlcvs[$i][2];
            $result[$low][] = $ohlcvs[$i][3];
            $result[$close][] = $ohlcvs[$i][4];
            $result[$volume][] = $ohlcvs[$i][5];
        }
        return $result;
    }

    public function market_ids($symbols) {
        if ($symbols === null) {
            return $symbols;
        }
        $result = array();
        for ($i = 0; $i < count($symbols); $i++) {
            $result[] = $this->market_id($symbols[$i]);
        }
        return $result;
    }

    public function market_symbols($symbols) {
        if ($symbols === null) {
            return $symbols;
        }
        $result = array();
        for ($i = 0; $i < count($symbols); $i++) {
            $result[] = $this->symbol ($symbols[$i]);
        }
        return $result;
    }

    public function market_codes($codes) {
        if ($codes === null) {
            return $codes;
        }
        $result = array();
        for ($i = 0; $i < count($codes); $i++) {
            $result[] = $this->common_currency_code($codes[$i]);
        }
        return $result;
    }

    public function parse_bids_asks($bidasks, $priceKey = 0, $amountKey = 1) {
        $bidasks = $this->to_array($bidasks);
        $result = array();
        for ($i = 0; $i < count($bidasks); $i++) {
            $result[] = $this->parse_bid_ask($bidasks[$i], $priceKey, $amountKey);
        }
        return $result;
    }

    public function fetch_l2_order_book($symbol, $limit = null, $params = array ()) {
        $orderbook = $this->fetch_order_book($symbol, $limit, $params);
        return array_merge($orderbook, array(
            'asks' => $this->sort_by($this->aggregate ($orderbook['asks']), 0),
            'bids' => $this->sort_by($this->aggregate ($orderbook['bids']), 0, true),
        ));
    }

    public function filter_by_symbol($objects, $symbol = null) {
        if ($symbol === null) {
            return $objects;
        }
        $result = array();
        for ($i = 0; $i < count($objects); $i++) {
            $objectSymbol = $this->safe_string($objects[$i], 'symbol');
            if ($objectSymbol === $symbol) {
                $result[] = $objects[$i];
            }
        }
        return $result;
    }

    public function parse_ohlcv($ohlcv, $market = null) {
        if (gettype($ohlcv) === 'array' && array_keys($ohlcv) === array_keys(array_keys($ohlcv))) {
            return array(
                $this->safe_integer($ohlcv, 0), // timestamp
                $this->safe_number($ohlcv, 1), // open
                $this->safe_number($ohlcv, 2), // high
                $this->safe_number($ohlcv, 3), // low
                $this->safe_number($ohlcv, 4), // close
                $this->safe_number($ohlcv, 5), // volume
            );
        }
        return $ohlcv;
    }

    public function get_network($network, $code) {
        $network = strtoupper($network);
        $aliases = array(
            'ETHEREUM' => 'ETH',
            'ETHER' => 'ETH',
            'ERC20' => 'ETH',
            'ETH' => 'ETH',
            'TRC20' => 'TRX',
            'TRON' => 'TRX',
            'TRX' => 'TRX',
            'BEP20' => 'BSC',
            'BSC' => 'BSC',
            'HRC20' => 'HT',
            'HECO' => 'HT',
            'SPL' => 'SOL',
            'SOL' => 'SOL',
            'TERRA' => 'LUNA',
            'LUNA' => 'LUNA',
            'POLYGON' => 'MATIC',
            'MATIC' => 'MATIC',
            'EOS' => 'EOS',
            'WAVES' => 'WAVES',
            'AVALANCHE' => 'AVAX',
            'AVAX' => 'AVAX',
            'QTUM' => 'QTUM',
            'CHZ' => 'CHZ',
            'NEO' => 'NEO',
            'ONT' => 'ONT',
            'RON' => 'RON',
        );
        if ($network === $code) {
            return $network;
        } elseif (is_array($aliases) && array_key_exists($network, $aliases)) {
            return $aliases[$network];
        } else {
            throw new NotSupported($this->id . ' $network ' . $network . ' is not yet supported');
        }
    }

    public function network_code_to_id($networkCode, $currencyCode = null) {
        /**
         * @ignore
         * tries to convert the provided $networkCode (which is expected to be an unified network code) to a network id. In order to achieve this, derived class needs to have 'options->networks' defined.
         * @param {string} $networkCode unified network code
         * @param {string|null} $currencyCode unified currency code, but this argument is not required by default, unless there is an exchange (like huobi) that needs an override of the method to be able to pass $currencyCode argument additionally
         * @return {[string|null]} exchange-specific network id
         */
        $networkIdsByCodes = $this->safe_value($this->options, 'networks', array());
        $networkId = $this->safe_string($networkIdsByCodes, $networkCode);
        // for example, if 'ETH' is passed for $networkCode, but 'ETH' $key not defined in `options->networks` object
        if ($networkId === null) {
            if ($currencyCode === null) {
                // if $currencyCode was not provided, then we just set passed $value to $networkId
                $networkId = $networkCode;
            } else {
                // if $currencyCode was provided, then we try to find if that $currencyCode has a replacement ($i->e. ERC20 for ETH)
                $defaultNetworkCodeReplacements = $this->safe_value($this->options, 'defaultNetworkCodeReplacements', array());
                if (is_array($defaultNetworkCodeReplacements) && array_key_exists($currencyCode, $defaultNetworkCodeReplacements)) {
                    // if there is a replacement for the passed $networkCode, then we use it to find network-id in `options->networks` object
                    $replacementObject = $defaultNetworkCodeReplacements[$currencyCode]; // $i->e. array( 'ERC20' => 'ETH' )
                    $keys = is_array($replacementObject) ? array_keys($replacementObject) : array();
                    for ($i = 0; $i < count($keys); $i++) {
                        $key = $keys[$i];
                        $value = $replacementObject[$key];
                        // if $value matches to provided unified $networkCode, then we use it's $key to find network-id in `options->networks` object
                        if ($value === $networkCode) {
                            $networkId = $this->safe_string($networkIdsByCodes, $key);
                            break;
                        }
                    }
                }
                // if it wasn't found, we just set the provided $value to network-id
                if ($networkId === null) {
                    $networkId = $networkCode;
                }
            }
        }
        return $networkId;
    }

    public function network_id_to_code($networkId, $currencyCode = null) {
        /**
         * @ignore
         * tries to convert the provided exchange-specific $networkId to an unified network Code. In order to achieve this, derived class needs to have 'options->networksById' defined.
         * @param {string} $networkId unified network code
         * @param {string|null} $currencyCode unified currency code, but this argument is not required by default, unless there is an exchange (like huobi) that needs an override of the method to be able to pass $currencyCode argument additionally
         * @return {[string|null]} unified network code
         */
        $networkCodesByIds = $this->safe_value($this->options, 'networksById', array());
        $networkCode = $this->safe_string($networkCodesByIds, $networkId, $networkId);
        // replace mainnet network-codes (i.e. ERC20->ETH)
        if ($currencyCode !== null) {
            $defaultNetworkCodeReplacements = $this->safe_value($this->options, 'defaultNetworkCodeReplacements', array());
            if (is_array($defaultNetworkCodeReplacements) && array_key_exists($currencyCode, $defaultNetworkCodeReplacements)) {
                $replacementObject = $this->safe_value($defaultNetworkCodeReplacements, $currencyCode, array());
                $networkCode = $this->safe_string($replacementObject, $networkCode, $networkCode);
            }
        }
        return $networkCode;
    }

    public function network_codes_to_ids($networkCodes = null) {
        /**
         * @ignore
         * tries to convert the provided $networkCode (which is expected to be an unified network code) to a network id. In order to achieve this, derived class needs to have 'options->networks' defined.
         * @param {[string]|null} $networkCodes unified network codes
         * @return {[string|null]} exchange-specific network $ids
         */
        if ($networkCodes === null) {
            return null;
        }
        $ids = array();
        for ($i = 0; $i < count($networkCodes); $i++) {
            $networkCode = $networkCodes[$i];
            $ids[] = $this->networkCodeToId ($networkCode);
        }
        return $ids;
    }

    public function handle_network_code_and_params($params) {
        $networkCodeInParams = $this->safe_string_2($params, 'networkCode', 'network');
        if ($networkCodeInParams !== null) {
            $params = $this->omit ($params, array( 'networkCode', 'network' ));
        }
        // if it was not defined by user, we should not set it from 'defaultNetworks', because handleNetworkCodeAndParams is for only request-side and thus we do not fill it with anything. We can only use 'defaultNetworks' after parsing response-side
        return array( $networkCodeInParams, $params );
    }

    public function default_network_code($currencyCode) {
        $defaultNetworkCode = null;
        $defaultNetworks = $this->safe_value($this->options, 'defaultNetworks', array());
        if (is_array($defaultNetworks) && array_key_exists($currencyCode, $defaultNetworks)) {
            // if currency had set its network in "defaultNetworks", use it
            $defaultNetworkCode = $defaultNetworks[$currencyCode];
        } else {
            // otherwise, try to use the global-scope 'defaultNetwork' value (even if that network is not supported by currency, it doesn't make any problem, this will be just used "at first" if currency supports this network at all)
            $defaultNetwork = $this->safe_value($this->options, 'defaultNetwork');
            if ($defaultNetwork !== null) {
                $defaultNetworkCode = $defaultNetwork;
            }
        }
        return $defaultNetworkCode;
    }

    public function select_network_code_from_unified_networks($currencyCode, $networkCode, $indexedNetworkEntries) {
        return $this->selectNetworkKeyFromNetworks ($currencyCode, $networkCode, $indexedNetworkEntries, true);
    }

    public function select_network_id_from_raw_networks($currencyCode, $networkCode, $indexedNetworkEntries) {
        return $this->selectNetworkKeyFromNetworks ($currencyCode, $networkCode, $indexedNetworkEntries, false);
    }

    public function select_network_key_from_networks($currencyCode, $networkCode, $indexedNetworkEntries, $isIndexedByUnifiedNetworkCode = false) {
        // this method is used against raw & unparse network entries, which are just indexed by network id
        $chosenNetworkId = null;
        $availableNetworkIds = is_array($indexedNetworkEntries) ? array_keys($indexedNetworkEntries) : array();
        $responseNetworksLength = count($availableNetworkIds);
        if ($networkCode !== null) {
            if ($responseNetworksLength === 0) {
                throw new NotSupported($this->id . ' - ' . $networkCode . ' network did not return any result for ' . $currencyCode);
            } else {
                // if $networkCode was provided by user, we should check it after response, as the referenced exchange doesn't support network-code during request
                $networkId = $isIndexedByUnifiedNetworkCode ? $networkCode : $this->networkCodeToId ($networkCode, $currencyCode);
                if (is_array($indexedNetworkEntries) && array_key_exists($networkId, $indexedNetworkEntries)) {
                    $chosenNetworkId = $networkId;
                } else {
                    throw new NotSupported($this->id . ' - ' . $networkId . ' network was not found for ' . $currencyCode . ', use one of ' . implode(', ', $availableNetworkIds));
                }
            }
        } else {
            if ($responseNetworksLength === 0) {
                throw new NotSupported($this->id . ' - no networks were returned for ' . $currencyCode);
            } else {
                // if $networkCode was not provided by user, then we try to use the default network (if it was defined in "defaultNetworks"), otherwise, we just return the first network entry
                $defaultNetworkCode = $this->defaultNetworkCode ($currencyCode);
                $defaultNetworkId = $isIndexedByUnifiedNetworkCode ? $defaultNetworkCode : $this->networkCodeToId ($defaultNetworkCode, $currencyCode);
                $chosenNetworkId = (is_array($indexedNetworkEntries) && array_key_exists($defaultNetworkId, $indexedNetworkEntries)) ? $defaultNetworkId : $availableNetworkIds[0];
            }
        }
        return $chosenNetworkId;
    }

    public function safe_number_2($dictionary, $key1, $key2, $d = null) {
        $value = $this->safe_string_2($dictionary, $key1, $key2);
        return $this->parse_number($value, $d);
    }

    public function parse_order_book($orderbook, $symbol, $timestamp = null, $bidsKey = 'bids', $asksKey = 'asks', $priceKey = 0, $amountKey = 1) {
        $bids = $this->parse_bids_asks($this->safe_value($orderbook, $bidsKey, array()), $priceKey, $amountKey);
        $asks = $this->parse_bids_asks($this->safe_value($orderbook, $asksKey, array()), $priceKey, $amountKey);
        return array(
            'symbol' => $symbol,
            'bids' => $this->sort_by($bids, 0, true),
            'asks' => $this->sort_by($asks, 0),
            'timestamp' => $timestamp,
            'datetime' => $this->iso8601 ($timestamp),
            'nonce' => null,
        );
    }

    public function parse_ohlcvs($ohlcvs, $market = null, $timeframe = '1m', $since = null, $limit = null) {
        $results = array();
        for ($i = 0; $i < count($ohlcvs); $i++) {
            $results[] = $this->parse_ohlcv($ohlcvs[$i], $market);
        }
        $sorted = $this->sort_by($results, 0);
        $tail = ($since === null);
        return $this->filter_by_since_limit($sorted, $since, $limit, 0, $tail);
    }

    public function parse_leverage_tiers($response, $symbols = null, $marketIdKey = null) {
        // $marketIdKey should only be null when $response is a dictionary
        $symbols = $this->market_symbols($symbols);
        $tiers = array();
        for ($i = 0; $i < count($response); $i++) {
            $item = $response[$i];
            $id = $this->safe_string($item, $marketIdKey);
            $market = $this->safe_market($id, null, null, $this->safe_string($this->options, 'defaultType'));
            $symbol = $market['symbol'];
            $contract = $this->safe_value($market, 'contract', false);
            if ($contract && (($symbols === null) || $this->in_array($symbol, $symbols))) {
                $tiers[$symbol] = $this->parse_market_leverage_tiers($item, $market);
            }
        }
        return $tiers;
    }

    public function load_trading_limits($symbols = null, $reload = false, $params = array ()) {
        if ($this->has['fetchTradingLimits']) {
            if ($reload || !(is_array($this->options) && array_key_exists('limitsLoaded', $this->options))) {
                $response = $this->fetch_trading_limits($symbols);
                for ($i = 0; $i < count($symbols); $i++) {
                    $symbol = $symbols[$i];
                    $this->markets[$symbol] = $this->deep_extend($this->markets[$symbol], $response[$symbol]);
                }
                $this->options['limitsLoaded'] = $this->milliseconds ();
            }
        }
        return $this->markets;
    }

    public function parse_positions($positions, $symbols = null, $params = array ()) {
        $symbols = $this->market_symbols($symbols);
        $positions = $this->to_array($positions);
        $result = array();
        for ($i = 0; $i < count($positions); $i++) {
            $position = array_merge($this->parse_position($positions[$i], null), $params);
            $result[] = $position;
        }
        return $this->filter_by_array($result, 'symbol', $symbols, false);
    }

    public function parse_accounts($accounts, $params = array ()) {
        $accounts = $this->to_array($accounts);
        $result = array();
        for ($i = 0; $i < count($accounts); $i++) {
            $account = array_merge($this->parse_account($accounts[$i]), $params);
            $result[] = $account;
        }
        return $result;
    }

    public function parse_trades($trades, $market = null, $since = null, $limit = null, $params = array ()) {
        $trades = $this->to_array($trades);
        $result = array();
        for ($i = 0; $i < count($trades); $i++) {
            $trade = array_merge($this->parse_trade($trades[$i], $market), $params);
            $result[] = $trade;
        }
        $result = $this->sort_by_2($result, 'timestamp', 'id');
        $symbol = ($market !== null) ? $market['symbol'] : null;
        $tail = ($since === null);
        return $this->filter_by_symbol_since_limit($result, $symbol, $since, $limit, $tail);
    }

    public function parse_transactions($transactions, $currency = null, $since = null, $limit = null, $params = array ()) {
        $transactions = $this->to_array($transactions);
        $result = array();
        for ($i = 0; $i < count($transactions); $i++) {
            $transaction = array_merge($this->parse_transaction($transactions[$i], $currency), $params);
            $result[] = $transaction;
        }
        $result = $this->sort_by($result, 'timestamp');
        $code = ($currency !== null) ? $currency['code'] : null;
        $tail = ($since === null);
        return $this->filter_by_currency_since_limit($result, $code, $since, $limit, $tail);
    }

    public function parse_transfers($transfers, $currency = null, $since = null, $limit = null, $params = array ()) {
        $transfers = $this->to_array($transfers);
        $result = array();
        for ($i = 0; $i < count($transfers); $i++) {
            $transfer = array_merge($this->parse_transfer($transfers[$i], $currency), $params);
            $result[] = $transfer;
        }
        $result = $this->sort_by($result, 'timestamp');
        $code = ($currency !== null) ? $currency['code'] : null;
        $tail = ($since === null);
        return $this->filter_by_currency_since_limit($result, $code, $since, $limit, $tail);
    }

    public function parse_ledger($data, $currency = null, $since = null, $limit = null, $params = array ()) {
        $result = array();
        $arrayData = $this->to_array($data);
        for ($i = 0; $i < count($arrayData); $i++) {
            $itemOrItems = $this->parse_ledger_entry($arrayData[$i], $currency);
            if (gettype($itemOrItems) === 'array' && array_keys($itemOrItems) === array_keys(array_keys($itemOrItems))) {
                for ($j = 0; $j < count($itemOrItems); $j++) {
                    $result[] = array_merge($itemOrItems[$j], $params);
                }
            } else {
                $result[] = array_merge($itemOrItems, $params);
            }
        }
        $result = $this->sort_by($result, 'timestamp');
        $code = ($currency !== null) ? $currency['code'] : null;
        $tail = ($since === null);
        return $this->filter_by_currency_since_limit($result, $code, $since, $limit, $tail);
    }

    public function nonce() {
        return $this->seconds ();
    }

    public function set_headers($headers) {
        return $headers;
    }

    public function market_id($symbol) {
        $market = $this->market ($symbol);
        if ($market !== null) {
            return $market['id'];
        }
        return $symbol;
    }

    public function symbol($symbol) {
        $market = $this->market ($symbol);
        return $this->safe_string($market, 'symbol', $symbol);
    }

    public function resolve_path($path, $params) {
        return array(
            $this->implode_params($path, $params),
            $this->omit ($params, $this->extract_params($path)),
        );
    }

    public function filter_by_array($objects, $key, $values = null, $indexed = true) {
        $objects = $this->to_array($objects);
        // return all of them if no $values were passed
        if ($values === null || !$values) {
            return $indexed ? $this->index_by($objects, $key) : $objects;
        }
        $results = array();
        for ($i = 0; $i < count($objects); $i++) {
            if ($this->in_array($objects[$i][$key], $values)) {
                $results[] = $objects[$i];
            }
        }
        return $indexed ? $this->index_by($results, $key) : $results;
    }

    public function fetch2($path, $api = 'public', $method = 'GET', $params = array (), $headers = null, $body = null, $config = array (), $context = array ()) {
        if ($this->enableRateLimit) {
            $cost = $this->calculate_rate_limiter_cost($api, $method, $path, $params, $config, $context);
            $this->throttle ($cost);
        }
        $this->lastRestRequestTimestamp = $this->milliseconds ();
        $request = $this->sign ($path, $api, $method, $params, $headers, $body);
        return $this->fetch ($request['url'], $request['method'], $request['headers'], $request['body']);
    }

    public function request($path, $api = 'public', $method = 'GET', $params = array (), $headers = null, $body = null, $config = array (), $context = array ()) {
        return $this->fetch2 ($path, $api, $method, $params, $headers, $body, $config, $context);
    }

    public function load_accounts($reload = false, $params = array ()) {
        if ($reload) {
            $this->accounts = $this->fetch_accounts($params);
        } else {
            if ($this->accounts) {
                return $this->accounts;
            } else {
                $this->accounts = $this->fetch_accounts($params);
            }
        }
        $this->accountsById = $this->index_by($this->accounts, 'id');
        return $this->accounts;
    }

    public function fetch_trades($symbol, $since = null, $limit = null, $params = array ()) {
        throw new NotSupported($this->id . ' fetchTrades() is not supported yet');
    }

    public function fetch_ohlcvc($symbol, $timeframe = '1m', $since = null, $limit = null, $params = array ()) {
        if (!$this->has['fetchTrades']) {
            throw new NotSupported($this->id . ' fetchOHLCV() is not supported yet');
        }
        $this->load_markets();
        $trades = $this->fetchTrades ($symbol, $since, $limit, $params);
        return $this->build_ohlcvc($trades, $timeframe, $since, $limit);
    }

    public function parse_trading_view_ohlcv($ohlcvs, $market = null, $timeframe = '1m', $since = null, $limit = null) {
        $result = $this->convert_trading_view_to_ohlcv($ohlcvs);
        return $this->parse_ohlcvs($result, $market, $timeframe, $since, $limit);
    }

    public function edit_limit_buy_order($id, $symbol, $amount, $price = null, $params = array ()) {
        return $this->edit_limit_order($id, $symbol, 'buy', $amount, $price, $params);
    }

    public function edit_limit_sell_order($id, $symbol, $amount, $price = null, $params = array ()) {
        return $this->edit_limit_order($id, $symbol, 'sell', $amount, $price, $params);
    }

    public function edit_limit_order($id, $symbol, $side, $amount, $price = null, $params = array ()) {
        return $this->edit_order($id, $symbol, 'limit', $side, $amount, $price, $params);
    }

    public function edit_order($id, $symbol, $type, $side, $amount, $price = null, $params = array ()) {
        $this->cancelOrder ($id, $symbol);
        return $this->create_order($symbol, $type, $side, $amount, $price, $params);
    }

    public function fetch_permissions($params = array ()) {
        throw new NotSupported($this->id . ' fetchPermissions() is not supported yet');
    }

    public function fetch_position($symbol, $params = array ()) {
        throw new NotSupported($this->id . ' fetchPosition() is not supported yet');
    }

    public function fetch_positions($symbols = null, $params = array ()) {
        throw new NotSupported($this->id . ' fetchPositions() is not supported yet');
    }

    public function fetch_positions_risk($symbols = null, $params = array ()) {
        throw new NotSupported($this->id . ' fetchPositionsRisk() is not supported yet');
    }

    public function fetch_bids_asks($symbols = null, $params = array ()) {
        throw new NotSupported($this->id . ' fetchBidsAsks() is not supported yet');
    }

    public function parse_bid_ask($bidask, $priceKey = 0, $amountKey = 1) {
        $price = $this->safe_number($bidask, $priceKey);
        $amount = $this->safe_number($bidask, $amountKey);
        return array( $price, $amount );
    }

    public function safe_currency($currencyId, $currency = null) {
        if (($currencyId === null) && ($currency !== null)) {
            return $currency;
        }
        if (($this->currencies_by_id !== null) && (is_array($this->currencies_by_id) && array_key_exists($currencyId, $this->currencies_by_id)) && ($this->currencies_by_id[$currencyId] !== null)) {
            return $this->currencies_by_id[$currencyId];
        }
        $code = $currencyId;
        if ($currencyId !== null) {
            $code = $this->common_currency_code(strtoupper($currencyId));
        }
        return array(
            'id' => $currencyId,
            'code' => $code,
        );
    }

    public function safe_market($marketId = null, $market = null, $delimiter = null, $marketType = null) {
        $result = array(
            'id' => $marketId,
            'symbol' => $marketId,
            'base' => null,
            'quote' => null,
            'baseId' => null,
            'quoteId' => null,
            'active' => null,
            'type' => null,
            'linear' => null,
            'inverse' => null,
            'spot' => false,
            'swap' => false,
            'future' => false,
            'option' => false,
            'margin' => false,
            'contract' => false,
            'contractSize' => null,
            'expiry' => null,
            'expiryDatetime' => null,
            'optionType' => null,
            'strike' => null,
            'settle' => null,
            'settleId' => null,
            'precision' => array(
                'amount' => null,
                'price' => null,
            ),
            'limits' => array(
                'amount' => array(
                    'min' => null,
                    'max' => null,
                ),
                'price' => array(
                    'min' => null,
                    'max' => null,
                ),
                'cost' => array(
                    'min' => null,
                    'max' => null,
                ),
            ),
            'info' => null,
        );
        if ($marketId !== null) {
            if (($this->markets_by_id !== null) && (is_array($this->markets_by_id) && array_key_exists($marketId, $this->markets_by_id))) {
                $markets = $this->markets_by_id[$marketId];
                $numMarkets = count($markets);
                if ($numMarkets === 1) {
                    return $markets[0];
                } else {
                    if ($marketType === null) {
                        throw new ArgumentsRequired($this->id . ' safeMarket() requires a fourth argument for ' . $marketId . ' to disambiguate between different $markets with the same $market id');
                    }
                    for ($i = 0; $i < count($markets); $i++) {
                        $market = $markets[$i];
                        if ($market[$marketType]) {
                            return $market;
                        }
                    }
                }
            } elseif ($delimiter !== null) {
                $parts = explode($delimiter, $marketId);
                $partsLength = count($parts);
                if ($partsLength === 2) {
                    $result['baseId'] = $this->safe_string($parts, 0);
                    $result['quoteId'] = $this->safe_string($parts, 1);
                    $result['base'] = $this->safe_currency_code($result['baseId']);
                    $result['quote'] = $this->safe_currency_code($result['quoteId']);
                    $result['symbol'] = $result['base'] . '/' . $result['quote'];
                    return $result;
                } else {
                    return $result;
                }
            }
        }
        if ($market !== null) {
            return $market;
        }
        return $result;
    }

    public function check_required_credentials($error = true) {
        $keys = is_array($this->requiredCredentials) ? array_keys($this->requiredCredentials) : array();
        for ($i = 0; $i < count($keys); $i++) {
            $key = $keys[$i];
            if ($this->requiredCredentials[$key] && !$this->$key) {
                if ($error) {
                    throw new AuthenticationError($this->id . ' requires "' . $key . '" credential');
                } else {
                    return false;
                }
            }
        }
        return true;
    }

    public function oath() {
        if ($this->twofa !== null) {
            return $this->totp ($this->twofa);
        } else {
            throw new ExchangeError($this->id . ' exchange.twofa has not been set for 2FA Two-Factor Authentication');
        }
    }

    public function fetch_balance($params = array ()) {
        throw new NotSupported($this->id . ' fetchBalance() is not supported yet');
    }

    public function fetch_partial_balance($part, $params = array ()) {
        $balance = $this->fetch_balance($params);
        return $balance[$part];
    }

    public function fetch_free_balance($params = array ()) {
        return $this->fetch_partial_balance('free', $params);
    }

    public function fetch_used_balance($params = array ()) {
        return $this->fetch_partial_balance('used', $params);
    }

    public function fetch_total_balance($params = array ()) {
        return $this->fetch_partial_balance('total', $params);
    }

    public function fetch_status($params = array ()) {
        if ($this->has['fetchTime']) {
            $time = $this->fetchTime ($params);
            $this->status = array_merge($this->status, array(
                'updated' => $time,
            ));
        }
        return $this->status;
    }

    public function fetch_funding_fee($code, $params = array ()) {
        $warnOnFetchFundingFee = $this->safe_value($this->options, 'warnOnFetchFundingFee', true);
        if ($warnOnFetchFundingFee) {
            throw new NotSupported($this->id . ' fetchFundingFee() method is deprecated, it will be removed in July 2022, please, use fetchTransactionFee() or set exchange.options["warnOnFetchFundingFee"] = false to suppress this warning');
        }
        return $this->fetch_transaction_fee($code, $params);
    }

    public function fetch_funding_fees($codes = null, $params = array ()) {
        $warnOnFetchFundingFees = $this->safe_value($this->options, 'warnOnFetchFundingFees', true);
        if ($warnOnFetchFundingFees) {
            throw new NotSupported($this->id . ' fetchFundingFees() method is deprecated, it will be removed in July 2022. Please, use fetchTransactionFees() or set exchange.options["warnOnFetchFundingFees"] = false to suppress this warning');
        }
        return $this->fetch_transaction_fees($codes, $params);
    }

    public function fetch_transaction_fee($code, $params = array ()) {
        if (!$this->has['fetchTransactionFees']) {
            throw new NotSupported($this->id . ' fetchTransactionFee() is not supported yet');
        }
        return $this->fetch_transaction_fees(array( $code ), $params);
    }

    public function fetch_transaction_fees($codes = null, $params = array ()) {
        throw new NotSupported($this->id . ' fetchTransactionFees() is not supported yet');
    }

    public function fetch_deposit_withdraw_fee($code, $params = array ()) {
        if (!$this->has['fetchDepositWithdrawFees']) {
            throw new NotSupported($this->id . ' fetchDepositWithdrawFee() is not supported yet');
        }
        $fees = $this->fetchDepositWithdrawFees (array( $code ), $params);
        return $this->safe_value($fees, $code);
    }

    public function get_supported_mapping($key, $mapping = array ()) {
        if (is_array($mapping) && array_key_exists($key, $mapping)) {
            return $mapping[$key];
        } else {
            throw new NotSupported($this->id . ' ' . $key . ' does not have a value in mapping');
        }
    }

    public function fetch_borrow_rate($code, $params = array ()) {
        $this->load_markets();
        if (!$this->has['fetchBorrowRates']) {
            throw new NotSupported($this->id . ' fetchBorrowRate() is not supported yet');
        }
        $borrowRates = $this->fetch_borrow_rates($params);
        $rate = $this->safe_value($borrowRates, $code);
        if ($rate === null) {
            throw new ExchangeError($this->id . ' fetchBorrowRate() could not find the borrow $rate for currency $code ' . $code);
        }
        return $rate;
    }

    public function handle_option_and_params($params, $methodName, $optionName, $defaultValue = null) {
        // This method can be used to obtain method specific properties, i.e => $this->handleOptionAndParams ($params, 'fetchPosition', 'marginMode', 'isolated')
        $defaultOptionName = 'default' . $this->capitalize ($optionName); // we also need to check the 'defaultXyzWhatever'
        // check if $params contain the key
        $value = $this->safe_value_2($params, $optionName, $defaultOptionName);
        if ($value !== null) {
            $params = $this->omit ($params, array( $optionName, $defaultOptionName ));
        } else {
            // check if exchange has properties for this method
            $exchangeWideMethodOptions = $this->safe_value($this->options, $methodName);
            if ($exchangeWideMethodOptions !== null) {
                // check if the option is defined in this method's props
                $value = $this->safe_value_2($exchangeWideMethodOptions, $optionName, $defaultOptionName);
            }
            if ($value === null) {
                // if it's still null, check if global exchange-wide option exists
                $value = $this->safe_value_2($this->options, $optionName, $defaultOptionName);
            }
            // if it's still null, use the default $value
            $value = ($value !== null) ? $value : $defaultValue;
        }
        return array( $value, $params );
    }

    public function handle_option($methodName, $optionName, $defaultValue = null) {
        // eslint-disable-next-line no-unused-vars
        list($result, $empty) = $this->handleOptionAndParams (array(), $methodName, $optionName, $defaultValue);
        return $result;
    }

    public function handle_market_type_and_params($methodName, $market = null, $params = array ()) {
        $defaultType = $this->safe_string_2($this->options, 'defaultType', 'type', 'spot');
        $methodOptions = $this->safe_value($this->options, $methodName);
        $methodType = $defaultType;
        if ($methodOptions !== null) {
            if (gettype($methodOptions) === 'string') {
                $methodType = $methodOptions;
            } else {
                $methodType = $this->safe_string_2($methodOptions, 'defaultType', 'type', $methodType);
            }
        }
        $marketType = ($market === null) ? $methodType : $market['type'];
        $type = $this->safe_string_2($params, 'defaultType', 'type', $marketType);
        $params = $this->omit ($params, array( 'defaultType', 'type' ));
        return array( $type, $params );
    }

    public function handle_sub_type_and_params($methodName, $market = null, $params = array (), $defaultValue = null) {
        $subType = null;
        // if set in $params, it takes precedence
        $subTypeInParams = $this->safe_string_2($params, 'subType', 'defaultSubType');
        // avoid omitting if it's not present
        if ($subTypeInParams !== null) {
            $subType = $subTypeInParams;
            $params = $this->omit ($params, array( 'subType', 'defaultSubType' ));
        } else {
            // at first, check from $market object
            if ($market !== null) {
                if ($market['linear']) {
                    $subType = 'linear';
                } elseif ($market['inverse']) {
                    $subType = 'inverse';
                }
            }
            // if it was not defined in $market object
            if ($subType === null) {
                $values = $this->handleOptionAndParams (null, $methodName, 'subType', $defaultValue); // no need to re-test $params here
                $subType = $values[0];
            }
        }
        return array( $subType, $params );
    }

    public function handle_margin_mode_and_params($methodName, $params = array (), $defaultValue = null) {
        /**
         * @ignore
         * @param {array} $params extra parameters specific to the exchange api endpoint
         * @return array([string|null, object]) the marginMode in lowercase as specified by $params["marginMode"], $params["defaultMarginMode"] $this->options["marginMode"] or $this->options["defaultMarginMode"]
         */
        return $this->handleOptionAndParams ($params, $methodName, 'marginMode', $defaultValue);
    }

    public function throw_exactly_matched_exception($exact, $string, $message) {
        if (is_array($exact) && array_key_exists($string, $exact)) {
            throw new $exact[$string]($message);
        }
    }

    public function throw_broadly_matched_exception($broad, $string, $message) {
        $broadKey = $this->find_broadly_matched_key($broad, $string);
        if ($broadKey !== null) {
            throw new $broad[$broadKey]($message);
        }
    }

    public function find_broadly_matched_key($broad, $string) {
        // a helper for matching error strings exactly vs broadly
        $keys = is_array($broad) ? array_keys($broad) : array();
        for ($i = 0; $i < count($keys); $i++) {
            $key = $keys[$i];
            if ($string !== null) { // #issues/12698
                if (mb_strpos($string, $key) !== false) {
                    return $key;
                }
            }
        }
        return null;
    }

    public function handle_errors($statusCode, $statusText, $url, $method, $responseHeaders, $responseBody, $response, $requestHeaders, $requestBody) {
        // it is a stub $method that must be overrided in the derived exchange classes
        // throw new NotSupported($this->id . ' handleErrors() not implemented yet');
    }

    public function calculate_rate_limiter_cost($api, $method, $path, $params, $config = array (), $context = array ()) {
        return $this->safe_value($config, 'cost', 1);
    }

    public function fetch_ticker($symbol, $params = array ()) {
        if ($this->has['fetchTickers']) {
            $tickers = $this->fetch_tickers(array( $symbol ), $params);
            $ticker = $this->safe_value($tickers, $symbol);
            if ($ticker === null) {
                throw new NullResponse($this->id . ' fetchTickers() could not find a $ticker for ' . $symbol);
            } else {
                return $ticker;
            }
        } else {
            throw new NotSupported($this->id . ' fetchTicker() is not supported yet');
        }
    }

    public function fetch_tickers($symbols = null, $params = array ()) {
        throw new NotSupported($this->id . ' fetchTickers() is not supported yet');
    }

    public function fetch_order($id, $symbol = null, $params = array ()) {
        throw new NotSupported($this->id . ' fetchOrder() is not supported yet');
    }

    public function fetch_order_status($id, $symbol = null, $params = array ()) {
        $order = $this->fetch_order($id, $symbol, $params);
        return $order['status'];
    }

    public function fetch_unified_order($order, $params = array ()) {
        return $this->fetch_order($this->safe_value($order, 'id'), $this->safe_value($order, 'symbol'), $params);
    }

    public function create_order($symbol, $type, $side, $amount, $price = null, $params = array ()) {
        throw new NotSupported($this->id . ' createOrder() is not supported yet');
    }

    public function cancel_order($id, $symbol = null, $params = array ()) {
        throw new NotSupported($this->id . ' cancelOrder() is not supported yet');
    }

    public function cancel_unified_order($order, $params = array ()) {
        return $this->cancelOrder ($this->safe_value($order, 'id'), $this->safe_value($order, 'symbol'), $params);
    }

    public function fetch_orders($symbol = null, $since = null, $limit = null, $params = array ()) {
        throw new NotSupported($this->id . ' fetchOrders() is not supported yet');
    }

    public function fetch_open_orders($symbol = null, $since = null, $limit = null, $params = array ()) {
        throw new NotSupported($this->id . ' fetchOpenOrders() is not supported yet');
    }

    public function fetch_closed_orders($symbol = null, $since = null, $limit = null, $params = array ()) {
        throw new NotSupported($this->id . ' fetchClosedOrders() is not supported yet');
    }

    public function fetch_my_trades($symbol = null, $since = null, $limit = null, $params = array ()) {
        throw new NotSupported($this->id . ' fetchMyTrades() is not supported yet');
    }

    public function fetch_transactions($symbol = null, $since = null, $limit = null, $params = array ()) {
        throw new NotSupported($this->id . ' fetchTransactions() is not supported yet');
    }

    public function fetch_deposits($symbol = null, $since = null, $limit = null, $params = array ()) {
        throw new NotSupported($this->id . ' fetchDeposits() is not supported yet');
    }

    public function fetch_withdrawals($symbol = null, $since = null, $limit = null, $params = array ()) {
        throw new NotSupported($this->id . ' fetchWithdrawals() is not supported yet');
    }

    public function fetch_deposit_address($code, $params = array ()) {
        if ($this->has['fetchDepositAddresses']) {
            $depositAddresses = $this->fetchDepositAddresses (array( $code ), $params);
            $depositAddress = $this->safe_value($depositAddresses, $code);
            if ($depositAddress === null) {
                throw new InvalidAddress($this->id . ' fetchDepositAddress() could not find a deposit address for ' . $code . ', make sure you have created a corresponding deposit address in your wallet on the exchange website');
            } else {
                return $depositAddress;
            }
        } else {
            throw new NotSupported($this->id . ' fetchDepositAddress() is not supported yet');
        }
    }

    public function account() {
        return array(
            'free' => null,
            'used' => null,
            'total' => null,
        );
    }

    public function common_currency_code($currency) {
        if (!$this->substituteCommonCurrencyCodes) {
            return $currency;
        }
        return $this->safe_string($this->commonCurrencies, $currency, $currency);
    }

    public function currency($code) {
        if ($this->currencies === null) {
            throw new ExchangeError($this->id . ' currencies not loaded');
        }
        if (gettype($code) === 'string') {
            if (is_array($this->currencies) && array_key_exists($code, $this->currencies)) {
                return $this->currencies[$code];
            } elseif (is_array($this->currencies_by_id) && array_key_exists($code, $this->currencies_by_id)) {
                return $this->currencies_by_id[$code];
            }
        }
        throw new ExchangeError($this->id . ' does not have currency $code ' . $code);
    }

    public function market($symbol) {
        if ($this->markets === null) {
            throw new ExchangeError($this->id . ' $markets not loaded');
        }
        if (gettype($symbol) === 'string') {
            if (is_array($this->markets) && array_key_exists($symbol, $this->markets)) {
                return $this->markets[$symbol];
            } elseif (is_array($this->markets_by_id) && array_key_exists($symbol, $this->markets_by_id)) {
                $markets = $this->markets_by_id[$symbol];
                $defaultType = $this->safe_string_2($this->options, 'defaultType', 'defaultSubType', 'spot');
                for ($i = 0; $i < count($markets); $i++) {
                    $market = $markets[$i];
                    if ($market[$defaultType]) {
                        return $market;
                    }
                }
                return $markets[0];
            }
        }
        throw new BadSymbol($this->id . ' does not have $market $symbol ' . $symbol);
    }

    public function handle_withdraw_tag_and_params($tag, $params) {
        if (gettype($tag) === 'array') {
            $params = array_merge($tag, $params);
            $tag = null;
        }
        if ($tag === null) {
            $tag = $this->safe_string($params, 'tag');
            if ($tag !== null) {
                $params = $this->omit ($params, 'tag');
            }
        }
        return array( $tag, $params );
    }

    public function create_limit_order($symbol, $side, $amount, $price, $params = array ()) {
        return $this->create_order($symbol, 'limit', $side, $amount, $price, $params);
    }

    public function create_market_order($symbol, $side, $amount, $price = null, $params = array ()) {
        return $this->create_order($symbol, 'market', $side, $amount, $price, $params);
    }

    public function create_limit_buy_order($symbol, $amount, $price, $params = array ()) {
        return $this->create_order($symbol, 'limit', 'buy', $amount, $price, $params);
    }

    public function create_limit_sell_order($symbol, $amount, $price, $params = array ()) {
        return $this->create_order($symbol, 'limit', 'sell', $amount, $price, $params);
    }

    public function create_market_buy_order($symbol, $amount, $params = array ()) {
        return $this->create_order($symbol, 'market', 'buy', $amount, null, $params);
    }

    public function create_market_sell_order($symbol, $amount, $params = array ()) {
        return $this->create_order($symbol, 'market', 'sell', $amount, null, $params);
    }

    public function cost_to_precision($symbol, $cost) {
        $market = $this->market ($symbol);
        return $this->decimal_to_precision($cost, TRUNCATE, $market['precision']['price'], $this->precisionMode, $this->paddingMode);
    }

    public function price_to_precision($symbol, $price) {
        $market = $this->market ($symbol);
        $result = $this->decimal_to_precision($price, ROUND, $market['precision']['price'], $this->precisionMode, $this->paddingMode);
        if ($result === '0') {
            throw new ArgumentsRequired($this->id . ' $price of ' . $market['symbol'] . ' must be greater than minimum $price precision of ' . $this->number_to_string($market['precision']['price']));
        }
        return $result;
    }

    public function amount_to_precision($symbol, $amount) {
        $market = $this->market ($symbol);
        $result = $this->decimal_to_precision($amount, TRUNCATE, $market['precision']['amount'], $this->precisionMode, $this->paddingMode);
        if ($result === '0') {
            throw new ArgumentsRequired($this->id . ' $amount of ' . $market['symbol'] . ' must be greater than minimum $amount precision of ' . $this->number_to_string($market['precision']['amount']));
        }
        return $result;
    }

    public function fee_to_precision($symbol, $fee) {
        $market = $this->market ($symbol);
        return $this->decimal_to_precision($fee, ROUND, $market['precision']['price'], $this->precisionMode, $this->paddingMode);
    }

    public function currency_to_precision($code, $fee, $networkCode = null) {
        $currency = $this->currencies[$code];
        $precision = $this->safe_value($currency, 'precision');
        if ($networkCode !== null) {
            $networks = $this->safe_value($currency, 'networks', array());
            $networkItem = $this->safe_value($networks, $networkCode, array());
            $precision = $this->safe_value($networkItem, 'precision', $precision);
        }
        if ($precision === null) {
            return $fee;
        } else {
            return $this->decimal_to_precision($fee, ROUND, $precision, $this->precisionMode, $this->paddingMode);
        }
    }

    public function safe_number($object, $key, $d = null) {
        $value = $this->safe_string($object, $key);
        return $this->parse_number($value, $d);
    }

    public function safe_number_n($object, $arr, $d = null) {
        $value = $this->safe_string_n($object, $arr);
        return $this->parse_number($value, $d);
    }

    public function parse_precision($precision) {
        if ($precision === null) {
            return null;
        }
        return '1e' . Precise::string_neg($precision);
    }

    public function load_time_difference($params = array ()) {
        $serverTime = $this->fetchTime ($params);
        $after = $this->milliseconds ();
        $this->options['timeDifference'] = $after - $serverTime;
        return $this->options['timeDifference'];
    }

    public function implode_hostname($url) {
        return $this->implode_params($url, array( 'hostname' => $this->hostname ));
    }

    public function fetch_market_leverage_tiers($symbol, $params = array ()) {
        if ($this->has['fetchLeverageTiers']) {
            $market = $this->market ($symbol);
            if (!$market['contract']) {
                throw new BadSymbol($this->id . ' fetchMarketLeverageTiers() supports contract markets only');
            }
            $tiers = $this->fetch_leverage_tiers(array( $symbol ));
            return $this->safe_value($tiers, $symbol);
        } else {
            throw new NotSupported($this->id . ' fetchMarketLeverageTiers() is not supported yet');
        }
    }

    public function create_post_only_order($symbol, $type, $side, $amount, $price, $params = array ()) {
        if (!$this->has['createPostOnlyOrder']) {
            throw new NotSupported($this->id . 'createPostOnlyOrder() is not supported yet');
        }
        $query = array_merge($params, array( 'postOnly' => true ));
        return $this->create_order($symbol, $type, $side, $amount, $price, $query);
    }

    public function create_reduce_only_order($symbol, $type, $side, $amount, $price, $params = array ()) {
        if (!$this->has['createReduceOnlyOrder']) {
            throw new NotSupported($this->id . 'createReduceOnlyOrder() is not supported yet');
        }
        $query = array_merge($params, array( 'reduceOnly' => true ));
        return $this->create_order($symbol, $type, $side, $amount, $price, $query);
    }

    public function create_stop_order($symbol, $type, $side, $amount, $price = null, $stopPrice = null, $params = array ()) {
        if (!$this->has['createStopOrder']) {
            throw new NotSupported($this->id . ' createStopOrder() is not supported yet');
        }
        if ($stopPrice === null) {
            throw new ArgumentsRequired($this->id . ' create_stop_order() requires a $stopPrice argument');
        }
        $query = array_merge($params, array( 'stopPrice' => $stopPrice ));
        return $this->create_order($symbol, $type, $side, $amount, $price, $query);
    }

    public function create_stop_limit_order($symbol, $side, $amount, $price, $stopPrice, $params = array ()) {
        if (!$this->has['createStopLimitOrder']) {
            throw new NotSupported($this->id . ' createStopLimitOrder() is not supported yet');
        }
        $query = array_merge($params, array( 'stopPrice' => $stopPrice ));
        return $this->create_order($symbol, 'limit', $side, $amount, $price, $query);
    }

    public function create_stop_market_order($symbol, $side, $amount, $stopPrice, $params = array ()) {
        if (!$this->has['createStopMarketOrder']) {
            throw new NotSupported($this->id . ' createStopMarketOrder() is not supported yet');
        }
        $query = array_merge($params, array( 'stopPrice' => $stopPrice ));
        return $this->create_order($symbol, 'market', $side, $amount, null, $query);
    }

    public function safe_currency_code($currencyId, $currency = null) {
        $currency = $this->safe_currency($currencyId, $currency);
        return $currency['code'];
    }

    public function filter_by_symbol_since_limit($array, $symbol = null, $since = null, $limit = null, $tail = false) {
        return $this->filter_by_value_since_limit($array, 'symbol', $symbol, $since, $limit, 'timestamp', $tail);
    }

    public function filter_by_currency_since_limit($array, $code = null, $since = null, $limit = null, $tail = false) {
        return $this->filter_by_value_since_limit($array, 'currency', $code, $since, $limit, 'timestamp', $tail);
    }

    public function parse_tickers($tickers, $symbols = null, $params = array ()) {
        //
        // the value of $tickers is either a dict or a list
        //
        // dict
        //
        //     {
        //         'marketId1' => array( ... ),
        //         'marketId2' => array( ... ),
        //         'marketId3' => array( ... ),
        //         ...
        //     }
        //
        // list
        //
        //     array(
        //         array( 'market' => 'marketId1', ... ),
        //         array( 'market' => 'marketId2', ... ),
        //         array( 'market' => 'marketId3', ... ),
        //         ...
        //     )
        //
        $results = array();
        if (gettype($tickers) === 'array' && array_keys($tickers) === array_keys(array_keys($tickers))) {
            for ($i = 0; $i < count($tickers); $i++) {
                $ticker = array_merge($this->parse_ticker($tickers[$i]), $params);
                $results[] = $ticker;
            }
        } else {
            $marketIds = is_array($tickers) ? array_keys($tickers) : array();
            for ($i = 0; $i < count($marketIds); $i++) {
                $marketId = $marketIds[$i];
                $market = $this->safe_market($marketId);
                $ticker = array_merge($this->parse_ticker($tickers[$marketId], $market), $params);
                $results[] = $ticker;
            }
        }
        $symbols = $this->market_symbols($symbols);
        return $this->filter_by_array($results, 'symbol', $symbols);
    }

    public function parse_deposit_addresses($addresses, $codes = null, $indexed = true, $params = array ()) {
        $result = array();
        for ($i = 0; $i < count($addresses); $i++) {
            $address = array_merge($this->parse_deposit_address($addresses[$i]), $params);
            $result[] = $address;
        }
        if ($codes !== null) {
            $result = $this->filter_by_array($result, 'currency', $codes, false);
        }
        $result = $indexed ? $this->index_by($result, 'currency') : $result;
        return $result;
    }

    public function parse_borrow_interests($response, $market = null) {
        $interests = array();
        for ($i = 0; $i < count($response); $i++) {
            $row = $response[$i];
            $interests[] = $this->parse_borrow_interest($row, $market);
        }
        return $interests;
    }

    public function parse_funding_rate_histories($response, $market = null, $since = null, $limit = null) {
        $rates = array();
        for ($i = 0; $i < count($response); $i++) {
            $entry = $response[$i];
            $rates[] = $this->parse_funding_rate_history($entry, $market);
        }
        $sorted = $this->sort_by($rates, 'timestamp');
        $symbol = ($market === null) ? null : $market['symbol'];
        return $this->filter_by_symbol_since_limit($sorted, $symbol, $since, $limit);
    }

    public function safe_symbol($marketId, $market = null, $delimiter = null, $marketType = null) {
        $market = $this->safe_market($marketId, $market, $delimiter, $marketType);
        return $market['symbol'];
    }

    public function parse_funding_rate($contract, $market = null) {
        throw new NotSupported($this->id . ' parseFundingRate() is not supported yet');
    }

    public function parse_funding_rates($response, $market = null) {
        $result = array();
        for ($i = 0; $i < count($response); $i++) {
            $parsed = $this->parse_funding_rate($response[$i], $market);
            $result[$parsed['symbol']] = $parsed;
        }
        return $result;
    }

    public function is_trigger_order($params) {
        $isTrigger = $this->safe_value_2($params, 'trigger', 'stop');
        if ($isTrigger) {
            $params = $this->omit ($params, array( 'trigger', 'stop' ));
        }
        return array( $isTrigger, $params );
    }

    public function is_post_only($isMarketOrder, $exchangeSpecificParam, $params = array ()) {
        /**
         * @ignore
         * @param {string} type Order type
         * @param {boolean} $exchangeSpecificParam exchange specific $postOnly
         * @param {array} $params exchange specific $params
         * @return {boolean} true if a post only order, false otherwise
         */
        $timeInForce = $this->safe_string_upper($params, 'timeInForce');
        $postOnly = $this->safe_value_2($params, 'postOnly', 'post_only', false);
        // we assume $timeInForce is uppercase from safeStringUpper ($params, 'timeInForce')
        $ioc = $timeInForce === 'IOC';
        $fok = $timeInForce === 'FOK';
        $timeInForcePostOnly = $timeInForce === 'PO';
        $postOnly = $postOnly || $timeInForcePostOnly || $exchangeSpecificParam;
        if ($postOnly) {
            if ($ioc || $fok) {
                throw new InvalidOrder($this->id . ' $postOnly orders cannot have $timeInForce equal to ' . $timeInForce);
            } elseif ($isMarketOrder) {
                throw new InvalidOrder($this->id . ' market orders cannot be postOnly');
            } else {
                return true;
            }
        } else {
            return false;
        }
    }

    public function fetch_trading_fees($params = array ()) {
        throw new NotSupported($this->id . ' fetchTradingFees() is not supported yet');
    }

    public function fetch_trading_fee($symbol, $params = array ()) {
        if (!$this->has['fetchTradingFees']) {
            throw new NotSupported($this->id . ' fetchTradingFee() is not supported yet');
        }
        return $this->fetch_trading_fees($params);
    }

    public function parse_open_interest($interest, $market = null) {
        throw new NotSupported($this->id . ' parseOpenInterest () is not supported yet');
    }

    public function parse_open_interests($response, $market = null, $since = null, $limit = null) {
        $interests = array();
        for ($i = 0; $i < count($response); $i++) {
            $entry = $response[$i];
            $interest = $this->parse_open_interest($entry, $market);
            $interests[] = $interest;
        }
        $sorted = $this->sort_by($interests, 'timestamp');
        $symbol = $this->safe_string($market, 'symbol');
        return $this->filter_by_symbol_since_limit($sorted, $symbol, $since, $limit);
    }

    public function fetch_funding_rate($symbol, $params = array ()) {
        if ($this->has['fetchFundingRates']) {
            $this->load_markets();
            $market = $this->market ($symbol);
            if (!$market['contract']) {
                throw new BadSymbol($this->id . ' fetchFundingRate() supports contract markets only');
            }
            $rates = $this->fetchFundingRates (array( $symbol ), $params);
            $rate = $this->safe_value($rates, $symbol);
            if ($rate === null) {
                throw new NullResponse($this->id . ' fetchFundingRate () returned no data for ' . $symbol);
            } else {
                return $rate;
            }
        } else {
            throw new NotSupported($this->id . ' fetchFundingRate () is not supported yet');
        }
    }

    public function fetch_mark_ohlcv($symbol, $timeframe = '1m', $since = null, $limit = null, $params = array ()) {
        /**
         * fetches historical mark price candlestick data containing the open, high, low, and close price of a market
         * @param {string} $symbol unified $symbol of the market to fetch OHLCV data for
         * @param {string} $timeframe the length of time each candle represents
         * @param {int|null} $since timestamp in ms of the earliest candle to fetch
         * @param {int|null} $limit the maximum amount of candles to fetch
         * @param {array} $params extra parameters specific to the exchange api endpoint
         * @return {[[int|float]]} A list of candles ordered as timestamp, open, high, low, close, null
         */
        if ($this->has['fetchMarkOHLCV']) {
            $request = array(
                'price' => 'mark',
            );
            return $this->fetch_ohlcv($symbol, $timeframe, $since, $limit, array_merge($request, $params));
        } else {
            throw new NotSupported($this->id . ' fetchMarkOHLCV () is not supported yet');
        }
    }

    public function fetch_index_ohlcv($symbol, $timeframe = '1m', $since = null, $limit = null, $params = array ()) {
        /**
         * fetches historical index price candlestick data containing the open, high, low, and close price of a market
         * @param {string} $symbol unified $symbol of the market to fetch OHLCV data for
         * @param {string} $timeframe the length of time each candle represents
         * @param {int|null} $since timestamp in ms of the earliest candle to fetch
         * @param {int|null} $limit the maximum amount of candles to fetch
         * @param {array} $params extra parameters specific to the exchange api endpoint
         * @return {[[int|float]]} A list of candles ordered as timestamp, open, high, low, close, null
         */
        if ($this->has['fetchIndexOHLCV']) {
            $request = array(
                'price' => 'index',
            );
            return $this->fetch_ohlcv($symbol, $timeframe, $since, $limit, array_merge($request, $params));
        } else {
            throw new NotSupported($this->id . ' fetchIndexOHLCV () is not supported yet');
        }
    }

    public function fetch_premium_index_ohlcv($symbol, $timeframe = '1m', $since = null, $limit = null, $params = array ()) {
        /**
         * fetches historical premium index price candlestick data containing the open, high, low, and close price of a market
         * @param {string} $symbol unified $symbol of the market to fetch OHLCV data for
         * @param {string} $timeframe the length of time each candle represents
         * @param {int|null} $since timestamp in ms of the earliest candle to fetch
         * @param {int|null} $limit the maximum amount of candles to fetch
         * @param {array} $params extra parameters specific to the exchange api endpoint
         * @return {[[int|float]]} A list of candles ordered as timestamp, open, high, low, close, null
         */
        if ($this->has['fetchPremiumIndexOHLCV']) {
            $request = array(
                'price' => 'premiumIndex',
            );
            return $this->fetch_ohlcv($symbol, $timeframe, $since, $limit, array_merge($request, $params));
        } else {
            throw new NotSupported($this->id . ' fetchPremiumIndexOHLCV () is not supported yet');
        }
    }

    public function handle_time_in_force($params = array ()) {
        /**
         * @ignore
         * * Must add $timeInForce to $this->options to use this method
         * @return {string} returns the exchange specific value for $timeInForce
         */
        $timeInForce = $this->safe_string_upper($params, 'timeInForce'); // supported values GTC, IOC, PO
        if ($timeInForce !== null) {
            $exchangeValue = $this->safe_string($this->options['timeInForce'], $timeInForce);
            if ($exchangeValue === null) {
                throw new ExchangeError($this->id . ' does not support $timeInForce "' . $timeInForce . '"');
            }
            return $exchangeValue;
        }
        return null;
    }

    public function convert_type_to_account($account) {
        /**
         * @ignore
         * * Must add $accountsByType to $this->options to use this method
         * @param {string} $account key for $account name in $this->options['accountsByType']
         * @return the exchange specific $account name or the isolated margin id for transfers
         */
        $accountsByType = $this->safe_value($this->options, 'accountsByType', array());
        $lowercaseAccount = strtolower($account);
        if (is_array($accountsByType) && array_key_exists($lowercaseAccount, $accountsByType)) {
            return $accountsByType[$lowercaseAccount];
        } elseif ((is_array($this->markets) && array_key_exists($account, $this->markets)) || (is_array($this->markets_by_id) && array_key_exists($account, $this->markets_by_id))) {
            $market = $this->market ($account);
            return $market['id'];
        } else {
            return $account;
        }
    }

    public function check_required_argument($methodName, $argument, $argumentName, $options = []) {
        /**
         * @ignore
         * @param {string} $argument the $argument to check
         * @param {string} $argumentName the name of the $argument to check
         * @param {string} $methodName the name of the method that the $argument is being checked for
         * @param {[string]} $options a list of $options that the $argument can be
         * @return {null}
         */
        if (($argument === null) || ((strlen($options) > 0) && (!($this->in_array($argument, $options))))) {
            $messageOptions = implode(', ', $options);
            $message = $this->id . ' ' . $methodName . '() requires a ' . $argumentName . ' argument';
            if ($messageOptions !== '') {
                $message .= ', one of ' . '(' . $messageOptions . ')';
            }
            throw new ArgumentsRequired($message);
        }
    }

    public function check_required_margin_argument($methodName, $symbol, $marginMode) {
        /**
         * @ignore
         * @param {string} $symbol unified $symbol of the market
         * @param {string} $methodName name of the method that requires a $symbol
         * @param {string} $marginMode is either 'isolated' or 'cross'
         */
        if (($marginMode === 'isolated') && ($symbol === null)) {
            throw new ArgumentsRequired($this->id . ' ' . $methodName . '() requires a $symbol argument for isolated margin');
        } elseif (($marginMode === 'cross') && ($symbol !== null)) {
            throw new ArgumentsRequired($this->id . ' ' . $methodName . '() cannot have a $symbol argument for cross margin');
        }
    }

    public function check_required_symbol($methodName, $symbol) {
        /**
         * @ignore
         * @param {string} $symbol unified $symbol of the market
         * @param {string} $methodName name of the method that requires a $symbol
         */
        $this->checkRequiredArgument ($methodName, $symbol, 'symbol');
    }

    public function parse_deposit_withdraw_fees($response, $codes = null, $currencyIdKey = null) {
        /**
         * @ignore
         * @param {[object]|array} $response unparsed $response from the exchange
         * @param {[string]|null} $codes the unified $currency $codes to fetch transactions fees for, returns all currencies when null
         * @param {str|null} $currencyIdKey *should only be null when $response is a $dictionary* the object key that corresponds to the $currency id
         * @return {array} objects with withdraw and deposit fees, indexed by $currency $codes
         */
        $depositWithdrawFees = array();
        $codes = $this->marketCodes ($codes);
        $isArray = gettype($response) === 'array' && array_keys($response) === array_keys(array_keys($response));
        $responseKeys = $response;
        if (!$isArray) {
            $responseKeys = is_array($response) ? array_keys($response) : array();
        }
        for ($i = 0; $i < count($responseKeys); $i++) {
            $entry = $responseKeys[$i];
            $dictionary = $isArray ? $entry : $response[$entry];
            $currencyId = $isArray ? $this->safe_string($dictionary, $currencyIdKey) : $entry;
            $currency = $this->safe_value($this->currencies_by_id, $currencyId);
            $code = $this->safe_string($currency, 'code', $currencyId);
            if (($codes === null) || ($this->in_array($code, $codes))) {
                $depositWithdrawFees[$code] = $this->parseDepositWithdrawFee ($dictionary, $currency);
            }
        }
        return $depositWithdrawFees;
    }

    public function deposit_withdraw_fee($info) {
        return array(
            'info' => $info,
            'withdraw' => array(
                'fee' => null,
                'percentage' => null,
            ),
            'deposit' => array(
                'fee' => null,
                'percentage' => null,
            ),
            'networks' => array(),
        );
    }

    public function assign_default_deposit_withdraw_fees($fee, $currency = null) {
        /**
         * @ignore
         * Takes a depositWithdrawFee structure and assigns the default values for withdraw and deposit
         * @param {array} $fee A deposit withdraw $fee structure
         * @param {array} $currency A $currency structure, the response from $this->currency ()
         * @return {array} A deposit withdraw $fee structure
         */
        $networkKeys = is_array($fee['networks']) ? array_keys($fee['networks']) : array();
        $numNetworks = count($networkKeys);
        if ($numNetworks === 1) {
            $fee['withdraw'] = $fee['networks'][$networkKeys[0]]['withdraw'];
            $fee['deposit'] = $fee['networks'][$networkKeys[0]]['deposit'];
            return $fee;
        }
        $currencyCode = $this->safe_string($currency, 'code');
        for ($i = 0; $i < $numNetworks; $i++) {
            $network = $networkKeys[$i];
            if ($network === $currencyCode) {
                $fee['withdraw'] = $fee['networks'][$networkKeys[$i]]['withdraw'];
                $fee['deposit'] = $fee['networks'][$networkKeys[$i]]['deposit'];
            }
        }
        return $fee;
    }
}<|MERGE_RESOLUTION|>--- conflicted
+++ resolved
@@ -102,11 +102,7 @@
         'btcturk',
         'buda',
         'bybit',
-<<<<<<< HEAD
-        'bytetrade',
         'bytex',
-=======
->>>>>>> 00898840
         'cex',
         'coinbase',
         'coinbaseprime',
