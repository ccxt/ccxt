<?php

/*

MIT License

Copyright (c) 2017 CCXT

Permission is hereby granted, free of charge, to any person obtaining a copy
of this software and associated documentation files (the "Software"), to deal
in the Software without restriction, including without limitation the rights
to use, copy, modify, merge, publish, distribute, sublicense, and/or sell
copies of the Software, and to permit persons to whom the Software is
furnished to do so, subject to the following conditions:

The above copyright notice and this permission notice shall be included in all
copies or substantial portions of the Software.

THE SOFTWARE IS PROVIDED "AS IS", WITHOUT WARRANTY OF ANY KIND, EXPRESS OR
IMPLIED, INCLUDING BUT NOT LIMITED TO THE WARRANTIES OF MERCHANTABILITY,
FITNESS FOR A PARTICULAR PURPOSE AND NONINFRINGEMENT. IN NO EVENT SHALL THE
AUTHORS OR COPYRIGHT HOLDERS BE LIABLE FOR ANY CLAIM, DAMAGES OR OTHER
LIABILITY, WHETHER IN AN ACTION OF CONTRACT, TORT OR OTHERWISE, ARISING FROM,
OUT OF OR IN CONNECTION WITH THE SOFTWARE OR THE USE OR OTHER DEALINGS IN THE
SOFTWARE.

*/

//-----------------------------------------------------------------------------

namespace ccxt;

use MessagePack\MessagePack;
use kornrunner\Keccak;
use Web3\Contracts\TypedDataEncoder;
use StarkNet\Crypto\Curve;
use StarkNet\Crypto\Key;
use StarkNet\Hash;
use StarkNet\TypedData;
use Elliptic\EC;
use Elliptic\EdDSA;
use BN\BN;
use ccxt\pro\Message;
use Sop\ASN1\Type\UnspecifiedType;
use Exception;
use ccxt\pro\Stream;


$version = '4.4.91';

// rounding mode
const TRUNCATE = 0;
const ROUND = 1;
const ROUND_UP = 2;
const ROUND_DOWN = 3;

// digits counting mode
const DECIMAL_PLACES = 2;
const SIGNIFICANT_DIGITS = 3;
const TICK_SIZE = 4;

// padding mode
const NO_PADDING = 5;
const PAD_WITH_ZERO = 6;

class Exchange {

    const VERSION = '4.4.91';

    private static $base58_alphabet = '123456789ABCDEFGHJKLMNPQRSTUVWXYZabcdefghijkmnopqrstuvwxyz';
    private static $base58_encoder = null;
    private static $base58_decoder = null;

    public $defined_rest_api = array();

    public $curl = null;
    public $curl_options = array(); // overrideable by user, empty by default
    public $curl_reset = true;
    public $curl_close = false;

    public $id = null;

    public $validateServerSsl = true;
    public $validateClientSsl = false;
    public $curlopt_interface = null;
    public $timeout = 10000; // in milliseconds


    // PROXY & USER-AGENTS (see "examples/proxy-usage" file for explanation)
    public $proxy = null; // maintained for backwards compatibility, no-one should use it from now on
    public $proxyUrl = null;
    public $proxy_url = null;
    public $proxyUrlCallback = null;
    public $proxy_url_callback = null;
    public $httpProxy = null;
    public $http_proxy = null;
    public $httpProxyCallback = null;
    public $http_proxy_callback = null;
    public $httpsProxy = null;
    public $https_proxy = null;
    public $httpsProxyCallback = null;
    public $https_proxy_callback = null;
    public $socksProxy = null;
    public $socks_proxy = null;
    public $socksProxyCallback = null;
    public $socks_proxy_callback = null;
    public $userAgent = null; // 'ccxt/' . $this::VERSION . ' (+https://github.com/ccxt/ccxt) PHP/' . PHP_VERSION;
    public $user_agent = null;
    public $wsProxy = null;
    public $ws_proxy = null;
    public $wssProxy = null;
    public $wss_proxy = null;
    public $wsSocksProxy = null;
    public $ws_socks_proxy = null;
    //
    public $userAgents = array(
        'chrome' => 'Mozilla/5.0 (Windows NT 10.0; Win64; x64) AppleWebKit/537.36 (KHTML, like Gecko) Chrome/62.0.3202.94 Safari/537.36',
        'chrome39' => 'Mozilla/5.0 (Windows NT 6.1; WOW64) AppleWebKit/537.36 (KHTML, like Gecko) Chrome/39.0.2171.71 Safari/537.36',
        'chrome100' => 'Mozilla/5.0 (Macintosh; Intel Mac OS X 10_15_7) AppleWebKit/537.36 (KHTML, like Gecko) Chrome/100.0.4896.75 Safari/537.36',
    );
    public $headers = array();
    public $origin = '*'; // CORS origin
    public $MAX_VALUE = PHP_INT_MAX;
    //

    public $hostname = null; // in case of inaccessibility of the "main" domain

    public $options = array(); // exchange-specific options if any
    public $isSandboxModeEnabled = false;

    public $skipJsonOnStatusCodes = false; // TODO: reserved, rewrite the curl routine to parse JSON body anyway
    public $quoteJsonNumbers = true; // treat numbers in json as quoted precise strings

    public $name = null;
    public $status = array(
        'status' => 'ok',
        'updated' => null,
        'eta' => null,
        'url' => null,
        'info' => null,
    );
    public $countries = null;
    public $version = null;
    public $certified = false; // if certified by the CCXT dev team
    public $pro = false; // if it is integrated with CCXT Pro for WebSocket support
    public $alias = false; // whether this exchange is an alias to another exchange
    public $dex = false;

    public $debug = false;

    public $urls = array(
        'logo'=> null,
        'api'=> null,
        'test'=> null,
        'www'=> null,
        'doc'=> null,
        'api_management'=> null,
        'fees'=> null,
        'referral'=> null,
    );
    public $api = array();
    public $comment = null;

    public $markets = null;
    public $symbols = null;
    public $codes = null;
    public $ids = null;
    public $currencies = array();
    public $base_currencies = null;
    public $quote_currencies = null;
    public $balance = array();
    public $orderbooks = array();
    public $fundingRates = array();

    public $tickers = array();
    public $bidsasks = array();
    public $fees = array(
        'trading'=> array(
            'tierBased'=> null,
            'percentage'=> null,
            'taker'=> null,
            'maker'=> null,
        ),
        'funding'=> array(
            'tierBased'=> null,
            'percentage'=> null,
            'withdraw'=> array(),
            'deposit'=> array(),
        ),
    );

    public $precision = array(
        'amount'=> null,
        'price'=> null,
        'cost'=> null,
        'base'=> null,
        'quote'=> null,
    );
    public $liquidations = array();
    public $orders = null;
    public $triggerOrders = null;
    public $myLiquidations = array();
    public $myTrades = null;
    public $trades = array();
    public $transactions = array();
    public $positions = null;
    public $ohlcvs = array();
    public $exceptions = array();
    public $accounts = array();
    public $accountsById = array();

    public $limits = array(
        'cost' => array(
            'min' => null,
            'max' => null,
        ),
        'price' => array(
            'min' => null,
            'max' => null,
        ),
        'amount' => array(
            'min' => null,
            'max' => null,
        ),
        'leverage' => array(
            'min' => null,
            'max' => null,
        ),
    );
    public $httpExceptions = array(
        '422' => 'ExchangeError',
        '418' => 'DDoSProtection',
        '429' => 'RateLimitExceeded',
        '404' => 'ExchangeNotAvailable',
        '409' => 'ExchangeNotAvailable',
        '410' => 'ExchangeNotAvailable',
        '451' => 'ExchangeNotAvailable',
        '500' => 'ExchangeNotAvailable',
        '501' => 'ExchangeNotAvailable',
        '502' => 'ExchangeNotAvailable',
        '520' => 'ExchangeNotAvailable',
        '521' => 'ExchangeNotAvailable',
        '522' => 'ExchangeNotAvailable',
        '525' => 'ExchangeNotAvailable',
        '526' => 'ExchangeNotAvailable',
        '400' => 'ExchangeNotAvailable',
        '403' => 'ExchangeNotAvailable',
        '405' => 'ExchangeNotAvailable',
        '503' => 'ExchangeNotAvailable',
        '530' => 'ExchangeNotAvailable',
        '408' => 'RequestTimeout',
        '504' => 'RequestTimeout',
        '401' => 'AuthenticationError',
        '407' => 'AuthenticationError',
        '511' => 'AuthenticationError',
    );
    public $verbose = false;
    public $apiKey = '';
    public $secret = '';
    public $password = '';
    public $login = '';
    public $uid = '';
    public $accountId = null;
    public $privateKey = '';
    public $walletAddress = '';
    public $token = ''; // reserved for HTTP auth in some cases

    public $twofa = null;
    public $markets_by_id = null;
    public $currencies_by_id = null;
    public $minFundingAddressLength = 1; // used in check_address
    public $substituteCommonCurrencyCodes = true;

    // whether fees should be summed by currency code
    public $reduceFees = true;

    public $timeframes = array();

    public $stream;

    public $requiredCredentials = array(
        'apiKey' => true,
        'secret' => true,
        'uid' => false,
        'accountId' => false,
        'login' => false,
        'password' => false,
        'twofa' => false, // 2-factor authentication (one-time password key)
        'privateKey' => false, // "0x"-prefixed hexstring private key for a wallet
        'walletAddress' => false, // "0x"-prefixed hexstring of wallet address
        'token' => false, // reserved for HTTP auth in some cases
    );

    // API methods metainfo
    public $has = array();
    public $features = array();

    public $precisionMode = DECIMAL_PLACES;
    public $paddingMode = NO_PADDING;
    public $number = 'floatval';
    public $handleContentTypeApplicationZip = false;

    public $lastRestRequestTimestamp = 0;
    public $lastRestPollTimestamp = 0;
    public $restRequestQueue = null;
    public $restPollerLoopIsRunning = false;
    public $enableRateLimit = true;
    public $enableLastJsonResponse = false;
    public $enableLastHttpResponse = true;
    public $enableLastResponseHeaders = true;
    public $last_http_response = null;
    public $last_json_response = null;
    public $last_response_headers = null;
    public $last_request_headers = null;
    public $last_request_body = null;
    public $last_request_url = null;

    public $requiresWeb3 = false;
    public $requiresEddsa = false;
    public $rateLimit = 2000;

    public $commonCurrencies = array(
        'XBT' => 'BTC',
        'BCC' => 'BCH',
        'BCHSV' => 'BSV',
    );

    protected $overriden_methods = array();

    public $urlencode_glue = '&'; // ini_get('arg_separator.output'); // can be overrided by exchange constructor params
    public $urlencode_glue_warning = true;

    public $tokenBucket = null; /* array(
        'delay' => 0.001,
        'capacity' => 1.0,
        'cost' => 1.0,
        'maxCapacity' => 1000,
        'refillRate' => ($this->rateLimit > 0) ? 1.0 / $this->rateLimit : PHP_INT_MAX,
    ); */

    public $baseCurrencies = null;
    public $quoteCurrencies = null;

    public static $exchanges = array(
        'alpaca',
        'apex',
        'ascendex',
        'bequant',
        'bigone',
        'binance',
        'binancecoinm',
        'binanceus',
        'binanceusdm',
        'bingx',
        'bit2c',
        'bitbank',
        'bitbns',
        'bitfinex',
        'bitflyer',
        'bitget',
        'bithumb',
        'bitmart',
        'bitmex',
        'bitopro',
        'bitrue',
        'bitso',
        'bitstamp',
        'bitteam',
        'bittrade',
        'bitvavo',
        'blockchaincom',
        'blofin',
        'btcalpha',
        'btcbox',
        'btcmarkets',
        'btcturk',
        'bybit',
        'cex',
        'coinbase',
        'coinbaseadvanced',
        'coinbaseexchange',
        'coinbaseinternational',
        'coincatch',
        'coincheck',
        'coinex',
        'coinmate',
        'coinmetro',
        'coinone',
        'coinsph',
        'coinspot',
        'cryptocom',
        'cryptomus',
        'defx',
        'delta',
        'deribit',
        'derive',
        'digifinex',
        'ellipx',
        'exmo',
        'fmfwio',
        'gate',
        'gateio',
        'gemini',
        'hashkey',
        'hitbtc',
        'hollaex',
        'htx',
        'huobi',
        'hyperliquid',
        'independentreserve',
        'indodax',
        'kraken',
        'krakenfutures',
        'kucoin',
        'kucoinfutures',
        'latoken',
        'lbank',
        'luno',
        'mercado',
        'mexc',
        'modetrade',
        'myokx',
        'ndax',
        'novadax',
        'oceanex',
        'okcoin',
        'okx',
        'okxus',
        'onetrading',
        'oxfun',
        'p2b',
        'paradex',
        'paymium',
        'phemex',
        'poloniex',
        'probit',
        'timex',
        'tokocrypto',
        'tradeogre',
        'upbit',
        'vertex',
        'wavesexchange',
        'whitebit',
        'woo',
        'woofipro',
        'xt',
        'yobit',
        'zaif',
        'zonda',
    );

    public static function split($string, $delimiters = array(' ')) {
        return explode($delimiters[0], str_replace($delimiters, $delimiters[0], $string));
    }

    public static function strip($string) {
        return trim($string);
    }

    public static function decimal($number) {
        return '' + $number;
    }

    public static function valid_string($string) {
        return isset($string) && $string !== '';
    }

    public static function valid_object_value($object, $key) {
        return isset($object[$key]) && $object[$key] !== '' && is_scalar($object[$key]);
    }

    public static function safe_float($object, $key, $default_value = null) {
        return (isset($object[$key]) && is_numeric($object[$key])) ? floatval($object[$key]) : $default_value;
    }

    public static function safe_string($object, $key, $default_value = null) {
        return static::valid_object_value($object, $key) ? strval($object[$key]) : $default_value;
    }

    public static function safe_string_lower($object, $key, $default_value = null) {
        if (static::valid_object_value($object, $key)) {
            return strtolower(strval($object[$key]));
        } else if ($default_value === null) {
            return $default_value;
        } else {
            return strtolower($default_value);
        }
    }

    public static function safe_string_upper($object, $key, $default_value = null) {
        if (static::valid_object_value($object, $key)) {
            return strtoupper(strval($object[$key]));
        } else if ($default_value === null) {
            return $default_value;
        } else {
            return strtoupper($default_value);
        }
        return static::valid_object_value($object, $key) ? strtoupper(strval($object[$key])) : $default_value;
    }

    public static function safe_integer($object, $key, $default_value = null) {
        return (isset($object[$key]) && is_numeric($object[$key])) ? intval($object[$key]) : $default_value;
    }

    public static function safe_integer_product($object, $key, $factor, $default_value = null) {
        return (isset($object[$key]) && is_numeric($object[$key])) ? (intval($object[$key] * $factor)) : $default_value;
    }

    public static function safe_timestamp($object, $key, $default_value = null) {
        return static::safe_integer_product($object, $key, 1000, $default_value);
    }

    public static function safe_value($object, $key, $default_value = null) {
        return isset($object[$key]) ? $object[$key] : $default_value;
    }

    // we're not using safe_floats with a list argument as we're trying to save some cycles here
    // we're not using safe_float_3 either because those cases are too rare to deserve their own optimization

    public static function safe_float_2($object, $key1, $key2, $default_value = null) {
        $value = static::safe_float($object, $key1);
        return isset($value) ? $value : static::safe_float($object, $key2, $default_value);
    }

    public static function safe_string_2($object, $key1, $key2, $default_value = null) {
        $value = static::safe_string($object, $key1);
        return static::valid_string($value) ? $value : static::safe_string($object, $key2, $default_value);
    }

    public static function safe_string_lower_2($object, $key1, $key2, $default_value = null) {
        $value = static::safe_string_lower($object, $key1);
        return static::valid_string($value) ? $value : static::safe_string_lower($object, $key2, $default_value);
    }

    public static function safe_string_upper_2($object, $key1, $key2, $default_value = null) {
        $value = static::safe_string_upper($object, $key1);
        return static::valid_string($value) ? $value : static::safe_string_upper($object, $key2, $default_value);
    }

    public static function safe_integer_2($object, $key1, $key2, $default_value = null) {
        $value = static::safe_integer($object, $key1);
        return isset($value) ? $value : static::safe_integer($object, $key2, $default_value);
    }

    public static function safe_integer_product_2($object, $key1, $key2, $factor, $default_value = null) {
        $value = static::safe_integer_product($object, $key1, $factor);
        return isset($value) ? $value : static::safe_integer_product($object, $key2, $factor, $default_value);
    }

    public static function safe_timestamp_2($object, $key1, $key2, $default_value = null) {
        return static::safe_integer_product_2($object, $key1, $key2, 1000, $default_value);
    }

    public static function safe_value_2($object, $key1, $key2, $default_value = null) {
        $value = static::safe_value($object, $key1);
        return isset($value) ? $value : static::safe_value($object, $key2, $default_value);
    }

    // safe_method_n family
    public static function safe_float_n($object, $array, $default_value = null) {
        $value = static::get_object_value_from_key_array($object, $array);
        return (isset($value) && is_numeric($value)) ? floatval($value) : $default_value;
    }

    public static function safe_string_n($object, $array, $default_value = null) {
        $value = static::get_object_value_from_key_array($object, $array);
        return (static::valid_string($value) && is_scalar($value)) ? strval($value) : $default_value;
    }

    public static function safe_string_lower_n($object, $array, $default_value = null) {
        $value = static::get_object_value_from_key_array($object, $array);
        if (static::valid_string($value) && is_scalar($value)) {
            return strtolower(strval($value));
        } else if ($default_value === null) {
            return $default_value;
        } else {
            return strtolower($default_value);
        }
    }

    public static function safe_string_upper_n($object, $array, $default_value = null) {
        $value = static::get_object_value_from_key_array($object, $array);
        if (static::valid_string($value) && is_scalar($value)) {
            return strtoupper(strval($value));
        } else if ($default_value === null) {
            return $default_value;
        } else {
            return strtoupper($default_value);
        }
    }

    public static function safe_integer_n($object, $array, $default_value = null) {
        $value = static::get_object_value_from_key_array($object, $array);
        return (isset($value) && is_numeric($value)) ? intval($value) : $default_value;
    }

    public static function safe_integer_product_n($object, $array, $factor, $default_value = null) {
        $value = static::get_object_value_from_key_array($object, $array);
        return (isset($value) && is_numeric($value)) ? (intval($value * $factor)) : $default_value;
    }

    public static function safe_timestamp_n($object, $array, $default_value = null) {
        return static::safe_integer_product_n($object, $array, 1000, $default_value);
    }

    public static function safe_value_n($object, $array, $default_value = null) {
        $value = static::get_object_value_from_key_array($object, $array);
        return isset($value) ? $value : $default_value;
    }

    public static function get_object_value_from_key_array($object, $array) {
        foreach($array as $key) {
            if (isset($object[$key]) && $object[$key] !== '') {
                return $object[$key];
            }
        }
        return null;
    }

    public static function truncate($number, $precision = 0) {
        $decimal_precision = pow(10, $precision);
        return floor(floatval($number * $decimal_precision)) / $decimal_precision;
    }

    public static function truncate_to_string($number, $precision = 0) {
        if ($precision > 0) {
            $string = sprintf('%.' . ($precision + 1) . 'F', floatval($number));
            list($integer, $decimal) = explode('.', $string);
            $decimal = trim('.' . substr($decimal, 0, $precision), '0');
            if (strlen($decimal) < 2) {
                $decimal = '.0';
            }
            return $integer . $decimal;
        }
        return sprintf('%d', floatval($number));
    }

    public static function uuid16($length = 16) {
        return bin2hex(random_bytes(intval($length / 2)));
    }

    public static function uuid22($length = 22) {
        return bin2hex(random_bytes(intval($length / 2)));
    }

    public static function uuid() {
        return sprintf('%04x%04x-%04x-%04x-%04x-%04x%04x%04x',
            // 32 bits for "time_low"
            mt_rand(0, 0xffff), mt_rand(0, 0xffff),

            // 16 bits for "time_mid"
            mt_rand(0, 0xffff),

            // 16 bits for "time_hi_and_version",
            // four most significant bits holds version number 4
            mt_rand(0, 0x0fff) | 0x4000,

            // 16 bits, 8 bits for "clk_seq_hi_res", 8 bits for "clk_seq_low",
            // two most significant bits holds zero and one for variant DCE1.1
            mt_rand(0, 0x3fff) | 0x8000,

            // 48 bits for "node"
            mt_rand(0, 0xffff), mt_rand(0, 0xffff), mt_rand(0, 0xffff)
        );
    }

    public static function uuidv1() {
        $biasSeconds = 12219292800;  // seconds from 15th Oct 1572 to Jan 1st 1970
        $bias = $biasSeconds * 10000000;  // in hundreds of nanoseconds
        $time = static::microseconds() * 10 + $bias;
        $timeHex = dechex($time);
        $arranged = substr($timeHex, 7, 8) . substr($timeHex, 3, 4) . '1' . substr($timeHex, 0, 3);
        $clockId = '9696';
        $macAddress = 'ffffffffffff';
        return $arranged . $clockId . $macAddress;
    }

    public static function parse_timeframe($timeframe) {
        $amount = substr($timeframe, 0, -1);
        $unit = substr($timeframe, -1);
        $scale = 1;
        if ($unit === 'y') {
            $scale = 60 * 60 * 24 * 365;
        } elseif ($unit === 'M') {
            $scale = 60 * 60 * 24 * 30;
        } elseif ($unit === 'w') {
            $scale = 60 * 60 * 24 * 7;
        } elseif ($unit === 'd') {
            $scale = 60 * 60 * 24;
        } elseif ($unit === 'h') {
            $scale = 60 * 60;
        } elseif ($unit === 'm') {
            $scale = 60;
        } elseif ($unit === 's') {
            $scale = 1;
        } else {
            throw new NotSupported('timeframe unit ' . $unit . ' is not supported');
        }
        return $amount * $scale;
    }

    public static function round_timeframe($timeframe, $timestamp, $direction=ROUND_DOWN) {
        $ms = static::parse_timeframe($timeframe) * 1000;
        // Get offset based on timeframe in milliseconds
        $offset = $timestamp % $ms;
        return $timestamp - $offset + (($direction === ROUND_UP) ? $ms : 0);
    }

    public static function capitalize($string) {
        return mb_strtoupper(mb_substr($string, 0, 1)) . mb_substr($string, 1);
    }

    public static function is_associative($array) {
        // we can use `array_is_list` instead of old approach: (count(array_filter(array_keys($array), 'is_string')) > 0)
        return is_array($array) && !array_is_list($array);
    }

    public static function omit($array, $keys) {
        if (static::is_associative($array)) {
            $result = $array;
            if (is_array($keys)) {
                foreach ($keys as $key) {
                    unset($result[$key]);
                }
            } else {
                unset($result[$keys]);
            }
            return $result;
        }
        return $array;
    }

    public static function unique($array) {
        return array_unique($array);
    }

    public static function pluck($array, $key) {
        $result = array();
        foreach ($array as $element) {
            if (isset($key, $element)) {
                $result[] = $element[$key];
            }
        }
        return $result;
    }

    public function filter_by($array, $key, $value = null) {
        $result = array();
        foreach ($array as $element) {
            if (isset($key, $element) && ($element[$key] == $value)) {
                $result[] = $element;
            }
        }
        return $result;
    }

    public static function group_by($array, $key) {
        $result = array();
        foreach ($array as $element) {
            if (isset($element[$key]) && !is_null($element[$key])) {
                if (!isset($result[$element[$key]])) {
                    $result[$element[$key]] = array();
                }
                $result[$element[$key]][] = $element;
            }
        }
        return $result;
    }

    public static function index_by_safe($array, $key) {
        // wrapper for go
        return static::index_by($array, $key);
    }

    public static function index_by($array, $key) {
        $result = array();
        foreach ($array as $element) {
            if (isset($element[$key])) {
                $result[$element[$key]] = $element;
            }
        }
        return $result;
    }

    public static function sort_by($arrayOfArrays, $key, $descending = false, $default = 0) {
        $descending = $descending ? -1 : 1;
        usort($arrayOfArrays, function ($a, $b) use ($key, $descending, $default) {
            $first = isset($a[$key]) ? $a[$key] : $default;
            $second = isset($b[$key]) ? $b[$key] : $default;
            if ($first == $second) {
                return 0;
            }
            return $first < $second ? -$descending : $descending;
        });
        return $arrayOfArrays;
    }

    public static function sort_by_2($arrayOfArrays, $key1, $key2, $descending = false) {
        $descending = $descending ? -1 : 1;
        usort($arrayOfArrays, function ($a, $b) use ($key1, $key2, $descending) {
            if ($a[$key1] == $b[$key1]) {
                if ($a[$key2] == $b[$key2]) {
                    return 0;
                }
                return $a[$key2] < $b[$key2] ? -$descending : $descending;
            }
            return $a[$key1] < $b[$key1] ? -$descending : $descending;
        });
        return $arrayOfArrays;
    }

    public static function flatten($array) {
        return array_reduce($array, function ($acc, $item) {
            return array_merge($acc, is_array($item) ? static::flatten($item) : array($item));
        }, array());
    }

    public static function array_concat() {
        return call_user_func_array('array_merge', array_filter(func_get_args(), 'is_array'));
    }

    public static function in_array($needle, $haystack) {
        return in_array($needle, $haystack, true);
    }

    public static function to_array($object) {
        if ($object instanceof \JsonSerializable) {
            $object = $object->jsonSerialize();
        }
        return array_values($object);
    }

    public static function is_empty($object) {
        return empty($object) || count($object) === 0;
    }

    public static function keysort($array) {
        $result = $array;
        ksort($result);
        return $result;
    }

    public static function sort($array) {
        $result = $array;
        sort($result);
        return $result;
    }

    public static function extract_params($string) {
        if (preg_match_all('/{([\w-]+)}/u', $string, $matches)) {
            return $matches[1];
        }
    }

    public static function implode_params($string, $params) {
        if (static::is_associative($params)) {
            foreach ($params as $key => $value) {
                if (gettype($value) !== 'array') {
                    $string = implode($value, mb_split('{' . preg_quote($key) . '}', $string));
                }
            }
        }
        return $string;
    }

    public static function extend(...$args) {
        return array_merge (...$args);
    }

    public static function deep_extend() {
        // extend associative dictionaries only, replace everything else
        // (optimized: https://github.com/ccxt/ccxt/pull/26277)
        $out = null;
        $args = func_get_args();

        foreach ($args as $arg) {
            if (is_array($arg)) {
                if (empty($arg) || !array_is_list($arg)) {
                    // It's associative or empty
                    if (!is_array($out) || array_is_list($out)) {
                        $out = [];
                    }
                    foreach ($arg as $k => $v) {
                        $out[$k] = isset($out[$k]) && is_array($out[$k]) && is_array($v) && 
                                  (empty($v) || !array_is_list($v)) && (empty($out[$k]) || !array_is_list($out[$k]))
                            ? static::deep_extend($out[$k], $v)
                            : $v;
                    }
                } else {
                    $out = $arg;
                }
            } else {
                $out = $arg;
            }
        }
        return $out;
    }

    public static function sum() {
        return array_sum(array_filter(func_get_args(), function ($x) {
            return isset($x) ? $x : 0;
        }));
    }

    public static function ordered($array) { // for Python OrderedDicts, does nothing in PHP and JS
        return $array;
    }

    public function aggregate($bidasks) {
        $result = array();

        foreach ($bidasks as $bidask) {
            if ($bidask[1] > 0) {
                $price = (string) $bidask[0];
                $result[$price] = array_key_exists($price, $result) ? $result[$price] : 0;
                $result[$price] += $bidask[1];
            }
        }

        $output = array();

        foreach ($result as $key => $value) {
            $output[] = array(floatval($key), floatval($value));
        }

        return $output;
    }

    public static function urlencode_base64($string) {
        return preg_replace(array('#[=]+$#u', '#\+#u', '#\\/#'), array('', '-', '_'), \base64_encode($string));
    }

    public function urlencode($array, $sort = false) {
        foreach ($array as $key => $value) {
            if (is_bool($value)) {
                $array[$key] = var_export($value, true);
            }
        }
        return http_build_query($array, '', $this->urlencode_glue, PHP_QUERY_RFC3986);
    }

    public function urlencode_nested($array) {
        // we don't have to implement this method in PHP
        // https://github.com/ccxt/ccxt/issues/12872
        // https://github.com/ccxt/ccxt/issues/12900
        return $this->urlencode($array);
    }

    public function urlencode_with_array_repeat($array) {
        return preg_replace('/%5B\d*%5D/', '', $this->urlencode($array));
    }

    public function rawencode($array, $sort = false) {
        return urldecode($this->urlencode($array));
    }

    public static function encode_uri_component($string) {
        return urlencode($string);
    }

    public static function url($path, $params = array()) {
        $result = static::implode_params($path, $params);
        $query = static::omit($params, static::extract_params($path));
        if ($query) {
            $result .= '?' . static::urlencode($query);
        }
        return $result;
    }

    public static function seconds() {
        return time();
    }

    public static function milliseconds() {
        if (PHP_INT_SIZE == 4) {
            return static::milliseconds32();
        } else {
            return static::milliseconds64();
        }
    }

    public static function milliseconds32() {
        list($msec, $sec) = explode(' ', microtime());
        // raspbian 32-bit integer workaround
        // https://github.com/ccxt/ccxt/issues/5978
        // return (int) ($sec . substr($msec, 2, 3));
        return $sec . substr($msec, 2, 3);
    }

    public static function milliseconds64() {
        list($msec, $sec) = explode(' ', microtime());
        // this method will not work on 32-bit raspbian
        return (int) ($sec . substr($msec, 2, 3));
    }

    public static function microseconds() {
        list($msec, $sec) = explode(' ', microtime());
        return $sec . str_pad(substr($msec, 2, 6), 6, '0');
    }

    public static function iso8601($timestamp = null) {
        if (!isset($timestamp)) {
            return null;
        }
        if (!is_numeric($timestamp) || intval($timestamp) != $timestamp) {
            return null;
        }
        $timestamp = (int) $timestamp;
        if ($timestamp < 0) {
            return null;
        }
        $result = gmdate('c', (int) floor($timestamp / 1000));
        $msec = (int) $timestamp % 1000;
        $result = str_replace('+00:00', sprintf('.%03dZ', $msec), $result);
        return $result;
    }

    public static function parse_date($timestamp) {
        return static::parse8601($timestamp);
    }

    public static function parse8601($timestamp = null) {
        if (!isset($timestamp)) {
            return null;
        }
        if (!$timestamp || !is_string($timestamp)) {
            return null;
        }
        $timedata = date_parse($timestamp);
        if (!$timedata || $timedata['error_count'] > 0 || $timedata['warning_count'] > 0 || (isset($timedata['relative']) && count($timedata['relative']) > 0)) {
            return null;
        }
        if (($timedata['hour'] === false) ||
            ($timedata['minute'] === false) ||
            ($timedata['second'] === false) ||
            ($timedata['year'] === false) ||
            ($timedata['month'] === false) ||
            ($timedata['day'] === false)) {
            return null;
        }
        $time = strtotime($timestamp);
        if ($time === false) {
            return null;
        }
        $time *= 1000;
        if (preg_match('/\.(?<milliseconds>[0-9]{1,3})/', $timestamp, $match)) {
            $time += (int) str_pad($match['milliseconds'], 3, '0', STR_PAD_RIGHT);
        }
        return $time;
    }

    public static function rfc2616($timestamp) {
        if (!$timestamp) {
            $timestamp = static::milliseconds();
        }
        return gmdate('D, d M Y H:i:s T', (int) round($timestamp / 1000));
    }

    public static function dmy($timestamp, $infix = '-') {
        return gmdate('m' . $infix . 'd' . $infix . 'Y', (int) round($timestamp / 1000));
    }

    public static function ymd($timestamp, $infix = '-', $fullYear = true) {
        $yearFormat = $fullYear ? 'Y' : 'y';
        return gmdate($yearFormat . $infix . 'm' . $infix . 'd', (int) round($timestamp / 1000));
    }

    public static function yymmdd($timestamp, $infix = '') {
        return static::ymd($timestamp, $infix, false);
    }

    public static function yyyymmdd($timestamp, $infix = '-') {
        return static::ymd($timestamp, $infix, true);
    }

    public static function ymdhms($timestamp, $infix = ' ') {
        return gmdate('Y-m-d\\' . $infix . 'H:i:s', (int) round($timestamp / 1000));
    }

    public static function binary_concat() {
        return implode('', func_get_args());
    }

    public static function binary_concat_array($arr) {
        return implode('', $arr);
    }

    public static function binary_to_base64($binary) {
        return \base64_encode($binary);
    }

    public static function base16_to_binary($data) {
        return hex2bin($data);
    }

    public static function int_to_base16($integer) {
        return dechex($integer);
    }

    public static function json($data, $params = array()) {
        $options = array(
            'convertArraysToObjects' => JSON_FORCE_OBJECT,
            // other flags if needed...
        );
        $flags = JSON_UNESCAPED_SLASHES;
        foreach ($options as $key => $value) {
            if (array_key_exists($key, $params) && $params[$key]) {
                $flags |= $options[$key];
            }
        }
        return json_encode($data, $flags);
    }

    public static function is_json_encoded_object($input) {
        return ('string' === gettype($input)) &&
                (strlen($input) >= 2) &&
                (('{' === $input[0]) || ('[' === $input[0]));
    }

    public static function encode($input) {
        return $input;
    }

    public static function decode($input) {
        return $input;
    }

    public function __construct($options = array()) {

        // todo auto-camelcasing for methods in PHP
        // $method_names = get_class_methods ($this);
        // foreach ($method_names as $method_name) {
        //     if ($method_name) {
        //         if (($method_name[0] != '_') && ($method_name[-1] != '_') && (mb_strpos ($method_name, '_') !== false)) {
        //             $parts = explode ('_', $method_name);
        //             $camelcase = $parts[0];
        //             for ($i = 1; $i < count ($parts); $i++) {
        //                 $camelcase .= static::capitalize ($parts[$i]);
        //             }
        //             // $this->$camelcase = $this->$method_name;
        //             // echo $method_name . " " . method_exists ($this, $method_name) . " " . $camelcase . " " . method_exists ($this, $camelcase) . "\n";
        //         }
        //     }
        // }

        $this->options = $this->get_default_options();

        $this->urlencode_glue = ini_get('arg_separator.output'); // can be overrided by exchange constructor params

        $options = array_replace_recursive($this->describe(), $options);
        if ($options) {
            foreach ($options as $key => $value) {
                $this->{$key} =
                    (property_exists($this, $key) && is_array($this->{$key}) && is_array($value)) ?
                        array_replace_recursive($this->{$key}, $value) :
                        $value;
            }
        }

        if ($this->urlencode_glue !== '&') {
            if ($this->urlencode_glue_warning) {
                throw new ExchangeError($this->id . ' warning! The glue symbol for HTTP queries ' .
                    ' is changed from its default value & to ' . $this->urlencode_glue . ' in php.ini' .
                    ' (arg_separator.output) or with a call to ini_set prior to this message. If that' .
                    ' was the intent, you can acknowledge this warning and silence it by setting' .
                    " 'urlencode_glue_warning' => false or 'urlencode_glue' => '&' with exchange constructor params");
            }
        }

        $this->stream = new Stream ();
        
        $this->after_construct();

        if ($this->safe_bool($options, 'sandbox') || $this->safe_bool($options, 'testnet')) {
            $this->set_sandbox_mode(true);
        }
    }

    public function init_throttler() {
        // stub in sync php
    }

    public static function underscore($camelcase) {
        // conversion fooBar10OHLCV2Candles → foo_bar10_ohlcv2_candles
        $underscore = preg_replace_callback('/[a-z0-9][A-Z]/m', function ($x) {
            return $x[0][0] . '_' . $x[0][1];
        }, $camelcase);
        return strtolower($underscore);
    }

    public function camelcase($underscore) {
        // todo: write conversion foo_bar10_ohlcv2_candles → fooBar10OHLCV2Candles
        throw new NotSupported($this->id . ' camelcase() is not supported yet');
    }
    public static function hash($request, $type = 'md5', $digest = 'hex') {
        $base64 = ('base64' === $digest);
        $binary = ('binary' === $digest);
        $raw_output = ($binary || $base64) ? true : false;
        if ($type === 'keccak') {
            $hash = Keccak::hash($request, 256, $raw_output);
        } else {
            $hash = \hash($type, $request, $raw_output);
        }
        if ($base64) {
            $hash = \base64_encode($hash);
        }
        return $hash;
    }

    public static function hmac($request, $secret, $type = 'sha256', $digest = 'hex') {
        $base64 = ('base64' === $digest);
        $binary = ('binary' === $digest);
        $hmac = \hash_hmac($type, $request, $secret, ($binary || $base64) ? true : false);
        if ($base64) {
            $hmac = \base64_encode($hmac);
        }
        return $hmac;
    }

    public static function jwt($request, $secret, $algorithm = 'sha256', $is_rsa = false, $opts = []) {
        $alg = ($is_rsa ? 'RS' : 'HS') . mb_substr($algorithm, 3, 3);
        if (array_key_exists('alg', $opts)) {
            $alg = $opts['alg'];
        }
        $headerOptions = array(
            'alg' => $alg,
            'typ' => 'JWT',
        );
        if (array_key_exists('kid', $opts)) {
            $headerOptions['kid'] = $opts['kid'];
        }
        if (array_key_exists('nonce', $opts)) {
            $headerOptions['nonce'] = $opts['nonce'];
        }
        $encodedHeader = static::urlencode_base64(json_encode($headerOptions));
        $encodedData = static::urlencode_base64(json_encode($request, JSON_UNESCAPED_SLASHES));
        $token = $encodedHeader . '.' . $encodedData;
        $algoType = mb_substr($alg, 0, 2);
        if ($is_rsa || $algoType === 'RS') {
            $signature = \base64_decode(static::rsa($token, $secret, $algorithm));
        } else if ($algoType === 'ES') {
            $signed = static::ecdsa($token, $secret, 'p256', $algorithm);
            $signature = hex2bin(str_pad($signed['r'], 64, '0', STR_PAD_LEFT) . str_pad($signed['s'], 64, '0', STR_PAD_LEFT));
        } else {
            $signature = static::hmac($token, $secret, $algorithm, 'binary');
        }
        return $token . '.' . static::urlencode_base64($signature);
    }

    public static function rsa($request, $secret, $alg = 'sha256') {
        $algorithms = array(
            'sha256' => \OPENSSL_ALGO_SHA256,
            'sha384' => \OPENSSL_ALGO_SHA384,
            'sha512' => \OPENSSL_ALGO_SHA512,
        );
        if (!array_key_exists($alg, $algorithms)) {
            throw new ExchangeError($alg . ' is not a supported rsa signing algorithm.');
        }
        $algName = $algorithms[$alg];
        $signature = null;
        \openssl_sign($request, $signature, $secret, $algName);
        return \base64_encode($signature);
    }

    public static function ecdsa($request, $secret, $algorithm = 'p256', $hash = null, $fixedLength = false) {
        $digest = $request;
        if ($hash !== null) {
            $digest = static::hash($request, $hash, 'hex');
        }
        if (preg_match('/^-----BEGIN EC PRIVATE KEY-----\s([\w\d+=\/\s]+)\s-----END EC PRIVATE KEY-----/', $secret, $match) >= 1) {
            $pemKey = $match[1];
            $decodedPemKey = UnspecifiedType::fromDER(base64_decode($pemKey))->asSequence();
            $secret = bin2hex($decodedPemKey->at(1)->asOctetString()->string());
            if ($decodedPemKey->hasTagged(0)) {
                $params = $decodedPemKey->getTagged(0)->asExplicit();
                $oid = $params->asObjectIdentifier()->oid();
                $supportedCurve = array(
                    '1.3.132.0.10' => 'secp256k1',
                    '1.2.840.10045.3.1.7' => 'p256',
                );
                if (!array_key_exists($oid, $supportedCurve)) throw new Exception('Unsupported curve');
                $algorithm = $supportedCurve[$oid];
            }
        }
        $ec = new EC(strtolower($algorithm));
        $key = $ec->keyFromPrivate(ltrim($secret, '0x'));
        $ellipticSignature = $key->sign($digest, 'hex', array('canonical' => true));
        $count = new BN('0');
        $minimumSize = (new BN('1'))->shln(8 * 31)->sub(new BN('1'));
        while ($fixedLength && ($ellipticSignature->r->gt($ec->nh) || $ellipticSignature->r->lte($minimumSize) || $ellipticSignature->s->lte($minimumSize))) {
            $ellipticSignature = $key->sign($digest, 'hex', array('canonical' => true, 'extraEntropy' => $count->toArray('le', 32)));
            $count = $count->add(new BN('1'));
        }
        $signature = array(
            'r' =>  $ellipticSignature->r->bi->toHex(),
            's' => $ellipticSignature->s->bi->toHex(),
            'v' => $ellipticSignature->recoveryParam,
        );
        return $signature;
    }

    public static function axolotl($request, $secret, $algorithm = 'ed25519') {
        // this method is experimental ( ͡° ͜ʖ ͡°)
        $curve = new EdDSA($algorithm);
        $signature = $curve->signModified($request, $secret);
        return static::binary_to_base58(static::base16_to_binary($signature->toHex()));
    }

    public static function eddsa($request, $secret, $algorithm = 'ed25519') {
        $curve = new EdDSA($algorithm);
        if (preg_match('/^-----BEGIN PRIVATE KEY-----\s(\S{64})\s-----END PRIVATE KEY-----$/', $secret, $match) >= 1) {
            // trim pem header from 48 bytes -> 32 bytes
            // in hex so 96 chars -> 64 chars
            $hex_secret = substr(bin2hex(base64_decode($match[1])), 32);
        } else {
            $hex_secret = bin2hex($secret);
        }
        $signature = $curve->sign(bin2hex(static::encode($request)), $hex_secret);
        return static::binary_to_base64(static::base16_to_binary($signature->toHex()));
    }

    public static function random_bytes($length) {
        return bin2hex(random_bytes($length));
    }

    public function eth_abi_encode($types, $args) {
        $typedDataEncoder = new TypedDataEncoder();
        $abiEncoder = $typedDataEncoder->ethabi;
        // workaround to replace array() with []
        $types = preg_replace('/array\(\)/', '[]', $types);
        return hex2bin(str_replace('0x', '', $abiEncoder->encodeParameters($types, $args)));
    }

    public function eth_encode_structured_data($domainData, $messageTypes, $messageData) {
        $typedDataEncoder = new TypedDataEncoder();
        return $this->binary_concat(
            hex2bin('1901'),
            hex2bin(str_replace('0x', '', $typedDataEncoder->hashDomain($domainData))),
            hex2bin(str_replace('0x', '', $typedDataEncoder->hashEIP712Message($messageTypes, $messageData)))
        );
    }

    public function retrieve_stark_account($signature, $accountClassHash, $accountProxyClassHash) {
        $privateKey = Key::ethSigToPrivate($signature);
        $publicKey = Key::getStarkKey($privateKey);
        $calldata = [
            $accountClassHash,
            Hash::getSelectorFromName("initialize"),
            2,
            $publicKey,
            0,
        ];

        $address = Hash::computeAddress(
            $accountProxyClassHash,
            $calldata,
            $publicKey,
        );
        return [
            'privateKey' => $privateKey,
            'publicKey' => $publicKey,
            'address' => $address
        ];
    }

    public function convert_to_big_int($strVal) {
        // floatval is not big number, we should return either phpseclib\Math\BigInteger or BN\BN in the future
        // for now return string (only used in derive)
        return $strVal;
    }

    public function starknet_encode_structured_data($domain, $messageTypes, $messageData, $address) {
        if (count($messageTypes) > 1) {
            throw new NotSupported ($this->id + 'starknetEncodeStructuredData only support single type');
        }
        $msgHash = TypedData::messageHash($domain, $messageTypes, $messageData, $address);
        return $msgHash;
    }

    public function starknet_sign($hash, $pri) {
        # // TODO: unify to ecdsa
        $signature = Curve::sign ('0x' . $pri, $hash);
        return $this->json($signature);
    }

    public function packb($data) {
        return MessagePack::pack($data);
    }

    public function throttle($cost = null) {
        // TODO: use a token bucket here
        $now = $this->milliseconds();
        $elapsed = $now - $this->lastRestRequestTimestamp;
        $cost = ($cost === null) ? 1 : $cost;
        $sleep_time = $this->rateLimit * $cost;
        if ($elapsed < $sleep_time) {
            $delay = $sleep_time - $elapsed;
            usleep((int) ($delay * 1000.0));
        }
    }

    public function parse_json($json_string, $as_associative_array = true) {
        return json_decode($this->on_json_response($json_string), $as_associative_array);
    }

    public function log() {
        $args = func_get_args();
        if (is_array($args)) {
            $array = array();
            foreach ($args as $arg) {
                $array[] = is_string($arg) ? $arg : json_encode($arg, JSON_PRETTY_PRINT);
            }
            echo implode(' ', $array), "\n";
        }
    }

    public function on_rest_response($code, $reason, $url, $method, $response_headers, $response_body, $request_headers, $request_body) {
        return is_string($response_body) ? trim($response_body) : $response_body;
    }

    public function on_json_response($response_body) {
        return (is_string($response_body) && $this->quoteJsonNumbers) ? preg_replace('/":([+.0-9eE-]+)([,}])/', '":"$1"$2', $response_body) : $response_body;
    }

    public function setProxyAgents($httpProxy, $httpsProxy, $socksProxy) {
        if ($httpProxy) {
            curl_setopt($this->curl, CURLOPT_PROXY, $httpProxy);
            curl_setopt($this->curl, CURLOPT_PROXYTYPE, CURLPROXY_HTTP);
        }  else if ($httpsProxy) {
            curl_setopt($this->curl, CURLOPT_PROXY, $httpsProxy);
            curl_setopt($this->curl, CURLOPT_PROXYTYPE, CURLPROXY_HTTPS);
            // atm we don't make as tunnel
            // curl_setopt($this->curl, CURLOPT_TUNNEL, 1);
            // curl_setopt($this->curl, CURLOPT_SUPPRESS_CONNECT_HEADERS, 1);
        } else if ($socksProxy) {
            curl_setopt($this->curl, CURLOPT_PROXY, $socksProxy);
            curl_setopt($this->curl, CURLOPT_PROXYTYPE, CURLPROXY_SOCKS5);
        }
    }

    public function fetch($url, $method = 'GET', $headers = null, $body = null) {

        // https://github.com/ccxt/ccxt/issues/5914
        if ($this->curl) {
            if ($this->curl_close) {
                curl_close($this->curl); // we properly close the curl channel here to save cookies
                $this->curl = curl_init();
            } elseif ($this->curl_reset) {
                curl_reset($this->curl); // this is the default
            }
        } else {
            $this->curl = curl_init();
        }

        $this->last_request_headers = $headers;

        // ##### PROXY & HEADERS #####
        $headers = array_merge($this->headers, $headers ? $headers : array());
        // proxy-url
        $proxyUrl = $this->check_proxy_url_settings($url, $method, $headers, $body);
        if ($proxyUrl !== null) {
            $headers['Origin'] = $this->origin;
            $url = $proxyUrl . $this->url_encoder_for_proxy_url($url);
        }
        // proxy agents
        [ $httpProxy, $httpsProxy, $socksProxy ] = $this->check_proxy_settings($url, $method, $headers, $body);
        $this->check_conflicting_proxies($httpProxy || $httpsProxy || $socksProxy, $proxyUrl);
        $this->setProxyAgents($httpProxy, $httpsProxy, $socksProxy);
        // user-agent
        $userAgent = ($this->userAgent !== null) ? $this->userAgent : $this->user_agent;
        if ($userAgent) {
            if (gettype($userAgent) == 'string') {
                curl_setopt($this->curl, CURLOPT_USERAGENT, $userAgent);
                $headers = array_merge(['User-Agent' => $userAgent], $headers);
            } elseif ((gettype($userAgent) == 'array') && array_key_exists('User-Agent', $userAgent)) {
                curl_setopt($this->curl, CURLOPT_USERAGENT, $userAgent['User-Agent']);
                $headers = array_merge($userAgent, $headers);
            }
        }
        // set final headers
        $headers = $this->set_headers($headers);
        // log
        if ($this->verbose) {
            print_r(array('fetch Request:', $this->id, $method, $url, 'RequestHeaders:', $headers, 'RequestBody:', $body));
        }
        // end of proxies & headers

        // reorganize headers for curl
        if (is_array($headers)) {
            $tmp = $headers;
            $headers = array();
            foreach ($tmp as $key => $value) {
                $headers[] = $key . ': ' . $value;
            }
        }

        if ($this->timeout) {
            curl_setopt($this->curl, CURLOPT_CONNECTTIMEOUT_MS, (int) ($this->timeout));
            curl_setopt($this->curl, CURLOPT_TIMEOUT_MS, (int) ($this->timeout));
        }

        curl_setopt($this->curl, CURLOPT_RETURNTRANSFER, true);
        if (!$this->validateClientSsl) {
            curl_setopt($this->curl, CURLOPT_SSL_VERIFYPEER, false);
        }
        if (!$this->validateServerSsl) {
            curl_setopt($this->curl, CURLOPT_SSL_VERIFYHOST, false);
        }

        curl_setopt($this->curl, CURLOPT_ENCODING, '');

        if ($method == 'GET') {
            curl_setopt($this->curl, CURLOPT_HTTPGET, true);
        } elseif ($method == 'POST') {
            curl_setopt($this->curl, CURLOPT_POST, true);
            curl_setopt($this->curl, CURLOPT_POSTFIELDS, $body);
        } elseif ($method == 'PUT') {
            curl_setopt($this->curl, CURLOPT_CUSTOMREQUEST, 'PUT');
            curl_setopt($this->curl, CURLOPT_POSTFIELDS, $body);
            $headers[] = 'X-HTTP-Method-Override: PUT';
        } elseif ($method == 'PATCH') {
            curl_setopt($this->curl, CURLOPT_CUSTOMREQUEST, 'PATCH');
            curl_setopt($this->curl, CURLOPT_POSTFIELDS, $body);
        } elseif ($method === 'DELETE') {
            curl_setopt($this->curl, CURLOPT_CUSTOMREQUEST, 'DELETE');
            curl_setopt($this->curl, CURLOPT_POSTFIELDS, $body);

            $headers[] = 'X-HTTP-Method-Override: DELETE';
        }

        if ($headers) {
            curl_setopt($this->curl, CURLOPT_HTTPHEADER, $headers);
        }

        if ($this->verbose) {
            print_r(array('fetch Request:', $this->id, $method, $url, 'RequestHeaders:', $headers, 'RequestBody:', $body));
        }

        // we probably only need to set it once on startup
        if ($this->curlopt_interface) {
            curl_setopt($this->curl, CURLOPT_INTERFACE, $this->curlopt_interface);
        }

        curl_setopt($this->curl, CURLOPT_URL, $url);
        // end of proxy settings

        curl_setopt($this->curl, CURLOPT_FOLLOWLOCATION, true);
        curl_setopt($this->curl, CURLOPT_FAILONERROR, false);

        curl_setopt($this->curl, CURLOPT_HEADER, 1);
        // match the same http version as python and js
        curl_setopt($this->curl, CURLOPT_HTTP_VERSION, CURL_HTTP_VERSION_1_1);

        // user-defined cURL options (if any)
        if (!empty($this->curl_options)) {
            curl_setopt_array($this->curl, $this->curl_options);
        }

        $response_headers = array();

        $response = curl_exec($this->curl);

        $headers_length = curl_getinfo($this->curl, CURLINFO_HEADER_SIZE);

        $raw_headers = mb_substr($response, 0, $headers_length);

        $raw_headers_array = explode("\r\n", trim($raw_headers));
        $status_line = $raw_headers_array[0];
        $parts = explode(' ', $status_line);
        $http_status_text = count($parts) === 3 ? $parts[2] : '';
        $raw_headers = array_slice($raw_headers_array, 1);
        foreach ($raw_headers as $raw_header) {
            if (strlen($raw_header)) {
                $exploded = explode(': ', $raw_header);
                if (count($exploded) > 1) {
                    list($key, $value) = $exploded;
                    // don't overwrite headers
                    // https://stackoverflow.com/a/4371395/4802441
                    if (array_key_exists($key, $response_headers)) {
                        $response_headers[$key] = $response_headers[$key] . ', ' . $value;
                    } else {
                        $response_headers[$key] = $value;
                    }
                }
            }
        }
        $result = mb_substr($response, $headers_length);

        $curl_errno = curl_errno($this->curl);
        $curl_error = curl_error($this->curl);
        $http_status_code = curl_getinfo($this->curl, CURLINFO_HTTP_CODE);

        $result = $this->on_rest_response($http_status_code, $http_status_text, $url, $method, $response_headers, $result, $headers, $body);

        $this->lastRestRequestTimestamp = $this->milliseconds();

        if ($this->enableLastHttpResponse) {
            $this->last_http_response = $result;
        }

        if ($this->enableLastResponseHeaders) {
            $this->last_response_headers = $response_headers;
        }

        $json_response = null;
        $is_json_encoded_response = $this->is_json_encoded_object($result);

        if ($is_json_encoded_response) {
            $json_response = $this->parse_json($result);
            if ($this->enableLastJsonResponse) {
                $this->last_json_response = $json_response;
            }
        }

        if ($this->verbose) {
            print_r(array('fetch Response:', $this->id, $method, $url, $http_status_code, $curl_error, 'ResponseHeaders:', $response_headers, 'ResponseBody:', $result));
        }

        if ($result === false) {
            if ($curl_errno == 28) { // CURLE_OPERATION_TIMEDOUT
                throw new RequestTimeout($this->id . ' ' . implode(' ', array($url, $method, $curl_errno, $curl_error)));
            }

            // all sorts of SSL problems, accessibility
            throw new ExchangeNotAvailable($this->id . ' ' . implode(' ', array($url, $method, $curl_errno, $curl_error)));
        }
        $http_status_text =  $http_status_text ?  $http_status_text : '';
        $skip_further_error_handling = $this->handle_errors($http_status_code, $http_status_text, $url, $method, $response_headers, $result ? $result : '', $json_response, $headers, $body);
        if (!$skip_further_error_handling) {
            $this->handle_http_status_code($http_status_code, $http_status_text, $url, $method, $result);
        }
        // check if $curl_errno is not zero
        if ($curl_errno) {
            throw new NetworkError($this->id . ' unknown error: ' . strval($curl_errno) . ' ' . $curl_error);
        }

        return isset($json_response) ? $json_response : $result;
    }

    public function load_markets($reload = false, $params = array()) {
        if (!$reload && $this->markets) {
            if (!$this->markets_by_id) {
                return $this->set_markets($this->markets);
            }
            return $this->markets;
        }
        $currencies = null;
        if (array_key_exists('fetchCurrencies', $this->has) && $this->has['fetchCurrencies'] === true) {
            $currencies = $this->fetch_currencies();
            $this->options['cachedCurrencies'] = $currencies;
        }
        $markets = $this->fetch_markets($params);
        unset($this->options['cachedCurrencies']);
        return $this->set_markets($markets, $currencies);
    }

    public function number($n) {
        return call_user_func($this->number, $n);
    }

    public function fetch_markets($params = array()) {
        // markets are returned as a list
        // currencies are returned as a dict
        // this is for historical reasons
        // and may be changed for consistency later
        return $this->markets ? array_values($this->markets) : array();
    }

    public function fetch_currencies($params = array()) {
        // markets are returned as a list
        // currencies are returned as a dict
        // this is for historical reasons
        // and may be changed for consistency later
        return $this->currencies ? $this->currencies : array();
    }

    public function precision_from_string($str) {
        // support string formats like '1e-4'
        if (stripos($str, 'e') > -1) {
            $numStr = preg_replace ('/\d\.?\d*[eE]/', '', $str);
            return ((int)$numStr) * -1;
        }
        // support integer formats (without dot) like '1', '10' etc [Note: bug in decimalToPrecision, so this should not be used atm]
        // if (strpos($str, '.') === -1) {
        //     return strlen(str) * -1;
        // }
        // default strings like '0.0001'
        $parts = explode('.', preg_replace('/0+$/', '', $str));
        return (count($parts) > 1) ? strlen($parts[1]) : 0;
    }

    public function __call($function, $params) {
        // support camelCase & snake_case functions
        if (!preg_match('/^[A-Z0-9_]+$/', $function)) {
            $underscore = static::underscore($function);
            if (method_exists($this, $underscore)) {
                return call_user_func_array(array($this, $underscore), $params);
            }
        }
        /* handle errors */
        throw new ExchangeError($function . ' method not found, try underscore_notation instead of camelCase for the method being called');
    }

    public function add_method($function_name, $callback) {
        $function_name = strtolower($function_name);
        $this->overriden_methods[$function_name] = $callback;
    }

    public function call_method($function_name, $params = []) {
        $function_name = strtolower($function_name);
        if (is_callable($this->overriden_methods[$function_name])) {
            return call_user_func_array($this->overriden_methods[$function_name], $params);
        }
    }

    public function __sleep() {
        $return = array_keys(array_filter(get_object_vars($this), function ($var) {
            return !(is_object($var) || is_resource($var) || is_callable($var));
        }));
        return $return;
    }

    public function __wakeup() {
        $this->curl = curl_init();
    }

    public function __destruct() {
        if ($this->curl !== null) {
            curl_close($this->curl);
        }
    }

    public function has($feature = null) {
        if (!$feature) {
            return $this->has;
        }
        $feature = strtolower($feature);
        $new_feature_map = array_change_key_case($this->has, CASE_LOWER);
        if (array_key_exists($feature, $new_feature_map)) {
            return $new_feature_map[$feature];
        }

        // PHP 5.6+ only:
        // $old_feature_map = array_change_key_case (array_filter (get_object_vars ($this), function ($key) {
        //     return strpos($key, 'has') !== false && $key !== 'has';
        // }, ARRAY_FILTER_USE_KEY), CASE_LOWER);

        // the above rewritten for PHP 5.4+
        $nonfiltered = get_object_vars($this);
        $filtered = array();
        foreach ($nonfiltered as $key => $value) {
            if ((strpos($key, 'has') !== false) && ($key !== 'has')) {
                $filtered[$key] = $value;
            }
        }
        $old_feature_map = array_change_key_case($filtered, CASE_LOWER);

        $old_feature = "has{$feature}";
        return array_key_exists($old_feature, $old_feature_map) ? $old_feature_map[$old_feature] : false;
    }

    public static function precisionFromString($x) {
        $parts = explode('.', preg_replace('/0+$/', '', $x));
        if (count($parts) > 1) {
            return strlen($parts[1]);
        } else {
            return 0;
        }
    }

    public static function decimal_to_precision($x, $roundingMode = ROUND, $numPrecisionDigits = null, $countingMode = DECIMAL_PLACES, $paddingMode = NO_PADDING) {
        if ($countingMode === TICK_SIZE) {
            if (!(is_float($numPrecisionDigits) || is_int($numPrecisionDigits) || is_string($numPrecisionDigits) ))
                throw new BaseError('Precision must be an integer or float or string for TICK_SIZE');
        } else {
            if (!is_int($numPrecisionDigits)) {
                throw new BaseError('Precision must be an integer');
            }
        }

        if (is_string($numPrecisionDigits)) {
            $numPrecisionDigits = (float) $numPrecisionDigits;
        }

        if (!is_numeric($x)) {
            throw new BaseError('Invalid number');
        }

        assert(($roundingMode === ROUND) || ($roundingMode === TRUNCATE));

        $result = '';

        // Special handling for negative precision
        if ($numPrecisionDigits < 0) {
            if ($countingMode === TICK_SIZE) {
                throw new BaseError('TICK_SIZE cant be used with negative numPrecisionDigits');
            }
            $toNearest = pow(10, abs($numPrecisionDigits));
            if ($roundingMode === ROUND) {
                $result = (string) ($toNearest * static::decimal_to_precision($x / $toNearest, $roundingMode, 0, DECIMAL_PLACES, $paddingMode));
            }
            if ($roundingMode === TRUNCATE) {
                $result = static::decimal_to_precision($x - ( (int) $x % $toNearest), $roundingMode, 0, DECIMAL_PLACES, $paddingMode);
            }
            return $result;
        }

        if ($countingMode === TICK_SIZE) {
            $precisionDigitsString = static::decimal_to_precision($numPrecisionDigits, ROUND, 100, DECIMAL_PLACES, NO_PADDING);
            $newNumPrecisionDigits = static::precisionFromString($precisionDigitsString);
            $missing = fmod($x, $numPrecisionDigits);
            $missing = floatval(static::decimal_to_precision($missing, ROUND, 8, DECIMAL_PLACES, NO_PADDING));
            // See: https://github.com/ccxt/ccxt/pull/6486
            $fpError = static::decimal_to_precision($missing / $numPrecisionDigits, ROUND, max($newNumPrecisionDigits, 8), DECIMAL_PLACES, NO_PADDING);
            if(static::precisionFromString($fpError) !== 0) {
                if ($roundingMode === ROUND) {
                    if ($x > 0) {
                        if ($missing >= $numPrecisionDigits / 2) {
                            $x = $x - $missing + $numPrecisionDigits;
                        } else {
                            $x = $x - $missing;
                        }
                    } else {
                        if ($missing >= $numPrecisionDigits / 2) {
                            $x = $x - $missing;
                        } else {
                            $x = $x - $missing - $numPrecisionDigits;
                        }
                    }
                } elseif (TRUNCATE === $roundingMode) {
                    $x = $x - $missing;
                }
            }
            return static::decimal_to_precision($x, ROUND, $newNumPrecisionDigits, DECIMAL_PLACES, $paddingMode);
        }


        if ($roundingMode === ROUND) {
            if ($countingMode === DECIMAL_PLACES) {
                // Requested precision of 100 digits was truncated to PHP maximum of 53 digits
                $numPrecisionDigits = min(14, $numPrecisionDigits);
                $result = number_format(round($x, $numPrecisionDigits, PHP_ROUND_HALF_UP), $numPrecisionDigits, '.', '');
            } elseif ($countingMode === SIGNIFICANT_DIGITS) {
                $significantPosition = ((int) log( abs($x), 10)) % 10;
                if ($x >= 1) {
                    ++$significantPosition;
                }
                $result = static::number_to_string(round($x, $numPrecisionDigits - $significantPosition, PHP_ROUND_HALF_UP));
            }
        } elseif ($roundingMode === TRUNCATE) {
            $dotIndex = strpos($x, '.');
            $dotPosition = $dotIndex ?: strlen($x);
            if ($countingMode === DECIMAL_PLACES) {
                if ($dotIndex) {
                    list($before, $after) = explode('.', static::number_to_string($x));
                    $result = $before . '.' . substr($after, 0, $numPrecisionDigits);
                } else {
                    $result = $x;
                }
            } elseif ($countingMode === SIGNIFICANT_DIGITS) {
                if ($numPrecisionDigits === 0) {
                    return '0';
                }
                $significantPosition = (int) log(abs($x), 10);
                $start = $dotPosition - $significantPosition;
                $end = $start + $numPrecisionDigits;
                if ($dotPosition >= $end) {
                    --$end;
                }
                if ($numPrecisionDigits >= (strlen($x) - ($dotPosition ? 1 : 0))) {
                    $result = (string) $x;
                } else {
                    if ($significantPosition < 0) {
                        ++$end;
                    }
                    $result = str_pad(substr($x, 0, $end), $dotPosition, '0');
                }
            }
            $result = rtrim($result, '.');
        }

        $hasDot = (false !== strpos($result, '.'));
        if ($paddingMode === NO_PADDING) {
            if (($result === '')  && ($numPrecisionDigits === 0)) {
                return '0';
            }
            if ($hasDot) {
                $result = rtrim($result, '0');
                $result = rtrim($result, '.');
            }
        } elseif ($paddingMode === PAD_WITH_ZERO) {
            if ($hasDot) {
                if ($countingMode === DECIMAL_PLACES) {
                    list($before, $after) = explode('.', $result, 2);
                    $result = $before . '.' . str_pad($after, $numPrecisionDigits, '0');
                } elseif ($countingMode === SIGNIFICANT_DIGITS) {
                    if ($result < 1) {
                        $result = str_pad($result, strcspn($result, '123456789') + $numPrecisionDigits, '0');
                    }
                }
            } else {
                if ($countingMode === DECIMAL_PLACES) {
                    if ($numPrecisionDigits > 0) {
                        $result = $result . '.' . str_repeat('0', $numPrecisionDigits);
                    }
                } elseif ($countingMode === SIGNIFICANT_DIGITS) {
                    if ($numPrecisionDigits > strlen($result)) {
                        $result = $result . '.' . str_repeat('0', ($numPrecisionDigits - strlen($result)));
                    }
                }
            }
        }
        if (($result === '-0') || ($result === '-0.' . str_repeat('0', max(strlen($result) - 3, 0)))) {
            $result = substr($result, 1);
        }
        return $result;
    }

    public static function number_to_string($x) {
        // avoids scientific notation for too large and too small numbers
        if ($x === null) {
            return null;
        }
        $type = gettype($x);
        $s = (string) $x;
        if (($type !== 'integer') && ($type !== 'double')) {
            return $s;
        }
        if (strpos($x, 'E') === false) {
            return $s;
        }
        $splitted = explode('E', $s);
        $number = rtrim(rtrim($splitted[0], '0'), '.');
        $exp = (int) $splitted[1];
        $len_after_dot = 0;
        if (strpos($number, '.') !== false) {
            $splitted = explode('.', $number);
            $len_after_dot = strlen($splitted[1]);
        }
        $number = str_replace(array('.', '-'), '', $number);
        $sign = ($x < 0) ? '-' : '';
        if ($exp > 0) {
            $zeros = str_repeat('0', abs($exp) - $len_after_dot);
            $s = $sign . $number . $zeros;
        } else {
            $zeros = str_repeat('0', abs($exp) - 1);
            $s = $sign . '0.' . $zeros . $number;
        }
        return $s;
    }

    public function vwap($baseVolume, $quoteVolume) {
        return (($quoteVolume !== null) && ($baseVolume !== null) && ($baseVolume > 0)) ? ($quoteVolume / $baseVolume) : null;
    }

    // ------------------------------------------------------------------------
    // web3 / 0x methods

    public static function has_web3() {
        // PHP version of this function does nothing, as most of its
        // dependencies are lightweight and don't eat a lot
        return true;
    }

    public static function check_required_version($required_version, $error = true) {
        global $version;
        $result = true;
        $required = explode('.', $required_version);
        $current = explode('.', $version);
        $intMajor1 = intval($required[0]);
        $intMinor1 = intval($required[1]);
        $intPatch1 = intval($required[2]);
        $intMajor2 = intval($current[0]);
        $intMinor2 = intval($current[1]);
        $intPatch2 = intval($current[2]);
        if ($intMajor1 > $intMajor2) {
            $result = false;
        }
        if ($intMajor1 === $intMajor2) {
            if ($intMinor1 > $intMinor2) {
                $result = false;
            } elseif ($intMinor1 === $intMinor2 && $intPatch1 > $intPatch2) {
                $result = false;
            }
        }
        if (!$result) {
            if ($error) {
                throw new NotSupported('Your current version of CCXT is ' . $version . ', a newer version ' . $required_version . ' is required, please, upgrade your version of CCXT');
            } else {
                return $error;
            }
        }
        return $result;
    }

    public function check_required_dependencies() {
        if (!static::has_web3()) {
            throw new ExchangeError($this->id . ' requires web3 dependencies');
        }
    }

    public static function hashMessage($message) {
        $trimmed = ltrim($message, '0x');
        $buffer = unpack('C*', hex2bin($trimmed));
        $prefix = bin2hex("\u{0019}Ethereum Signed Message:\n" . sizeof($buffer));
        return '0x' . Keccak::hash(hex2bin($prefix . $trimmed), 256);
    }

    public static function signHash($hash, $privateKey) {
        $signature = static::ecdsa($hash, $privateKey, 'secp256k1', null);
        return array(
            'r' => '0x' . $signature['r'],
            's' => '0x' . $signature['s'],
            'v' => 27 + $signature['v'],
        );
    }

    public static function signMessage($message, $privateKey) {
        return static::signHash(static::hashMessage($message), $privateKey);
    }

    public function sign_message_string($message, $privateKey) {
        $signature = static::signMessage($message, $privateKey);
        return $signature['r'] . $this->remove0x_prefix($signature['s']) . dechex($signature['v']);
    }

    public static function base32_decode($s) {
        static $alphabet = 'ABCDEFGHIJKLMNOPQRSTUVWXYZ234567';
        $tmp = '';
        foreach (str_split($s) as $c) {
            if (($v = strpos($alphabet, $c)) === false) {
                $v = 0;
            }
            $tmp .= sprintf('%05b', $v);
        }
        $args = array_map('bindec', str_split($tmp, 8));
        array_unshift($args, 'C*');
        return rtrim(call_user_func_array('pack', $args), "\0");
    }

    public static function totp($key) {
        $noSpaceKey = str_replace(' ', '', $key);
        $encodedKey = static::base32_decode($noSpaceKey);
        $epoch = floor(time() / 30);
        $encodedEpoch = pack('J', $epoch);
        $hmacResult = static::hmac($encodedEpoch, $encodedKey, 'sha1', 'hex');
        $hmac = [];
        foreach (str_split($hmacResult, 2) as $hex) {
            $hmac[] = hexdec($hex);
        }
        $offset = $hmac[count($hmac) - 1] & 0xF;
        $code = ($hmac[$offset + 0] & 0x7F) << 24 | ($hmac[$offset + 1] & 0xFF) << 16 | ($hmac[$offset + 2] & 0xFF) << 8 | ($hmac[$offset + 3] & 0xFF);
        $otp = $code % pow(10, 6);
        return str_pad((string) $otp, 6, '0', STR_PAD_LEFT);
    }

    public static function number_to_be($n, $padding) {
        $n = new BN($n);
        return array_reduce(array_map('chr', $n->toArray('be', $padding)),  [__CLASS__, 'binary_concat']);
    }

    public static function number_to_le($n, $padding) {
        $n = new BN($n);
        return array_reduce(array_map('chr', $n->toArray('le', $padding)),  [__CLASS__, 'binary_concat']);
    }

    public static function base58_to_binary($s) {
        if (!self::$base58_decoder) {
            self::$base58_decoder = array();
            self::$base58_encoder = array();
            for ($i = 0; $i < strlen(self::$base58_alphabet); $i++) {
                $bigNum = new BN($i);
                self::$base58_decoder[self::$base58_alphabet[$i]] = $bigNum;
                self::$base58_encoder[$i] = self::$base58_alphabet[$i];
            }
        }
        $result = new BN(0);
        $base = new BN(58);
        for ($i = 0; $i < strlen($s); $i++) {
            $result->imul($base);
            $result->iadd(self::$base58_decoder[$s[$i]]);
        }
        return static::number_to_be($result, 0);
    }

    public static function binary_to_base58($b) {
        if (!self::$base58_encoder) {
            self::$base58_decoder = array();
            self::$base58_encoder = array();
            for ($i = 0; $i < strlen(self::$base58_alphabet); $i++) {
                $bigNum = new BN($i);
                self::$base58_decoder[self::$base58_alphabet[$i]] = $bigNum;
                self::$base58_encoder[$i] = self::$base58_alphabet[$i];
            }
        }
        // convert binary to decimal
        $result = new BN(0);
        $fromBase = new BN(0x100);
        $string = array();
        foreach (str_split($b) as $c) {
            $result->imul($fromBase);
            $result->iadd(new BN(ord($c)));
        }
        while (!$result->isZero()) {
            $next_character = $result->modn(58);
            $result->idivn(58);
            $string[] = self::$base58_encoder[$next_character];
        }
        return implode('', array_reverse($string));
    }

    public function remove0x_prefix($string) {
        return (substr($string, 0, 2) === '0x') ? substr($string, 2) : $string;
    }

    public function parse_number($value, $default = null) {
        if ($value === null) {
            return $default;
        } else {
            try {
                return $this->number($value);
            } catch (Exception $e) {
                return $default;
            }
        }
    }

    public function omit_zero($string_number) {
        try {
            if ($string_number === null || $string_number === '') {
                return null;
            }
            if (floatval($string_number) === 0.0) {
                return null;
            }
            return $string_number;
        } catch (Exception $e) {
            return $string_number;
        }
    }

    public function sleep($milliseconds) {
        sleep($milliseconds / 1000);
    }

    public function check_order_arguments ($market, $type, $side, $amount, $price, $params) {
        if ($price === null) {
            if ($type === 'limit') {
                  throw new ArgumentsRequired ($this->id + ' create_order() requires a price argument for a limit order');
             }
        }
        if ($amount <= 0) {
            throw new ArgumentsRequired ($this->id + ' create_order() amount should be above 0');
        }
    }

    public function handle_http_status_code($http_status_code, $status_text, $url, $method, $body) {
        $string_code = (string) $http_status_code;
        if (array_key_exists($string_code, $this->httpExceptions)) {
            $error_class = $this->httpExceptions[$string_code];
            if (substr($error_class, 0, 6) !== '\\ccxt\\') {
                $error_class = '\\ccxt\\' . $error_class;
            }
            throw new $error_class($this->id . ' ' . implode(' ', array($this->id, $url, $method, $http_status_code, $body)));
        }
    }

    public static function crc32($string, $signed = false) {
        $unsigned = \crc32($string);
        if ($signed && ($unsigned >= 0x80000000)) {
            return $unsigned - 0x100000000;
        } else {
            return $unsigned;
        }
    }

    function clone($obj) {
        return is_array($obj) ? $obj : $this->deep_extend($obj);
    }

    function parse_to_big_int($value) {
        return intval($value);
    }

    public function string_to_chars_array ($value) {
        return str_split($value);
    }

    function value_is_defined($value){
        return isset($value) && !is_null($value);
    }

    function array_slice($array, $first, $second = null){
        if (is_string($array)) {
            // this is needed because we convert
            // base64ToBinary to base64_decode in php
            return substr($array, $first, $second);
        }
        if ($second === null) {
            return array_slice($array, $first);
        } else {
            return array_slice($array, $first, $second);
        }
    }

    function get_property($obj, $property, $defaultValue = null){
        return (property_exists($obj, $property) ? $obj->$property : $defaultValue);
    }

    function set_property($obj, $property, $defaultValue = null){
        $obj->$property = $defaultValue;
    }

    function un_camel_case($str){
        return self::underscore($str);
    }

    public function fix_stringified_json_members($content) {
        // when stringified json has members with their values also stringified, like:
        // 'array("code":0, "data":array("order":array("orderId":1742968678528512345,"symbol":"BTC-USDT", "takeProfit":"array(\"type\":\"TAKE_PROFIT\",\"stopPrice\":43320.1)","reduceOnly":false)))'
        // we can fix with below manipulations
        // @ts-ignore
        $modifiedContent = str_replace('\\', '', $content);
        $modifiedContent = str_replace('"{', '{', $modifiedContent);
        $modifiedContent = str_replace('}"', '}', $modifiedContent);
        return $modifiedContent;
    }

    public function stream_reconnect_on_error() {
        return function(Message $message) {
            if ($message->error && !($message->error instanceof ExchangeClosedByUser) && !($message->error instanceof \ccxt\pro\ConsumerFunctionError)) {
                try {
                    $this->stream_reconnect();
                } catch (Exception $e) {
                    $this->log("Stream failed to reconnect: ", $e);
                }
            }
        };
    }

    public function stream_ohlcvs() {
        return function(Message $message) {
            $payload = $message->payload;
            $err = $message->error;
            $symbol = $this->safe_string($payload, 'symbol');
            if ($symbol !== null) {
                $this->stream_produce('ohlcvs::' . $symbol, $payload, $err);
                $timeframe = $this->safe_string($payload, 'timeframe');
                if ($timeframe !== null) {
                    $this->stream_produce('ohlcvs::' . $symbol . '::' . $timeframe, $payload, $err);
                }
            }
        };
    }

    public function stream_to_symbol($topic) {
        return function(Message $message) use ($topic) {
            $payload = $message->payload;
            $symbol = isset($payload['symbol']) ? $payload['symbol'] : null;
            if ($symbol) {
                $newTopic = "{$topic}::{$symbol}";
                $this->stream->produce($newTopic, $payload);
            }
        };
    }
    
    public function extend_exchange_options($newOptions) {
        $this->options = array_merge($this->options, $newOptions);
    }

    public function create_safe_dictionary() {
        return array();
    }

    public function convert_to_safe_dictionary($dict) {
        return $dict;
    }

    public function rand_number($size) {
        $number = '';
        for ($i = 0; $i < $size; $i++) {
            $number .= mt_rand(0, 9);
        }
        return (int)$number;
    }

    public function binary_length($binary) {
        return strlen($binary);
    }

    public function get_zk_contract_signature_obj($seed, $params) {
         throw new NotSupported ('Apex currently does not support create order in PHP language');
         return "";
    }

    public function get_zk_transfer_signature_obj($seed, $params) {
         throw new NotSupported ('Apex currently does not support transfer asset in PHP language');
         return "";
    }

    // ########################################################################
    // ########################################################################
    // ########################################################################
    // ########################################################################
    // ########                        ########                        ########
    // ########                        ########                        ########
    // ########                        ########                        ########
    // ########                        ########                        ########
    // ########        ########################        ########################
    // ########        ########################        ########################
    // ########        ########################        ########################
    // ########        ########################        ########################
    // ########                        ########                        ########
    // ########                        ########                        ########
    // ########                        ########                        ########
    // ########                        ########                        ########
    // ########################################################################
    // ########################################################################
    // ########################################################################
    // ########################################################################
    // ########        ########        ########                        ########
    // ########        ########        ########                        ########
    // ########        ########        ########                        ########
    // ########        ########        ########                        ########
    // ################        ########################        ################
    // ################        ########################        ################
    // ################        ########################        ################
    // ################        ########################        ################
    // ########        ########        ################        ################
    // ########        ########        ################        ################
    // ########        ########        ################        ################
    // ########        ########        ################        ################
    // ########################################################################
    // ########################################################################
    // ########################################################################
    // ########################################################################

    // METHODS BELOW THIS LINE ARE TRANSPILED FROM JAVASCRIPT TO PYTHON AND PHP

    public function setup_stream() {
        /**
         * @ignore
         * setup the $stream object $options and create subscriptions so the streams of multiple symbols publish to the individual ones
         */
        $stream = $this->stream;
        if ($this->stream === null) {
            return;
        }
        $stream->subscribe ('tickers', $this->stream_to_symbol('tickers'), true);
        $stream->subscribe ('orderbooks', $this->stream_to_symbol('orderbooks'), true);
        $stream->subscribe ('orders', $this->stream_to_symbol('orders'), true);
        $stream->subscribe ('positions', $this->stream_to_symbol('positions'), true);
        $stream->subscribe ('trades', $this->stream_to_symbol('trades'), true);
        $stream->subscribe ('myTrades', $this->stream_to_symbol('myTrades'), true);
        $stream->subscribe ('ohlcvs', $this->stream_ohlcvs(), true);
        $stream->subscribe ('liquidations', $this->stream_to_symbol('liquidations'), true);
        $stream->subscribe ('myLiquidations', $this->stream_to_symbol('myLiquidations'), true);
        $options = $this->safe_dict($this->options, 'streaming', array());
        $reconnect = $this->safe_bool($options, 'autoreconnect', true);
        if ($reconnect) {
            $stream->subscribe ('errors', $this->stream_reconnect_on_error(), true);
        }
    }

    public function stream_produce(string $topic, mixed $payload = null, mixed $error = null) {
        /**
         * @ignore
         * produce a message to a $topic of the $stream
         * @return array(bool | null)
         */
        $stream = $this->stream;
        $stream->produce ($topic, $payload, $error);
    }

    public function stream_reconnect() {
        /**
         * @ignore
         * Calls all watchFunctions that were being used.
         * @return array(bool | null)
         */
        if ($this->verbose) {
            $this->log('Stream reconnecting active watch functions');
        }
        $stream = $this->stream;
        $activeFunctions = $stream->active_watch_functions;
        $tasks = array();
        for ($i = 0; $i < count($activeFunctions); $i++) {
            $activeFunction = $activeFunctions[$i];
            $method = $this->safe_string($activeFunction, 'method');
            $args = $this->safe_list($activeFunction, 'args');
            $future = $this->spawn($this->$method, ...$args);
            $tasks[] = $future;
        }
        return Promise\all($tasks);
    }

    public function describe(): mixed {
        return array(
            'id' => null,
            'name' => null,
            'countries' => null,
            'enableRateLimit' => true,
            'rateLimit' => 2000, // milliseconds = seconds * 1000
            'timeout' => $this->timeout, // milliseconds = seconds * 1000
            'certified' => false, // if certified by the CCXT dev team
            'pro' => false, // if it is integrated with CCXT Pro for WebSocket support
            'alias' => false, // whether this exchange is an alias to another exchange
            'dex' => false,
            'has' => array(
                'publicAPI' => true,
                'privateAPI' => true,
                'CORS' => null,
                'sandbox' => null,
                'spot' => null,
                'margin' => null,
                'swap' => null,
                'future' => null,
                'option' => null,
                'addMargin' => null,
                'borrowCrossMargin' => null,
                'borrowIsolatedMargin' => null,
                'borrowMargin' => null,
                'cancelAllOrders' => null,
                'cancelAllOrdersWs' => null,
                'cancelOrder' => true,
                'cancelOrderWs' => null,
                'cancelOrders' => null,
                'cancelOrdersWs' => null,
                'closeAllPositions' => null,
                'closePosition' => null,
                'createDepositAddress' => null,
                'createLimitBuyOrder' => null,
                'createLimitBuyOrderWs' => null,
                'createLimitOrder' => true,
                'createLimitOrderWs' => null,
                'createLimitSellOrder' => null,
                'createLimitSellOrderWs' => null,
                'createMarketBuyOrder' => null,
                'createMarketBuyOrderWs' => null,
                'createMarketBuyOrderWithCost' => null,
                'createMarketBuyOrderWithCostWs' => null,
                'createMarketOrder' => true,
                'createMarketOrderWs' => true,
                'createMarketOrderWithCost' => null,
                'createMarketOrderWithCostWs' => null,
                'createMarketSellOrder' => null,
                'createMarketSellOrderWs' => null,
                'createMarketSellOrderWithCost' => null,
                'createMarketSellOrderWithCostWs' => null,
                'createOrder' => true,
                'createOrderWs' => null,
                'createOrders' => null,
                'createOrderWithTakeProfitAndStopLoss' => null,
                'createOrderWithTakeProfitAndStopLossWs' => null,
                'createPostOnlyOrder' => null,
                'createPostOnlyOrderWs' => null,
                'createReduceOnlyOrder' => null,
                'createReduceOnlyOrderWs' => null,
                'createStopLimitOrder' => null,
                'createStopLimitOrderWs' => null,
                'createStopLossOrder' => null,
                'createStopLossOrderWs' => null,
                'createStopMarketOrder' => null,
                'createStopMarketOrderWs' => null,
                'createStopOrder' => null,
                'createStopOrderWs' => null,
                'createTakeProfitOrder' => null,
                'createTakeProfitOrderWs' => null,
                'createTrailingAmountOrder' => null,
                'createTrailingAmountOrderWs' => null,
                'createTrailingPercentOrder' => null,
                'createTrailingPercentOrderWs' => null,
                'createTriggerOrder' => null,
                'createTriggerOrderWs' => null,
                'deposit' => null,
                'editOrder' => 'emulated',
                'editOrders' => null,
                'editOrderWs' => null,
                'fetchAccounts' => null,
                'fetchBalance' => true,
                'fetchBalanceWs' => null,
                'fetchBidsAsks' => null,
                'fetchBorrowInterest' => null,
                'fetchBorrowRate' => null,
                'fetchBorrowRateHistories' => null,
                'fetchBorrowRateHistory' => null,
                'fetchBorrowRates' => null,
                'fetchBorrowRatesPerSymbol' => null,
                'fetchCanceledAndClosedOrders' => null,
                'fetchCanceledOrders' => null,
                'fetchClosedOrder' => null,
                'fetchClosedOrders' => null,
                'fetchClosedOrdersWs' => null,
                'fetchConvertCurrencies' => null,
                'fetchConvertQuote' => null,
                'fetchConvertTrade' => null,
                'fetchConvertTradeHistory' => null,
                'fetchCrossBorrowRate' => null,
                'fetchCrossBorrowRates' => null,
                'fetchCurrencies' => 'emulated',
                'fetchCurrenciesWs' => 'emulated',
                'fetchDeposit' => null,
                'fetchDepositAddress' => null,
                'fetchDepositAddresses' => null,
                'fetchDepositAddressesByNetwork' => null,
                'fetchDeposits' => null,
                'fetchDepositsWithdrawals' => null,
                'fetchDepositsWs' => null,
                'fetchDepositWithdrawFee' => null,
                'fetchDepositWithdrawFees' => null,
                'fetchFundingHistory' => null,
                'fetchFundingRate' => null,
                'fetchFundingRateHistory' => null,
                'fetchFundingInterval' => null,
                'fetchFundingIntervals' => null,
                'fetchFundingRates' => null,
                'fetchGreeks' => null,
                'fetchIndexOHLCV' => null,
                'fetchIsolatedBorrowRate' => null,
                'fetchIsolatedBorrowRates' => null,
                'fetchMarginAdjustmentHistory' => null,
                'fetchIsolatedPositions' => null,
                'fetchL2OrderBook' => true,
                'fetchL3OrderBook' => null,
                'fetchLastPrices' => null,
                'fetchLedger' => null,
                'fetchLedgerEntry' => null,
                'fetchLeverage' => null,
                'fetchLeverages' => null,
                'fetchLeverageTiers' => null,
                'fetchLiquidations' => null,
                'fetchLongShortRatio' => null,
                'fetchLongShortRatioHistory' => null,
                'fetchMarginMode' => null,
                'fetchMarginModes' => null,
                'fetchMarketLeverageTiers' => null,
                'fetchMarkets' => true,
                'fetchMarketsWs' => null,
                'fetchMarkOHLCV' => null,
                'fetchMyLiquidations' => null,
                'fetchMySettlementHistory' => null,
                'fetchMyTrades' => null,
                'fetchMyTradesWs' => null,
                'fetchOHLCV' => null,
                'fetchOHLCVWs' => null,
                'fetchOpenInterest' => null,
                'fetchOpenInterests' => null,
                'fetchOpenInterestHistory' => null,
                'fetchOpenOrder' => null,
                'fetchOpenOrders' => null,
                'fetchOpenOrdersWs' => null,
                'fetchOption' => null,
                'fetchOptionChain' => null,
                'fetchOrder' => null,
                'fetchOrderBook' => true,
                'fetchOrderBooks' => null,
                'fetchOrderBookWs' => null,
                'fetchOrders' => null,
                'fetchOrdersByStatus' => null,
                'fetchOrdersWs' => null,
                'fetchOrderTrades' => null,
                'fetchOrderWs' => null,
                'fetchPosition' => null,
                'fetchPositionHistory' => null,
                'fetchPositionsHistory' => null,
                'fetchPositionWs' => null,
                'fetchPositionMode' => null,
                'fetchPositions' => null,
                'fetchPositionsWs' => null,
                'fetchPositionsForSymbol' => null,
                'fetchPositionsForSymbolWs' => null,
                'fetchPositionsRisk' => null,
                'fetchPremiumIndexOHLCV' => null,
                'fetchSettlementHistory' => null,
                'fetchStatus' => null,
                'fetchTicker' => true,
                'fetchTickerWs' => null,
                'fetchTickers' => null,
                'fetchMarkPrices' => null,
                'fetchTickersWs' => null,
                'fetchTime' => null,
                'fetchTrades' => true,
                'fetchTradesWs' => null,
                'fetchTradingFee' => null,
                'fetchTradingFees' => null,
                'fetchTradingFeesWs' => null,
                'fetchTradingLimits' => null,
                'fetchTransactionFee' => null,
                'fetchTransactionFees' => null,
                'fetchTransactions' => null,
                'fetchTransfer' => null,
                'fetchTransfers' => null,
                'fetchUnderlyingAssets' => null,
                'fetchVolatilityHistory' => null,
                'fetchWithdrawAddresses' => null,
                'fetchWithdrawal' => null,
                'fetchWithdrawals' => null,
                'fetchWithdrawalsWs' => null,
                'fetchWithdrawalWhitelist' => null,
                'reduceMargin' => null,
                'repayCrossMargin' => null,
                'repayIsolatedMargin' => null,
                'setLeverage' => null,
                'setMargin' => null,
                'setMarginMode' => null,
                'setPositionMode' => null,
                'signIn' => null,
                'transfer' => null,
                'watchBalance' => null,
                'watchMyTrades' => null,
                'watchOHLCV' => null,
                'watchOHLCVForSymbols' => null,
                'watchOrderBook' => null,
                'watchBidsAsks' => null,
                'watchOrderBookForSymbols' => null,
                'watchOrders' => null,
                'watchOrdersForSymbols' => null,
                'watchPosition' => null,
                'watchPositions' => null,
                'watchStatus' => null,
                'watchTicker' => null,
                'watchTickers' => null,
                'watchTrades' => null,
                'watchTradesForSymbols' => null,
                'watchLiquidations' => null,
                'watchLiquidationsForSymbols' => null,
                'watchMyLiquidations' => null,
                'watchMyLiquidationsForSymbols' => null,
                'withdraw' => null,
                'ws' => null,
            ),
            'urls' => array(
                'logo' => null,
                'api' => null,
                'www' => null,
                'doc' => null,
                'fees' => null,
            ),
            'api' => null,
            'requiredCredentials' => array(
                'apiKey' => true,
                'secret' => true,
                'uid' => false,
                'accountId' => false,
                'login' => false,
                'password' => false,
                'twofa' => false, // 2-factor authentication (one-time password key)
                'privateKey' => false, // a "0x"-prefixed hexstring private key for a wallet
                'walletAddress' => false, // the wallet address "0x"-prefixed hexstring
                'token' => false, // reserved for HTTP auth in some cases
            ),
            'markets' => null, // to be filled manually or by fetchMarkets
            'currencies' => array(), // to be filled manually or by fetchMarkets
            'timeframes' => null, // redefine if the exchange has.fetchOHLCV
            'fees' => array(
                'trading' => array(
                    'tierBased' => null,
                    'percentage' => null,
                    'taker' => null,
                    'maker' => null,
                ),
                'funding' => array(
                    'tierBased' => null,
                    'percentage' => null,
                    'withdraw' => array(),
                    'deposit' => array(),
                ),
            ),
            'status' => array(
                'status' => 'ok',
                'updated' => null,
                'eta' => null,
                'url' => null,
            ),
            'exceptions' => null,
            'httpExceptions' => array(
                '422' => '\\ccxt\\ExchangeError',
                '418' => '\\ccxt\\DDoSProtection',
                '429' => '\\ccxt\\RateLimitExceeded',
                '404' => '\\ccxt\\ExchangeNotAvailable',
                '409' => '\\ccxt\\ExchangeNotAvailable',
                '410' => '\\ccxt\\ExchangeNotAvailable',
                '451' => '\\ccxt\\ExchangeNotAvailable',
                '500' => '\\ccxt\\ExchangeNotAvailable',
                '501' => '\\ccxt\\ExchangeNotAvailable',
                '502' => '\\ccxt\\ExchangeNotAvailable',
                '520' => '\\ccxt\\ExchangeNotAvailable',
                '521' => '\\ccxt\\ExchangeNotAvailable',
                '522' => '\\ccxt\\ExchangeNotAvailable',
                '525' => '\\ccxt\\ExchangeNotAvailable',
                '526' => '\\ccxt\\ExchangeNotAvailable',
                '400' => '\\ccxt\\ExchangeNotAvailable',
                '403' => '\\ccxt\\ExchangeNotAvailable',
                '405' => '\\ccxt\\ExchangeNotAvailable',
                '503' => '\\ccxt\\ExchangeNotAvailable',
                '530' => '\\ccxt\\ExchangeNotAvailable',
                '408' => '\\ccxt\\RequestTimeout',
                '504' => '\\ccxt\\RequestTimeout',
                '401' => '\\ccxt\\AuthenticationError',
                '407' => '\\ccxt\\AuthenticationError',
                '511' => '\\ccxt\\AuthenticationError',
            ),
            'commonCurrencies' => array(
                'XBT' => 'BTC',
                'BCHSV' => 'BSV',
            ),
            'precisionMode' => TICK_SIZE,
            'paddingMode' => NO_PADDING,
            'limits' => array(
                'leverage' => array( 'min' => null, 'max' => null ),
                'amount' => array( 'min' => null, 'max' => null ),
                'price' => array( 'min' => null, 'max' => null ),
                'cost' => array( 'min' => null, 'max' => null ),
            ),
        );
    }

    public function safe_bool_n($dictionaryOrList, array $keys, ?bool $defaultValue = null) {
        /**
         * @ignore
         * safely extract boolean $value from dictionary or list
         * @return array(bool | null)
         */
        $value = $this->safe_value_n($dictionaryOrList, $keys, $defaultValue);
        if (is_bool($value)) {
            return $value;
        }
        return $defaultValue;
    }

    public function safe_bool_2($dictionary, int|string $key1, int|string $key2, ?bool $defaultValue = null) {
        /**
         * @ignore
         * safely extract boolean value from $dictionary or list
         * @return array(bool | null)
         */
        return $this->safe_bool_n($dictionary, array( $key1, $key2 ), $defaultValue);
    }

    public function safe_bool($dictionary, int|string $key, ?bool $defaultValue = null) {
        /**
         * @ignore
         * safely extract boolean value from $dictionary or list
         * @return array(bool | null)
         */
        return $this->safe_bool_n($dictionary, array( $key ), $defaultValue);
    }

    public function safe_dict_n($dictionaryOrList, array $keys, ?array $defaultValue = null) {
        /**
         * @ignore
         * safely extract a dictionary from dictionary or list
         * @return array(object | null)
         */
        $value = $this->safe_value_n($dictionaryOrList, $keys, $defaultValue);
        if ($value === null) {
            return $defaultValue;
        }
        if ((gettype($value) === 'array')) {
            if (gettype($value) !== 'array' || array_keys($value) !== array_keys(array_keys($value))) {
                return $value;
            }
        }
        return $defaultValue;
    }

    public function safe_dict($dictionary, int|string $key, ?array $defaultValue = null) {
        /**
         * @ignore
         * safely extract a $dictionary from $dictionary or list
         * @return array(object | null)
         */
        return $this->safe_dict_n($dictionary, array( $key ), $defaultValue);
    }

    public function safe_dict_2($dictionary, int|string $key1, string $key2, ?array $defaultValue = null) {
        /**
         * @ignore
         * safely extract a $dictionary from $dictionary or list
         * @return array(object | null)
         */
        return $this->safe_dict_n($dictionary, array( $key1, $key2 ), $defaultValue);
    }

    public function safe_list_n($dictionaryOrList, array $keys, ?array $defaultValue = null) {
        /**
         * @ignore
         * safely extract an Array from dictionary or list
         * @return array(Array | null)
         */
        $value = $this->safe_value_n($dictionaryOrList, $keys, $defaultValue);
        if ($value === null) {
            return $defaultValue;
        }
        if (gettype($value) === 'array' && array_keys($value) === array_keys(array_keys($value))) {
            return $value;
        }
        return $defaultValue;
    }

    public function safe_list_2($dictionaryOrList, int|string $key1, string $key2, ?array $defaultValue = null) {
        /**
         * @ignore
         * safely extract an Array from dictionary or list
         * @return array(Array | null)
         */
        return $this->safe_list_n($dictionaryOrList, array( $key1, $key2 ), $defaultValue);
    }

    public function safe_list($dictionaryOrList, int|string $key, ?array $defaultValue = null) {
        /**
         * @ignore
         * safely extract an Array from dictionary or list
         * @return array(Array | null)
         */
        return $this->safe_list_n($dictionaryOrList, array( $key ), $defaultValue);
    }

    public function handle_deltas($orderbook, $deltas) {
        for ($i = 0; $i < count($deltas); $i++) {
            $this->handle_delta($orderbook, $deltas[$i]);
        }
    }

    public function handle_delta($bookside, $delta) {
        throw new NotSupported($this->id . ' handleDelta not supported yet');
    }

    public function handle_deltas_with_keys(mixed $bookSide, $deltas, int|string $priceKey = 0, int|string $amountKey = 1, int|string $countOrIdKey = 2) {
        for ($i = 0; $i < count($deltas); $i++) {
            $bidAsk = $this->parse_bid_ask($deltas[$i], $priceKey, $amountKey, $countOrIdKey);
            $bookSide->storeArray ($bidAsk);
        }
    }

    public function get_cache_index($orderbook, $deltas) {
        // return the first index of the cache that can be applied to the $orderbook or -1 if not possible
        return -1;
    }

    public function find_timeframe($timeframe, $timeframes = null) {
        if ($timeframes === null) {
            $timeframes = $this->timeframes;
        }
        $keys = is_array($timeframes) ? array_keys($timeframes) : array();
        for ($i = 0; $i < count($keys); $i++) {
            $key = $keys[$i];
            if ($timeframes[$key] === $timeframe) {
                return $key;
            }
        }
        return null;
    }

    public function check_proxy_url_settings(?string $url = null, ?string $method = null, $headers = null, $body = null) {
        $usedProxies = array();
        $proxyUrl = null;
        if ($this->proxyUrl !== null) {
            $usedProxies[] = 'proxyUrl';
            $proxyUrl = $this->proxyUrl;
        }
        if ($this->proxy_url !== null) {
            $usedProxies[] = 'proxy_url';
            $proxyUrl = $this->proxy_url;
        }
        if ($this->proxyUrlCallback !== null) {
            $usedProxies[] = 'proxyUrlCallback';
            $proxyUrl = $this->proxyUrlCallback ($url, $method, $headers, $body);
        }
        if ($this->proxy_url_callback !== null) {
            $usedProxies[] = 'proxy_url_callback';
            $proxyUrl = $this->proxy_url_callback ($url, $method, $headers, $body);
        }
        // backwards-compatibility
        if ($this->proxy !== null) {
            $usedProxies[] = 'proxy';
            if (is_callable($this->proxy)) {
                $proxyUrl = $this->proxy ($url, $method, $headers, $body);
            } else {
                $proxyUrl = $this->proxy;
            }
        }
        $length = count($usedProxies);
        if ($length > 1) {
            $joinedProxyNames = implode(',', $usedProxies);
            throw new InvalidProxySettings($this->id . ' you have multiple conflicting proxy settings (' . $joinedProxyNames . '), please use only one from : $proxyUrl, proxy_url, proxyUrlCallback, proxy_url_callback');
        }
        return $proxyUrl;
    }

    public function url_encoder_for_proxy_url(string $targetUrl) {
        // to be overriden
        $includesQuery = mb_strpos($targetUrl, '?') !== false;
        $finalUrl = $includesQuery ? $this->encode_uri_component($targetUrl) : $targetUrl;
        return $finalUrl;
    }

    public function check_proxy_settings(?string $url = null, ?string $method = null, $headers = null, $body = null) {
        $usedProxies = array();
        $httpProxy = null;
        $httpsProxy = null;
        $socksProxy = null;
        // $httpProxy
        $isHttpProxyDefined = $this->value_is_defined($this->httpProxy);
        $isHttp_proxy_defined = $this->value_is_defined($this->http_proxy);
        if ($isHttpProxyDefined || $isHttp_proxy_defined) {
            $usedProxies[] = 'httpProxy';
            $httpProxy = $isHttpProxyDefined ? $this->httpProxy : $this->http_proxy;
        }
        $ishttpProxyCallbackDefined = $this->value_is_defined($this->httpProxyCallback);
        $ishttp_proxy_callback_defined = $this->value_is_defined($this->http_proxy_callback);
        if ($ishttpProxyCallbackDefined || $ishttp_proxy_callback_defined) {
            $usedProxies[] = 'httpProxyCallback';
            $httpProxy = $ishttpProxyCallbackDefined ? $this->httpProxyCallback ($url, $method, $headers, $body) : $this->http_proxy_callback ($url, $method, $headers, $body);
        }
        // $httpsProxy
        $isHttpsProxyDefined = $this->value_is_defined($this->httpsProxy);
        $isHttps_proxy_defined = $this->value_is_defined($this->https_proxy);
        if ($isHttpsProxyDefined || $isHttps_proxy_defined) {
            $usedProxies[] = 'httpsProxy';
            $httpsProxy = $isHttpsProxyDefined ? $this->httpsProxy : $this->https_proxy;
        }
        $ishttpsProxyCallbackDefined = $this->value_is_defined($this->httpsProxyCallback);
        $ishttps_proxy_callback_defined = $this->value_is_defined($this->https_proxy_callback);
        if ($ishttpsProxyCallbackDefined || $ishttps_proxy_callback_defined) {
            $usedProxies[] = 'httpsProxyCallback';
            $httpsProxy = $ishttpsProxyCallbackDefined ? $this->httpsProxyCallback ($url, $method, $headers, $body) : $this->https_proxy_callback ($url, $method, $headers, $body);
        }
        // $socksProxy
        $isSocksProxyDefined = $this->value_is_defined($this->socksProxy);
        $isSocks_proxy_defined = $this->value_is_defined($this->socks_proxy);
        if ($isSocksProxyDefined || $isSocks_proxy_defined) {
            $usedProxies[] = 'socksProxy';
            $socksProxy = $isSocksProxyDefined ? $this->socksProxy : $this->socks_proxy;
        }
        $issocksProxyCallbackDefined = $this->value_is_defined($this->socksProxyCallback);
        $issocks_proxy_callback_defined = $this->value_is_defined($this->socks_proxy_callback);
        if ($issocksProxyCallbackDefined || $issocks_proxy_callback_defined) {
            $usedProxies[] = 'socksProxyCallback';
            $socksProxy = $issocksProxyCallbackDefined ? $this->socksProxyCallback ($url, $method, $headers, $body) : $this->socks_proxy_callback ($url, $method, $headers, $body);
        }
        // check
        $length = count($usedProxies);
        if ($length > 1) {
            $joinedProxyNames = implode(',', $usedProxies);
            throw new InvalidProxySettings($this->id . ' you have multiple conflicting proxy settings (' . $joinedProxyNames . '), please use only one from => $httpProxy, $httpsProxy, httpProxyCallback, httpsProxyCallback, $socksProxy, socksProxyCallback');
        }
        return array( $httpProxy, $httpsProxy, $socksProxy );
    }

    public function check_ws_proxy_settings() {
        $usedProxies = array();
        $wsProxy = null;
        $wssProxy = null;
        $wsSocksProxy = null;
        // ws proxy
        $isWsProxyDefined = $this->value_is_defined($this->wsProxy);
        $is_ws_proxy_defined = $this->value_is_defined($this->ws_proxy);
        if ($isWsProxyDefined || $is_ws_proxy_defined) {
            $usedProxies[] = 'wsProxy';
            $wsProxy = ($isWsProxyDefined) ? $this->wsProxy : $this->ws_proxy;
        }
        // wss proxy
        $isWssProxyDefined = $this->value_is_defined($this->wssProxy);
        $is_wss_proxy_defined = $this->value_is_defined($this->wss_proxy);
        if ($isWssProxyDefined || $is_wss_proxy_defined) {
            $usedProxies[] = 'wssProxy';
            $wssProxy = ($isWssProxyDefined) ? $this->wssProxy : $this->wss_proxy;
        }
        // ws socks proxy
        $isWsSocksProxyDefined = $this->value_is_defined($this->wsSocksProxy);
        $is_ws_socks_proxy_defined = $this->value_is_defined($this->ws_socks_proxy);
        if ($isWsSocksProxyDefined || $is_ws_socks_proxy_defined) {
            $usedProxies[] = 'wsSocksProxy';
            $wsSocksProxy = ($isWsSocksProxyDefined) ? $this->wsSocksProxy : $this->ws_socks_proxy;
        }
        // check
        $length = count($usedProxies);
        if ($length > 1) {
            $joinedProxyNames = implode(',', $usedProxies);
            throw new InvalidProxySettings($this->id . ' you have multiple conflicting proxy settings (' . $joinedProxyNames . '), please use only one from => $wsProxy, $wssProxy, wsSocksProxy');
        }
        return array( $wsProxy, $wssProxy, $wsSocksProxy );
    }

    public function check_conflicting_proxies($proxyAgentSet, $proxyUrlSet) {
        if ($proxyAgentSet && $proxyUrlSet) {
            throw new InvalidProxySettings($this->id . ' you have multiple conflicting proxy settings, please use only one from : proxyUrl, httpProxy, httpsProxy, socksProxy');
        }
    }

    public function check_address(?string $address = null) {
        if ($address === null) {
            throw new InvalidAddress($this->id . ' $address is null');
        }
        // check the $address is not the same letter like 'aaaaa' nor too short nor has a space
        $uniqChars = ($this->unique($this->string_to_chars_array($address)));
        $length = count($uniqChars); // py transpiler trick
        if ($length === 1 || strlen($address) < $this->minFundingAddressLength || mb_strpos($address, ' ') > -1) {
            throw new InvalidAddress($this->id . ' $address is invalid or has less than ' . (string) $this->minFundingAddressLength . ' characters => "' . (string) $address . '"');
        }
        return $address;
    }

    public function find_message_hashes($client, string $element) {
        $result = array();
        $messageHashes = is_array($client->futures) ? array_keys($client->futures) : array();
        for ($i = 0; $i < count($messageHashes); $i++) {
            $messageHash = $messageHashes[$i];
            if (mb_strpos($messageHash, $element) !== false) {
                $result[] = $messageHash;
            }
        }
        return $result;
    }

    public function filter_by_limit(mixed $array, ?int $limit = null, int|string $key = 'timestamp', bool $fromStart = false) {
        if ($this->value_is_defined($limit)) {
            $arrayLength = count($array);
            if ($arrayLength > 0) {
                $ascending = true;
                if ((is_array($array[0]) && array_key_exists($key, $array[0]))) {
                    $first = $array[0][$key];
                    $last = $array[$arrayLength - 1][$key];
                    if ($first !== null && $last !== null) {
                        $ascending = $first <= $last;  // true if $array is sorted in $ascending order based on 'timestamp'
                    }
                }
                if ($fromStart) {
                    if ($limit > $arrayLength) {
                        $limit = $arrayLength;
                    }
                    // $array = $ascending ? $this->array_slice($array, 0, $limit) : $this->array_slice($array, -$limit);
                    if ($ascending) {
                        $array = $this->array_slice($array, 0, $limit);
                    } else {
                        $array = $this->array_slice($array, -$limit);
                    }
                } else {
                    // $array = $ascending ? $this->array_slice($array, -$limit) : $this->array_slice($array, 0, $limit);
                    if ($ascending) {
                        $array = $this->array_slice($array, -$limit);
                    } else {
                        $array = $this->array_slice($array, 0, $limit);
                    }
                }
            }
        }
        return $array;
    }

    public function filter_by_since_limit(mixed $array, ?int $since = null, ?int $limit = null, int|string $key = 'timestamp', $tail = false) {
        $sinceIsDefined = $this->value_is_defined($since);
        $parsedArray = $this->to_array($array);
        $result = $parsedArray;
        if ($sinceIsDefined) {
            $result = [ ];
            for ($i = 0; $i < count($parsedArray); $i++) {
                $entry = $parsedArray[$i];
                $value = $this->safe_value($entry, $key);
                if ($value && ($value >= $since)) {
                    $result[] = $entry;
                }
            }
        }
        if ($tail && $limit !== null) {
            return $this->array_slice($result, -$limit);
        }
        // if the user provided a 'since' argument
        // we want to $limit the $result starting from the 'since'
        $shouldFilterFromStart = !$tail && $sinceIsDefined;
        return $this->filter_by_limit($result, $limit, $key, $shouldFilterFromStart);
    }

    public function filter_by_value_since_limit(mixed $array, int|string $field, $value = null, ?int $since = null, ?int $limit = null, $key = 'timestamp', $tail = false) {
        $valueIsDefined = $this->value_is_defined($value);
        $sinceIsDefined = $this->value_is_defined($since);
        $parsedArray = $this->to_array($array);
        $result = $parsedArray;
        // single-pass filter for both symbol and $since
        if ($valueIsDefined || $sinceIsDefined) {
            $result = [ ];
            for ($i = 0; $i < count($parsedArray); $i++) {
                $entry = $parsedArray[$i];
                $entryFiledEqualValue = $entry[$field] === $value;
                $firstCondition = $valueIsDefined ? $entryFiledEqualValue : true;
                $entryKeyValue = $this->safe_value($entry, $key);
                $entryKeyGESince = ($entryKeyValue) && ($since !== null) && ($entryKeyValue >= $since);
                $secondCondition = $sinceIsDefined ? $entryKeyGESince : true;
                if ($firstCondition && $secondCondition) {
                    $result[] = $entry;
                }
            }
        }
        if ($tail && $limit !== null) {
            return $this->array_slice($result, -$limit);
        }
        return $this->filter_by_limit($result, $limit, $key, $sinceIsDefined);
    }

    public function set_sandbox_mode(bool $enabled) {
        /**
         * set the sandbox mode for the exchange
         * @param {boolean} $enabled true to enable sandbox mode, false to disable it
         */
        if ($enabled) {
            if (is_array($this->urls) && array_key_exists('test', $this->urls)) {
                if (gettype($this->urls['api']) === 'string') {
                    $this->urls['apiBackup'] = $this->urls['api'];
                    $this->urls['api'] = $this->urls['test'];
                } else {
                    $this->urls['apiBackup'] = $this->clone($this->urls['api']);
                    $this->urls['api'] = $this->clone($this->urls['test']);
                }
            } else {
                throw new NotSupported($this->id . ' does not have a sandbox URL');
            }
            // set flag
            $this->isSandboxModeEnabled = true;
        } elseif (is_array($this->urls) && array_key_exists('apiBackup', $this->urls)) {
            if (gettype($this->urls['api']) === 'string') {
                $this->urls['api'] = $this->urls['apiBackup'];
            } else {
                $this->urls['api'] = $this->clone($this->urls['apiBackup']);
            }
            $newUrls = $this->omit($this->urls, 'apiBackup');
            $this->urls = $newUrls;
            // set flag
            $this->isSandboxModeEnabled = false;
        }
    }

    public function sign($path, mixed $api = 'public', $method = 'GET', $params = array (), mixed $headers = null, mixed $body = null) {
        return array();
    }

    public function fetch_accounts($params = array ()) {
        throw new NotSupported($this->id . ' fetchAccounts() is not supported yet');
    }

    public function fetch_trades(string $symbol, ?int $since = null, ?int $limit = null, $params = array ()) {
        throw new NotSupported($this->id . ' fetchTrades() is not supported yet');
    }

    public function fetch_trades_ws(string $symbol, ?int $since = null, ?int $limit = null, $params = array ()) {
        throw new NotSupported($this->id . ' fetchTradesWs() is not supported yet');
    }

    public function watch_liquidations(string $symbol, ?int $since = null, ?int $limit = null, $params = array ()) {
        if ($this->has['watchLiquidationsForSymbols']) {
            return $this->watch_liquidations_for_symbols(array( $symbol ), $since, $limit, $params);
        }
        throw new NotSupported($this->id . ' watchLiquidations() is not supported yet');
    }

    public function subscribe_liquidations(string $symbol, mixed $callback, $synchronous = true, $params = array ()) {
        /**
         * watch the public liquidations of a trading pair
         * @param {string} $symbol unified CCXT market $symbol
         * @param {Function} $callback Consumer function to be called with each update
         * @param {boolean} $synchronous if set to true, the $callback will wait to finish before passing next message
         * @param {array} [$params] exchange specific parameters for the bitmex api endpoint
         */
        $this->load_markets();
        $stream = $this->stream;
        if ($callback !== null) {
            $stream->subscribe ('liquidations::' . $symbol, $callback, $synchronous);
        }
        $stream->add_watch_function('liquidations', array( $symbol, null, null, $params ));
        return $this->watch_liquidations($symbol, null, null, $params);
    }

    public function watch_liquidations_for_symbols(array $symbols, ?int $since = null, ?int $limit = null, $params = array ()) {
        throw new NotSupported($this->id . ' watchLiquidationsForSymbols() is not supported yet');
    }

    public function subscribe_liquidations_for_symbols(array $symbols, mixed $callback, $synchronous = true, $params = array ()) {
        /**
         * watch the public liquidations of trading pairs
         * @param {string[]} $symbols unified CCXT market symbol
         * @param {Function} $callback Consumer function to be called with each update
         * @param {boolean} $synchronous if set to true, the $callback will wait to finish before passing next message
         * @param {array} [$params] exchange specific parameters for the bitmex api endpoint
         */
        $this->load_markets();
        $symbols = $this->market_symbols($symbols, null, true);
        $stream = $this->stream;
        if ($callback !== null) {
            for ($i = 0; $i < count($symbols); $i++) {
                $stream->subscribe ('liquidations::' . $symbols[$i], $callback, $synchronous);
            }
            if ($this->is_empty($symbols)) {
                $stream->subscribe ('liquidations', $callback, $synchronous);
            }
        }
        $stream->add_watch_function('watchLiquidationsForSymbols', array( $symbols, null, null, $params ));
        return $this->watch_trades_for_symbols($symbols, null, null, $params);
    }

    public function watch_my_liquidations(string $symbol, ?int $since = null, ?int $limit = null, $params = array ()) {
        if ($this->has['watchMyLiquidationsForSymbols']) {
            return $this->watch_my_liquidations_for_symbols(array( $symbol ), $since, $limit, $params);
        }
        throw new NotSupported($this->id . ' watchMyLiquidations() is not supported yet');
    }

    public function watch_my_liquidations_for_symbols(array $symbols, ?int $since = null, ?int $limit = null, $params = array ()) {
        throw new NotSupported($this->id . ' watchMyLiquidationsForSymbols() is not supported yet');
    }

    public function watch_trades(string $symbol, ?int $since = null, ?int $limit = null, $params = array ()) {
        throw new NotSupported($this->id . ' watchTrades() is not supported yet');
    }

<<<<<<< HEAD
    public function subscribe_trades(string $symbol, mixed $callback = null, bool $synchronous = true, $params = array ()) {
        /**
         * subscribe $callback to be called with each trade
         * @param {string[]} symbols unified $symbol of the market to fetch trades for
         * @param {Function} $callback Consumer function to be called with each update
         * @param {boolean} $synchronous if set to true, the $callback will wait to finish before passing next message
         * @param {array} [$params] extra parameters specific to the exchange API endpoint
         */
        $this->load_markets();
        $stream = $this->stream;
        if ($callback !== null) {
            $stream->subscribe ('trades::' . $symbol, $callback, $synchronous);
        }
        $stream->add_watch_function('watchTrades', array( $symbol, null, null, $params ));
        return $this->watch_trades($symbol, null, null, $params);
=======
    public function un_watch_orders(?string $symbol = null, $params = array ()) {
        throw new NotSupported($this->id . ' unWatchOrders() is not supported yet');
>>>>>>> bd0b9a85
    }

    public function un_watch_trades(string $symbol, $params = array ()) {
        throw new NotSupported($this->id . ' unWatchTrades() is not supported yet');
    }

    public function watch_trades_for_symbols(array $symbols, ?int $since = null, ?int $limit = null, $params = array ()) {
        throw new NotSupported($this->id . ' watchTradesForSymbols() is not supported yet');
    }

    public function subscribe_trades_for_symbols(array $symbols, mixed $callback = null, bool $synchronous = true, $params = array ()) {
        /**
         * subscribe $callback to be called with each trade
         * @param {string[]} $symbols unified symbol of the market to fetch trades for
         * @param {Function} $callback Consumer function to be called with each update
         * @param {boolean} $synchronous if set to true, the $callback will wait to finish before passing next message
         * @param {array} [$params] extra parameters specific to the exchange API endpoint
         */
        $this->load_markets();
        $symbols = $this->market_symbols($symbols, null, true);
        $stream = $this->stream;
        if ($callback !== null) {
            for ($i = 0; $i < count($symbols); $i++) {
                $stream->subscribe ('trades::' . $symbols[$i], $callback, $synchronous);
            }
            if ($this->is_empty($symbols)) {
                $stream->subscribe ('trades', $callback, $synchronous);
            }
        }
        $stream->add_watch_function('watchTradesForSymbols', array( $symbols, null, null, $params ));
        return $this->watch_trades_for_symbols($symbols, null, null, $params);
    }

    public function un_watch_trades_for_symbols(array $symbols, $params = array ()) {
        throw new NotSupported($this->id . ' unWatchTradesForSymbols() is not supported yet');
    }

    public function watch_my_trades_for_symbols(array $symbols, ?int $since = null, ?int $limit = null, $params = array ()) {
        throw new NotSupported($this->id . ' watchMyTradesForSymbols() is not supported yet');
    }

    public function subscribe_my_trades_for_symbols(array $symbols, mixed $callback = null, bool $synchronous = true, $params = array ()) {
        /**
         * subscribe $callback to be called with each user trade
         * @param {string[]} $symbols unified symbol of the market to fetch trades for
         * @param {Function} $callback Consumer function to be called with each update
         * @param {boolean} $synchronous if set to true, the $callback will wait to finish before passing next message
         * @param {array} [$params] extra parameters specific to the exchange API endpoint
         */
        $this->load_markets();
        $symbols = $this->market_symbols($symbols, null, true);
        $stream = $this->stream;
        if ($callback !== null) {
            if ($this->is_empty($symbols)) {
                $stream->subscribe ('myTrades', $callback, $synchronous);
            } else {
                for ($i = 0; $i < count($symbols); $i++) {
                    $stream->subscribe ('myTrades::' . $symbols[$i], $callback, $synchronous);
                }
            }
        }
        $stream->add_watch_function('watchMyTradesForSymbols', array( $symbols, null, null, $params ));
        return $this->watch_my_trades_for_symbols($symbols, null, null, $params);
    }

    public function watch_orders_for_symbols(array $symbols, ?int $since = null, ?int $limit = null, $params = array ()) {
        throw new NotSupported($this->id . ' watchOrdersForSymbols() is not supported yet');
    }

    public function subscribe_orders_for_symbols(array $symbols, mixed $callback = null, bool $synchronous = true, $params = array ()) {
        /**
         * subscribe $callback to be called with order
         * @param {string[]} $symbols unified symbol of the market to fetch orders for
         * @param {Function} $callback Consumer function to be called with each update
         * @param {boolean} $synchronous if set to true, the $callback will wait to finish before passing next message
         * @param {array} [$params] extra parameters specific to the exchange API endpoint
         */
        $this->load_markets();
        $symbols = $this->market_symbols($symbols, null, true);
        $stream = $this->stream;
        if ($callback !== null) {
            for ($i = 0; $i < count($symbols); $i++) {
                $stream->subscribe ('orders::' . $symbols[$i], $callback, $synchronous);
            }
            if ($this->is_empty($symbols)) {
                $stream->subscribe ('orders', $callback, $synchronous);
            }
        }
        $stream->add_watch_function('watchOrdersForSymbols', array( $symbols, null, null, $params ));
        return $this->watch_orders_for_symbols($symbols, null, null, $params);
    }

    public function watch_ohlcv_for_symbols(array $symbolsAndTimeframes, ?int $since = null, ?int $limit = null, $params = array ()) {
        throw new NotSupported($this->id . ' watchOHLCVForSymbols() is not supported yet');
    }

    public function subscribe_ohlcv_for_symbols(array $symbolsAndTimeframes, mixed $callback = null, bool $synchronous = true, $params = array ()) {
        /**
         * subscribe $callback to be called with order
         * @param {string[]} symbols unified $symbol of the market to fetch orders for
         * @param {Function} $callback Consumer function to be called with each update
         * @param {boolean} $synchronous if set to true, the $callback will wait to finish before passing next message
         * @param {array} [$params] extra parameters specific to the exchange API endpoint
         */
        $this->load_markets();
        $stream = $this->stream;
        if ($callback !== null) {
            for ($i = 0; $i < count($symbolsAndTimeframes); $i++) {
                $symbol = $this->symbol($symbolsAndTimeframes[$i][0]);
                $timeframe = $symbolsAndTimeframes[$i][1];
                $stream->subscribe ('ohlcvs' . '::' . $symbol . '::' . $timeframe, $callback, $synchronous);
            }
            if ($this->is_empty($symbolsAndTimeframes)) {
                $stream->subscribe ('ohlcvs', $callback, $synchronous);
            }
        }
        $stream->add_watch_function('watchOHLCVForSymbols', array( $symbolsAndTimeframes, null, null, $params ));
        return $this->watch_ohlcv_for_symbols($symbolsAndTimeframes, null, null, $params);
    }

    public function un_watch_ohlcv_for_symbols(array $symbolsAndTimeframes, $params = array ()) {
        throw new NotSupported($this->id . ' unWatchOHLCVForSymbols() is not supported yet');
    }

    public function watch_order_book_for_symbols(array $symbols, ?int $limit = null, $params = array ()) {
        throw new NotSupported($this->id . ' watchOrderBookForSymbols() is not supported yet');
    }

    public function subscribe_order_book_for_symbols(array $symbols, mixed $callback = null, bool $synchronous = true, $params = array ()) {
        /**
         * subscribes to information on open orders with bid (buy) and ask (sell) prices, volumes and other data
         * @param {string[]} $symbols unified array of $symbols
         * @param {Function} $callback function to call when receiving an update
         * @param {boolean} $synchronous if set to true, the $callback will wait to finish before passing next message
         * @param {array} [$params] extra parameters specific to the exchange API endpoint
         * @return {array} A dictionary of ~@link https://docs.ccxt.com/#/?id=order-book-structure order book structures~ indexed by market $symbols
         */
        $this->load_markets();
        $stream = $this->stream;
        $symbols = $this->market_symbols($symbols, null, true);
        if ($callback !== null) {
            for ($i = 0; $i < count($symbols); $i++) {
                $stream->subscribe ('orderbooks::' . $symbols[$i], $callback, $synchronous);
            }
            if ($this->is_empty($symbols)) {
                $stream->subscribe ('orderbooks', $callback, $synchronous);
            }
        }
        $stream->add_watch_function('watchOrderBookForSymbols', array( $symbols, null, $params ));
        return $this->watch_order_book_for_symbols($symbols, null, $params);
    }

    public function un_watch_order_book_for_symbols(array $symbols, $params = array ()) {
        throw new NotSupported($this->id . ' unWatchOrderBookForSymbols() is not supported yet');
    }

    public function fetch_deposit_addresses(?array $codes = null, $params = array ()) {
        throw new NotSupported($this->id . ' fetchDepositAddresses() is not supported yet');
    }

    public function fetch_order_book(string $symbol, ?int $limit = null, $params = array ()) {
        throw new NotSupported($this->id . ' fetchOrderBook() is not supported yet');
    }

    public function fetch_order_book_ws(string $symbol, ?int $limit = null, $params = array ()) {
        throw new NotSupported($this->id . ' fetchOrderBookWs() is not supported yet');
    }

    public function fetch_margin_mode(string $symbol, $params = array ()) {
        if ($this->has['fetchMarginModes']) {
            $marginModes = $this->fetch_margin_modes(array( $symbol ), $params);
            return $this->safe_dict($marginModes, $symbol);
        } else {
            throw new NotSupported($this->id . ' fetchMarginMode() is not supported yet');
        }
    }

    public function fetch_margin_modes(?array $symbols = null, $params = array ()) {
        throw new NotSupported($this->id . ' fetchMarginModes () is not supported yet');
    }

    public function fetch_rest_order_book_safe($symbol, $limit = null, $params = array ()) {
        $fetchSnapshotMaxRetries = $this->handle_option('watchOrderBook', 'maxRetries', 3);
        for ($i = 0; $i < $fetchSnapshotMaxRetries; $i++) {
            try {
                $orderBook = $this->fetch_order_book($symbol, $limit, $params);
                return $orderBook;
            } catch (Exception $e) {
                if (($i + 1) === $fetchSnapshotMaxRetries) {
                    throw $e;
                }
            }
        }
        return null;
    }

    public function watch_order_book(string $symbol, ?int $limit = null, $params = array ()) {
        throw new NotSupported($this->id . ' watchOrderBook() is not supported yet');
    }

    public function subscribe_order_book(string $symbol, mixed $callback = null, bool $synchronous = true, $params = array ()) {
        /**
         * subscribe to information on open orders with bid (buy) and ask (sell) prices, volumes and other data
         * @param {string} $symbol unified $symbol of the market to fetch the order book for
         * @param {Function} $callback Consumer function to be called with each update
         * @param {boolean} $synchronous if set to true, the $callback will wait to finish before passing next message
         * @return {array} A dictionary of ~@link https://docs.ccxt.com/#/?id=order-book-structure order book structures~ indexed by market symbols
         */
        return $this->subscribe_order_book_for_symbols(array( $symbol ), $callback, $synchronous, $params);
    }

    public function un_watch_order_book(string $symbol, $params = array ()) {
        throw new NotSupported($this->id . ' unWatchOrderBook() is not supported yet');
    }

    public function fetch_time($params = array ()) {
        throw new NotSupported($this->id . ' fetchTime() is not supported yet');
    }

    public function fetch_trading_limits(?array $symbols = null, $params = array ()) {
        throw new NotSupported($this->id . ' fetchTradingLimits() is not supported yet');
    }

    public function parse_currency(array $rawCurrency) {
        throw new NotSupported($this->id . ' parseCurrency() is not supported yet');
    }

    public function parse_currencies($rawCurrencies) {
        $result = array();
        $arr = $this->to_array($rawCurrencies);
        for ($i = 0; $i < count($arr); $i++) {
            $parsed = $this->parse_currency($arr[$i]);
            $code = $parsed['code'];
            $result[$code] = $parsed;
        }
        return $result;
    }

    public function parse_market(array $market) {
        throw new NotSupported($this->id . ' parseMarket() is not supported yet');
    }

    public function parse_markets($markets) {
        $result = array();
        for ($i = 0; $i < count($markets); $i++) {
            $result[] = $this->parse_market($markets[$i]);
        }
        return $result;
    }

    public function parse_ticker(array $ticker, ?array $market = null) {
        throw new NotSupported($this->id . ' parseTicker() is not supported yet');
    }

    public function parse_deposit_address($depositAddress, ?array $currency = null) {
        throw new NotSupported($this->id . ' parseDepositAddress() is not supported yet');
    }

    public function parse_trade(array $trade, ?array $market = null) {
        throw new NotSupported($this->id . ' parseTrade() is not supported yet');
    }

    public function parse_transaction(array $transaction, ?array $currency = null) {
        throw new NotSupported($this->id . ' parseTransaction() is not supported yet');
    }

    public function parse_transfer(array $transfer, ?array $currency = null) {
        throw new NotSupported($this->id . ' parseTransfer() is not supported yet');
    }

    public function parse_account(array $account) {
        throw new NotSupported($this->id . ' parseAccount() is not supported yet');
    }

    public function parse_ledger_entry(array $item, ?array $currency = null) {
        throw new NotSupported($this->id . ' parseLedgerEntry() is not supported yet');
    }

    public function parse_order(array $order, ?array $market = null) {
        throw new NotSupported($this->id . ' parseOrder() is not supported yet');
    }

    public function fetch_cross_borrow_rates($params = array ()) {
        throw new NotSupported($this->id . ' fetchCrossBorrowRates() is not supported yet');
    }

    public function fetch_isolated_borrow_rates($params = array ()) {
        throw new NotSupported($this->id . ' fetchIsolatedBorrowRates() is not supported yet');
    }

    public function parse_market_leverage_tiers($info, ?array $market = null) {
        throw new NotSupported($this->id . ' parseMarketLeverageTiers() is not supported yet');
    }

    public function fetch_leverage_tiers(?array $symbols = null, $params = array ()) {
        throw new NotSupported($this->id . ' fetchLeverageTiers() is not supported yet');
    }

    public function parse_position(array $position, ?array $market = null) {
        throw new NotSupported($this->id . ' parsePosition() is not supported yet');
    }

    public function parse_funding_rate_history($info, ?array $market = null) {
        throw new NotSupported($this->id . ' parseFundingRateHistory() is not supported yet');
    }

    public function parse_borrow_interest(array $info, ?array $market = null) {
        throw new NotSupported($this->id . ' parseBorrowInterest() is not supported yet');
    }

    public function parse_isolated_borrow_rate(array $info, ?array $market = null) {
        throw new NotSupported($this->id . ' parseIsolatedBorrowRate() is not supported yet');
    }

    public function parse_ws_trade(array $trade, ?array $market = null) {
        throw new NotSupported($this->id . ' parseWsTrade() is not supported yet');
    }

    public function parse_ws_order(array $order, ?array $market = null) {
        throw new NotSupported($this->id . ' parseWsOrder() is not supported yet');
    }

    public function parse_ws_order_trade(array $trade, ?array $market = null) {
        throw new NotSupported($this->id . ' parseWsOrderTrade() is not supported yet');
    }

    public function parse_ws_ohlcv($ohlcv, ?array $market = null) {
        return $this->parse_ohlcv($ohlcv, $market);
    }

    public function fetch_funding_rates(?array $symbols = null, $params = array ()) {
        throw new NotSupported($this->id . ' fetchFundingRates() is not supported yet');
    }

    public function fetch_funding_intervals(?array $symbols = null, $params = array ()) {
        throw new NotSupported($this->id . ' fetchFundingIntervals() is not supported yet');
    }

    public function watch_funding_rate(string $symbol, $params = array ()) {
        throw new NotSupported($this->id . ' watchFundingRate() is not supported yet');
    }

    public function watch_funding_rates(array $symbols, $params = array ()) {
        throw new NotSupported($this->id . ' watchFundingRates() is not supported yet');
    }

    public function watch_funding_rates_for_symbols(array $symbols, $params = array ()) {
        return $this->watch_funding_rates($symbols, $params);
    }

    public function transfer(string $code, float $amount, string $fromAccount, string $toAccount, $params = array ()) {
        throw new NotSupported($this->id . ' transfer() is not supported yet');
    }

    public function withdraw(string $code, float $amount, string $address, $tag = null, $params = array ()) {
        throw new NotSupported($this->id . ' withdraw() is not supported yet');
    }

    public function create_deposit_address(string $code, $params = array ()) {
        throw new NotSupported($this->id . ' createDepositAddress() is not supported yet');
    }

    public function set_leverage(?int $leverage, ?string $symbol = null, $params = array ()) {
        throw new NotSupported($this->id . ' setLeverage() is not supported yet');
    }

    public function fetch_leverage(string $symbol, $params = array ()) {
        if ($this->has['fetchLeverages']) {
            $leverages = $this->fetch_leverages(array( $symbol ), $params);
            return $this->safe_dict($leverages, $symbol);
        } else {
            throw new NotSupported($this->id . ' fetchLeverage() is not supported yet');
        }
    }

    public function fetch_leverages(?array $symbols = null, $params = array ()) {
        throw new NotSupported($this->id . ' fetchLeverages() is not supported yet');
    }

    public function set_position_mode(bool $hedged, ?string $symbol = null, $params = array ()) {
        throw new NotSupported($this->id . ' setPositionMode() is not supported yet');
    }

    public function add_margin(string $symbol, float $amount, $params = array ()) {
        throw new NotSupported($this->id . ' addMargin() is not supported yet');
    }

    public function reduce_margin(string $symbol, float $amount, $params = array ()) {
        throw new NotSupported($this->id . ' reduceMargin() is not supported yet');
    }

    public function set_margin(string $symbol, float $amount, $params = array ()) {
        throw new NotSupported($this->id . ' setMargin() is not supported yet');
    }

    public function fetch_long_short_ratio(string $symbol, ?string $timeframe = null, $params = array ()) {
        throw new NotSupported($this->id . ' fetchLongShortRatio() is not supported yet');
    }

    public function fetch_long_short_ratio_history(?string $symbol = null, ?string $timeframe = null, ?int $since = null, ?int $limit = null, $params = array ()) {
        throw new NotSupported($this->id . ' fetchLongShortRatioHistory() is not supported yet');
    }

    public function fetch_margin_adjustment_history(?string $symbol = null, ?string $type = null, ?float $since = null, ?float $limit = null, $params = array ()) {
        /**
         * fetches the history of margin added or reduced from contract isolated positions
         * @param {string} [$symbol] unified market $symbol
         * @param {string} [$type] "add" or "reduce"
         * @param {int} [$since] timestamp in ms of the earliest change to fetch
         * @param {int} [$limit] the maximum amount of changes to fetch
         * @param {array} $params extra parameters specific to the exchange api endpoint
         * @return {array[]} a list of ~@link https://docs.ccxt.com/#/?id=margin-loan-structure margin structures~
         */
        throw new NotSupported($this->id . ' fetchMarginAdjustmentHistory() is not supported yet');
    }

    public function set_margin_mode(string $marginMode, ?string $symbol = null, $params = array ()) {
        throw new NotSupported($this->id . ' setMarginMode() is not supported yet');
    }

    public function fetch_deposit_addresses_by_network(string $code, $params = array ()) {
        throw new NotSupported($this->id . ' fetchDepositAddressesByNetwork() is not supported yet');
    }

    public function fetch_open_interest_history(string $symbol, $timeframe = '1h', ?int $since = null, ?int $limit = null, $params = array ()) {
        throw new NotSupported($this->id . ' fetchOpenInterestHistory() is not supported yet');
    }

    public function fetch_open_interest(string $symbol, $params = array ()) {
        throw new NotSupported($this->id . ' fetchOpenInterest() is not supported yet');
    }

    public function fetch_open_interests(?array $symbols = null, $params = array ()) {
        throw new NotSupported($this->id . ' fetchOpenInterests() is not supported yet');
    }

    public function sign_in($params = array ()) {
        throw new NotSupported($this->id . ' signIn() is not supported yet');
    }

    public function fetch_payment_methods($params = array ()) {
        throw new NotSupported($this->id . ' fetchPaymentMethods() is not supported yet');
    }

    public function parse_to_int($number) {
        // Solve Common intvalmisuse ex => intval((since / (string) 1000))
        // using a $number which is not valid in ts
        $stringifiedNumber = $this->number_to_string($number);
        $convertedNumber = floatval($stringifiedNumber);
        return intval($convertedNumber);
    }

    public function parse_to_numeric($number) {
        $stringVersion = $this->number_to_string($number); // this will convert 1.0 and 1 to "1" and 1.1 to "1.1"
        // keep this in mind:
        // in JS => 1 == 1.0 is true;  1 === 1.0 is true
        // in Python => 1 == 1.0 is true
        // in PHP 1 == 1.0 is true, but 1 === 1.0 is false
        if (mb_strpos($stringVersion, '.') !== false) {
            return floatval($stringVersion);
        }
        return intval($stringVersion);
    }

    public function is_round_number(float $value) {
        // this method is similar to isInteger, but this is more loyal and does not check for types.
        // i.e. isRoundNumber(1.000) returns true, while isInteger(1.000) returns false
        $res = $this->parse_to_numeric((fmod($value, 1)));
        return $res === 0;
    }

    public function safe_number_omit_zero(array $obj, int|string $key, ?float $defaultValue = null) {
        $value = $this->safe_string($obj, $key);
        $final = $this->parse_number($this->omit_zero($value));
        return ($final === null) ? $defaultValue : $final;
    }

    public function safe_integer_omit_zero(array $obj, int|string $key, ?int $defaultValue = null) {
        $timestamp = $this->safe_integer($obj, $key, $defaultValue);
        if ($timestamp === null || $timestamp === 0) {
            return null;
        }
        return $timestamp;
    }

    public function after_construct() {
        // networks
        $this->create_networks_by_id_object();
        $this->setup_stream();
        $this->features_generator();
        // init predefined markets if any
        if ($this->markets) {
            $this->set_markets($this->markets);
        }
        // init the request rate limiter
        $this->init_rest_rate_limiter();
        // sanbox mode
        $isSandbox = $this->safe_bool_2($this->options, 'sandbox', 'testnet', false);
        if ($isSandbox) {
            $this->set_sandbox_mode($isSandbox);
        }
    }

    public function init_rest_rate_limiter() {
        if ($this->rateLimit === null || ($this->id !== null && $this->rateLimit === -1)) {
            throw new ExchangeError($this->id . '.rateLimit property is not configured');
        }
        $refillRate = $this->MAX_VALUE;
        if ($this->rateLimit > 0) {
            $refillRate = 1 / $this->rateLimit;
        }
        $defaultBucket = array(
            'delay' => 0.001,
            'capacity' => 1,
            'cost' => 1,
            'maxCapacity' => 1000,
            'refillRate' => $refillRate,
        );
        $existingBucket = ($this->tokenBucket === null) ? array() : $this->tokenBucket;
        $this->tokenBucket = $this->extend($defaultBucket, $existingBucket);
        $this->init_throttler();
    }

    public function features_generator() {
        //
        // in the exchange-specific features can be something like this, where we support 'string' aliases too:
        //
        //     {
        //         'my' : array(
        //             'createOrder' : array(...),
        //         ),
        //         'swap' => array(
        //             'linear' => array(
        //                 'extends' => my',
        //             ),
        //         ),
        //     }
        //
        if ($this->features === null) {
            return;
        }
        // reconstruct
        $initialFeatures = $this->features;
        $this->features = array();
        $unifiedMarketTypes = array( 'spot', 'swap', 'future', 'option' );
        $subTypes = array( 'linear', 'inverse' );
        // atm only support basic methods, eg => 'createOrder', 'fetchOrder', 'fetchOrders', 'fetchMyTrades'
        for ($i = 0; $i < count($unifiedMarketTypes); $i++) {
            $marketType = $unifiedMarketTypes[$i];
            // if $marketType is not filled for this exchange, don't add that in `features`
            if (!(is_array($initialFeatures) && array_key_exists($marketType, $initialFeatures))) {
                $this->features[$marketType] = null;
            } else {
                if ($marketType === 'spot') {
                    $this->features[$marketType] = $this->features_mapper($initialFeatures, $marketType, null);
                } else {
                    $this->features[$marketType] = array();
                    for ($j = 0; $j < count($subTypes); $j++) {
                        $subType = $subTypes[$j];
                        $this->features[$marketType][$subType] = $this->features_mapper($initialFeatures, $marketType, $subType);
                    }
                }
            }
        }
    }

    public function features_mapper(mixed $initialFeatures, ?string $marketType, ?string $subType = null) {
        $featuresObj = ($subType !== null) ? $initialFeatures[$marketType][$subType] : $initialFeatures[$marketType];
        // if exchange does not have that market-type (eg. future>inverse)
        if ($featuresObj === null) {
            return null;
        }
        $extendsStr = $this->safe_string($featuresObj, 'extends');
        if ($extendsStr !== null) {
            $featuresObj = $this->omit($featuresObj, 'extends');
            $extendObj = $this->features_mapper($initialFeatures, $extendsStr);
            $featuresObj = $this->deep_extend($extendObj, $featuresObj);
        }
        //
        // ### corrections ###
        //
        // createOrder
        if (is_array($featuresObj) && array_key_exists('createOrder', $featuresObj)) {
            $value = $this->safe_dict($featuresObj['createOrder'], 'attachedStopLossTakeProfit');
            $featuresObj['createOrder']['stopLoss'] = $value;
            $featuresObj['createOrder']['takeProfit'] = $value;
            if ($marketType === 'spot') {
                // default 'hedged' => false
                $featuresObj['createOrder']['hedged'] = false;
                // default 'leverage' => false
                if (!(is_array($featuresObj['createOrder']) && array_key_exists('leverage', $featuresObj['createOrder']))) {
                    $featuresObj['createOrder']['leverage'] = false;
                }
            }
            // default 'GTC' to true
            if ($this->safe_bool($featuresObj['createOrder']['timeInForce'], 'GTC') === null) {
                $featuresObj['createOrder']['timeInForce']['GTC'] = true;
            }
        }
        // other methods
        $keys = is_array($featuresObj) ? array_keys($featuresObj) : array();
        for ($i = 0; $i < count($keys); $i++) {
            $key = $keys[$i];
            $featureBlock = $featuresObj[$key];
            if (!$this->in_array($key, array( 'sandbox' )) && $featureBlock !== null) {
                // default "symbolRequired" to false to all methods (except `createOrder`)
                if (!(is_array($featureBlock) && array_key_exists('symbolRequired', $featureBlock))) {
                    $featureBlock['symbolRequired'] = $this->in_array($key, array( 'createOrder', 'createOrders', 'fetchOHLCV' ));
                }
            }
        }
        return $featuresObj;
    }

    public function orderbook_checksum_message(?string $symbol) {
        return $symbol . '  = false';
    }

    public function create_networks_by_id_object() {
        // automatically generate network-id-to-code mappings
        $networkIdsToCodesGenerated = $this->invert_flat_string_dictionary($this->safe_value($this->options, 'networks', array())); // invert defined networks dictionary
        $this->options['networksById'] = $this->extend($networkIdsToCodesGenerated, $this->safe_value($this->options, 'networksById', array())); // support manually overriden "networksById" dictionary too
    }

    public function get_default_options() {
        return array(
            'defaultNetworkCodeReplacements' => array(
                'ETH' => array( 'ERC20' => 'ETH' ),
                'TRX' => array( 'TRC20' => 'TRX' ),
                'CRO' => array( 'CRC20' => 'CRONOS' ),
                'BRC20' => array( 'BRC20' => 'BTC' ),
            ),
        );
    }

    public function safe_ledger_entry(array $entry, ?array $currency = null) {
        $currency = $this->safe_currency(null, $currency);
        $direction = $this->safe_string($entry, 'direction');
        $before = $this->safe_string($entry, 'before');
        $after = $this->safe_string($entry, 'after');
        $amount = $this->safe_string($entry, 'amount');
        if ($amount !== null) {
            if ($before === null && $after !== null) {
                $before = Precise::string_sub($after, $amount);
            } elseif ($before !== null && $after === null) {
                $after = Precise::string_add($before, $amount);
            }
        }
        if ($before !== null && $after !== null) {
            if ($direction === null) {
                if (Precise::string_gt($before, $after)) {
                    $direction = 'out';
                }
                if (Precise::string_gt($after, $before)) {
                    $direction = 'in';
                }
            }
        }
        $fee = $this->safe_value($entry, 'fee');
        if ($fee !== null) {
            $fee['cost'] = $this->safe_number($fee, 'cost');
        }
        $timestamp = $this->safe_integer($entry, 'timestamp');
        $info = $this->safe_dict($entry, 'info', array());
        return array(
            'id' => $this->safe_string($entry, 'id'),
            'timestamp' => $timestamp,
            'datetime' => $this->iso8601($timestamp),
            'direction' => $direction,
            'account' => $this->safe_string($entry, 'account'),
            'referenceId' => $this->safe_string($entry, 'referenceId'),
            'referenceAccount' => $this->safe_string($entry, 'referenceAccount'),
            'type' => $this->safe_string($entry, 'type'),
            'currency' => $currency['code'],
            'amount' => $this->parse_number($amount),
            'before' => $this->parse_number($before),
            'after' => $this->parse_number($after),
            'status' => $this->safe_string($entry, 'status'),
            'fee' => $fee,
            'info' => $info,
        );
    }

    public function safe_currency_structure(array $currency) {
        // derive data from $networks => $deposit, $withdraw, $active, $fee, $limits, $precision
        $networks = $this->safe_dict($currency, 'networks', array());
        $keys = is_array($networks) ? array_keys($networks) : array();
        $length = count($keys);
        if ($length !== 0) {
            for ($i = 0; $i < $length; $i++) {
                $key = $keys[$i];
                $network = $networks[$key];
                $deposit = $this->safe_bool($network, 'deposit');
                $currencyDeposit = $this->safe_bool($currency, 'deposit');
                if ($currencyDeposit === null || $deposit) {
                    $currency['deposit'] = $deposit;
                }
                $withdraw = $this->safe_bool($network, 'withdraw');
                $currencyWithdraw = $this->safe_bool($currency, 'withdraw');
                if ($currencyWithdraw === null || $withdraw) {
                    $currency['withdraw'] = $withdraw;
                }
                // set $network 'active' to false if D or W is disabled
                $active = $this->safe_bool($network, 'active');
                if ($active === null) {
                    if ($deposit && $withdraw) {
                        $currency['networks'][$key]['active'] = true;
                    } elseif ($deposit !== null && $withdraw !== null) {
                        $currency['networks'][$key]['active'] = false;
                    }
                }
                $active = $this->safe_bool($currency['networks'][$key], 'active'); // dict might have been updated on above lines, so access directly instead of `$network` variable
                $currencyActive = $this->safe_bool($currency, 'active');
                if ($currencyActive === null || $active) {
                    $currency['active'] = $active;
                }
                // find lowest $fee (which is more desired)
                $fee = $this->safe_string($network, 'fee');
                $feeMain = $this->safe_string($currency, 'fee');
                if ($feeMain === null || Precise::string_lt($fee, $feeMain)) {
                    $currency['fee'] = $this->parse_number($fee);
                }
                // find lowest $precision (which is more desired)
                $precision = $this->safe_string($network, 'precision');
                $precisionMain = $this->safe_string($currency, 'precision');
                if ($precisionMain === null || Precise::string_gt($precision, $precisionMain)) {
                    $currency['precision'] = $this->parse_number($precision);
                }
                // $limits
                $limits = $this->safe_dict($network, 'limits');
                $limitsMain = $this->safe_dict($currency, 'limits');
                if ($limitsMain === null) {
                    $currency['limits'] = array();
                }
                // deposits
                $limitsDeposit = $this->safe_dict($limits, 'deposit');
                $limitsDepositMain = $this->safe_dict($limitsMain, 'deposit');
                if ($limitsDepositMain === null) {
                    $currency['limits']['deposit'] = array();
                }
                $limitsDepositMin = $this->safe_string($limitsDeposit, 'min');
                $limitsDepositMax = $this->safe_string($limitsDeposit, 'max');
                $limitsDepositMinMain = $this->safe_string($limitsDepositMain, 'min');
                $limitsDepositMaxMain = $this->safe_string($limitsDepositMain, 'max');
                // find min
                if ($limitsDepositMinMain === null || Precise::string_lt($limitsDepositMin, $limitsDepositMinMain)) {
                    $currency['limits']['deposit']['min'] = $this->parse_number($limitsDepositMin);
                }
                // find max
                if ($limitsDepositMaxMain === null || Precise::string_gt($limitsDepositMax, $limitsDepositMaxMain)) {
                    $currency['limits']['deposit']['max'] = $this->parse_number($limitsDepositMax);
                }
                // withdrawals
                $limitsWithdraw = $this->safe_dict($limits, 'withdraw');
                $limitsWithdrawMain = $this->safe_dict($limitsMain, 'withdraw');
                if ($limitsWithdrawMain === null) {
                    $currency['limits']['withdraw'] = array();
                }
                $limitsWithdrawMin = $this->safe_string($limitsWithdraw, 'min');
                $limitsWithdrawMax = $this->safe_string($limitsWithdraw, 'max');
                $limitsWithdrawMinMain = $this->safe_string($limitsWithdrawMain, 'min');
                $limitsWithdrawMaxMain = $this->safe_string($limitsWithdrawMain, 'max');
                // find min
                if ($limitsWithdrawMinMain === null || Precise::string_lt($limitsWithdrawMin, $limitsWithdrawMinMain)) {
                    $currency['limits']['withdraw']['min'] = $this->parse_number($limitsWithdrawMin);
                }
                // find max
                if ($limitsWithdrawMaxMain === null || Precise::string_gt($limitsWithdrawMax, $limitsWithdrawMaxMain)) {
                    $currency['limits']['withdraw']['max'] = $this->parse_number($limitsWithdrawMax);
                }
            }
        }
        return $this->extend(array(
            'info' => null,
            'id' => null,
            'numericId' => null,
            'code' => null,
            'precision' => null,
            'type' => null,
            'name' => null,
            'active' => null,
            'deposit' => null,
            'withdraw' => null,
            'fee' => null,
            'fees' => array(),
            'networks' => array(),
            'limits' => array(
                'deposit' => array(
                    'min' => null,
                    'max' => null,
                ),
                'withdraw' => array(
                    'min' => null,
                    'max' => null,
                ),
            ),
        ), $currency);
    }

    public function safe_market_structure(?array $market = null) {
        $cleanStructure = array(
            'id' => null,
            'lowercaseId' => null,
            'symbol' => null,
            'base' => null,
            'quote' => null,
            'settle' => null,
            'baseId' => null,
            'quoteId' => null,
            'settleId' => null,
            'type' => null,
            'spot' => null,
            'margin' => null,
            'swap' => null,
            'future' => null,
            'option' => null,
            'index' => null,
            'active' => null,
            'contract' => null,
            'linear' => null,
            'inverse' => null,
            'subType' => null,
            'taker' => null,
            'maker' => null,
            'contractSize' => null,
            'expiry' => null,
            'expiryDatetime' => null,
            'strike' => null,
            'optionType' => null,
            'precision' => array(
                'amount' => null,
                'price' => null,
                'cost' => null,
                'base' => null,
                'quote' => null,
            ),
            'limits' => array(
                'leverage' => array(
                    'min' => null,
                    'max' => null,
                ),
                'amount' => array(
                    'min' => null,
                    'max' => null,
                ),
                'price' => array(
                    'min' => null,
                    'max' => null,
                ),
                'cost' => array(
                    'min' => null,
                    'max' => null,
                ),
            ),
            'marginModes' => array(
                'cross' => null,
                'isolated' => null,
            ),
            'created' => null,
            'info' => null,
        );
        if ($market !== null) {
            $result = $this->extend($cleanStructure, $market);
            // set null swap/future/etc
            if ($result['spot']) {
                if ($result['contract'] === null) {
                    $result['contract'] = false;
                }
                if ($result['swap'] === null) {
                    $result['swap'] = false;
                }
                if ($result['future'] === null) {
                    $result['future'] = false;
                }
                if ($result['option'] === null) {
                    $result['option'] = false;
                }
                if ($result['index'] === null) {
                    $result['index'] = false;
                }
            }
            return $result;
        }
        return $cleanStructure;
    }

    public function set_markets($markets, $currencies = null) {
        $values = array();
        $this->markets_by_id = $this->create_safe_dictionary();
        // handle marketId conflicts
        // we insert spot $markets first
        $marketValues = $this->sort_by($this->to_array($markets), 'spot', true, true);
        for ($i = 0; $i < count($marketValues); $i++) {
            $value = $marketValues[$i];
            if (is_array($this->markets_by_id) && array_key_exists($value['id'], $this->markets_by_id)) {
                $marketsByIdArray = ($this->markets_by_id[$value['id']]);
                $marketsByIdArray[] = $value;
                $this->markets_by_id[$value['id']] = $marketsByIdArray;
            } else {
                $this->markets_by_id[$value['id']] = array( $value );
            }
            $market = $this->deep_extend($this->safe_market_structure(), array(
                'precision' => $this->precision,
                'limits' => $this->limits,
            ), $this->fees['trading'], $value);
            if ($market['linear']) {
                $market['subType'] = 'linear';
            } elseif ($market['inverse']) {
                $market['subType'] = 'inverse';
            } else {
                $market['subType'] = null;
            }
            $values[] = $market;
        }
        $this->markets = $this->index_by($values, 'symbol');
        $marketsSortedBySymbol = $this->keysort($this->markets);
        $marketsSortedById = $this->keysort($this->markets_by_id);
        $this->symbols = is_array($marketsSortedBySymbol) ? array_keys($marketsSortedBySymbol) : array();
        $this->ids = is_array($marketsSortedById) ? array_keys($marketsSortedById) : array();
        if ($currencies !== null) {
            // $currencies is always null when called in constructor but not when called from loadMarkets
            $this->currencies = $this->deep_extend($this->currencies, $currencies);
        } else {
            $baseCurrencies = array();
            $quoteCurrencies = array();
            for ($i = 0; $i < count($values); $i++) {
                $market = $values[$i];
                $defaultCurrencyPrecision = ($this->precisionMode === DECIMAL_PLACES) ? 8 : $this->parse_number('1e-8');
                $marketPrecision = $this->safe_dict($market, 'precision', array());
                if (is_array($market) && array_key_exists('base', $market)) {
                    $currency = $this->safe_currency_structure(array(
                        'id' => $this->safe_string_2($market, 'baseId', 'base'),
                        'numericId' => $this->safe_integer($market, 'baseNumericId'),
                        'code' => $this->safe_string($market, 'base'),
                        'precision' => $this->safe_value_2($marketPrecision, 'base', 'amount', $defaultCurrencyPrecision),
                    ));
                    $baseCurrencies[] = $currency;
                }
                if (is_array($market) && array_key_exists('quote', $market)) {
                    $currency = $this->safe_currency_structure(array(
                        'id' => $this->safe_string_2($market, 'quoteId', 'quote'),
                        'numericId' => $this->safe_integer($market, 'quoteNumericId'),
                        'code' => $this->safe_string($market, 'quote'),
                        'precision' => $this->safe_value_2($marketPrecision, 'quote', 'price', $defaultCurrencyPrecision),
                    ));
                    $quoteCurrencies[] = $currency;
                }
            }
            $baseCurrencies = $this->sort_by($baseCurrencies, 'code', false, '');
            $quoteCurrencies = $this->sort_by($quoteCurrencies, 'code', false, '');
            $this->baseCurrencies = $this->index_by($baseCurrencies, 'code');
            $this->quoteCurrencies = $this->index_by($quoteCurrencies, 'code');
            $allCurrencies = $this->array_concat($baseCurrencies, $quoteCurrencies);
            $groupedCurrencies = $this->group_by($allCurrencies, 'code');
            $codes = is_array($groupedCurrencies) ? array_keys($groupedCurrencies) : array();
            $resultingCurrencies = array();
            for ($i = 0; $i < count($codes); $i++) {
                $code = $codes[$i];
                $groupedCurrenciesCode = $this->safe_list($groupedCurrencies, $code, array());
                $highestPrecisionCurrency = $this->safe_value($groupedCurrenciesCode, 0);
                for ($j = 1; $j < count($groupedCurrenciesCode); $j++) {
                    $currentCurrency = $groupedCurrenciesCode[$j];
                    if ($this->precisionMode === TICK_SIZE) {
                        $highestPrecisionCurrency = ($currentCurrency['precision'] < $highestPrecisionCurrency['precision']) ? $currentCurrency : $highestPrecisionCurrency;
                    } else {
                        $highestPrecisionCurrency = ($currentCurrency['precision'] > $highestPrecisionCurrency['precision']) ? $currentCurrency : $highestPrecisionCurrency;
                    }
                }
                $resultingCurrencies[] = $highestPrecisionCurrency;
            }
            $sortedCurrencies = $this->sort_by($resultingCurrencies, 'code');
            $this->currencies = $this->deep_extend($this->currencies, $this->index_by($sortedCurrencies, 'code'));
        }
        $this->currencies_by_id = $this->index_by_safe($this->currencies, 'id');
        $currenciesSortedByCode = $this->keysort($this->currencies);
        $this->codes = is_array($currenciesSortedByCode) ? array_keys($currenciesSortedByCode) : array();
        return $this->markets;
    }

    public function get_describe_for_extended_ws_exchange(mixed $currentRestInstance, mixed $parentRestInstance, array $wsBaseDescribe) {
        $extendedRestDescribe = $this->deep_extend($parentRestInstance->describe (), $currentRestInstance->describe ());
        $superWithRestDescribe = $this->deep_extend($extendedRestDescribe, $wsBaseDescribe);
        return $superWithRestDescribe;
    }

    public function safe_balance(array $balance) {
        $balances = $this->omit($balance, array( 'info', 'timestamp', 'datetime', 'free', 'used', 'total' ));
        $codes = is_array($balances) ? array_keys($balances) : array();
        $balance['free'] = array();
        $balance['used'] = array();
        $balance['total'] = array();
        $debtBalance = array();
        for ($i = 0; $i < count($codes); $i++) {
            $code = $codes[$i];
            $total = $this->safe_string($balance[$code], 'total');
            $free = $this->safe_string($balance[$code], 'free');
            $used = $this->safe_string($balance[$code], 'used');
            $debt = $this->safe_string($balance[$code], 'debt');
            if (($total === null) && ($free !== null) && ($used !== null)) {
                $total = Precise::string_add($free, $used);
            }
            if (($free === null) && ($total !== null) && ($used !== null)) {
                $free = Precise::string_sub($total, $used);
            }
            if (($used === null) && ($total !== null) && ($free !== null)) {
                $used = Precise::string_sub($total, $free);
            }
            $balance[$code]['free'] = $this->parse_number($free);
            $balance[$code]['used'] = $this->parse_number($used);
            $balance[$code]['total'] = $this->parse_number($total);
            $balance['free'][$code] = $balance[$code]['free'];
            $balance['used'][$code] = $balance[$code]['used'];
            $balance['total'][$code] = $balance[$code]['total'];
            if ($debt !== null) {
                $balance[$code]['debt'] = $this->parse_number($debt);
                $debtBalance[$code] = $balance[$code]['debt'];
            }
        }
        $debtBalanceArray = is_array($debtBalance) ? array_keys($debtBalance) : array();
        $length = count($debtBalanceArray);
        if ($length) {
            $balance['debt'] = $debtBalance;
        }
        return $balance;
    }

    public function safe_order(array $order, ?array $market = null) {
        // parses numbers
        // * it is important pass the $trades $rawTrades
        $amount = $this->omit_zero($this->safe_string($order, 'amount'));
        $remaining = $this->safe_string($order, 'remaining');
        $filled = $this->safe_string($order, 'filled');
        $cost = $this->safe_string($order, 'cost');
        $average = $this->omit_zero($this->safe_string($order, 'average'));
        $price = $this->omit_zero($this->safe_string($order, 'price'));
        $lastTradeTimeTimestamp = $this->safe_integer($order, 'lastTradeTimestamp');
        $symbol = $this->safe_string($order, 'symbol');
        $side = $this->safe_string($order, 'side');
        $status = $this->safe_string($order, 'status');
        $parseFilled = ($filled === null);
        $parseCost = ($cost === null);
        $parseLastTradeTimeTimestamp = ($lastTradeTimeTimestamp === null);
        $fee = $this->safe_value($order, 'fee');
        $parseFee = ($fee === null);
        $parseFees = $this->safe_value($order, 'fees') === null;
        $parseSymbol = $symbol === null;
        $parseSide = $side === null;
        $shouldParseFees = $parseFee || $parseFees;
        $fees = $this->safe_list($order, 'fees', array());
        $trades = array();
        $isTriggerOrSLTpOrder = (($this->safe_string($order, 'triggerPrice') !== null || ($this->safe_string($order, 'stopLossPrice') !== null)) || ($this->safe_string($order, 'takeProfitPrice') !== null));
        if ($parseFilled || $parseCost || $shouldParseFees) {
            $rawTrades = $this->safe_value($order, 'trades', $trades);
            // $oldNumber = $this->number;
            // we parse $trades here!
            // $i don't think this is needed anymore
            // $this->number = 'strval';
            $firstTrade = $this->safe_value($rawTrades, 0);
            // parse $trades if they haven't already been parsed
            $tradesAreParsed = (($firstTrade !== null) && (is_array($firstTrade) && array_key_exists('info', $firstTrade)) && (is_array($firstTrade) && array_key_exists('id', $firstTrade)));
            if (!$tradesAreParsed) {
                $trades = $this->parse_trades($rawTrades, $market);
            } else {
                $trades = $rawTrades;
            }
            // $this->number = $oldNumber; why parse $trades if you read the value using `safeString` ?
            $tradesLength = 0;
            $isArray = gettype($trades) === 'array' && array_keys($trades) === array_keys(array_keys($trades));
            if ($isArray) {
                $tradesLength = count($trades);
            }
            if ($isArray && ($tradesLength > 0)) {
                // move properties that are defined in $trades up into the $order
                if ($order['symbol'] === null) {
                    $order['symbol'] = $trades[0]['symbol'];
                }
                if ($order['side'] === null) {
                    $order['side'] = $trades[0]['side'];
                }
                if ($order['type'] === null) {
                    $order['type'] = $trades[0]['type'];
                }
                if ($order['id'] === null) {
                    $order['id'] = $trades[0]['order'];
                }
                if ($parseFilled) {
                    $filled = '0';
                }
                if ($parseCost) {
                    $cost = '0';
                }
                for ($i = 0; $i < count($trades); $i++) {
                    $trade = $trades[$i];
                    $tradeAmount = $this->safe_string($trade, 'amount');
                    if ($parseFilled && ($tradeAmount !== null)) {
                        $filled = Precise::string_add($filled, $tradeAmount);
                    }
                    $tradeCost = $this->safe_string($trade, 'cost');
                    if ($parseCost && ($tradeCost !== null)) {
                        $cost = Precise::string_add($cost, $tradeCost);
                    }
                    if ($parseSymbol) {
                        $symbol = $this->safe_string($trade, 'symbol');
                    }
                    if ($parseSide) {
                        $side = $this->safe_string($trade, 'side');
                    }
                    $tradeTimestamp = $this->safe_value($trade, 'timestamp');
                    if ($parseLastTradeTimeTimestamp && ($tradeTimestamp !== null)) {
                        if ($lastTradeTimeTimestamp === null) {
                            $lastTradeTimeTimestamp = $tradeTimestamp;
                        } else {
                            $lastTradeTimeTimestamp = max ($lastTradeTimeTimestamp, $tradeTimestamp);
                        }
                    }
                    if ($shouldParseFees) {
                        $tradeFees = $this->safe_value($trade, 'fees');
                        if ($tradeFees !== null) {
                            for ($j = 0; $j < count($tradeFees); $j++) {
                                $tradeFee = $tradeFees[$j];
                                $fees[] = $this->extend(array(), $tradeFee);
                            }
                        } else {
                            $tradeFee = $this->safe_value($trade, 'fee');
                            if ($tradeFee !== null) {
                                $fees[] = $this->extend(array(), $tradeFee);
                            }
                        }
                    }
                }
            }
        }
        if ($shouldParseFees) {
            $reducedFees = $this->reduceFees ? $this->reduce_fees_by_currency($fees) : $fees;
            $reducedLength = count($reducedFees);
            for ($i = 0; $i < $reducedLength; $i++) {
                $reducedFees[$i]['cost'] = $this->safe_number($reducedFees[$i], 'cost');
                if (is_array($reducedFees[$i]) && array_key_exists('rate', $reducedFees[$i])) {
                    $reducedFees[$i]['rate'] = $this->safe_number($reducedFees[$i], 'rate');
                }
            }
            if (!$parseFee && ($reducedLength === 0)) {
                // copy $fee to avoid modification by reference
                $feeCopy = $this->deep_extend($fee);
                $feeCopy['cost'] = $this->safe_number($feeCopy, 'cost');
                if (is_array($feeCopy) && array_key_exists('rate', $feeCopy)) {
                    $feeCopy['rate'] = $this->safe_number($feeCopy, 'rate');
                }
                $reducedFees[] = $feeCopy;
            }
            $order['fees'] = $reducedFees;
            if ($parseFee && ($reducedLength === 1)) {
                $order['fee'] = $reducedFees[0];
            }
        }
        if ($amount === null) {
            // ensure $amount = $filled . $remaining
            if ($filled !== null && $remaining !== null) {
                $amount = Precise::string_add($filled, $remaining);
            } elseif ($status === 'closed') {
                $amount = $filled;
            }
        }
        if ($filled === null) {
            if ($amount !== null && $remaining !== null) {
                $filled = Precise::string_sub($amount, $remaining);
            } elseif ($status === 'closed' && $amount !== null) {
                $filled = $amount;
            }
        }
        if ($remaining === null) {
            if ($amount !== null && $filled !== null) {
                $remaining = Precise::string_sub($amount, $filled);
            } elseif ($status === 'closed') {
                $remaining = '0';
            }
        }
        // ensure that the $average field is calculated correctly
        $inverse = $this->safe_bool($market, 'inverse', false);
        $contractSize = $this->number_to_string($this->safe_value($market, 'contractSize', 1));
        // $inverse
        // $price = $filled * contract size / $cost
        //
        // linear
        // $price = $cost / ($filled * contract size)
        if ($average === null) {
            if (($filled !== null) && ($cost !== null) && Precise::string_gt($filled, '0')) {
                $filledTimesContractSize = Precise::string_mul($filled, $contractSize);
                if ($inverse) {
                    $average = Precise::string_div($filledTimesContractSize, $cost);
                } else {
                    $average = Precise::string_div($cost, $filledTimesContractSize);
                }
            }
        }
        // similarly
        // $inverse
        // $cost = $filled * contract size / $price
        //
        // linear
        // $cost = $filled * contract size * $price
        $costPriceExists = ($average !== null) || ($price !== null);
        if ($parseCost && ($filled !== null) && $costPriceExists) {
            $multiplyPrice = null;
            if ($average === null) {
                $multiplyPrice = $price;
            } else {
                $multiplyPrice = $average;
            }
            // contract trading
            $filledTimesContractSize = Precise::string_mul($filled, $contractSize);
            if ($inverse) {
                $cost = Precise::string_div($filledTimesContractSize, $multiplyPrice);
            } else {
                $cost = Precise::string_mul($filledTimesContractSize, $multiplyPrice);
            }
        }
        // support for $market orders
        $orderType = $this->safe_value($order, 'type');
        $emptyPrice = ($price === null) || Precise::string_equals($price, '0');
        if ($emptyPrice && ($orderType === 'market')) {
            $price = $average;
        }
        // we have $trades with string values at this point so we will mutate them
        for ($i = 0; $i < count($trades); $i++) {
            $entry = $trades[$i];
            $entry['amount'] = $this->safe_number($entry, 'amount');
            $entry['price'] = $this->safe_number($entry, 'price');
            $entry['cost'] = $this->safe_number($entry, 'cost');
            $tradeFee = $this->safe_dict($entry, 'fee', array());
            $tradeFee['cost'] = $this->safe_number($tradeFee, 'cost');
            if (is_array($tradeFee) && array_key_exists('rate', $tradeFee)) {
                $tradeFee['rate'] = $this->safe_number($tradeFee, 'rate');
            }
            $entryFees = $this->safe_list($entry, 'fees', array());
            for ($j = 0; $j < count($entryFees); $j++) {
                $entryFees[$j]['cost'] = $this->safe_number($entryFees[$j], 'cost');
            }
            $entry['fees'] = $entryFees;
            $entry['fee'] = $tradeFee;
        }
        $timeInForce = $this->safe_string($order, 'timeInForce');
        $postOnly = $this->safe_value($order, 'postOnly');
        // timeInForceHandling
        if ($timeInForce === null) {
            if (!$isTriggerOrSLTpOrder && ($this->safe_string($order, 'type') === 'market')) {
                $timeInForce = 'IOC';
            }
            // allow $postOnly override
            if ($postOnly) {
                $timeInForce = 'PO';
            }
        } elseif ($postOnly === null) {
            // $timeInForce is not null here
            $postOnly = $timeInForce === 'PO';
        }
        $timestamp = $this->safe_integer($order, 'timestamp');
        $lastUpdateTimestamp = $this->safe_integer($order, 'lastUpdateTimestamp');
        $datetime = $this->safe_string($order, 'datetime');
        if ($datetime === null) {
            $datetime = $this->iso8601($timestamp);
        }
        $triggerPrice = $this->parse_number($this->safe_string_2($order, 'triggerPrice', 'stopPrice'));
        $takeProfitPrice = $this->parse_number($this->safe_string($order, 'takeProfitPrice'));
        $stopLossPrice = $this->parse_number($this->safe_string($order, 'stopLossPrice'));
        return $this->extend($order, array(
            'id' => $this->safe_string($order, 'id'),
            'clientOrderId' => $this->safe_string($order, 'clientOrderId'),
            'timestamp' => $timestamp,
            'datetime' => $datetime,
            'symbol' => $symbol,
            'type' => $this->safe_string($order, 'type'),
            'side' => $side,
            'lastTradeTimestamp' => $lastTradeTimeTimestamp,
            'lastUpdateTimestamp' => $lastUpdateTimestamp,
            'price' => $this->parse_number($price),
            'amount' => $this->parse_number($amount),
            'cost' => $this->parse_number($cost),
            'average' => $this->parse_number($average),
            'filled' => $this->parse_number($filled),
            'remaining' => $this->parse_number($remaining),
            'timeInForce' => $timeInForce,
            'postOnly' => $postOnly,
            'trades' => $trades,
            'reduceOnly' => $this->safe_value($order, 'reduceOnly'),
            'stopPrice' => $triggerPrice,  // ! deprecated, use $triggerPrice instead
            'triggerPrice' => $triggerPrice,
            'takeProfitPrice' => $takeProfitPrice,
            'stopLossPrice' => $stopLossPrice,
            'status' => $status,
            'fee' => $this->safe_value($order, 'fee'),
        ));
    }

    public function parse_orders(array $orders, ?array $market = null, ?int $since = null, ?int $limit = null, $params = array ()) {
        //
        // the value of $orders is either a dict or a list
        //
        // dict
        //
        //     {
        //         'id1' => array( ... ),
        //         'id2' => array( ... ),
        //         'id3' => array( ... ),
        //         ...
        //     }
        //
        // list
        //
        //     array(
        //         array( 'id' => 'id1', ... ),
        //         array( 'id' => 'id2', ... ),
        //         array( 'id' => 'id3', ... ),
        //         ...
        //     )
        //
        $results = array();
        if (gettype($orders) === 'array' && array_keys($orders) === array_keys(array_keys($orders))) {
            for ($i = 0; $i < count($orders); $i++) {
                $parsed = $this->parse_order($orders[$i], $market); // don't inline this call
                $order = $this->extend($parsed, $params);
                $results[] = $order;
            }
        } else {
            $ids = is_array($orders) ? array_keys($orders) : array();
            for ($i = 0; $i < count($ids); $i++) {
                $id = $ids[$i];
                $idExtended = $this->extend(array( 'id' => $id ), $orders[$id]);
                $parsedOrder = $this->parse_order($idExtended, $market); // don't  inline these calls
                $order = $this->extend($parsedOrder, $params);
                $results[] = $order;
            }
        }
        $results = $this->sort_by($results, 'timestamp');
        $symbol = ($market !== null) ? $market['symbol'] : null;
        return $this->filter_by_symbol_since_limit($results, $symbol, $since, $limit);
    }

    public function calculate_fee(string $symbol, string $type, string $side, float $amount, float $price, $takerOrMaker = 'taker', $params = array ()) {
        /**
         * calculates the presumptive fee that would be charged for an order
         * @param {string} $symbol unified $market $symbol
         * @param {string} $type 'market' or 'limit'
         * @param {string} $side 'buy' or 'sell'
         * @param {float} $amount how much you want to trade, in units of the base currency on most exchanges, or number of contracts
         * @param {float} $price the $price for the order to be filled at, in units of the quote currency
         * @param {string} $takerOrMaker 'taker' or 'maker'
         * @param {array} $params
         * @return {array} contains the $rate, the percentage multiplied to the order $amount to obtain the fee $amount, and $cost, the total value of the fee in units of the quote currency, for the order
         */
        if ($type === 'market' && $takerOrMaker === 'maker') {
            throw new ArgumentsRequired($this->id . ' calculateFee() - you have provided incompatible arguments - "market" $type order can not be "maker". Change either the "type" or the "takerOrMaker" argument to calculate the fee.');
        }
        $market = $this->markets[$symbol];
        $feeSide = $this->safe_string($market, 'feeSide', 'quote');
        $useQuote = null;
        if ($feeSide === 'get') {
            // the fee is always in the currency you get
            $useQuote = $side === 'sell';
        } elseif ($feeSide === 'give') {
            // the fee is always in the currency you give
            $useQuote = $side === 'buy';
        } else {
            // the fee is always in $feeSide currency
            $useQuote = $feeSide === 'quote';
        }
        $cost = $this->number_to_string($amount);
        $key = null;
        if ($useQuote) {
            $priceString = $this->number_to_string($price);
            $cost = Precise::string_mul($cost, $priceString);
            $key = 'quote';
        } else {
            $key = 'base';
        }
        // for derivatives, the fee is in 'settle' currency
        if (!$market['spot']) {
            $key = 'settle';
        }
        // even if `$takerOrMaker` argument was set to 'maker', for 'market' orders we should forcefully override it to 'taker'
        if ($type === 'market') {
            $takerOrMaker = 'taker';
        }
        $rate = $this->safe_string($market, $takerOrMaker);
        $cost = Precise::string_mul($cost, $rate);
        return array(
            'type' => $takerOrMaker,
            'currency' => $market[$key],
            'rate' => $this->parse_number($rate),
            'cost' => $this->parse_number($cost),
        );
    }

    public function safe_liquidation(array $liquidation, ?array $market = null) {
        $contracts = $this->safe_string($liquidation, 'contracts');
        $contractSize = $this->safe_string($market, 'contractSize');
        $price = $this->safe_string($liquidation, 'price');
        $baseValue = $this->safe_string($liquidation, 'baseValue');
        $quoteValue = $this->safe_string($liquidation, 'quoteValue');
        if (($baseValue === null) && ($contracts !== null) && ($contractSize !== null) && ($price !== null)) {
            $baseValue = Precise::string_mul($contracts, $contractSize);
        }
        if (($quoteValue === null) && ($baseValue !== null) && ($price !== null)) {
            $quoteValue = Precise::string_mul($baseValue, $price);
        }
        $liquidation['contracts'] = $this->parse_number($contracts);
        $liquidation['contractSize'] = $this->parse_number($contractSize);
        $liquidation['price'] = $this->parse_number($price);
        $liquidation['baseValue'] = $this->parse_number($baseValue);
        $liquidation['quoteValue'] = $this->parse_number($quoteValue);
        return $liquidation;
    }

    public function safe_trade(array $trade, ?array $market = null) {
        $amount = $this->safe_string($trade, 'amount');
        $price = $this->safe_string($trade, 'price');
        $cost = $this->safe_string($trade, 'cost');
        if ($cost === null) {
            // contract trading
            $contractSize = $this->safe_string($market, 'contractSize');
            $multiplyPrice = $price;
            if ($contractSize !== null) {
                $inverse = $this->safe_bool($market, 'inverse', false);
                if ($inverse) {
                    $multiplyPrice = Precise::string_div('1', $price);
                }
                $multiplyPrice = Precise::string_mul($multiplyPrice, $contractSize);
            }
            $cost = Precise::string_mul($multiplyPrice, $amount);
        }
        list($resultFee, $resultFees) = $this->parsed_fee_and_fees($trade);
        $trade['fee'] = $resultFee;
        $trade['fees'] = $resultFees;
        $trade['amount'] = $this->parse_number($amount);
        $trade['price'] = $this->parse_number($price);
        $trade['cost'] = $this->parse_number($cost);
        return $trade;
    }

    public function parsed_fee_and_fees(mixed $container) {
        $fee = $this->safe_dict($container, 'fee');
        $fees = $this->safe_list($container, 'fees');
        $feeDefined = $fee !== null;
        $feesDefined = $fees !== null;
        // parsing only if at least one of them is defined
        $shouldParseFees = ($feeDefined || $feesDefined);
        if ($shouldParseFees) {
            if ($feeDefined) {
                $fee = $this->parse_fee_numeric($fee);
            }
            if (!$feesDefined) {
                // just set it directly, no further processing needed
                $fees = array( $fee );
            }
            // 'fees' were set, so reparse them
            $reducedFees = $this->reduceFees ? $this->reduce_fees_by_currency($fees) : $fees;
            $reducedLength = count($reducedFees);
            for ($i = 0; $i < $reducedLength; $i++) {
                $reducedFees[$i] = $this->parse_fee_numeric($reducedFees[$i]);
            }
            $fees = $reducedFees;
            if ($reducedLength === 1) {
                $fee = $reducedFees[0];
            } elseif ($reducedLength === 0) {
                $fee = null;
            }
        }
        // in case `$fee & $fees` are null, set `$fees` array
        if ($fee === null) {
            $fee = array(
                'cost' => null,
                'currency' => null,
            );
        }
        if ($fees === null) {
            $fees = array();
        }
        return array( $fee, $fees );
    }

    public function parse_fee_numeric(mixed $fee) {
        $fee['cost'] = $this->safe_number($fee, 'cost'); // ensure numeric
        if (is_array($fee) && array_key_exists('rate', $fee)) {
            $fee['rate'] = $this->safe_number($fee, 'rate');
        }
        return $fee;
    }

    public function find_nearest_ceiling(array $arr, float $providedValue) {
        //  $i->e. findNearestCeiling ([ 10, 30, 50],  23) returns 30
        $length = count($arr);
        for ($i = 0; $i < $length; $i++) {
            $current = $arr[$i];
            if ($providedValue <= $current) {
                return $current;
            }
        }
        return $arr[$length - 1];
    }

    public function invert_flat_string_dictionary($dict) {
        $reversed = array();
        $keys = is_array($dict) ? array_keys($dict) : array();
        for ($i = 0; $i < count($keys); $i++) {
            $key = $keys[$i];
            $value = $dict[$key];
            if (gettype($value) === 'string') {
                $reversed[$value] = $key;
            }
        }
        return $reversed;
    }

    public function reduce_fees_by_currency($fees) {
        //
        // this function takes a list of $fee structures having the following format
        //
        //     string = true
        //
        //     array(
        //         array( 'currency' => 'BTC', 'cost' => '0.1' ),
        //         array( 'currency' => 'BTC', 'cost' => '0.2'  ),
        //         array( 'currency' => 'BTC', 'cost' => '0.2', 'rate' => '0.00123' ),
        //         array( 'currency' => 'BTC', 'cost' => '0.4', 'rate' => '0.00123' ),
        //         array( 'currency' => 'BTC', 'cost' => '0.5', 'rate' => '0.00456' ),
        //         array( 'currency' => 'USDT', 'cost' => '12.3456' ),
        //     )
        //
        //     string = false
        //
        //     array(
        //         array( 'currency' => 'BTC', 'cost' => 0.1 ),
        //         array( 'currency' => 'BTC', 'cost' => 0.2 ),
        //         array( 'currency' => 'BTC', 'cost' => 0.2, 'rate' => 0.00123 ),
        //         array( 'currency' => 'BTC', 'cost' => 0.4, 'rate' => 0.00123 ),
        //         array( 'currency' => 'BTC', 'cost' => 0.5, 'rate' => 0.00456 ),
        //         array( 'currency' => 'USDT', 'cost' => 12.3456 ),
        //     )
        //
        // and returns a $reduced $fee list, where $fees are summed per currency and $rate (if any)
        //
        //     string = true
        //
        //     array(
        //         array( 'currency' => 'BTC', 'cost' => '0.4'  ),
        //         array( 'currency' => 'BTC', 'cost' => '0.6', 'rate' => '0.00123' ),
        //         array( 'currency' => 'BTC', 'cost' => '0.5', 'rate' => '0.00456' ),
        //         array( 'currency' => 'USDT', 'cost' => '12.3456' ),
        //     )
        //
        //     string  = false
        //
        //     array(
        //         array( 'currency' => 'BTC', 'cost' => 0.3  ),
        //         array( 'currency' => 'BTC', 'cost' => 0.6, 'rate' => 0.00123 ),
        //         array( 'currency' => 'BTC', 'cost' => 0.5, 'rate' => 0.00456 ),
        //         array( 'currency' => 'USDT', 'cost' => 12.3456 ),
        //     )
        //
        $reduced = array();
        for ($i = 0; $i < count($fees); $i++) {
            $fee = $fees[$i];
            $code = $this->safe_string($fee, 'currency');
            $feeCurrencyCode = $code !== null ? $code : (string) $i;
            if ($feeCurrencyCode !== null) {
                $rate = $this->safe_string($fee, 'rate');
                $cost = $this->safe_string($fee, 'cost');
                if ($cost === null) {
                    // omit null $cost, does not make sense, however, don't omit '0' costs, still make sense
                    continue;
                }
                if (!(is_array($reduced) && array_key_exists($feeCurrencyCode, $reduced))) {
                    $reduced[$feeCurrencyCode] = array();
                }
                $rateKey = ($rate === null) ? '' : $rate;
                if (is_array($reduced[$feeCurrencyCode]) && array_key_exists($rateKey, $reduced[$feeCurrencyCode])) {
                    $reduced[$feeCurrencyCode][$rateKey]['cost'] = Precise::string_add($reduced[$feeCurrencyCode][$rateKey]['cost'], $cost);
                } else {
                    $reduced[$feeCurrencyCode][$rateKey] = array(
                        'currency' => $code,
                        'cost' => $cost,
                    );
                    if ($rate !== null) {
                        $reduced[$feeCurrencyCode][$rateKey]['rate'] = $rate;
                    }
                }
            }
        }
        $result = array();
        $feeValues = is_array($reduced) ? array_values($reduced) : array();
        for ($i = 0; $i < count($feeValues); $i++) {
            $reducedFeeValues = is_array($feeValues[$i]) ? array_values($feeValues[$i]) : array();
            $result = $this->array_concat($result, $reducedFeeValues);
        }
        return $result;
    }

    public function safe_ticker(array $ticker, ?array $market = null) {
        $open = $this->omit_zero($this->safe_string($ticker, 'open'));
        $close = $this->omit_zero($this->safe_string($ticker, 'close'));
        $last = $this->omit_zero($this->safe_string($ticker, 'last'));
        $change = $this->omit_zero($this->safe_string($ticker, 'change'));
        $percentage = $this->omit_zero($this->safe_string($ticker, 'percentage'));
        $average = $this->omit_zero($this->safe_string($ticker, 'average'));
        $vwap = $this->safe_string($ticker, 'vwap');
        $baseVolume = $this->safe_string($ticker, 'baseVolume');
        $quoteVolume = $this->safe_string($ticker, 'quoteVolume');
        if ($vwap === null) {
            $vwap = Precise::string_div($this->omit_zero($quoteVolume), $baseVolume);
        }
        if (($last !== null) && ($close === null)) {
            $close = $last;
        } elseif (($last === null) && ($close !== null)) {
            $last = $close;
        }
        if (($last !== null) && ($open !== null)) {
            if ($change === null) {
                $change = Precise::string_sub($last, $open);
            }
            if ($average === null) {
                $precision = 18;
                if ($market !== null && $this->is_tick_precision()) {
                    $marketPrecision = $this->safe_dict($market, 'precision');
                    $precisionPrice = $this->safe_string($marketPrecision, 'price');
                    if ($precisionPrice !== null) {
                        $precision = $this->precision_from_string($precisionPrice);
                    }
                }
                $average = Precise::string_div(Precise::string_add($last, $open), '2', $precision);
            }
        }
        if (($percentage === null) && ($change !== null) && ($open !== null) && Precise::string_gt($open, '0')) {
            $percentage = Precise::string_mul(Precise::string_div($change, $open), '100');
        }
        if (($change === null) && ($percentage !== null) && ($open !== null)) {
            $change = Precise::string_div(Precise::string_mul($percentage, $open), '100');
        }
        if (($open === null) && ($last !== null) && ($change !== null)) {
            $open = Precise::string_sub($last, $change);
        }
        // timestamp and symbol operations don't belong in safeTicker
        // they should be done in the derived classes
        return $this->extend($ticker, array(
            'bid' => $this->parse_number($this->omit_zero($this->safe_string($ticker, 'bid'))),
            'bidVolume' => $this->safe_number($ticker, 'bidVolume'),
            'ask' => $this->parse_number($this->omit_zero($this->safe_string($ticker, 'ask'))),
            'askVolume' => $this->safe_number($ticker, 'askVolume'),
            'high' => $this->parse_number($this->omit_zero($this->safe_string($ticker, 'high'))),
            'low' => $this->parse_number($this->omit_zero($this->safe_string($ticker, 'low'))),
            'open' => $this->parse_number($this->omit_zero($open)),
            'close' => $this->parse_number($this->omit_zero($close)),
            'last' => $this->parse_number($this->omit_zero($last)),
            'change' => $this->parse_number($change),
            'percentage' => $this->parse_number($percentage),
            'average' => $this->parse_number($average),
            'vwap' => $this->parse_number($vwap),
            'baseVolume' => $this->parse_number($baseVolume),
            'quoteVolume' => $this->parse_number($quoteVolume),
            'previousClose' => $this->safe_number($ticker, 'previousClose'),
            'indexPrice' => $this->safe_number($ticker, 'indexPrice'),
            'markPrice' => $this->safe_number($ticker, 'markPrice'),
        ));
    }

    public function fetch_borrow_rate(string $code, float $amount, $params = array ()) {
        throw new NotSupported($this->id . ' fetchBorrowRate is deprecated, please use fetchCrossBorrowRate or fetchIsolatedBorrowRate instead');
    }

    public function repay_cross_margin(string $code, float $amount, $params = array ()) {
        throw new NotSupported($this->id . ' repayCrossMargin is not support yet');
    }

    public function repay_isolated_margin(string $symbol, string $code, float $amount, $params = array ()) {
        throw new NotSupported($this->id . ' repayIsolatedMargin is not support yet');
    }

    public function borrow_cross_margin(string $code, float $amount, $params = array ()) {
        throw new NotSupported($this->id . ' borrowCrossMargin is not support yet');
    }

    public function borrow_isolated_margin(string $symbol, string $code, float $amount, $params = array ()) {
        throw new NotSupported($this->id . ' borrowIsolatedMargin is not support yet');
    }

    public function borrow_margin(string $code, float $amount, ?string $symbol = null, $params = array ()) {
        throw new NotSupported($this->id . ' borrowMargin is deprecated, please use borrowCrossMargin or borrowIsolatedMargin instead');
    }

    public function repay_margin(string $code, float $amount, ?string $symbol = null, $params = array ()) {
        throw new NotSupported($this->id . ' repayMargin is deprecated, please use repayCrossMargin or repayIsolatedMargin instead');
    }

    public function fetch_ohlcv(string $symbol, $timeframe = '1m', ?int $since = null, ?int $limit = null, $params = array ()) {
        $message = '';
        if ($this->has['fetchTrades']) {
            $message = '. If you want to build OHLCV candles from trade executions data, visit https://github.com/ccxt/ccxt/tree/master/examples/ and see "build-ohlcv-bars" file';
        }
        throw new NotSupported($this->id . ' fetchOHLCV() is not supported yet' . $message);
    }

    public function fetch_ohlcv_ws(string $symbol, $timeframe = '1m', ?int $since = null, ?int $limit = null, $params = array ()) {
        $message = '';
        if ($this->has['fetchTradesWs']) {
            $message = '. If you want to build OHLCV candles from trade executions data, visit https://github.com/ccxt/ccxt/tree/master/examples/ and see "build-ohlcv-bars" file';
        }
        throw new NotSupported($this->id . ' fetchOHLCVWs() is not supported yet. Try using fetchOHLCV instead.' . $message);
    }

    public function watch_ohlcv(string $symbol, $timeframe = '1m', ?int $since = null, ?int $limit = null, $params = array ()) {
        throw new NotSupported($this->id . ' watchOHLCV() is not supported yet');
    }

    public function subscribe_ohlcv(string $symbol, $timeframe = '1m', mixed $callback = null, bool $synchronous = true, $params = array ()) {
        /**
         * watches historical candlestick data containing the open, high, low, and close price, and the volume of a market
         * @param {string} $symbol unified $symbol of the market to fetch OHLCV data for
         * @param {string} $timeframe the length of time each candle represents
         * @param {Function} $callback Consumer function to be called with each update
         * @param {boolean} $synchronous if set to true, the $callback will wait to finish before passing next message
         * @param {array} [$params] extra parameters specific to the exchange API endpoint
         * @return {int[][]} A list of candles ordered, open, high, low, close, volume
         */
        $this->load_markets();
        $symbol = $this->symbol($symbol);
        $stream = $this->stream;
        if ($callback !== null) {
            $stream->subscribe ('ohlcvs::' . $symbol . '::' . $timeframe, $callback, $synchronous);
        }
        $stream->add_watch_function('watchOHLCV', array( $symbol, $timeframe, null, null, $params ));
        return $this->watch_ohlcv($symbol, $timeframe, null, null, $params);
    }

    public function convert_trading_view_to_ohlcv(array $ohlcvs, $timestamp = 't', $open = 'o', $high = 'h', $low = 'l', $close = 'c', $volume = 'v', $ms = false) {
        $result = array();
        $timestamps = $this->safe_list($ohlcvs, $timestamp, array());
        $opens = $this->safe_list($ohlcvs, $open, array());
        $highs = $this->safe_list($ohlcvs, $high, array());
        $lows = $this->safe_list($ohlcvs, $low, array());
        $closes = $this->safe_list($ohlcvs, $close, array());
        $volumes = $this->safe_list($ohlcvs, $volume, array());
        for ($i = 0; $i < count($timestamps); $i++) {
            $result[] = array(
                $ms ? $this->safe_integer($timestamps, $i) : $this->safe_timestamp($timestamps, $i),
                $this->safe_value($opens, $i),
                $this->safe_value($highs, $i),
                $this->safe_value($lows, $i),
                $this->safe_value($closes, $i),
                $this->safe_value($volumes, $i),
            );
        }
        return $result;
    }

    public function convert_ohlcv_to_trading_view(array $ohlcvs, $timestamp = 't', $open = 'o', $high = 'h', $low = 'l', $close = 'c', $volume = 'v', $ms = false) {
        $result = array();
        $result[$timestamp] = array();
        $result[$open] = array();
        $result[$high] = array();
        $result[$low] = array();
        $result[$close] = array();
        $result[$volume] = array();
        for ($i = 0; $i < count($ohlcvs); $i++) {
            $ts = $ms ? $ohlcvs[$i][0] : $this->parse_to_int($ohlcvs[$i][0] / 1000);
            $resultTimestamp = $result[$timestamp];
            $resultTimestamp[] = $ts;
            $resultOpen = $result[$open];
            $resultOpen[] = $ohlcvs[$i][1];
            $resultHigh = $result[$high];
            $resultHigh[] = $ohlcvs[$i][2];
            $resultLow = $result[$low];
            $resultLow[] = $ohlcvs[$i][3];
            $resultClose = $result[$close];
            $resultClose[] = $ohlcvs[$i][4];
            $resultVolume = $result[$volume];
            $resultVolume[] = $ohlcvs[$i][5];
        }
        return $result;
    }

    public function fetch_web_endpoint($method, $endpointMethod, $returnAsJson, $startRegex = null, $endRegex = null) {
        $errorMessage = '';
        $options = $this->safe_value($this->options, $method, array());
        $muteOnFailure = $this->safe_bool($options, 'webApiMuteFailure', true);
        try {
            // if it was not explicitly disabled, then don't fetch
            if ($this->safe_bool($options, 'webApiEnable', true) !== true) {
                return null;
            }
            $maxRetries = $this->safe_value($options, 'webApiRetries', 10);
            $response = null;
            $retry = 0;
            $shouldBreak = false;
            while ($retry < $maxRetries) {
                try {
                    $response = $this->$endpointMethod (array());
                    $shouldBreak = true;
                    break;
                } catch (Exception $e) {
                    $retry = $retry + 1;
                    if ($retry === $maxRetries) {
                        throw $e;
                    }
                }
                if ($shouldBreak) {
                    break; // this is needed because of GO
                }
            }
            $content = $response;
            if ($startRegex !== null) {
                $splitted_by_start = explode($startRegex, $content);
                $content = $splitted_by_start[1]; // we need second part after start
            }
            if ($endRegex !== null) {
                $splitted_by_end = explode($endRegex, $content);
                $content = $splitted_by_end[0]; // we need first part after start
            }
            if ($returnAsJson && (gettype($content) === 'string')) {
                $jsoned = $this->parse_json(trim($content)); // $content should be trimmed before json parsing
                if ($jsoned) {
                    return $jsoned; // if parsing was not successfull, exception should be thrown
                } else {
                    throw new BadResponse('could not parse the $response into json');
                }
            } else {
                return $content;
            }
        } catch (Exception $e) {
            $errorMessage = $this->id . ' ' . $method . '() failed to fetch correct data from website. Probably webpage markup has been changed, breaking the page custom parser.';
        }
        if ($muteOnFailure) {
            return null;
        } else {
            throw new BadResponse($errorMessage);
        }
    }

    public function market_ids(?array $symbols = null) {
        if ($symbols === null) {
            return $symbols;
        }
        $result = array();
        for ($i = 0; $i < count($symbols); $i++) {
            $result[] = $this->market_id($symbols[$i]);
        }
        return $result;
    }

    public function currency_ids(?array $codes = null) {
        if ($codes === null) {
            return $codes;
        }
        $result = array();
        for ($i = 0; $i < count($codes); $i++) {
            $result[] = $this->currency_id($codes[$i]);
        }
        return $result;
    }

    public function markets_for_symbols(?array $symbols = null) {
        if ($symbols === null) {
            return $symbols;
        }
        $result = array();
        for ($i = 0; $i < count($symbols); $i++) {
            $result[] = $this->market($symbols[$i]);
        }
        return $result;
    }

    public function market_symbols(?array $symbols = null, ?string $type = null, $allowEmpty = true, $sameTypeOnly = false, $sameSubTypeOnly = false) {
        if ($symbols === null) {
            if (!$allowEmpty) {
                throw new ArgumentsRequired($this->id . ' empty list of $symbols is not supported');
            }
            return $symbols;
        }
        $symbolsLength = count($symbols);
        if ($symbolsLength === 0) {
            if (!$allowEmpty) {
                throw new ArgumentsRequired($this->id . ' empty list of $symbols is not supported');
            }
            return $symbols;
        }
        $result = array();
        $marketType = null;
        $isLinearSubType = null;
        for ($i = 0; $i < count($symbols); $i++) {
            $market = $this->market($symbols[$i]);
            if ($sameTypeOnly && ($marketType !== null)) {
                if ($market['type'] !== $marketType) {
                    throw new BadRequest($this->id . ' $symbols must be of the same $type, either ' . $marketType . ' or ' . $market['type'] . '.');
                }
            }
            if ($sameSubTypeOnly && ($isLinearSubType !== null)) {
                if ($market['linear'] !== $isLinearSubType) {
                    throw new BadRequest($this->id . ' $symbols must be of the same subType, either linear or inverse.');
                }
            }
            if ($type !== null && $market['type'] !== $type) {
                throw new BadRequest($this->id . ' $symbols must be of the same $type ' . $type . '. If the $type is incorrect you can change it in options or the params of the request');
            }
            $marketType = $market['type'];
            if (!$market['spot']) {
                $isLinearSubType = $market['linear'];
            }
            $symbol = $this->safe_string($market, 'symbol', $symbols[$i]);
            $result[] = $symbol;
        }
        return $result;
    }

    public function market_codes(?array $codes = null) {
        if ($codes === null) {
            return $codes;
        }
        $result = array();
        for ($i = 0; $i < count($codes); $i++) {
            $result[] = $this->common_currency_code($codes[$i]);
        }
        return $result;
    }

    public function parse_bids_asks($bidasks, int|string $priceKey = 0, int|string $amountKey = 1, int|string $countOrIdKey = 2) {
        $bidasks = $this->to_array($bidasks);
        $result = array();
        for ($i = 0; $i < count($bidasks); $i++) {
            $result[] = $this->parse_bid_ask($bidasks[$i], $priceKey, $amountKey, $countOrIdKey);
        }
        return $result;
    }

    public function fetch_l2_order_book(string $symbol, ?int $limit = null, $params = array ()) {
        $orderbook = $this->fetch_order_book($symbol, $limit, $params);
        return $this->extend($orderbook, array(
            'asks' => $this->sort_by($this->aggregate($orderbook['asks']), 0),
            'bids' => $this->sort_by($this->aggregate($orderbook['bids']), 0, true),
        ));
    }

    public function filter_by_symbol($objects, ?string $symbol = null) {
        if ($symbol === null) {
            return $objects;
        }
        $result = array();
        for ($i = 0; $i < count($objects); $i++) {
            $objectSymbol = $this->safe_string($objects[$i], 'symbol');
            if ($objectSymbol === $symbol) {
                $result[] = $objects[$i];
            }
        }
        return $result;
    }

    public function parse_ohlcv($ohlcv, ?array $market = null): array {
        if (gettype($ohlcv) === 'array' && array_keys($ohlcv) === array_keys(array_keys($ohlcv))) {
            return array(
                $this->safe_integer($ohlcv, 0), // timestamp
                $this->safe_number($ohlcv, 1), // open
                $this->safe_number($ohlcv, 2), // high
                $this->safe_number($ohlcv, 3), // low
                $this->safe_number($ohlcv, 4), // close
                $this->safe_number($ohlcv, 5), // volume
            );
        }
        return $ohlcv;
    }

    public function network_code_to_id(string $networkCode, ?string $currencyCode = null) {
        /**
         * @ignore
         * tries to convert the provided $networkCode (which is expected to be an unified $network code) to a $network id. In order to achieve this, derived class needs to have 'options->networks' defined.
         * @param {string} $networkCode unified $network code
         * @param {string} $currencyCode unified $currency code, but this argument is not required by default, unless there is an exchange (like huobi) that needs an override of the method to be able to pass $currencyCode argument additionally
         * @return {string|null} exchange-specific $network id
         */
        if ($networkCode === null) {
            return null;
        }
        $networkIdsByCodes = $this->safe_value($this->options, 'networks', array());
        $networkId = $this->safe_string($networkIdsByCodes, $networkCode);
        // for example, if 'ETH' is passed for $networkCode, but 'ETH' $key not defined in `options->networks` object
        if ($networkId === null) {
            if ($currencyCode === null) {
                $currencies = is_array($this->currencies) ? array_values($this->currencies) : array();
                for ($i = 0; $i < count($currencies); $i++) {
                    $currency = $currencies[$i];
                    $networks = $this->safe_dict($currency, 'networks');
                    $network = $this->safe_dict($networks, $networkCode);
                    $networkId = $this->safe_string($network, 'id');
                    if ($networkId !== null) {
                        break;
                    }
                }
            } else {
                // if $currencyCode was provided, then we try to find if that $currencyCode has a replacement ($i->e. ERC20 for ETH) or is in the $currency
                $defaultNetworkCodeReplacements = $this->safe_value($this->options, 'defaultNetworkCodeReplacements', array());
                if (is_array($defaultNetworkCodeReplacements) && array_key_exists($currencyCode, $defaultNetworkCodeReplacements)) {
                    // if there is a replacement for the passed $networkCode, then we use it to find $network-id in `options->networks` object
                    $replacementObject = $defaultNetworkCodeReplacements[$currencyCode]; // $i->e. array( 'ERC20' => 'ETH' )
                    $keys = is_array($replacementObject) ? array_keys($replacementObject) : array();
                    for ($i = 0; $i < count($keys); $i++) {
                        $key = $keys[$i];
                        $value = $replacementObject[$key];
                        // if $value matches to provided unified $networkCode, then we use it's $key to find $network-id in `options->networks` object
                        if ($value === $networkCode) {
                            $networkId = $this->safe_string($networkIdsByCodes, $key);
                            break;
                        }
                    }
                } else {
                    // serach for $network inside $currency
                    $currency = $this->safe_dict($this->currencies, $currencyCode);
                    $networks = $this->safe_dict($currency, 'networks');
                    $network = $this->safe_dict($networks, $networkCode);
                    $networkId = $this->safe_string($network, 'id');
                }
            }
            // if it wasn't found, we just set the provided $value to $network-id
            if ($networkId === null) {
                $networkId = $networkCode;
            }
        }
        return $networkId;
    }

    public function network_id_to_code(?string $networkId = null, ?string $currencyCode = null) {
        /**
         * @ignore
         * tries to convert the provided exchange-specific $networkId to an unified network Code. In order to achieve this, derived class needs to have "options['networksById']" defined.
         * @param {string} $networkId exchange specific network id/title, like => TRON, Trc-20, usdt-erc20, etc
         * @param {string|null} $currencyCode unified currency code, but this argument is not required by default, unless there is an exchange (like huobi) that needs an override of the method to be able to pass $currencyCode argument additionally
         * @return {string|null} unified network code
         */
        if ($networkId === null) {
            return null;
        }
        $networkCodesByIds = $this->safe_dict($this->options, 'networksById', array());
        $networkCode = $this->safe_string($networkCodesByIds, $networkId, $networkId);
        // replace mainnet network-codes (i.e. ERC20->ETH)
        if ($currencyCode !== null) {
            $defaultNetworkCodeReplacements = $this->safe_dict($this->options, 'defaultNetworkCodeReplacements', array());
            if (is_array($defaultNetworkCodeReplacements) && array_key_exists($currencyCode, $defaultNetworkCodeReplacements)) {
                $replacementObject = $this->safe_dict($defaultNetworkCodeReplacements, $currencyCode, array());
                $networkCode = $this->safe_string($replacementObject, $networkCode, $networkCode);
            }
        }
        return $networkCode;
    }

    public function handle_network_code_and_params($params) {
        $networkCodeInParams = $this->safe_string_2($params, 'networkCode', 'network');
        if ($networkCodeInParams !== null) {
            $params = $this->omit($params, array( 'networkCode', 'network' ));
        }
        // if it was not defined by user, we should not set it from 'defaultNetworks', because handleNetworkCodeAndParams is for only request-side and thus we do not fill it with anything. We can only use 'defaultNetworks' after parsing response-side
        return array( $networkCodeInParams, $params );
    }

    public function default_network_code(string $currencyCode) {
        $defaultNetworkCode = null;
        $defaultNetworks = $this->safe_dict($this->options, 'defaultNetworks', array());
        if (is_array($defaultNetworks) && array_key_exists($currencyCode, $defaultNetworks)) {
            // if currency had set its network in "defaultNetworks", use it
            $defaultNetworkCode = $defaultNetworks[$currencyCode];
        } else {
            // otherwise, try to use the global-scope 'defaultNetwork' value (even if that network is not supported by currency, it doesn't make any problem, this will be just used "at first" if currency supports this network at all)
            $defaultNetwork = $this->safe_string($this->options, 'defaultNetwork');
            if ($defaultNetwork !== null) {
                $defaultNetworkCode = $defaultNetwork;
            }
        }
        return $defaultNetworkCode;
    }

    public function select_network_code_from_unified_networks($currencyCode, $networkCode, $indexedNetworkEntries) {
        return $this->select_network_key_from_networks($currencyCode, $networkCode, $indexedNetworkEntries, true);
    }

    public function select_network_id_from_raw_networks($currencyCode, $networkCode, $indexedNetworkEntries) {
        return $this->select_network_key_from_networks($currencyCode, $networkCode, $indexedNetworkEntries, false);
    }

    public function select_network_key_from_networks($currencyCode, $networkCode, $indexedNetworkEntries, $isIndexedByUnifiedNetworkCode = false) {
        // this method is used against raw & unparse network entries, which are just indexed by network id
        $chosenNetworkId = null;
        $availableNetworkIds = is_array($indexedNetworkEntries) ? array_keys($indexedNetworkEntries) : array();
        $responseNetworksLength = count($availableNetworkIds);
        if ($networkCode !== null) {
            if ($responseNetworksLength === 0) {
                throw new NotSupported($this->id . ' - ' . $networkCode . ' network did not return any result for ' . $currencyCode);
            } else {
                // if $networkCode was provided by user, we should check it after response, referenced exchange doesn't support network-code during request
                $networkIdOrCode = $isIndexedByUnifiedNetworkCode ? $networkCode : $this->network_code_to_id($networkCode, $currencyCode);
                if (is_array($indexedNetworkEntries) && array_key_exists($networkIdOrCode, $indexedNetworkEntries)) {
                    $chosenNetworkId = $networkIdOrCode;
                } else {
                    throw new NotSupported($this->id . ' - ' . $networkIdOrCode . ' network was not found for ' . $currencyCode . ', use one of ' . implode(', ', $availableNetworkIds));
                }
            }
        } else {
            if ($responseNetworksLength === 0) {
                throw new NotSupported($this->id . ' - no networks were returned for ' . $currencyCode);
            } else {
                // if $networkCode was not provided by user, then we try to use the default network (if it was defined in "defaultNetworks"), otherwise, we just return the first network entry
                $defaultNetworkCode = $this->default_network_code($currencyCode);
                $defaultNetworkId = $isIndexedByUnifiedNetworkCode ? $defaultNetworkCode : $this->network_code_to_id($defaultNetworkCode, $currencyCode);
                if (is_array($indexedNetworkEntries) && array_key_exists($defaultNetworkId, $indexedNetworkEntries)) {
                    return $defaultNetworkId;
                }
                throw new NotSupported($this->id . ' - can not determine the default network, please pass param["network"] one from : ' . implode(', ', $availableNetworkIds));
            }
        }
        return $chosenNetworkId;
    }

    public function safe_number_2(array $dictionary, int|string $key1, int|string $key2, $d = null) {
        $value = $this->safe_string_2($dictionary, $key1, $key2);
        return $this->parse_number($value, $d);
    }

    public function parse_order_book(array $orderbook, string $symbol, ?int $timestamp = null, $bidsKey = 'bids', $asksKey = 'asks', int|string $priceKey = 0, int|string $amountKey = 1, int|string $countOrIdKey = 2) {
        $bids = $this->parse_bids_asks($this->safe_value($orderbook, $bidsKey, array()), $priceKey, $amountKey, $countOrIdKey);
        $asks = $this->parse_bids_asks($this->safe_value($orderbook, $asksKey, array()), $priceKey, $amountKey, $countOrIdKey);
        return array(
            'symbol' => $symbol,
            'bids' => $this->sort_by($bids, 0, true),
            'asks' => $this->sort_by($asks, 0),
            'timestamp' => $timestamp,
            'datetime' => $this->iso8601($timestamp),
            'nonce' => null,
        );
    }

    public function parse_ohlcvs(mixed $ohlcvs, mixed $market = null, string $timeframe = '1m', ?int $since = null, ?int $limit = null, Bool $tail = false) {
        $results = array();
        for ($i = 0; $i < count($ohlcvs); $i++) {
            $results[] = $this->parse_ohlcv($ohlcvs[$i], $market);
        }
        $sorted = $this->sort_by($results, 0);
        return $this->filter_by_since_limit($sorted, $since, $limit, 0, $tail);
    }

    public function parse_leverage_tiers(mixed $response, ?array $symbols = null, $marketIdKey = null) {
        // $marketIdKey should only be null when $response is a dictionary
        $symbols = $this->market_symbols($symbols);
        $tiers = array();
        $symbolsLength = 0;
        if ($symbols !== null) {
            $symbolsLength = count($symbols);
        }
        $noSymbols = ($symbols === null) || ($symbolsLength === 0);
        if (gettype($response) === 'array' && array_keys($response) === array_keys(array_keys($response))) {
            for ($i = 0; $i < count($response); $i++) {
                $item = $response[$i];
                $id = $this->safe_string($item, $marketIdKey);
                $market = $this->safe_market($id, null, null, 'swap');
                $symbol = $market['symbol'];
                $contract = $this->safe_bool($market, 'contract', false);
                if ($contract && ($noSymbols || $this->in_array($symbol, $symbols))) {
                    $tiers[$symbol] = $this->parse_market_leverage_tiers($item, $market);
                }
            }
        } else {
            $keys = is_array($response) ? array_keys($response) : array();
            for ($i = 0; $i < count($keys); $i++) {
                $marketId = $keys[$i];
                $item = $response[$marketId];
                $market = $this->safe_market($marketId, null, null, 'swap');
                $symbol = $market['symbol'];
                $contract = $this->safe_bool($market, 'contract', false);
                if ($contract && ($noSymbols || $this->in_array($symbol, $symbols))) {
                    $tiers[$symbol] = $this->parse_market_leverage_tiers($item, $market);
                }
            }
        }
        return $tiers;
    }

    public function load_trading_limits(?array $symbols = null, $reload = false, $params = array ()) {
        if ($this->has['fetchTradingLimits']) {
            if ($reload || !(is_array($this->options) && array_key_exists('limitsLoaded', $this->options))) {
                $response = $this->fetch_trading_limits($symbols);
                for ($i = 0; $i < count($symbols); $i++) {
                    $symbol = $symbols[$i];
                    $this->markets[$symbol] = $this->deep_extend($this->markets[$symbol], $response[$symbol]);
                }
                $this->options['limitsLoaded'] = $this->milliseconds();
            }
        }
        return $this->markets;
    }

    public function safe_position(array $position) {
        // simplified version of => /pull/12765/
        $unrealizedPnlString = $this->safe_string($position, 'unrealisedPnl');
        $initialMarginString = $this->safe_string($position, 'initialMargin');
        //
        // PERCENTAGE
        //
        $percentage = $this->safe_value($position, 'percentage');
        if (($percentage === null) && ($unrealizedPnlString !== null) && ($initialMarginString !== null)) {
            // was done in all implementations ( aax, btcex, bybit, deribit, ftx, gate, kucoinfutures, phemex )
            $percentageString = Precise::string_mul(Precise::string_div($unrealizedPnlString, $initialMarginString, 4), '100');
            $position['percentage'] = $this->parse_number($percentageString);
        }
        // if $contractSize is null get from $market
        $contractSize = $this->safe_number($position, 'contractSize');
        $symbol = $this->safe_string($position, 'symbol');
        $market = null;
        if ($symbol !== null) {
            $market = $this->safe_value($this->markets, $symbol);
        }
        if ($contractSize === null && $market !== null) {
            $contractSize = $this->safe_number($market, 'contractSize');
            $position['contractSize'] = $contractSize;
        }
        return $position;
    }

    public function parse_positions(array $positions, ?array $symbols = null, $params = array ()) {
        $symbols = $this->market_symbols($symbols);
        $positions = $this->to_array($positions);
        $result = array();
        for ($i = 0; $i < count($positions); $i++) {
            $position = $this->extend($this->parse_position($positions[$i], null), $params);
            $result[] = $position;
        }
        return $this->filter_by_array_positions($result, 'symbol', $symbols, false);
    }

    public function parse_accounts(array $accounts, $params = array ()) {
        $accounts = $this->to_array($accounts);
        $result = array();
        for ($i = 0; $i < count($accounts); $i++) {
            $account = $this->extend($this->parse_account($accounts[$i]), $params);
            $result[] = $account;
        }
        return $result;
    }

    public function parse_trades(array $trades, ?array $market = null, ?int $since = null, ?int $limit = null, $params = array ()) {
        $trades = $this->to_array($trades);
        $result = array();
        for ($i = 0; $i < count($trades); $i++) {
            $trade = $this->extend($this->parse_trade($trades[$i], $market), $params);
            $result[] = $trade;
        }
        $result = $this->sort_by_2($result, 'timestamp', 'id');
        $symbol = ($market !== null) ? $market['symbol'] : null;
        return $this->filter_by_symbol_since_limit($result, $symbol, $since, $limit);
    }

    public function parse_transactions(array $transactions, ?array $currency = null, ?int $since = null, ?int $limit = null, $params = array ()) {
        $transactions = $this->to_array($transactions);
        $result = array();
        for ($i = 0; $i < count($transactions); $i++) {
            $transaction = $this->extend($this->parse_transaction($transactions[$i], $currency), $params);
            $result[] = $transaction;
        }
        $result = $this->sort_by($result, 'timestamp');
        $code = ($currency !== null) ? $currency['code'] : null;
        return $this->filter_by_currency_since_limit($result, $code, $since, $limit);
    }

    public function parse_transfers(array $transfers, ?array $currency = null, ?int $since = null, ?int $limit = null, $params = array ()) {
        $transfers = $this->to_array($transfers);
        $result = array();
        for ($i = 0; $i < count($transfers); $i++) {
            $transfer = $this->extend($this->parse_transfer($transfers[$i], $currency), $params);
            $result[] = $transfer;
        }
        $result = $this->sort_by($result, 'timestamp');
        $code = ($currency !== null) ? $currency['code'] : null;
        return $this->filter_by_currency_since_limit($result, $code, $since, $limit);
    }

    public function parse_ledger($data, ?array $currency = null, ?int $since = null, ?int $limit = null, $params = array ()) {
        $result = array();
        $arrayData = $this->to_array($data);
        for ($i = 0; $i < count($arrayData); $i++) {
            $itemOrItems = $this->parse_ledger_entry($arrayData[$i], $currency);
            if (gettype($itemOrItems) === 'array' && array_keys($itemOrItems) === array_keys(array_keys($itemOrItems))) {
                for ($j = 0; $j < count($itemOrItems); $j++) {
                    $result[] = $this->extend($itemOrItems[$j], $params);
                }
            } else {
                $result[] = $this->extend($itemOrItems, $params);
            }
        }
        $result = $this->sort_by($result, 'timestamp');
        $code = ($currency !== null) ? $currency['code'] : null;
        return $this->filter_by_currency_since_limit($result, $code, $since, $limit);
    }

    public function nonce() {
        return $this->seconds();
    }

    public function set_headers($headers) {
        return $headers;
    }

    public function currency_id(string $code) {
        $currency = $this->safe_dict($this->currencies, $code);
        if ($currency === null) {
            $currency = $this->safe_currency($code);
        }
        if ($currency !== null) {
            return $currency['id'];
        }
        return $code;
    }

    public function market_id(string $symbol) {
        $market = $this->market($symbol);
        if ($market !== null) {
            return $market['id'];
        }
        return $symbol;
    }

    public function symbol(string $symbol) {
        $market = $this->market($symbol);
        return $this->safe_string($market, 'symbol', $symbol);
    }

    public function handle_param_string(array $params, string $paramName, ?string $defaultValue = null) {
        $value = $this->safe_string($params, $paramName, $defaultValue);
        if ($value !== null) {
            $params = $this->omit($params, $paramName);
        }
        return array( $value, $params );
    }

    public function handle_param_string_2(array $params, string $paramName1, string $paramName2, ?string $defaultValue = null) {
        $value = $this->safe_string_2($params, $paramName1, $paramName2, $defaultValue);
        if ($value !== null) {
            $params = $this->omit($params, array( $paramName1, $paramName2 ));
        }
        return array( $value, $params );
    }

    public function handle_param_integer(array $params, string $paramName, ?int $defaultValue = null) {
        $value = $this->safe_integer($params, $paramName, $defaultValue);
        if ($value !== null) {
            $params = $this->omit($params, $paramName);
        }
        return array( $value, $params );
    }

    public function handle_param_integer_2(array $params, string $paramName1, string $paramName2, ?int $defaultValue = null) {
        $value = $this->safe_integer_2($params, $paramName1, $paramName2, $defaultValue);
        if ($value !== null) {
            $params = $this->omit($params, array( $paramName1, $paramName2 ));
        }
        return array( $value, $params );
    }

    public function handle_param_bool(array $params, string $paramName, ?Bool $defaultValue = null) {
        $value = $this->safe_bool($params, $paramName, $defaultValue);
        if ($value !== null) {
            $params = $this->omit($params, $paramName);
        }
        return array( $value, $params );
    }

    public function handle_param_bool_2(array $params, string $paramName1, string $paramName2, ?Bool $defaultValue = null) {
        $value = $this->safe_bool_2($params, $paramName1, $paramName2, $defaultValue);
        if ($value !== null) {
            $params = $this->omit($params, array( $paramName1, $paramName2 ));
        }
        return array( $value, $params );
    }

    public function handle_request_network(array $params, array $request, string $exchangeSpecificKey, ?string $currencyCode = null, bool $isRequired = false) {
        /**
         * @param {array} $params - extra parameters
         * @param {array} $request - existing dictionary of $request
         * @param {string} $exchangeSpecificKey - the key for chain id to be set in $request
         * @param {array} $currencyCode - (optional) existing dictionary of $request
         * @param {boolean} $isRequired - (optional) whether that param is required to be present
         * @return {array[]} - returns [$request, $params] where $request is the modified $request object and $params is the modified $params object
         */
        $networkCode = null;
        list($networkCode, $params) = $this->handle_network_code_and_params($params);
        if ($networkCode !== null) {
            $request[$exchangeSpecificKey] = $this->network_code_to_id($networkCode, $currencyCode);
        } elseif ($isRequired) {
            throw new ArgumentsRequired($this->id . ' - "network" param is required for this request');
        }
        return array( $request, $params );
    }

    public function resolve_path($path, $params) {
        return array(
            $this->implode_params($path, $params),
            $this->omit($params, $this->extract_params($path)),
        );
    }

    public function get_list_from_object_values($objects, int|string $key) {
        $newArray = $objects;
        if (gettype($objects) !== 'array' || array_keys($objects) !== array_keys(array_keys($objects))) {
            $newArray = $this->to_array($objects);
        }
        $results = array();
        for ($i = 0; $i < count($newArray); $i++) {
            $results[] = $newArray[$i][$key];
        }
        return $results;
    }

    public function get_symbols_for_market_type(?string $marketType = null, ?string $subType = null, bool $symbolWithActiveStatus = true, bool $symbolWithUnknownStatus = true) {
        $filteredMarkets = $this->markets;
        if ($marketType !== null) {
            $filteredMarkets = $this->filter_by($filteredMarkets, 'type', $marketType);
        }
        if ($subType !== null) {
            $this->check_required_argument('getSymbolsForMarketType', $subType, 'subType', array( 'linear', 'inverse', 'quanto' ));
            $filteredMarkets = $this->filter_by($filteredMarkets, 'subType', $subType);
        }
        $activeStatuses = array();
        if ($symbolWithActiveStatus) {
            $activeStatuses[] = true;
        }
        if ($symbolWithUnknownStatus) {
            $activeStatuses[] = null;
        }
        $filteredMarkets = $this->filter_by_array($filteredMarkets, 'active', $activeStatuses, false);
        return $this->get_list_from_object_values($filteredMarkets, 'symbol');
    }

    public function filter_by_array($objects, int|string $key, $values = null, $indexed = true) {
        $objects = $this->to_array($objects);
        // return all of them if no $values were passed
        if ($values === null || !$values) {
            // return $indexed ? $this->index_by($objects, $key) : $objects;
            if ($indexed) {
                return $this->index_by($objects, $key);
            } else {
                return $objects;
            }
        }
        $results = array();
        for ($i = 0; $i < count($objects); $i++) {
            if ($this->in_array($objects[$i][$key], $values)) {
                $results[] = $objects[$i];
            }
        }
        // return $indexed ? $this->index_by($results, $key) : $results;
        if ($indexed) {
            return $this->index_by($results, $key);
        }
        return $results;
    }

    public function fetch2($path, mixed $api = 'public', $method = 'GET', $params = array (), mixed $headers = null, mixed $body = null, $config = array ()) {
        if ($this->enableRateLimit) {
            $cost = $this->calculate_rate_limiter_cost($api, $method, $path, $params, $config);
            $this->throttle($cost);
        }
        $retries = null;
        list($retries, $params) = $this->handle_option_and_params($params, $path, 'maxRetriesOnFailure', 0);
        $retryDelay = null;
        list($retryDelay, $params) = $this->handle_option_and_params($params, $path, 'maxRetriesOnFailureDelay', 0);
        $this->lastRestRequestTimestamp = $this->milliseconds();
        $request = $this->sign($path, $api, $method, $params, $headers, $body);
        $this->last_request_headers = $request['headers'];
        $this->last_request_body = $request['body'];
        $this->last_request_url = $request['url'];
        for ($i = 0; $i < $retries + 1; $i++) {
            try {
                return $this->fetch($request['url'], $request['method'], $request['headers'], $request['body']);
            } catch (Exception $e) {
                if ($e instanceof OperationFailed) {
                    if ($i < $retries) {
                        if ($this->verbose) {
                            $this->log('Request failed with the error => ' . (string) $e . ', retrying ' . ($i . (string) 1) . ' of ' . (string) $retries . '...');
                        }
                        if (($retryDelay !== null) && ($retryDelay !== 0)) {
                            $this->sleep($retryDelay);
                        }
                    } else {
                        throw $e;
                    }
                } else {
                    throw $e;
                }
            }
        }
        return null; // this line is never reached, but exists for c# value return requirement
    }

    public function request($path, mixed $api = 'public', $method = 'GET', $params = array (), mixed $headers = null, mixed $body = null, $config = array ()) {
        return $this->fetch2($path, $api, $method, $params, $headers, $body, $config);
    }

    public function load_accounts($reload = false, $params = array ()) {
        if ($reload) {
            $this->accounts = $this->fetch_accounts($params);
        } else {
            if ($this->accounts) {
                return $this->accounts;
            } else {
                $this->accounts = $this->fetch_accounts($params);
            }
        }
        $this->accountsById = $this->index_by($this->accounts, 'id');
        return $this->accounts;
    }

    public function build_ohlcvc(array $trades, string $timeframe = '1m', float $since = 0, float $limit = 2147483647) {
        // given a sorted arrays of $trades (recent last) and a $timeframe builds an array of OHLCV candles
        // note, default $limit value (2147483647) is max int32 value
        $ms = $this->parse_timeframe($timeframe) * 1000;
        $ohlcvs = array();
        $i_timestamp = 0;
        // $open = 1;
        $i_high = 2;
        $i_low = 3;
        $i_close = 4;
        $i_volume = 5;
        $i_count = 6;
        $tradesLength = count($trades);
        $oldest = min ($tradesLength, $limit);
        for ($i = 0; $i < $oldest; $i++) {
            $trade = $trades[$i];
            $ts = $trade['timestamp'];
            if ($ts < $since) {
                continue;
            }
            $openingTime = (int) floor($ts / $ms) * $ms; // shift to the edge of m/h/d (but not M)
            if ($openingTime < $since) { // we don't need bars, that have opening time earlier than requested
                continue;
            }
            $ohlcv_length = count($ohlcvs);
            $candle = $ohlcv_length - 1;
            if (($candle === -1) || ($openingTime >= $this->sum($ohlcvs[$candle][$i_timestamp], $ms))) {
                // moved to a new $timeframe -> create a new $candle from opening $trade
                $ohlcvs[] = [
                    $openingTime, // timestamp
                    $trade['price'], // O
                    $trade['price'], // H
                    $trade['price'], // L
                    $trade['price'], // C
                    $trade['amount'], // V
                    1, // count
                ];
            } else {
                // still processing the same $timeframe -> update opening $trade
                $ohlcvs[$candle][$i_high] = max ($ohlcvs[$candle][$i_high], $trade['price']);
                $ohlcvs[$candle][$i_low] = min ($ohlcvs[$candle][$i_low], $trade['price']);
                $ohlcvs[$candle][$i_close] = $trade['price'];
                $ohlcvs[$candle][$i_volume] = $this->sum($ohlcvs[$candle][$i_volume], $trade['amount']);
                $ohlcvs[$candle][$i_count] = $this->sum($ohlcvs[$candle][$i_count], 1);
            }
        }
        return $ohlcvs;
    }

    public function parse_trading_view_ohlcv($ohlcvs, $market = null, $timeframe = '1m', ?int $since = null, ?int $limit = null) {
        $result = $this->convert_trading_view_to_ohlcv($ohlcvs);
        return $this->parse_ohlcvs($result, $market, $timeframe, $since, $limit);
    }

    public function edit_limit_buy_order(string $id, string $symbol, float $amount, ?float $price = null, $params = array ()) {
        return $this->edit_limit_order($id, $symbol, 'buy', $amount, $price, $params);
    }

    public function edit_limit_sell_order(string $id, string $symbol, float $amount, ?float $price = null, $params = array ()) {
        return $this->edit_limit_order($id, $symbol, 'sell', $amount, $price, $params);
    }

    public function edit_limit_order(string $id, string $symbol, string $side, float $amount, ?float $price = null, $params = array ()) {
        return $this->edit_order($id, $symbol, 'limit', $side, $amount, $price, $params);
    }

    public function edit_order(string $id, string $symbol, string $type, string $side, ?float $amount = null, ?float $price = null, $params = array ()) {
        $this->cancel_order($id, $symbol);
        return $this->create_order($symbol, $type, $side, $amount, $price, $params);
    }

    public function edit_order_ws(string $id, string $symbol, string $type, string $side, ?float $amount = null, ?float $price = null, $params = array ()) {
        $this->cancel_order_ws($id, $symbol);
        return $this->create_order_ws($symbol, $type, $side, $amount, $price, $params);
    }

    public function fetch_position(string $symbol, $params = array ()) {
        throw new NotSupported($this->id . ' fetchPosition() is not supported yet');
    }

    public function fetch_position_ws(string $symbol, $params = array ()) {
        throw new NotSupported($this->id . ' fetchPositionWs() is not supported yet');
    }

    public function watch_position(?string $symbol = null, $params = array ()) {
        throw new NotSupported($this->id . ' watchPosition() is not supported yet');
    }

    public function subscribe_position(string $symbol, mixed $callback = null, bool $synchronous = true, $params = array ()) {
        $this->load_markets();
        $symbol = $this->symbol($symbol);
        $stream = $this->stream;
        if ($callback !== null) {
            $stream->subscribe ('positions::' . $symbol, $callback, $synchronous);
        }
        $stream->add_watch_function('watchPosition', array( $symbol, null, $params ));
        return $this->watch_position($symbol, $params);
    }

    public function watch_positions(?array $symbols = null, ?int $since = null, ?int $limit = null, $params = array ()) {
        throw new NotSupported($this->id . ' watchPositions() is not supported yet');
    }

    public function subscribe_positions(?array $symbols = null, mixed $callback = null, bool $synchronous = true, $params = array ()) {
        $this->load_markets();
        $symbols = $this->market_symbols($symbols, null, true);
        if ($callback !== null) {
            $stream = $this->stream;
            if ($this->is_empty($symbols)) {
                $stream->subscribe ('positions', $callback, $synchronous);
            } else {
                for ($i = 0; $i < count($symbols); $i++) {
                    $stream->subscribe ('positions::' . $symbols[$i], $callback, $synchronous);
                }
            }
        }
        return $this->watch_positions($symbols, null, null, $params);
    }

    public function watch_position_for_symbols(?array $symbols = null, ?int $since = null, ?int $limit = null, $params = array ()) {
        return $this->watch_positions($symbols, $since, $limit, $params);
    }

    public function subscribe_position_for_symbols(?array $symbols = null, mixed $callback = null, bool $synchronous = true, $params = array ()) {
        return $this->subscribe_positions($symbols, $callback, $synchronous, $params);
    }

    public function fetch_positions_for_symbol(string $symbol, $params = array ()) {
        /**
         * fetches all open positions for specific $symbol, unlike fetchPositions (which is designed to work with multiple symbols) so this method might be preffered for one-market position, because of less rate-limit consumption and speed
         * @param {string} $symbol unified market $symbol
         * @param {array} $params extra parameters specific to the endpoint
         * @return {array[]} a list of ~@link https://docs.ccxt.com/#/?id=position-structure position structure~ with maximum 3 items - possible one position for "one-way" mode, and possible two positions (long & short) for "two-way" (a.k.a. hedge) mode
         */
        throw new NotSupported($this->id . ' fetchPositionsForSymbol() is not supported yet');
    }

    public function fetch_positions_for_symbol_ws(string $symbol, $params = array ()) {
        /**
         * fetches all open positions for specific $symbol, unlike fetchPositions (which is designed to work with multiple symbols) so this method might be preffered for one-market position, because of less rate-limit consumption and speed
         * @param {string} $symbol unified market $symbol
         * @param {array} $params extra parameters specific to the endpoint
         * @return {array[]} a list of ~@link https://docs.ccxt.com/#/?id=position-structure position structure~ with maximum 3 items - possible one position for "one-way" mode, and possible two positions (long & short) for "two-way" (a.k.a. hedge) mode
         */
        throw new NotSupported($this->id . ' fetchPositionsForSymbol() is not supported yet');
    }

    public function fetch_positions(?array $symbols = null, $params = array ()) {
        throw new NotSupported($this->id . ' fetchPositions() is not supported yet');
    }

    public function fetch_positions_ws(?array $symbols = null, $params = array ()) {
        throw new NotSupported($this->id . ' fetchPositions() is not supported yet');
    }

    public function fetch_positions_risk(?array $symbols = null, $params = array ()) {
        throw new NotSupported($this->id . ' fetchPositionsRisk() is not supported yet');
    }

    public function fetch_bids_asks(?array $symbols = null, $params = array ()) {
        throw new NotSupported($this->id . ' fetchBidsAsks() is not supported yet');
    }

    public function fetch_borrow_interest(?string $code = null, ?string $symbol = null, ?int $since = null, ?int $limit = null, $params = array ()) {
        throw new NotSupported($this->id . ' fetchBorrowInterest() is not supported yet');
    }

    public function fetch_ledger(?string $code = null, ?int $since = null, ?int $limit = null, $params = array ()) {
        throw new NotSupported($this->id . ' fetchLedger() is not supported yet');
    }

    public function fetch_ledger_entry(string $id, ?string $code = null, $params = array ()) {
        throw new NotSupported($this->id . ' fetchLedgerEntry() is not supported yet');
    }

    public function parse_bid_ask($bidask, int|string $priceKey = 0, int|string $amountKey = 1, int|string $countOrIdKey = 2) {
        $price = $this->safe_number($bidask, $priceKey);
        $amount = $this->safe_number($bidask, $amountKey);
        $countOrId = $this->safe_integer($bidask, $countOrIdKey);
        $bidAsk = array( $price, $amount );
        if ($countOrId !== null) {
            $bidAsk[] = $countOrId;
        }
        return $bidAsk;
    }

    public function safe_currency(?string $currencyId, ?array $currency = null) {
        if (($currencyId === null) && ($currency !== null)) {
            return $currency;
        }
        if (($this->currencies_by_id !== null) && (is_array($this->currencies_by_id) && array_key_exists($currencyId, $this->currencies_by_id)) && ($this->currencies_by_id[$currencyId] !== null)) {
            return $this->currencies_by_id[$currencyId];
        }
        $code = $currencyId;
        if ($currencyId !== null) {
            $code = $this->common_currency_code(strtoupper($currencyId));
        }
        return $this->safe_currency_structure(array(
            'id' => $currencyId,
            'code' => $code,
            'precision' => null,
        ));
    }

    public function safe_market(?string $marketId = null, ?array $market = null, ?string $delimiter = null, ?string $marketType = null) {
        $result = $this->safe_market_structure(array(
            'symbol' => $marketId,
            'marketId' => $marketId,
        ));
        if ($marketId !== null) {
            if (($this->markets_by_id !== null) && (is_array($this->markets_by_id) && array_key_exists($marketId, $this->markets_by_id))) {
                $markets = $this->markets_by_id[$marketId];
                $numMarkets = count($markets);
                if ($numMarkets === 1) {
                    return $markets[0];
                } else {
                    if ($marketType === null) {
                        if ($market === null) {
                            throw new ArgumentsRequired($this->id . ' safeMarket() requires a fourth argument for ' . $marketId . ' to disambiguate between different $markets with the same $market id');
                        } else {
                            $marketType = $market['type'];
                        }
                    }
                    for ($i = 0; $i < count($markets); $i++) {
                        $currentMarket = $markets[$i];
                        if ($currentMarket[$marketType]) {
                            return $currentMarket;
                        }
                    }
                }
            } elseif ($delimiter !== null && $delimiter !== '') {
                $parts = explode($delimiter, $marketId);
                $partsLength = count($parts);
                if ($partsLength === 2) {
                    $result['baseId'] = $this->safe_string($parts, 0);
                    $result['quoteId'] = $this->safe_string($parts, 1);
                    $result['base'] = $this->safe_currency_code($result['baseId']);
                    $result['quote'] = $this->safe_currency_code($result['quoteId']);
                    $result['symbol'] = $result['base'] . '/' . $result['quote'];
                    return $result;
                } else {
                    return $result;
                }
            }
        }
        if ($market !== null) {
            return $market;
        }
        return $result;
    }

    public function check_required_credentials($error = true) {
        /**
         * @ignore
         * @param {boolean} $error throw an $error that a credential is required if true
         * @return {boolean} true if all required credentials have been set, otherwise false or an $error is thrown is param $error=true
         */
        $keys = is_array($this->requiredCredentials) ? array_keys($this->requiredCredentials) : array();
        for ($i = 0; $i < count($keys); $i++) {
            $key = $keys[$i];
            if ($this->requiredCredentials[$key] && !$this->$key) {
                if ($error) {
                    throw new AuthenticationError($this->id . ' requires "' . $key . '" credential');
                } else {
                    return false;
                }
            }
        }
        return true;
    }

    public function oath() {
        if ($this->twofa !== null) {
            return $this->totp($this->twofa);
        } else {
            throw new ExchangeError($this->id . ' exchange.twofa has not been set for 2FA Two-Factor Authentication');
        }
    }

    public function fetch_balance($params = array ()) {
        throw new NotSupported($this->id . ' fetchBalance() is not supported yet');
    }

    public function fetch_balance_ws($params = array ()) {
        throw new NotSupported($this->id . ' fetchBalanceWs() is not supported yet');
    }

    public function parse_balance($response) {
        throw new NotSupported($this->id . ' parseBalance() is not supported yet');
    }

    public function watch_balance($params = array ()) {
        throw new NotSupported($this->id . ' watchBalance() is not supported yet');
    }

    public function subscribe_balance(mixed $callback = null, bool $synchronous = true, $params = array ()) {
        $stream = $this->stream;
        if ($callback !== null) {
            $stream->subscribe ('balances', $callback, $synchronous);
        }
        $stream->add_watch_function('watchBalance', array( $params ));
        return $this->watch_balance($params);
    }

    public function fetch_partial_balance($part, $params = array ()) {
        $balance = $this->fetch_balance($params);
        return $balance[$part];
    }

    public function fetch_free_balance($params = array ()) {
        return $this->fetch_partial_balance('free', $params);
    }

    public function fetch_used_balance($params = array ()) {
        return $this->fetch_partial_balance('used', $params);
    }

    public function fetch_total_balance($params = array ()) {
        return $this->fetch_partial_balance('total', $params);
    }

    public function fetch_status($params = array ()) {
        throw new NotSupported($this->id . ' fetchStatus() is not supported yet');
    }

    public function fetch_transaction_fee(string $code, $params = array ()) {
        if (!$this->has['fetchTransactionFees']) {
            throw new NotSupported($this->id . ' fetchTransactionFee() is not supported yet');
        }
        return $this->fetch_transaction_fees(array( $code ), $params);
    }

    public function fetch_transaction_fees(?array $codes = null, $params = array ()) {
        throw new NotSupported($this->id . ' fetchTransactionFees() is not supported yet');
    }

    public function fetch_deposit_withdraw_fees(?array $codes = null, $params = array ()) {
        throw new NotSupported($this->id . ' fetchDepositWithdrawFees() is not supported yet');
    }

    public function fetch_deposit_withdraw_fee(string $code, $params = array ()) {
        if (!$this->has['fetchDepositWithdrawFees']) {
            throw new NotSupported($this->id . ' fetchDepositWithdrawFee() is not supported yet');
        }
        $fees = $this->fetch_deposit_withdraw_fees(array( $code ), $params);
        return $this->safe_value($fees, $code);
    }

    public function get_supported_mapping($key, $mapping = array ()) {
        if (is_array($mapping) && array_key_exists($key, $mapping)) {
            return $mapping[$key];
        } else {
            throw new NotSupported($this->id . ' ' . $key . ' does not have a value in mapping');
        }
    }

    public function fetch_cross_borrow_rate(string $code, $params = array ()) {
        $this->load_markets();
        if (!$this->has['fetchBorrowRates']) {
            throw new NotSupported($this->id . ' fetchCrossBorrowRate() is not supported yet');
        }
        $borrowRates = $this->fetch_cross_borrow_rates($params);
        $rate = $this->safe_value($borrowRates, $code);
        if ($rate === null) {
            throw new ExchangeError($this->id . ' fetchCrossBorrowRate() could not find the borrow $rate for currency $code ' . $code);
        }
        return $rate;
    }

    public function fetch_isolated_borrow_rate(string $symbol, $params = array ()) {
        $this->load_markets();
        if (!$this->has['fetchBorrowRates']) {
            throw new NotSupported($this->id . ' fetchIsolatedBorrowRate() is not supported yet');
        }
        $borrowRates = $this->fetch_isolated_borrow_rates($params);
        $rate = $this->safe_dict($borrowRates, $symbol);
        if ($rate === null) {
            throw new ExchangeError($this->id . ' fetchIsolatedBorrowRate() could not find the borrow $rate for market $symbol ' . $symbol);
        }
        return $rate;
    }

    public function handle_option_and_params(array $params, string $methodName, string $optionName, $defaultValue = null) {
        // This method can be used to obtain method specific properties, i.e => $this->handle_option_and_params($params, 'fetchPosition', 'marginMode', 'isolated')
        $defaultOptionName = 'default' . $this->capitalize($optionName); // we also need to check the 'defaultXyzWhatever'
        // check if $params contain the key
        $value = $this->safe_value_2($params, $optionName, $defaultOptionName);
        if ($value !== null) {
            $params = $this->omit($params, array( $optionName, $defaultOptionName ));
        } else {
            // handle routed methods like "watchTrades > watchTradesForSymbols" (or "watchTicker > watchTickers")
            list($methodName, $params) = $this->handle_param_string($params, 'callerMethodName', $methodName);
            // check if exchange has properties for this method
            $exchangeWideMethodOptions = $this->safe_value($this->options, $methodName);
            if ($exchangeWideMethodOptions !== null) {
                // check if the option is defined inside this method's props
                $value = $this->safe_value_2($exchangeWideMethodOptions, $optionName, $defaultOptionName);
            }
            if ($value === null) {
                // if it's still null, check if global exchange-wide option exists
                $value = $this->safe_value_2($this->options, $optionName, $defaultOptionName);
            }
            // if it's still null, use the default $value
            $value = ($value !== null) ? $value : $defaultValue;
        }
        return array( $value, $params );
    }

    public function handle_option_and_params_2(array $params, string $methodName1, string $optionName1, string $optionName2, $defaultValue = null) {
        $value = null;
        list($value, $params) = $this->handle_option_and_params($params, $methodName1, $optionName1);
        if ($value !== null) {
            // omit $optionName2 too from $params
            $params = $this->omit($params, $optionName2);
            return array( $value, $params );
        }
        // if still null, try $optionName2
        $value2 = null;
        list($value2, $params) = $this->handle_option_and_params($params, $methodName1, $optionName2, $defaultValue);
        return array( $value2, $params );
    }

    public function handle_option(string $methodName, string $optionName, $defaultValue = null) {
        $res = $this->handle_option_and_params(array(), $methodName, $optionName, $defaultValue);
        return $this->safe_value($res, 0);
    }

    public function handle_market_type_and_params(string $methodName, ?array $market = null, $params = array (), $defaultValue = null) {
        /**
         * @ignore
         * @param $methodName the method calling handleMarketTypeAndParams
         * @param {Market} $market
         * @param {array} $params
         * @param {string} [$params->type] $type assigned by user
         * @param {string} [$params->defaultType] same.type
         * @param {string} [$defaultValue] assigned programatically in the method calling handleMarketTypeAndParams
         * @return array([string, object]) the $market $type and $params with $type and $defaultType omitted
         */
        // $type from param
        $type = $this->safe_string_2($params, 'defaultType', 'type');
        if ($type !== null) {
            $params = $this->omit($params, array( 'defaultType', 'type' ));
            return array( $type, $params );
        }
        // $type from $market
        if ($market !== null) {
            return [ $market['type'], $params ];
        }
        // $type from default-argument
        if ($defaultValue !== null) {
            return array( $defaultValue, $params );
        }
        $methodOptions = $this->safe_dict($this->options, $methodName);
        if ($methodOptions !== null) {
            if (gettype($methodOptions) === 'string') {
                return array( $methodOptions, $params );
            } else {
                $typeFromMethod = $this->safe_string_2($methodOptions, 'defaultType', 'type');
                if ($typeFromMethod !== null) {
                    return array( $typeFromMethod, $params );
                }
            }
        }
        $defaultType = $this->safe_string_2($this->options, 'defaultType', 'type', 'spot');
        return array( $defaultType, $params );
    }

    public function handle_sub_type_and_params(string $methodName, $market = null, $params = array (), $defaultValue = null) {
        $subType = null;
        // if set in $params, it takes precedence
        $subTypeInParams = $this->safe_string_2($params, 'subType', 'defaultSubType');
        // avoid omitting if it's not present
        if ($subTypeInParams !== null) {
            $subType = $subTypeInParams;
            $params = $this->omit($params, array( 'subType', 'defaultSubType' ));
        } else {
            // at first, check from $market object
            if ($market !== null) {
                if ($market['linear']) {
                    $subType = 'linear';
                } elseif ($market['inverse']) {
                    $subType = 'inverse';
                }
            }
            // if it was not defined in $market object
            if ($subType === null) {
                $values = $this->handle_option_and_params(array(), $methodName, 'subType', $defaultValue); // no need to re-test $params here
                $subType = $values[0];
            }
        }
        return array( $subType, $params );
    }

    public function handle_margin_mode_and_params(string $methodName, $params = array (), $defaultValue = null) {
        /**
         * @ignore
         * @param {array} [$params] extra parameters specific to the exchange API endpoint
         * @return {Array} the marginMode in lowercase by $params["marginMode"], $params["defaultMarginMode"] $this->options["marginMode"] or $this->options["defaultMarginMode"]
         */
        return $this->handle_option_and_params($params, $methodName, 'marginMode', $defaultValue);
    }

    public function throw_exactly_matched_exception($exact, $string, $message) {
        if ($string === null) {
            return;
        }
        if (is_array($exact) && array_key_exists($string, $exact)) {
            throw new $exact[$string]($message);
        }
    }

    public function throw_broadly_matched_exception($broad, $string, $message) {
        $broadKey = $this->find_broadly_matched_key($broad, $string);
        if ($broadKey !== null) {
            throw new $broad[$broadKey]($message);
        }
    }

    public function find_broadly_matched_key($broad, $string) {
        // a helper for matching error strings exactly vs broadly
        $keys = is_array($broad) ? array_keys($broad) : array();
        for ($i = 0; $i < count($keys); $i++) {
            $key = $keys[$i];
            if ($string !== null) { // #issues/12698
                if (mb_strpos($string, $key) !== false) {
                    return $key;
                }
            }
        }
        return null;
    }

    public function handle_errors(int $statusCode, string $statusText, string $url, string $method, array $responseHeaders, string $responseBody, $response, $requestHeaders, $requestBody) {
        // it is a stub $method that must be overrided in the derived exchange classes
        // throw new NotSupported($this->id . ' handleErrors() not implemented yet');
        return null;
    }

    public function calculate_rate_limiter_cost($api, $method, $path, $params, $config = array ()) {
        return $this->safe_value($config, 'cost', 1);
    }

    public function fetch_ticker(string $symbol, $params = array ()) {
        if ($this->has['fetchTickers']) {
            $this->load_markets();
            $market = $this->market($symbol);
            $symbol = $market['symbol'];
            $tickers = $this->fetch_tickers(array( $symbol ), $params);
            $ticker = $this->safe_dict($tickers, $symbol);
            if ($ticker === null) {
                throw new NullResponse($this->id . ' fetchTickers() could not find a $ticker for ' . $symbol);
            } else {
                return $ticker;
            }
        } else {
            throw new NotSupported($this->id . ' fetchTicker() is not supported yet');
        }
    }

    public function fetch_mark_price(string $symbol, $params = array ()) {
        if ($this->has['fetchMarkPrices']) {
            $this->load_markets();
            $market = $this->market($symbol);
            $symbol = $market['symbol'];
            $tickers = $this->fetch_mark_prices(array( $symbol ), $params);
            $ticker = $this->safe_dict($tickers, $symbol);
            if ($ticker === null) {
                throw new NullResponse($this->id . ' fetchMarkPrices() could not find a $ticker for ' . $symbol);
            } else {
                return $ticker;
            }
        } else {
            throw new NotSupported($this->id . ' fetchMarkPrices() is not supported yet');
        }
    }

    public function fetch_ticker_ws(string $symbol, $params = array ()) {
        if ($this->has['fetchTickersWs']) {
            $this->load_markets();
            $market = $this->market($symbol);
            $symbol = $market['symbol'];
            $tickers = $this->fetch_tickers_ws(array( $symbol ), $params);
            $ticker = $this->safe_dict($tickers, $symbol);
            if ($ticker === null) {
                throw new NullResponse($this->id . ' fetchTickerWs() could not find a $ticker for ' . $symbol);
            } else {
                return $ticker;
            }
        } else {
            throw new NotSupported($this->id . ' fetchTickerWs() is not supported yet');
        }
    }

    public function watch_ticker(string $symbol, $params = array ()) {
        throw new NotSupported($this->id . ' watchTicker() is not supported yet');
    }

    public function subscribe_ticker(string $symbol, mixed $callback = null, bool $synchronous = true, $params = array ()) {
        /**
         * subscribe to watchTicker
         * @param {string} $symbol unified $symbol of the market to watch ticker
         * @param {Function} $callback function to call when receiving an update
         * @param {boolean} $synchronous if set to true, the $callback will wait to finish before passing next message
         * @param {array} [$params] extra parameters specific to the exchange API endpoint
         */
        $this->load_markets();
        $symbol = $this->symbol($symbol);
        $stream = $this->stream;
        if ($callback !== null) {
            $stream->subscribe ('tickers::' . $symbol, $callback, $synchronous);
        }
        $stream->add_watch_function('watchTicker', array( $symbol, $params ));
        return $this->watch_ticker($symbol, $params);
    }

    public function fetch_tickers(?array $symbols = null, $params = array ()) {
        throw new NotSupported($this->id . ' fetchTickers() is not supported yet');
    }

    public function fetch_mark_prices(?array $symbols = null, $params = array ()) {
        throw new NotSupported($this->id . ' fetchMarkPrices() is not supported yet');
    }

    public function fetch_tickers_ws(?array $symbols = null, $params = array ()) {
        throw new NotSupported($this->id . ' fetchTickers() is not supported yet');
    }

    public function fetch_order_books(?array $symbols = null, ?int $limit = null, $params = array ()) {
        throw new NotSupported($this->id . ' fetchOrderBooks() is not supported yet');
    }

    public function watch_bids_asks(?array $symbols = null, $params = array ()) {
        throw new NotSupported($this->id . ' watchBidsAsks() is not supported yet');
    }

    public function watch_tickers(?array $symbols = null, $params = array ()) {
        throw new NotSupported($this->id . ' watchTickers() is not supported yet');
    }

    public function subscribe_tickers(?array $symbols = null, mixed $callback = null, bool $synchronous = true, $params = array ()) {
        /**
         * subscribe to watchTickers
         * @param {string[]} $symbols unified $symbols of the market to watch tickers
         * @param {Function} $callback function to call when receiving an update
         * @param {boolean} $synchronous if set to true, the $callback will wait to finish before passing next message
         * @param {array} [$params] extra parameters specific to the exchange API endpoint
         */
        $this->load_markets();
        $symbols = $this->market_symbols($symbols, null, true);
        $stream = $this->stream;
        if ($callback !== null) {
            if ($this->is_empty($symbols)) {
                $stream->subscribe ('tickers', $callback, $synchronous);
            } else {
                for ($i = 0; $i < count($symbols); $i++) {
                    $stream->subscribe ('tickers::' . $symbols[$i], $callback, $synchronous);
                }
            }
        }
        $stream->add_watch_function('watchTickers', array( $symbols, $params ));
        return $this->watch_tickers($symbols, $params);
    }

    public function un_watch_tickers(?array $symbols = null, $params = array ()) {
        throw new NotSupported($this->id . ' unWatchTickers() is not supported yet');
    }

    public function fetch_order(string $id, ?string $symbol = null, $params = array ()) {
        throw new NotSupported($this->id . ' fetchOrder() is not supported yet');
    }

    public function fetch_order_ws(string $id, ?string $symbol = null, $params = array ()) {
        throw new NotSupported($this->id . ' fetchOrderWs() is not supported yet');
    }

    public function fetch_order_status(string $id, ?string $symbol = null, $params = array ()) {
        // TODO => TypeScript => change method signature by replacing
        // Promise<string> with Promise<Order['status']>.
        $order = $this->fetch_order($id, $symbol, $params);
        return $order['status'];
    }

    public function fetch_unified_order($order, $params = array ()) {
        return $this->fetch_order($this->safe_string($order, 'id'), $this->safe_string($order, 'symbol'), $params);
    }

    public function create_order(string $symbol, string $type, string $side, float $amount, ?float $price = null, $params = array ()) {
        throw new NotSupported($this->id . ' createOrder() is not supported yet');
    }

    public function create_convert_trade(string $id, string $fromCode, string $toCode, ?float $amount = null, $params = array ()) {
        throw new NotSupported($this->id . ' createConvertTrade() is not supported yet');
    }

    public function fetch_convert_trade(string $id, ?string $code = null, $params = array ()) {
        throw new NotSupported($this->id . ' fetchConvertTrade() is not supported yet');
    }

    public function fetch_convert_trade_history(?string $code = null, ?int $since = null, ?int $limit = null, $params = array ()) {
        throw new NotSupported($this->id . ' fetchConvertTradeHistory() is not supported yet');
    }

    public function fetch_position_mode(?string $symbol = null, $params = array ()) {
        throw new NotSupported($this->id . ' fetchPositionMode() is not supported yet');
    }

    public function create_trailing_amount_order(string $symbol, string $type, string $side, float $amount, ?float $price = null, $trailingAmount = null, $trailingTriggerPrice = null, $params = array ()) {
        /**
         * create a trailing order by providing the $symbol, $type, $side, $amount, $price and $trailingAmount
         * @param {string} $symbol unified $symbol of the market to create an order in
         * @param {string} $type 'market' or 'limit'
         * @param {string} $side 'buy' or 'sell'
         * @param {float} $amount how much you want to trade in units of the base currency, or number of contracts
         * @param {float} [$price] the $price for the order to be filled at, in units of the quote currency, ignored in market orders
         * @param {float} $trailingAmount the quote $amount to trail away from the current market $price
         * @param {float} [$trailingTriggerPrice] the $price to activate a trailing order, default uses the $price argument
         * @param {array} [$params] extra parameters specific to the exchange API endpoint
         * @return {array} an ~@link https://docs.ccxt.com/#/?id=order-structure order structure~
         */
        if ($trailingAmount === null) {
            throw new ArgumentsRequired($this->id . ' createTrailingAmountOrder() requires a $trailingAmount argument');
        }
        $params['trailingAmount'] = $trailingAmount;
        if ($trailingTriggerPrice !== null) {
            $params['trailingTriggerPrice'] = $trailingTriggerPrice;
        }
        if ($this->has['createTrailingAmountOrder']) {
            return $this->create_order($symbol, $type, $side, $amount, $price, $params);
        }
        throw new NotSupported($this->id . ' createTrailingAmountOrder() is not supported yet');
    }

    public function create_trailing_amount_order_ws(string $symbol, string $type, string $side, float $amount, ?float $price = null, $trailingAmount = null, $trailingTriggerPrice = null, $params = array ()) {
        /**
         * create a trailing order by providing the $symbol, $type, $side, $amount, $price and $trailingAmount
         * @param {string} $symbol unified $symbol of the market to create an order in
         * @param {string} $type 'market' or 'limit'
         * @param {string} $side 'buy' or 'sell'
         * @param {float} $amount how much you want to trade in units of the base currency, or number of contracts
         * @param {float} [$price] the $price for the order to be filled at, in units of the quote currency, ignored in market orders
         * @param {float} $trailingAmount the quote $amount to trail away from the current market $price
         * @param {float} [$trailingTriggerPrice] the $price to activate a trailing order, default uses the $price argument
         * @param {array} [$params] extra parameters specific to the exchange API endpoint
         * @return {array} an ~@link https://docs.ccxt.com/#/?id=order-structure order structure~
         */
        if ($trailingAmount === null) {
            throw new ArgumentsRequired($this->id . ' createTrailingAmountOrderWs() requires a $trailingAmount argument');
        }
        $params['trailingAmount'] = $trailingAmount;
        if ($trailingTriggerPrice !== null) {
            $params['trailingTriggerPrice'] = $trailingTriggerPrice;
        }
        if ($this->has['createTrailingAmountOrderWs']) {
            return $this->create_order_ws($symbol, $type, $side, $amount, $price, $params);
        }
        throw new NotSupported($this->id . ' createTrailingAmountOrderWs() is not supported yet');
    }

    public function create_trailing_percent_order(string $symbol, string $type, string $side, float $amount, ?float $price = null, $trailingPercent = null, $trailingTriggerPrice = null, $params = array ()) {
        /**
         * create a trailing order by providing the $symbol, $type, $side, $amount, $price and $trailingPercent
         * @param {string} $symbol unified $symbol of the market to create an order in
         * @param {string} $type 'market' or 'limit'
         * @param {string} $side 'buy' or 'sell'
         * @param {float} $amount how much you want to trade in units of the base currency, or number of contracts
         * @param {float} [$price] the $price for the order to be filled at, in units of the quote currency, ignored in market orders
         * @param {float} $trailingPercent the percent to trail away from the current market $price
         * @param {float} [$trailingTriggerPrice] the $price to activate a trailing order, default uses the $price argument
         * @param {array} [$params] extra parameters specific to the exchange API endpoint
         * @return {array} an ~@link https://docs.ccxt.com/#/?id=order-structure order structure~
         */
        if ($trailingPercent === null) {
            throw new ArgumentsRequired($this->id . ' createTrailingPercentOrder() requires a $trailingPercent argument');
        }
        $params['trailingPercent'] = $trailingPercent;
        if ($trailingTriggerPrice !== null) {
            $params['trailingTriggerPrice'] = $trailingTriggerPrice;
        }
        if ($this->has['createTrailingPercentOrder']) {
            return $this->create_order($symbol, $type, $side, $amount, $price, $params);
        }
        throw new NotSupported($this->id . ' createTrailingPercentOrder() is not supported yet');
    }

    public function create_trailing_percent_order_ws(string $symbol, string $type, string $side, float $amount, ?float $price = null, $trailingPercent = null, $trailingTriggerPrice = null, $params = array ()) {
        /**
         * create a trailing order by providing the $symbol, $type, $side, $amount, $price and $trailingPercent
         * @param {string} $symbol unified $symbol of the market to create an order in
         * @param {string} $type 'market' or 'limit'
         * @param {string} $side 'buy' or 'sell'
         * @param {float} $amount how much you want to trade in units of the base currency, or number of contracts
         * @param {float} [$price] the $price for the order to be filled at, in units of the quote currency, ignored in market orders
         * @param {float} $trailingPercent the percent to trail away from the current market $price
         * @param {float} [$trailingTriggerPrice] the $price to activate a trailing order, default uses the $price argument
         * @param {array} [$params] extra parameters specific to the exchange API endpoint
         * @return {array} an ~@link https://docs.ccxt.com/#/?id=order-structure order structure~
         */
        if ($trailingPercent === null) {
            throw new ArgumentsRequired($this->id . ' createTrailingPercentOrderWs() requires a $trailingPercent argument');
        }
        $params['trailingPercent'] = $trailingPercent;
        if ($trailingTriggerPrice !== null) {
            $params['trailingTriggerPrice'] = $trailingTriggerPrice;
        }
        if ($this->has['createTrailingPercentOrderWs']) {
            return $this->create_order_ws($symbol, $type, $side, $amount, $price, $params);
        }
        throw new NotSupported($this->id . ' createTrailingPercentOrderWs() is not supported yet');
    }

    public function create_market_order_with_cost(string $symbol, string $side, float $cost, $params = array ()) {
        /**
         * create a market order by providing the $symbol, $side and $cost
         * @param {string} $symbol unified $symbol of the market to create an order in
         * @param {string} $side 'buy' or 'sell'
         * @param {float} $cost how much you want to trade in units of the quote currency
         * @param {array} [$params] extra parameters specific to the exchange API endpoint
         * @return {array} an ~@link https://docs.ccxt.com/#/?id=order-structure order structure~
         */
        if ($this->has['createMarketOrderWithCost'] || ($this->has['createMarketBuyOrderWithCost'] && $this->has['createMarketSellOrderWithCost'])) {
            return $this->create_order($symbol, 'market', $side, $cost, 1, $params);
        }
        throw new NotSupported($this->id . ' createMarketOrderWithCost() is not supported yet');
    }

    public function create_market_buy_order_with_cost(string $symbol, float $cost, $params = array ()) {
        /**
         * create a market buy order by providing the $symbol and $cost
         * @param {string} $symbol unified $symbol of the market to create an order in
         * @param {float} $cost how much you want to trade in units of the quote currency
         * @param {array} [$params] extra parameters specific to the exchange API endpoint
         * @return {array} an ~@link https://docs.ccxt.com/#/?id=order-structure order structure~
         */
        if ($this->options['createMarketBuyOrderRequiresPrice'] || $this->has['createMarketBuyOrderWithCost']) {
            return $this->create_order($symbol, 'market', 'buy', $cost, 1, $params);
        }
        throw new NotSupported($this->id . ' createMarketBuyOrderWithCost() is not supported yet');
    }

    public function create_market_sell_order_with_cost(string $symbol, float $cost, $params = array ()) {
        /**
         * create a market sell order by providing the $symbol and $cost
         * @param {string} $symbol unified $symbol of the market to create an order in
         * @param {float} $cost how much you want to trade in units of the quote currency
         * @param {array} [$params] extra parameters specific to the exchange API endpoint
         * @return {array} an ~@link https://docs.ccxt.com/#/?id=order-structure order structure~
         */
        if ($this->options['createMarketSellOrderRequiresPrice'] || $this->has['createMarketSellOrderWithCost']) {
            return $this->create_order($symbol, 'market', 'sell', $cost, 1, $params);
        }
        throw new NotSupported($this->id . ' createMarketSellOrderWithCost() is not supported yet');
    }

    public function create_market_order_with_cost_ws(string $symbol, string $side, float $cost, $params = array ()) {
        /**
         * create a market order by providing the $symbol, $side and $cost
         * @param {string} $symbol unified $symbol of the market to create an order in
         * @param {string} $side 'buy' or 'sell'
         * @param {float} $cost how much you want to trade in units of the quote currency
         * @param {array} [$params] extra parameters specific to the exchange API endpoint
         * @return {array} an ~@link https://docs.ccxt.com/#/?id=order-structure order structure~
         */
        if ($this->has['createMarketOrderWithCostWs'] || ($this->has['createMarketBuyOrderWithCostWs'] && $this->has['createMarketSellOrderWithCostWs'])) {
            return $this->create_order_ws($symbol, 'market', $side, $cost, 1, $params);
        }
        throw new NotSupported($this->id . ' createMarketOrderWithCostWs() is not supported yet');
    }

    public function create_trigger_order(string $symbol, string $type, string $side, float $amount, ?float $price = null, ?float $triggerPrice = null, $params = array ()) {
        /**
         * create a trigger stop order ($type 1)
         * @param {string} $symbol unified $symbol of the market to create an order in
         * @param {string} $type 'market' or 'limit'
         * @param {string} $side 'buy' or 'sell'
         * @param {float} $amount how much you want to trade in units of the base currency or the number of contracts
         * @param {float} [$price] the $price to fulfill the order, in units of the quote currency, ignored in market orders
         * @param {float} $triggerPrice the $price to trigger the stop order, in units of the quote currency
         * @param {array} [$params] extra parameters specific to the exchange API endpoint
         * @return {array} an ~@link https://docs.ccxt.com/#/?id=order-structure order structure~
         */
        if ($triggerPrice === null) {
            throw new ArgumentsRequired($this->id . ' createTriggerOrder() requires a $triggerPrice argument');
        }
        $params['triggerPrice'] = $triggerPrice;
        if ($this->has['createTriggerOrder']) {
            return $this->create_order($symbol, $type, $side, $amount, $price, $params);
        }
        throw new NotSupported($this->id . ' createTriggerOrder() is not supported yet');
    }

    public function create_trigger_order_ws(string $symbol, string $type, string $side, float $amount, ?float $price = null, ?float $triggerPrice = null, $params = array ()) {
        /**
         * create a trigger stop order ($type 1)
         * @param {string} $symbol unified $symbol of the market to create an order in
         * @param {string} $type 'market' or 'limit'
         * @param {string} $side 'buy' or 'sell'
         * @param {float} $amount how much you want to trade in units of the base currency or the number of contracts
         * @param {float} [$price] the $price to fulfill the order, in units of the quote currency, ignored in market orders
         * @param {float} $triggerPrice the $price to trigger the stop order, in units of the quote currency
         * @param {array} [$params] extra parameters specific to the exchange API endpoint
         * @return {array} an ~@link https://docs.ccxt.com/#/?id=order-structure order structure~
         */
        if ($triggerPrice === null) {
            throw new ArgumentsRequired($this->id . ' createTriggerOrderWs() requires a $triggerPrice argument');
        }
        $params['triggerPrice'] = $triggerPrice;
        if ($this->has['createTriggerOrderWs']) {
            return $this->create_order_ws($symbol, $type, $side, $amount, $price, $params);
        }
        throw new NotSupported($this->id . ' createTriggerOrderWs() is not supported yet');
    }

    public function create_stop_loss_order(string $symbol, string $type, string $side, float $amount, ?float $price = null, ?float $stopLossPrice = null, $params = array ()) {
        /**
         * create a trigger stop loss order ($type 2)
         * @param {string} $symbol unified $symbol of the market to create an order in
         * @param {string} $type 'market' or 'limit'
         * @param {string} $side 'buy' or 'sell'
         * @param {float} $amount how much you want to trade in units of the base currency or the number of contracts
         * @param {float} [$price] the $price to fulfill the order, in units of the quote currency, ignored in market orders
         * @param {float} $stopLossPrice the $price to trigger the stop loss order, in units of the quote currency
         * @param {array} [$params] extra parameters specific to the exchange API endpoint
         * @return {array} an ~@link https://docs.ccxt.com/#/?id=order-structure order structure~
         */
        if ($stopLossPrice === null) {
            throw new ArgumentsRequired($this->id . ' createStopLossOrder() requires a $stopLossPrice argument');
        }
        $params['stopLossPrice'] = $stopLossPrice;
        if ($this->has['createStopLossOrder']) {
            return $this->create_order($symbol, $type, $side, $amount, $price, $params);
        }
        throw new NotSupported($this->id . ' createStopLossOrder() is not supported yet');
    }

    public function create_stop_loss_order_ws(string $symbol, string $type, string $side, float $amount, ?float $price = null, ?float $stopLossPrice = null, $params = array ()) {
        /**
         * create a trigger stop loss order ($type 2)
         * @param {string} $symbol unified $symbol of the market to create an order in
         * @param {string} $type 'market' or 'limit'
         * @param {string} $side 'buy' or 'sell'
         * @param {float} $amount how much you want to trade in units of the base currency or the number of contracts
         * @param {float} [$price] the $price to fulfill the order, in units of the quote currency, ignored in market orders
         * @param {float} $stopLossPrice the $price to trigger the stop loss order, in units of the quote currency
         * @param {array} [$params] extra parameters specific to the exchange API endpoint
         * @return {array} an ~@link https://docs.ccxt.com/#/?id=order-structure order structure~
         */
        if ($stopLossPrice === null) {
            throw new ArgumentsRequired($this->id . ' createStopLossOrderWs() requires a $stopLossPrice argument');
        }
        $params['stopLossPrice'] = $stopLossPrice;
        if ($this->has['createStopLossOrderWs']) {
            return $this->create_order_ws($symbol, $type, $side, $amount, $price, $params);
        }
        throw new NotSupported($this->id . ' createStopLossOrderWs() is not supported yet');
    }

    public function create_take_profit_order(string $symbol, string $type, string $side, float $amount, ?float $price = null, ?float $takeProfitPrice = null, $params = array ()) {
        /**
         * create a trigger take profit order ($type 2)
         * @param {string} $symbol unified $symbol of the market to create an order in
         * @param {string} $type 'market' or 'limit'
         * @param {string} $side 'buy' or 'sell'
         * @param {float} $amount how much you want to trade in units of the base currency or the number of contracts
         * @param {float} [$price] the $price to fulfill the order, in units of the quote currency, ignored in market orders
         * @param {float} $takeProfitPrice the $price to trigger the take profit order, in units of the quote currency
         * @param {array} [$params] extra parameters specific to the exchange API endpoint
         * @return {array} an ~@link https://docs.ccxt.com/#/?id=order-structure order structure~
         */
        if ($takeProfitPrice === null) {
            throw new ArgumentsRequired($this->id . ' createTakeProfitOrder() requires a $takeProfitPrice argument');
        }
        $params['takeProfitPrice'] = $takeProfitPrice;
        if ($this->has['createTakeProfitOrder']) {
            return $this->create_order($symbol, $type, $side, $amount, $price, $params);
        }
        throw new NotSupported($this->id . ' createTakeProfitOrder() is not supported yet');
    }

    public function create_take_profit_order_ws(string $symbol, string $type, string $side, float $amount, ?float $price = null, ?float $takeProfitPrice = null, $params = array ()) {
        /**
         * create a trigger take profit order ($type 2)
         * @param {string} $symbol unified $symbol of the market to create an order in
         * @param {string} $type 'market' or 'limit'
         * @param {string} $side 'buy' or 'sell'
         * @param {float} $amount how much you want to trade in units of the base currency or the number of contracts
         * @param {float} [$price] the $price to fulfill the order, in units of the quote currency, ignored in market orders
         * @param {float} $takeProfitPrice the $price to trigger the take profit order, in units of the quote currency
         * @param {array} [$params] extra parameters specific to the exchange API endpoint
         * @return {array} an ~@link https://docs.ccxt.com/#/?id=order-structure order structure~
         */
        if ($takeProfitPrice === null) {
            throw new ArgumentsRequired($this->id . ' createTakeProfitOrderWs() requires a $takeProfitPrice argument');
        }
        $params['takeProfitPrice'] = $takeProfitPrice;
        if ($this->has['createTakeProfitOrderWs']) {
            return $this->create_order_ws($symbol, $type, $side, $amount, $price, $params);
        }
        throw new NotSupported($this->id . ' createTakeProfitOrderWs() is not supported yet');
    }

    public function create_order_with_take_profit_and_stop_loss(string $symbol, string $type, string $side, float $amount, ?float $price = null, ?float $takeProfit = null, ?float $stopLoss = null, $params = array ()) {
        /**
         * create an order with a stop loss or take profit attached ($type 3)
         * @param {string} $symbol unified $symbol of the market to create an order in
         * @param {string} $type 'market' or 'limit'
         * @param {string} $side 'buy' or 'sell'
         * @param {float} $amount how much you want to trade in units of the base currency or the number of contracts
         * @param {float} [$price] the $price to fulfill the order, in units of the quote currency, ignored in market orders
         * @param {float} [$takeProfit] the take profit $price, in units of the quote currency
         * @param {float} [$stopLoss] the stop loss $price, in units of the quote currency
         * @param {array} [$params] extra parameters specific to the exchange API endpoint
         * @param {string} [$params->takeProfitType] *not available on all exchanges* 'limit' or 'market'
         * @param {string} [$params->stopLossType] *not available on all exchanges* 'limit' or 'market'
         * @param {string} [$params->takeProfitPriceType] *not available on all exchanges* 'last', 'mark' or 'index'
         * @param {string} [$params->stopLossPriceType] *not available on all exchanges* 'last', 'mark' or 'index'
         * @param {float} [$params->takeProfitLimitPrice] *not available on all exchanges* limit $price for a limit take profit order
         * @param {float} [$params->stopLossLimitPrice] *not available on all exchanges* stop loss for a limit stop loss order
         * @param {float} [$params->takeProfitAmount] *not available on all exchanges* the $amount for a take profit
         * @param {float} [$params->stopLossAmount] *not available on all exchanges* the $amount for a stop loss
         * @return {array} an ~@link https://docs.ccxt.com/#/?id=order-structure order structure~
         */
        $params = $this->set_take_profit_and_stop_loss_params($symbol, $type, $side, $amount, $price, $takeProfit, $stopLoss, $params);
        if ($this->has['createOrderWithTakeProfitAndStopLoss']) {
            return $this->create_order($symbol, $type, $side, $amount, $price, $params);
        }
        throw new NotSupported($this->id . ' createOrderWithTakeProfitAndStopLoss() is not supported yet');
    }

    public function set_take_profit_and_stop_loss_params(string $symbol, string $type, string $side, float $amount, ?float $price = null, ?float $takeProfit = null, ?float $stopLoss = null, $params = array ()) {
        if (($takeProfit === null) && ($stopLoss === null)) {
            throw new ArgumentsRequired($this->id . ' createOrderWithTakeProfitAndStopLoss() requires either a $takeProfit or $stopLoss argument');
        }
        if ($takeProfit !== null) {
            $params['takeProfit'] = array(
                'triggerPrice' => $takeProfit,
            );
        }
        if ($stopLoss !== null) {
            $params['stopLoss'] = array(
                'triggerPrice' => $stopLoss,
            );
        }
        $takeProfitType = $this->safe_string($params, 'takeProfitType');
        $takeProfitPriceType = $this->safe_string($params, 'takeProfitPriceType');
        $takeProfitLimitPrice = $this->safe_string($params, 'takeProfitLimitPrice');
        $takeProfitAmount = $this->safe_string($params, 'takeProfitAmount');
        $stopLossType = $this->safe_string($params, 'stopLossType');
        $stopLossPriceType = $this->safe_string($params, 'stopLossPriceType');
        $stopLossLimitPrice = $this->safe_string($params, 'stopLossLimitPrice');
        $stopLossAmount = $this->safe_string($params, 'stopLossAmount');
        if ($takeProfitType !== null) {
            $params['takeProfit']['type'] = $takeProfitType;
        }
        if ($takeProfitPriceType !== null) {
            $params['takeProfit']['priceType'] = $takeProfitPriceType;
        }
        if ($takeProfitLimitPrice !== null) {
            $params['takeProfit']['price'] = $this->parse_to_numeric($takeProfitLimitPrice);
        }
        if ($takeProfitAmount !== null) {
            $params['takeProfit']['amount'] = $this->parse_to_numeric($takeProfitAmount);
        }
        if ($stopLossType !== null) {
            $params['stopLoss']['type'] = $stopLossType;
        }
        if ($stopLossPriceType !== null) {
            $params['stopLoss']['priceType'] = $stopLossPriceType;
        }
        if ($stopLossLimitPrice !== null) {
            $params['stopLoss']['price'] = $this->parse_to_numeric($stopLossLimitPrice);
        }
        if ($stopLossAmount !== null) {
            $params['stopLoss']['amount'] = $this->parse_to_numeric($stopLossAmount);
        }
        $params = $this->omit($params, array( 'takeProfitType', 'takeProfitPriceType', 'takeProfitLimitPrice', 'takeProfitAmount', 'stopLossType', 'stopLossPriceType', 'stopLossLimitPrice', 'stopLossAmount' ));
        return $params;
    }

    public function create_order_with_take_profit_and_stop_loss_ws(string $symbol, string $type, string $side, float $amount, ?float $price = null, ?float $takeProfit = null, ?float $stopLoss = null, $params = array ()) {
        /**
         * create an order with a stop loss or take profit attached ($type 3)
         * @param {string} $symbol unified $symbol of the market to create an order in
         * @param {string} $type 'market' or 'limit'
         * @param {string} $side 'buy' or 'sell'
         * @param {float} $amount how much you want to trade in units of the base currency or the number of contracts
         * @param {float} [$price] the $price to fulfill the order, in units of the quote currency, ignored in market orders
         * @param {float} [$takeProfit] the take profit $price, in units of the quote currency
         * @param {float} [$stopLoss] the stop loss $price, in units of the quote currency
         * @param {array} [$params] extra parameters specific to the exchange API endpoint
         * @param {string} [$params->takeProfitType] *not available on all exchanges* 'limit' or 'market'
         * @param {string} [$params->stopLossType] *not available on all exchanges* 'limit' or 'market'
         * @param {string} [$params->takeProfitPriceType] *not available on all exchanges* 'last', 'mark' or 'index'
         * @param {string} [$params->stopLossPriceType] *not available on all exchanges* 'last', 'mark' or 'index'
         * @param {float} [$params->takeProfitLimitPrice] *not available on all exchanges* limit $price for a limit take profit order
         * @param {float} [$params->stopLossLimitPrice] *not available on all exchanges* stop loss for a limit stop loss order
         * @param {float} [$params->takeProfitAmount] *not available on all exchanges* the $amount for a take profit
         * @param {float} [$params->stopLossAmount] *not available on all exchanges* the $amount for a stop loss
         * @return {array} an ~@link https://docs.ccxt.com/#/?id=order-structure order structure~
         */
        $params = $this->set_take_profit_and_stop_loss_params($symbol, $type, $side, $amount, $price, $takeProfit, $stopLoss, $params);
        if ($this->has['createOrderWithTakeProfitAndStopLossWs']) {
            return $this->create_order_ws($symbol, $type, $side, $amount, $price, $params);
        }
        throw new NotSupported($this->id . ' createOrderWithTakeProfitAndStopLossWs() is not supported yet');
    }

    public function create_orders(array $orders, $params = array ()) {
        throw new NotSupported($this->id . ' createOrders() is not supported yet');
    }

    public function edit_orders(array $orders, $params = array ()) {
        throw new NotSupported($this->id . ' editOrders() is not supported yet');
    }

    public function create_order_ws(string $symbol, string $type, string $side, float $amount, ?float $price = null, $params = array ()) {
        throw new NotSupported($this->id . ' createOrderWs() is not supported yet');
    }

    public function cancel_order(string $id, ?string $symbol = null, $params = array ()) {
        throw new NotSupported($this->id . ' cancelOrder() is not supported yet');
    }

    public function cancel_order_ws(string $id, ?string $symbol = null, $params = array ()) {
        throw new NotSupported($this->id . ' cancelOrderWs() is not supported yet');
    }

    public function cancel_orders_ws(array $ids, ?string $symbol = null, $params = array ()) {
        throw new NotSupported($this->id . ' cancelOrdersWs() is not supported yet');
    }

    public function cancel_all_orders(?string $symbol = null, $params = array ()) {
        throw new NotSupported($this->id . ' cancelAllOrders() is not supported yet');
    }

    public function cancel_all_orders_after(?int $timeout, $params = array ()) {
        throw new NotSupported($this->id . ' cancelAllOrdersAfter() is not supported yet');
    }

    public function cancel_orders_for_symbols(array $orders, $params = array ()) {
        throw new NotSupported($this->id . ' cancelOrdersForSymbols() is not supported yet');
    }

    public function cancel_all_orders_ws(?string $symbol = null, $params = array ()) {
        throw new NotSupported($this->id . ' cancelAllOrdersWs() is not supported yet');
    }

    public function cancel_unified_order($order, $params = array ()) {
        return $this->cancel_order($this->safe_string($order, 'id'), $this->safe_string($order, 'symbol'), $params);
    }

    public function fetch_orders(?string $symbol = null, ?int $since = null, ?int $limit = null, $params = array ()) {
        if ($this->has['fetchOpenOrders'] && $this->has['fetchClosedOrders']) {
            throw new NotSupported($this->id . ' fetchOrders() is not supported yet, consider using fetchOpenOrders() and fetchClosedOrders() instead');
        }
        throw new NotSupported($this->id . ' fetchOrders() is not supported yet');
    }

    public function fetch_orders_ws(?string $symbol = null, ?int $since = null, ?int $limit = null, $params = array ()) {
        throw new NotSupported($this->id . ' fetchOrdersWs() is not supported yet');
    }

    public function fetch_order_trades(string $id, ?string $symbol = null, ?int $since = null, ?int $limit = null, $params = array ()) {
        throw new NotSupported($this->id . ' fetchOrderTrades() is not supported yet');
    }

    public function watch_orders(?string $symbol = null, ?int $since = null, ?int $limit = null, $params = array ()) {
        throw new NotSupported($this->id . ' watchOrders() is not supported yet');
    }

    public function subscribe_raw(mixed $callback, bool $synchronous = true) {
        /**
         * subscribe to all raw messages received from websocket
         * @param {Function} $callback function to call when receiving an update
         * @param {boolean} $synchronous if set to true, the $callback will wait to finish before passing next message
         */
        $stream = $this->stream;
        $stream->subscribe ('raw', $callback, $synchronous);
    }

    public function subscribe_errors(mixed $callback, bool $synchronous = true) {
        /**
         * subscribe to all errors thrown by $stream
         * @param {Function} $callback function to call when receiving an update
         * @param {boolean} $synchronous if set to true, the $callback will wait to finish before passing next message
         */
        $stream = $this->stream;
        $stream->subscribe ('errors', $callback, $synchronous);
    }

    public function subscribe_orders(?string $symbol = null, mixed $callback = null, bool $synchronous = true, $params = array ()) {
        /**
         * subscribes information on multiple orders made by the user
         * @param {string} $symbol unified market $symbol of the market the orders were made in
         * @param {Function} $callback function to call when receiving an update
         * @param {boolean} $synchronous if set to true, the $callback will wait to finish before passing next message
         * @param {array} [$params] extra parameters specific to the exchange API endpoint
         */
        $this->load_markets();
        $symbol = $this->symbol($symbol);
        $stream = $this->stream;
        if ($callback !== null) {
            if ($symbol === null) {
                $stream->subscribe ('orders', $callback, $synchronous);
            } else {
                $stream->subscribe ('orders::' . $symbol, $callback, $synchronous);
            }
        }
        $stream->add_watch_function('watchOrders', array( $symbol, null, null, $params ));
        return $this->watch_orders($symbol, null, null, $params);
    }

    public function fetch_open_orders(?string $symbol = null, ?int $since = null, ?int $limit = null, $params = array ()) {
        if ($this->has['fetchOrders']) {
            $orders = $this->fetch_orders($symbol, $since, $limit, $params);
            return $this->filter_by($orders, 'status', 'open');
        }
        throw new NotSupported($this->id . ' fetchOpenOrders() is not supported yet');
    }

    public function fetch_open_orders_ws(?string $symbol = null, ?int $since = null, ?int $limit = null, $params = array ()) {
        if ($this->has['fetchOrdersWs']) {
            $orders = $this->fetch_orders_ws($symbol, $since, $limit, $params);
            return $this->filter_by($orders, 'status', 'open');
        }
        throw new NotSupported($this->id . ' fetchOpenOrdersWs() is not supported yet');
    }

    public function fetch_closed_orders(?string $symbol = null, ?int $since = null, ?int $limit = null, $params = array ()) {
        if ($this->has['fetchOrders']) {
            $orders = $this->fetch_orders($symbol, $since, $limit, $params);
            return $this->filter_by($orders, 'status', 'closed');
        }
        throw new NotSupported($this->id . ' fetchClosedOrders() is not supported yet');
    }

    public function fetch_canceled_and_closed_orders(?string $symbol = null, ?int $since = null, ?int $limit = null, $params = array ()) {
        throw new NotSupported($this->id . ' fetchCanceledAndClosedOrders() is not supported yet');
    }

    public function fetch_closed_orders_ws(?string $symbol = null, ?int $since = null, ?int $limit = null, $params = array ()) {
        if ($this->has['fetchOrdersWs']) {
            $orders = $this->fetch_orders_ws($symbol, $since, $limit, $params);
            return $this->filter_by($orders, 'status', 'closed');
        }
        throw new NotSupported($this->id . ' fetchClosedOrdersWs() is not supported yet');
    }

    public function fetch_my_trades(?string $symbol = null, ?int $since = null, ?int $limit = null, $params = array ()) {
        throw new NotSupported($this->id . ' fetchMyTrades() is not supported yet');
    }

    public function fetch_my_liquidations(?string $symbol = null, ?int $since = null, ?int $limit = null, $params = array ()) {
        throw new NotSupported($this->id . ' fetchMyLiquidations() is not supported yet');
    }

    public function fetch_liquidations(string $symbol, ?int $since = null, ?int $limit = null, $params = array ()) {
        throw new NotSupported($this->id . ' fetchLiquidations() is not supported yet');
    }

    public function fetch_my_trades_ws(?string $symbol = null, ?int $since = null, ?int $limit = null, $params = array ()) {
        throw new NotSupported($this->id . ' fetchMyTradesWs() is not supported yet');
    }

    public function watch_my_trades(?string $symbol = null, ?int $since = null, ?int $limit = null, $params = array ()) {
        throw new NotSupported($this->id . ' watchMyTrades() is not supported yet');
    }

    public function subscribe_my_trades(?string $symbol = null, mixed $callback = null, bool $synchronous = true, $params = array ()) {
        /**
         * watches information on multiple trades made by the user
         * @param {string} $symbol unified market $symbol of the market orders were made in
         * @param {Function} $callback function to call when receiving an update
         * @param {boolean} $synchronous if set to true, the $callback will wait to finish before passing next message
         * @param {array} [$params] extra parameters specific to the exchange API endpoint
         */
        $this->load_markets();
        $symbol = $this->symbol($symbol);
        $stream = $this->stream;
        if ($callback !== null) {
            $stream->subscribe ('myTrades::' . $symbol, $callback, $synchronous);
        }
        $stream->add_watch_function('watchMyTrades', array( $symbol, null, null, $params ));
        return $this->watch_my_trades($symbol, null, null, $params);
    }

    public function fetch_greeks(string $symbol, $params = array ()) {
        throw new NotSupported($this->id . ' fetchGreeks() is not supported yet');
    }

    public function fetch_option_chain(string $code, $params = array ()) {
        throw new NotSupported($this->id . ' fetchOptionChain() is not supported yet');
    }

    public function fetch_option(string $symbol, $params = array ()) {
        throw new NotSupported($this->id . ' fetchOption() is not supported yet');
    }

    public function fetch_convert_quote(string $fromCode, string $toCode, ?float $amount = null, $params = array ()) {
        throw new NotSupported($this->id . ' fetchConvertQuote() is not supported yet');
    }

    public function fetch_deposits_withdrawals(?string $code = null, ?int $since = null, ?int $limit = null, $params = array ()) {
        /**
         * fetch history of deposits and withdrawals
         * @param {string} [$code] unified currency $code for the currency of the deposit/withdrawals, default is null
         * @param {int} [$since] timestamp in ms of the earliest deposit/withdrawal, default is null
         * @param {int} [$limit] max number of deposit/withdrawals to return, default is null
         * @param {array} [$params] extra parameters specific to the exchange API endpoint
         * @return {array} a list of ~@link https://docs.ccxt.com/#/?id=transaction-structure transaction structures~
         */
        throw new NotSupported($this->id . ' fetchDepositsWithdrawals() is not supported yet');
    }

    public function fetch_deposits(?string $symbol = null, ?int $since = null, ?int $limit = null, $params = array ()) {
        throw new NotSupported($this->id . ' fetchDeposits() is not supported yet');
    }

    public function fetch_withdrawals(?string $symbol = null, ?int $since = null, ?int $limit = null, $params = array ()) {
        throw new NotSupported($this->id . ' fetchWithdrawals() is not supported yet');
    }

    public function fetch_deposits_ws(?string $code = null, ?int $since = null, ?int $limit = null, $params = array ()) {
        throw new NotSupported($this->id . ' fetchDepositsWs() is not supported yet');
    }

    public function fetch_withdrawals_ws(?string $code = null, ?int $since = null, ?int $limit = null, $params = array ()) {
        throw new NotSupported($this->id . ' fetchWithdrawalsWs() is not supported yet');
    }

    public function fetch_funding_rate_history(?string $symbol = null, ?int $since = null, ?int $limit = null, $params = array ()) {
        throw new NotSupported($this->id . ' fetchFundingRateHistory() is not supported yet');
    }

    public function fetch_funding_history(?string $symbol = null, ?int $since = null, ?int $limit = null, $params = array ()) {
        throw new NotSupported($this->id . ' fetchFundingHistory() is not supported yet');
    }

    public function close_position(string $symbol, ?string $side = null, $params = array ()) {
        throw new NotSupported($this->id . ' closePosition() is not supported yet');
    }

    public function close_all_positions($params = array ()) {
        throw new NotSupported($this->id . ' closeAllPositions() is not supported yet');
    }

    public function fetch_l3_order_book(string $symbol, ?int $limit = null, $params = array ()) {
        throw new BadRequest($this->id . ' fetchL3OrderBook() is not supported yet');
    }

    public function parse_last_price($price, ?array $market = null) {
        throw new NotSupported($this->id . ' parseLastPrice() is not supported yet');
    }

    public function fetch_deposit_address(string $code, $params = array ()) {
        if ($this->has['fetchDepositAddresses']) {
            $depositAddresses = $this->fetch_deposit_addresses(array( $code ), $params);
            $depositAddress = $this->safe_value($depositAddresses, $code);
            if ($depositAddress === null) {
                throw new InvalidAddress($this->id . ' fetchDepositAddress() could not find a deposit address for ' . $code . ', make sure you have created a corresponding deposit address in your wallet on the exchange website');
            } else {
                return $depositAddress;
            }
        } elseif ($this->has['fetchDepositAddressesByNetwork']) {
            $network = $this->safe_string($params, 'network');
            $params = $this->omit($params, 'network');
            $addressStructures = $this->fetch_deposit_addresses_by_network($code, $params);
            if ($network !== null) {
                return $this->safe_dict($addressStructures, $network);
            } else {
                $keys = is_array($addressStructures) ? array_keys($addressStructures) : array();
                $key = $this->safe_string($keys, 0);
                return $this->safe_dict($addressStructures, $key);
            }
        } else {
            throw new NotSupported($this->id . ' fetchDepositAddress() is not supported yet');
        }
    }

    public function account(): array {
        return array(
            'free' => null,
            'used' => null,
            'total' => null,
        );
    }

    public function common_currency_code(string $code) {
        if (!$this->substituteCommonCurrencyCodes) {
            return $code;
        }
        return $this->safe_string($this->commonCurrencies, $code, $code);
    }

    public function currency(string $code) {
        if ($this->currencies === null) {
            throw new ExchangeError($this->id . ' currencies not loaded');
        }
        if (gettype($code) === 'string') {
            if (is_array($this->currencies) && array_key_exists($code, $this->currencies)) {
                return $this->currencies[$code];
            } elseif (is_array($this->currencies_by_id) && array_key_exists($code, $this->currencies_by_id)) {
                return $this->currencies_by_id[$code];
            }
        }
        throw new ExchangeError($this->id . ' does not have currency $code ' . $code);
    }

    public function market(string $symbol) {
        if ($this->markets === null) {
            throw new ExchangeError($this->id . ' $markets not loaded');
        }
        if (is_array($this->markets) && array_key_exists($symbol, $this->markets)) {
            return $this->markets[$symbol];
        } elseif (is_array($this->markets_by_id) && array_key_exists($symbol, $this->markets_by_id)) {
            $markets = $this->markets_by_id[$symbol];
            $defaultType = $this->safe_string_2($this->options, 'defaultType', 'defaultSubType', 'spot');
            for ($i = 0; $i < count($markets); $i++) {
                $market = $markets[$i];
                if ($market[$defaultType]) {
                    return $market;
                }
            }
            return $markets[0];
        } elseif ((str_ends_with($symbol, '-C')) || (str_ends_with($symbol, '-P')) || (str_starts_with($symbol, 'C-')) || (str_starts_with($symbol, 'P-'))) {
            return $this->create_expired_option_market($symbol);
        }
        throw new BadSymbol($this->id . ' does not have $market $symbol ' . $symbol);
    }

    public function create_expired_option_market(string $symbol) {
        throw new NotSupported($this->id . ' createExpiredOptionMarket () is not supported yet');
    }

    public function is_leveraged_currency($currencyCode, Bool $checkBaseCoin = false, ?array $existingCurrencies = null) {
        $leverageSuffixes = array(
            '2L', '2S', '3L', '3S', '4L', '4S', '5L', '5S', // Leveraged Tokens (LT)
            'UP', 'DOWN', // exchange-specific (e.g. BLVT)
            'BULL', 'BEAR', // similar
        );
        for ($i = 0; $i < count($leverageSuffixes); $i++) {
            $leverageSuffix = $leverageSuffixes[$i];
            if (str_ends_with($currencyCode, $leverageSuffix)) {
                if (!$checkBaseCoin) {
                    return true;
                } else {
                    // check if base currency is inside dict
                    $baseCurrencyCode = str_replace($leverageSuffix, '', $currencyCode);
                    if (is_array($existingCurrencies) && array_key_exists($baseCurrencyCode, $existingCurrencies)) {
                        return true;
                    }
                }
            }
        }
        return false;
    }

    public function handle_withdraw_tag_and_params($tag, $params) {
        if (($tag !== null) && (gettype($tag) === 'array')) {
            $params = $this->extend($tag, $params);
            $tag = null;
        }
        if ($tag === null) {
            $tag = $this->safe_string($params, 'tag');
            if ($tag !== null) {
                $params = $this->omit($params, 'tag');
            }
        }
        return array( $tag, $params );
    }

    public function create_limit_order(string $symbol, string $side, float $amount, float $price, $params = array ()) {
        return $this->create_order($symbol, 'limit', $side, $amount, $price, $params);
    }

    public function create_limit_order_ws(string $symbol, string $side, float $amount, float $price, $params = array ()) {
        return $this->create_order_ws($symbol, 'limit', $side, $amount, $price, $params);
    }

    public function create_market_order(string $symbol, string $side, float $amount, ?float $price = null, $params = array ()) {
        return $this->create_order($symbol, 'market', $side, $amount, $price, $params);
    }

    public function create_market_order_ws(string $symbol, string $side, float $amount, ?float $price = null, $params = array ()) {
        return $this->create_order_ws($symbol, 'market', $side, $amount, $price, $params);
    }

    public function create_limit_buy_order(string $symbol, float $amount, float $price, $params = array ()) {
        return $this->create_order($symbol, 'limit', 'buy', $amount, $price, $params);
    }

    public function create_limit_buy_order_ws(string $symbol, float $amount, float $price, $params = array ()) {
        return $this->create_order_ws($symbol, 'limit', 'buy', $amount, $price, $params);
    }

    public function create_limit_sell_order(string $symbol, float $amount, float $price, $params = array ()) {
        return $this->create_order($symbol, 'limit', 'sell', $amount, $price, $params);
    }

    public function create_limit_sell_order_ws(string $symbol, float $amount, float $price, $params = array ()) {
        return $this->create_order_ws($symbol, 'limit', 'sell', $amount, $price, $params);
    }

    public function create_market_buy_order(string $symbol, float $amount, $params = array ()) {
        return $this->create_order($symbol, 'market', 'buy', $amount, null, $params);
    }

    public function create_market_buy_order_ws(string $symbol, float $amount, $params = array ()) {
        return $this->create_order_ws($symbol, 'market', 'buy', $amount, null, $params);
    }

    public function create_market_sell_order(string $symbol, float $amount, $params = array ()) {
        return $this->create_order($symbol, 'market', 'sell', $amount, null, $params);
    }

    public function create_market_sell_order_ws(string $symbol, float $amount, $params = array ()) {
        return $this->create_order_ws($symbol, 'market', 'sell', $amount, null, $params);
    }

    public function cost_to_precision(string $symbol, $cost) {
        if ($cost === null) {
            return null;
        }
        $market = $this->market($symbol);
        return $this->decimal_to_precision($cost, TRUNCATE, $market['precision']['price'], $this->precisionMode, $this->paddingMode);
    }

    public function price_to_precision(string $symbol, $price) {
        if ($price === null) {
            return null;
        }
        $market = $this->market($symbol);
        $result = $this->decimal_to_precision($price, ROUND, $market['precision']['price'], $this->precisionMode, $this->paddingMode);
        if ($result === '0') {
            throw new InvalidOrder($this->id . ' $price of ' . $market['symbol'] . ' must be greater than minimum $price precision of ' . $this->number_to_string($market['precision']['price']));
        }
        return $result;
    }

    public function amount_to_precision(string $symbol, $amount) {
        if ($amount === null) {
            return null;
        }
        $market = $this->market($symbol);
        $result = $this->decimal_to_precision($amount, TRUNCATE, $market['precision']['amount'], $this->precisionMode, $this->paddingMode);
        if ($result === '0') {
            throw new InvalidOrder($this->id . ' $amount of ' . $market['symbol'] . ' must be greater than minimum $amount precision of ' . $this->number_to_string($market['precision']['amount']));
        }
        return $result;
    }

    public function fee_to_precision(string $symbol, $fee) {
        if ($fee === null) {
            return null;
        }
        $market = $this->market($symbol);
        return $this->decimal_to_precision($fee, ROUND, $market['precision']['price'], $this->precisionMode, $this->paddingMode);
    }

    public function currency_to_precision(string $code, $fee, $networkCode = null) {
        $currency = $this->currencies[$code];
        $precision = $this->safe_value($currency, 'precision');
        if ($networkCode !== null) {
            $networks = $this->safe_dict($currency, 'networks', array());
            $networkItem = $this->safe_dict($networks, $networkCode, array());
            $precision = $this->safe_value($networkItem, 'precision', $precision);
        }
        if ($precision === null) {
            return $this->force_string($fee);
        } else {
            $roundingMode = $this->safe_integer($this->options, 'currencyToPrecisionRoundingMode', ROUND);
            return $this->decimal_to_precision($fee, $roundingMode, $precision, $this->precisionMode, $this->paddingMode);
        }
    }

    public function force_string($value) {
        if (gettype($value) !== 'string') {
            return $this->number_to_string($value);
        }
        return $value;
    }

    public function is_tick_precision() {
        return $this->precisionMode === TICK_SIZE;
    }

    public function is_decimal_precision() {
        return $this->precisionMode === DECIMAL_PLACES;
    }

    public function is_significant_precision() {
        return $this->precisionMode === SIGNIFICANT_DIGITS;
    }

    public function safe_number($obj, int|string $key, ?float $defaultNumber = null) {
        $value = $this->safe_string($obj, $key);
        return $this->parse_number($value, $defaultNumber);
    }

    public function safe_number_n(array $obj, array $arr, ?float $defaultNumber = null) {
        $value = $this->safe_string_n($obj, $arr);
        return $this->parse_number($value, $defaultNumber);
    }

    public function parse_precision(?string $precision) {
        /**
         * @ignore
         * @param {string} $precision The number of digits to the right of the decimal
         * @return {string} a string number equal to 1e-$precision
         */
        if ($precision === null) {
            return null;
        }
        $precisionNumber = intval($precision);
        if ($precisionNumber === 0) {
            return '1';
        }
        $parsedPrecision = '0.';
        for ($i = 0; $i < $precisionNumber - 1; $i++) {
            $parsedPrecision = $parsedPrecision . '0';
        }
        return $parsedPrecision . '1';
    }

    public function integer_precision_to_amount(?string $precision) {
        /**
         * @ignore
         * handles positive & negative numbers too. parsePrecision() does not handle negative numbers, but this method handles
         * @param {string} $precision The number of digits to the right of the decimal
         * @return {string} a string number equal to 1e-$precision
         */
        if ($precision === null) {
            return null;
        }
        if (Precise::string_ge($precision, '0')) {
            return $this->parse_precision($precision);
        } else {
            $positivePrecisionString = Precise::string_abs($precision);
            $positivePrecision = intval($positivePrecisionString);
            $parsedPrecision = '1';
            for ($i = 0; $i < $positivePrecision - 1; $i++) {
                $parsedPrecision = $parsedPrecision . '0';
            }
            return $parsedPrecision . '0';
        }
    }

    public function load_time_difference($params = array ()) {
        $serverTime = $this->fetch_time($params);
        $after = $this->milliseconds();
        $this->options['timeDifference'] = $after - $serverTime;
        return $this->options['timeDifference'];
    }

    public function implode_hostname(string $url) {
        return $this->implode_params($url, array( 'hostname' => $this->hostname ));
    }

    public function fetch_market_leverage_tiers(string $symbol, $params = array ()) {
        if ($this->has['fetchLeverageTiers']) {
            $market = $this->market($symbol);
            if (!$market['contract']) {
                throw new BadSymbol($this->id . ' fetchMarketLeverageTiers() supports contract markets only');
            }
            $tiers = $this->fetch_leverage_tiers(array( $symbol ));
            return $this->safe_value($tiers, $symbol);
        } else {
            throw new NotSupported($this->id . ' fetchMarketLeverageTiers() is not supported yet');
        }
    }

    public function create_post_only_order(string $symbol, string $type, string $side, float $amount, ?float $price = null, $params = array ()) {
        if (!$this->has['createPostOnlyOrder']) {
            throw new NotSupported($this->id . ' createPostOnlyOrder() is not supported yet');
        }
        $query = $this->extend($params, array( 'postOnly' => true ));
        return $this->create_order($symbol, $type, $side, $amount, $price, $query);
    }

    public function create_post_only_order_ws(string $symbol, string $type, string $side, float $amount, ?float $price = null, $params = array ()) {
        if (!$this->has['createPostOnlyOrderWs']) {
            throw new NotSupported($this->id . ' createPostOnlyOrderWs() is not supported yet');
        }
        $query = $this->extend($params, array( 'postOnly' => true ));
        return $this->create_order_ws($symbol, $type, $side, $amount, $price, $query);
    }

    public function create_reduce_only_order(string $symbol, string $type, string $side, float $amount, ?float $price = null, $params = array ()) {
        if (!$this->has['createReduceOnlyOrder']) {
            throw new NotSupported($this->id . ' createReduceOnlyOrder() is not supported yet');
        }
        $query = $this->extend($params, array( 'reduceOnly' => true ));
        return $this->create_order($symbol, $type, $side, $amount, $price, $query);
    }

    public function create_reduce_only_order_ws(string $symbol, string $type, string $side, float $amount, ?float $price = null, $params = array ()) {
        if (!$this->has['createReduceOnlyOrderWs']) {
            throw new NotSupported($this->id . ' createReduceOnlyOrderWs() is not supported yet');
        }
        $query = $this->extend($params, array( 'reduceOnly' => true ));
        return $this->create_order_ws($symbol, $type, $side, $amount, $price, $query);
    }

    public function create_stop_order(string $symbol, string $type, string $side, float $amount, ?float $price = null, ?float $triggerPrice = null, $params = array ()) {
        if (!$this->has['createStopOrder']) {
            throw new NotSupported($this->id . ' createStopOrder() is not supported yet');
        }
        if ($triggerPrice === null) {
            throw new ArgumentsRequired($this->id . ' create_stop_order() requires a stopPrice argument');
        }
        $query = $this->extend($params, array( 'stopPrice' => $triggerPrice ));
        return $this->create_order($symbol, $type, $side, $amount, $price, $query);
    }

    public function create_stop_order_ws(string $symbol, string $type, string $side, float $amount, ?float $price = null, ?float $triggerPrice = null, $params = array ()) {
        if (!$this->has['createStopOrderWs']) {
            throw new NotSupported($this->id . ' createStopOrderWs() is not supported yet');
        }
        if ($triggerPrice === null) {
            throw new ArgumentsRequired($this->id . ' createStopOrderWs() requires a stopPrice argument');
        }
        $query = $this->extend($params, array( 'stopPrice' => $triggerPrice ));
        return $this->create_order_ws($symbol, $type, $side, $amount, $price, $query);
    }

    public function create_stop_limit_order(string $symbol, string $side, float $amount, float $price, float $triggerPrice, $params = array ()) {
        if (!$this->has['createStopLimitOrder']) {
            throw new NotSupported($this->id . ' createStopLimitOrder() is not supported yet');
        }
        $query = $this->extend($params, array( 'stopPrice' => $triggerPrice ));
        return $this->create_order($symbol, 'limit', $side, $amount, $price, $query);
    }

    public function create_stop_limit_order_ws(string $symbol, string $side, float $amount, float $price, float $triggerPrice, $params = array ()) {
        if (!$this->has['createStopLimitOrderWs']) {
            throw new NotSupported($this->id . ' createStopLimitOrderWs() is not supported yet');
        }
        $query = $this->extend($params, array( 'stopPrice' => $triggerPrice ));
        return $this->create_order_ws($symbol, 'limit', $side, $amount, $price, $query);
    }

    public function create_stop_market_order(string $symbol, string $side, float $amount, float $triggerPrice, $params = array ()) {
        if (!$this->has['createStopMarketOrder']) {
            throw new NotSupported($this->id . ' createStopMarketOrder() is not supported yet');
        }
        $query = $this->extend($params, array( 'stopPrice' => $triggerPrice ));
        return $this->create_order($symbol, 'market', $side, $amount, null, $query);
    }

    public function create_stop_market_order_ws(string $symbol, string $side, float $amount, float $triggerPrice, $params = array ()) {
        if (!$this->has['createStopMarketOrderWs']) {
            throw new NotSupported($this->id . ' createStopMarketOrderWs() is not supported yet');
        }
        $query = $this->extend($params, array( 'stopPrice' => $triggerPrice ));
        return $this->create_order_ws($symbol, 'market', $side, $amount, null, $query);
    }

    public function safe_currency_code(?string $currencyId, ?array $currency = null) {
        $currency = $this->safe_currency($currencyId, $currency);
        return $currency['code'];
    }

    public function filter_by_symbol_since_limit($array, ?string $symbol = null, ?int $since = null, ?int $limit = null, $tail = false) {
        return $this->filter_by_value_since_limit($array, 'symbol', $symbol, $since, $limit, 'timestamp', $tail);
    }

    public function filter_by_currency_since_limit($array, $code = null, ?int $since = null, ?int $limit = null, $tail = false) {
        return $this->filter_by_value_since_limit($array, 'currency', $code, $since, $limit, 'timestamp', $tail);
    }

    public function filter_by_symbols_since_limit($array, ?array $symbols = null, ?int $since = null, ?int $limit = null, $tail = false) {
        $result = $this->filter_by_array($array, 'symbol', $symbols, false);
        return $this->filter_by_since_limit($result, $since, $limit, 'timestamp', $tail);
    }

    public function parse_last_prices($pricesData, ?array $symbols = null, $params = array ()) {
        //
        // the value of tickers is either a dict or a list
        //
        // dict
        //
        //     {
        //         'marketId1' => array( ... ),
        //         'marketId2' => array( ... ),
        //         ...
        //     }
        //
        // list
        //
        //     array(
        //         array( 'market' => 'marketId1', ... ),
        //         array( 'market' => 'marketId2', ... ),
        //         ...
        //     )
        //
        $results = array();
        if (gettype($pricesData) === 'array' && array_keys($pricesData) === array_keys(array_keys($pricesData))) {
            for ($i = 0; $i < count($pricesData); $i++) {
                $priceData = $this->extend($this->parse_last_price($pricesData[$i]), $params);
                $results[] = $priceData;
            }
        } else {
            $marketIds = is_array($pricesData) ? array_keys($pricesData) : array();
            for ($i = 0; $i < count($marketIds); $i++) {
                $marketId = $marketIds[$i];
                $market = $this->safe_market($marketId);
                $priceData = $this->extend($this->parse_last_price($pricesData[$marketId], $market), $params);
                $results[] = $priceData;
            }
        }
        $symbols = $this->market_symbols($symbols);
        return $this->filter_by_array($results, 'symbol', $symbols);
    }

    public function parse_tickers($tickers, ?array $symbols = null, $params = array ()) {
        //
        // the value of $tickers is either a dict or a list
        //
        //
        // dict
        //
        //     {
        //         'marketId1' => array( ... ),
        //         'marketId2' => array( ... ),
        //         'marketId3' => array( ... ),
        //         ...
        //     }
        //
        // list
        //
        //     array(
        //         array( 'market' => 'marketId1', ... ),
        //         array( 'market' => 'marketId2', ... ),
        //         array( 'market' => 'marketId3', ... ),
        //         ...
        //     )
        //
        $results = array();
        if (gettype($tickers) === 'array' && array_keys($tickers) === array_keys(array_keys($tickers))) {
            for ($i = 0; $i < count($tickers); $i++) {
                $parsedTicker = $this->parse_ticker($tickers[$i]);
                $ticker = $this->extend($parsedTicker, $params);
                $results[] = $ticker;
            }
        } else {
            $marketIds = is_array($tickers) ? array_keys($tickers) : array();
            for ($i = 0; $i < count($marketIds); $i++) {
                $marketId = $marketIds[$i];
                $market = $this->safe_market($marketId);
                $parsed = $this->parse_ticker($tickers[$marketId], $market);
                $ticker = $this->extend($parsed, $params);
                $results[] = $ticker;
            }
        }
        $symbols = $this->market_symbols($symbols);
        return $this->filter_by_array($results, 'symbol', $symbols);
    }

    public function parse_deposit_addresses($addresses, ?array $codes = null, $indexed = true, $params = array ()) {
        $result = array();
        for ($i = 0; $i < count($addresses); $i++) {
            $address = $this->extend($this->parse_deposit_address($addresses[$i]), $params);
            $result[] = $address;
        }
        if ($codes !== null) {
            $result = $this->filter_by_array($result, 'currency', $codes, false);
        }
        if ($indexed) {
            $result = $this->filter_by_array($result, 'currency', null, $indexed);
        }
        return $result;
    }

    public function parse_borrow_interests($response, ?array $market = null) {
        $interests = array();
        for ($i = 0; $i < count($response); $i++) {
            $row = $response[$i];
            $interests[] = $this->parse_borrow_interest($row, $market);
        }
        return $interests;
    }

    public function parse_borrow_rate($info, ?array $currency = null) {
        throw new NotSupported($this->id . ' parseBorrowRate() is not supported yet');
    }

    public function parse_borrow_rate_history($response, ?string $code, ?int $since, ?int $limit) {
        $result = array();
        for ($i = 0; $i < count($response); $i++) {
            $item = $response[$i];
            $borrowRate = $this->parse_borrow_rate($item);
            $result[] = $borrowRate;
        }
        $sorted = $this->sort_by($result, 'timestamp');
        return $this->filter_by_currency_since_limit($sorted, $code, $since, $limit);
    }

    public function parse_isolated_borrow_rates(mixed $info) {
        $result = array();
        for ($i = 0; $i < count($info); $i++) {
            $item = $info[$i];
            $borrowRate = $this->parse_isolated_borrow_rate($item);
            $symbol = $this->safe_string($borrowRate, 'symbol');
            $result[$symbol] = $borrowRate;
        }
        return $result;
    }

    public function parse_funding_rate_histories($response, $market = null, ?int $since = null, ?int $limit = null) {
        $rates = array();
        for ($i = 0; $i < count($response); $i++) {
            $entry = $response[$i];
            $rates[] = $this->parse_funding_rate_history($entry, $market);
        }
        $sorted = $this->sort_by($rates, 'timestamp');
        $symbol = ($market === null) ? null : $market['symbol'];
        return $this->filter_by_symbol_since_limit($sorted, $symbol, $since, $limit);
    }

    public function safe_symbol(?string $marketId, ?array $market = null, ?string $delimiter = null, ?string $marketType = null) {
        $market = $this->safe_market($marketId, $market, $delimiter, $marketType);
        return $market['symbol'];
    }

    public function parse_funding_rate(string $contract, ?array $market = null) {
        throw new NotSupported($this->id . ' parseFundingRate() is not supported yet');
    }

    public function parse_funding_rates($response, ?array $symbols = null) {
        $fundingRates = array();
        for ($i = 0; $i < count($response); $i++) {
            $entry = $response[$i];
            $parsed = $this->parse_funding_rate($entry);
            $fundingRates[$parsed['symbol']] = $parsed;
        }
        return $this->filter_by_array($fundingRates, 'symbol', $symbols);
    }

    public function parse_long_short_ratio(array $info, ?array $market = null) {
        throw new NotSupported($this->id . ' parseLongShortRatio() is not supported yet');
    }

    public function parse_long_short_ratio_history($response, $market = null, ?int $since = null, ?int $limit = null) {
        $rates = array();
        for ($i = 0; $i < count($response); $i++) {
            $entry = $response[$i];
            $rates[] = $this->parse_long_short_ratio($entry, $market);
        }
        $sorted = $this->sort_by($rates, 'timestamp');
        $symbol = ($market === null) ? null : $market['symbol'];
        return $this->filter_by_symbol_since_limit($sorted, $symbol, $since, $limit);
    }

    public function handle_trigger_direction_and_params($params, ?string $exchangeSpecificKey = null, Bool $allowEmpty = false) {
        /**
         * @ignore
         * @return array([string, object]) the trigger-direction value and omited $params
         */
        $triggerDirection = $this->safe_string($params, 'triggerDirection');
        $exchangeSpecificDefined = ($exchangeSpecificKey !== null) && (is_array($params) && array_key_exists($exchangeSpecificKey, $params));
        if ($triggerDirection !== null) {
            $params = $this->omit($params, 'triggerDirection');
        }
        // throw exception if:
        // A) if provided value is not unified (support old "up/down" strings too)
        // B) if exchange specific "trigger direction key" (eg. "stopPriceSide") was not provided
        if (!$this->in_array($triggerDirection, array( 'ascending', 'descending', 'up', 'down', 'above', 'below' )) && !$exchangeSpecificDefined && !$allowEmpty) {
            throw new ArgumentsRequired($this->id . ' createOrder() : trigger orders require $params["triggerDirection"] to be either "ascending" or "descending"');
        }
        // if old format was provided, overwrite to new
        if ($triggerDirection === 'up' || $triggerDirection === 'above') {
            $triggerDirection = 'ascending';
        } elseif ($triggerDirection === 'down' || $triggerDirection === 'below') {
            $triggerDirection = 'descending';
        }
        return array( $triggerDirection, $params );
    }

    public function handle_trigger_and_params($params) {
        $isTrigger = $this->safe_bool_2($params, 'trigger', 'stop');
        if ($isTrigger) {
            $params = $this->omit($params, array( 'trigger', 'stop' ));
        }
        return array( $isTrigger, $params );
    }

    public function is_trigger_order($params) {
        // for backwards compatibility
        return $this->handle_trigger_and_params($params);
    }

    public function is_post_only(bool $isMarketOrder, $exchangeSpecificParam, $params = array ()) {
        /**
         * @ignore
         * @param {string} type Order type
         * @param {boolean} $exchangeSpecificParam exchange specific $postOnly
         * @param {array} [$params] exchange specific $params
         * @return {boolean} true if a post only order, false otherwise
         */
        $timeInForce = $this->safe_string_upper($params, 'timeInForce');
        $postOnly = $this->safe_bool_2($params, 'postOnly', 'post_only', false);
        // we assume $timeInForce is uppercase from safeStringUpper ($params, 'timeInForce')
        $ioc = $timeInForce === 'IOC';
        $fok = $timeInForce === 'FOK';
        $timeInForcePostOnly = $timeInForce === 'PO';
        $postOnly = $postOnly || $timeInForcePostOnly || $exchangeSpecificParam;
        if ($postOnly) {
            if ($ioc || $fok) {
                throw new InvalidOrder($this->id . ' $postOnly orders cannot have $timeInForce equal to ' . $timeInForce);
            } elseif ($isMarketOrder) {
                throw new InvalidOrder($this->id . ' market orders cannot be postOnly');
            } else {
                return true;
            }
        } else {
            return false;
        }
    }

    public function handle_post_only(bool $isMarketOrder, bool $exchangeSpecificPostOnlyOption, mixed $params = array ()) {
        /**
         * @ignore
         * @param {string} type Order type
         * @param {boolean} exchangeSpecificBoolean exchange specific $postOnly
         * @param {array} [$params] exchange specific $params
         * @return {Array}
         */
        $timeInForce = $this->safe_string_upper($params, 'timeInForce');
        $postOnly = $this->safe_bool($params, 'postOnly', false);
        $ioc = $timeInForce === 'IOC';
        $fok = $timeInForce === 'FOK';
        $po = $timeInForce === 'PO';
        $postOnly = $postOnly || $po || $exchangeSpecificPostOnlyOption;
        if ($postOnly) {
            if ($ioc || $fok) {
                throw new InvalidOrder($this->id . ' $postOnly orders cannot have $timeInForce equal to ' . $timeInForce);
            } elseif ($isMarketOrder) {
                throw new InvalidOrder($this->id . ' market orders cannot be postOnly');
            } else {
                if ($po) {
                    $params = $this->omit($params, 'timeInForce');
                }
                $params = $this->omit($params, 'postOnly');
                return array( true, $params );
            }
        }
        return array( false, $params );
    }

    public function fetch_last_prices(?array $symbols = null, $params = array ()) {
        throw new NotSupported($this->id . ' fetchLastPrices() is not supported yet');
    }

    public function fetch_trading_fees($params = array ()) {
        throw new NotSupported($this->id . ' fetchTradingFees() is not supported yet');
    }

    public function fetch_trading_fees_ws($params = array ()) {
        throw new NotSupported($this->id . ' fetchTradingFeesWs() is not supported yet');
    }

    public function fetch_trading_fee(string $symbol, $params = array ()) {
        if (!$this->has['fetchTradingFees']) {
            throw new NotSupported($this->id . ' fetchTradingFee() is not supported yet');
        }
        $fees = $this->fetch_trading_fees($params);
        return $this->safe_dict($fees, $symbol);
    }

    public function fetch_convert_currencies($params = array ()) {
        throw new NotSupported($this->id . ' fetchConvertCurrencies() is not supported yet');
    }

    public function parse_open_interest($interest, ?array $market = null) {
        throw new NotSupported($this->id . ' parseOpenInterest () is not supported yet');
    }

    public function parse_open_interests($response, ?array $symbols = null) {
        $result = array();
        for ($i = 0; $i < count($response); $i++) {
            $entry = $response[$i];
            $parsed = $this->parse_open_interest($entry);
            $result[$parsed['symbol']] = $parsed;
        }
        return $this->filter_by_array($result, 'symbol', $symbols);
    }

    public function parse_open_interests_history($response, $market = null, ?int $since = null, ?int $limit = null) {
        $interests = array();
        for ($i = 0; $i < count($response); $i++) {
            $entry = $response[$i];
            $interest = $this->parse_open_interest($entry, $market);
            $interests[] = $interest;
        }
        $sorted = $this->sort_by($interests, 'timestamp');
        $symbol = $this->safe_string($market, 'symbol');
        return $this->filter_by_symbol_since_limit($sorted, $symbol, $since, $limit);
    }

    public function fetch_funding_rate(string $symbol, $params = array ()) {
        if ($this->has['fetchFundingRates']) {
            $this->load_markets();
            $market = $this->market($symbol);
            $symbol = $market['symbol'];
            if (!$market['contract']) {
                throw new BadSymbol($this->id . ' fetchFundingRate() supports contract markets only');
            }
            $rates = $this->fetch_funding_rates(array( $symbol ), $params);
            $rate = $this->safe_value($rates, $symbol);
            if ($rate === null) {
                throw new NullResponse($this->id . ' fetchFundingRate () returned no data for ' . $symbol);
            } else {
                return $rate;
            }
        } else {
            throw new NotSupported($this->id . ' fetchFundingRate () is not supported yet');
        }
    }

    public function fetch_funding_interval(string $symbol, $params = array ()) {
        if ($this->has['fetchFundingIntervals']) {
            $this->load_markets();
            $market = $this->market($symbol);
            $symbol = $market['symbol'];
            if (!$market['contract']) {
                throw new BadSymbol($this->id . ' fetchFundingInterval() supports contract markets only');
            }
            $rates = $this->fetch_funding_intervals(array( $symbol ), $params);
            $rate = $this->safe_value($rates, $symbol);
            if ($rate === null) {
                throw new NullResponse($this->id . ' fetchFundingInterval() returned no data for ' . $symbol);
            } else {
                return $rate;
            }
        } else {
            throw new NotSupported($this->id . ' fetchFundingInterval() is not supported yet');
        }
    }

    public function fetch_mark_ohlcv($symbol, $timeframe = '1m', ?int $since = null, ?int $limit = null, $params = array ()) {
        /**
         * fetches historical mark price candlestick data containing the open, high, low, and close price of a market
         * @param {string} $symbol unified $symbol of the market to fetch OHLCV data for
         * @param {string} $timeframe the length of time each candle represents
         * @param {int} [$since] timestamp in ms of the earliest candle to fetch
         * @param {int} [$limit] the maximum amount of candles to fetch
         * @param {array} [$params] extra parameters specific to the exchange API endpoint
         * @return {float[][]} A list of candles ordered, open, high, low, close, null
         */
        if ($this->has['fetchMarkOHLCV']) {
            $request = array(
                'price' => 'mark',
            );
            return $this->fetch_ohlcv($symbol, $timeframe, $since, $limit, $this->extend($request, $params));
        } else {
            throw new NotSupported($this->id . ' fetchMarkOHLCV () is not supported yet');
        }
    }

    public function fetch_index_ohlcv(string $symbol, $timeframe = '1m', ?int $since = null, ?int $limit = null, $params = array ()) {
        /**
         * fetches historical index price candlestick data containing the open, high, low, and close price of a market
         * @param {string} $symbol unified $symbol of the market to fetch OHLCV data for
         * @param {string} $timeframe the length of time each candle represents
         * @param {int} [$since] timestamp in ms of the earliest candle to fetch
         * @param {int} [$limit] the maximum amount of candles to fetch
         * @param {array} [$params] extra parameters specific to the exchange API endpoint
         * @return array() A list of candles ordered, open, high, low, close, null
         */
        if ($this->has['fetchIndexOHLCV']) {
            $request = array(
                'price' => 'index',
            );
            return $this->fetch_ohlcv($symbol, $timeframe, $since, $limit, $this->extend($request, $params));
        } else {
            throw new NotSupported($this->id . ' fetchIndexOHLCV () is not supported yet');
        }
    }

    public function fetch_premium_index_ohlcv(string $symbol, $timeframe = '1m', ?int $since = null, ?int $limit = null, $params = array ()) {
        /**
         * fetches historical premium index price candlestick data containing the open, high, low, and close price of a market
         * @param {string} $symbol unified $symbol of the market to fetch OHLCV data for
         * @param {string} $timeframe the length of time each candle represents
         * @param {int} [$since] timestamp in ms of the earliest candle to fetch
         * @param {int} [$limit] the maximum amount of candles to fetch
         * @param {array} [$params] extra parameters specific to the exchange API endpoint
         * @return {float[][]} A list of candles ordered, open, high, low, close, null
         */
        if ($this->has['fetchPremiumIndexOHLCV']) {
            $request = array(
                'price' => 'premiumIndex',
            );
            return $this->fetch_ohlcv($symbol, $timeframe, $since, $limit, $this->extend($request, $params));
        } else {
            throw new NotSupported($this->id . ' fetchPremiumIndexOHLCV () is not supported yet');
        }
    }

    public function handle_time_in_force($params = array ()) {
        /**
         * @ignore
         * Must add $timeInForce to $this->options to use this method
         * @return {string} returns the exchange specific value for $timeInForce
         */
        $timeInForce = $this->safe_string_upper($params, 'timeInForce'); // supported values GTC, IOC, PO
        if ($timeInForce !== null) {
            $exchangeValue = $this->safe_string($this->options['timeInForce'], $timeInForce);
            if ($exchangeValue === null) {
                throw new ExchangeError($this->id . ' does not support $timeInForce "' . $timeInForce . '"');
            }
            return $exchangeValue;
        }
        return null;
    }

    public function convert_type_to_account($account) {
        /**
         * @ignore
         * Must add $accountsByType to $this->options to use this method
         * @param {string} $account key for $account name in $this->options['accountsByType']
         * @return the exchange specific $account name or the isolated margin id for transfers
         */
        $accountsByType = $this->safe_dict($this->options, 'accountsByType', array());
        $lowercaseAccount = strtolower($account);
        if (is_array($accountsByType) && array_key_exists($lowercaseAccount, $accountsByType)) {
            return $accountsByType[$lowercaseAccount];
        } elseif ((is_array($this->markets) && array_key_exists($account, $this->markets)) || (is_array($this->markets_by_id) && array_key_exists($account, $this->markets_by_id))) {
            $market = $this->market($account);
            return $market['id'];
        } else {
            return $account;
        }
    }

    public function check_required_argument(string $methodName, $argument, $argumentName, $options = []) {
        /**
         * @ignore
         * @param {string} $methodName the name of the method that the $argument is being checked for
         * @param {string} $argument the argument's actual value provided
         * @param {string} $argumentName the name of the $argument being checked (for logging purposes)
         * @param {string[]} $options a list of $options that the $argument can be
         * @return {null}
         */
        $optionsLength = count($options);
        if (($argument === null) || (($optionsLength > 0) && (!($this->in_array($argument, $options))))) {
            $messageOptions = implode(', ', $options);
            $message = $this->id . ' ' . $methodName . '() requires a ' . $argumentName . ' argument';
            if ($messageOptions !== '') {
                $message .= ', one of ' . '(' . $messageOptions . ')';
            }
            throw new ArgumentsRequired($message);
        }
    }

    public function check_required_margin_argument(string $methodName, ?string $symbol, string $marginMode) {
        /**
         * @ignore
         * @param {string} $symbol unified $symbol of the market
         * @param {string} $methodName name of the method that requires a $symbol
         * @param {string} $marginMode is either 'isolated' or 'cross'
         */
        if (($marginMode === 'isolated') && ($symbol === null)) {
            throw new ArgumentsRequired($this->id . ' ' . $methodName . '() requires a $symbol argument for isolated margin');
        } elseif (($marginMode === 'cross') && ($symbol !== null)) {
            throw new ArgumentsRequired($this->id . ' ' . $methodName . '() cannot have a $symbol argument for cross margin');
        }
    }

    public function parse_deposit_withdraw_fees($response, ?array $codes = null, $currencyIdKey = null) {
        /**
         * @ignore
         * @param {object[]|array} $response unparsed $response from the exchange
         * @param {string[]|null} $codes the unified $currency $codes to fetch transactions fees for, returns all currencies when null
         * @param {str} $currencyIdKey *should only be null when $response is a $dictionary* the object key that corresponds to the $currency id
         * @return {array} objects with withdraw and deposit fees, indexed by $currency $codes
         */
        $depositWithdrawFees = array();
        $isArray = gettype($response) === 'array' && array_keys($response) === array_keys(array_keys($response));
        $responseKeys = $response;
        if (!$isArray) {
            $responseKeys = is_array($response) ? array_keys($response) : array();
        }
        for ($i = 0; $i < count($responseKeys); $i++) {
            $entry = $responseKeys[$i];
            $dictionary = $isArray ? $entry : $response[$entry];
            $currencyId = $isArray ? $this->safe_string($dictionary, $currencyIdKey) : $entry;
            $currency = $this->safe_currency($currencyId);
            $code = $this->safe_string($currency, 'code');
            if (($codes === null) || ($this->in_array($code, $codes))) {
                $depositWithdrawFees[$code] = $this->parse_deposit_withdraw_fee($dictionary, $currency);
            }
        }
        return $depositWithdrawFees;
    }

    public function parse_deposit_withdraw_fee($fee, ?array $currency = null) {
        throw new NotSupported($this->id . ' parseDepositWithdrawFee() is not supported yet');
    }

    public function deposit_withdraw_fee($info) {
        return array(
            'info' => $info,
            'withdraw' => array(
                'fee' => null,
                'percentage' => null,
            ),
            'deposit' => array(
                'fee' => null,
                'percentage' => null,
            ),
            'networks' => array(),
        );
    }

    public function assign_default_deposit_withdraw_fees($fee, $currency = null) {
        /**
         * @ignore
         * Takes a depositWithdrawFee structure and assigns the default values for withdraw and deposit
         * @param {array} $fee A deposit withdraw $fee structure
         * @param {array} $currency A $currency structure, the response from $this->currency()
         * @return {array} A deposit withdraw $fee structure
         */
        $networkKeys = is_array($fee['networks']) ? array_keys($fee['networks']) : array();
        $numNetworks = count($networkKeys);
        if ($numNetworks === 1) {
            $fee['withdraw'] = $fee['networks'][$networkKeys[0]]['withdraw'];
            $fee['deposit'] = $fee['networks'][$networkKeys[0]]['deposit'];
            return $fee;
        }
        $currencyCode = $this->safe_string($currency, 'code');
        for ($i = 0; $i < $numNetworks; $i++) {
            $network = $networkKeys[$i];
            if ($network === $currencyCode) {
                $fee['withdraw'] = $fee['networks'][$networkKeys[$i]]['withdraw'];
                $fee['deposit'] = $fee['networks'][$networkKeys[$i]]['deposit'];
            }
        }
        return $fee;
    }

    public function parse_income($info, ?array $market = null) {
        throw new NotSupported($this->id . ' parseIncome () is not supported yet');
    }

    public function parse_incomes($incomes, $market = null, ?int $since = null, ?int $limit = null) {
        /**
         * @ignore
         * parses funding fee info from exchange response
         * @param {array[]} $incomes each item describes once instance of currency being received or paid
         * @param {array} $market ccxt $market
         * @param {int} [$since] when defined, the response items are filtered to only include items after this timestamp
         * @param {int} [$limit] limits the number of items in the response
         * @return {array[]} an array of ~@link https://docs.ccxt.com/#/?id=funding-history-structure funding history structures~
         */
        $result = array();
        for ($i = 0; $i < count($incomes); $i++) {
            $entry = $incomes[$i];
            $parsed = $this->parse_income($entry, $market);
            $result[] = $parsed;
        }
        $sorted = $this->sort_by($result, 'timestamp');
        $symbol = $this->safe_string($market, 'symbol');
        return $this->filter_by_symbol_since_limit($sorted, $symbol, $since, $limit);
    }

    public function get_market_from_symbols(?array $symbols = null) {
        if ($symbols === null) {
            return null;
        }
        $firstMarket = $this->safe_string($symbols, 0);
        $market = $this->market($firstMarket);
        return $market;
    }

    public function parse_ws_ohlcvs(mixed $ohlcvs, mixed $market = null, string $timeframe = '1m', ?int $since = null, ?int $limit = null) {
        $results = array();
        for ($i = 0; $i < count($ohlcvs); $i++) {
            $results[] = $this->parse_ws_ohlcv($ohlcvs[$i], $market);
        }
        return $results;
    }

    public function fetch_transactions(?string $code = null, ?int $since = null, ?int $limit = null, $params = array ()) {
        /**
         * @deprecated
         * *DEPRECATED* use fetchDepositsWithdrawals instead
         * @param {string} $code unified currency $code for the currency of the deposit/withdrawals, default is null
         * @param {int} [$since] timestamp in ms of the earliest deposit/withdrawal, default is null
         * @param {int} [$limit] max number of deposit/withdrawals to return, default is null
         * @param {array} [$params] extra parameters specific to the exchange API endpoint
         * @return {array} a list of ~@link https://docs.ccxt.com/#/?id=transaction-structure transaction structures~
         */
        if ($this->has['fetchDepositsWithdrawals']) {
            return $this->fetch_deposits_withdrawals($code, $since, $limit, $params);
        } else {
            throw new NotSupported($this->id . ' fetchTransactions () is not supported yet');
        }
    }

    public function filter_by_array_positions($objects, int|string $key, $values = null, $indexed = true) {
        /**
         * @ignore
         * Typed wrapper for filterByArray that returns a list of positions
         */
        return $this->filter_by_array($objects, $key, $values, $indexed);
    }

    public function filter_by_array_tickers($objects, int|string $key, $values = null, $indexed = true) {
        /**
         * @ignore
         * Typed wrapper for filterByArray that returns a dictionary of tickers
         */
        return $this->filter_by_array($objects, $key, $values, $indexed);
    }

    public function create_stream_ohlcv(?string $symbol, ?string $timeframe, $data) {
        return array(
            'symbol' => $symbol,
            'timeframe' => $timeframe,
            'ohlcv' => $data,
        );
    }

    public function create_ohlcv_object(string $symbol, string $timeframe, $data) {
        $res = array();
        $res[$symbol] = array();
        $res[$symbol][$timeframe] = $data;
        return $res;
    }

    public function handle_max_entries_per_request_and_params(string $method, ?int $maxEntriesPerRequest = null, $params = array ()) {
        $newMaxEntriesPerRequest = null;
        list($newMaxEntriesPerRequest, $params) = $this->handle_option_and_params($params, $method, 'maxEntriesPerRequest');
        if (($newMaxEntriesPerRequest !== null) && ($newMaxEntriesPerRequest !== $maxEntriesPerRequest)) {
            $maxEntriesPerRequest = $newMaxEntriesPerRequest;
        }
        if ($maxEntriesPerRequest === null) {
            $maxEntriesPerRequest = 1000; // default to 1000
        }
        return array( $maxEntriesPerRequest, $params );
    }

    public function fetch_paginated_call_dynamic(string $method, ?string $symbol = null, ?int $since = null, ?int $limit = null, $params = array (), ?int $maxEntriesPerRequest = null, $removeRepeated = true) {
        $maxCalls = null;
        list($maxCalls, $params) = $this->handle_option_and_params($params, $method, 'paginationCalls', 10);
        $maxRetries = null;
        list($maxRetries, $params) = $this->handle_option_and_params($params, $method, 'maxRetries', 3);
        $paginationDirection = null;
        list($paginationDirection, $params) = $this->handle_option_and_params($params, $method, 'paginationDirection', 'backward');
        $paginationTimestamp = null;
        $removeRepeatedOption = $removeRepeated;
        list($removeRepeatedOption, $params) = $this->handle_option_and_params($params, $method, 'removeRepeated', $removeRepeated);
        $calls = 0;
        $result = array();
        $errors = 0;
        $until = $this->safe_integer_2($params, 'untill', 'till'); // do not omit it from $params here
        list($maxEntriesPerRequest, $params) = $this->handle_max_entries_per_request_and_params($method, $maxEntriesPerRequest, $params);
        if (($paginationDirection === 'forward')) {
            if ($since === null) {
                throw new ArgumentsRequired($this->id . ' pagination requires a $since argument when $paginationDirection set to forward');
            }
            $paginationTimestamp = $since;
        }
        while (($calls < $maxCalls)) {
            $calls += 1;
            try {
                if ($paginationDirection === 'backward') {
                    // do it backwards, starting from the $last
                    // UNTIL filtering is required in order to work
                    if ($paginationTimestamp !== null) {
                        $params['until'] = $paginationTimestamp - 1;
                    }
                    $response = $this->$method ($symbol, null, $maxEntriesPerRequest, $params);
                    $responseLength = count($response);
                    if ($this->verbose) {
                        $backwardMessage = 'Dynamic pagination call ' . $this->number_to_string($calls) . ' $method ' . $method . ' $response length ' . $this->number_to_string($responseLength);
                        if ($paginationTimestamp !== null) {
                            $backwardMessage .= ' timestamp ' . $this->number_to_string($paginationTimestamp);
                        }
                        $this->log($backwardMessage);
                    }
                    if ($responseLength === 0) {
                        break;
                    }
                    $errors = 0;
                    $result = $this->array_concat($result, $response);
                    $firstElement = $this->safe_value($response, 0);
                    $paginationTimestamp = $this->safe_integer_2($firstElement, 'timestamp', 0);
                    if (($since !== null) && ($paginationTimestamp <= $since)) {
                        break;
                    }
                } else {
                    // do it forwards, starting from the $since
                    $response = $this->$method ($symbol, $paginationTimestamp, $maxEntriesPerRequest, $params);
                    $responseLength = count($response);
                    if ($this->verbose) {
                        $forwardMessage = 'Dynamic pagination call ' . $this->number_to_string($calls) . ' $method ' . $method . ' $response length ' . $this->number_to_string($responseLength);
                        if ($paginationTimestamp !== null) {
                            $forwardMessage .= ' timestamp ' . $this->number_to_string($paginationTimestamp);
                        }
                        $this->log($forwardMessage);
                    }
                    if ($responseLength === 0) {
                        break;
                    }
                    $errors = 0;
                    $result = $this->array_concat($result, $response);
                    $last = $this->safe_value($response, $responseLength - 1);
                    $paginationTimestamp = $this->safe_integer($last, 'timestamp') + 1;
                    if (($until !== null) && ($paginationTimestamp >= $until)) {
                        break;
                    }
                }
            } catch (Exception $e) {
                $errors += 1;
                if ($errors > $maxRetries) {
                    throw $e;
                }
            }
        }
        $uniqueResults = $result;
        if ($removeRepeatedOption) {
            $uniqueResults = $this->remove_repeated_elements_from_array($result);
        }
        $key = ($method === 'fetchOHLCV') ? 0 : 'timestamp';
        return $this->filter_by_since_limit($uniqueResults, $since, $limit, $key);
    }

    public function safe_deterministic_call(string $method, ?string $symbol = null, ?int $since = null, ?int $limit = null, ?string $timeframe = null, $params = array ()) {
        $maxRetries = null;
        list($maxRetries, $params) = $this->handle_option_and_params($params, $method, 'maxRetries', 3);
        $errors = 0;
        while ($errors <= $maxRetries) {
            try {
                if ($timeframe && $method !== 'fetchFundingRateHistory') {
                    return $this->$method ($symbol, $timeframe, $since, $limit, $params);
                } else {
                    return $this->$method ($symbol, $since, $limit, $params);
                }
            } catch (Exception $e) {
                if ($e instanceof RateLimitExceeded) {
                    throw $e; // if we are rate limited, we should not retry and fail fast
                }
                $errors += 1;
                if ($errors > $maxRetries) {
                    throw $e;
                }
            }
        }
        return array();
    }

    public function fetch_paginated_call_deterministic(string $method, ?string $symbol = null, ?int $since = null, ?int $limit = null, ?string $timeframe = null, $params = array (), $maxEntriesPerRequest = null) {
        $maxCalls = null;
        list($maxCalls, $params) = $this->handle_option_and_params($params, $method, 'paginationCalls', 10);
        list($maxEntriesPerRequest, $params) = $this->handle_max_entries_per_request_and_params($method, $maxEntriesPerRequest, $params);
        $current = $this->milliseconds();
        $tasks = array();
        $time = $this->parse_timeframe($timeframe) * 1000;
        $step = $time * $maxEntriesPerRequest;
        $currentSince = $current - ($maxCalls * $step) - 1;
        if ($since !== null) {
            $currentSince = max ($currentSince, $since);
        } else {
            $currentSince = max ($currentSince, 1241440531000); // avoid timestamps older than 2009
        }
        $until = $this->safe_integer_2($params, 'until', 'till'); // do not omit it here
        if ($until !== null) {
            $requiredCalls = (int) ceil(($until - $since) / $step);
            if ($requiredCalls > $maxCalls) {
                throw new BadRequest($this->id . ' the number of required calls is greater than the max number of calls allowed, either increase the paginationCalls or decrease the $since-$until gap. Current paginationCalls $limit is ' . (string) $maxCalls . ' required calls is ' . (string) $requiredCalls);
            }
        }
        for ($i = 0; $i < $maxCalls; $i++) {
            if (($until !== null) && ($currentSince >= $until)) {
                break;
            }
            if ($currentSince >= $current) {
                break;
            }
            $tasks[] = $this->safe_deterministic_call($method, $symbol, $currentSince, $maxEntriesPerRequest, $timeframe, $params);
            $currentSince = $this->sum($currentSince, $step) - 1;
        }
        $results = $tasks;
        $result = array();
        for ($i = 0; $i < count($results); $i++) {
            $result = $this->array_concat($result, $results[$i]);
        }
        $uniqueResults = $this->remove_repeated_elements_from_array($result);
        $key = ($method === 'fetchOHLCV') ? 0 : 'timestamp';
        return $this->filter_by_since_limit($uniqueResults, $since, $limit, $key);
    }

    public function fetch_paginated_call_cursor(string $method, ?string $symbol = null, $since = null, $limit = null, $params = array (), $cursorReceived = null, $cursorSent = null, $cursorIncrement = null, $maxEntriesPerRequest = null) {
        $maxCalls = null;
        list($maxCalls, $params) = $this->handle_option_and_params($params, $method, 'paginationCalls', 10);
        $maxRetries = null;
        list($maxRetries, $params) = $this->handle_option_and_params($params, $method, 'maxRetries', 3);
        list($maxEntriesPerRequest, $params) = $this->handle_max_entries_per_request_and_params($method, $maxEntriesPerRequest, $params);
        $cursorValue = null;
        $i = 0;
        $errors = 0;
        $result = array();
        $timeframe = $this->safe_string($params, 'timeframe');
        $params = $this->omit($params, 'timeframe'); // reading the $timeframe from the $method arguments to avoid changing the signature
        while ($i < $maxCalls) {
            try {
                if ($cursorValue !== null) {
                    if ($cursorIncrement !== null) {
                        $cursorValue = $this->parse_to_int($cursorValue) . $cursorIncrement;
                    }
                    $params[$cursorSent] = $cursorValue;
                }
                $response = null;
                if ($method === 'fetchAccounts') {
                    $response = $this->$method ($params);
                } elseif ($method === 'getLeverageTiersPaginated' || $method === 'fetchPositions') {
                    $response = $this->$method ($symbol, $params);
                } elseif ($method === 'fetchOpenInterestHistory') {
                    $response = $this->$method ($symbol, $timeframe, $since, $maxEntriesPerRequest, $params);
                } else {
                    $response = $this->$method ($symbol, $since, $maxEntriesPerRequest, $params);
                }
                $errors = 0;
                $responseLength = count($response);
                if ($this->verbose) {
                    $cursorString = ($cursorValue === null) ? '' : $cursorValue;
                    $iteration = ($i + 1);
                    $cursorMessage = 'Cursor pagination call ' . (string) $iteration . ' $method ' . $method . ' $response length ' . (string) $responseLength . ' $cursor ' . $cursorString;
                    $this->log($cursorMessage);
                }
                if ($responseLength === 0) {
                    break;
                }
                $result = $this->array_concat($result, $response);
                $last = $this->safe_dict($response, $responseLength - 1);
                // $cursorValue = $this->safe_value($last['info'], $cursorReceived);
                $cursorValue = null; // search for the $cursor
                for ($j = 0; $j < $responseLength; $j++) {
                    $index = $responseLength - $j - 1;
                    $entry = $this->safe_dict($response, $index);
                    $info = $this->safe_dict($entry, 'info');
                    $cursor = $this->safe_value($info, $cursorReceived);
                    if ($cursor !== null) {
                        $cursorValue = $cursor;
                        break;
                    }
                }
                if ($cursorValue === null) {
                    break;
                }
                $lastTimestamp = $this->safe_integer($last, 'timestamp');
                if ($lastTimestamp !== null && $lastTimestamp < $since) {
                    break;
                }
            } catch (Exception $e) {
                $errors += 1;
                if ($errors > $maxRetries) {
                    throw $e;
                }
            }
            $i += 1;
        }
        $sorted = $this->sort_cursor_paginated_result($result);
        $key = ($method === 'fetchOHLCV') ? 0 : 'timestamp';
        return $this->filter_by_since_limit($sorted, $since, $limit, $key);
    }

    public function fetch_paginated_call_incremental(string $method, ?string $symbol = null, $since = null, $limit = null, $params = array (), $pageKey = null, $maxEntriesPerRequest = null) {
        $maxCalls = null;
        list($maxCalls, $params) = $this->handle_option_and_params($params, $method, 'paginationCalls', 10);
        $maxRetries = null;
        list($maxRetries, $params) = $this->handle_option_and_params($params, $method, 'maxRetries', 3);
        list($maxEntriesPerRequest, $params) = $this->handle_max_entries_per_request_and_params($method, $maxEntriesPerRequest, $params);
        $i = 0;
        $errors = 0;
        $result = array();
        while ($i < $maxCalls) {
            try {
                $params[$pageKey] = $i + 1;
                $response = $this->$method ($symbol, $since, $maxEntriesPerRequest, $params);
                $errors = 0;
                $responseLength = count($response);
                if ($this->verbose) {
                    $iteration = ($i . (string) 1);
                    $incrementalMessage = 'Incremental pagination call ' . $iteration . ' $method ' . $method . ' $response length ' . (string) $responseLength;
                    $this->log($incrementalMessage);
                }
                if ($responseLength === 0) {
                    break;
                }
                $result = $this->array_concat($result, $response);
            } catch (Exception $e) {
                $errors += 1;
                if ($errors > $maxRetries) {
                    throw $e;
                }
            }
            $i += 1;
        }
        $sorted = $this->sort_cursor_paginated_result($result);
        $key = ($method === 'fetchOHLCV') ? 0 : 'timestamp';
        return $this->filter_by_since_limit($sorted, $since, $limit, $key);
    }

    public function sort_cursor_paginated_result($result) {
        $first = $this->safe_value($result, 0);
        if ($first !== null) {
            if (is_array($first) && array_key_exists('timestamp', $first)) {
                return $this->sort_by($result, 'timestamp', true);
            }
            if (is_array($first) && array_key_exists('id', $first)) {
                return $this->sort_by($result, 'id', true);
            }
        }
        return $result;
    }

    public function remove_repeated_elements_from_array($input, bool $fallbackToTimestamp = true) {
        $uniqueDic = array();
        $uniqueResult = array();
        for ($i = 0; $i < count($input); $i++) {
            $entry = $input[$i];
            $uniqValue = $fallbackToTimestamp ? $this->safe_string_n($entry, array( 'id', 'timestamp', 0 )) : $this->safe_string($entry, 'id');
            if ($uniqValue !== null && !(is_array($uniqueDic) && array_key_exists($uniqValue, $uniqueDic))) {
                $uniqueDic[$uniqValue] = 1;
                $uniqueResult[] = $entry;
            }
        }
        $valuesLength = count($uniqueResult);
        if ($valuesLength > 0) {
            return $uniqueResult;
        }
        return $input;
    }

    public function remove_repeated_trades_from_array($input) {
        $uniqueResult = array();
        for ($i = 0; $i < count($input); $i++) {
            $entry = $input[$i];
            $id = $this->safe_string($entry, 'id');
            if ($id === null) {
                $price = $this->safe_string($entry, 'price');
                $amount = $this->safe_string($entry, 'amount');
                $timestamp = $this->safe_string($entry, 'timestamp');
                $side = $this->safe_string($entry, 'side');
                // unique trade identifier
                $id = 't_' . (string) $timestamp . '_' . $side . '_' . $price . '_' . $amount;
            }
            if ($id !== null && !(is_array($uniqueResult) && array_key_exists($id, $uniqueResult))) {
                $uniqueResult[$id] = $entry;
            }
        }
        $values = is_array($uniqueResult) ? array_values($uniqueResult) : array();
        return $values;
    }

    public function handle_until_option(string $key, $request, $params, $multiplier = 1) {
        $until = $this->safe_integer_2($params, 'until', 'till');
        if ($until !== null) {
            $request[$key] = $this->parse_to_int($until * $multiplier);
            $params = $this->omit($params, array( 'until', 'till' ));
        }
        return array( $request, $params );
    }

    public function safe_open_interest(array $interest, ?array $market = null) {
        $symbol = $this->safe_string($interest, 'symbol');
        if ($symbol === null) {
            $symbol = $this->safe_string($market, 'symbol');
        }
        return $this->extend($interest, array(
            'symbol' => $symbol,
            'baseVolume' => $this->safe_number($interest, 'baseVolume'), // deprecated
            'quoteVolume' => $this->safe_number($interest, 'quoteVolume'), // deprecated
            'openInterestAmount' => $this->safe_number($interest, 'openInterestAmount'),
            'openInterestValue' => $this->safe_number($interest, 'openInterestValue'),
            'timestamp' => $this->safe_integer($interest, 'timestamp'),
            'datetime' => $this->safe_string($interest, 'datetime'),
            'info' => $this->safe_value($interest, 'info'),
        ));
    }

    public function parse_liquidation($liquidation, ?array $market = null) {
        throw new NotSupported($this->id . ' parseLiquidation () is not supported yet');
    }

    public function parse_liquidations(array $liquidations, ?array $market = null, ?int $since = null, ?int $limit = null) {
        /**
         * @ignore
         * parses liquidation info from the exchange response
         * @param {array[]} $liquidations each item describes an instance of a liquidation event
         * @param {array} $market ccxt $market
         * @param {int} [$since] when defined, the response items are filtered to only include items after this timestamp
         * @param {int} [$limit] limits the number of items in the response
         * @return {array[]} an array of ~@link https://docs.ccxt.com/#/?id=liquidation-structure liquidation structures~
         */
        $result = array();
        for ($i = 0; $i < count($liquidations); $i++) {
            $entry = $liquidations[$i];
            $parsed = $this->parse_liquidation($entry, $market);
            $result[] = $parsed;
        }
        $sorted = $this->sort_by($result, 'timestamp');
        $symbol = $this->safe_string($market, 'symbol');
        return $this->filter_by_symbol_since_limit($sorted, $symbol, $since, $limit);
    }

    public function parse_greeks(array $greeks, ?array $market = null) {
        throw new NotSupported($this->id . ' parseGreeks () is not supported yet');
    }

    public function parse_option(array $chain, ?array $currency = null, ?array $market = null) {
        throw new NotSupported($this->id . ' parseOption () is not supported yet');
    }

    public function parse_option_chain(mixed $response, ?string $currencyKey = null, ?string $symbolKey = null) {
        $optionStructures = array();
        for ($i = 0; $i < count($response); $i++) {
            $info = $response[$i];
            $currencyId = $this->safe_string($info, $currencyKey);
            $currency = $this->safe_currency($currencyId);
            $marketId = $this->safe_string($info, $symbolKey);
            $market = $this->safe_market($marketId, null, null, 'option');
            $optionStructures[$market['symbol']] = $this->parse_option($info, $currency, $market);
        }
        return $optionStructures;
    }

    public function parse_margin_modes(mixed $response, ?array $symbols = null, ?string $symbolKey = null, ?string $marketType = null) {
        $marginModeStructures = array();
        if ($marketType === null) {
            $marketType = 'swap'; // default to swap
        }
        for ($i = 0; $i < count($response); $i++) {
            $info = $response[$i];
            $marketId = $this->safe_string($info, $symbolKey);
            $market = $this->safe_market($marketId, null, null, $marketType);
            if (($symbols === null) || $this->in_array($market['symbol'], $symbols)) {
                $marginModeStructures[$market['symbol']] = $this->parse_margin_mode($info, $market);
            }
        }
        return $marginModeStructures;
    }

    public function parse_margin_mode(array $marginMode, ?array $market = null) {
        throw new NotSupported($this->id . ' parseMarginMode () is not supported yet');
    }

    public function parse_leverages(mixed $response, ?array $symbols = null, ?string $symbolKey = null, ?string $marketType = null) {
        $leverageStructures = array();
        if ($marketType === null) {
            $marketType = 'swap'; // default to swap
        }
        for ($i = 0; $i < count($response); $i++) {
            $info = $response[$i];
            $marketId = $this->safe_string($info, $symbolKey);
            $market = $this->safe_market($marketId, null, null, $marketType);
            if (($symbols === null) || $this->in_array($market['symbol'], $symbols)) {
                $leverageStructures[$market['symbol']] = $this->parse_leverage($info, $market);
            }
        }
        return $leverageStructures;
    }

    public function parse_leverage(array $leverage, ?array $market = null) {
        throw new NotSupported($this->id . ' parseLeverage () is not supported yet');
    }

    public function parse_conversions(array $conversions, ?string $code = null, ?string $fromCurrencyKey = null, ?string $toCurrencyKey = null, ?int $since = null, ?int $limit = null, $params = array ()) {
        $conversions = $this->to_array($conversions);
        $result = array();
        $fromCurrency = null;
        $toCurrency = null;
        for ($i = 0; $i < count($conversions); $i++) {
            $entry = $conversions[$i];
            $fromId = $this->safe_string($entry, $fromCurrencyKey);
            $toId = $this->safe_string($entry, $toCurrencyKey);
            if ($fromId !== null) {
                $fromCurrency = $this->safe_currency($fromId);
            }
            if ($toId !== null) {
                $toCurrency = $this->safe_currency($toId);
            }
            $conversion = $this->extend($this->parse_conversion($entry, $fromCurrency, $toCurrency), $params);
            $result[] = $conversion;
        }
        $sorted = $this->sort_by($result, 'timestamp');
        $currency = null;
        if ($code !== null) {
            $currency = $this->safe_currency($code);
            $code = $currency['code'];
        }
        if ($code === null) {
            return $this->filter_by_since_limit($sorted, $since, $limit);
        }
        $fromConversion = $this->filter_by($sorted, 'fromCurrency', $code);
        $toConversion = $this->filter_by($sorted, 'toCurrency', $code);
        $both = $this->array_concat($fromConversion, $toConversion);
        return $this->filter_by_since_limit($both, $since, $limit);
    }

    public function parse_conversion(array $conversion, ?array $fromCurrency = null, ?array $toCurrency = null) {
        throw new NotSupported($this->id . ' parseConversion () is not supported yet');
    }

    public function convert_expire_date(string $date) {
        // parse YYMMDD to datetime string
        $year = mb_substr($date, 0, 2 - 0);
        $month = mb_substr($date, 2, 4 - 2);
        $day = mb_substr($date, 4, 6 - 4);
        $reconstructedDate = '20' . $year . '-' . $month . '-' . $day . 'T00:00:00Z';
        return $reconstructedDate;
    }

    public function convert_expire_date_to_market_id_date(string $date) {
        // parse 240119 to 19JAN24
        $year = mb_substr($date, 0, 2 - 0);
        $monthRaw = mb_substr($date, 2, 4 - 2);
        $month = null;
        $day = mb_substr($date, 4, 6 - 4);
        if ($monthRaw === '01') {
            $month = 'JAN';
        } elseif ($monthRaw === '02') {
            $month = 'FEB';
        } elseif ($monthRaw === '03') {
            $month = 'MAR';
        } elseif ($monthRaw === '04') {
            $month = 'APR';
        } elseif ($monthRaw === '05') {
            $month = 'MAY';
        } elseif ($monthRaw === '06') {
            $month = 'JUN';
        } elseif ($monthRaw === '07') {
            $month = 'JUL';
        } elseif ($monthRaw === '08') {
            $month = 'AUG';
        } elseif ($monthRaw === '09') {
            $month = 'SEP';
        } elseif ($monthRaw === '10') {
            $month = 'OCT';
        } elseif ($monthRaw === '11') {
            $month = 'NOV';
        } elseif ($monthRaw === '12') {
            $month = 'DEC';
        }
        $reconstructedDate = $day . $month . $year;
        return $reconstructedDate;
    }

    public function convert_market_id_expire_date(string $date) {
        // parse 03JAN24 to 240103
        $monthMappping = array(
            'JAN' => '01',
            'FEB' => '02',
            'MAR' => '03',
            'APR' => '04',
            'MAY' => '05',
            'JUN' => '06',
            'JUL' => '07',
            'AUG' => '08',
            'SEP' => '09',
            'OCT' => '10',
            'NOV' => '11',
            'DEC' => '12',
        );
        // if exchange omits first zero and provides i.e. '3JAN24' instead of '03JAN24'
        if (strlen($date) === 6) {
            $date = '0' . $date;
        }
        $year = mb_substr($date, 0, 2 - 0);
        $monthName = mb_substr($date, 2, 5 - 2);
        $month = $this->safe_string($monthMappping, $monthName);
        $day = mb_substr($date, 5, 7 - 5);
        $reconstructedDate = $day . $month . $year;
        return $reconstructedDate;
    }

    public function fetch_position_history(string $symbol, ?int $since = null, ?int $limit = null, $params = array ()) {
        /**
         * fetches the history of margin added or reduced from contract isolated $positions
         * @param {string} [$symbol] unified market $symbol
         * @param {int} [$since] timestamp in ms of the position
         * @param {int} [$limit] the maximum amount of candles to fetch, default=1000
         * @param {array} $params extra parameters specific to the exchange api endpoint
         * @return {array[]} a list of ~@link https://docs.ccxt.com/#/?id=position-structure position structures~
         */
        if ($this->has['fetchPositionsHistory']) {
            $positions = $this->fetch_positions_history(array( $symbol ), $since, $limit, $params);
            return $positions;
        } else {
            throw new NotSupported($this->id . ' fetchPositionHistory () is not supported yet');
        }
    }

    public function fetch_positions_history(?array $symbols = null, ?int $since = null, ?int $limit = null, $params = array ()) {
        /**
         * fetches the history of margin added or reduced from contract isolated positions
         * @param {string} [symbol] unified market symbol
         * @param {int} [$since] timestamp in ms of the position
         * @param {int} [$limit] the maximum amount of candles to fetch, default=1000
         * @param {array} $params extra parameters specific to the exchange api endpoint
         * @return {array[]} a list of ~@link https://docs.ccxt.com/#/?id=position-structure position structures~
         */
        throw new NotSupported($this->id . ' fetchPositionsHistory () is not supported yet');
    }

    public function parse_margin_modification(array $data, ?array $market = null) {
        throw new NotSupported($this->id . ' parseMarginModification() is not supported yet');
    }

    public function parse_margin_modifications(mixed $response, ?array $symbols = null, ?string $symbolKey = null, ?string $marketType = null) {
        $marginModifications = array();
        for ($i = 0; $i < count($response); $i++) {
            $info = $response[$i];
            $marketId = $this->safe_string($info, $symbolKey);
            $market = $this->safe_market($marketId, null, null, $marketType);
            if (($symbols === null) || $this->in_array($market['symbol'], $symbols)) {
                $marginModifications[] = $this->parse_margin_modification($info, $market);
            }
        }
        return $marginModifications;
    }

    public function fetch_transfer(string $id, ?string $code = null, $params = array ()) {
        /**
         * fetches a transfer
         * @param {string} $id transfer $id
         * @param {[string]} $code unified currency $code
         * @param {array} $params extra parameters specific to the exchange api endpoint
         * @return {array} a ~@link https://docs.ccxt.com/#/?$id=transfer-structure transfer structure~
         */
        throw new NotSupported($this->id . ' fetchTransfer () is not supported yet');
    }

    public function fetch_transfers(?string $code = null, ?int $since = null, ?int $limit = null, $params = array ()) {
        /**
         * fetches a transfer
         * @param {string} id transfer id
         * @param {int} [$since] timestamp in ms of the earliest transfer to fetch
         * @param {int} [$limit] the maximum amount of transfers to fetch
         * @param {array} $params extra parameters specific to the exchange api endpoint
         * @return {array} a ~@link https://docs.ccxt.com/#/?id=transfer-structure transfer structure~
         */
        throw new NotSupported($this->id . ' fetchTransfers () is not supported yet');
    }

    public function clean_unsubscription($client, string $subHash, string $unsubHash) {
        if (is_array($client->subscriptions) && array_key_exists($unsubHash, $client->subscriptions)) {
            unset($client->subscriptions[$unsubHash]);
        }
        if (is_array($client->subscriptions) && array_key_exists($subHash, $client->subscriptions)) {
            unset($client->subscriptions[$subHash]);
        }
        if (is_array($client->futures) && array_key_exists($subHash, $client->futures)) {
            $error = new UnsubscribeError ($this->id . ' ' . $subHash);
            $client->reject ($error, $subHash);
        }
        $client->resolve (true, $unsubHash);
    }

    public function clean_cache(array $subscription) {
        $topic = $this->safe_string($subscription, 'topic');
        $symbols = $this->safe_list($subscription, 'symbols', array());
        $symbolsLength = count($symbols);
        if ($topic === 'ohlcv') {
            $symbolsAndTimeFrames = $this->safe_list($subscription, 'symbolsAndTimeframes', array());
            for ($i = 0; $i < count($symbolsAndTimeFrames); $i++) {
                $symbolAndTimeFrame = $symbolsAndTimeFrames[$i];
                $symbol = $this->safe_string($symbolAndTimeFrame, 0);
                $timeframe = $this->safe_string($symbolAndTimeFrame, 1);
                if (($this->ohlcvs !== null) && (is_array($this->ohlcvs) && array_key_exists($symbol, $this->ohlcvs))) {
                    if (is_array($this->ohlcvs[$symbol]) && array_key_exists($timeframe, $this->ohlcvs[$symbol])) {
                        unset($this->ohlcvs[$symbol][$timeframe]);
                    }
                }
            }
        } elseif ($symbolsLength > 0) {
            for ($i = 0; $i < count($symbols); $i++) {
                $symbol = $symbols[$i];
                if ($topic === 'trades') {
                    if (is_array($this->trades) && array_key_exists($symbol, $this->trades)) {
                        unset($this->trades[$symbol]);
                    }
                } elseif ($topic === 'orderbook') {
                    if (is_array($this->orderbooks) && array_key_exists($symbol, $this->orderbooks)) {
                        unset($this->orderbooks[$symbol]);
                    }
                } elseif ($topic === 'ticker') {
                    if (is_array($this->tickers) && array_key_exists($symbol, $this->tickers)) {
                        unset($this->tickers[$symbol]);
                    }
                }
            }
        } else {
            if ($topic === 'myTrades' && ($this->myTrades !== null)) {
                // don't reset $this->myTrades directly here
                // because in c# we need to use a different object (thread-safe dict)
                $keys = is_array($this->myTrades) ? array_keys($this->myTrades) : array();
                for ($i = 0; $i < count($keys); $i++) {
                    $key = $keys[$i];
                    if (is_array($this->myTrades) && array_key_exists($key, $this->myTrades)) {
                        unset($this->myTrades[$key]);
                    }
                }
            } elseif ($topic === 'orders' && ($this->orders !== null)) {
                $orderSymbols = is_array($this->orders) ? array_keys($this->orders) : array();
                for ($i = 0; $i < count($orderSymbols); $i++) {
                    $orderSymbol = $orderSymbols[$i];
                    if (is_array($this->orders) && array_key_exists($orderSymbol, $this->orders)) {
                        unset($this->orders[$orderSymbol]);
                    }
                }
            } elseif ($topic === 'ticker' && ($this->tickers !== null)) {
                $tickerSymbols = is_array($this->tickers) ? array_keys($this->tickers) : array();
                for ($i = 0; $i < count($tickerSymbols); $i++) {
                    $tickerSymbol = $tickerSymbols[$i];
                    if (is_array($this->tickers) && array_key_exists($tickerSymbol, $this->tickers)) {
                        unset($this->tickers[$tickerSymbol]);
                    }
                }
            }
        }
    }
}<|MERGE_RESOLUTION|>--- conflicted
+++ resolved
@@ -3212,7 +3212,6 @@
         throw new NotSupported($this->id . ' watchTrades() is not supported yet');
     }
 
-<<<<<<< HEAD
     public function subscribe_trades(string $symbol, mixed $callback = null, bool $synchronous = true, $params = array ()) {
         /**
          * subscribe $callback to be called with each trade
@@ -3228,10 +3227,8 @@
         }
         $stream->add_watch_function('watchTrades', array( $symbol, null, null, $params ));
         return $this->watch_trades($symbol, null, null, $params);
-=======
     public function un_watch_orders(?string $symbol = null, $params = array ()) {
         throw new NotSupported($this->id . ' unWatchOrders() is not supported yet');
->>>>>>> bd0b9a85
     }
 
     public function un_watch_trades(string $symbol, $params = array ()) {
