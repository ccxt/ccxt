--- conflicted
+++ resolved
@@ -2245,38 +2245,6 @@
 
     // METHODS BELOW THIS LINE ARE TRANSPILED FROM JAVASCRIPT TO PYTHON AND PHP
 
-<<<<<<< HEAD
-    public function calculate_ws_token_bucket($wsOptions, $url, $tokenKey = 'connections') {
-        $rateLimits = $this->safe_value($wsOptions, 'rateLimits');
-        $specificRateLimit = $this->safe_value($rateLimits, $tokenKey);
-        $rateLimit = $this->safe_number($specificRateLimit, 'rateLimit');
-        if ($rateLimits === null || $rateLimit === null) {
-            return $this->tokenBucket; // default to the rest bucket
-        }
-        $cost = 1;
-        $rateLimitsKeys = is_array($rateLimits) ? array_keys($rateLimits) : array();
-        for ($i = 0; $i < count($rateLimitsKeys); $i++) {
-            $rateLimitKey = $rateLimitsKeys[$i];
-            if (str_starts_with($url, $rateLimitKey)) {
-                $value = $this->safe_value($rateLimits, $rateLimitKey);
-                $urlCost = $this->safe_integer($value, $tokenKey);
-                if ($urlCost !== null) {
-                    $cost = $urlCost;
-                    break;
-                }
-            }
-        }
-        $refillRate = ($rateLimit !== null) ? (1 / $rateLimit) : PHP_INT_MAX;
-        $tokenBucket = $this->safe_value($rateLimits, 'tokenBucket', array());
-        $config = array_merge(array(
-            'delay' => 0.001,
-            'capacity' => 1,
-            'cost' => $cost,
-            'maxCapacity' => 1000,
-            'refillRate' => $refillRate,
-        ), $tokenBucket);
-        return $config;
-=======
     public function describe() {
         return array(
             'id' => null,
@@ -2590,7 +2558,6 @@
                 'cost' => array( 'min' => null, 'max' => null ),
             ),
         );
->>>>>>> 7e4c95d5
     }
 
     public function safe_bool_n($dictionaryOrList, array $keys, ?bool $defaultValue = null) {
