<?php

/*

MIT License

Copyright (c) 2017 CCXT

Permission is hereby granted, free of charge, to any person obtaining a copy
of this software and associated documentation files (the "Software"), to deal
in the Software without restriction, including without limitation the rights
to use, copy, modify, merge, publish, distribute, sublicense, and/or sell
copies of the Software, and to permit persons to whom the Software is
furnished to do so, subject to the following conditions:

The above copyright notice and this permission notice shall be included in all
copies or substantial portions of the Software.

THE SOFTWARE IS PROVIDED "AS IS", WITHOUT WARRANTY OF ANY KIND, EXPRESS OR
IMPLIED, INCLUDING BUT NOT LIMITED TO THE WARRANTIES OF MERCHANTABILITY,
FITNESS FOR A PARTICULAR PURPOSE AND NONINFRINGEMENT. IN NO EVENT SHALL THE
AUTHORS OR COPYRIGHT HOLDERS BE LIABLE FOR ANY CLAIM, DAMAGES OR OTHER
LIABILITY, WHETHER IN AN ACTION OF CONTRACT, TORT OR OTHERWISE, ARISING FROM,
OUT OF OR IN CONNECTION WITH THE SOFTWARE OR THE USE OR OTHER DEALINGS IN THE
SOFTWARE.

*/

//-----------------------------------------------------------------------------

namespace ccxt;

use MessagePack\MessagePack;
use kornrunner\Keccak;
use Web3\Contracts\TypedDataEncoder;
use Elliptic\EC;
use Elliptic\EdDSA;
use BN\BN;
use Sop\ASN1\Type\UnspecifiedType;
use Exception;

$version = '4.3.8';

// rounding mode
const TRUNCATE = 0;
const ROUND = 1;
const ROUND_UP = 2;
const ROUND_DOWN = 3;

// digits counting mode
const DECIMAL_PLACES = 2;
const SIGNIFICANT_DIGITS = 3;
const TICK_SIZE = 4;

// padding mode
const NO_PADDING = 5;
const PAD_WITH_ZERO = 6;

class Exchange {

<<<<<<< HEAD
    const VERSION = '4.3.0';
=======
    const VERSION = '4.3.8';
>>>>>>> 5761ba36

    private static $base58_alphabet = '123456789ABCDEFGHJKLMNPQRSTUVWXYZabcdefghijkmnopqrstuvwxyz';
    private static $base58_encoder = null;
    private static $base58_decoder = null;

    public $defined_rest_api = array();

    public $curl = null;
    public $curl_options = array(); // overrideable by user, empty by default
    public $curl_reset = true;
    public $curl_close = false;

    public $id = null;

    public $validateServerSsl = true;
    public $validateClientSsl = false;
    public $curlopt_interface = null;
    public $timeout = 10000; // in milliseconds


    // PROXY & USER-AGENTS (see "examples/proxy-usage" file for explanation)
    public $proxy = null; // maintained for backwards compatibility, no-one should use it from now on
    public $proxyUrl = null;
    public $proxy_url = null;
    public $proxyUrlCallback = null;
    public $proxy_url_callback = null;
    public $httpProxy = null;
    public $http_proxy = null;
    public $httpProxyCallback = null;
    public $http_proxy_callback = null;
    public $httpsProxy = null;
    public $https_proxy = null;
    public $httpsProxyCallback = null;
    public $https_proxy_callback = null;
    public $socksProxy = null;
    public $socks_proxy = null;
    public $socksProxyCallback = null;
    public $socks_proxy_callback = null;
    public $userAgent = null; // 'ccxt/' . $this::VERSION . ' (+https://github.com/ccxt/ccxt) PHP/' . PHP_VERSION;
    public $user_agent = null;
    public $wsProxy = null;
    public $ws_proxy = null;
    public $wssProxy = null;
    public $wss_proxy = null;
    public $wsSocksProxy = null;
    public $ws_socks_proxy = null;
    //
    public $userAgents = array(
        'chrome' => 'Mozilla/5.0 (Windows NT 10.0; Win64; x64) AppleWebKit/537.36 (KHTML, like Gecko) Chrome/62.0.3202.94 Safari/537.36',
        'chrome39' => 'Mozilla/5.0 (Windows NT 6.1; WOW64) AppleWebKit/537.36 (KHTML, like Gecko) Chrome/39.0.2171.71 Safari/537.36',
        'chrome100' => 'Mozilla/5.0 (Macintosh; Intel Mac OS X 10_15_7) AppleWebKit/537.36 (KHTML, like Gecko) Chrome/100.0.4896.75 Safari/537.36',
    );
    public $headers = array();
    public $origin = '*'; // CORS origin
    //

    public $hostname = null; // in case of inaccessibility of the "main" domain

    public $options = array(); // exchange-specific options if any

    public $skipJsonOnStatusCodes = false; // TODO: reserved, rewrite the curl routine to parse JSON body anyway
    public $quoteJsonNumbers = true; // treat numbers in json as quoted precise strings

    public $name = null;
    public $status = null;
    public $countries = null;
    public $version = null;
    public $certified = false; // if certified by the CCXT dev team
    public $pro = false; // if it is integrated with CCXT Pro for WebSocket support
    public $alias = false; // whether this exchange is an alias to another exchange

    public $debug = false;

    public $urls = array();
    public $api = array();
    public $comment = null;

    public $markets = null;
    public $symbols = null;
    public $codes = null;
    public $ids = null;
    public $currencies = array();
    public $base_currencies = null;
    public $quote_currencies = null;
    public $balance = array();
    public $orderbooks = array();
    public $tickers = array();
    public $bidsasks = array();
    public $fees = array('trading' => array(), 'funding' => array());
    public $precision = array();
    public $orders = null;
    public $triggerOrders = null;
    public $myTrades = null;
    public $trades = array();
    public $transactions = array();
    public $positions = null;
    public $ohlcvs = array();
    public $exceptions = array();
    public $accounts = array();
    public $accountsById = array();
    public $limits = array(
        'cost' => array(
            'min' => null,
            'max' => null,
        ),
        'price' => array(
            'min' => null,
            'max' => null,
        ),
        'amount' => array(
            'min' => null,
            'max' => null,
        ),
        'leverage' => array(
            'min' => null,
            'max' => null,
        ),
    );
    public $httpExceptions = array(
        '422' => 'ExchangeError',
        '418' => 'DDoSProtection',
        '429' => 'RateLimitExceeded',
        '404' => 'ExchangeNotAvailable',
        '409' => 'ExchangeNotAvailable',
        '410' => 'ExchangeNotAvailable',
        '451' => 'ExchangeNotAvailable',
        '500' => 'ExchangeNotAvailable',
        '501' => 'ExchangeNotAvailable',
        '502' => 'ExchangeNotAvailable',
        '520' => 'ExchangeNotAvailable',
        '521' => 'ExchangeNotAvailable',
        '522' => 'ExchangeNotAvailable',
        '525' => 'ExchangeNotAvailable',
        '526' => 'ExchangeNotAvailable',
        '400' => 'ExchangeNotAvailable',
        '403' => 'ExchangeNotAvailable',
        '405' => 'ExchangeNotAvailable',
        '503' => 'ExchangeNotAvailable',
        '530' => 'ExchangeNotAvailable',
        '408' => 'RequestTimeout',
        '504' => 'RequestTimeout',
        '401' => 'AuthenticationError',
        '407' => 'AuthenticationError',
        '511' => 'AuthenticationError',
    );
    public $verbose = false;
    public $apiKey = '';
    public $secret = '';
    public $password = '';
    public $login = '';
    public $uid = '';
    public $privateKey = '';
    public $walletAddress = '';
    public $token = ''; // reserved for HTTP auth in some cases

    public $twofa = null;
    public $markets_by_id = null;
    public $currencies_by_id = null;
    public $minFundingAddressLength = 1; // used in check_address
    public $substituteCommonCurrencyCodes = true;

    // whether fees should be summed by currency code
    public $reduceFees = true;

    public $timeframes = null;

    public $requiredCredentials = array(
        'apiKey' => true,
        'secret' => true,
        'uid' => false,
        'login' => false,
        'password' => false,
        'twofa' => false, // 2-factor authentication (one-time password key)
        'privateKey' => false,
        'walletAddress' => false,
        'token' => false, // reserved for HTTP auth in some cases
    );

    // API methods metainfo
    public $has = array(
        'publicAPI' => true,
        'privateAPI' => true,
        'CORS' => null,
        'spot' => null,
        'margin' => null,
        'swap' => null,
        'future' => null,
        'option' => null,
        'addMargin' => null,
        'cancelAllOrders' => null,
        'cancelOrder' => true,
        'cancelOrders' => null,
        'createDepositAddress' => null,
        'createLimitOrder' => true,
        'createMarketOrder' => true,
        'createOrder' => true,
        'createPostOnlyOrder' => null,
        'createReduceOnlyOrder' => null,
        'createStopOrder' => null,
        'editOrder' => 'emulated',
        'fetchAccounts' => null,
        'fetchBalance' => true,
        'fetchBidsAsks' => null,
        'fetchBorrowInterest' => null,
        'fetchBorrowRate' => null,
        'fetchBorrowRateHistory' => null,
        'fetchBorrowRatesPerSymbol' => null,
        'fetchBorrowRates' => null,
        'fetchCanceledOrders' => null,
        'fetchClosedOrder' => null,
        'fetchClosedOrders' => null,
        'fetchCurrencies' => 'emulated',
        'fetchDeposit' => null,
        'fetchDepositAddress' => null,
        'fetchDepositAddresses' => null,
        'fetchDepositAddressesByNetwork' => null,
        'fetchDeposits' => null,
        'fetchFundingHistory' => null,
        'fetchFundingRate' => null,
        'fetchFundingRateHistory' => null,
        'fetchFundingRates' => null,
        'fetchIndexOHLCV' => null,
        'fetchL2OrderBook' => true,
        'fetchLastPrices' => null,
        'fetchLedger' => null,
        'fetchLedgerEntry' => null,
        'fetchLeverageTiers' => null,
        'fetchMarketLeverageTiers' => null,
        'fetchMarkets' => true,
        'fetchMarkOHLCV' => null,
        'fetchMyTrades' => null,
        'fetchOHLCV' => null,
        'fetchOpenOrder' => null,
        'fetchOpenOrders' => null,
        'fetchOrder' => null,
        'fetchOrderBook' => true,
        'fetchOrderBooks' => null,
        'fetchOrders' => null,
        'fetchOrderTrades' => null,
        'fetchPermissions' => null,
        'fetchPosition' => null,
        'fetchPositions' => null,
        'fetchPositionsRisk' => null,
        'fetchPremiumIndexOHLCV' => null,
        'fetchStatus' => null,
        'fetchTicker' => true,
        'fetchTickers' => null,
        'fetchTime' => null,
        'fetchTrades' => true,
        'fetchTradingFee' => null,
        'fetchTradingFees' => null,
        'fetchTradingLimits' => null,
        'fetchTransactions' => null,
        'fetchTransfers' => null,
        'fetchWithdrawal' => null,
        'fetchWithdrawals' => null,
        'reduceMargin' => null,
        'setLeverage' => null,
        'setMargin' => null,
        'setMarginMode' => null,
        'setPositionMode' => null,
        'signIn' => null,
        'transfer' => null,
        'withdraw' => null,
    );

    public $precisionMode = DECIMAL_PLACES;
    public $paddingMode = NO_PADDING;
    public $number = 'floatval';
    public $handleContentTypeApplicationZip = false;

    public $lastRestRequestTimestamp = 0;
    public $lastRestPollTimestamp = 0;
    public $restRequestQueue = null;
    public $restPollerLoopIsRunning = false;
    public $enableRateLimit = true;
    public $enableLastJsonResponse = true;
    public $enableLastHttpResponse = true;
    public $enableLastResponseHeaders = true;
    public $last_http_response = null;
    public $last_json_response = null;
    public $last_response_headers = null;
    public $last_request_headers = null;
    public $last_request_body = null;
    public $last_request_url = null;

    public $requiresWeb3 = false;
    public $requiresEddsa = false;
    public $rateLimit = 2000;

    public $commonCurrencies = array(
        'XBT' => 'BTC',
        'BCC' => 'BCH',
        'BCHSV' => 'BSV',
    );

    protected $overriden_methods = array();

    public $urlencode_glue = '&'; // ini_get('arg_separator.output'); // can be overrided by exchange constructor params
    public $urlencode_glue_warning = true;

    public $tokenBucket = null; /* array(
        'delay' => 0.001,
        'capacity' => 1.0,
        'cost' => 1.0,
        'maxCapacity' => 1000,
        'refillRate' => ($this->rateLimit > 0) ? 1.0 / $this->rateLimit : PHP_INT_MAX,
    ); */

    public $baseCurrencies = null;
    public $quoteCurrencies = null;

    public static $exchanges = array(
        'ace',
        'alpaca',
        'ascendex',
        'bequant',
        'bigone',
        'binance',
        'binancecoinm',
        'binanceus',
        'binanceusdm',
        'bingx',
        'bit2c',
        'bitbank',
        'bitbay',
        'bitbns',
        'bitcoincom',
        'bitfinex',
        'bitfinex2',
        'bitflyer',
        'bitget',
        'bithumb',
        'bitmart',
        'bitmex',
        'bitopro',
        'bitpanda',
        'bitrue',
        'bitso',
        'bitstamp',
        'bitteam',
        'bitvavo',
        'bl3p',
        'blockchaincom',
        'blofin',
        'btcalpha',
        'btcbox',
        'btcmarkets',
        'btcturk',
        'bybit',
        'cex',
        'coinbase',
        'coinbaseinternational',
        'coinbasepro',
        'coincheck',
        'coinex',
        'coinlist',
        'coinmate',
        'coinmetro',
        'coinone',
        'coinsph',
        'coinspot',
        'cryptocom',
        'currencycom',
        'delta',
        'deribit',
        'digifinex',
        'exmo',
        'fmfwio',
        'gate',
        'gateio',
        'gemini',
        'hitbtc',
        'hitbtc3',
        'hollaex',
        'htx',
        'huobi',
        'huobijp',
        'hyperliquid',
        'idex',
        'independentreserve',
        'indodax',
        'kraken',
        'krakenfutures',
        'kucoin',
        'kucoinfutures',
        'kuna',
        'latoken',
        'lbank',
        'luno',
        'lykke',
        'mercado',
        'mexc',
        'ndax',
        'novadax',
        'oceanex',
        'okcoin',
        'okx',
        'onetrading',
        'p2b',
        'paymium',
        'phemex',
        'poloniex',
        'poloniexfutures',
        'probit',
        'timex',
        'tokocrypto',
        'tradeogre',
        'upbit',
        'wavesexchange',
        'wazirx',
        'whitebit',
        'woo',
        'yobit',
        'zaif',
        'zonda',
    );

    public static function split($string, $delimiters = array(' ')) {
        return explode($delimiters[0], str_replace($delimiters, $delimiters[0], $string));
    }

    public static function strip($string) {
        return trim($string);
    }

    public static function decimal($number) {
        return '' + $number;
    }

    public static function valid_string($string) {
        return isset($string) && $string !== '';
    }

    public static function valid_object_value($object, $key) {
        return isset($object[$key]) && $object[$key] !== '' && is_scalar($object[$key]);
    }

    public static function safe_float($object, $key, $default_value = null) {
        return (isset($object[$key]) && is_numeric($object[$key])) ? floatval($object[$key]) : $default_value;
    }

    public static function safe_string($object, $key, $default_value = null) {
        return static::valid_object_value($object, $key) ? strval($object[$key]) : $default_value;
    }

    public static function safe_string_lower($object, $key, $default_value = null) {
        if (static::valid_object_value($object, $key)) {
            return strtolower(strval($object[$key]));
        } else if ($default_value === null) {
            return $default_value;
        } else {
            return strtolower($default_value);
        }
    }

    public static function safe_string_upper($object, $key, $default_value = null) {
        if (static::valid_object_value($object, $key)) {
            return strtoupper(strval($object[$key]));
        } else if ($default_value === null) {
            return $default_value;
        } else {
            return strtoupper($default_value);
        }
        return static::valid_object_value($object, $key) ? strtoupper(strval($object[$key])) : $default_value;
    }

    public static function safe_integer($object, $key, $default_value = null) {
        return (isset($object[$key]) && is_numeric($object[$key])) ? intval($object[$key]) : $default_value;
    }

    public static function safe_integer_product($object, $key, $factor, $default_value = null) {
        return (isset($object[$key]) && is_numeric($object[$key])) ? (intval($object[$key] * $factor)) : $default_value;
    }

    public static function safe_timestamp($object, $key, $default_value = null) {
        return static::safe_integer_product($object, $key, 1000, $default_value);
    }

    public static function safe_value($object, $key, $default_value = null) {
        return isset($object[$key]) ? $object[$key] : $default_value;
    }

    // we're not using safe_floats with a list argument as we're trying to save some cycles here
    // we're not using safe_float_3 either because those cases are too rare to deserve their own optimization

    public static function safe_float_2($object, $key1, $key2, $default_value = null) {
        $value = static::safe_float($object, $key1);
        return isset($value) ? $value : static::safe_float($object, $key2, $default_value);
    }

    public static function safe_string_2($object, $key1, $key2, $default_value = null) {
        $value = static::safe_string($object, $key1);
        return static::valid_string($value) ? $value : static::safe_string($object, $key2, $default_value);
    }

    public static function safe_string_lower_2($object, $key1, $key2, $default_value = null) {
        $value = static::safe_string_lower($object, $key1);
        return static::valid_string($value) ? $value : static::safe_string_lower($object, $key2, $default_value);
    }

    public static function safe_string_upper_2($object, $key1, $key2, $default_value = null) {
        $value = static::safe_string_upper($object, $key1);
        return static::valid_string($value) ? $value : static::safe_string_upper($object, $key2, $default_value);
    }

    public static function safe_integer_2($object, $key1, $key2, $default_value = null) {
        $value = static::safe_integer($object, $key1);
        return isset($value) ? $value : static::safe_integer($object, $key2, $default_value);
    }

    public static function safe_integer_product_2($object, $key1, $key2, $factor, $default_value = null) {
        $value = static::safe_integer_product($object, $key1, $factor);
        return isset($value) ? $value : static::safe_integer_product($object, $key2, $factor, $default_value);
    }

    public static function safe_timestamp_2($object, $key1, $key2, $default_value = null) {
        return static::safe_integer_product_2($object, $key1, $key2, 1000, $default_value);
    }

    public static function safe_value_2($object, $key1, $key2, $default_value = null) {
        $value = static::safe_value($object, $key1);
        return isset($value) ? $value : static::safe_value($object, $key2, $default_value);
    }

    // safe_method_n family
    public static function safe_float_n($object, $array, $default_value = null) {
        $value = static::get_object_value_from_key_array($object, $array);
        return (isset($value) && is_numeric($value)) ? floatval($value) : $default_value;
    }

    public static function safe_string_n($object, $array, $default_value = null) {
        $value = static::get_object_value_from_key_array($object, $array);
        return (static::valid_string($value) && is_scalar($value)) ? strval($value) : $default_value;
    }

    public static function safe_string_lower_n($object, $array, $default_value = null) {
        $value = static::get_object_value_from_key_array($object, $array);
        if (static::valid_string($value) && is_scalar($value)) {
            return strtolower(strval($value));
        } else if ($default_value === null) {
            return $default_value;
        } else {
            return strtolower($default_value);
        }
    }

    public static function safe_string_upper_n($object, $array, $default_value = null) {
        $value = static::get_object_value_from_key_array($object, $array);
        if (static::valid_string($value) && is_scalar($value)) {
            return strtoupper(strval($value));
        } else if ($default_value === null) {
            return $default_value;
        } else {
            return strtoupper($default_value);
        }
    }

    public static function safe_integer_n($object, $array, $default_value = null) {
        $value = static::get_object_value_from_key_array($object, $array);
        return (isset($value) && is_numeric($value)) ? intval($value) : $default_value;
    }

    public static function safe_integer_product_n($object, $array, $factor, $default_value = null) {
        $value = static::get_object_value_from_key_array($object, $array);
        return (isset($value) && is_numeric($value)) ? (intval($value * $factor)) : $default_value;
    }

    public static function safe_timestamp_n($object, $array, $default_value = null) {
        return static::safe_integer_product_n($object, $array, 1000, $default_value);
    }

    public static function safe_value_n($object, $array, $default_value = null) {
        $value = static::get_object_value_from_key_array($object, $array);
        return isset($value) ? $value : $default_value;
    }

    public static function get_object_value_from_key_array($object, $array) {
        foreach($array as $key) {
            if (isset($object[$key]) && $object[$key] !== '') {
                return $object[$key];
            }
        }
        return null;
    }

    public static function truncate($number, $precision = 0) {
        $decimal_precision = pow(10, $precision);
        return floor(floatval($number * $decimal_precision)) / $decimal_precision;
    }

    public static function truncate_to_string($number, $precision = 0) {
        if ($precision > 0) {
            $string = sprintf('%.' . ($precision + 1) . 'F', floatval($number));
            list($integer, $decimal) = explode('.', $string);
            $decimal = trim('.' . substr($decimal, 0, $precision), '0');
            if (strlen($decimal) < 2) {
                $decimal = '.0';
            }
            return $integer . $decimal;
        }
        return sprintf('%d', floatval($number));
    }

    public static function uuid16($length = 16) {
        return bin2hex(random_bytes(intval($length / 2)));
    }

    public static function uuid22($length = 22) {
        return bin2hex(random_bytes(intval($length / 2)));
    }

    public static function uuid() {
        return sprintf('%04x%04x-%04x-%04x-%04x-%04x%04x%04x',
            // 32 bits for "time_low"
            mt_rand(0, 0xffff), mt_rand(0, 0xffff),

            // 16 bits for "time_mid"
            mt_rand(0, 0xffff),

            // 16 bits for "time_hi_and_version",
            // four most significant bits holds version number 4
            mt_rand(0, 0x0fff) | 0x4000,

            // 16 bits, 8 bits for "clk_seq_hi_res", 8 bits for "clk_seq_low",
            // two most significant bits holds zero and one for variant DCE1.1
            mt_rand(0, 0x3fff) | 0x8000,

            // 48 bits for "node"
            mt_rand(0, 0xffff), mt_rand(0, 0xffff), mt_rand(0, 0xffff)
        );
    }

    public static function uuidv1() {
        $biasSeconds = 12219292800;  // seconds from 15th Oct 1572 to Jan 1st 1970
        $bias = $biasSeconds * 10000000;  // in hundreds of nanoseconds
        $time = static::microseconds() * 10 + $bias;
        $timeHex = dechex($time);
        $arranged = substr($timeHex, 7, 8) . substr($timeHex, 3, 4) . '1' . substr($timeHex, 0, 3);
        $clockId = '9696';
        $macAddress = 'ffffffffffff';
        return $arranged . $clockId . $macAddress;
    }

    public static function parse_timeframe($timeframe) {
        $amount = substr($timeframe, 0, -1);
        $unit = substr($timeframe, -1);
        $scale = 1;
        if ($unit === 'y') {
            $scale = 60 * 60 * 24 * 365;
        } elseif ($unit === 'M') {
            $scale = 60 * 60 * 24 * 30;
        } elseif ($unit === 'w') {
            $scale = 60 * 60 * 24 * 7;
        } elseif ($unit === 'd') {
            $scale = 60 * 60 * 24;
        } elseif ($unit === 'h') {
            $scale = 60 * 60;
        } elseif ($unit === 'm') {
            $scale = 60;
        } elseif ($unit === 's') {
            $scale = 1;
        } else {
            throw new NotSupported('timeframe unit ' . $unit . ' is not supported');
        }
        return $amount * $scale;
    }

    public static function round_timeframe($timeframe, $timestamp, $direction=ROUND_DOWN) {
        $ms = static::parse_timeframe($timeframe) * 1000;
        // Get offset based on timeframe in milliseconds
        $offset = $timestamp % $ms;
        return $timestamp - $offset + (($direction === ROUND_UP) ? $ms : 0);
    }

    public static function capitalize($string) {
        return mb_strtoupper(mb_substr($string, 0, 1)) . mb_substr($string, 1);
    }

    public static function is_associative($array) {
        return is_array($array) && (count(array_filter(array_keys($array), 'is_string')) > 0);
    }

    public static function omit($array, $keys) {
        if (static::is_associative($array)) {
            $result = $array;
            if (is_array($keys)) {
                foreach ($keys as $key) {
                    unset($result[$key]);
                }
            } else {
                unset($result[$keys]);
            }
            return $result;
        }
        return $array;
    }

    public static function unique($array) {
        return array_unique($array);
    }

    public static function pluck($array, $key) {
        $result = array();
        foreach ($array as $element) {
            if (isset($key, $element)) {
                $result[] = $element[$key];
            }
        }
        return $result;
    }

    public function filter_by($array, $key, $value = null) {
        $result = array();
        foreach ($array as $element) {
            if (isset($key, $element) && ($element[$key] == $value)) {
                $result[] = $element;
            }
        }
        return $result;
    }

    public static function group_by($array, $key) {
        $result = array();
        foreach ($array as $element) {
            if (isset($element[$key]) && !is_null($element[$key])) {
                if (!isset($result[$element[$key]])) {
                    $result[$element[$key]] = array();
                }
                $result[$element[$key]][] = $element;
            }
        }
        return $result;
    }

    public static function index_by($array, $key) {
        $result = array();
        foreach ($array as $element) {
            if (isset($element[$key])) {
                $result[$element[$key]] = $element;
            }
        }
        return $result;
    }

    public static function sort_by($arrayOfArrays, $key, $descending = false, $default = 0) {
        $descending = $descending ? -1 : 1;
        usort($arrayOfArrays, function ($a, $b) use ($key, $descending, $default) {
            $first = isset($a[$key]) ? $a[$key] : $default;
            $second = isset($b[$key]) ? $b[$key] : $default;
            if ($first == $second) {
                return 0;
            }
            return $first < $second ? -$descending : $descending;
        });
        return $arrayOfArrays;
    }

    public static function sort_by_2($arrayOfArrays, $key1, $key2, $descending = false) {
        $descending = $descending ? -1 : 1;
        usort($arrayOfArrays, function ($a, $b) use ($key1, $key2, $descending) {
            if ($a[$key1] == $b[$key1]) {
                if ($a[$key2] == $b[$key2]) {
                    return 0;
                }
                return $a[$key2] < $b[$key2] ? -$descending : $descending;
            }
            return $a[$key1] < $b[$key1] ? -$descending : $descending;
        });
        return $arrayOfArrays;
    }

    public static function flatten($array) {
        return array_reduce($array, function ($acc, $item) {
            return array_merge($acc, is_array($item) ? static::flatten($item) : array($item));
        }, array());
    }

    public static function array_concat() {
        return call_user_func_array('array_merge', array_filter(func_get_args(), 'is_array'));
    }

    public static function in_array($needle, $haystack) {
        return in_array($needle, $haystack);
    }

    public static function to_array($object) {
        if ($object instanceof \JsonSerializable) {
            $object = $object->jsonSerialize();
        }
        return array_values($object);
    }

    public static function is_empty($object) {
        return empty($object) || count($object) === 0;
    }

    public static function keysort($array) {
        $result = $array;
        ksort($result);
        return $result;
    }

    public static function extract_params($string) {
        if (preg_match_all('/{([\w-]+)}/u', $string, $matches)) {
            return $matches[1];
        }
    }

    public static function implode_params($string, $params) {
        if (static::is_associative($params)) {
            foreach ($params as $key => $value) {
                if (gettype($value) !== 'array') {
                    $string = implode($value, mb_split('{' . preg_quote($key) . '}', $string));
                }
            }
        }
        return $string;
    }

    public static function deep_extend() {
        //
        //     extend associative dictionaries only, replace everything else
        //
        $out = null;
        $args = func_get_args();
        foreach ($args as $arg) {
            if (static::is_associative($arg) || (is_array($arg) && (count($arg) === 0))) {
                if (!static::is_associative($out)) {
                    $out = array();
                }
                foreach ($arg as $k => $v) {
                    $out[$k] = static::deep_extend(isset($out[$k]) ? $out[$k] : array(), $v);
                }
            } else {
                $out = $arg;
            }
        }
        return $out;
    }

    public static function sum() {
        return array_sum(array_filter(func_get_args(), function ($x) {
            return isset($x) ? $x : 0;
        }));
    }

    public static function ordered($array) { // for Python OrderedDicts, does nothing in PHP and JS
        return $array;
    }

    public function aggregate($bidasks) {
        $result = array();

        foreach ($bidasks as $bidask) {
            if ($bidask[1] > 0) {
                $price = (string) $bidask[0];
                $result[$price] = array_key_exists($price, $result) ? $result[$price] : 0;
                $result[$price] += $bidask[1];
            }
        }

        $output = array();

        foreach ($result as $key => $value) {
            $output[] = array(floatval($key), floatval($value));
        }

        return $output;
    }

    public static function urlencodeBase64($string) {
        return preg_replace(array('#[=]+$#u', '#\+#u', '#\\/#'), array('', '-', '_'), \base64_encode($string));
    }

    public function urlencode($array) {
        foreach ($array as $key => $value) {
            if (is_bool($value)) {
                $array[$key] = var_export($value, true);
            }
        }
        return http_build_query($array, '', $this->urlencode_glue, PHP_QUERY_RFC3986);
    }

    public function urlencode_nested($array) {
        // we don't have to implement this method in PHP
        // https://github.com/ccxt/ccxt/issues/12872
        // https://github.com/ccxt/ccxt/issues/12900
        return $this->urlencode($array);
    }

    public function urlencode_with_array_repeat($array) {
        return preg_replace('/%5B\d*%5D/', '', $this->urlencode($array));
    }

    public function rawencode($array) {
        return urldecode($this->urlencode($array));
    }

    public static function encode_uri_component($string) {
        return urlencode($string);
    }

    public static function url($path, $params = array()) {
        $result = static::implode_params($path, $params);
        $query = static::omit($params, static::extract_params($path));
        if ($query) {
            $result .= '?' . static::urlencode($query);
        }
        return $result;
    }

    public static function seconds() {
        return time();
    }

    public static function milliseconds() {
        if (PHP_INT_SIZE == 4) {
            return static::milliseconds32();
        } else {
            return static::milliseconds64();
        }
    }

    public static function milliseconds32() {
        list($msec, $sec) = explode(' ', microtime());
        // raspbian 32-bit integer workaround
        // https://github.com/ccxt/ccxt/issues/5978
        // return (int) ($sec . substr($msec, 2, 3));
        return $sec . substr($msec, 2, 3);
    }

    public static function milliseconds64() {
        list($msec, $sec) = explode(' ', microtime());
        // this method will not work on 32-bit raspbian
        return (int) ($sec . substr($msec, 2, 3));
    }

    public static function microseconds() {
        list($msec, $sec) = explode(' ', microtime());
        return $sec . str_pad(substr($msec, 2, 6), 6, '0');
    }

    public static function iso8601($timestamp = null) {
        if (!isset($timestamp)) {
            return null;
        }
        if (!is_numeric($timestamp) || intval($timestamp) != $timestamp) {
            return null;
        }
        $timestamp = (int) $timestamp;
        if ($timestamp < 0) {
            return null;
        }
        $result = gmdate('c', (int) floor($timestamp / 1000));
        $msec = (int) $timestamp % 1000;
        $result = str_replace('+00:00', sprintf('.%03dZ', $msec), $result);
        return $result;
    }

    public static function parse_date($timestamp) {
        return static::parse8601($timestamp);
    }

    public static function parse8601($timestamp = null) {
        if (!isset($timestamp)) {
            return null;
        }
        if (!$timestamp || !is_string($timestamp)) {
            return null;
        }
        $timedata = date_parse($timestamp);
        if (!$timedata || $timedata['error_count'] > 0 || $timedata['warning_count'] > 0 || (isset($timedata['relative']) && count($timedata['relative']) > 0)) {
            return null;
        }
        if (($timedata['hour'] === false) ||
            ($timedata['minute'] === false) ||
            ($timedata['second'] === false) ||
            ($timedata['year'] === false) ||
            ($timedata['month'] === false) ||
            ($timedata['day'] === false)) {
            return null;
        }
        $time = strtotime($timestamp);
        if ($time === false) {
            return null;
        }
        $time *= 1000;
        if (preg_match('/\.(?<milliseconds>[0-9]{1,3})/', $timestamp, $match)) {
            $time += (int) str_pad($match['milliseconds'], 3, '0', STR_PAD_RIGHT);
        }
        return $time;
    }

    public static function rfc2616($timestamp) {
        if (!$timestamp) {
            $timestamp = static::milliseconds();
        }
        return gmdate('D, d M Y H:i:s T', (int) round($timestamp / 1000));
    }

    public static function dmy($timestamp, $infix = '-') {
        return gmdate('m' . $infix . 'd' . $infix . 'Y', (int) round($timestamp / 1000));
    }

    public static function ymd($timestamp, $infix = '-', $fullYear = true) {
        $yearFormat = $fullYear ? 'Y' : 'y';
        return gmdate($yearFormat . $infix . 'm' . $infix . 'd', (int) round($timestamp / 1000));
    }

    public static function yymmdd($timestamp, $infix = '') {
        return static::ymd($timestamp, $infix, false);
    }

    public static function yyyymmdd($timestamp, $infix = '-') {
        return static::ymd($timestamp, $infix, true);
    }

    public static function ymdhms($timestamp, $infix = ' ') {
        return gmdate('Y-m-d\\' . $infix . 'H:i:s', (int) round($timestamp / 1000));
    }

    public static function binary_concat() {
        return implode('', func_get_args());
    }

    public static function binary_concat_array($arr) {
        return implode('', $arr);
    }

    public static function binary_to_base64($binary) {
        return \base64_encode($binary);
    }

    public static function base16_to_binary($data) {
        return hex2bin($data);
    }

    public static function int_to_base16($integer) {
        return dechex($integer);
    }

    public static function json($data, $params = array()) {
        $options = array(
            'convertArraysToObjects' => JSON_FORCE_OBJECT,
            // other flags if needed...
        );
        $flags = JSON_UNESCAPED_SLASHES;
        foreach ($options as $key => $value) {
            if (array_key_exists($key, $params) && $params[$key]) {
                $flags |= $options[$key];
            }
        }
        return json_encode($data, $flags);
    }

    public static function is_json_encoded_object($input) {
        return ('string' === gettype($input)) &&
                (strlen($input) >= 2) &&
                (('{' === $input[0]) || ('[' === $input[0]));
    }

    public static function encode($input) {
        return $input;
    }

    public static function decode($input) {
        return $input;
    }

    public function check_address($address) {
        if (empty($address) || !is_string($address)) {
            throw new InvalidAddress($this->id . ' address is null');
        }

        if ((count(array_unique(str_split($address))) === 1) ||
            (strlen($address) < $this->minFundingAddressLength) ||
            (strpos($address, ' ') !== false)) {
            throw new InvalidAddress($this->id . ' address is invalid or has less than ' . strval($this->minFundingAddressLength) . ' characters: "' . strval($address) . '"');
        }

        return $address;
    }

    public function describe() {
        return array();
    }

    public function __construct($options = array()) {

        // todo auto-camelcasing for methods in PHP
        // $method_names = get_class_methods ($this);
        // foreach ($method_names as $method_name) {
        //     if ($method_name) {
        //         if (($method_name[0] != '_') && ($method_name[-1] != '_') && (mb_strpos ($method_name, '_') !== false)) {
        //             $parts = explode ('_', $method_name);
        //             $camelcase = $parts[0];
        //             for ($i = 1; $i < count ($parts); $i++) {
        //                 $camelcase .= static::capitalize ($parts[$i]);
        //             }
        //             // $this->$camelcase = $this->$method_name;
        //             // echo $method_name . " " . method_exists ($this, $method_name) . " " . $camelcase . " " . method_exists ($this, $camelcase) . "\n";
        //         }
        //     }
        // }

        $this->options = $this->get_default_options();

        $this->urlencode_glue = ini_get('arg_separator.output'); // can be overrided by exchange constructor params

        $options = array_replace_recursive($this->describe(), $options);
        if ($options) {
            foreach ($options as $key => $value) {
                $this->{$key} =
                    (property_exists($this, $key) && is_array($this->{$key}) && is_array($value)) ?
                        array_replace_recursive($this->{$key}, $value) :
                        $value;
            }
        }

        $this->tokenBucket = array(
            'delay' => 0.001,
            'capacity' => 1.0,
            'cost' => 1.0,
            'maxCapacity' => 1000,
            'refillRate' => ($this->rateLimit > 0) ? 1.0 / $this->rateLimit : PHP_INT_MAX,
        );

        if ($this->urlencode_glue !== '&') {
            if ($this->urlencode_glue_warning) {
                throw new ExchangeError($this->id . ' warning! The glue symbol for HTTP queries ' .
                    ' is changed from its default value & to ' . $this->urlencode_glue . ' in php.ini' .
                    ' (arg_separator.output) or with a call to ini_set prior to this message. If that' .
                    ' was the intent, you can acknowledge this warning and silence it by setting' .
                    " 'urlencode_glue_warning' => false or 'urlencode_glue' => '&' with exchange constructor params");
            }
        }

        if ($this->markets) {
            $this->set_markets($this->markets);
        }

        $this->after_construct();
    }

    public static function underscore($camelcase) {
        // conversion fooBar10OHLCV2Candles → foo_bar10_ohlcv2_candles
        $underscore = preg_replace_callback('/[a-z0-9][A-Z]/m', function ($x) {
            return $x[0][0] . '_' . $x[0][1];
        }, $camelcase);
        return strtolower($underscore);
    }

    public function camelcase($underscore) {
        // todo: write conversion foo_bar10_ohlcv2_candles → fooBar10OHLCV2Candles
        throw new NotSupported($this->id . ' camelcase() is not supported yet');
    }

    public static function hash($request, $type = 'md5', $digest = 'hex') {
        $base64 = ('base64' === $digest);
        $binary = ('binary' === $digest);
        $raw_output = ($binary || $base64) ? true : false;
        if ($type === 'keccak') {
            $hash = Keccak::hash($request, 256, $raw_output);
        } else {
            $hash = \hash($type, $request, $raw_output);
        }
        if ($base64) {
            $hash = \base64_encode($hash);
        }
        return $hash;
    }

    public static function hmac($request, $secret, $type = 'sha256', $digest = 'hex') {
        $base64 = ('base64' === $digest);
        $binary = ('binary' === $digest);
        $hmac = \hash_hmac($type, $request, $secret, ($binary || $base64) ? true : false);
        if ($base64) {
            $hmac = \base64_encode($hmac);
        }
        return $hmac;
    }

    public static function jwt($request, $secret, $algorithm = 'sha256', $is_rsa = false, $opts = []) {
        $alg = ($is_rsa ? 'RS' : 'HS') . mb_substr($algorithm, 3, 3);
        if (array_key_exists('alg', $opts)) {
            $alg = $opts['alg'];
        }
        $headerOptions = array(
            'alg' => $alg,
            'typ' => 'JWT',
        );
        if (array_key_exists('kid', $opts)) {
            $headerOptions['kid'] = $opts['kid'];
        }
        if (array_key_exists('nonce', $opts)) {
            $headerOptions['nonce'] = $opts['nonce'];
        }
        $encodedHeader = static::urlencodeBase64(json_encode($headerOptions));
        $encodedData = static::urlencodeBase64(json_encode($request, JSON_UNESCAPED_SLASHES));
        $token = $encodedHeader . '.' . $encodedData;
        $algoType = mb_substr($alg, 0, 2);
        if ($is_rsa || $algoType === 'RS') {
            $signature = \base64_decode(static::rsa($token, $secret, $algorithm));
        } else if ($algoType === 'ES') {
            $signed = static::ecdsa($token, $secret, 'p256', $algorithm);
            $signature = hex2bin(str_pad($signed['r'], 64, '0', STR_PAD_LEFT) . str_pad($signed['s'], 64, '0', STR_PAD_LEFT));
        } else {
            $signature = static::hmac($token, $secret, $algorithm, 'binary');
        }
        return $token . '.' . static::urlencodeBase64($signature);
    }

    public static function rsa($request, $secret, $alg = 'sha256') {
        $algorithms = array(
            'sha256' => \OPENSSL_ALGO_SHA256,
            'sha384' => \OPENSSL_ALGO_SHA384,
            'sha512' => \OPENSSL_ALGO_SHA512,
        );
        if (!array_key_exists($alg, $algorithms)) {
            throw new ExchangeError($alg . ' is not a supported rsa signing algorithm.');
        }
        $algName = $algorithms[$alg];
        $signature = null;
        \openssl_sign($request, $signature, $secret, $algName);
        return \base64_encode($signature);
    }

    public static function ecdsa($request, $secret, $algorithm = 'p256', $hash = null, $fixedLength = false) {
        $digest = $request;
        if ($hash !== null) {
            $digest = static::hash($request, $hash, 'hex');
        }
        if (preg_match('/^-----BEGIN EC PRIVATE KEY-----\s([\w\d+=\/\s]+)\s-----END EC PRIVATE KEY-----/', $secret, $match) >= 1) {
            $pemKey = $match[1];
            $decodedPemKey = UnspecifiedType::fromDER(base64_decode($pemKey))->asSequence();
            $secret = bin2hex($decodedPemKey->at(1)->asOctetString()->string());
            if ($decodedPemKey->hasTagged(0)) {
                $params = $decodedPemKey->getTagged(0)->asExplicit();
                $oid = $params->asObjectIdentifier()->oid();
                $supportedCurve = array(
                    '1.3.132.0.10' => 'secp256k1',
                    '1.2.840.10045.3.1.7' => 'p256',
                );
                if (!array_key_exists($oid, $supportedCurve)) throw new Exception('Unsupported curve');
                $algorithm = $supportedCurve[$oid];
            }
        }
        $ec = new EC(strtolower($algorithm));
        $key = $ec->keyFromPrivate(ltrim($secret, '0x'));
        $ellipticSignature = $key->sign($digest, 'hex', array('canonical' => true));
        $count = new BN('0');
        $minimumSize = (new BN('1'))->shln(8 * 31)->sub(new BN('1'));
        while ($fixedLength && ($ellipticSignature->r->gt($ec->nh) || $ellipticSignature->r->lte($minimumSize) || $ellipticSignature->s->lte($minimumSize))) {
            $ellipticSignature = $key->sign($digest, 'hex', array('canonical' => true, 'extraEntropy' => $count->toArray('le', 32)));
            $count = $count->add(new BN('1'));
        }
        $signature = array(
            'r' =>  $ellipticSignature->r->bi->toHex(),
            's' => $ellipticSignature->s->bi->toHex(),
            'v' => $ellipticSignature->recoveryParam,
        );
        return $signature;
    }

    public static function axolotl($request, $secret, $algorithm = 'ed25519') {
        // this method is experimental ( ͡° ͜ʖ ͡°)
        $curve = new EdDSA($algorithm);
        $signature = $curve->signModified($request, $secret);
        return static::binary_to_base58(static::base16_to_binary($signature->toHex()));
    }

    public static function eddsa($request, $secret, $algorithm = 'ed25519') {
        $curve = new EdDSA($algorithm);
        if (preg_match('/^-----BEGIN PRIVATE KEY-----\s(\S{64})\s-----END PRIVATE KEY-----$/', $secret, $match) >= 1) {
            // trim pem header from 48 bytes -> 32 bytes
            // in hex so 96 chars -> 64 chars
            $hex_secret = substr(bin2hex(base64_decode($match[1])), 32);
        } else {
            $hex_secret = bin2hex($secret);
        }
        $signature = $curve->sign(bin2hex(static::encode($request)), $hex_secret);
        return static::binary_to_base64(static::base16_to_binary($signature->toHex()));
    }

    public static function random_bytes($length) {
        return bin2hex(random_bytes($length));
    }

    public function eth_abi_encode($types, $args) {
        $typedDataEncoder = new TypedDataEncoder();
        $abiEncoder = $typedDataEncoder->ethabi;
        // workaround to replace array() with []
        $types = preg_replace('/array\(\)/', '[]', $types);
        return hex2bin(str_replace('0x', '', $abiEncoder->encodeParameters($types, $args)));
    }

    public function eth_encode_structured_data($domainData, $messageTypes, $messageData) {
        $typedDataEncoder = new TypedDataEncoder();
        return $this->binary_concat(
            hex2bin('1901'),
            hex2bin(str_replace('0x', '', $typedDataEncoder->hashDomain($domainData))),
            hex2bin(str_replace('0x', '', $typedDataEncoder->hashEIP712Message($messageTypes, $messageData)))
        );
    }

    public function packb($data) {
        return MessagePack::pack($data);
    }

    public function throttle($cost = null) {
        // TODO: use a token bucket here
        $now = $this->milliseconds();
        $elapsed = $now - $this->lastRestRequestTimestamp;
        $cost = ($cost === null) ? 1 : $cost;
        $sleep_time = $this->rateLimit * $cost;
        if ($elapsed < $sleep_time) {
            $delay = $sleep_time - $elapsed;
            usleep((int) ($delay * 1000.0));
        }
    }

    public function parse_json($json_string, $as_associative_array = true) {
        return json_decode($this->on_json_response($json_string), $as_associative_array);
    }

    public function log() {
        $args = func_get_args();
        if (is_array($args)) {
            $array = array();
            foreach ($args as $arg) {
                $array[] = is_string($arg) ? $arg : json_encode($arg, JSON_PRETTY_PRINT);
            }
            echo implode(' ', $array), "\n";
        }
    }

    public function on_rest_response($code, $reason, $url, $method, $response_headers, $response_body, $request_headers, $request_body) {
        return is_string($response_body) ? trim($response_body) : $response_body;
    }

    public function on_json_response($response_body) {
        return (is_string($response_body) && $this->quoteJsonNumbers) ? preg_replace('/":([+.0-9eE-]+)([,}])/', '":"$1"$2', $response_body) : $response_body;
    }

    public function setProxyAgents($httpProxy, $httpsProxy, $socksProxy) {
        if ($httpProxy) {
            curl_setopt($this->curl, CURLOPT_PROXY, $httpProxy);
            curl_setopt($this->curl, CURLOPT_PROXYTYPE, CURLPROXY_HTTP);
        }  else if ($httpsProxy) {
            curl_setopt($this->curl, CURLOPT_PROXY, $httpsProxy);
            curl_setopt($this->curl, CURLOPT_PROXYTYPE, CURLPROXY_HTTPS);
            // atm we don't make as tunnel
            // curl_setopt($this->curl, CURLOPT_TUNNEL, 1);
            // curl_setopt($this->curl, CURLOPT_SUPPRESS_CONNECT_HEADERS, 1);
        } else if ($socksProxy) {
            curl_setopt($this->curl, CURLOPT_PROXY, $socksProxy);
            curl_setopt($this->curl, CURLOPT_PROXYTYPE, CURLPROXY_SOCKS5);
        }
    }

    public function fetch($url, $method = 'GET', $headers = null, $body = null) {

        // https://github.com/ccxt/ccxt/issues/5914
        if ($this->curl) {
            if ($this->curl_close) {
                curl_close($this->curl); // we properly close the curl channel here to save cookies
                $this->curl = curl_init();
            } elseif ($this->curl_reset) {
                curl_reset($this->curl); // this is the default
            }
        } else {
            $this->curl = curl_init();
        }

        $this->last_request_headers = $headers;

        // ##### PROXY & HEADERS #####
        $headers = array_merge($this->headers, $headers ? $headers : array());
        // proxy-url
        $proxyUrl = $this->check_proxy_url_settings($url, $method, $headers, $body);
        if ($proxyUrl !== null) {
            $headers['Origin'] = $this->origin;
            $url = $proxyUrl . $url;
        }
        // proxy agents
        [ $httpProxy, $httpsProxy, $socksProxy ] = $this->check_proxy_settings($url, $method, $headers, $body);
        $this->check_conflicting_proxies($httpProxy || $httpsProxy || $socksProxy, $proxyUrl);
        $this->setProxyAgents($httpProxy, $httpsProxy, $socksProxy);
        // user-agent
        $userAgent = ($this->userAgent !== null) ? $this->userAgent : $this->user_agent;
        if ($userAgent) {
            if (gettype($userAgent) == 'string') {
                curl_setopt($this->curl, CURLOPT_USERAGENT, $userAgent);
                $headers = array_merge(['User-Agent' => $userAgent], $headers);
            } elseif ((gettype($userAgent) == 'array') && array_key_exists('User-Agent', $userAgent)) {
                curl_setopt($this->curl, CURLOPT_USERAGENT, $userAgent['User-Agent']);
                $headers = array_merge($userAgent, $headers);
            }
        }
        // set final headers
        $headers = $this->set_headers($headers);
        // log
        if ($this->verbose) {
            print_r(array('fetch Request:', $this->id, $method, $url, 'RequestHeaders:', $headers, 'RequestBody:', $body));
        }
        // end of proxies & headers

        // reorganize headers for curl
        if (is_array($headers)) {
            $tmp = $headers;
            $headers = array();
            foreach ($tmp as $key => $value) {
                $headers[] = $key . ': ' . $value;
            }
        }

        if ($this->timeout) {
            curl_setopt($this->curl, CURLOPT_CONNECTTIMEOUT_MS, (int) ($this->timeout));
            curl_setopt($this->curl, CURLOPT_TIMEOUT_MS, (int) ($this->timeout));
        }

        curl_setopt($this->curl, CURLOPT_RETURNTRANSFER, true);
        if (!$this->validateClientSsl) {
            curl_setopt($this->curl, CURLOPT_SSL_VERIFYPEER, false);
        }
        if (!$this->validateServerSsl) {
            curl_setopt($this->curl, CURLOPT_SSL_VERIFYHOST, false);
        }

        curl_setopt($this->curl, CURLOPT_ENCODING, '');

        if ($method == 'GET') {
            curl_setopt($this->curl, CURLOPT_HTTPGET, true);
        } elseif ($method == 'POST') {
            curl_setopt($this->curl, CURLOPT_POST, true);
            curl_setopt($this->curl, CURLOPT_POSTFIELDS, $body);
        } elseif ($method == 'PUT') {
            curl_setopt($this->curl, CURLOPT_CUSTOMREQUEST, 'PUT');
            curl_setopt($this->curl, CURLOPT_POSTFIELDS, $body);
            $headers[] = 'X-HTTP-Method-Override: PUT';
        } elseif ($method == 'PATCH') {
            curl_setopt($this->curl, CURLOPT_CUSTOMREQUEST, 'PATCH');
            curl_setopt($this->curl, CURLOPT_POSTFIELDS, $body);
        } elseif ($method === 'DELETE') {
            curl_setopt($this->curl, CURLOPT_CUSTOMREQUEST, 'DELETE');
            curl_setopt($this->curl, CURLOPT_POSTFIELDS, $body);

            $headers[] = 'X-HTTP-Method-Override: DELETE';
        }

        if ($headers) {
            curl_setopt($this->curl, CURLOPT_HTTPHEADER, $headers);
        }

        if ($this->verbose) {
            print_r(array('fetch Request:', $this->id, $method, $url, 'RequestHeaders:', $headers, 'RequestBody:', $body));
        }

        // we probably only need to set it once on startup
        if ($this->curlopt_interface) {
            curl_setopt($this->curl, CURLOPT_INTERFACE, $this->curlopt_interface);
        }

        curl_setopt($this->curl, CURLOPT_URL, $url);
        // end of proxy settings

        curl_setopt($this->curl, CURLOPT_FOLLOWLOCATION, true);
        curl_setopt($this->curl, CURLOPT_FAILONERROR, false);

        curl_setopt($this->curl, CURLOPT_HEADER, 1);
        // match the same http version as python and js
        curl_setopt($this->curl, CURLOPT_HTTP_VERSION, CURL_HTTP_VERSION_1_1);

        // user-defined cURL options (if any)
        if (!empty($this->curl_options)) {
            curl_setopt_array($this->curl, $this->curl_options);
        }

        $response_headers = array();

        $response = curl_exec($this->curl);

        $headers_length = curl_getinfo($this->curl, CURLINFO_HEADER_SIZE);

        $raw_headers = mb_substr($response, 0, $headers_length);

        $raw_headers_array = explode("\r\n", trim($raw_headers));
        $status_line = $raw_headers_array[0];
        $parts = explode(' ', $status_line);
        $http_status_text = count($parts) === 3 ? $parts[2] : null;
        $raw_headers = array_slice($raw_headers_array, 1);
        foreach ($raw_headers as $raw_header) {
            if (strlen($raw_header)) {
                $exploded = explode(': ', $raw_header);
                if (count($exploded) > 1) {
                    list($key, $value) = $exploded;
                    // don't overwrite headers
                    // https://stackoverflow.com/a/4371395/4802441
                    if (array_key_exists($key, $response_headers)) {
                        $response_headers[$key] = $response_headers[$key] . ', ' . $value;
                    } else {
                        $response_headers[$key] = $value;
                    }
                }
            }
        }
        $result = mb_substr($response, $headers_length);

        $curl_errno = curl_errno($this->curl);
        $curl_error = curl_error($this->curl);
        $http_status_code = curl_getinfo($this->curl, CURLINFO_HTTP_CODE);

        $result = $this->on_rest_response($http_status_code, $http_status_text, $url, $method, $response_headers, $result, $headers, $body);

        $this->lastRestRequestTimestamp = $this->milliseconds();

        if ($this->enableLastHttpResponse) {
            $this->last_http_response = $result;
        }

        if ($this->enableLastResponseHeaders) {
            $this->last_response_headers = $response_headers;
        }

        $json_response = null;
        $is_json_encoded_response = $this->is_json_encoded_object($result);

        if ($is_json_encoded_response) {
            $json_response = $this->parse_json($result);
            if ($this->enableLastJsonResponse) {
                $this->last_json_response = $json_response;
            }
        }

        if ($this->verbose) {
            print_r(array('fetch Response:', $this->id, $method, $url, $http_status_code, $curl_error, 'ResponseHeaders:', $response_headers, 'ResponseBody:', $result));
        }

        if ($result === false) {
            if ($curl_errno == 28) { // CURLE_OPERATION_TIMEDOUT
                throw new RequestTimeout($this->id . ' ' . implode(' ', array($url, $method, $curl_errno, $curl_error)));
            }

            // all sorts of SSL problems, accessibility
            throw new ExchangeNotAvailable($this->id . ' ' . implode(' ', array($url, $method, $curl_errno, $curl_error)));
        }

        $skip_further_error_handling = $this->handle_errors($http_status_code, $http_status_text, $url, $method, $response_headers, $result ? $result : null, $json_response, $headers, $body);
        if (!$skip_further_error_handling) {
            $this->handle_http_status_code($http_status_code, $http_status_text, $url, $method, $result);
        }
        // check if $curl_errno is not zero
        if ($curl_errno) {
            throw new NetworkError($this->id . ' unknown error: ' . strval($curl_errno) . ' ' . $curl_error);
        }

        return isset($json_response) ? $json_response : $result;
    }

    public function load_markets($reload = false, $params = array()) {
        if (!$reload && $this->markets) {
            if (!$this->markets_by_id) {
                return $this->set_markets($this->markets);
            }
            return $this->markets;
        }
        $currencies = null;
        if (array_key_exists('fetchCurrencies', $this->has) && $this->has['fetchCurrencies'] === true) {
            $currencies = $this->fetch_currencies();
        }
        $markets = $this->fetch_markets($params);
        return $this->set_markets($markets, $currencies);
    }

    public function number($n) {
        return call_user_func($this->number, $n);
    }

    public function fetch_markets($params = array()) {
        // markets are returned as a list
        // currencies are returned as a dict
        // this is for historical reasons
        // and may be changed for consistency later
        return $this->markets ? array_values($this->markets) : array();
    }

    public function fetch_currencies($params = array()) {
        // markets are returned as a list
        // currencies are returned as a dict
        // this is for historical reasons
        // and may be changed for consistency later
        return $this->currencies ? $this->currencies : array();
    }

    public function precision_from_string($str) {
        // support string formats like '1e-4'
        if (strpos($str, 'e') > -1) {
            $numStr = preg_replace ('/\de/', '', $str);
            return ((int)$numStr) * -1;
        }
        // support integer formats (without dot) like '1', '10' etc [Note: bug in decimalToPrecision, so this should not be used atm]
        // if (strpos($str, '.') === -1) {
        //     return strlen(str) * -1;
        // }
        // default strings like '0.0001'
        $parts = explode('.', preg_replace('/0+$/', '', $str));
        return (count($parts) > 1) ? strlen($parts[1]) : 0;
    }

    public function __call($function, $params) {
        // support camelCase & snake_case functions
        if (!preg_match('/^[A-Z0-9_]+$/', $function)) {
            $underscore = static::underscore($function);
            if (method_exists($this, $underscore)) {
                return call_user_func_array(array($this, $underscore), $params);
            }
        }
        /* handle errors */
        throw new ExchangeError($function . ' method not found, try underscore_notation instead of camelCase for the method being called');
    }

    public function add_method($function_name, $callback) {
        $function_name = strtolower($function_name);
        $this->overriden_methods[$function_name] = $callback;
    }

    public function call_method($function_name, $params = []) {
        $function_name = strtolower($function_name);
        if (is_callable($this->overriden_methods[$function_name])) {
            return call_user_func_array($this->overriden_methods[$function_name], $params);
        }
    }

    public function __sleep() {
        $return = array_keys(array_filter(get_object_vars($this), function ($var) {
            return !(is_object($var) || is_resource($var) || is_callable($var));
        }));
        return $return;
    }

    public function __wakeup() {
        $this->curl = curl_init();
    }

    public function __destruct() {
        if ($this->curl !== null) {
            curl_close($this->curl);
        }
    }

    public function has($feature = null) {
        if (!$feature) {
            return $this->has;
        }
        $feature = strtolower($feature);
        $new_feature_map = array_change_key_case($this->has, CASE_LOWER);
        if (array_key_exists($feature, $new_feature_map)) {
            return $new_feature_map[$feature];
        }

        // PHP 5.6+ only:
        // $old_feature_map = array_change_key_case (array_filter (get_object_vars ($this), function ($key) {
        //     return strpos($key, 'has') !== false && $key !== 'has';
        // }, ARRAY_FILTER_USE_KEY), CASE_LOWER);

        // the above rewritten for PHP 5.4+
        $nonfiltered = get_object_vars($this);
        $filtered = array();
        foreach ($nonfiltered as $key => $value) {
            if ((strpos($key, 'has') !== false) && ($key !== 'has')) {
                $filtered[$key] = $value;
            }
        }
        $old_feature_map = array_change_key_case($filtered, CASE_LOWER);

        $old_feature = "has{$feature}";
        return array_key_exists($old_feature, $old_feature_map) ? $old_feature_map[$old_feature] : false;
    }

    public static function precisionFromString($x) {
        $parts = explode('.', preg_replace('/0+$/', '', $x));
        if (count($parts) > 1) {
            return strlen($parts[1]);
        } else {
            return 0;
        }
    }

    public static function decimal_to_precision($x, $roundingMode = ROUND, $numPrecisionDigits = null, $countingMode = DECIMAL_PLACES, $paddingMode = NO_PADDING) {
        if ($countingMode === TICK_SIZE) {
            if (!(is_float($numPrecisionDigits) || is_int($numPrecisionDigits) || is_string($numPrecisionDigits) ))
                throw new BaseError('Precision must be an integer or float or string for TICK_SIZE');
        } else {
            if (!is_int($numPrecisionDigits)) {
                throw new BaseError('Precision must be an integer');
            }
        }

        if (is_string($numPrecisionDigits)) {
            $numPrecisionDigits = (float) $numPrecisionDigits;
        }

        if (!is_numeric($x)) {
            throw new BaseError('Invalid number');
        }

        assert(($roundingMode === ROUND) || ($roundingMode === TRUNCATE));

        $result = '';

        // Special handling for negative precision
        if ($numPrecisionDigits < 0) {
            if ($countingMode === TICK_SIZE) {
                throw new BaseError('TICK_SIZE cant be used with negative numPrecisionDigits');
            }
            $toNearest = pow(10, abs($numPrecisionDigits));
            if ($roundingMode === ROUND) {
                $result = (string) ($toNearest * static::decimal_to_precision($x / $toNearest, $roundingMode, 0, DECIMAL_PLACES, $paddingMode));
            }
            if ($roundingMode === TRUNCATE) {
                $result = static::decimal_to_precision($x - ( (int) $x % $toNearest), $roundingMode, 0, DECIMAL_PLACES, $paddingMode);
            }
            return $result;
        }

        if ($countingMode === TICK_SIZE) {
            $precisionDigitsString = static::decimal_to_precision($numPrecisionDigits, ROUND, 100, DECIMAL_PLACES, NO_PADDING);
            $newNumPrecisionDigits = static::precisionFromString($precisionDigitsString);
            $missing = fmod($x, $numPrecisionDigits);
            $missing = floatval(static::decimal_to_precision($missing, ROUND, 8, DECIMAL_PLACES, NO_PADDING));
            // See: https://github.com/ccxt/ccxt/pull/6486
            $fpError = static::decimal_to_precision($missing / $numPrecisionDigits, ROUND, max($newNumPrecisionDigits, 8), DECIMAL_PLACES, NO_PADDING);
            if(static::precisionFromString($fpError) !== 0) {
                if ($roundingMode === ROUND) {
                    if ($x > 0) {
                        if ($missing >= $numPrecisionDigits / 2) {
                            $x = $x - $missing + $numPrecisionDigits;
                        } else {
                            $x = $x - $missing;
                        }
                    } else {
                        if ($missing >= $numPrecisionDigits / 2) {
                            $x = $x - $missing;
                        } else {
                            $x = $x - $missing - $numPrecisionDigits;
                        }
                    }
                } elseif (TRUNCATE === $roundingMode) {
                    $x = $x - $missing;
                }
            }
            return static::decimal_to_precision($x, ROUND, $newNumPrecisionDigits, DECIMAL_PLACES, $paddingMode);
        }


        if ($roundingMode === ROUND) {
            if ($countingMode === DECIMAL_PLACES) {
                // Requested precision of 100 digits was truncated to PHP maximum of 53 digits
                $numPrecisionDigits = min(14, $numPrecisionDigits);
                $result = number_format(round($x, $numPrecisionDigits, PHP_ROUND_HALF_UP), $numPrecisionDigits, '.', '');
            } elseif ($countingMode === SIGNIFICANT_DIGITS) {
                $significantPosition = ((int) log( abs($x), 10)) % 10;
                if ($significantPosition > 0) {
                    ++$significantPosition;
                }
                $result = static::number_to_string(round($x, $numPrecisionDigits - $significantPosition, PHP_ROUND_HALF_UP));
            }
        } elseif ($roundingMode === TRUNCATE) {
            $dotIndex = strpos($x, '.');
            $dotPosition = $dotIndex ?: strlen($x);
            if ($countingMode === DECIMAL_PLACES) {
                if ($dotIndex) {
                    list($before, $after) = explode('.', static::number_to_string($x));
                    $result = $before . '.' . substr($after, 0, $numPrecisionDigits);
                } else {
                    $result = $x;
                }
            } elseif ($countingMode === SIGNIFICANT_DIGITS) {
                if ($numPrecisionDigits === 0) {
                    return '0';
                }
                $significantPosition = (int) log(abs($x), 10);
                $start = $dotPosition - $significantPosition;
                $end = $start + $numPrecisionDigits;
                if ($dotPosition >= $end) {
                    --$end;
                }
                if ($numPrecisionDigits >= (strlen($x) - ($dotPosition ? 1 : 0))) {
                    $result = (string) $x;
                } else {
                    if ($significantPosition < 0) {
                        ++$end;
                    }
                    $result = str_pad(substr($x, 0, $end), $dotPosition, '0');
                }
            }
            $result = rtrim($result, '.');
        }

        $hasDot = (false !== strpos($result, '.'));
        if ($paddingMode === NO_PADDING) {
            if (($result === '')  && ($numPrecisionDigits === 0)) {
                return '0';
            }
            if ($hasDot) {
                $result = rtrim($result, '0');
                $result = rtrim($result, '.');
            }
        } elseif ($paddingMode === PAD_WITH_ZERO) {
            if ($hasDot) {
                if ($countingMode === DECIMAL_PLACES) {
                    list($before, $after) = explode('.', $result, 2);
                    $result = $before . '.' . str_pad($after, $numPrecisionDigits, '0');
                } elseif ($countingMode === SIGNIFICANT_DIGITS) {
                    if ($result < 1) {
                        $result = str_pad($result, strcspn($result, '123456789') + $numPrecisionDigits, '0');
                    }
                }
            } else {
                if ($countingMode === DECIMAL_PLACES) {
                    if ($numPrecisionDigits > 0) {
                        $result = $result . '.' . str_repeat('0', $numPrecisionDigits);
                    }
                } elseif ($countingMode === SIGNIFICANT_DIGITS) {
                    if ($numPrecisionDigits > strlen($result)) {
                        $result = $result . '.' . str_repeat('0', ($numPrecisionDigits - strlen($result)));
                    }
                }
            }
        }
        if (($result === '-0') || ($result === '-0.' . str_repeat('0', max(strlen($result) - 3, 0)))) {
            $result = substr($result, 1);
        }
        return $result;
    }

    public static function number_to_string($x) {
        // avoids scientific notation for too large and too small numbers
        if ($x === null) {
            return null;
        }
        $type = gettype($x);
        $s = (string) $x;
        if (($type !== 'integer') && ($type !== 'double')) {
            return $s;
        }
        if (strpos($x, 'E') === false) {
            return $s;
        }
        $splitted = explode('E', $s);
        $number = rtrim(rtrim($splitted[0], '0'), '.');
        $exp = (int) $splitted[1];
        $len_after_dot = 0;
        if (strpos($number, '.') !== false) {
            $splitted = explode('.', $number);
            $len_after_dot = strlen($splitted[1]);
        }
        $number = str_replace(array('.', '-'), '', $number);
        $sign = ($x < 0) ? '-' : '';
        if ($exp > 0) {
            $zeros = str_repeat('0', abs($exp) - $len_after_dot);
            $s = $sign . $number . $zeros;
        } else {
            $zeros = str_repeat('0', abs($exp) - 1);
            $s = $sign . '0.' . $zeros . $number;
        }
        return $s;
    }

    public function vwap($baseVolume, $quoteVolume) {
        return (($quoteVolume !== null) && ($baseVolume !== null) && ($baseVolume > 0)) ? ($quoteVolume / $baseVolume) : null;
    }

    // ------------------------------------------------------------------------
    // web3 / 0x methods

    public static function has_web3() {
        // PHP version of this function does nothing, as most of its
        // dependencies are lightweight and don't eat a lot
        return true;
    }

    public static function check_required_version($required_version, $error = true) {
        global $version;
        $result = true;
        $required = explode('.', $required_version);
        $current = explode('.', $version);
        $intMajor1 = intval($required[0]);
        $intMinor1 = intval($required[1]);
        $intPatch1 = intval($required[2]);
        $intMajor2 = intval($current[0]);
        $intMinor2 = intval($current[1]);
        $intPatch2 = intval($current[2]);
        if ($intMajor1 > $intMajor2) {
            $result = false;
        }
        if ($intMajor1 === $intMajor2) {
            if ($intMinor1 > $intMinor2) {
                $result = false;
            } elseif ($intMinor1 === $intMinor2 && $intPatch1 > $intPatch2) {
                $result = false;
            }
        }
        if (!$result) {
            if ($error) {
                throw new NotSupported('Your current version of CCXT is ' . $version . ', a newer version ' . $required_version . ' is required, please, upgrade your version of CCXT');
            } else {
                return $error;
            }
        }
        return $result;
    }

    public function check_required_dependencies() {
        if (!static::has_web3()) {
            throw new ExchangeError($this->id . ' requires web3 dependencies');
        }
    }

    public static function hashMessage($message) {
        $trimmed = ltrim($message, '0x');
        $buffer = unpack('C*', hex2bin($trimmed));
        $prefix = bin2hex("\u{0019}Ethereum Signed Message:\n" . sizeof($buffer));
        return '0x' . Keccak::hash(hex2bin($prefix . $trimmed), 256);
    }

    public static function signHash($hash, $privateKey) {
        $signature = static::ecdsa($hash, $privateKey, 'secp256k1', null);
        return array(
            'r' => '0x' . $signature['r'],
            's' => '0x' . $signature['s'],
            'v' => 27 + $signature['v'],
        );
    }

    public static function signMessage($message, $privateKey) {
        return static::signHash(static::hashMessage($message), $privateKey);
    }

    public function sign_message_string($message, $privateKey) {
        $signature = static::signMessage($message, $privateKey);
        return $signature['r'] . $this->remove0x_prefix($signature['s']) . dechex($signature['v']);
    }

    public static function base32_decode($s) {
        static $alphabet = 'ABCDEFGHIJKLMNOPQRSTUVWXYZ234567';
        $tmp = '';
        foreach (str_split($s) as $c) {
            if (($v = strpos($alphabet, $c)) === false) {
                $v = 0;
            }
            $tmp .= sprintf('%05b', $v);
        }
        $args = array_map('bindec', str_split($tmp, 8));
        array_unshift($args, 'C*');
        return rtrim(call_user_func_array('pack', $args), "\0");
    }

    public static function totp($key) {
        $noSpaceKey = str_replace(' ', '', $key);
        $encodedKey = static::base32_decode($noSpaceKey);
        $epoch = floor(time() / 30);
        $encodedEpoch = pack('J', $epoch);
        $hmacResult = static::hmac($encodedEpoch, $encodedKey, 'sha1', 'hex');
        $hmac = [];
        foreach (str_split($hmacResult, 2) as $hex) {
            $hmac[] = hexdec($hex);
        }
        $offset = $hmac[count($hmac) - 1] & 0xF;
        $code = ($hmac[$offset + 0] & 0x7F) << 24 | ($hmac[$offset + 1] & 0xFF) << 16 | ($hmac[$offset + 2] & 0xFF) << 8 | ($hmac[$offset + 3] & 0xFF);
        $otp = $code % pow(10, 6);
        return str_pad((string) $otp, 6, '0', STR_PAD_LEFT);
    }

    public static function number_to_be($n, $padding) {
        $n = new BN($n);
        return array_reduce(array_map('chr', $n->toArray('be', $padding)), 'static::binary_concat');
    }

    public static function number_to_le($n, $padding) {
        $n = new BN($n);
        return array_reduce(array_map('chr', $n->toArray('le', $padding)), 'static::binary_concat');
    }

    public static function base58_to_binary($s) {
        if (!self::$base58_decoder) {
            self::$base58_decoder = array();
            self::$base58_encoder = array();
            for ($i = 0; $i < strlen(self::$base58_alphabet); $i++) {
                $bigNum = new BN($i);
                self::$base58_decoder[self::$base58_alphabet[$i]] = $bigNum;
                self::$base58_encoder[$i] = self::$base58_alphabet[$i];
            }
        }
        $result = new BN(0);
        $base = new BN(58);
        for ($i = 0; $i < strlen($s); $i++) {
            $result->imul($base);
            $result->iadd(self::$base58_decoder[$s[$i]]);
        }
        return static::number_to_be($result, 0);
    }

    public static function binary_to_base58($b) {
        if (!self::$base58_encoder) {
            self::$base58_decoder = array();
            self::$base58_encoder = array();
            for ($i = 0; $i < strlen(self::$base58_alphabet); $i++) {
                $bigNum = new BN($i);
                self::$base58_decoder[self::$base58_alphabet[$i]] = $bigNum;
                self::$base58_encoder[$i] = self::$base58_alphabet[$i];
            }
        }
        // convert binary to decimal
        $result = new BN(0);
        $fromBase = new BN(0x100);
        $string = array();
        foreach (str_split($b) as $c) {
            $result->imul($fromBase);
            $result->iadd(new BN(ord($c)));
        }
        while (!$result->isZero()) {
            $next_character = $result->modn(58);
            $result->idivn(58);
            $string[] = self::$base58_encoder[$next_character];
        }
        return implode('', array_reverse($string));
    }

    public function remove0x_prefix($string) {
        return (substr($string, 0, 2) === '0x') ? substr($string, 2) : $string;
    }

    public function parse_number($value, $default = null) {
        if ($value === null) {
            return $default;
        } else {
            try {
                return $this->number($value);
            } catch (Exception $e) {
                return $default;
            }
        }
    }

    public function omit_zero($string_number) {
        if ($string_number === null || $string_number === '') {
            return null;
        }
        if (floatval($string_number) === 0.0) {
            return null;
        }
        return $string_number;
    }

    public function sleep($milliseconds) {
        sleep($milliseconds / 1000);
    }

    public function check_order_arguments ($market, $type, $side, $amount, $price, $params) {
        if ($price === null) {
            if ($type === 'limit') {
                  throw new ArgumentsRequired ($this->id + ' create_order() requires a price argument for a limit order');
             }
        }
        if ($amount <= 0) {
            throw new ArgumentsRequired ($this->id + ' create_order() amount should be above 0');
        }
    }

    public function handle_http_status_code($http_status_code, $status_text, $url, $method, $body) {
        $string_code = (string) $http_status_code;
        if (array_key_exists($string_code, $this->httpExceptions)) {
            $error_class = $this->httpExceptions[$string_code];
            if (substr($error_class, 0, 6) !== '\\ccxt\\') {
                $error_class = '\\ccxt\\' . $error_class;
            }
            throw new $error_class($this->id . ' ' . implode(' ', array($this->id, $url, $method, $http_status_code, $body)));
        }
    }

    public static function crc32($string, $signed = false) {
        $unsigned = \crc32($string);
        if ($signed && ($unsigned >= 0x80000000)) {
            return $unsigned - 0x100000000;
        } else {
            return $unsigned;
        }
    }

    function clone($obj) {
        return is_array($obj) ? $obj : $this->deep_extend($obj);
    }

    function parse_to_big_int($value) {
        return intval($value);
    }

    public function string_to_chars_array ($value) {
        return str_split($value);
    }

    function valueIsDefined($value){
        return isset($value) && !is_null($value);
    }

    function arraySlice($array, $first, $second = null){
        if ($second === null) {
            return array_slice($array, $first);
        } else {
            return array_slice($array, $first, $second);
        }
    }

    function get_property($obj, $property, $defaultValue = null){
        return (property_exists($obj, $property) ? $obj->$property : $defaultValue);
    }

    function set_property($obj, $property, $defaultValue = null){
        $obj->$property = $defaultValue;
    }

    function un_camel_case($str){
        return self::underscore($str);
    }

    public function fix_stringified_json_members($content) {
        // when stringified json has members with their values also stringified, like:
        // 'array("code":0, "data":array("order":array("orderId":1742968678528512345,"symbol":"BTC-USDT", "takeProfit":"array(\"type\":\"TAKE_PROFIT\",\"stopPrice\":43320.1)","reduceOnly":false)))'
        // we can fix with below manipulations
        // @ts-ignore
        $modifiedContent = str_replace('\\', '', $content);
        $modifiedContent = str_replace('"{', '{', $modifiedContent);
        $modifiedContent = str_replace('}"', '}', $modifiedContent);
        return $modifiedContent;
    }

    public function extend_exchange_options($newOptions) {
        $this->options = array_merge($this->options, $newOptions);
    }

    public function create_safe_dictionary() {
        return array();
    }

    // ########################################################################
    // ########################################################################
    // ########################################################################
    // ########################################################################
    // ########                        ########                        ########
    // ########                        ########                        ########
    // ########                        ########                        ########
    // ########                        ########                        ########
    // ########        ########################        ########################
    // ########        ########################        ########################
    // ########        ########################        ########################
    // ########        ########################        ########################
    // ########                        ########                        ########
    // ########                        ########                        ########
    // ########                        ########                        ########
    // ########                        ########                        ########
    // ########################################################################
    // ########################################################################
    // ########################################################################
    // ########################################################################
    // ########        ########        ########                        ########
    // ########        ########        ########                        ########
    // ########        ########        ########                        ########
    // ########        ########        ########                        ########
    // ################        ########################        ################
    // ################        ########################        ################
    // ################        ########################        ################
    // ################        ########################        ################
    // ########        ########        ################        ################
    // ########        ########        ################        ################
    // ########        ########        ################        ################
    // ########        ########        ################        ################
    // ########################################################################
    // ########################################################################
    // ########################################################################
    // ########################################################################

    // METHODS BELOW THIS LINE ARE TRANSPILED FROM JAVASCRIPT TO PYTHON AND PHP

    public function safe_bool_n($dictionaryOrList, array $keys, ?bool $defaultValue = null) {
        /**
         * @ignore
         * safely extract boolean $value from dictionary or list
         * @return array(bool | null)
         */
        $value = $this->safe_value_n($dictionaryOrList, $keys, $defaultValue);
        if (is_bool($value)) {
            return $value;
        }
        return $defaultValue;
    }

    public function safe_bool_2($dictionary, int|string $key1, int|string $key2, ?bool $defaultValue = null) {
        /**
         * @ignore
         * safely extract boolean value from $dictionary or list
         * @return array(bool | null)
         */
        return $this->safe_bool_n($dictionary, array( $key1, $key2 ), $defaultValue);
    }

    public function safe_bool($dictionary, int|string $key, ?bool $defaultValue = null) {
        /**
         * @ignore
         * safely extract boolean value from $dictionary or list
         * @return array(bool | null)
         */
        return $this->safe_bool_n($dictionary, array( $key ), $defaultValue);
    }

    public function safe_dict_n($dictionaryOrList, array $keys, ?array $defaultValue = null) {
        /**
         * @ignore
         * safely extract a dictionary from dictionary or list
         * @return array(object | null)
         */
        $value = $this->safe_value_n($dictionaryOrList, $keys, $defaultValue);
        if ($value === null) {
            return $defaultValue;
        }
        if (gettype($value) === 'array') {
            return $value;
        }
        return $defaultValue;
    }

    public function safe_dict($dictionary, int|string $key, ?array $defaultValue = null) {
        /**
         * @ignore
         * safely extract a $dictionary from $dictionary or list
         * @return array(object | null)
         */
        return $this->safe_dict_n($dictionary, array( $key ), $defaultValue);
    }

    public function safe_dict_2($dictionary, int|string $key1, string $key2, ?array $defaultValue = null) {
        /**
         * @ignore
         * safely extract a $dictionary from $dictionary or list
         * @return array(object | null)
         */
        return $this->safe_dict_n($dictionary, array( $key1, $key2 ), $defaultValue);
    }

    public function safe_list_n($dictionaryOrList, array $keys, ?array $defaultValue = null) {
        /**
         * @ignore
         * safely extract an Array from dictionary or list
         * @return array(Array | null)
         */
        $value = $this->safe_value_n($dictionaryOrList, $keys, $defaultValue);
        if ($value === null) {
            return $defaultValue;
        }
        if (gettype($value) === 'array' && array_keys($value) === array_keys(array_keys($value))) {
            return $value;
        }
        return $defaultValue;
    }

    public function safe_list_2($dictionaryOrList, int|string $key1, string $key2, ?array $defaultValue = null) {
        /**
         * @ignore
         * safely extract an Array from dictionary or list
         * @return array(Array | null)
         */
        return $this->safe_list_n($dictionaryOrList, array( $key1, $key2 ), $defaultValue);
    }

    public function safe_list($dictionaryOrList, int|string $key, ?array $defaultValue = null) {
        /**
         * @ignore
         * safely extract an Array from dictionary or list
         * @return array(Array | null)
         */
        return $this->safe_list_n($dictionaryOrList, array( $key ), $defaultValue);
    }

    public function handle_deltas($orderbook, $deltas) {
        for ($i = 0; $i < count($deltas); $i++) {
            $this->handle_delta($orderbook, $deltas[$i]);
        }
    }

    public function handle_delta($bookside, $delta) {
        throw new NotSupported($this->id . ' handleDelta not supported yet');
    }

    public function get_cache_index($orderbook, $deltas) {
        // return the first index of the cache that can be applied to the $orderbook or -1 if not possible
        return -1;
    }

    public function find_timeframe($timeframe, $timeframes = null) {
        if ($timeframes === null) {
            $timeframes = $this->timeframes;
        }
        $keys = is_array($timeframes) ? array_keys($timeframes) : array();
        for ($i = 0; $i < count($keys); $i++) {
            $key = $keys[$i];
            if ($timeframes[$key] === $timeframe) {
                return $key;
            }
        }
        return null;
    }

    public function check_proxy_url_settings(?string $url = null, ?string $method = null, $headers = null, $body = null) {
        $usedProxies = array();
        $proxyUrl = null;
        if ($this->proxyUrl !== null) {
            $usedProxies[] = 'proxyUrl';
            $proxyUrl = $this->proxyUrl;
        }
        if ($this->proxy_url !== null) {
            $usedProxies[] = 'proxy_url';
            $proxyUrl = $this->proxy_url;
        }
        if ($this->proxyUrlCallback !== null) {
            $usedProxies[] = 'proxyUrlCallback';
            $proxyUrl = $this->proxyUrlCallback ($url, $method, $headers, $body);
        }
        if ($this->proxy_url_callback !== null) {
            $usedProxies[] = 'proxy_url_callback';
            $proxyUrl = $this->proxy_url_callback ($url, $method, $headers, $body);
        }
        // backwards-compatibility
        if ($this->proxy !== null) {
            $usedProxies[] = 'proxy';
            if (is_callable($this->proxy)) {
                $proxyUrl = $this->proxy ($url, $method, $headers, $body);
            } else {
                $proxyUrl = $this->proxy;
            }
        }
        $length = count($usedProxies);
        if ($length > 1) {
            $joinedProxyNames = implode(',', $usedProxies);
            throw new ProxyError($this->id . ' you have multiple conflicting proxy settings (' . $joinedProxyNames . '), please use only one from : $proxyUrl, proxy_url, proxyUrlCallback, proxy_url_callback');
        }
        return $proxyUrl;
    }

    public function check_proxy_settings(?string $url = null, ?string $method = null, $headers = null, $body = null) {
        $usedProxies = array();
        $httpProxy = null;
        $httpsProxy = null;
        $socksProxy = null;
        // $httpProxy
        if ($this->valueIsDefined ($this->httpProxy)) {
            $usedProxies[] = 'httpProxy';
            $httpProxy = $this->httpProxy;
        }
        if ($this->valueIsDefined ($this->http_proxy)) {
            $usedProxies[] = 'http_proxy';
            $httpProxy = $this->http_proxy;
        }
        if ($this->httpProxyCallback !== null) {
            $usedProxies[] = 'httpProxyCallback';
            $httpProxy = $this->httpProxyCallback ($url, $method, $headers, $body);
        }
        if ($this->http_proxy_callback !== null) {
            $usedProxies[] = 'http_proxy_callback';
            $httpProxy = $this->http_proxy_callback ($url, $method, $headers, $body);
        }
        // $httpsProxy
        if ($this->valueIsDefined ($this->httpsProxy)) {
            $usedProxies[] = 'httpsProxy';
            $httpsProxy = $this->httpsProxy;
        }
        if ($this->valueIsDefined ($this->https_proxy)) {
            $usedProxies[] = 'https_proxy';
            $httpsProxy = $this->https_proxy;
        }
        if ($this->httpsProxyCallback !== null) {
            $usedProxies[] = 'httpsProxyCallback';
            $httpsProxy = $this->httpsProxyCallback ($url, $method, $headers, $body);
        }
        if ($this->https_proxy_callback !== null) {
            $usedProxies[] = 'https_proxy_callback';
            $httpsProxy = $this->https_proxy_callback ($url, $method, $headers, $body);
        }
        // $socksProxy
        if ($this->valueIsDefined ($this->socksProxy)) {
            $usedProxies[] = 'socksProxy';
            $socksProxy = $this->socksProxy;
        }
        if ($this->valueIsDefined ($this->socks_proxy)) {
            $usedProxies[] = 'socks_proxy';
            $socksProxy = $this->socks_proxy;
        }
        if ($this->socksProxyCallback !== null) {
            $usedProxies[] = 'socksProxyCallback';
            $socksProxy = $this->socksProxyCallback ($url, $method, $headers, $body);
        }
        if ($this->socks_proxy_callback !== null) {
            $usedProxies[] = 'socks_proxy_callback';
            $socksProxy = $this->socks_proxy_callback ($url, $method, $headers, $body);
        }
        // check
        $length = count($usedProxies);
        if ($length > 1) {
            $joinedProxyNames = implode(',', $usedProxies);
            throw new ProxyError($this->id . ' you have multiple conflicting proxy settings (' . $joinedProxyNames . '), please use only one from => $httpProxy, $httpsProxy, httpProxyCallback, httpsProxyCallback, $socksProxy, socksProxyCallback');
        }
        return array( $httpProxy, $httpsProxy, $socksProxy );
    }

    public function check_ws_proxy_settings() {
        $usedProxies = array();
        $wsProxy = null;
        $wssProxy = null;
        $wsSocksProxy = null;
        // ws proxy
        if ($this->valueIsDefined ($this->wsProxy)) {
            $usedProxies[] = 'wsProxy';
            $wsProxy = $this->wsProxy;
        }
        if ($this->valueIsDefined ($this->ws_proxy)) {
            $usedProxies[] = 'ws_proxy';
            $wsProxy = $this->ws_proxy;
        }
        // wss proxy
        if ($this->valueIsDefined ($this->wssProxy)) {
            $usedProxies[] = 'wssProxy';
            $wssProxy = $this->wssProxy;
        }
        if ($this->valueIsDefined ($this->wss_proxy)) {
            $usedProxies[] = 'wss_proxy';
            $wssProxy = $this->wss_proxy;
        }
        // ws socks proxy
        if ($this->valueIsDefined ($this->wsSocksProxy)) {
            $usedProxies[] = 'wsSocksProxy';
            $wsSocksProxy = $this->wsSocksProxy;
        }
        if ($this->valueIsDefined ($this->ws_socks_proxy)) {
            $usedProxies[] = 'ws_socks_proxy';
            $wsSocksProxy = $this->ws_socks_proxy;
        }
        // check
        $length = count($usedProxies);
        if ($length > 1) {
            $joinedProxyNames = implode(',', $usedProxies);
            throw new ProxyError($this->id . ' you have multiple conflicting proxy settings (' . $joinedProxyNames . '), please use only one from => $wsProxy, $wssProxy, wsSocksProxy');
        }
        return array( $wsProxy, $wssProxy, $wsSocksProxy );
    }

    public function check_conflicting_proxies($proxyAgentSet, $proxyUrlSet) {
        if ($proxyAgentSet && $proxyUrlSet) {
            throw new ProxyError($this->id . ' you have multiple conflicting proxy settings, please use only one from : proxyUrl, httpProxy, httpsProxy, socksProxy');
        }
    }

    public function find_message_hashes($client, string $element) {
        $result = array();
        $messageHashes = is_array($client->futures) ? array_keys($client->futures) : array();
        for ($i = 0; $i < count($messageHashes); $i++) {
            $messageHash = $messageHashes[$i];
            if (mb_strpos($messageHash, $element) !== false) {
                $result[] = $messageHash;
            }
        }
        return $result;
    }

    public function filter_by_limit(mixed $array, ?int $limit = null, int|string $key = 'timestamp', bool $fromStart = false) {
        if ($this->valueIsDefined ($limit)) {
            $arrayLength = count($array);
            if ($arrayLength > 0) {
                $ascending = true;
                if ((is_array($array[0]) && array_key_exists($key, $array[0]))) {
                    $first = $array[0][$key];
                    $last = $array[$arrayLength - 1][$key];
                    if ($first !== null && $last !== null) {
                        $ascending = $first <= $last;  // true if $array is sorted in $ascending order based on 'timestamp'
                    }
                }
                if ($fromStart) {
                    if ($limit > $arrayLength) {
                        $limit = $arrayLength;
                    }
                    $array = $ascending ? $this->arraySlice ($array, 0, $limit) : $this->arraySlice ($array, -$limit);
                } else {
                    $array = $ascending ? $this->arraySlice ($array, -$limit) : $this->arraySlice ($array, 0, $limit);
                }
            }
        }
        return $array;
    }

    public function filter_by_since_limit(mixed $array, ?int $since = null, ?int $limit = null, int|string $key = 'timestamp', $tail = false) {
        $sinceIsDefined = $this->valueIsDefined ($since);
        $parsedArray = $this->to_array($array);
        $result = $parsedArray;
        if ($sinceIsDefined) {
            $result = [ ];
            for ($i = 0; $i < count($parsedArray); $i++) {
                $entry = $parsedArray[$i];
                $value = $this->safe_value($entry, $key);
                if ($value && ($value >= $since)) {
                    $result[] = $entry;
                }
            }
        }
        if ($tail && $limit !== null) {
            return $this->arraySlice ($result, -$limit);
        }
        // if the user provided a 'since' argument
        // we want to $limit the $result starting from the 'since'
        $shouldFilterFromStart = !$tail && $sinceIsDefined;
        return $this->filter_by_limit($result, $limit, $key, $shouldFilterFromStart);
    }

    public function filter_by_value_since_limit(mixed $array, int|string $field, $value = null, ?int $since = null, ?int $limit = null, $key = 'timestamp', $tail = false) {
        $valueIsDefined = $this->valueIsDefined ($value);
        $sinceIsDefined = $this->valueIsDefined ($since);
        $parsedArray = $this->to_array($array);
        $result = $parsedArray;
        // single-pass filter for both symbol and $since
        if ($valueIsDefined || $sinceIsDefined) {
            $result = [ ];
            for ($i = 0; $i < count($parsedArray); $i++) {
                $entry = $parsedArray[$i];
                $entryFiledEqualValue = $entry[$field] === $value;
                $firstCondition = $valueIsDefined ? $entryFiledEqualValue : true;
                $entryKeyValue = $this->safe_value($entry, $key);
                $entryKeyGESince = ($entryKeyValue) && $since && ($entryKeyValue >= $since);
                $secondCondition = $sinceIsDefined ? $entryKeyGESince : true;
                if ($firstCondition && $secondCondition) {
                    $result[] = $entry;
                }
            }
        }
        if ($tail && $limit !== null) {
            return $this->arraySlice ($result, -$limit);
        }
        return $this->filter_by_limit($result, $limit, $key, $sinceIsDefined);
    }

    public function set_sandbox_mode(bool $enabled) {
        if ($enabled) {
            if (is_array($this->urls) && array_key_exists('test', $this->urls)) {
                if (gettype($this->urls['api']) === 'string') {
                    $this->urls['apiBackup'] = $this->urls['api'];
                    $this->urls['api'] = $this->urls['test'];
                } else {
                    $this->urls['apiBackup'] = $this->clone ($this->urls['api']);
                    $this->urls['api'] = $this->clone ($this->urls['test']);
                }
            } else {
                throw new NotSupported($this->id . ' does not have a sandbox URL');
            }
        } elseif (is_array($this->urls) && array_key_exists('apiBackup', $this->urls)) {
            if (gettype($this->urls['api']) === 'string') {
                $this->urls['api'] = $this->urls['apiBackup'];
            } else {
                $this->urls['api'] = $this->clone ($this->urls['apiBackup']);
            }
            $newUrls = $this->omit ($this->urls, 'apiBackup');
            $this->urls = $newUrls;
        }
    }

    public function sign($path, mixed $api = 'public', $method = 'GET', $params = array (), mixed $headers = null, mixed $body = null) {
        return array();
    }

    public function fetch_accounts($params = array ()) {
        throw new NotSupported($this->id . ' fetchAccounts() is not supported yet');
    }

    public function fetch_trades(string $symbol, ?int $since = null, ?int $limit = null, $params = array ()) {
        throw new NotSupported($this->id . ' fetchTrades() is not supported yet');
    }

    public function fetch_trades_ws(string $symbol, ?int $since = null, ?int $limit = null, $params = array ()) {
        throw new NotSupported($this->id . ' fetchTradesWs() is not supported yet');
    }

    public function watch_trades(string $symbol, ?int $since = null, ?int $limit = null, $params = array ()) {
        throw new NotSupported($this->id . ' watchTrades() is not supported yet');
    }

    public function watch_trades_for_symbols(array $symbols, ?int $since = null, ?int $limit = null, $params = array ()) {
        throw new NotSupported($this->id . ' watchTradesForSymbols() is not supported yet');
    }

    public function watch_my_trades_for_symbols(array $symbols, ?int $since = null, ?int $limit = null, $params = array ()) {
        throw new NotSupported($this->id . ' watchMyTradesForSymbols() is not supported yet');
    }

    public function watch_orders_for_symbols(array $symbols, ?int $since = null, ?int $limit = null, $params = array ()) {
        throw new NotSupported($this->id . ' watchOrdersForSymbols() is not supported yet');
    }

    public function watch_ohlcv_for_symbols(array $symbolsAndTimeframes, ?int $since = null, ?int $limit = null, $params = array ()) {
        throw new NotSupported($this->id . ' watchOHLCVForSymbols() is not supported yet');
    }

    public function watch_order_book_for_symbols(array $symbols, ?int $limit = null, $params = array ()) {
        throw new NotSupported($this->id . ' watchOrderBookForSymbols() is not supported yet');
    }

    public function fetch_deposit_addresses(?array $codes = null, $params = array ()) {
        throw new NotSupported($this->id . ' fetchDepositAddresses() is not supported yet');
    }

    public function fetch_order_book(string $symbol, ?int $limit = null, $params = array ()) {
        throw new NotSupported($this->id . ' fetchOrderBook() is not supported yet');
    }

    public function fetch_margin_mode(string $symbol, $params = array ()) {
        if ($this->has['fetchMarginModes']) {
            $marginModes = $this->fetchMarginModes (array( $symbol ), $params);
            return $this->safe_dict($marginModes, $symbol);
        } else {
            throw new NotSupported($this->id . ' fetchMarginMode() is not supported yet');
        }
    }

    public function fetch_margin_modes(?array $symbols = null, $params = array ()) {
        throw new NotSupported($this->id . ' fetchMarginModes () is not supported yet');
    }

    public function fetch_rest_order_book_safe($symbol, $limit = null, $params = array ()) {
        $fetchSnapshotMaxRetries = $this->handleOption ('watchOrderBook', 'maxRetries', 3);
        for ($i = 0; $i < $fetchSnapshotMaxRetries; $i++) {
            try {
                $orderBook = $this->fetch_order_book($symbol, $limit, $params);
                return $orderBook;
            } catch (Exception $e) {
                if (($i + 1) === $fetchSnapshotMaxRetries) {
                    throw $e;
                }
            }
        }
        return null;
    }

    public function watch_order_book(string $symbol, ?int $limit = null, $params = array ()) {
        throw new NotSupported($this->id . ' watchOrderBook() is not supported yet');
    }

    public function fetch_time($params = array ()) {
        throw new NotSupported($this->id . ' fetchTime() is not supported yet');
    }

    public function fetch_trading_limits(?array $symbols = null, $params = array ()) {
        throw new NotSupported($this->id . ' fetchTradingLimits() is not supported yet');
    }

    public function parse_market($market) {
        throw new NotSupported($this->id . ' parseMarket() is not supported yet');
    }

    public function parse_markets($markets) {
        $result = array();
        for ($i = 0; $i < count($markets); $i++) {
            $result[] = $this->parse_market($markets[$i]);
        }
        return $result;
    }

    public function parse_ticker(array $ticker, ?array $market = null) {
        throw new NotSupported($this->id . ' parseTicker() is not supported yet');
    }

    public function parse_deposit_address($depositAddress, ?array $currency = null) {
        throw new NotSupported($this->id . ' parseDepositAddress() is not supported yet');
    }

    public function parse_trade(array $trade, ?array $market = null) {
        throw new NotSupported($this->id . ' parseTrade() is not supported yet');
    }

    public function parse_transaction($transaction, ?array $currency = null) {
        throw new NotSupported($this->id . ' parseTransaction() is not supported yet');
    }

    public function parse_transfer($transfer, ?array $currency = null) {
        throw new NotSupported($this->id . ' parseTransfer() is not supported yet');
    }

    public function parse_account($account) {
        throw new NotSupported($this->id . ' parseAccount() is not supported yet');
    }

    public function parse_ledger_entry($item, ?array $currency = null) {
        throw new NotSupported($this->id . ' parseLedgerEntry() is not supported yet');
    }

    public function parse_order($order, ?array $market = null) {
        throw new NotSupported($this->id . ' parseOrder() is not supported yet');
    }

    public function fetch_cross_borrow_rates($params = array ()) {
        throw new NotSupported($this->id . ' fetchCrossBorrowRates() is not supported yet');
    }

    public function fetch_isolated_borrow_rates($params = array ()) {
        throw new NotSupported($this->id . ' fetchIsolatedBorrowRates() is not supported yet');
    }

    public function parse_market_leverage_tiers($info, ?array $market = null) {
        throw new NotSupported($this->id . ' parseMarketLeverageTiers() is not supported yet');
    }

    public function fetch_leverage_tiers(?array $symbols = null, $params = array ()) {
        throw new NotSupported($this->id . ' fetchLeverageTiers() is not supported yet');
    }

    public function parse_position($position, ?array $market = null) {
        throw new NotSupported($this->id . ' parsePosition() is not supported yet');
    }

    public function parse_funding_rate_history($info, ?array $market = null) {
        throw new NotSupported($this->id . ' parseFundingRateHistory() is not supported yet');
    }

    public function parse_borrow_interest($info, ?array $market = null) {
        throw new NotSupported($this->id . ' parseBorrowInterest() is not supported yet');
    }

    public function parse_ws_trade($trade, ?array $market = null) {
        throw new NotSupported($this->id . ' parseWsTrade() is not supported yet');
    }

    public function parse_ws_order($order, ?array $market = null) {
        throw new NotSupported($this->id . ' parseWsOrder() is not supported yet');
    }

    public function parse_ws_order_trade($trade, ?array $market = null) {
        throw new NotSupported($this->id . ' parseWsOrderTrade() is not supported yet');
    }

    public function parse_ws_ohlcv($ohlcv, ?array $market = null) {
        return $this->parse_ohlcv($ohlcv, $market);
    }

    public function fetch_funding_rates(?array $symbols = null, $params = array ()) {
        throw new NotSupported($this->id . ' fetchFundingRates() is not supported yet');
    }

    public function watch_funding_rate(string $symbol, $params = array ()) {
        throw new NotSupported($this->id . ' watchFundingRate() is not supported yet');
    }

    public function watch_funding_rates(array $symbols, $params = array ()) {
        throw new NotSupported($this->id . ' watchFundingRates() is not supported yet');
    }

    public function watch_funding_rates_for_symbols(array $symbols, $params = array ()) {
        return $this->watchFundingRates ($symbols, $params);
    }

    public function transfer(string $code, float $amount, string $fromAccount, string $toAccount, $params = array ()) {
        throw new NotSupported($this->id . ' transfer() is not supported yet');
    }

    public function withdraw(string $code, float $amount, string $address, $tag = null, $params = array ()) {
        throw new NotSupported($this->id . ' withdraw() is not supported yet');
    }

    public function create_deposit_address(string $code, $params = array ()) {
        throw new NotSupported($this->id . ' createDepositAddress() is not supported yet');
    }

    public function set_leverage(?int $leverage, ?string $symbol = null, $params = array ()) {
        throw new NotSupported($this->id . ' setLeverage() is not supported yet');
    }

    public function fetch_leverage(string $symbol, $params = array ()) {
        if ($this->has['fetchLeverages']) {
            $leverages = $this->fetchLeverages (array( $symbol ), $params);
            return $this->safe_dict($leverages, $symbol);
        } else {
            throw new NotSupported($this->id . ' fetchLeverage() is not supported yet');
        }
    }

    public function fetch_leverages(?array $symbols = null, $params = array ()) {
        throw new NotSupported($this->id . ' fetchLeverages() is not supported yet');
    }

    public function set_position_mode(bool $hedged, ?string $symbol = null, $params = array ()) {
        throw new NotSupported($this->id . ' setPositionMode() is not supported yet');
    }

    public function add_margin(string $symbol, float $amount, $params = array ()) {
        throw new NotSupported($this->id . ' addMargin() is not supported yet');
    }

    public function reduce_margin(string $symbol, float $amount, $params = array ()) {
        throw new NotSupported($this->id . ' reduceMargin() is not supported yet');
    }

    public function set_margin(string $symbol, float $amount, $params = array ()) {
        throw new NotSupported($this->id . ' setMargin() is not supported yet');
    }

    public function fetch_margin_adjustment_history(?string $symbol = null, ?string $type = null, ?float $since = null, ?float $limit = null, $params = array ()) {
        /**
         * fetches the history of margin added or reduced from contract isolated positions
         * @param {string} [$symbol] unified market $symbol
         * @param {string} [$type] "add" or "reduce"
         * @param {int} [$since] timestamp in ms of the earliest change to fetch
         * @param {int} [$limit] the maximum amount of changes to fetch
         * @param {array} $params extra parameters specific to the exchange api endpoint
         * @return {array[]} a list of ~@link https://docs.ccxt.com/#/?id=margin-loan-structure margin structures~
         */
        throw new NotSupported($this->id . ' fetchMarginAdjustmentHistory() is not supported yet');
    }

    public function set_margin_mode(string $marginMode, ?string $symbol = null, $params = array ()) {
        throw new NotSupported($this->id . ' setMarginMode() is not supported yet');
    }

    public function fetch_deposit_addresses_by_network(string $code, $params = array ()) {
        throw new NotSupported($this->id . ' fetchDepositAddressesByNetwork() is not supported yet');
    }

    public function fetch_open_interest_history(string $symbol, $timeframe = '1h', ?int $since = null, ?int $limit = null, $params = array ()) {
        throw new NotSupported($this->id . ' fetchOpenInterestHistory() is not supported yet');
    }

    public function fetch_open_interest(string $symbol, $params = array ()) {
        throw new NotSupported($this->id . ' fetchOpenInterest() is not supported yet');
    }

    public function sign_in($params = array ()) {
        throw new NotSupported($this->id . ' signIn() is not supported yet');
    }

    public function fetch_payment_methods($params = array ()) {
        throw new NotSupported($this->id . ' fetchPaymentMethods() is not supported yet');
    }

    public function parse_to_int($number) {
        // Solve Common intvalmisuse ex => intval((since / (string) 1000))
        // using a $number which is not valid in ts
        $stringifiedNumber = $this->number_to_string($number);
        $convertedNumber = floatval($stringifiedNumber);
        return intval($convertedNumber);
    }

    public function parse_to_numeric($number) {
        $stringVersion = $this->number_to_string($number); // this will convert 1.0 and 1 to "1" and 1.1 to "1.1"
        // keep this in mind:
        // in JS => 1 == 1.0 is true;  1 === 1.0 is true
        // in Python => 1 == 1.0 is true
        // in PHP 1 == 1.0 is true, but 1 === 1.0 is false
        if (mb_strpos($stringVersion, '.') !== false) {
            return floatval($stringVersion);
        }
        return intval($stringVersion);
    }

    public function is_round_number(float $value) {
        // this method is similar to isInteger, but this is more loyal and does not check for types.
        // i.e. isRoundNumber(1.000) returns true, while isInteger(1.000) returns false
        $res = $this->parse_to_numeric((fmod($value, 1)));
        return $res === 0;
    }

    public function after_construct() {
        $this->create_networks_by_id_object();
    }

    public function create_networks_by_id_object() {
        // automatically generate network-id-to-code mappings
        $networkIdsToCodesGenerated = $this->invert_flat_string_dictionary($this->safe_value($this->options, 'networks', array())); // invert defined networks dictionary
        $this->options['networksById'] = array_merge($networkIdsToCodesGenerated, $this->safe_value($this->options, 'networksById', array())); // support manually overriden "networksById" dictionary too
    }

    public function get_default_options() {
        return array(
            'defaultNetworkCodeReplacements' => array(
                'ETH' => array( 'ERC20' => 'ETH' ),
                'TRX' => array( 'TRC20' => 'TRX' ),
                'CRO' => array( 'CRC20' => 'CRONOS' ),
            ),
        );
    }

    public function safe_ledger_entry(array $entry, ?array $currency = null) {
        $currency = $this->safe_currency(null, $currency);
        $direction = $this->safe_string($entry, 'direction');
        $before = $this->safe_string($entry, 'before');
        $after = $this->safe_string($entry, 'after');
        $amount = $this->safe_string($entry, 'amount');
        if ($amount !== null) {
            if ($before === null && $after !== null) {
                $before = Precise::string_sub($after, $amount);
            } elseif ($before !== null && $after === null) {
                $after = Precise::string_add($before, $amount);
            }
        }
        if ($before !== null && $after !== null) {
            if ($direction === null) {
                if (Precise::string_gt($before, $after)) {
                    $direction = 'out';
                }
                if (Precise::string_gt($after, $before)) {
                    $direction = 'in';
                }
            }
        }
        $fee = $this->safe_value($entry, 'fee');
        if ($fee !== null) {
            $fee['cost'] = $this->safe_number($fee, 'cost');
        }
        $timestamp = $this->safe_integer($entry, 'timestamp');
        $info = $this->safe_dict($entry, 'info', array());
        return array(
            'id' => $this->safe_string($entry, 'id'),
            'timestamp' => $timestamp,
            'datetime' => $this->iso8601 ($timestamp),
            'direction' => $direction,
            'account' => $this->safe_string($entry, 'account'),
            'referenceId' => $this->safe_string($entry, 'referenceId'),
            'referenceAccount' => $this->safe_string($entry, 'referenceAccount'),
            'type' => $this->safe_string($entry, 'type'),
            'currency' => $currency['code'],
            'amount' => $this->parse_number($amount),
            'before' => $this->parse_number($before),
            'after' => $this->parse_number($after),
            'status' => $this->safe_string($entry, 'status'),
            'fee' => $fee,
            'info' => $info,
        );
    }

    public function safe_currency_structure(array $currency) {
        return array_merge(array(
            'info' => null,
            'id' => null,
            'numericId' => null,
            'code' => null,
            'precision' => null,
            'type' => null,
            'name' => null,
            'active' => null,
            'deposit' => null,
            'withdraw' => null,
            'fee' => null,
            'fees' => array(),
            'networks' => array(),
            'limits' => array(
                'deposit' => array(
                    'min' => null,
                    'max' => null,
                ),
                'withdraw' => array(
                    'min' => null,
                    'max' => null,
                ),
            ),
        ), $currency);
    }

    public function safe_market_structure($market = null) {
        $cleanStructure = array(
            'id' => null,
            'lowercaseId' => null,
            'symbol' => null,
            'base' => null,
            'quote' => null,
            'settle' => null,
            'baseId' => null,
            'quoteId' => null,
            'settleId' => null,
            'type' => null,
            'spot' => null,
            'margin' => null,
            'swap' => null,
            'future' => null,
            'option' => null,
            'index' => null,
            'active' => null,
            'contract' => null,
            'linear' => null,
            'inverse' => null,
            'subType' => null,
            'taker' => null,
            'maker' => null,
            'contractSize' => null,
            'expiry' => null,
            'expiryDatetime' => null,
            'strike' => null,
            'optionType' => null,
            'precision' => array(
                'amount' => null,
                'price' => null,
                'cost' => null,
                'base' => null,
                'quote' => null,
            ),
            'limits' => array(
                'leverage' => array(
                    'min' => null,
                    'max' => null,
                ),
                'amount' => array(
                    'min' => null,
                    'max' => null,
                ),
                'price' => array(
                    'min' => null,
                    'max' => null,
                ),
                'cost' => array(
                    'min' => null,
                    'max' => null,
                ),
            ),
            'created' => null,
            'info' => null,
        );
        if ($market !== null) {
            $result = array_merge($cleanStructure, $market);
            // set null swap/future/etc
            if ($result['spot']) {
                if ($result['contract'] === null) {
                    $result['contract'] = false;
                }
                if ($result['swap'] === null) {
                    $result['swap'] = false;
                }
                if ($result['future'] === null) {
                    $result['future'] = false;
                }
                if ($result['option'] === null) {
                    $result['option'] = false;
                }
                if ($result['index'] === null) {
                    $result['index'] = false;
                }
            }
            return $result;
        }
        return $cleanStructure;
    }

    public function set_markets($markets, $currencies = null) {
        $values = array();
        $this->markets_by_id = array();
        // handle marketId conflicts
        // we insert spot $markets first
        $marketValues = $this->sort_by($this->to_array($markets), 'spot', true, true);
        for ($i = 0; $i < count($marketValues); $i++) {
            $value = $marketValues[$i];
            if (is_array($this->markets_by_id) && array_key_exists($value['id'], $this->markets_by_id)) {
                ($this->markets_by_id[$value['id']])[] = $value;
            } else {
                $this->markets_by_id[$value['id']] = array( $value );
            }
            $market = $this->deep_extend($this->safe_market_structure(), array(
                'precision' => $this->precision,
                'limits' => $this->limits,
            ), $this->fees['trading'], $value);
            if ($market['linear']) {
                $market['subType'] = 'linear';
            } elseif ($market['inverse']) {
                $market['subType'] = 'inverse';
            } else {
                $market['subType'] = null;
            }
            $values[] = $market;
        }
        $this->markets = $this->index_by($values, 'symbol');
        $marketsSortedBySymbol = $this->keysort ($this->markets);
        $marketsSortedById = $this->keysort ($this->markets_by_id);
        $this->symbols = is_array($marketsSortedBySymbol) ? array_keys($marketsSortedBySymbol) : array();
        $this->ids = is_array($marketsSortedById) ? array_keys($marketsSortedById) : array();
        if ($currencies !== null) {
            // $currencies is always null when called in constructor but not when called from loadMarkets
            $this->currencies = $this->deep_extend($this->currencies, $currencies);
        } else {
            $baseCurrencies = array();
            $quoteCurrencies = array();
            for ($i = 0; $i < count($values); $i++) {
                $market = $values[$i];
                $defaultCurrencyPrecision = ($this->precisionMode === DECIMAL_PLACES) ? 8 : $this->parse_number('1e-8');
                $marketPrecision = $this->safe_dict($market, 'precision', array());
                if (is_array($market) && array_key_exists('base', $market)) {
                    $currency = $this->safe_currency_structure(array(
                        'id' => $this->safe_string_2($market, 'baseId', 'base'),
                        'numericId' => $this->safe_integer($market, 'baseNumericId'),
                        'code' => $this->safe_string($market, 'base'),
                        'precision' => $this->safe_value_2($marketPrecision, 'base', 'amount', $defaultCurrencyPrecision),
                    ));
                    $baseCurrencies[] = $currency;
                }
                if (is_array($market) && array_key_exists('quote', $market)) {
                    $currency = $this->safe_currency_structure(array(
                        'id' => $this->safe_string_2($market, 'quoteId', 'quote'),
                        'numericId' => $this->safe_integer($market, 'quoteNumericId'),
                        'code' => $this->safe_string($market, 'quote'),
                        'precision' => $this->safe_value_2($marketPrecision, 'quote', 'price', $defaultCurrencyPrecision),
                    ));
                    $quoteCurrencies[] = $currency;
                }
            }
            $baseCurrencies = $this->sort_by($baseCurrencies, 'code', false, '');
            $quoteCurrencies = $this->sort_by($quoteCurrencies, 'code', false, '');
            $this->baseCurrencies = $this->index_by($baseCurrencies, 'code');
            $this->quoteCurrencies = $this->index_by($quoteCurrencies, 'code');
            $allCurrencies = $this->array_concat($baseCurrencies, $quoteCurrencies);
            $groupedCurrencies = $this->group_by($allCurrencies, 'code');
            $codes = is_array($groupedCurrencies) ? array_keys($groupedCurrencies) : array();
            $resultingCurrencies = array();
            for ($i = 0; $i < count($codes); $i++) {
                $code = $codes[$i];
                $groupedCurrenciesCode = $this->safe_list($groupedCurrencies, $code, array());
                $highestPrecisionCurrency = $this->safe_value($groupedCurrenciesCode, 0);
                for ($j = 1; $j < count($groupedCurrenciesCode); $j++) {
                    $currentCurrency = $groupedCurrenciesCode[$j];
                    if ($this->precisionMode === TICK_SIZE) {
                        $highestPrecisionCurrency = ($currentCurrency['precision'] < $highestPrecisionCurrency['precision']) ? $currentCurrency : $highestPrecisionCurrency;
                    } else {
                        $highestPrecisionCurrency = ($currentCurrency['precision'] > $highestPrecisionCurrency['precision']) ? $currentCurrency : $highestPrecisionCurrency;
                    }
                }
                $resultingCurrencies[] = $highestPrecisionCurrency;
            }
            $sortedCurrencies = $this->sort_by($resultingCurrencies, 'code');
            $this->currencies = $this->deep_extend($this->currencies, $this->index_by($sortedCurrencies, 'code'));
        }
        $this->currencies_by_id = $this->index_by($this->currencies, 'id');
        $currenciesSortedByCode = $this->keysort ($this->currencies);
        $this->codes = is_array($currenciesSortedByCode) ? array_keys($currenciesSortedByCode) : array();
        return $this->markets;
    }

    public function get_describe_for_extended_ws_exchange(mixed $currentRestInstance, mixed $parentRestInstance, array $wsBaseDescribe) {
        $extendedRestDescribe = $this->deep_extend($parentRestInstance->describe (), $currentRestInstance->describe ());
        $superWithRestDescribe = $this->deep_extend($extendedRestDescribe, $wsBaseDescribe);
        return $superWithRestDescribe;
    }

    public function safe_balance(array $balance) {
        $balances = $this->omit ($balance, array( 'info', 'timestamp', 'datetime', 'free', 'used', 'total' ));
        $codes = is_array($balances) ? array_keys($balances) : array();
        $balance['free'] = array();
        $balance['used'] = array();
        $balance['total'] = array();
        $debtBalance = array();
        for ($i = 0; $i < count($codes); $i++) {
            $code = $codes[$i];
            $total = $this->safe_string($balance[$code], 'total');
            $free = $this->safe_string($balance[$code], 'free');
            $used = $this->safe_string($balance[$code], 'used');
            $debt = $this->safe_string($balance[$code], 'debt');
            if (($total === null) && ($free !== null) && ($used !== null)) {
                $total = Precise::string_add($free, $used);
            }
            if (($free === null) && ($total !== null) && ($used !== null)) {
                $free = Precise::string_sub($total, $used);
            }
            if (($used === null) && ($total !== null) && ($free !== null)) {
                $used = Precise::string_sub($total, $free);
            }
            $balance[$code]['free'] = $this->parse_number($free);
            $balance[$code]['used'] = $this->parse_number($used);
            $balance[$code]['total'] = $this->parse_number($total);
            $balance['free'][$code] = $balance[$code]['free'];
            $balance['used'][$code] = $balance[$code]['used'];
            $balance['total'][$code] = $balance[$code]['total'];
            if ($debt !== null) {
                $balance[$code]['debt'] = $this->parse_number($debt);
                $debtBalance[$code] = $balance[$code]['debt'];
            }
        }
        $debtBalanceArray = is_array($debtBalance) ? array_keys($debtBalance) : array();
        $length = count($debtBalanceArray);
        if ($length) {
            $balance['debt'] = $debtBalance;
        }
        return $balance;
    }

    public function safe_order(array $order, ?array $market = null) {
        // parses numbers
        // * it is important pass the $trades $rawTrades
        $amount = $this->omit_zero($this->safe_string($order, 'amount'));
        $remaining = $this->safe_string($order, 'remaining');
        $filled = $this->safe_string($order, 'filled');
        $cost = $this->safe_string($order, 'cost');
        $average = $this->omit_zero($this->safe_string($order, 'average'));
        $price = $this->omit_zero($this->safe_string($order, 'price'));
        $lastTradeTimeTimestamp = $this->safe_integer($order, 'lastTradeTimestamp');
        $symbol = $this->safe_string($order, 'symbol');
        $side = $this->safe_string($order, 'side');
        $status = $this->safe_string($order, 'status');
        $parseFilled = ($filled === null);
        $parseCost = ($cost === null);
        $parseLastTradeTimeTimestamp = ($lastTradeTimeTimestamp === null);
        $fee = $this->safe_value($order, 'fee');
        $parseFee = ($fee === null);
        $parseFees = $this->safe_value($order, 'fees') === null;
        $parseSymbol = $symbol === null;
        $parseSide = $side === null;
        $shouldParseFees = $parseFee || $parseFees;
        $fees = $this->safe_list($order, 'fees', array());
        $trades = array();
        if ($parseFilled || $parseCost || $shouldParseFees) {
            $rawTrades = $this->safe_value($order, 'trades', $trades);
            $oldNumber = $this->number;
            // we parse $trades here!
            $this->number = 'strval';
            $firstTrade = $this->safe_value($rawTrades, 0);
            // parse $trades if they haven't already been parsed
            $tradesAreParsed = (($firstTrade !== null) && (is_array($firstTrade) && array_key_exists('info', $firstTrade)) && (is_array($firstTrade) && array_key_exists('id', $firstTrade)));
            if (!$tradesAreParsed) {
                $trades = $this->parse_trades($rawTrades, $market);
            } else {
                $trades = $rawTrades;
            }
            $this->number = $oldNumber;
            $tradesLength = 0;
            $isArray = gettype($trades) === 'array' && array_keys($trades) === array_keys(array_keys($trades));
            if ($isArray) {
                $tradesLength = count($trades);
            }
            if ($isArray && ($tradesLength > 0)) {
                // move properties that are defined in $trades up into the $order
                if ($order['symbol'] === null) {
                    $order['symbol'] = $trades[0]['symbol'];
                }
                if ($order['side'] === null) {
                    $order['side'] = $trades[0]['side'];
                }
                if ($order['type'] === null) {
                    $order['type'] = $trades[0]['type'];
                }
                if ($order['id'] === null) {
                    $order['id'] = $trades[0]['order'];
                }
                if ($parseFilled) {
                    $filled = '0';
                }
                if ($parseCost) {
                    $cost = '0';
                }
                for ($i = 0; $i < count($trades); $i++) {
                    $trade = $trades[$i];
                    $tradeAmount = $this->safe_string($trade, 'amount');
                    if ($parseFilled && ($tradeAmount !== null)) {
                        $filled = Precise::string_add($filled, $tradeAmount);
                    }
                    $tradeCost = $this->safe_string($trade, 'cost');
                    if ($parseCost && ($tradeCost !== null)) {
                        $cost = Precise::string_add($cost, $tradeCost);
                    }
                    if ($parseSymbol) {
                        $symbol = $this->safe_string($trade, 'symbol');
                    }
                    if ($parseSide) {
                        $side = $this->safe_string($trade, 'side');
                    }
                    $tradeTimestamp = $this->safe_value($trade, 'timestamp');
                    if ($parseLastTradeTimeTimestamp && ($tradeTimestamp !== null)) {
                        if ($lastTradeTimeTimestamp === null) {
                            $lastTradeTimeTimestamp = $tradeTimestamp;
                        } else {
                            $lastTradeTimeTimestamp = max ($lastTradeTimeTimestamp, $tradeTimestamp);
                        }
                    }
                    if ($shouldParseFees) {
                        $tradeFees = $this->safe_value($trade, 'fees');
                        if ($tradeFees !== null) {
                            for ($j = 0; $j < count($tradeFees); $j++) {
                                $tradeFee = $tradeFees[$j];
                                $fees[] = array_merge(array(), $tradeFee);
                            }
                        } else {
                            $tradeFee = $this->safe_value($trade, 'fee');
                            if ($tradeFee !== null) {
                                $fees[] = array_merge(array(), $tradeFee);
                            }
                        }
                    }
                }
            }
        }
        if ($shouldParseFees) {
            $reducedFees = $this->reduceFees ? $this->reduce_fees_by_currency($fees) : $fees;
            $reducedLength = count($reducedFees);
            for ($i = 0; $i < $reducedLength; $i++) {
                $reducedFees[$i]['cost'] = $this->safe_number($reducedFees[$i], 'cost');
                if (is_array($reducedFees[$i]) && array_key_exists('rate', $reducedFees[$i])) {
                    $reducedFees[$i]['rate'] = $this->safe_number($reducedFees[$i], 'rate');
                }
            }
            if (!$parseFee && ($reducedLength === 0)) {
                // copy $fee to avoid modification by reference
                $feeCopy = $this->deep_extend($fee);
                $feeCopy['cost'] = $this->safe_number($feeCopy, 'cost');
                if (is_array($feeCopy) && array_key_exists('rate', $feeCopy)) {
                    $feeCopy['rate'] = $this->safe_number($feeCopy, 'rate');
                }
                $reducedFees[] = $feeCopy;
            }
            $order['fees'] = $reducedFees;
            if ($parseFee && ($reducedLength === 1)) {
                $order['fee'] = $reducedFees[0];
            }
        }
        if ($amount === null) {
            // ensure $amount = $filled . $remaining
            if ($filled !== null && $remaining !== null) {
                $amount = Precise::string_add($filled, $remaining);
            } elseif ($status === 'closed') {
                $amount = $filled;
            }
        }
        if ($filled === null) {
            if ($amount !== null && $remaining !== null) {
                $filled = Precise::string_sub($amount, $remaining);
            } elseif ($status === 'closed' && $amount !== null) {
                $filled = $amount;
            }
        }
        if ($remaining === null) {
            if ($amount !== null && $filled !== null) {
                $remaining = Precise::string_sub($amount, $filled);
            } elseif ($status === 'closed') {
                $remaining = '0';
            }
        }
        // ensure that the $average field is calculated correctly
        $inverse = $this->safe_bool($market, 'inverse', false);
        $contractSize = $this->number_to_string($this->safe_value($market, 'contractSize', 1));
        // $inverse
        // $price = $filled * contract size / $cost
        //
        // linear
        // $price = $cost / ($filled * contract size)
        if ($average === null) {
            if (($filled !== null) && ($cost !== null) && Precise::string_gt($filled, '0')) {
                $filledTimesContractSize = Precise::string_mul($filled, $contractSize);
                if ($inverse) {
                    $average = Precise::string_div($filledTimesContractSize, $cost);
                } else {
                    $average = Precise::string_div($cost, $filledTimesContractSize);
                }
            }
        }
        // similarly
        // $inverse
        // $cost = $filled * contract size / $price
        //
        // linear
        // $cost = $filled * contract size * $price
        $costPriceExists = ($average !== null) || ($price !== null);
        if ($parseCost && ($filled !== null) && $costPriceExists) {
            $multiplyPrice = null;
            if ($average === null) {
                $multiplyPrice = $price;
            } else {
                $multiplyPrice = $average;
            }
            // contract trading
            $filledTimesContractSize = Precise::string_mul($filled, $contractSize);
            if ($inverse) {
                $cost = Precise::string_div($filledTimesContractSize, $multiplyPrice);
            } else {
                $cost = Precise::string_mul($filledTimesContractSize, $multiplyPrice);
            }
        }
        // support for $market orders
        $orderType = $this->safe_value($order, 'type');
        $emptyPrice = ($price === null) || Precise::string_equals($price, '0');
        if ($emptyPrice && ($orderType === 'market')) {
            $price = $average;
        }
        // we have $trades with string values at this point so we will mutate them
        for ($i = 0; $i < count($trades); $i++) {
            $entry = $trades[$i];
            $entry['amount'] = $this->safe_number($entry, 'amount');
            $entry['price'] = $this->safe_number($entry, 'price');
            $entry['cost'] = $this->safe_number($entry, 'cost');
            $tradeFee = $this->safe_dict($entry, 'fee', array());
            $tradeFee['cost'] = $this->safe_number($tradeFee, 'cost');
            if (is_array($tradeFee) && array_key_exists('rate', $tradeFee)) {
                $tradeFee['rate'] = $this->safe_number($tradeFee, 'rate');
            }
            $entryFees = $this->safe_list($entry, 'fees', array());
            for ($j = 0; $j < count($entryFees); $j++) {
                $entryFees[$j]['cost'] = $this->safe_number($entryFees[$j], 'cost');
            }
            $entry['fees'] = $entryFees;
            $entry['fee'] = $tradeFee;
        }
        $timeInForce = $this->safe_string($order, 'timeInForce');
        $postOnly = $this->safe_value($order, 'postOnly');
        // timeInForceHandling
        if ($timeInForce === null) {
            if ($this->safe_string($order, 'type') === 'market') {
                $timeInForce = 'IOC';
            }
            // allow $postOnly override
            if ($postOnly) {
                $timeInForce = 'PO';
            }
        } elseif ($postOnly === null) {
            // $timeInForce is not null here
            $postOnly = $timeInForce === 'PO';
        }
        $timestamp = $this->safe_integer($order, 'timestamp');
        $lastUpdateTimestamp = $this->safe_integer($order, 'lastUpdateTimestamp');
        $datetime = $this->safe_string($order, 'datetime');
        if ($datetime === null) {
            $datetime = $this->iso8601 ($timestamp);
        }
        $triggerPrice = $this->parse_number($this->safe_string_2($order, 'triggerPrice', 'stopPrice'));
        $takeProfitPrice = $this->parse_number($this->safe_string($order, 'takeProfitPrice'));
        $stopLossPrice = $this->parse_number($this->safe_string($order, 'stopLossPrice'));
        return array_merge($order, array(
            'id' => $this->safe_string($order, 'id'),
            'clientOrderId' => $this->safe_string($order, 'clientOrderId'),
            'timestamp' => $timestamp,
            'datetime' => $datetime,
            'symbol' => $symbol,
            'type' => $this->safe_string($order, 'type'),
            'side' => $side,
            'lastTradeTimestamp' => $lastTradeTimeTimestamp,
            'lastUpdateTimestamp' => $lastUpdateTimestamp,
            'price' => $this->parse_number($price),
            'amount' => $this->parse_number($amount),
            'cost' => $this->parse_number($cost),
            'average' => $this->parse_number($average),
            'filled' => $this->parse_number($filled),
            'remaining' => $this->parse_number($remaining),
            'timeInForce' => $timeInForce,
            'postOnly' => $postOnly,
            'trades' => $trades,
            'reduceOnly' => $this->safe_value($order, 'reduceOnly'),
            'stopPrice' => $triggerPrice,  // ! deprecated, use $triggerPrice instead
            'triggerPrice' => $triggerPrice,
            'takeProfitPrice' => $takeProfitPrice,
            'stopLossPrice' => $stopLossPrice,
            'status' => $status,
            'fee' => $this->safe_value($order, 'fee'),
        ));
    }

    public function parse_orders(array $orders, ?array $market = null, ?int $since = null, ?int $limit = null, $params = array ()) {
        //
        // the value of $orders is either a dict or a list
        //
        // dict
        //
        //     {
        //         'id1' => array( ... ),
        //         'id2' => array( ... ),
        //         'id3' => array( ... ),
        //         ...
        //     }
        //
        // list
        //
        //     array(
        //         array( 'id' => 'id1', ... ),
        //         array( 'id' => 'id2', ... ),
        //         array( 'id' => 'id3', ... ),
        //         ...
        //     )
        //
        $results = array();
        if (gettype($orders) === 'array' && array_keys($orders) === array_keys(array_keys($orders))) {
            for ($i = 0; $i < count($orders); $i++) {
                $order = array_merge($this->parse_order($orders[$i], $market), $params);
                $results[] = $order;
            }
        } else {
            $ids = is_array($orders) ? array_keys($orders) : array();
            for ($i = 0; $i < count($ids); $i++) {
                $id = $ids[$i];
                $order = array_merge($this->parse_order(array_merge(array( 'id' => $id ), $orders[$id]), $market), $params);
                $results[] = $order;
            }
        }
        $results = $this->sort_by($results, 'timestamp');
        $symbol = ($market !== null) ? $market['symbol'] : null;
        return $this->filter_by_symbol_since_limit($results, $symbol, $since, $limit);
    }

    public function calculate_fee(string $symbol, string $type, string $side, float $amount, float $price, $takerOrMaker = 'taker', $params = array ()) {
        /**
         * calculates the presumptive fee that would be charged for an order
         * @param {string} $symbol unified $market $symbol
         * @param {string} $type 'market' or 'limit'
         * @param {string} $side 'buy' or 'sell'
         * @param {float} $amount how much you want to trade, in units of the base currency on most exchanges, or number of contracts
         * @param {float} $price the $price for the order to be filled at, in units of the quote currency
         * @param {string} $takerOrMaker 'taker' or 'maker'
         * @param {array} $params
         * @return {array} contains the $rate, the percentage multiplied to the order $amount to obtain the fee $amount, and $cost, the total value of the fee in units of the quote currency, for the order
         */
        if ($type === 'market' && $takerOrMaker === 'maker') {
            throw new ArgumentsRequired($this->id . ' calculateFee() - you have provided incompatible arguments - "market" $type order can not be "maker". Change either the "type" or the "takerOrMaker" argument to calculate the fee.');
        }
        $market = $this->markets[$symbol];
        $feeSide = $this->safe_string($market, 'feeSide', 'quote');
        $useQuote = null;
        if ($feeSide === 'get') {
            // the fee is always in the currency you get
            $useQuote = $side === 'sell';
        } elseif ($feeSide === 'give') {
            // the fee is always in the currency you give
            $useQuote = $side === 'buy';
        } else {
            // the fee is always in $feeSide currency
            $useQuote = $feeSide === 'quote';
        }
        $cost = $this->number_to_string($amount);
        $key = null;
        if ($useQuote) {
            $priceString = $this->number_to_string($price);
            $cost = Precise::string_mul($cost, $priceString);
            $key = 'quote';
        } else {
            $key = 'base';
        }
        // for derivatives, the fee is in 'settle' currency
        if (!$market['spot']) {
            $key = 'settle';
        }
        // even if `$takerOrMaker` argument was set to 'maker', for 'market' orders we should forcefully override it to 'taker'
        if ($type === 'market') {
            $takerOrMaker = 'taker';
        }
        $rate = $this->safe_string($market, $takerOrMaker);
        $cost = Precise::string_mul($cost, $rate);
        return array(
            'type' => $takerOrMaker,
            'currency' => $market[$key],
            'rate' => $this->parse_number($rate),
            'cost' => $this->parse_number($cost),
        );
    }

    public function safe_liquidation(array $liquidation, ?array $market = null) {
        $contracts = $this->safe_string($liquidation, 'contracts');
        $contractSize = $this->safe_string($market, 'contractSize');
        $price = $this->safe_string($liquidation, 'price');
        $baseValue = $this->safe_string($liquidation, 'baseValue');
        $quoteValue = $this->safe_string($liquidation, 'quoteValue');
        if (($baseValue === null) && ($contracts !== null) && ($contractSize !== null) && ($price !== null)) {
            $baseValue = Precise::string_mul($contracts, $contractSize);
        }
        if (($quoteValue === null) && ($baseValue !== null) && ($price !== null)) {
            $quoteValue = Precise::string_mul($baseValue, $price);
        }
        $liquidation['contracts'] = $this->parse_number($contracts);
        $liquidation['contractSize'] = $this->parse_number($contractSize);
        $liquidation['price'] = $this->parse_number($price);
        $liquidation['baseValue'] = $this->parse_number($baseValue);
        $liquidation['quoteValue'] = $this->parse_number($quoteValue);
        return $liquidation;
    }

    public function safe_trade(array $trade, ?array $market = null) {
        $amount = $this->safe_string($trade, 'amount');
        $price = $this->safe_string($trade, 'price');
        $cost = $this->safe_string($trade, 'cost');
        if ($cost === null) {
            // contract trading
            $contractSize = $this->safe_string($market, 'contractSize');
            $multiplyPrice = $price;
            if ($contractSize !== null) {
                $inverse = $this->safe_bool($market, 'inverse', false);
                if ($inverse) {
                    $multiplyPrice = Precise::string_div('1', $price);
                }
                $multiplyPrice = Precise::string_mul($multiplyPrice, $contractSize);
            }
            $cost = Precise::string_mul($multiplyPrice, $amount);
        }
        $parseFee = $this->safe_value($trade, 'fee') === null;
        $parseFees = $this->safe_value($trade, 'fees') === null;
        $shouldParseFees = $parseFee || $parseFees;
        $fees = array();
        $fee = $this->safe_value($trade, 'fee');
        if ($shouldParseFees) {
            $reducedFees = $this->reduceFees ? $this->reduce_fees_by_currency($fees) : $fees;
            $reducedLength = count($reducedFees);
            for ($i = 0; $i < $reducedLength; $i++) {
                $reducedFees[$i]['cost'] = $this->safe_number($reducedFees[$i], 'cost');
                if (is_array($reducedFees[$i]) && array_key_exists('rate', $reducedFees[$i])) {
                    $reducedFees[$i]['rate'] = $this->safe_number($reducedFees[$i], 'rate');
                }
            }
            if (!$parseFee && ($reducedLength === 0)) {
                // copy $fee to avoid modification by reference
                $feeCopy = $this->deep_extend($fee);
                $feeCopy['cost'] = $this->safe_number($feeCopy, 'cost');
                if (is_array($feeCopy) && array_key_exists('rate', $feeCopy)) {
                    $feeCopy['rate'] = $this->safe_number($feeCopy, 'rate');
                }
                $reducedFees[] = $feeCopy;
            }
            if ($parseFees) {
                $trade['fees'] = $reducedFees;
            }
            if ($parseFee && ($reducedLength === 1)) {
                $trade['fee'] = $reducedFees[0];
            }
            $tradeFee = $this->safe_value($trade, 'fee');
            if ($tradeFee !== null) {
                $tradeFee['cost'] = $this->safe_number($tradeFee, 'cost');
                if (is_array($tradeFee) && array_key_exists('rate', $tradeFee)) {
                    $tradeFee['rate'] = $this->safe_number($tradeFee, 'rate');
                }
                $trade['fee'] = $tradeFee;
            }
        }
        $trade['amount'] = $this->parse_number($amount);
        $trade['price'] = $this->parse_number($price);
        $trade['cost'] = $this->parse_number($cost);
        return $trade;
    }

    public function invert_flat_string_dictionary($dict) {
        $reversed = array();
        $keys = is_array($dict) ? array_keys($dict) : array();
        for ($i = 0; $i < count($keys); $i++) {
            $key = $keys[$i];
            $value = $dict[$key];
            if (gettype($value) === 'string') {
                $reversed[$value] = $key;
            }
        }
        return $reversed;
    }

    public function reduce_fees_by_currency($fees) {
        //
        // this function takes a list of $fee structures having the following format
        //
        //     string = true
        //
        //     array(
        //         array( 'currency' => 'BTC', 'cost' => '0.1' ),
        //         array( 'currency' => 'BTC', 'cost' => '0.2'  ),
        //         array( 'currency' => 'BTC', 'cost' => '0.2', 'rate' => '0.00123' ),
        //         array( 'currency' => 'BTC', 'cost' => '0.4', 'rate' => '0.00123' ),
        //         array( 'currency' => 'BTC', 'cost' => '0.5', 'rate' => '0.00456' ),
        //         array( 'currency' => 'USDT', 'cost' => '12.3456' ),
        //     )
        //
        //     string = false
        //
        //     array(
        //         array( 'currency' => 'BTC', 'cost' => 0.1 ),
        //         array( 'currency' => 'BTC', 'cost' => 0.2 ),
        //         array( 'currency' => 'BTC', 'cost' => 0.2, 'rate' => 0.00123 ),
        //         array( 'currency' => 'BTC', 'cost' => 0.4, 'rate' => 0.00123 ),
        //         array( 'currency' => 'BTC', 'cost' => 0.5, 'rate' => 0.00456 ),
        //         array( 'currency' => 'USDT', 'cost' => 12.3456 ),
        //     )
        //
        // and returns a $reduced $fee list, where $fees are summed per currency and $rate (if any)
        //
        //     string = true
        //
        //     array(
        //         array( 'currency' => 'BTC', 'cost' => '0.4'  ),
        //         array( 'currency' => 'BTC', 'cost' => '0.6', 'rate' => '0.00123' ),
        //         array( 'currency' => 'BTC', 'cost' => '0.5', 'rate' => '0.00456' ),
        //         array( 'currency' => 'USDT', 'cost' => '12.3456' ),
        //     )
        //
        //     string  = false
        //
        //     array(
        //         array( 'currency' => 'BTC', 'cost' => 0.3  ),
        //         array( 'currency' => 'BTC', 'cost' => 0.6, 'rate' => 0.00123 ),
        //         array( 'currency' => 'BTC', 'cost' => 0.5, 'rate' => 0.00456 ),
        //         array( 'currency' => 'USDT', 'cost' => 12.3456 ),
        //     )
        //
        $reduced = array();
        for ($i = 0; $i < count($fees); $i++) {
            $fee = $fees[$i];
            $feeCurrencyCode = $this->safe_string($fee, 'currency');
            if ($feeCurrencyCode !== null) {
                $rate = $this->safe_string($fee, 'rate');
                $cost = $this->safe_value($fee, 'cost');
                if (Precise::string_eq($cost, '0')) {
                    // omit zero $cost $fees
                    continue;
                }
                if (!(is_array($reduced) && array_key_exists($feeCurrencyCode, $reduced))) {
                    $reduced[$feeCurrencyCode] = array();
                }
                $rateKey = ($rate === null) ? '' : $rate;
                if (is_array($reduced[$feeCurrencyCode]) && array_key_exists($rateKey, $reduced[$feeCurrencyCode])) {
                    $reduced[$feeCurrencyCode][$rateKey]['cost'] = Precise::string_add($reduced[$feeCurrencyCode][$rateKey]['cost'], $cost);
                } else {
                    $reduced[$feeCurrencyCode][$rateKey] = array(
                        'currency' => $feeCurrencyCode,
                        'cost' => $cost,
                    );
                    if ($rate !== null) {
                        $reduced[$feeCurrencyCode][$rateKey]['rate'] = $rate;
                    }
                }
            }
        }
        $result = array();
        $feeValues = is_array($reduced) ? array_values($reduced) : array();
        for ($i = 0; $i < count($feeValues); $i++) {
            $reducedFeeValues = is_array($feeValues[$i]) ? array_values($feeValues[$i]) : array();
            $result = $this->array_concat($result, $reducedFeeValues);
        }
        return $result;
    }

    public function safe_ticker(array $ticker, ?array $market = null) {
        $open = $this->omit_zero($this->safe_string($ticker, 'open'));
        $close = $this->omit_zero($this->safe_string($ticker, 'close'));
        $last = $this->omit_zero($this->safe_string($ticker, 'last'));
        $change = $this->omit_zero($this->safe_string($ticker, 'change'));
        $percentage = $this->omit_zero($this->safe_string($ticker, 'percentage'));
        $average = $this->omit_zero($this->safe_string($ticker, 'average'));
        $vwap = $this->omit_zero($this->safe_string($ticker, 'vwap'));
        $baseVolume = $this->safe_string($ticker, 'baseVolume');
        $quoteVolume = $this->safe_string($ticker, 'quoteVolume');
        if ($vwap === null) {
            $vwap = Precise::string_div($this->omit_zero($quoteVolume), $baseVolume);
        }
        if (($last !== null) && ($close === null)) {
            $close = $last;
        } elseif (($last === null) && ($close !== null)) {
            $last = $close;
        }
        if (($last !== null) && ($open !== null)) {
            if ($change === null) {
                $change = Precise::string_sub($last, $open);
            }
            if ($average === null) {
                $average = Precise::string_div(Precise::string_add($last, $open), '2');
            }
        }
        if (($percentage === null) && ($change !== null) && ($open !== null) && Precise::string_gt($open, '0')) {
            $percentage = Precise::string_mul(Precise::string_div($change, $open), '100');
        }
        if (($change === null) && ($percentage !== null) && ($open !== null)) {
            $change = Precise::string_div(Precise::string_mul($percentage, $open), '100');
        }
        if (($open === null) && ($last !== null) && ($change !== null)) {
            $open = Precise::string_sub($last, $change);
        }
        // timestamp and symbol operations don't belong in safeTicker
        // they should be done in the derived classes
        return array_merge($ticker, array(
            'bid' => $this->parse_number($this->omit_zero($this->safe_number($ticker, 'bid'))),
            'bidVolume' => $this->safe_number($ticker, 'bidVolume'),
            'ask' => $this->parse_number($this->omit_zero($this->safe_number($ticker, 'ask'))),
            'askVolume' => $this->safe_number($ticker, 'askVolume'),
            'high' => $this->parse_number($this->omit_zero($this->safe_string($ticker, 'high'))),
            'low' => $this->parse_number($this->omit_zero($this->safe_number($ticker, 'low'))),
            'open' => $this->parse_number($this->omit_zero($this->parse_number($open))),
            'close' => $this->parse_number($this->omit_zero($this->parse_number($close))),
            'last' => $this->parse_number($this->omit_zero($this->parse_number($last))),
            'change' => $this->parse_number($change),
            'percentage' => $this->parse_number($percentage),
            'average' => $this->parse_number($average),
            'vwap' => $this->parse_number($vwap),
            'baseVolume' => $this->parse_number($baseVolume),
            'quoteVolume' => $this->parse_number($quoteVolume),
            'previousClose' => $this->safe_number($ticker, 'previousClose'),
        ));
    }

    public function fetch_borrow_rate(string $code, $amount, $params = array ()) {
        throw new NotSupported($this->id . ' fetchBorrowRate is deprecated, please use fetchCrossBorrowRate or fetchIsolatedBorrowRate instead');
    }

    public function repay_cross_margin(string $code, $amount, $params = array ()) {
        throw new NotSupported($this->id . ' repayCrossMargin is not support yet');
    }

    public function repay_isolated_margin(string $symbol, string $code, $amount, $params = array ()) {
        throw new NotSupported($this->id . ' repayIsolatedMargin is not support yet');
    }

    public function borrow_cross_margin(string $code, float $amount, $params = array ()) {
        throw new NotSupported($this->id . ' borrowCrossMargin is not support yet');
    }

    public function borrow_isolated_margin(string $symbol, string $code, float $amount, $params = array ()) {
        throw new NotSupported($this->id . ' borrowIsolatedMargin is not support yet');
    }

    public function borrow_margin(string $code, $amount, ?string $symbol = null, $params = array ()) {
        throw new NotSupported($this->id . ' borrowMargin is deprecated, please use borrowCrossMargin or borrowIsolatedMargin instead');
    }

    public function repay_margin(string $code, $amount, ?string $symbol = null, $params = array ()) {
        throw new NotSupported($this->id . ' repayMargin is deprecated, please use repayCrossMargin or repayIsolatedMargin instead');
    }

    public function fetch_ohlcv(string $symbol, $timeframe = '1m', ?int $since = null, ?int $limit = null, $params = array ()) {
        $message = '';
        if ($this->has['fetchTrades']) {
            $message = '. If you want to build OHLCV candles from trade executions data, visit https://github.com/ccxt/ccxt/tree/master/examples/ and see "build-ohlcv-bars" file';
        }
        throw new NotSupported($this->id . ' fetchOHLCV() is not supported yet' . $message);
    }

    public function fetch_ohlcv_ws(string $symbol, $timeframe = '1m', ?int $since = null, ?int $limit = null, $params = array ()) {
        $message = '';
        if ($this->has['fetchTradesWs']) {
            $message = '. If you want to build OHLCV candles from trade executions data, visit https://github.com/ccxt/ccxt/tree/master/examples/ and see "build-ohlcv-bars" file';
        }
        throw new NotSupported($this->id . ' fetchOHLCVWs() is not supported yet. Try using fetchOHLCV instead.' . $message);
    }

    public function watch_ohlcv(string $symbol, $timeframe = '1m', ?int $since = null, ?int $limit = null, $params = array ()) {
        throw new NotSupported($this->id . ' watchOHLCV() is not supported yet');
    }

    public function convert_trading_view_to_ohlcv(array $ohlcvs, $timestamp = 't', $open = 'o', $high = 'h', $low = 'l', $close = 'c', $volume = 'v', $ms = false) {
        $result = array();
        $timestamps = $this->safe_list($ohlcvs, $timestamp, array());
        $opens = $this->safe_list($ohlcvs, $open, array());
        $highs = $this->safe_list($ohlcvs, $high, array());
        $lows = $this->safe_list($ohlcvs, $low, array());
        $closes = $this->safe_list($ohlcvs, $close, array());
        $volumes = $this->safe_list($ohlcvs, $volume, array());
        for ($i = 0; $i < count($timestamps); $i++) {
            $result[] = array(
                $ms ? $this->safe_integer($timestamps, $i) : $this->safe_timestamp($timestamps, $i),
                $this->safe_value($opens, $i),
                $this->safe_value($highs, $i),
                $this->safe_value($lows, $i),
                $this->safe_value($closes, $i),
                $this->safe_value($volumes, $i),
            );
        }
        return $result;
    }

    public function convert_ohlcv_to_trading_view(array $ohlcvs, $timestamp = 't', $open = 'o', $high = 'h', $low = 'l', $close = 'c', $volume = 'v', $ms = false) {
        $result = array();
        $result[$timestamp] = array();
        $result[$open] = array();
        $result[$high] = array();
        $result[$low] = array();
        $result[$close] = array();
        $result[$volume] = array();
        for ($i = 0; $i < count($ohlcvs); $i++) {
            $ts = $ms ? $ohlcvs[$i][0] : $this->parseToInt ($ohlcvs[$i][0] / 1000);
            $result[$timestamp][] = $ts;
            $result[$open][] = $ohlcvs[$i][1];
            $result[$high][] = $ohlcvs[$i][2];
            $result[$low][] = $ohlcvs[$i][3];
            $result[$close][] = $ohlcvs[$i][4];
            $result[$volume][] = $ohlcvs[$i][5];
        }
        return $result;
    }

    public function fetch_web_endpoint($method, $endpointMethod, $returnAsJson, $startRegex = null, $endRegex = null) {
        $errorMessage = '';
        $options = $this->safe_value($this->options, $method, array());
        $muteOnFailure = $this->safe_bool($options, 'webApiMuteFailure', true);
        try {
            // if it was not explicitly disabled, then don't fetch
            if ($this->safe_bool($options, 'webApiEnable', true) !== true) {
                return null;
            }
            $maxRetries = $this->safe_value($options, 'webApiRetries', 10);
            $response = null;
            $retry = 0;
            while ($retry < $maxRetries) {
                try {
                    $response = $this->$endpointMethod (array());
                    break;
                } catch (Exception $e) {
                    $retry = $retry + 1;
                    if ($retry === $maxRetries) {
                        throw $e;
                    }
                }
            }
            $content = $response;
            if ($startRegex !== null) {
                $splitted_by_start = explode($startRegex, $content);
                $content = $splitted_by_start[1]; // we need second part after start
            }
            if ($endRegex !== null) {
                $splitted_by_end = explode($endRegex, $content);
                $content = $splitted_by_end[0]; // we need first part after start
            }
            if ($returnAsJson && (gettype($content) === 'string')) {
                $jsoned = $this->parse_json(trim($content)); // $content should be trimmed before json parsing
                if ($jsoned) {
                    return $jsoned; // if parsing was not successfull, exception should be thrown
                } else {
                    throw new BadResponse('could not parse the $response into json');
                }
            } else {
                return $content;
            }
        } catch (Exception $e) {
            $errorMessage = $this->id . ' ' . $method . '() failed to fetch correct data from website. Probably webpage markup has been changed, breaking the page custom parser.';
        }
        if ($muteOnFailure) {
            return null;
        } else {
            throw new BadResponse($errorMessage);
        }
    }

    public function market_ids(?array $symbols = null) {
        if ($symbols === null) {
            return $symbols;
        }
        $result = array();
        for ($i = 0; $i < count($symbols); $i++) {
            $result[] = $this->market_id($symbols[$i]);
        }
        return $result;
    }

    public function markets_for_symbols(?array $symbols = null) {
        if ($symbols === null) {
            return $symbols;
        }
        $result = array();
        for ($i = 0; $i < count($symbols); $i++) {
            $result[] = $this->market ($symbols[$i]);
        }
        return $result;
    }

    public function market_symbols(?array $symbols = null, ?string $type = null, $allowEmpty = true, $sameTypeOnly = false, $sameSubTypeOnly = false) {
        if ($symbols === null) {
            if (!$allowEmpty) {
                throw new ArgumentsRequired($this->id . ' empty list of $symbols is not supported');
            }
            return $symbols;
        }
        $symbolsLength = count($symbols);
        if ($symbolsLength === 0) {
            if (!$allowEmpty) {
                throw new ArgumentsRequired($this->id . ' empty list of $symbols is not supported');
            }
            return $symbols;
        }
        $result = array();
        $marketType = null;
        $isLinearSubType = null;
        for ($i = 0; $i < count($symbols); $i++) {
            $market = $this->market ($symbols[$i]);
            if ($sameTypeOnly && ($marketType !== null)) {
                if ($market['type'] !== $marketType) {
                    throw new BadRequest($this->id . ' $symbols must be of the same $type, either ' . $marketType . ' or ' . $market['type'] . '.');
                }
            }
            if ($sameSubTypeOnly && ($isLinearSubType !== null)) {
                if ($market['linear'] !== $isLinearSubType) {
                    throw new BadRequest($this->id . ' $symbols must be of the same subType, either linear or inverse.');
                }
            }
            if ($type !== null && $market['type'] !== $type) {
                throw new BadRequest($this->id . ' $symbols must be of the same $type ' . $type . '. If the $type is incorrect you can change it in options or the params of the request');
            }
            $marketType = $market['type'];
            if (!$market['spot']) {
                $isLinearSubType = $market['linear'];
            }
            $symbol = $this->safe_string($market, 'symbol', $symbols[$i]);
            $result[] = $symbol;
        }
        return $result;
    }

    public function market_codes(?array $codes = null) {
        if ($codes === null) {
            return $codes;
        }
        $result = array();
        for ($i = 0; $i < count($codes); $i++) {
            $result[] = $this->common_currency_code($codes[$i]);
        }
        return $result;
    }

    public function parse_bids_asks($bidasks, int|string $priceKey = 0, int|string $amountKey = 1, int|string $countOrIdKey = 2) {
        $bidasks = $this->to_array($bidasks);
        $result = array();
        for ($i = 0; $i < count($bidasks); $i++) {
            $result[] = $this->parse_bid_ask($bidasks[$i], $priceKey, $amountKey, $countOrIdKey);
        }
        return $result;
    }

    public function fetch_l2_order_book(string $symbol, ?int $limit = null, $params = array ()) {
        $orderbook = $this->fetch_order_book($symbol, $limit, $params);
        return array_merge($orderbook, array(
            'asks' => $this->sort_by($this->aggregate ($orderbook['asks']), 0),
            'bids' => $this->sort_by($this->aggregate ($orderbook['bids']), 0, true),
        ));
    }

    public function filter_by_symbol($objects, ?string $symbol = null) {
        if ($symbol === null) {
            return $objects;
        }
        $result = array();
        for ($i = 0; $i < count($objects); $i++) {
            $objectSymbol = $this->safe_string($objects[$i], 'symbol');
            if ($objectSymbol === $symbol) {
                $result[] = $objects[$i];
            }
        }
        return $result;
    }

    public function parse_ohlcv($ohlcv, ?array $market = null): array {
        if (gettype($ohlcv) === 'array' && array_keys($ohlcv) === array_keys(array_keys($ohlcv))) {
            return array(
                $this->safe_integer($ohlcv, 0), // timestamp
                $this->safe_number($ohlcv, 1), // open
                $this->safe_number($ohlcv, 2), // high
                $this->safe_number($ohlcv, 3), // low
                $this->safe_number($ohlcv, 4), // close
                $this->safe_number($ohlcv, 5), // volume
            );
        }
        return $ohlcv;
    }

    public function network_code_to_id(string $networkCode, ?string $currencyCode = null) {
        /**
         * @ignore
         * tries to convert the provided $networkCode (which is expected to be an unified $network code) to a $network id. In order to achieve this, derived class needs to have 'options->networks' defined.
         * @param {string} $networkCode unified $network code
         * @param {string} $currencyCode unified $currency code, but this argument is not required by default, unless there is an exchange (like huobi) that needs an override of the method to be able to pass $currencyCode argument additionally
         * @return {string|null} exchange-specific $network id
         */
        if ($networkCode === null) {
            return null;
        }
        $networkIdsByCodes = $this->safe_value($this->options, 'networks', array());
        $networkId = $this->safe_string($networkIdsByCodes, $networkCode);
        // for example, if 'ETH' is passed for $networkCode, but 'ETH' $key not defined in `options->networks` object
        if ($networkId === null) {
            if ($currencyCode === null) {
                $currencies = is_array($this->currencies) ? array_values($this->currencies) : array();
                for ($i = 0; $i < count($currencies); $i++) {
                    $currency = array( $i );
                    $networks = $this->safe_dict($currency, 'networks');
                    $network = $this->safe_dict($networks, $networkCode);
                    $networkId = $this->safe_string($network, 'id');
                    if ($networkId !== null) {
                        break;
                    }
                }
            } else {
                // if $currencyCode was provided, then we try to find if that $currencyCode has a replacement ($i->e. ERC20 for ETH) or is in the $currency
                $defaultNetworkCodeReplacements = $this->safe_value($this->options, 'defaultNetworkCodeReplacements', array());
                if (is_array($defaultNetworkCodeReplacements) && array_key_exists($currencyCode, $defaultNetworkCodeReplacements)) {
                    // if there is a replacement for the passed $networkCode, then we use it to find $network-id in `options->networks` object
                    $replacementObject = $defaultNetworkCodeReplacements[$currencyCode]; // $i->e. array( 'ERC20' => 'ETH' )
                    $keys = is_array($replacementObject) ? array_keys($replacementObject) : array();
                    for ($i = 0; $i < count($keys); $i++) {
                        $key = $keys[$i];
                        $value = $replacementObject[$key];
                        // if $value matches to provided unified $networkCode, then we use it's $key to find $network-id in `options->networks` object
                        if ($value === $networkCode) {
                            $networkId = $this->safe_string($networkIdsByCodes, $key);
                            break;
                        }
                    }
                } else {
                    // serach for $network inside $currency
                    $currency = $this->safe_dict($this->currencies, $currencyCode);
                    $networks = $this->safe_dict($currency, 'networks');
                    $network = $this->safe_dict($networks, $networkCode);
                    $networkId = $this->safe_string($network, 'id');
                }
            }
            // if it wasn't found, we just set the provided $value to $network-id
            if ($networkId === null) {
                $networkId = $networkCode;
            }
        }
        return $networkId;
    }

    public function network_id_to_code(string $networkId, ?string $currencyCode = null) {
        /**
         * @ignore
         * tries to convert the provided exchange-specific $networkId to an unified network Code. In order to achieve this, derived class needs to have "options['networksById']" defined.
         * @param {string} $networkId exchange specific network id/title, like => TRON, Trc-20, usdt-erc20, etc
         * @param {string|null} $currencyCode unified currency code, but this argument is not required by default, unless there is an exchange (like huobi) that needs an override of the method to be able to pass $currencyCode argument additionally
         * @return {string|null} unified network code
         */
        if ($networkId === null) {
            return null;
        }
        $networkCodesByIds = $this->safe_dict($this->options, 'networksById', array());
        $networkCode = $this->safe_string($networkCodesByIds, $networkId, $networkId);
        // replace mainnet network-codes (i.e. ERC20->ETH)
        if ($currencyCode !== null) {
            $defaultNetworkCodeReplacements = $this->safe_dict($this->options, 'defaultNetworkCodeReplacements', array());
            if (is_array($defaultNetworkCodeReplacements) && array_key_exists($currencyCode, $defaultNetworkCodeReplacements)) {
                $replacementObject = $this->safe_dict($defaultNetworkCodeReplacements, $currencyCode, array());
                $networkCode = $this->safe_string($replacementObject, $networkCode, $networkCode);
            }
        }
        return $networkCode;
    }

    public function handle_network_code_and_params($params) {
        $networkCodeInParams = $this->safe_string_2($params, 'networkCode', 'network');
        if ($networkCodeInParams !== null) {
            $params = $this->omit ($params, array( 'networkCode', 'network' ));
        }
        // if it was not defined by user, we should not set it from 'defaultNetworks', because handleNetworkCodeAndParams is for only request-side and thus we do not fill it with anything. We can only use 'defaultNetworks' after parsing response-side
        return array( $networkCodeInParams, $params );
    }

    public function default_network_code(string $currencyCode) {
        $defaultNetworkCode = null;
        $defaultNetworks = $this->safe_dict($this->options, 'defaultNetworks', array());
        if (is_array($defaultNetworks) && array_key_exists($currencyCode, $defaultNetworks)) {
            // if currency had set its network in "defaultNetworks", use it
            $defaultNetworkCode = $defaultNetworks[$currencyCode];
        } else {
            // otherwise, try to use the global-scope 'defaultNetwork' value (even if that network is not supported by currency, it doesn't make any problem, this will be just used "at first" if currency supports this network at all)
            $defaultNetwork = $this->safe_dict($this->options, 'defaultNetwork');
            if ($defaultNetwork !== null) {
                $defaultNetworkCode = $defaultNetwork;
            }
        }
        return $defaultNetworkCode;
    }

    public function select_network_code_from_unified_networks($currencyCode, $networkCode, $indexedNetworkEntries) {
        return $this->select_network_key_from_networks($currencyCode, $networkCode, $indexedNetworkEntries, true);
    }

    public function select_network_id_from_raw_networks($currencyCode, $networkCode, $indexedNetworkEntries) {
        return $this->select_network_key_from_networks($currencyCode, $networkCode, $indexedNetworkEntries, false);
    }

    public function select_network_key_from_networks($currencyCode, $networkCode, $indexedNetworkEntries, $isIndexedByUnifiedNetworkCode = false) {
        // this method is used against raw & unparse network entries, which are just indexed by network id
        $chosenNetworkId = null;
        $availableNetworkIds = is_array($indexedNetworkEntries) ? array_keys($indexedNetworkEntries) : array();
        $responseNetworksLength = count($availableNetworkIds);
        if ($networkCode !== null) {
            if ($responseNetworksLength === 0) {
                throw new NotSupported($this->id . ' - ' . $networkCode . ' network did not return any result for ' . $currencyCode);
            } else {
                // if $networkCode was provided by user, we should check it after response, referenced exchange doesn't support network-code during request
                $networkId = $isIndexedByUnifiedNetworkCode ? $networkCode : $this->network_code_to_id($networkCode, $currencyCode);
                if (is_array($indexedNetworkEntries) && array_key_exists($networkId, $indexedNetworkEntries)) {
                    $chosenNetworkId = $networkId;
                } else {
                    throw new NotSupported($this->id . ' - ' . $networkId . ' network was not found for ' . $currencyCode . ', use one of ' . implode(', ', $availableNetworkIds));
                }
            }
        } else {
            if ($responseNetworksLength === 0) {
                throw new NotSupported($this->id . ' - no networks were returned for ' . $currencyCode);
            } else {
                // if $networkCode was not provided by user, then we try to use the default network (if it was defined in "defaultNetworks"), otherwise, we just return the first network entry
                $defaultNetworkCode = $this->default_network_code($currencyCode);
                $defaultNetworkId = $isIndexedByUnifiedNetworkCode ? $defaultNetworkCode : $this->network_code_to_id($defaultNetworkCode, $currencyCode);
                $chosenNetworkId = (is_array($indexedNetworkEntries) && array_key_exists($defaultNetworkId, $indexedNetworkEntries)) ? $defaultNetworkId : $availableNetworkIds[0];
            }
        }
        return $chosenNetworkId;
    }

    public function safe_number_2(array $dictionary, int|string $key1, int|string $key2, $d = null) {
        $value = $this->safe_string_2($dictionary, $key1, $key2);
        return $this->parse_number($value, $d);
    }

    public function parse_order_book(array $orderbook, string $symbol, ?int $timestamp = null, $bidsKey = 'bids', $asksKey = 'asks', int|string $priceKey = 0, int|string $amountKey = 1, int|string $countOrIdKey = 2) {
        $bids = $this->parse_bids_asks($this->safe_value($orderbook, $bidsKey, array()), $priceKey, $amountKey, $countOrIdKey);
        $asks = $this->parse_bids_asks($this->safe_value($orderbook, $asksKey, array()), $priceKey, $amountKey, $countOrIdKey);
        return array(
            'symbol' => $symbol,
            'bids' => $this->sort_by($bids, 0, true),
            'asks' => $this->sort_by($asks, 0),
            'timestamp' => $timestamp,
            'datetime' => $this->iso8601 ($timestamp),
            'nonce' => null,
        );
    }

    public function parse_ohlcvs(mixed $ohlcvs, mixed $market = null, string $timeframe = '1m', ?int $since = null, ?int $limit = null) {
        $results = array();
        for ($i = 0; $i < count($ohlcvs); $i++) {
            $results[] = $this->parse_ohlcv($ohlcvs[$i], $market);
        }
        $sorted = $this->sort_by($results, 0);
        return $this->filter_by_since_limit($sorted, $since, $limit, 0);
    }

    public function parse_leverage_tiers(mixed $response, ?array $symbols = null, $marketIdKey = null) {
        // $marketIdKey should only be null when $response is a dictionary
        $symbols = $this->market_symbols($symbols);
        $tiers = array();
        $symbolsLength = 0;
        if ($symbols !== null) {
            $symbolsLength = count($symbols);
        }
        $noSymbols = ($symbols === null) || ($symbolsLength === 0);
        if (gettype($response) === 'array' && array_keys($response) === array_keys(array_keys($response))) {
            for ($i = 0; $i < count($response); $i++) {
                $item = $response[$i];
                $id = $this->safe_string($item, $marketIdKey);
                $market = $this->safe_market($id, null, null, 'swap');
                $symbol = $market['symbol'];
                $contract = $this->safe_bool($market, 'contract', false);
                if ($contract && ($noSymbols || $this->in_array($symbol, $symbols))) {
                    $tiers[$symbol] = $this->parse_market_leverage_tiers($item, $market);
                }
            }
        } else {
            $keys = is_array($response) ? array_keys($response) : array();
            for ($i = 0; $i < count($keys); $i++) {
                $marketId = $keys[$i];
                $item = $response[$marketId];
                $market = $this->safe_market($marketId, null, null, 'swap');
                $symbol = $market['symbol'];
                $contract = $this->safe_bool($market, 'contract', false);
                if ($contract && ($noSymbols || $this->in_array($symbol, $symbols))) {
                    $tiers[$symbol] = $this->parse_market_leverage_tiers($item, $market);
                }
            }
        }
        return $tiers;
    }

    public function load_trading_limits(?array $symbols = null, $reload = false, $params = array ()) {
        if ($this->has['fetchTradingLimits']) {
            if ($reload || !(is_array($this->options) && array_key_exists('limitsLoaded', $this->options))) {
                $response = $this->fetch_trading_limits($symbols);
                for ($i = 0; $i < count($symbols); $i++) {
                    $symbol = $symbols[$i];
                    $this->markets[$symbol] = $this->deep_extend($this->markets[$symbol], $response[$symbol]);
                }
                $this->options['limitsLoaded'] = $this->milliseconds ();
            }
        }
        return $this->markets;
    }

    public function safe_position($position) {
        // simplified version of => /pull/12765/
        $unrealizedPnlString = $this->safe_string($position, 'unrealisedPnl');
        $initialMarginString = $this->safe_string($position, 'initialMargin');
        //
        // PERCENTAGE
        //
        $percentage = $this->safe_value($position, 'percentage');
        if (($percentage === null) && ($unrealizedPnlString !== null) && ($initialMarginString !== null)) {
            // was done in all implementations ( aax, btcex, bybit, deribit, ftx, gate, kucoinfutures, phemex )
            $percentageString = Precise::string_mul(Precise::string_div($unrealizedPnlString, $initialMarginString, 4), '100');
            $position['percentage'] = $this->parse_number($percentageString);
        }
        // if $contractSize is null get from $market
        $contractSize = $this->safe_number($position, 'contractSize');
        $symbol = $this->safe_string($position, 'symbol');
        $market = null;
        if ($symbol !== null) {
            $market = $this->safe_value($this->markets, $symbol);
        }
        if ($contractSize === null && $market !== null) {
            $contractSize = $this->safe_number($market, 'contractSize');
            $position['contractSize'] = $contractSize;
        }
        return $position;
    }

    public function parse_positions(array $positions, ?array $symbols = null, $params = array ()) {
        $symbols = $this->market_symbols($symbols);
        $positions = $this->to_array($positions);
        $result = array();
        for ($i = 0; $i < count($positions); $i++) {
            $position = array_merge($this->parse_position($positions[$i], null), $params);
            $result[] = $position;
        }
        return $this->filter_by_array_positions($result, 'symbol', $symbols, false);
    }

    public function parse_accounts(array $accounts, $params = array ()) {
        $accounts = $this->to_array($accounts);
        $result = array();
        for ($i = 0; $i < count($accounts); $i++) {
            $account = array_merge($this->parse_account($accounts[$i]), $params);
            $result[] = $account;
        }
        return $result;
    }

    public function parse_trades(array $trades, ?array $market = null, ?int $since = null, ?int $limit = null, $params = array ()) {
        $trades = $this->to_array($trades);
        $result = array();
        for ($i = 0; $i < count($trades); $i++) {
            $trade = array_merge($this->parse_trade($trades[$i], $market), $params);
            $result[] = $trade;
        }
        $result = $this->sort_by_2($result, 'timestamp', 'id');
        $symbol = ($market !== null) ? $market['symbol'] : null;
        return $this->filter_by_symbol_since_limit($result, $symbol, $since, $limit);
    }

    public function parse_transactions(array $transactions, ?array $currency = null, ?int $since = null, ?int $limit = null, $params = array ()) {
        $transactions = $this->to_array($transactions);
        $result = array();
        for ($i = 0; $i < count($transactions); $i++) {
            $transaction = array_merge($this->parse_transaction($transactions[$i], $currency), $params);
            $result[] = $transaction;
        }
        $result = $this->sort_by($result, 'timestamp');
        $code = ($currency !== null) ? $currency['code'] : null;
        return $this->filter_by_currency_since_limit($result, $code, $since, $limit);
    }

    public function parse_transfers(array $transfers, ?array $currency = null, ?int $since = null, ?int $limit = null, $params = array ()) {
        $transfers = $this->to_array($transfers);
        $result = array();
        for ($i = 0; $i < count($transfers); $i++) {
            $transfer = array_merge($this->parse_transfer($transfers[$i], $currency), $params);
            $result[] = $transfer;
        }
        $result = $this->sort_by($result, 'timestamp');
        $code = ($currency !== null) ? $currency['code'] : null;
        return $this->filter_by_currency_since_limit($result, $code, $since, $limit);
    }

    public function parse_ledger($data, ?array $currency = null, ?int $since = null, ?int $limit = null, $params = array ()) {
        $result = array();
        $arrayData = $this->to_array($data);
        for ($i = 0; $i < count($arrayData); $i++) {
            $itemOrItems = $this->parse_ledger_entry($arrayData[$i], $currency);
            if (gettype($itemOrItems) === 'array' && array_keys($itemOrItems) === array_keys(array_keys($itemOrItems))) {
                for ($j = 0; $j < count($itemOrItems); $j++) {
                    $result[] = array_merge($itemOrItems[$j], $params);
                }
            } else {
                $result[] = array_merge($itemOrItems, $params);
            }
        }
        $result = $this->sort_by($result, 'timestamp');
        $code = ($currency !== null) ? $currency['code'] : null;
        return $this->filter_by_currency_since_limit($result, $code, $since, $limit);
    }

    public function nonce() {
        return $this->seconds ();
    }

    public function set_headers($headers) {
        return $headers;
    }

    public function market_id(string $symbol) {
        $market = $this->market ($symbol);
        if ($market !== null) {
            return $market['id'];
        }
        return $symbol;
    }

    public function symbol(string $symbol) {
        $market = $this->market ($symbol);
        return $this->safe_string($market, 'symbol', $symbol);
    }

    public function handle_param_string(array $params, string $paramName, ?string $defaultValue = null) {
        $value = $this->safe_string($params, $paramName, $defaultValue);
        if ($value !== null) {
            $params = $this->omit ($params, $paramName);
        }
        return array( $value, $params );
    }

    public function handle_param_integer(array $params, string $paramName, ?int $defaultValue = null) {
        $value = $this->safe_integer($params, $paramName, $defaultValue);
        if ($value !== null) {
            $params = $this->omit ($params, $paramName);
        }
        return array( $value, $params );
    }

    public function resolve_path($path, $params) {
        return array(
            $this->implode_params($path, $params),
            $this->omit ($params, $this->extract_params($path)),
        );
    }

    public function get_list_from_object_values($objects, int|string $key) {
        $newArray = $this->to_array($objects);
        $results = array();
        for ($i = 0; $i < count($newArray); $i++) {
            $results[] = $newArray[$i][$key];
        }
        return $results;
    }

    public function get_symbols_for_market_type(?string $marketType = null, ?string $subType = null, bool $symbolWithActiveStatus = true, bool $symbolWithUnknownStatus = true) {
        $filteredMarkets = $this->markets;
        if ($marketType !== null) {
            $filteredMarkets = $this->filter_by($filteredMarkets, 'type', $marketType);
        }
        if ($subType !== null) {
            $this->check_required_argument('getSymbolsForMarketType', $subType, 'subType', array( 'linear', 'inverse', 'quanto' ));
            $filteredMarkets = $this->filter_by($filteredMarkets, 'subType', $subType);
        }
        $activeStatuses = array();
        if ($symbolWithActiveStatus) {
            $activeStatuses[] = true;
        }
        if ($symbolWithUnknownStatus) {
            $activeStatuses[] = null;
        }
        $filteredMarkets = $this->filter_by_array($filteredMarkets, 'active', $activeStatuses, false);
        return $this->get_list_from_object_values($filteredMarkets, 'symbol');
    }

    public function filter_by_array($objects, int|string $key, $values = null, $indexed = true) {
        $objects = $this->to_array($objects);
        // return all of them if no $values were passed
        if ($values === null || !$values) {
            return $indexed ? $this->index_by($objects, $key) : $objects;
        }
        $results = array();
        for ($i = 0; $i < count($objects); $i++) {
            if ($this->in_array($objects[$i][$key], $values)) {
                $results[] = $objects[$i];
            }
        }
        return $indexed ? $this->index_by($results, $key) : $results;
    }

    public function fetch2($path, mixed $api = 'public', $method = 'GET', $params = array (), mixed $headers = null, mixed $body = null, $config = array ()) {
        if ($this->enableRateLimit) {
            $cost = $this->calculate_rate_limiter_cost($api, $method, $path, $params, $config);
            $this->throttle ($cost);
        }
        $this->lastRestRequestTimestamp = $this->milliseconds ();
        $request = $this->sign ($path, $api, $method, $params, $headers, $body);
        $this->last_request_headers = $request['headers'];
        $this->last_request_body = $request['body'];
        $this->last_request_url = $request['url'];
        return $this->fetch ($request['url'], $request['method'], $request['headers'], $request['body']);
    }

    public function request($path, mixed $api = 'public', $method = 'GET', $params = array (), mixed $headers = null, mixed $body = null, $config = array ()) {
        return $this->fetch2 ($path, $api, $method, $params, $headers, $body, $config);
    }

    public function load_accounts($reload = false, $params = array ()) {
        if ($reload) {
            $this->accounts = $this->fetch_accounts($params);
        } else {
            if ($this->accounts) {
                return $this->accounts;
            } else {
                $this->accounts = $this->fetch_accounts($params);
            }
        }
        $this->accountsById = $this->index_by($this->accounts, 'id');
        return $this->accounts;
    }

    public function build_ohlcvc(array $trades, string $timeframe = '1m', float $since = 0, float $limit = 2147483647) {
        // given a sorted arrays of $trades (recent last) and a $timeframe builds an array of OHLCV candles
        // note, default $limit value (2147483647) is max int32 value
        $ms = $this->parse_timeframe($timeframe) * 1000;
        $ohlcvs = array();
        $i_timestamp = 0;
        // $open = 1;
        $i_high = 2;
        $i_low = 3;
        $i_close = 4;
        $i_volume = 5;
        $i_count = 6;
        $tradesLength = count($trades);
        $oldest = min ($tradesLength, $limit);
        for ($i = 0; $i < $oldest; $i++) {
            $trade = $trades[$i];
            $ts = $trade['timestamp'];
            if ($ts < $since) {
                continue;
            }
            $openingTime = (int) floor($ts / $ms) * $ms; // shift to the edge of m/h/d (but not M)
            if ($openingTime < $since) { // we don't need bars, that have opening time earlier than requested
                continue;
            }
            $ohlcv_length = count($ohlcvs);
            $candle = $ohlcv_length - 1;
            if (($candle === -1) || ($openingTime >= $this->sum ($ohlcvs[$candle][$i_timestamp], $ms))) {
                // moved to a new $timeframe -> create a new $candle from opening $trade
                $ohlcvs[] = [
                    $openingTime, // timestamp
                    $trade['price'], // O
                    $trade['price'], // H
                    $trade['price'], // L
                    $trade['price'], // C
                    $trade['amount'], // V
                    1, // count
                ];
            } else {
                // still processing the same $timeframe -> update opening $trade
                $ohlcvs[$candle][$i_high] = max ($ohlcvs[$candle][$i_high], $trade['price']);
                $ohlcvs[$candle][$i_low] = min ($ohlcvs[$candle][$i_low], $trade['price']);
                $ohlcvs[$candle][$i_close] = $trade['price'];
                $ohlcvs[$candle][$i_volume] = $this->sum ($ohlcvs[$candle][$i_volume], $trade['amount']);
                $ohlcvs[$candle][$i_count] = $this->sum ($ohlcvs[$candle][$i_count], 1);
            }
        }
        return $ohlcvs;
    }

    public function parse_trading_view_ohlcv($ohlcvs, $market = null, $timeframe = '1m', ?int $since = null, ?int $limit = null) {
        $result = $this->convert_trading_view_to_ohlcv($ohlcvs);
        return $this->parse_ohlcvs($result, $market, $timeframe, $since, $limit);
    }

    public function edit_limit_buy_order(string $id, string $symbol, float $amount, ?float $price = null, $params = array ()) {
        return $this->edit_limit_order($id, $symbol, 'buy', $amount, $price, $params);
    }

    public function edit_limit_sell_order(string $id, string $symbol, float $amount, ?float $price = null, $params = array ()) {
        return $this->edit_limit_order($id, $symbol, 'sell', $amount, $price, $params);
    }

    public function edit_limit_order(string $id, string $symbol, string $side, float $amount, ?float $price = null, $params = array ()) {
        return $this->edit_order($id, $symbol, 'limit', $side, $amount, $price, $params);
    }

    public function edit_order(string $id, string $symbol, string $type, string $side, ?float $amount = null, ?float $price = null, $params = array ()) {
        $this->cancelOrder ($id, $symbol);
        return $this->create_order($symbol, $type, $side, $amount, $price, $params);
    }

    public function edit_order_ws(string $id, string $symbol, string $type, string $side, float $amount, ?float $price = null, $params = array ()) {
        $this->cancelOrderWs ($id, $symbol);
        return $this->createOrderWs ($symbol, $type, $side, $amount, $price, $params);
    }

    public function fetch_permissions($params = array ()) {
        throw new NotSupported($this->id . ' fetchPermissions() is not supported yet');
    }

    public function fetch_position(string $symbol, $params = array ()) {
        throw new NotSupported($this->id . ' fetchPosition() is not supported yet');
    }

    public function fetch_position_ws(string $symbol, $params = array ()) {
        throw new NotSupported($this->id . ' fetchPositionWs() is not supported yet');
    }

    public function watch_position(?string $symbol = null, $params = array ()) {
        throw new NotSupported($this->id . ' watchPosition() is not supported yet');
    }

    public function watch_positions(?array $symbols = null, ?int $since = null, ?int $limit = null, $params = array ()) {
        throw new NotSupported($this->id . ' watchPositions() is not supported yet');
    }

    public function watch_position_for_symbols(?array $symbols = null, ?int $since = null, ?int $limit = null, $params = array ()) {
        return $this->watchPositions ($symbols, $since, $limit, $params);
    }

    public function fetch_positions_for_symbol(string $symbol, $params = array ()) {
        /**
         * fetches all open positions for specific $symbol, unlike fetchPositions (which is designed to work with multiple symbols) so this method might be preffered for one-market position, because of less rate-limit consumption and speed
         * @param {string} $symbol unified market $symbol
         * @param {array} $params extra parameters specific to the endpoint
         * @return {array[]} a list of ~@link https://docs.ccxt.com/#/?id=position-structure position structure~ with maximum 3 items - possible one position for "one-way" mode, and possible two positions (long & short) for "two-way" (a.k.a. hedge) mode
         */
        throw new NotSupported($this->id . ' fetchPositionsForSymbol() is not supported yet');
    }

    public function fetch_positions_for_symbol_ws(string $symbol, $params = array ()) {
        /**
         * fetches all open positions for specific $symbol, unlike fetchPositions (which is designed to work with multiple symbols) so this method might be preffered for one-market position, because of less rate-limit consumption and speed
         * @param {string} $symbol unified market $symbol
         * @param {array} $params extra parameters specific to the endpoint
         * @return {array[]} a list of ~@link https://docs.ccxt.com/#/?id=position-structure position structure~ with maximum 3 items - possible one position for "one-way" mode, and possible two positions (long & short) for "two-way" (a.k.a. hedge) mode
         */
        throw new NotSupported($this->id . ' fetchPositionsForSymbol() is not supported yet');
    }

    public function fetch_positions(?array $symbols = null, $params = array ()) {
        throw new NotSupported($this->id . ' fetchPositions() is not supported yet');
    }

    public function fetch_positions_ws(?array $symbols = null, $params = array ()) {
        throw new NotSupported($this->id . ' fetchPositions() is not supported yet');
    }

    public function fetch_positions_risk(?array $symbols = null, $params = array ()) {
        throw new NotSupported($this->id . ' fetchPositionsRisk() is not supported yet');
    }

    public function fetch_bids_asks(?array $symbols = null, $params = array ()) {
        throw new NotSupported($this->id . ' fetchBidsAsks() is not supported yet');
    }

    public function fetch_borrow_interest(?string $code = null, ?string $symbol = null, ?int $since = null, ?int $limit = null, $params = array ()) {
        throw new NotSupported($this->id . ' fetchBorrowInterest() is not supported yet');
    }

    public function fetch_ledger(?string $code = null, ?int $since = null, ?int $limit = null, $params = array ()) {
        throw new NotSupported($this->id . ' fetchLedger() is not supported yet');
    }

    public function fetch_ledger_entry(string $id, ?string $code = null, $params = array ()) {
        throw new NotSupported($this->id . ' fetchLedgerEntry() is not supported yet');
    }

    public function parse_bid_ask($bidask, int|string $priceKey = 0, int|string $amountKey = 1, int|string $countOrIdKey = 2) {
        $price = $this->safe_number($bidask, $priceKey);
        $amount = $this->safe_number($bidask, $amountKey);
        $countOrId = $this->safe_integer($bidask, $countOrIdKey);
        $bidAsk = array( $price, $amount );
        if ($countOrId !== null) {
            $bidAsk[] = $countOrId;
        }
        return $bidAsk;
    }

    public function safe_currency(?string $currencyId, ?array $currency = null) {
        if (($currencyId === null) && ($currency !== null)) {
            return $currency;
        }
        if (($this->currencies_by_id !== null) && (is_array($this->currencies_by_id) && array_key_exists($currencyId, $this->currencies_by_id)) && ($this->currencies_by_id[$currencyId] !== null)) {
            return $this->currencies_by_id[$currencyId];
        }
        $code = $currencyId;
        if ($currencyId !== null) {
            $code = $this->common_currency_code(strtoupper($currencyId));
        }
        return $this->safe_currency_structure(array(
            'id' => $currencyId,
            'code' => $code,
            'precision' => null,
        ));
    }

    public function safe_market(?string $marketId, ?array $market = null, ?string $delimiter = null, ?string $marketType = null) {
        $result = $this->safe_market_structure(array(
            'symbol' => $marketId,
            'marketId' => $marketId,
        ));
        if ($marketId !== null) {
            if (($this->markets_by_id !== null) && (is_array($this->markets_by_id) && array_key_exists($marketId, $this->markets_by_id))) {
                $markets = $this->markets_by_id[$marketId];
                $numMarkets = count($markets);
                if ($numMarkets === 1) {
                    return $markets[0];
                } else {
                    if ($marketType === null) {
                        if ($market === null) {
                            throw new ArgumentsRequired($this->id . ' safeMarket() requires a fourth argument for ' . $marketId . ' to disambiguate between different $markets with the same $market id');
                        } else {
                            $marketType = $market['type'];
                        }
                    }
                    for ($i = 0; $i < count($markets); $i++) {
                        $currentMarket = $markets[$i];
                        if ($currentMarket[$marketType]) {
                            return $currentMarket;
                        }
                    }
                }
            } elseif ($delimiter !== null && $delimiter !== '') {
                $parts = explode($delimiter, $marketId);
                $partsLength = count($parts);
                if ($partsLength === 2) {
                    $result['baseId'] = $this->safe_string($parts, 0);
                    $result['quoteId'] = $this->safe_string($parts, 1);
                    $result['base'] = $this->safe_currency_code($result['baseId']);
                    $result['quote'] = $this->safe_currency_code($result['quoteId']);
                    $result['symbol'] = $result['base'] . '/' . $result['quote'];
                    return $result;
                } else {
                    return $result;
                }
            }
        }
        if ($market !== null) {
            return $market;
        }
        return $result;
    }

    public function check_required_credentials($error = true) {
        /**
         * @ignore
         * @param {boolean} $error throw an $error that a credential is required if true
         * @return {boolean} true if all required credentials have been set, otherwise false or an $error is thrown is param $error=true
         */
        $keys = is_array($this->requiredCredentials) ? array_keys($this->requiredCredentials) : array();
        for ($i = 0; $i < count($keys); $i++) {
            $key = $keys[$i];
            if ($this->requiredCredentials[$key] && !$this->$key) {
                if ($error) {
                    throw new AuthenticationError($this->id . ' requires "' . $key . '" credential');
                } else {
                    return false;
                }
            }
        }
        return true;
    }

    public function oath() {
        if ($this->twofa !== null) {
            return $this->totp($this->twofa);
        } else {
            throw new ExchangeError($this->id . ' exchange.twofa has not been set for 2FA Two-Factor Authentication');
        }
    }

    public function fetch_balance($params = array ()) {
        throw new NotSupported($this->id . ' fetchBalance() is not supported yet');
    }

    public function fetch_balance_ws($params = array ()) {
        throw new NotSupported($this->id . ' fetchBalanceWs() is not supported yet');
    }

    public function parse_balance($response) {
        throw new NotSupported($this->id . ' parseBalance() is not supported yet');
    }

    public function watch_balance($params = array ()) {
        throw new NotSupported($this->id . ' watchBalance() is not supported yet');
    }

    public function fetch_partial_balance($part, $params = array ()) {
        $balance = $this->fetch_balance($params);
        return $balance[$part];
    }

    public function fetch_free_balance($params = array ()) {
        return $this->fetch_partial_balance('free', $params);
    }

    public function fetch_used_balance($params = array ()) {
        return $this->fetch_partial_balance('used', $params);
    }

    public function fetch_total_balance($params = array ()) {
        return $this->fetch_partial_balance('total', $params);
    }

    public function fetch_status($params = array ()) {
        throw new NotSupported($this->id . ' fetchStatus() is not supported yet');
    }

    public function fetch_transaction_fee(string $code, $params = array ()) {
        if (!$this->has['fetchTransactionFees']) {
            throw new NotSupported($this->id . ' fetchTransactionFee() is not supported yet');
        }
        return $this->fetch_transaction_fees(array( $code ), $params);
    }

    public function fetch_transaction_fees(?array $codes = null, $params = array ()) {
        throw new NotSupported($this->id . ' fetchTransactionFees() is not supported yet');
    }

    public function fetch_deposit_withdraw_fees(?array $codes = null, $params = array ()) {
        throw new NotSupported($this->id . ' fetchDepositWithdrawFees() is not supported yet');
    }

    public function fetch_deposit_withdraw_fee(string $code, $params = array ()) {
        if (!$this->has['fetchDepositWithdrawFees']) {
            throw new NotSupported($this->id . ' fetchDepositWithdrawFee() is not supported yet');
        }
        $fees = $this->fetchDepositWithdrawFees (array( $code ), $params);
        return $this->safe_value($fees, $code);
    }

    public function get_supported_mapping($key, $mapping = array ()) {
        if (is_array($mapping) && array_key_exists($key, $mapping)) {
            return $mapping[$key];
        } else {
            throw new NotSupported($this->id . ' ' . $key . ' does not have a value in mapping');
        }
    }

    public function fetch_cross_borrow_rate(string $code, $params = array ()) {
        $this->load_markets();
        if (!$this->has['fetchBorrowRates']) {
            throw new NotSupported($this->id . ' fetchCrossBorrowRate() is not supported yet');
        }
        $borrowRates = $this->fetchCrossBorrowRates ($params);
        $rate = $this->safe_value($borrowRates, $code);
        if ($rate === null) {
            throw new ExchangeError($this->id . ' fetchCrossBorrowRate() could not find the borrow $rate for currency $code ' . $code);
        }
        return $rate;
    }

    public function fetch_isolated_borrow_rate(string $symbol, $params = array ()) {
        $this->load_markets();
        if (!$this->has['fetchBorrowRates']) {
            throw new NotSupported($this->id . ' fetchIsolatedBorrowRate() is not supported yet');
        }
        $borrowRates = $this->fetch_isolated_borrow_rates($params);
        $rate = $this->safe_dict($borrowRates, $symbol);
        if ($rate === null) {
            throw new ExchangeError($this->id . ' fetchIsolatedBorrowRate() could not find the borrow $rate for market $symbol ' . $symbol);
        }
        return $rate;
    }

    public function handle_option_and_params(array $params, string $methodName, string $optionName, $defaultValue = null) {
        // This method can be used to obtain method specific properties, i.e => $this->handle_option_and_params($params, 'fetchPosition', 'marginMode', 'isolated')
        $defaultOptionName = 'default' . $this->capitalize ($optionName); // we also need to check the 'defaultXyzWhatever'
        // check if $params contain the key
        $value = $this->safe_value_2($params, $optionName, $defaultOptionName);
        if ($value !== null) {
            $params = $this->omit ($params, array( $optionName, $defaultOptionName ));
        } else {
            // handle routed methods like "watchTrades > watchTradesForSymbols" (or "watchTicker > watchTickers")
            list($methodName, $params) = $this->handle_param_string($params, 'callerMethodName', $methodName);
            // check if exchange has properties for this method
            $exchangeWideMethodOptions = $this->safe_value($this->options, $methodName);
            if ($exchangeWideMethodOptions !== null) {
                // check if the option is defined inside this method's props
                $value = $this->safe_value_2($exchangeWideMethodOptions, $optionName, $defaultOptionName);
            }
            if ($value === null) {
                // if it's still null, check if global exchange-wide option exists
                $value = $this->safe_value_2($this->options, $optionName, $defaultOptionName);
            }
            // if it's still null, use the default $value
            $value = ($value !== null) ? $value : $defaultValue;
        }
        return array( $value, $params );
    }

    public function handle_option_and_params_2(array $params, string $methodName, string $methodName2, string $optionName, $defaultValue = null) {
        // This method can be used to obtain method specific properties, i.e => $this->handle_option_and_params($params, 'fetchPosition', 'marginMode', 'isolated')
        $defaultOptionName = 'default' . $this->capitalize ($optionName); // we also need to check the 'defaultXyzWhatever'
        // check if $params contain the key
        $value = $this->safe_value_2($params, $optionName, $defaultOptionName);
        if ($value !== null) {
            $params = $this->omit ($params, array( $optionName, $defaultOptionName ));
        } else {
            // check if exchange has properties for this method
            $exchangeWideMethodOptions = $this->safe_value_2($this->options, $methodName, $methodName2);
            if ($exchangeWideMethodOptions !== null) {
                // check if the option is defined inside this method's props
                $value = $this->safe_value_2($exchangeWideMethodOptions, $optionName, $defaultOptionName);
            }
            if ($value === null) {
                // if it's still null, check if global exchange-wide option exists
                $value = $this->safe_value_2($this->options, $optionName, $defaultOptionName);
            }
            // if it's still null, use the default $value
            $value = ($value !== null) ? $value : $defaultValue;
        }
        return array( $value, $params );
    }

    public function handle_option(string $methodName, string $optionName, $defaultValue = null) {
        // eslint-disable-next-line no-unused-vars
        list($result, $empty) = $this->handle_option_and_params(array(), $methodName, $optionName, $defaultValue);
        return $result;
    }

    public function handle_market_type_and_params(string $methodName, ?array $market = null, $params = array (), $defaultValue = null) {
        /**
         * @ignore
         * @param $methodName the method calling handleMarketTypeAndParams
         * @param {Market} $market
         * @param {array} $params
         * @param {string} [$params->type] $type assigned by user
         * @param {string} [$params->defaultType] same.type
         * @param {string} [$defaultValue] assigned programatically in the method calling handleMarketTypeAndParams
         * @return array([string, object]) the $market $type and $params with $type and $defaultType omitted
         */
        $defaultType = $this->safe_string_2($this->options, 'defaultType', 'type', 'spot');
        if ($defaultValue === null) {  // $defaultValue takes precendence over exchange wide $defaultType
            $defaultValue = $defaultType;
        }
        $methodOptions = $this->safe_dict($this->options, $methodName);
        $methodType = $defaultValue;
        if ($methodOptions !== null) {  // user defined $methodType takes precedence over $defaultValue
            if (gettype($methodOptions) === 'string') {
                $methodType = $methodOptions;
            } else {
                $methodType = $this->safe_string_2($methodOptions, 'defaultType', 'type', $methodType);
            }
        }
        $marketType = ($market === null) ? $methodType : $market['type'];
        $type = $this->safe_string_2($params, 'defaultType', 'type', $marketType);
        $params = $this->omit ($params, array( 'defaultType', 'type' ));
        return array( $type, $params );
    }

    public function handle_sub_type_and_params(string $methodName, $market = null, $params = array (), $defaultValue = null) {
        $subType = null;
        // if set in $params, it takes precedence
        $subTypeInParams = $this->safe_string_2($params, 'subType', 'defaultSubType');
        // avoid omitting if it's not present
        if ($subTypeInParams !== null) {
            $subType = $subTypeInParams;
            $params = $this->omit ($params, array( 'subType', 'defaultSubType' ));
        } else {
            // at first, check from $market object
            if ($market !== null) {
                if ($market['linear']) {
                    $subType = 'linear';
                } elseif ($market['inverse']) {
                    $subType = 'inverse';
                }
            }
            // if it was not defined in $market object
            if ($subType === null) {
                $values = $this->handle_option_and_params(array(), $methodName, 'subType', $defaultValue); // no need to re-test $params here
                $subType = $values[0];
            }
        }
        return array( $subType, $params );
    }

    public function handle_margin_mode_and_params(string $methodName, $params = array (), $defaultValue = null) {
        /**
         * @ignore
         * @param {array} [$params] extra parameters specific to the exchange API endpoint
         * @return {Array} the marginMode in lowercase by $params["marginMode"], $params["defaultMarginMode"] $this->options["marginMode"] or $this->options["defaultMarginMode"]
         */
        return $this->handle_option_and_params($params, $methodName, 'marginMode', $defaultValue);
    }

    public function throw_exactly_matched_exception($exact, $string, $message) {
        if ($string === null) {
            return;
        }
        if (is_array($exact) && array_key_exists($string, $exact)) {
            throw new $exact[$string]($message);
        }
    }

    public function throw_broadly_matched_exception($broad, $string, $message) {
        $broadKey = $this->find_broadly_matched_key($broad, $string);
        if ($broadKey !== null) {
            throw new $broad[$broadKey]($message);
        }
    }

    public function find_broadly_matched_key($broad, $string) {
        // a helper for matching error strings exactly vs broadly
        $keys = is_array($broad) ? array_keys($broad) : array();
        for ($i = 0; $i < count($keys); $i++) {
            $key = $keys[$i];
            if ($string !== null) { // #issues/12698
                if (mb_strpos($string, $key) !== false) {
                    return $key;
                }
            }
        }
        return null;
    }

    public function handle_errors($statusCode, $statusText, $url, $method, $responseHeaders, $responseBody, $response, $requestHeaders, $requestBody) {
        // it is a stub $method that must be overrided in the derived exchange classes
        // throw new NotSupported($this->id . ' handleErrors() not implemented yet');
        return null;
    }

    public function calculate_rate_limiter_cost($api, $method, $path, $params, $config = array ()) {
        return $this->safe_value($config, 'cost', 1);
    }

    public function fetch_ticker(string $symbol, $params = array ()) {
        if ($this->has['fetchTickers']) {
            $this->load_markets();
            $market = $this->market ($symbol);
            $symbol = $market['symbol'];
            $tickers = $this->fetch_tickers(array( $symbol ), $params);
            $ticker = $this->safe_dict($tickers, $symbol);
            if ($ticker === null) {
                throw new NullResponse($this->id . ' fetchTickers() could not find a $ticker for ' . $symbol);
            } else {
                return $ticker;
            }
        } else {
            throw new NotSupported($this->id . ' fetchTicker() is not supported yet');
        }
    }

    public function fetch_ticker_ws(string $symbol, $params = array ()) {
        if ($this->has['fetchTickersWs']) {
            $this->load_markets();
            $market = $this->market ($symbol);
            $symbol = $market['symbol'];
            $tickers = $this->fetchTickerWs ($symbol, $params);
            $ticker = $this->safe_dict($tickers, $symbol);
            if ($ticker === null) {
                throw new NullResponse($this->id . ' fetchTickers() could not find a $ticker for ' . $symbol);
            } else {
                return $ticker;
            }
        } else {
            throw new NotSupported($this->id . ' fetchTicker() is not supported yet');
        }
    }

    public function watch_ticker(string $symbol, $params = array ()) {
        throw new NotSupported($this->id . ' watchTicker() is not supported yet');
    }

    public function fetch_tickers(?array $symbols = null, $params = array ()) {
        throw new NotSupported($this->id . ' fetchTickers() is not supported yet');
    }

    public function fetch_tickers_ws(?array $symbols = null, $params = array ()) {
        throw new NotSupported($this->id . ' fetchTickers() is not supported yet');
    }

    public function fetch_order_books(?array $symbols = null, ?int $limit = null, $params = array ()) {
        throw new NotSupported($this->id . ' fetchOrderBooks() is not supported yet');
    }

    public function watch_bids_asks(?array $symbols = null, $params = array ()) {
        throw new NotSupported($this->id . ' watchBidsAsks() is not supported yet');
    }

    public function watch_tickers(?array $symbols = null, $params = array ()) {
        throw new NotSupported($this->id . ' watchTickers() is not supported yet');
    }

    public function fetch_order(string $id, ?string $symbol = null, $params = array ()) {
        throw new NotSupported($this->id . ' fetchOrder() is not supported yet');
    }

    public function fetch_order_ws(string $id, ?string $symbol = null, $params = array ()) {
        throw new NotSupported($this->id . ' fetchOrderWs() is not supported yet');
    }

    public function fetch_order_status(string $id, ?string $symbol = null, $params = array ()) {
        // TODO => TypeScript => change method signature by replacing
        // Promise<string> with Promise<Order['status']>.
        $order = $this->fetch_order($id, $symbol, $params);
        return $order['status'];
    }

    public function fetch_unified_order($order, $params = array ()) {
        return $this->fetch_order($this->safe_string($order, 'id'), $this->safe_string($order, 'symbol'), $params);
    }

    public function create_order(string $symbol, string $type, string $side, float $amount, ?float $price = null, $params = array ()) {
        throw new NotSupported($this->id . ' createOrder() is not supported yet');
    }

    public function create_trailing_amount_order(string $symbol, string $type, string $side, float $amount, ?float $price = null, $trailingAmount = null, $trailingTriggerPrice = null, $params = array ()) {
        /**
         * create a trailing order by providing the $symbol, $type, $side, $amount, $price and $trailingAmount
         * @param {string} $symbol unified $symbol of the market to create an order in
         * @param {string} $type 'market' or 'limit'
         * @param {string} $side 'buy' or 'sell'
         * @param {float} $amount how much you want to trade in units of the base currency, or number of contracts
         * @param {float} [$price] the $price for the order to be filled at, in units of the quote currency, ignored in market orders
         * @param {float} $trailingAmount the quote $amount to trail away from the current market $price
         * @param {float} [$trailingTriggerPrice] the $price to activate a trailing order, default uses the $price argument
         * @param {array} [$params] extra parameters specific to the exchange API endpoint
         * @return {array} an ~@link https://docs.ccxt.com/#/?id=order-structure order structure~
         */
        if ($trailingAmount === null) {
            throw new ArgumentsRequired($this->id . ' createTrailingAmountOrder() requires a $trailingAmount argument');
        }
        $params['trailingAmount'] = $trailingAmount;
        if ($trailingTriggerPrice !== null) {
            $params['trailingTriggerPrice'] = $trailingTriggerPrice;
        }
        if ($this->has['createTrailingAmountOrder']) {
            return $this->create_order($symbol, $type, $side, $amount, $price, $params);
        }
        throw new NotSupported($this->id . ' createTrailingAmountOrder() is not supported yet');
    }

    public function create_trailing_amount_order_ws(string $symbol, string $type, string $side, float $amount, ?float $price = null, $trailingAmount = null, $trailingTriggerPrice = null, $params = array ()) {
        /**
         * create a trailing order by providing the $symbol, $type, $side, $amount, $price and $trailingAmount
         * @param {string} $symbol unified $symbol of the market to create an order in
         * @param {string} $type 'market' or 'limit'
         * @param {string} $side 'buy' or 'sell'
         * @param {float} $amount how much you want to trade in units of the base currency, or number of contracts
         * @param {float} [$price] the $price for the order to be filled at, in units of the quote currency, ignored in market orders
         * @param {float} $trailingAmount the quote $amount to trail away from the current market $price
         * @param {float} [$trailingTriggerPrice] the $price to activate a trailing order, default uses the $price argument
         * @param {array} [$params] extra parameters specific to the exchange API endpoint
         * @return {array} an ~@link https://docs.ccxt.com/#/?id=order-structure order structure~
         */
        if ($trailingAmount === null) {
            throw new ArgumentsRequired($this->id . ' createTrailingAmountOrderWs() requires a $trailingAmount argument');
        }
        $params['trailingAmount'] = $trailingAmount;
        if ($trailingTriggerPrice !== null) {
            $params['trailingTriggerPrice'] = $trailingTriggerPrice;
        }
        if ($this->has['createTrailingAmountOrderWs']) {
            return $this->createOrderWs ($symbol, $type, $side, $amount, $price, $params);
        }
        throw new NotSupported($this->id . ' createTrailingAmountOrderWs() is not supported yet');
    }

    public function create_trailing_percent_order(string $symbol, string $type, string $side, float $amount, ?float $price = null, $trailingPercent = null, $trailingTriggerPrice = null, $params = array ()) {
        /**
         * create a trailing order by providing the $symbol, $type, $side, $amount, $price and $trailingPercent
         * @param {string} $symbol unified $symbol of the market to create an order in
         * @param {string} $type 'market' or 'limit'
         * @param {string} $side 'buy' or 'sell'
         * @param {float} $amount how much you want to trade in units of the base currency, or number of contracts
         * @param {float} [$price] the $price for the order to be filled at, in units of the quote currency, ignored in market orders
         * @param {float} $trailingPercent the percent to trail away from the current market $price
         * @param {float} [$trailingTriggerPrice] the $price to activate a trailing order, default uses the $price argument
         * @param {array} [$params] extra parameters specific to the exchange API endpoint
         * @return {array} an ~@link https://docs.ccxt.com/#/?id=order-structure order structure~
         */
        if ($trailingPercent === null) {
            throw new ArgumentsRequired($this->id . ' createTrailingPercentOrder() requires a $trailingPercent argument');
        }
        $params['trailingPercent'] = $trailingPercent;
        if ($trailingTriggerPrice !== null) {
            $params['trailingTriggerPrice'] = $trailingTriggerPrice;
        }
        if ($this->has['createTrailingPercentOrder']) {
            return $this->create_order($symbol, $type, $side, $amount, $price, $params);
        }
        throw new NotSupported($this->id . ' createTrailingPercentOrder() is not supported yet');
    }

    public function create_trailing_percent_order_ws(string $symbol, string $type, string $side, float $amount, ?float $price = null, $trailingPercent = null, $trailingTriggerPrice = null, $params = array ()) {
        /**
         * create a trailing order by providing the $symbol, $type, $side, $amount, $price and $trailingPercent
         * @param {string} $symbol unified $symbol of the market to create an order in
         * @param {string} $type 'market' or 'limit'
         * @param {string} $side 'buy' or 'sell'
         * @param {float} $amount how much you want to trade in units of the base currency, or number of contracts
         * @param {float} [$price] the $price for the order to be filled at, in units of the quote currency, ignored in market orders
         * @param {float} $trailingPercent the percent to trail away from the current market $price
         * @param {float} [$trailingTriggerPrice] the $price to activate a trailing order, default uses the $price argument
         * @param {array} [$params] extra parameters specific to the exchange API endpoint
         * @return {array} an ~@link https://docs.ccxt.com/#/?id=order-structure order structure~
         */
        if ($trailingPercent === null) {
            throw new ArgumentsRequired($this->id . ' createTrailingPercentOrderWs() requires a $trailingPercent argument');
        }
        $params['trailingPercent'] = $trailingPercent;
        if ($trailingTriggerPrice !== null) {
            $params['trailingTriggerPrice'] = $trailingTriggerPrice;
        }
        if ($this->has['createTrailingPercentOrderWs']) {
            return $this->createOrderWs ($symbol, $type, $side, $amount, $price, $params);
        }
        throw new NotSupported($this->id . ' createTrailingPercentOrderWs() is not supported yet');
    }

    public function create_market_order_with_cost(string $symbol, string $side, float $cost, $params = array ()) {
        /**
         * create a market order by providing the $symbol, $side and $cost
         * @param {string} $symbol unified $symbol of the market to create an order in
         * @param {string} $side 'buy' or 'sell'
         * @param {float} $cost how much you want to trade in units of the quote currency
         * @param {array} [$params] extra parameters specific to the exchange API endpoint
         * @return {array} an ~@link https://docs.ccxt.com/#/?id=order-structure order structure~
         */
        if ($this->has['createMarketOrderWithCost'] || ($this->has['createMarketBuyOrderWithCost'] && $this->has['createMarketSellOrderWithCost'])) {
            return $this->create_order($symbol, 'market', $side, $cost, 1, $params);
        }
        throw new NotSupported($this->id . ' createMarketOrderWithCost() is not supported yet');
    }

    public function create_market_buy_order_with_cost(string $symbol, float $cost, $params = array ()) {
        /**
         * create a market buy order by providing the $symbol and $cost
         * @param {string} $symbol unified $symbol of the market to create an order in
         * @param {float} $cost how much you want to trade in units of the quote currency
         * @param {array} [$params] extra parameters specific to the exchange API endpoint
         * @return {array} an ~@link https://docs.ccxt.com/#/?id=order-structure order structure~
         */
        if ($this->options['createMarketBuyOrderRequiresPrice'] || $this->has['createMarketBuyOrderWithCost']) {
            return $this->create_order($symbol, 'market', 'buy', $cost, 1, $params);
        }
        throw new NotSupported($this->id . ' createMarketBuyOrderWithCost() is not supported yet');
    }

    public function create_market_sell_order_with_cost(string $symbol, float $cost, $params = array ()) {
        /**
         * create a market sell order by providing the $symbol and $cost
         * @param {string} $symbol unified $symbol of the market to create an order in
         * @param {float} $cost how much you want to trade in units of the quote currency
         * @param {array} [$params] extra parameters specific to the exchange API endpoint
         * @return {array} an ~@link https://docs.ccxt.com/#/?id=order-structure order structure~
         */
        if ($this->options['createMarketSellOrderRequiresPrice'] || $this->has['createMarketSellOrderWithCost']) {
            return $this->create_order($symbol, 'market', 'sell', $cost, 1, $params);
        }
        throw new NotSupported($this->id . ' createMarketSellOrderWithCost() is not supported yet');
    }

    public function create_market_order_with_cost_ws(string $symbol, string $side, float $cost, $params = array ()) {
        /**
         * create a market order by providing the $symbol, $side and $cost
         * @param {string} $symbol unified $symbol of the market to create an order in
         * @param {string} $side 'buy' or 'sell'
         * @param {float} $cost how much you want to trade in units of the quote currency
         * @param {array} [$params] extra parameters specific to the exchange API endpoint
         * @return {array} an ~@link https://docs.ccxt.com/#/?id=order-structure order structure~
         */
        if ($this->has['createMarketOrderWithCostWs'] || ($this->has['createMarketBuyOrderWithCostWs'] && $this->has['createMarketSellOrderWithCostWs'])) {
            return $this->createOrderWs ($symbol, 'market', $side, $cost, 1, $params);
        }
        throw new NotSupported($this->id . ' createMarketOrderWithCostWs() is not supported yet');
    }

    public function create_trigger_order(string $symbol, string $type, string $side, float $amount, ?float $price = null, ?float $triggerPrice = null, $params = array ()) {
        /**
         * create a trigger stop order ($type 1)
         * @param {string} $symbol unified $symbol of the market to create an order in
         * @param {string} $type 'market' or 'limit'
         * @param {string} $side 'buy' or 'sell'
         * @param {float} $amount how much you want to trade in units of the base currency or the number of contracts
         * @param {float} [$price] the $price to fulfill the order, in units of the quote currency, ignored in market orders
         * @param {float} $triggerPrice the $price to trigger the stop order, in units of the quote currency
         * @param {array} [$params] extra parameters specific to the exchange API endpoint
         * @return {array} an ~@link https://docs.ccxt.com/#/?id=order-structure order structure~
         */
        if ($triggerPrice === null) {
            throw new ArgumentsRequired($this->id . ' createTriggerOrder() requires a $triggerPrice argument');
        }
        $params['triggerPrice'] = $triggerPrice;
        if ($this->has['createTriggerOrder']) {
            return $this->create_order($symbol, $type, $side, $amount, $price, $params);
        }
        throw new NotSupported($this->id . ' createTriggerOrder() is not supported yet');
    }

    public function create_trigger_order_ws(string $symbol, string $type, string $side, float $amount, ?float $price = null, ?float $triggerPrice = null, $params = array ()) {
        /**
         * create a trigger stop order ($type 1)
         * @param {string} $symbol unified $symbol of the market to create an order in
         * @param {string} $type 'market' or 'limit'
         * @param {string} $side 'buy' or 'sell'
         * @param {float} $amount how much you want to trade in units of the base currency or the number of contracts
         * @param {float} [$price] the $price to fulfill the order, in units of the quote currency, ignored in market orders
         * @param {float} $triggerPrice the $price to trigger the stop order, in units of the quote currency
         * @param {array} [$params] extra parameters specific to the exchange API endpoint
         * @return {array} an ~@link https://docs.ccxt.com/#/?id=order-structure order structure~
         */
        if ($triggerPrice === null) {
            throw new ArgumentsRequired($this->id . ' createTriggerOrderWs() requires a $triggerPrice argument');
        }
        $params['triggerPrice'] = $triggerPrice;
        if ($this->has['createTriggerOrderWs']) {
            return $this->createOrderWs ($symbol, $type, $side, $amount, $price, $params);
        }
        throw new NotSupported($this->id . ' createTriggerOrderWs() is not supported yet');
    }

    public function create_stop_loss_order(string $symbol, string $type, string $side, float $amount, ?float $price = null, ?float $stopLossPrice = null, $params = array ()) {
        /**
         * create a trigger stop loss order ($type 2)
         * @param {string} $symbol unified $symbol of the market to create an order in
         * @param {string} $type 'market' or 'limit'
         * @param {string} $side 'buy' or 'sell'
         * @param {float} $amount how much you want to trade in units of the base currency or the number of contracts
         * @param {float} [$price] the $price to fulfill the order, in units of the quote currency, ignored in market orders
         * @param {float} $stopLossPrice the $price to trigger the stop loss order, in units of the quote currency
         * @param {array} [$params] extra parameters specific to the exchange API endpoint
         * @return {array} an ~@link https://docs.ccxt.com/#/?id=order-structure order structure~
         */
        if ($stopLossPrice === null) {
            throw new ArgumentsRequired($this->id . ' createStopLossOrder() requires a $stopLossPrice argument');
        }
        $params['stopLossPrice'] = $stopLossPrice;
        if ($this->has['createStopLossOrder']) {
            return $this->create_order($symbol, $type, $side, $amount, $price, $params);
        }
        throw new NotSupported($this->id . ' createStopLossOrder() is not supported yet');
    }

    public function create_stop_loss_order_ws(string $symbol, string $type, string $side, float $amount, ?float $price = null, ?float $stopLossPrice = null, $params = array ()) {
        /**
         * create a trigger stop loss order ($type 2)
         * @param {string} $symbol unified $symbol of the market to create an order in
         * @param {string} $type 'market' or 'limit'
         * @param {string} $side 'buy' or 'sell'
         * @param {float} $amount how much you want to trade in units of the base currency or the number of contracts
         * @param {float} [$price] the $price to fulfill the order, in units of the quote currency, ignored in market orders
         * @param {float} $stopLossPrice the $price to trigger the stop loss order, in units of the quote currency
         * @param {array} [$params] extra parameters specific to the exchange API endpoint
         * @return {array} an ~@link https://docs.ccxt.com/#/?id=order-structure order structure~
         */
        if ($stopLossPrice === null) {
            throw new ArgumentsRequired($this->id . ' createStopLossOrderWs() requires a $stopLossPrice argument');
        }
        $params['stopLossPrice'] = $stopLossPrice;
        if ($this->has['createStopLossOrderWs']) {
            return $this->createOrderWs ($symbol, $type, $side, $amount, $price, $params);
        }
        throw new NotSupported($this->id . ' createStopLossOrderWs() is not supported yet');
    }

    public function create_take_profit_order(string $symbol, string $type, string $side, float $amount, ?float $price = null, ?float $takeProfitPrice = null, $params = array ()) {
        /**
         * create a trigger take profit order ($type 2)
         * @param {string} $symbol unified $symbol of the market to create an order in
         * @param {string} $type 'market' or 'limit'
         * @param {string} $side 'buy' or 'sell'
         * @param {float} $amount how much you want to trade in units of the base currency or the number of contracts
         * @param {float} [$price] the $price to fulfill the order, in units of the quote currency, ignored in market orders
         * @param {float} $takeProfitPrice the $price to trigger the take profit order, in units of the quote currency
         * @param {array} [$params] extra parameters specific to the exchange API endpoint
         * @return {array} an ~@link https://docs.ccxt.com/#/?id=order-structure order structure~
         */
        if ($takeProfitPrice === null) {
            throw new ArgumentsRequired($this->id . ' createTakeProfitOrder() requires a $takeProfitPrice argument');
        }
        $params['takeProfitPrice'] = $takeProfitPrice;
        if ($this->has['createTakeProfitOrder']) {
            return $this->create_order($symbol, $type, $side, $amount, $price, $params);
        }
        throw new NotSupported($this->id . ' createTakeProfitOrder() is not supported yet');
    }

    public function create_take_profit_order_ws(string $symbol, string $type, string $side, float $amount, ?float $price = null, ?float $takeProfitPrice = null, $params = array ()) {
        /**
         * create a trigger take profit order ($type 2)
         * @param {string} $symbol unified $symbol of the market to create an order in
         * @param {string} $type 'market' or 'limit'
         * @param {string} $side 'buy' or 'sell'
         * @param {float} $amount how much you want to trade in units of the base currency or the number of contracts
         * @param {float} [$price] the $price to fulfill the order, in units of the quote currency, ignored in market orders
         * @param {float} $takeProfitPrice the $price to trigger the take profit order, in units of the quote currency
         * @param {array} [$params] extra parameters specific to the exchange API endpoint
         * @return {array} an ~@link https://docs.ccxt.com/#/?id=order-structure order structure~
         */
        if ($takeProfitPrice === null) {
            throw new ArgumentsRequired($this->id . ' createTakeProfitOrderWs() requires a $takeProfitPrice argument');
        }
        $params['takeProfitPrice'] = $takeProfitPrice;
        if ($this->has['createTakeProfitOrderWs']) {
            return $this->createOrderWs ($symbol, $type, $side, $amount, $price, $params);
        }
        throw new NotSupported($this->id . ' createTakeProfitOrderWs() is not supported yet');
    }

    public function create_order_with_take_profit_and_stop_loss(string $symbol, string $type, string $side, float $amount, ?float $price = null, ?float $takeProfit = null, ?float $stopLoss = null, $params = array ()) {
        /**
         * create an order with a stop loss or take profit attached ($type 3)
         * @param {string} $symbol unified $symbol of the market to create an order in
         * @param {string} $type 'market' or 'limit'
         * @param {string} $side 'buy' or 'sell'
         * @param {float} $amount how much you want to trade in units of the base currency or the number of contracts
         * @param {float} [$price] the $price to fulfill the order, in units of the quote currency, ignored in market orders
         * @param {float} [$takeProfit] the take profit $price, in units of the quote currency
         * @param {float} [$stopLoss] the stop loss $price, in units of the quote currency
         * @param {array} [$params] extra parameters specific to the exchange API endpoint
         * @param {string} [$params->takeProfitType] *not available on all exchanges* 'limit' or 'market'
         * @param {string} [$params->stopLossType] *not available on all exchanges* 'limit' or 'market'
         * @param {string} [$params->takeProfitPriceType] *not available on all exchanges* 'last', 'mark' or 'index'
         * @param {string} [$params->stopLossPriceType] *not available on all exchanges* 'last', 'mark' or 'index'
         * @param {float} [$params->takeProfitLimitPrice] *not available on all exchanges* limit $price for a limit take profit order
         * @param {float} [$params->stopLossLimitPrice] *not available on all exchanges* stop loss for a limit stop loss order
         * @param {float} [$params->takeProfitAmount] *not available on all exchanges* the $amount for a take profit
         * @param {float} [$params->stopLossAmount] *not available on all exchanges* the $amount for a stop loss
         * @return {array} an ~@link https://docs.ccxt.com/#/?id=order-structure order structure~
         */
        $params = $this->set_take_profit_and_stop_loss_params($symbol, $type, $side, $amount, $price, $takeProfit, $stopLoss, $params);
        if ($this->has['createOrderWithTakeProfitAndStopLoss']) {
            return $this->create_order($symbol, $type, $side, $amount, $price, $params);
        }
        throw new NotSupported($this->id . ' createOrderWithTakeProfitAndStopLoss() is not supported yet');
    }

    public function set_take_profit_and_stop_loss_params(string $symbol, string $type, string $side, float $amount, ?float $price = null, ?float $takeProfit = null, ?float $stopLoss = null, $params = array ()) {
        if (($takeProfit === null) && ($stopLoss === null)) {
            throw new ArgumentsRequired($this->id . ' createOrderWithTakeProfitAndStopLoss() requires either a $takeProfit or $stopLoss argument');
        }
        if ($takeProfit !== null) {
            $params['takeProfit'] = array(
                'triggerPrice' => $takeProfit,
            );
        }
        if ($stopLoss !== null) {
            $params['stopLoss'] = array(
                'triggerPrice' => $stopLoss,
            );
        }
        $takeProfitType = $this->safe_string($params, 'takeProfitType');
        $takeProfitPriceType = $this->safe_string($params, 'takeProfitPriceType');
        $takeProfitLimitPrice = $this->safe_string($params, 'takeProfitLimitPrice');
        $takeProfitAmount = $this->safe_string($params, 'takeProfitAmount');
        $stopLossType = $this->safe_string($params, 'stopLossType');
        $stopLossPriceType = $this->safe_string($params, 'stopLossPriceType');
        $stopLossLimitPrice = $this->safe_string($params, 'stopLossLimitPrice');
        $stopLossAmount = $this->safe_string($params, 'stopLossAmount');
        if ($takeProfitType !== null) {
            $params['takeProfit']['type'] = $takeProfitType;
        }
        if ($takeProfitPriceType !== null) {
            $params['takeProfit']['priceType'] = $takeProfitPriceType;
        }
        if ($takeProfitLimitPrice !== null) {
            $params['takeProfit']['price'] = $this->parse_to_numeric($takeProfitLimitPrice);
        }
        if ($takeProfitAmount !== null) {
            $params['takeProfit']['amount'] = $this->parse_to_numeric($takeProfitAmount);
        }
        if ($stopLossType !== null) {
            $params['stopLoss']['type'] = $stopLossType;
        }
        if ($stopLossPriceType !== null) {
            $params['stopLoss']['priceType'] = $stopLossPriceType;
        }
        if ($stopLossLimitPrice !== null) {
            $params['stopLoss']['price'] = $this->parse_to_numeric($stopLossLimitPrice);
        }
        if ($stopLossAmount !== null) {
            $params['stopLoss']['amount'] = $this->parse_to_numeric($stopLossAmount);
        }
        $params = $this->omit ($params, array( 'takeProfitType', 'takeProfitPriceType', 'takeProfitLimitPrice', 'takeProfitAmount', 'stopLossType', 'stopLossPriceType', 'stopLossLimitPrice', 'stopLossAmount' ));
        return $params;
    }

    public function create_order_with_take_profit_and_stop_loss_ws(string $symbol, string $type, string $side, float $amount, ?float $price = null, ?float $takeProfit = null, ?float $stopLoss = null, $params = array ()) {
        /**
         * create an order with a stop loss or take profit attached ($type 3)
         * @param {string} $symbol unified $symbol of the market to create an order in
         * @param {string} $type 'market' or 'limit'
         * @param {string} $side 'buy' or 'sell'
         * @param {float} $amount how much you want to trade in units of the base currency or the number of contracts
         * @param {float} [$price] the $price to fulfill the order, in units of the quote currency, ignored in market orders
         * @param {float} [$takeProfit] the take profit $price, in units of the quote currency
         * @param {float} [$stopLoss] the stop loss $price, in units of the quote currency
         * @param {array} [$params] extra parameters specific to the exchange API endpoint
         * @param {string} [$params->takeProfitType] *not available on all exchanges* 'limit' or 'market'
         * @param {string} [$params->stopLossType] *not available on all exchanges* 'limit' or 'market'
         * @param {string} [$params->takeProfitPriceType] *not available on all exchanges* 'last', 'mark' or 'index'
         * @param {string} [$params->stopLossPriceType] *not available on all exchanges* 'last', 'mark' or 'index'
         * @param {float} [$params->takeProfitLimitPrice] *not available on all exchanges* limit $price for a limit take profit order
         * @param {float} [$params->stopLossLimitPrice] *not available on all exchanges* stop loss for a limit stop loss order
         * @param {float} [$params->takeProfitAmount] *not available on all exchanges* the $amount for a take profit
         * @param {float} [$params->stopLossAmount] *not available on all exchanges* the $amount for a stop loss
         * @return {array} an ~@link https://docs.ccxt.com/#/?id=order-structure order structure~
         */
        $params = $this->set_take_profit_and_stop_loss_params($symbol, $type, $side, $amount, $price, $takeProfit, $stopLoss, $params);
        if ($this->has['createOrderWithTakeProfitAndStopLossWs']) {
            return $this->createOrderWs ($symbol, $type, $side, $amount, $price, $params);
        }
        throw new NotSupported($this->id . ' createOrderWithTakeProfitAndStopLossWs() is not supported yet');
    }

    public function create_orders(array $orders, $params = array ()) {
        throw new NotSupported($this->id . ' createOrders() is not supported yet');
    }

    public function create_order_ws(string $symbol, string $type, string $side, float $amount, ?float $price = null, $params = array ()) {
        throw new NotSupported($this->id . ' createOrderWs() is not supported yet');
    }

    public function cancel_order(string $id, ?string $symbol = null, $params = array ()) {
        throw new NotSupported($this->id . ' cancelOrder() is not supported yet');
    }

    public function cancel_order_ws(string $id, ?string $symbol = null, $params = array ()) {
        throw new NotSupported($this->id . ' cancelOrderWs() is not supported yet');
    }

    public function cancel_orders_ws(array $ids, ?string $symbol = null, $params = array ()) {
        throw new NotSupported($this->id . ' cancelOrdersWs() is not supported yet');
    }

    public function cancel_all_orders(?string $symbol = null, $params = array ()) {
        throw new NotSupported($this->id . ' cancelAllOrders() is not supported yet');
    }

    public function cancel_all_orders_after(?int $timeout, $params = array ()) {
        throw new NotSupported($this->id . ' cancelAllOrdersAfter() is not supported yet');
    }

    public function cancel_orders_for_symbols(array $orders, $params = array ()) {
        throw new NotSupported($this->id . ' cancelOrdersForSymbols() is not supported yet');
    }

    public function cancel_all_orders_ws(?string $symbol = null, $params = array ()) {
        throw new NotSupported($this->id . ' cancelAllOrdersWs() is not supported yet');
    }

    public function cancel_unified_order($order, $params = array ()) {
        return $this->cancelOrder ($this->safe_string($order, 'id'), $this->safe_string($order, 'symbol'), $params);
    }

    public function fetch_orders(?string $symbol = null, ?int $since = null, ?int $limit = null, $params = array ()) {
        if ($this->has['fetchOpenOrders'] && $this->has['fetchClosedOrders']) {
            throw new NotSupported($this->id . ' fetchOrders() is not supported yet, consider using fetchOpenOrders() and fetchClosedOrders() instead');
        }
        throw new NotSupported($this->id . ' fetchOrders() is not supported yet');
    }

    public function fetch_orders_ws(?string $symbol = null, ?int $since = null, ?int $limit = null, $params = array ()) {
        throw new NotSupported($this->id . ' fetchOrdersWs() is not supported yet');
    }

    public function fetch_order_trades(string $id, ?string $symbol = null, ?int $since = null, ?int $limit = null, $params = array ()) {
        throw new NotSupported($this->id . ' fetchOrderTrades() is not supported yet');
    }

    public function watch_orders(?string $symbol = null, ?int $since = null, ?int $limit = null, $params = array ()) {
        throw new NotSupported($this->id . ' watchOrders() is not supported yet');
    }

    public function fetch_open_orders(?string $symbol = null, ?int $since = null, ?int $limit = null, $params = array ()) {
        if ($this->has['fetchOrders']) {
            $orders = $this->fetch_orders($symbol, $since, $limit, $params);
            return $this->filter_by($orders, 'status', 'open');
        }
        throw new NotSupported($this->id . ' fetchOpenOrders() is not supported yet');
    }

    public function fetch_open_orders_ws(?string $symbol = null, ?int $since = null, ?int $limit = null, $params = array ()) {
        if ($this->has['fetchOrdersWs']) {
            $orders = $this->fetchOrdersWs ($symbol, $since, $limit, $params);
            return $this->filter_by($orders, 'status', 'open');
        }
        throw new NotSupported($this->id . ' fetchOpenOrdersWs() is not supported yet');
    }

    public function fetch_closed_orders(?string $symbol = null, ?int $since = null, ?int $limit = null, $params = array ()) {
        if ($this->has['fetchOrders']) {
            $orders = $this->fetch_orders($symbol, $since, $limit, $params);
            return $this->filter_by($orders, 'status', 'closed');
        }
        throw new NotSupported($this->id . ' fetchClosedOrders() is not supported yet');
    }

    public function fetch_canceled_and_closed_orders(?string $symbol = null, ?int $since = null, ?int $limit = null, $params = array ()) {
        throw new NotSupported($this->id . ' fetchCanceledAndClosedOrders() is not supported yet');
    }

    public function fetch_closed_orders_ws(?string $symbol = null, ?int $since = null, ?int $limit = null, $params = array ()) {
        if ($this->has['fetchOrdersWs']) {
            $orders = $this->fetchOrdersWs ($symbol, $since, $limit, $params);
            return $this->filter_by($orders, 'status', 'closed');
        }
        throw new NotSupported($this->id . ' fetchClosedOrdersWs() is not supported yet');
    }

    public function fetch_my_trades(?string $symbol = null, ?int $since = null, ?int $limit = null, $params = array ()) {
        throw new NotSupported($this->id . ' fetchMyTrades() is not supported yet');
    }

    public function fetch_my_liquidations(?string $symbol = null, ?int $since = null, ?int $limit = null, $params = array ()) {
        throw new NotSupported($this->id . ' fetchMyLiquidations() is not supported yet');
    }

    public function fetch_liquidations(string $symbol, ?int $since = null, ?int $limit = null, $params = array ()) {
        throw new NotSupported($this->id . ' fetchLiquidations() is not supported yet');
    }

    public function fetch_my_trades_ws(?string $symbol = null, ?int $since = null, ?int $limit = null, $params = array ()) {
        throw new NotSupported($this->id . ' fetchMyTradesWs() is not supported yet');
    }

    public function watch_my_trades(?string $symbol = null, ?int $since = null, ?int $limit = null, $params = array ()) {
        throw new NotSupported($this->id . ' watchMyTrades() is not supported yet');
    }

    public function fetch_greeks(string $symbol, $params = array ()) {
        throw new NotSupported($this->id . ' fetchGreeks() is not supported yet');
    }

    public function fetch_option_chain(string $code, $params = array ()) {
        throw new NotSupported($this->id . ' fetchOptionChain() is not supported yet');
    }

    public function fetch_option(string $symbol, $params = array ()) {
        throw new NotSupported($this->id . ' fetchOption() is not supported yet');
    }

    public function fetch_convert_quote(string $fromCode, string $toCode, ?float $amount = null, $params = array ()) {
        throw new NotSupported($this->id . ' fetchConvertQuote() is not supported yet');
    }

    public function fetch_deposits_withdrawals(?string $code = null, ?int $since = null, ?int $limit = null, $params = array ()) {
        /**
         * fetch history of deposits and withdrawals
         * @param {string} [$code] unified currency $code for the currency of the deposit/withdrawals, default is null
         * @param {int} [$since] timestamp in ms of the earliest deposit/withdrawal, default is null
         * @param {int} [$limit] max number of deposit/withdrawals to return, default is null
         * @param {array} [$params] extra parameters specific to the exchange API endpoint
         * @return {array} a list of ~@link https://docs.ccxt.com/#/?id=transaction-structure transaction structures~
         */
        throw new NotSupported($this->id . ' fetchDepositsWithdrawals() is not supported yet');
    }

    public function fetch_deposits(?string $symbol = null, ?int $since = null, ?int $limit = null, $params = array ()) {
        throw new NotSupported($this->id . ' fetchDeposits() is not supported yet');
    }

    public function fetch_withdrawals(?string $symbol = null, ?int $since = null, ?int $limit = null, $params = array ()) {
        throw new NotSupported($this->id . ' fetchWithdrawals() is not supported yet');
    }

    public function fetch_deposits_ws(?string $code = null, ?int $since = null, ?int $limit = null, $params = array ()) {
        throw new NotSupported($this->id . ' fetchDepositsWs() is not supported yet');
    }

    public function fetch_withdrawals_ws(?string $code = null, ?int $since = null, ?int $limit = null, $params = array ()) {
        throw new NotSupported($this->id . ' fetchWithdrawalsWs() is not supported yet');
    }

    public function fetch_funding_rate_history(?string $symbol = null, ?int $since = null, ?int $limit = null, $params = array ()) {
        throw new NotSupported($this->id . ' fetchFundingRateHistory() is not supported yet');
    }

    public function fetch_funding_history(?string $symbol = null, ?int $since = null, ?int $limit = null, $params = array ()) {
        throw new NotSupported($this->id . ' fetchFundingHistory() is not supported yet');
    }

    public function close_position(string $symbol, ?string $side = null, $params = array ()) {
        throw new NotSupported($this->id . ' closePosition() is not supported yet');
    }

    public function close_all_positions($params = array ()) {
        throw new NotSupported($this->id . ' closeAllPositions() is not supported yet');
    }

    public function fetch_l3_order_book(string $symbol, ?int $limit = null, $params = array ()) {
        throw new BadRequest($this->id . ' fetchL3OrderBook() is not supported yet');
    }

    public function parse_last_price($price, ?array $market = null) {
        throw new NotSupported($this->id . ' parseLastPrice() is not supported yet');
    }

    public function fetch_deposit_address(string $code, $params = array ()) {
        if ($this->has['fetchDepositAddresses']) {
            $depositAddresses = $this->fetchDepositAddresses (array( $code ), $params);
            $depositAddress = $this->safe_value($depositAddresses, $code);
            if ($depositAddress === null) {
                throw new InvalidAddress($this->id . ' fetchDepositAddress() could not find a deposit address for ' . $code . ', make sure you have created a corresponding deposit address in your wallet on the exchange website');
            } else {
                return $depositAddress;
            }
        } elseif ($this->has['fetchDepositAddressesByNetwork']) {
            $network = $this->safe_string($params, 'network');
            $params = $this->omit ($params, 'network');
            $addressStructures = $this->fetchDepositAddressesByNetwork ($code, $params);
            if ($network !== null) {
                return $this->safe_dict($addressStructures, $network);
            } else {
                $keys = is_array($addressStructures) ? array_keys($addressStructures) : array();
                $key = $this->safe_string($keys, 0);
                return $this->safe_dict($addressStructures, $key);
            }
        } else {
            throw new NotSupported($this->id . ' fetchDepositAddress() is not supported yet');
        }
    }

    public function account(): array {
        return array(
            'free' => null,
            'used' => null,
            'total' => null,
        );
    }

    public function common_currency_code(string $code) {
        if (!$this->substituteCommonCurrencyCodes) {
            return $code;
        }
        return $this->safe_string($this->commonCurrencies, $code, $code);
    }

    public function currency(string $code) {
        if ($this->currencies === null) {
            throw new ExchangeError($this->id . ' currencies not loaded');
        }
        if (gettype($code) === 'string') {
            if (is_array($this->currencies) && array_key_exists($code, $this->currencies)) {
                return $this->currencies[$code];
            } elseif (is_array($this->currencies_by_id) && array_key_exists($code, $this->currencies_by_id)) {
                return $this->currencies_by_id[$code];
            }
        }
        throw new ExchangeError($this->id . ' does not have currency $code ' . $code);
    }

    public function market(string $symbol) {
        if ($this->markets === null) {
            throw new ExchangeError($this->id . ' $markets not loaded');
        }
        if (is_array($this->markets) && array_key_exists($symbol, $this->markets)) {
            return $this->markets[$symbol];
        } elseif (is_array($this->markets_by_id) && array_key_exists($symbol, $this->markets_by_id)) {
            $markets = $this->markets_by_id[$symbol];
            $defaultType = $this->safe_string_2($this->options, 'defaultType', 'defaultSubType', 'spot');
            for ($i = 0; $i < count($markets); $i++) {
                $market = $markets[$i];
                if ($market[$defaultType]) {
                    return $market;
                }
            }
            return $markets[0];
        } elseif ((str_ends_with($symbol, '-C')) || (str_ends_with($symbol, '-P')) || (str_starts_with($symbol, 'C-')) || (str_starts_with($symbol, 'P-'))) {
            return $this->createExpiredOptionMarket ($symbol);
        }
        throw new BadSymbol($this->id . ' does not have $market $symbol ' . $symbol);
    }

    public function create_expired_option_market(string $symbol) {
        throw new NotSupported($this->id . ' createExpiredOptionMarket () is not supported yet');
    }

    public function handle_withdraw_tag_and_params($tag, $params) {
        if (($tag !== null) && (gettype($tag) === 'array')) {
            $params = array_merge($tag, $params);
            $tag = null;
        }
        if ($tag === null) {
            $tag = $this->safe_string($params, 'tag');
            if ($tag !== null) {
                $params = $this->omit ($params, 'tag');
            }
        }
        return array( $tag, $params );
    }

    public function create_limit_order(string $symbol, string $side, float $amount, float $price, $params = array ()) {
        return $this->create_order($symbol, 'limit', $side, $amount, $price, $params);
    }

    public function create_limit_order_ws(string $symbol, string $side, float $amount, float $price, $params = array ()) {
        return $this->createOrderWs ($symbol, 'limit', $side, $amount, $price, $params);
    }

    public function create_market_order(string $symbol, string $side, float $amount, ?float $price = null, $params = array ()) {
        return $this->create_order($symbol, 'market', $side, $amount, $price, $params);
    }

    public function create_market_order_ws(string $symbol, string $side, float $amount, ?float $price = null, $params = array ()) {
        return $this->createOrderWs ($symbol, 'market', $side, $amount, $price, $params);
    }

    public function create_limit_buy_order(string $symbol, float $amount, float $price, $params = array ()) {
        return $this->create_order($symbol, 'limit', 'buy', $amount, $price, $params);
    }

    public function create_limit_buy_order_ws(string $symbol, float $amount, float $price, $params = array ()) {
        return $this->createOrderWs ($symbol, 'limit', 'buy', $amount, $price, $params);
    }

    public function create_limit_sell_order(string $symbol, float $amount, float $price, $params = array ()) {
        return $this->create_order($symbol, 'limit', 'sell', $amount, $price, $params);
    }

    public function create_limit_sell_order_ws(string $symbol, float $amount, float $price, $params = array ()) {
        return $this->createOrderWs ($symbol, 'limit', 'sell', $amount, $price, $params);
    }

    public function create_market_buy_order(string $symbol, float $amount, $params = array ()) {
        return $this->create_order($symbol, 'market', 'buy', $amount, null, $params);
    }

    public function create_market_buy_order_ws(string $symbol, float $amount, $params = array ()) {
        return $this->createOrderWs ($symbol, 'market', 'buy', $amount, null, $params);
    }

    public function create_market_sell_order(string $symbol, float $amount, $params = array ()) {
        return $this->create_order($symbol, 'market', 'sell', $amount, null, $params);
    }

    public function create_market_sell_order_ws(string $symbol, float $amount, $params = array ()) {
        return $this->createOrderWs ($symbol, 'market', 'sell', $amount, null, $params);
    }

    public function cost_to_precision(string $symbol, $cost) {
        $market = $this->market ($symbol);
        return $this->decimal_to_precision($cost, TRUNCATE, $market['precision']['price'], $this->precisionMode, $this->paddingMode);
    }

    public function price_to_precision(string $symbol, $price) {
        $market = $this->market ($symbol);
        $result = $this->decimal_to_precision($price, ROUND, $market['precision']['price'], $this->precisionMode, $this->paddingMode);
        if ($result === '0') {
            throw new InvalidOrder($this->id . ' $price of ' . $market['symbol'] . ' must be greater than minimum $price precision of ' . $this->number_to_string($market['precision']['price']));
        }
        return $result;
    }

    public function amount_to_precision(string $symbol, $amount) {
        $market = $this->market ($symbol);
        $result = $this->decimal_to_precision($amount, TRUNCATE, $market['precision']['amount'], $this->precisionMode, $this->paddingMode);
        if ($result === '0') {
            throw new InvalidOrder($this->id . ' $amount of ' . $market['symbol'] . ' must be greater than minimum $amount precision of ' . $this->number_to_string($market['precision']['amount']));
        }
        return $result;
    }

    public function fee_to_precision(string $symbol, $fee) {
        $market = $this->market ($symbol);
        return $this->decimal_to_precision($fee, ROUND, $market['precision']['price'], $this->precisionMode, $this->paddingMode);
    }

    public function currency_to_precision(string $code, $fee, $networkCode = null) {
        $currency = $this->currencies[$code];
        $precision = $this->safe_value($currency, 'precision');
        if ($networkCode !== null) {
            $networks = $this->safe_dict($currency, 'networks', array());
            $networkItem = $this->safe_dict($networks, $networkCode, array());
            $precision = $this->safe_value($networkItem, 'precision', $precision);
        }
        if ($precision === null) {
            return $this->forceString ($fee);
        } else {
            return $this->decimal_to_precision($fee, ROUND, $precision, $this->precisionMode, $this->paddingMode);
        }
    }

    public function force_string($value) {
        if (gettype($value) !== 'string') {
            return $this->number_to_string($value);
        }
        return $value;
    }

    public function is_tick_precision() {
        return $this->precisionMode === TICK_SIZE;
    }

    public function is_decimal_precision() {
        return $this->precisionMode === DECIMAL_PLACES;
    }

    public function is_significant_precision() {
        return $this->precisionMode === SIGNIFICANT_DIGITS;
    }

    public function safe_number(array $obj, int|string $key, ?float $defaultNumber = null) {
        $value = $this->safe_string($obj, $key);
        return $this->parse_number($value, $defaultNumber);
    }

    public function safe_number_n(array $obj, array $arr, ?float $defaultNumber = null) {
        $value = $this->safe_string_n($obj, $arr);
        return $this->parse_number($value, $defaultNumber);
    }

    public function parse_precision(?string $precision) {
        /**
         * @ignore
         * @param {string} $precision The number of digits to the right of the decimal
         * @return {string} a string number equal to 1e-$precision
         */
        if ($precision === null) {
            return null;
        }
        $precisionNumber = intval($precision);
        if ($precisionNumber === 0) {
            return '1';
        }
        $parsedPrecision = '0.';
        for ($i = 0; $i < $precisionNumber - 1; $i++) {
            $parsedPrecision = $parsedPrecision . '0';
        }
        return $parsedPrecision . '1';
    }

    public function integer_precision_to_amount(?string $precision) {
        /**
         * @ignore
         * handles positive & negative numbers too. parsePrecision() does not handle negative numbers, but this method handles
         * @param {string} $precision The number of digits to the right of the decimal
         * @return {string} a string number equal to 1e-$precision
         */
        if ($precision === null) {
            return null;
        }
        if (Precise::string_ge($precision, '0')) {
            return $this->parse_precision($precision);
        } else {
            $positivePrecisionString = Precise::string_abs($precision);
            $positivePrecision = intval($positivePrecisionString);
            $parsedPrecision = '1';
            for ($i = 0; $i < $positivePrecision - 1; $i++) {
                $parsedPrecision = $parsedPrecision . '0';
            }
            return $parsedPrecision . '0';
        }
    }

    public function load_time_difference($params = array ()) {
        $serverTime = $this->fetch_time($params);
        $after = $this->milliseconds ();
        $this->options['timeDifference'] = $after - $serverTime;
        return $this->options['timeDifference'];
    }

    public function implode_hostname(string $url) {
        return $this->implode_params($url, array( 'hostname' => $this->hostname ));
    }

    public function fetch_market_leverage_tiers(string $symbol, $params = array ()) {
        if ($this->has['fetchLeverageTiers']) {
            $market = $this->market ($symbol);
            if (!$market['contract']) {
                throw new BadSymbol($this->id . ' fetchMarketLeverageTiers() supports contract markets only');
            }
            $tiers = $this->fetch_leverage_tiers(array( $symbol ));
            return $this->safe_value($tiers, $symbol);
        } else {
            throw new NotSupported($this->id . ' fetchMarketLeverageTiers() is not supported yet');
        }
    }

    public function create_post_only_order(string $symbol, string $type, string $side, float $amount, ?float $price = null, $params = array ()) {
        if (!$this->has['createPostOnlyOrder']) {
            throw new NotSupported($this->id . 'createPostOnlyOrder() is not supported yet');
        }
        $query = array_merge($params, array( 'postOnly' => true ));
        return $this->create_order($symbol, $type, $side, $amount, $price, $query);
    }

    public function create_post_only_order_ws(string $symbol, string $type, string $side, float $amount, ?float $price = null, $params = array ()) {
        if (!$this->has['createPostOnlyOrderWs']) {
            throw new NotSupported($this->id . 'createPostOnlyOrderWs() is not supported yet');
        }
        $query = array_merge($params, array( 'postOnly' => true ));
        return $this->createOrderWs ($symbol, $type, $side, $amount, $price, $query);
    }

    public function create_reduce_only_order(string $symbol, string $type, string $side, float $amount, ?float $price = null, $params = array ()) {
        if (!$this->has['createReduceOnlyOrder']) {
            throw new NotSupported($this->id . 'createReduceOnlyOrder() is not supported yet');
        }
        $query = array_merge($params, array( 'reduceOnly' => true ));
        return $this->create_order($symbol, $type, $side, $amount, $price, $query);
    }

    public function create_reduce_only_order_ws(string $symbol, string $type, string $side, float $amount, ?float $price = null, $params = array ()) {
        if (!$this->has['createReduceOnlyOrderWs']) {
            throw new NotSupported($this->id . 'createReduceOnlyOrderWs() is not supported yet');
        }
        $query = array_merge($params, array( 'reduceOnly' => true ));
        return $this->createOrderWs ($symbol, $type, $side, $amount, $price, $query);
    }

    public function create_stop_order(string $symbol, string $type, string $side, float $amount, ?float $price = null, ?float $stopPrice = null, $params = array ()) {
        if (!$this->has['createStopOrder']) {
            throw new NotSupported($this->id . ' createStopOrder() is not supported yet');
        }
        if ($stopPrice === null) {
            throw new ArgumentsRequired($this->id . ' create_stop_order() requires a $stopPrice argument');
        }
        $query = array_merge($params, array( 'stopPrice' => $stopPrice ));
        return $this->create_order($symbol, $type, $side, $amount, $price, $query);
    }

    public function create_stop_order_ws(string $symbol, string $type, string $side, float $amount, ?float $price = null, ?float $stopPrice = null, $params = array ()) {
        if (!$this->has['createStopOrderWs']) {
            throw new NotSupported($this->id . ' createStopOrderWs() is not supported yet');
        }
        if ($stopPrice === null) {
            throw new ArgumentsRequired($this->id . ' createStopOrderWs() requires a $stopPrice argument');
        }
        $query = array_merge($params, array( 'stopPrice' => $stopPrice ));
        return $this->createOrderWs ($symbol, $type, $side, $amount, $price, $query);
    }

    public function create_stop_limit_order(string $symbol, string $side, float $amount, float $price, float $stopPrice, $params = array ()) {
        if (!$this->has['createStopLimitOrder']) {
            throw new NotSupported($this->id . ' createStopLimitOrder() is not supported yet');
        }
        $query = array_merge($params, array( 'stopPrice' => $stopPrice ));
        return $this->create_order($symbol, 'limit', $side, $amount, $price, $query);
    }

    public function create_stop_limit_order_ws(string $symbol, string $side, float $amount, float $price, float $stopPrice, $params = array ()) {
        if (!$this->has['createStopLimitOrderWs']) {
            throw new NotSupported($this->id . ' createStopLimitOrderWs() is not supported yet');
        }
        $query = array_merge($params, array( 'stopPrice' => $stopPrice ));
        return $this->createOrderWs ($symbol, 'limit', $side, $amount, $price, $query);
    }

    public function create_stop_market_order(string $symbol, string $side, float $amount, float $stopPrice, $params = array ()) {
        if (!$this->has['createStopMarketOrder']) {
            throw new NotSupported($this->id . ' createStopMarketOrder() is not supported yet');
        }
        $query = array_merge($params, array( 'stopPrice' => $stopPrice ));
        return $this->create_order($symbol, 'market', $side, $amount, null, $query);
    }

    public function create_stop_market_order_ws(string $symbol, string $side, float $amount, float $stopPrice, $params = array ()) {
        if (!$this->has['createStopMarketOrderWs']) {
            throw new NotSupported($this->id . ' createStopMarketOrderWs() is not supported yet');
        }
        $query = array_merge($params, array( 'stopPrice' => $stopPrice ));
        return $this->createOrderWs ($symbol, 'market', $side, $amount, null, $query);
    }

    public function safe_currency_code(?string $currencyId, ?array $currency = null) {
        $currency = $this->safe_currency($currencyId, $currency);
        return $currency['code'];
    }

    public function filter_by_symbol_since_limit($array, ?string $symbol = null, ?int $since = null, ?int $limit = null, $tail = false) {
        return $this->filter_by_value_since_limit($array, 'symbol', $symbol, $since, $limit, 'timestamp', $tail);
    }

    public function filter_by_currency_since_limit($array, $code = null, ?int $since = null, ?int $limit = null, $tail = false) {
        return $this->filter_by_value_since_limit($array, 'currency', $code, $since, $limit, 'timestamp', $tail);
    }

    public function filter_by_symbols_since_limit($array, ?array $symbols = null, ?int $since = null, ?int $limit = null, $tail = false) {
        $result = $this->filter_by_array($array, 'symbol', $symbols, false);
        return $this->filter_by_since_limit($result, $since, $limit, 'timestamp', $tail);
    }

    public function parse_last_prices($pricesData, ?array $symbols = null, $params = array ()) {
        //
        // the value of tickers is either a dict or a list
        //
        // dict
        //
        //     {
        //         'marketId1' => array( ... ),
        //         'marketId2' => array( ... ),
        //         ...
        //     }
        //
        // list
        //
        //     array(
        //         array( 'market' => 'marketId1', ... ),
        //         array( 'market' => 'marketId2', ... ),
        //         ...
        //     )
        //
        $results = array();
        if (gettype($pricesData) === 'array' && array_keys($pricesData) === array_keys(array_keys($pricesData))) {
            for ($i = 0; $i < count($pricesData); $i++) {
                $priceData = array_merge($this->parseLastPrice ($pricesData[$i]), $params);
                $results[] = $priceData;
            }
        } else {
            $marketIds = is_array($pricesData) ? array_keys($pricesData) : array();
            for ($i = 0; $i < count($marketIds); $i++) {
                $marketId = $marketIds[$i];
                $market = $this->safe_market($marketId);
                $priceData = array_merge($this->parseLastPrice ($pricesData[$marketId], $market), $params);
                $results[] = $priceData;
            }
        }
        $symbols = $this->market_symbols($symbols);
        return $this->filter_by_array($results, 'symbol', $symbols);
    }

    public function parse_tickers($tickers, ?array $symbols = null, $params = array ()) {
        //
        // the value of $tickers is either a dict or a list
        //
        // dict
        //
        //     {
        //         'marketId1' => array( ... ),
        //         'marketId2' => array( ... ),
        //         'marketId3' => array( ... ),
        //         ...
        //     }
        //
        // list
        //
        //     array(
        //         array( 'market' => 'marketId1', ... ),
        //         array( 'market' => 'marketId2', ... ),
        //         array( 'market' => 'marketId3', ... ),
        //         ...
        //     )
        //
        $results = array();
        if (gettype($tickers) === 'array' && array_keys($tickers) === array_keys(array_keys($tickers))) {
            for ($i = 0; $i < count($tickers); $i++) {
                $ticker = array_merge($this->parse_ticker($tickers[$i]), $params);
                $results[] = $ticker;
            }
        } else {
            $marketIds = is_array($tickers) ? array_keys($tickers) : array();
            for ($i = 0; $i < count($marketIds); $i++) {
                $marketId = $marketIds[$i];
                $market = $this->safe_market($marketId);
                $ticker = array_merge($this->parse_ticker($tickers[$marketId], $market), $params);
                $results[] = $ticker;
            }
        }
        $symbols = $this->market_symbols($symbols);
        return $this->filter_by_array($results, 'symbol', $symbols);
    }

    public function parse_deposit_addresses($addresses, ?array $codes = null, $indexed = true, $params = array ()) {
        $result = array();
        for ($i = 0; $i < count($addresses); $i++) {
            $address = array_merge($this->parse_deposit_address($addresses[$i]), $params);
            $result[] = $address;
        }
        if ($codes !== null) {
            $result = $this->filter_by_array($result, 'currency', $codes, false);
        }
        if ($indexed) {
            return $this->index_by($result, 'currency');
        }
        return $result;
    }

    public function parse_borrow_interests($response, ?array $market = null) {
        $interests = array();
        for ($i = 0; $i < count($response); $i++) {
            $row = $response[$i];
            $interests[] = $this->parse_borrow_interest($row, $market);
        }
        return $interests;
    }

    public function parse_funding_rate_histories($response, $market = null, ?int $since = null, ?int $limit = null) {
        $rates = array();
        for ($i = 0; $i < count($response); $i++) {
            $entry = $response[$i];
            $rates[] = $this->parse_funding_rate_history($entry, $market);
        }
        $sorted = $this->sort_by($rates, 'timestamp');
        $symbol = ($market === null) ? null : $market['symbol'];
        return $this->filter_by_symbol_since_limit($sorted, $symbol, $since, $limit);
    }

    public function safe_symbol(?string $marketId, ?array $market = null, ?string $delimiter = null, ?string $marketType = null) {
        $market = $this->safe_market($marketId, $market, $delimiter, $marketType);
        return $market['symbol'];
    }

    public function parse_funding_rate(string $contract, ?array $market = null) {
        throw new NotSupported($this->id . ' parseFundingRate() is not supported yet');
    }

    public function parse_funding_rates($response, ?array $market = null) {
        $result = array();
        for ($i = 0; $i < count($response); $i++) {
            $parsed = $this->parse_funding_rate($response[$i], $market);
            $result[$parsed['symbol']] = $parsed;
        }
        return $result;
    }

    public function is_trigger_order($params) {
        $isTrigger = $this->safe_bool_2($params, 'trigger', 'stop');
        if ($isTrigger) {
            $params = $this->omit ($params, array( 'trigger', 'stop' ));
        }
        return array( $isTrigger, $params );
    }

    public function is_post_only(bool $isMarketOrder, $exchangeSpecificParam, $params = array ()) {
        /**
         * @ignore
         * @param {string} type Order type
         * @param {boolean} $exchangeSpecificParam exchange specific $postOnly
         * @param {array} [$params] exchange specific $params
         * @return {boolean} true if a post only order, false otherwise
         */
        $timeInForce = $this->safe_string_upper($params, 'timeInForce');
        $postOnly = $this->safe_bool_2($params, 'postOnly', 'post_only', false);
        // we assume $timeInForce is uppercase from safeStringUpper ($params, 'timeInForce')
        $ioc = $timeInForce === 'IOC';
        $fok = $timeInForce === 'FOK';
        $timeInForcePostOnly = $timeInForce === 'PO';
        $postOnly = $postOnly || $timeInForcePostOnly || $exchangeSpecificParam;
        if ($postOnly) {
            if ($ioc || $fok) {
                throw new InvalidOrder($this->id . ' $postOnly orders cannot have $timeInForce equal to ' . $timeInForce);
            } elseif ($isMarketOrder) {
                throw new InvalidOrder($this->id . ' market orders cannot be postOnly');
            } else {
                return true;
            }
        } else {
            return false;
        }
    }

    public function handle_post_only(bool $isMarketOrder, bool $exchangeSpecificPostOnlyOption, mixed $params = array ()) {
        /**
         * @ignore
         * @param {string} type Order type
         * @param {boolean} exchangeSpecificBoolean exchange specific $postOnly
         * @param {array} [$params] exchange specific $params
         * @return {Array}
         */
        $timeInForce = $this->safe_string_upper($params, 'timeInForce');
        $postOnly = $this->safe_bool($params, 'postOnly', false);
        $ioc = $timeInForce === 'IOC';
        $fok = $timeInForce === 'FOK';
        $po = $timeInForce === 'PO';
        $postOnly = $postOnly || $po || $exchangeSpecificPostOnlyOption;
        if ($postOnly) {
            if ($ioc || $fok) {
                throw new InvalidOrder($this->id . ' $postOnly orders cannot have $timeInForce equal to ' . $timeInForce);
            } elseif ($isMarketOrder) {
                throw new InvalidOrder($this->id . ' market orders cannot be postOnly');
            } else {
                if ($po) {
                    $params = $this->omit ($params, 'timeInForce');
                }
                $params = $this->omit ($params, 'postOnly');
                return array( true, $params );
            }
        }
        return array( false, $params );
    }

    public function fetch_last_prices(?array $symbols = null, $params = array ()) {
        throw new NotSupported($this->id . ' fetchLastPrices() is not supported yet');
    }

    public function fetch_trading_fees($params = array ()) {
        throw new NotSupported($this->id . ' fetchTradingFees() is not supported yet');
    }

    public function fetch_trading_fees_ws($params = array ()) {
        throw new NotSupported($this->id . ' fetchTradingFeesWs() is not supported yet');
    }

    public function fetch_trading_fee(string $symbol, $params = array ()) {
        if (!$this->has['fetchTradingFees']) {
            throw new NotSupported($this->id . ' fetchTradingFee() is not supported yet');
        }
        $fees = $this->fetch_trading_fees($params);
        return $this->safe_dict($fees, $symbol);
    }

    public function fetch_convert_currencies($params = array ()) {
        throw new NotSupported($this->id . ' fetchConvertCurrencies() is not supported yet');
    }

    public function parse_open_interest($interest, ?array $market = null) {
        throw new NotSupported($this->id . ' parseOpenInterest () is not supported yet');
    }

    public function parse_open_interests($response, $market = null, ?int $since = null, ?int $limit = null) {
        $interests = array();
        for ($i = 0; $i < count($response); $i++) {
            $entry = $response[$i];
            $interest = $this->parse_open_interest($entry, $market);
            $interests[] = $interest;
        }
        $sorted = $this->sort_by($interests, 'timestamp');
        $symbol = $this->safe_string($market, 'symbol');
        return $this->filter_by_symbol_since_limit($sorted, $symbol, $since, $limit);
    }

    public function fetch_funding_rate(string $symbol, $params = array ()) {
        if ($this->has['fetchFundingRates']) {
            $this->load_markets();
            $market = $this->market ($symbol);
            $symbol = $market['symbol'];
            if (!$market['contract']) {
                throw new BadSymbol($this->id . ' fetchFundingRate() supports contract markets only');
            }
            $rates = $this->fetchFundingRates (array( $symbol ), $params);
            $rate = $this->safe_value($rates, $symbol);
            if ($rate === null) {
                throw new NullResponse($this->id . ' fetchFundingRate () returned no data for ' . $symbol);
            } else {
                return $rate;
            }
        } else {
            throw new NotSupported($this->id . ' fetchFundingRate () is not supported yet');
        }
    }

    public function fetch_mark_ohlcv($symbol, $timeframe = '1m', ?int $since = null, ?int $limit = null, $params = array ()) {
        /**
         * fetches historical mark price candlestick data containing the open, high, low, and close price of a market
         * @param {string} $symbol unified $symbol of the market to fetch OHLCV data for
         * @param {string} $timeframe the length of time each candle represents
         * @param {int} [$since] timestamp in ms of the earliest candle to fetch
         * @param {int} [$limit] the maximum amount of candles to fetch
         * @param {array} [$params] extra parameters specific to the exchange API endpoint
         * @return {float[][]} A list of candles ordered, open, high, low, close, null
         */
        if ($this->has['fetchMarkOHLCV']) {
            $request = array(
                'price' => 'mark',
            );
            return $this->fetch_ohlcv($symbol, $timeframe, $since, $limit, array_merge($request, $params));
        } else {
            throw new NotSupported($this->id . ' fetchMarkOHLCV () is not supported yet');
        }
    }

    public function fetch_index_ohlcv(string $symbol, $timeframe = '1m', ?int $since = null, ?int $limit = null, $params = array ()) {
        /**
         * fetches historical index price candlestick data containing the open, high, low, and close price of a market
         * @param {string} $symbol unified $symbol of the market to fetch OHLCV data for
         * @param {string} $timeframe the length of time each candle represents
         * @param {int} [$since] timestamp in ms of the earliest candle to fetch
         * @param {int} [$limit] the maximum amount of candles to fetch
         * @param {array} [$params] extra parameters specific to the exchange API endpoint
         * @return array() A list of candles ordered, open, high, low, close, null
         */
        if ($this->has['fetchIndexOHLCV']) {
            $request = array(
                'price' => 'index',
            );
            return $this->fetch_ohlcv($symbol, $timeframe, $since, $limit, array_merge($request, $params));
        } else {
            throw new NotSupported($this->id . ' fetchIndexOHLCV () is not supported yet');
        }
    }

    public function fetch_premium_index_ohlcv(string $symbol, $timeframe = '1m', ?int $since = null, ?int $limit = null, $params = array ()) {
        /**
         * fetches historical premium index price candlestick data containing the open, high, low, and close price of a market
         * @param {string} $symbol unified $symbol of the market to fetch OHLCV data for
         * @param {string} $timeframe the length of time each candle represents
         * @param {int} [$since] timestamp in ms of the earliest candle to fetch
         * @param {int} [$limit] the maximum amount of candles to fetch
         * @param {array} [$params] extra parameters specific to the exchange API endpoint
         * @return {float[][]} A list of candles ordered, open, high, low, close, null
         */
        if ($this->has['fetchPremiumIndexOHLCV']) {
            $request = array(
                'price' => 'premiumIndex',
            );
            return $this->fetch_ohlcv($symbol, $timeframe, $since, $limit, array_merge($request, $params));
        } else {
            throw new NotSupported($this->id . ' fetchPremiumIndexOHLCV () is not supported yet');
        }
    }

    public function handle_time_in_force($params = array ()) {
        /**
         * @ignore
         * Must add $timeInForce to $this->options to use this method
         * @return {string} returns the exchange specific value for $timeInForce
         */
        $timeInForce = $this->safe_string_upper($params, 'timeInForce'); // supported values GTC, IOC, PO
        if ($timeInForce !== null) {
            $exchangeValue = $this->safe_string($this->options['timeInForce'], $timeInForce);
            if ($exchangeValue === null) {
                throw new ExchangeError($this->id . ' does not support $timeInForce "' . $timeInForce . '"');
            }
            return $exchangeValue;
        }
        return null;
    }

    public function convert_type_to_account($account) {
        /**
         * @ignore
         * Must add $accountsByType to $this->options to use this method
         * @param {string} $account key for $account name in $this->options['accountsByType']
         * @return the exchange specific $account name or the isolated margin id for transfers
         */
        $accountsByType = $this->safe_dict($this->options, 'accountsByType', array());
        $lowercaseAccount = strtolower($account);
        if (is_array($accountsByType) && array_key_exists($lowercaseAccount, $accountsByType)) {
            return $accountsByType[$lowercaseAccount];
        } elseif ((is_array($this->markets) && array_key_exists($account, $this->markets)) || (is_array($this->markets_by_id) && array_key_exists($account, $this->markets_by_id))) {
            $market = $this->market ($account);
            return $market['id'];
        } else {
            return $account;
        }
    }

    public function check_required_argument(string $methodName, $argument, $argumentName, $options = []) {
        /**
         * @ignore
         * @param {string} $methodName the name of the method that the $argument is being checked for
         * @param {string} $argument the argument's actual value provided
         * @param {string} $argumentName the name of the $argument being checked (for logging purposes)
         * @param {string[]} $options a list of $options that the $argument can be
         * @return {null}
         */
        $optionsLength = count($options);
        if (($argument === null) || (($optionsLength > 0) && (!($this->in_array($argument, $options))))) {
            $messageOptions = implode(', ', $options);
            $message = $this->id . ' ' . $methodName . '() requires a ' . $argumentName . ' argument';
            if ($messageOptions !== '') {
                $message .= ', one of ' . '(' . $messageOptions . ')';
            }
            throw new ArgumentsRequired($message);
        }
    }

    public function check_required_margin_argument(string $methodName, ?string $symbol, string $marginMode) {
        /**
         * @ignore
         * @param {string} $symbol unified $symbol of the market
         * @param {string} $methodName name of the method that requires a $symbol
         * @param {string} $marginMode is either 'isolated' or 'cross'
         */
        if (($marginMode === 'isolated') && ($symbol === null)) {
            throw new ArgumentsRequired($this->id . ' ' . $methodName . '() requires a $symbol argument for isolated margin');
        } elseif (($marginMode === 'cross') && ($symbol !== null)) {
            throw new ArgumentsRequired($this->id . ' ' . $methodName . '() cannot have a $symbol argument for cross margin');
        }
    }

    public function parse_deposit_withdraw_fees($response, ?array $codes = null, $currencyIdKey = null) {
        /**
         * @ignore
         * @param {object[]|array} $response unparsed $response from the exchange
         * @param {string[]|null} $codes the unified $currency $codes to fetch transactions fees for, returns all currencies when null
         * @param {str} $currencyIdKey *should only be null when $response is a $dictionary* the object key that corresponds to the $currency id
         * @return {array} objects with withdraw and deposit fees, indexed by $currency $codes
         */
        $depositWithdrawFees = array();
        $isArray = gettype($response) === 'array' && array_keys($response) === array_keys(array_keys($response));
        $responseKeys = $response;
        if (!$isArray) {
            $responseKeys = is_array($response) ? array_keys($response) : array();
        }
        for ($i = 0; $i < count($responseKeys); $i++) {
            $entry = $responseKeys[$i];
            $dictionary = $isArray ? $entry : $response[$entry];
            $currencyId = $isArray ? $this->safe_string($dictionary, $currencyIdKey) : $entry;
            $currency = $this->safe_currency($currencyId);
            $code = $this->safe_string($currency, 'code');
            if (($codes === null) || ($this->in_array($code, $codes))) {
                $depositWithdrawFees[$code] = $this->parseDepositWithdrawFee ($dictionary, $currency);
            }
        }
        return $depositWithdrawFees;
    }

    public function parse_deposit_withdraw_fee($fee, ?array $currency = null) {
        throw new NotSupported($this->id . ' parseDepositWithdrawFee() is not supported yet');
    }

    public function deposit_withdraw_fee($info) {
        return array(
            'info' => $info,
            'withdraw' => array(
                'fee' => null,
                'percentage' => null,
            ),
            'deposit' => array(
                'fee' => null,
                'percentage' => null,
            ),
            'networks' => array(),
        );
    }

    public function assign_default_deposit_withdraw_fees($fee, $currency = null) {
        /**
         * @ignore
         * Takes a depositWithdrawFee structure and assigns the default values for withdraw and deposit
         * @param {array} $fee A deposit withdraw $fee structure
         * @param {array} $currency A $currency structure, the response from $this->currency ()
         * @return {array} A deposit withdraw $fee structure
         */
        $networkKeys = is_array($fee['networks']) ? array_keys($fee['networks']) : array();
        $numNetworks = count($networkKeys);
        if ($numNetworks === 1) {
            $fee['withdraw'] = $fee['networks'][$networkKeys[0]]['withdraw'];
            $fee['deposit'] = $fee['networks'][$networkKeys[0]]['deposit'];
            return $fee;
        }
        $currencyCode = $this->safe_string($currency, 'code');
        for ($i = 0; $i < $numNetworks; $i++) {
            $network = $networkKeys[$i];
            if ($network === $currencyCode) {
                $fee['withdraw'] = $fee['networks'][$networkKeys[$i]]['withdraw'];
                $fee['deposit'] = $fee['networks'][$networkKeys[$i]]['deposit'];
            }
        }
        return $fee;
    }

    public function parse_income($info, ?array $market = null) {
        throw new NotSupported($this->id . ' parseIncome () is not supported yet');
    }

    public function parse_incomes($incomes, $market = null, ?int $since = null, ?int $limit = null) {
        /**
         * @ignore
         * parses funding fee info from exchange response
         * @param {array[]} $incomes each item describes once instance of currency being received or paid
         * @param {array} $market ccxt $market
         * @param {int} [$since] when defined, the response items are filtered to only include items after this timestamp
         * @param {int} [$limit] limits the number of items in the response
         * @return {array[]} an array of ~@link https://docs.ccxt.com/#/?id=funding-history-structure funding history structures~
         */
        $result = array();
        for ($i = 0; $i < count($incomes); $i++) {
            $entry = $incomes[$i];
            $parsed = $this->parse_income($entry, $market);
            $result[] = $parsed;
        }
        $sorted = $this->sort_by($result, 'timestamp');
        return $this->filter_by_since_limit($sorted, $since, $limit);
    }

    public function get_market_from_symbols(?array $symbols = null) {
        if ($symbols === null) {
            return null;
        }
        $firstMarket = $this->safe_string($symbols, 0);
        $market = $this->market ($firstMarket);
        return $market;
    }

    public function parse_ws_ohlcvs(mixed $ohlcvs, mixed $market = null, string $timeframe = '1m', ?int $since = null, ?int $limit = null) {
        $results = array();
        for ($i = 0; $i < count($ohlcvs); $i++) {
            $results[] = $this->parse_ws_ohlcv($ohlcvs[$i], $market);
        }
        return $results;
    }

    public function fetch_transactions(?string $code = null, ?int $since = null, ?int $limit = null, $params = array ()) {
        /**
         * @deprecated
         * *DEPRECATED* use fetchDepositsWithdrawals instead
         * @param {string} $code unified currency $code for the currency of the deposit/withdrawals, default is null
         * @param {int} [$since] timestamp in ms of the earliest deposit/withdrawal, default is null
         * @param {int} [$limit] max number of deposit/withdrawals to return, default is null
         * @param {array} [$params] extra parameters specific to the exchange API endpoint
         * @return {array} a list of ~@link https://docs.ccxt.com/#/?id=transaction-structure transaction structures~
         */
        if ($this->has['fetchDepositsWithdrawals']) {
            return $this->fetchDepositsWithdrawals ($code, $since, $limit, $params);
        } else {
            throw new NotSupported($this->id . ' fetchTransactions () is not supported yet');
        }
    }

    public function filter_by_array_positions($objects, int|string $key, $values = null, $indexed = true) {
        /**
         * @ignore
         * Typed wrapper for filterByArray that returns a list of positions
         */
        return $this->filter_by_array($objects, $key, $values, $indexed);
    }

    public function filter_by_array_tickers($objects, int|string $key, $values = null, $indexed = true) {
        /**
         * @ignore
         * Typed wrapper for filterByArray that returns a dictionary of tickers
         */
        return $this->filter_by_array($objects, $key, $values, $indexed);
    }

    public function create_ohlcv_object(string $symbol, string $timeframe, $data) {
        $res = array();
        $res[$symbol] = array();
        $res[$symbol][$timeframe] = $data;
        return $res;
    }

    public function handle_max_entries_per_request_and_params(string $method, ?int $maxEntriesPerRequest = null, $params = array ()) {
        $newMaxEntriesPerRequest = null;
        list($newMaxEntriesPerRequest, $params) = $this->handle_option_and_params($params, $method, 'maxEntriesPerRequest');
        if (($newMaxEntriesPerRequest !== null) && ($newMaxEntriesPerRequest !== $maxEntriesPerRequest)) {
            $maxEntriesPerRequest = $newMaxEntriesPerRequest;
        }
        if ($maxEntriesPerRequest === null) {
            $maxEntriesPerRequest = 1000; // default to 1000
        }
        return array( $maxEntriesPerRequest, $params );
    }

    public function fetch_paginated_call_dynamic(string $method, ?string $symbol = null, ?int $since = null, ?int $limit = null, $params = array (), ?int $maxEntriesPerRequest = null) {
        $maxCalls = null;
        list($maxCalls, $params) = $this->handle_option_and_params($params, $method, 'paginationCalls', 10);
        $maxRetries = null;
        list($maxRetries, $params) = $this->handle_option_and_params($params, $method, 'maxRetries', 3);
        $paginationDirection = null;
        list($paginationDirection, $params) = $this->handle_option_and_params($params, $method, 'paginationDirection', 'backward');
        $paginationTimestamp = null;
        $calls = 0;
        $result = array();
        $errors = 0;
        $until = $this->safe_integer_2($params, 'untill', 'till'); // do not omit it from $params here
        list($maxEntriesPerRequest, $params) = $this->handle_max_entries_per_request_and_params($method, $maxEntriesPerRequest, $params);
        if (($paginationDirection === 'forward')) {
            if ($since === null) {
                throw new ArgumentsRequired($this->id . ' pagination requires a $since argument when $paginationDirection set to forward');
            }
            $paginationTimestamp = $since;
        }
        while (($calls < $maxCalls)) {
            $calls += 1;
            try {
                if ($paginationDirection === 'backward') {
                    // do it backwards, starting from the $last
                    // UNTIL filtering is required in order to work
                    if ($paginationTimestamp !== null) {
                        $params['until'] = $paginationTimestamp - 1;
                    }
                    $response = $this->$method ($symbol, null, $maxEntriesPerRequest, $params);
                    $responseLength = count($response);
                    if ($this->verbose) {
                        $backwardMessage = 'Dynamic pagination call ' . $this->number_to_string($calls) . ' $method ' . $method . ' $response length ' . $this->number_to_string($responseLength);
                        if ($paginationTimestamp !== null) {
                            $backwardMessage .= ' timestamp ' . $this->number_to_string($paginationTimestamp);
                        }
                        $this->log ($backwardMessage);
                    }
                    if ($responseLength === 0) {
                        break;
                    }
                    $errors = 0;
                    $result = $this->array_concat($result, $response);
                    $firstElement = $this->safe_value($response, 0);
                    $paginationTimestamp = $this->safe_integer_2($firstElement, 'timestamp', 0);
                    if (($since !== null) && ($paginationTimestamp <= $since)) {
                        break;
                    }
                } else {
                    // do it forwards, starting from the $since
                    $response = $this->$method ($symbol, $paginationTimestamp, $maxEntriesPerRequest, $params);
                    $responseLength = count($response);
                    if ($this->verbose) {
                        $forwardMessage = 'Dynamic pagination call ' . $this->number_to_string($calls) . ' $method ' . $method . ' $response length ' . $this->number_to_string($responseLength);
                        if ($paginationTimestamp !== null) {
                            $forwardMessage .= ' timestamp ' . $this->number_to_string($paginationTimestamp);
                        }
                        $this->log ($forwardMessage);
                    }
                    if ($responseLength === 0) {
                        break;
                    }
                    $errors = 0;
                    $result = $this->array_concat($result, $response);
                    $last = $this->safe_value($response, $responseLength - 1);
                    $paginationTimestamp = $this->safe_integer($last, 'timestamp') - 1;
                    if (($until !== null) && ($paginationTimestamp >= $until)) {
                        break;
                    }
                }
            } catch (Exception $e) {
                $errors += 1;
                if ($errors > $maxRetries) {
                    throw $e;
                }
            }
        }
        $uniqueResults = $this->remove_repeated_elements_from_array($result);
        $key = ($method === 'fetchOHLCV') ? 0 : 'timestamp';
        return $this->filter_by_since_limit($uniqueResults, $since, $limit, $key);
    }

    public function safe_deterministic_call(string $method, ?string $symbol = null, ?int $since = null, ?int $limit = null, ?string $timeframe = null, $params = array ()) {
        $maxRetries = null;
        list($maxRetries, $params) = $this->handle_option_and_params($params, $method, 'maxRetries', 3);
        $errors = 0;
        try {
            if ($timeframe && $method !== 'fetchFundingRateHistory') {
                return $this->$method ($symbol, $timeframe, $since, $limit, $params);
            } else {
                return $this->$method ($symbol, $since, $limit, $params);
            }
        } catch (Exception $e) {
            if ($e instanceof RateLimitExceeded) {
                throw $e; // if we are rate limited, we should not retry and fail fast
            }
            $errors += 1;
            if ($errors > $maxRetries) {
                throw $e;
            }
        }
        return null;
    }

    public function fetch_paginated_call_deterministic(string $method, ?string $symbol = null, ?int $since = null, ?int $limit = null, ?string $timeframe = null, $params = array (), $maxEntriesPerRequest = null) {
        $maxCalls = null;
        list($maxCalls, $params) = $this->handle_option_and_params($params, $method, 'paginationCalls', 10);
        list($maxEntriesPerRequest, $params) = $this->handle_max_entries_per_request_and_params($method, $maxEntriesPerRequest, $params);
        $current = $this->milliseconds ();
        $tasks = array();
        $time = $this->parse_timeframe($timeframe) * 1000;
        $step = $time * $maxEntriesPerRequest;
        $currentSince = $current - ($maxCalls * $step) - 1;
        if ($since !== null) {
            $currentSince = max ($currentSince, $since);
        }
        $until = $this->safe_integer_2($params, 'until', 'till'); // do not omit it here
        if ($until !== null) {
            $requiredCalls = (int) ceil(($until - $since) / $step);
            if ($requiredCalls > $maxCalls) {
                throw new BadRequest($this->id . ' the number of required calls is greater than the max number of calls allowed, either increase the paginationCalls or decrease the $since-$until gap. Current paginationCalls $limit is ' . (string) $maxCalls . ' required calls is ' . (string) $requiredCalls);
            }
        }
        for ($i = 0; $i < $maxCalls; $i++) {
            if (($until !== null) && ($currentSince >= $until)) {
                break;
            }
            $tasks[] = $this->safe_deterministic_call($method, $symbol, $currentSince, $maxEntriesPerRequest, $timeframe, $params);
            $currentSince = $this->sum ($currentSince, $step) - 1;
        }
        $results = $tasks;
        $result = array();
        for ($i = 0; $i < count($results); $i++) {
            $result = $this->array_concat($result, $results[$i]);
        }
        $uniqueResults = $this->remove_repeated_elements_from_array($result);
        $key = ($method === 'fetchOHLCV') ? 0 : 'timestamp';
        return $this->filter_by_since_limit($uniqueResults, $since, $limit, $key);
    }

    public function fetch_paginated_call_cursor(string $method, ?string $symbol = null, $since = null, $limit = null, $params = array (), $cursorReceived = null, $cursorSent = null, $cursorIncrement = null, $maxEntriesPerRequest = null) {
        $maxCalls = null;
        list($maxCalls, $params) = $this->handle_option_and_params($params, $method, 'paginationCalls', 10);
        $maxRetries = null;
        list($maxRetries, $params) = $this->handle_option_and_params($params, $method, 'maxRetries', 3);
        list($maxEntriesPerRequest, $params) = $this->handle_max_entries_per_request_and_params($method, $maxEntriesPerRequest, $params);
        $cursorValue = null;
        $i = 0;
        $errors = 0;
        $result = array();
        while ($i < $maxCalls) {
            try {
                if ($cursorValue !== null) {
                    if ($cursorIncrement !== null) {
                        $cursorValue = $this->parseToInt ($cursorValue) . $cursorIncrement;
                    }
                    $params[$cursorSent] = $cursorValue;
                }
                $response = null;
                if ($method === 'fetchAccounts') {
                    $response = $this->$method ($params);
                } else {
                    $response = $this->$method ($symbol, $since, $maxEntriesPerRequest, $params);
                }
                $errors = 0;
                $responseLength = count($response);
                if ($this->verbose) {
                    $iteration = ($i . (string) 1);
                    $cursorMessage = 'Cursor pagination call ' . $iteration . ' $method ' . $method . ' $response length ' . (string) $responseLength . ' cursor ' . $cursorValue;
                    $this->log ($cursorMessage);
                }
                if ($responseLength === 0) {
                    break;
                }
                $result = $this->array_concat($result, $response);
                $last = $this->safe_value($response, $responseLength - 1);
                $cursorValue = $this->safe_value($last['info'], $cursorReceived);
                if ($cursorValue === null) {
                    break;
                }
                $lastTimestamp = $this->safe_integer($last, 'timestamp');
                if ($lastTimestamp !== null && $lastTimestamp < $since) {
                    break;
                }
            } catch (Exception $e) {
                $errors += 1;
                if ($errors > $maxRetries) {
                    throw $e;
                }
            }
            $i += 1;
        }
        $sorted = $this->sortCursorPaginatedResult ($result);
        $key = ($method === 'fetchOHLCV') ? 0 : 'timestamp';
        return $this->filter_by_since_limit($sorted, $since, $limit, $key);
    }

    public function fetch_paginated_call_incremental(string $method, ?string $symbol = null, $since = null, $limit = null, $params = array (), $pageKey = null, $maxEntriesPerRequest = null) {
        $maxCalls = null;
        list($maxCalls, $params) = $this->handle_option_and_params($params, $method, 'paginationCalls', 10);
        $maxRetries = null;
        list($maxRetries, $params) = $this->handle_option_and_params($params, $method, 'maxRetries', 3);
        list($maxEntriesPerRequest, $params) = $this->handle_max_entries_per_request_and_params($method, $maxEntriesPerRequest, $params);
        $i = 0;
        $errors = 0;
        $result = array();
        while ($i < $maxCalls) {
            try {
                $params[$pageKey] = $i + 1;
                $response = $this->$method ($symbol, $since, $maxEntriesPerRequest, $params);
                $errors = 0;
                $responseLength = count($response);
                if ($this->verbose) {
                    $iteration = ($i . (string) 1);
                    $incrementalMessage = 'Incremental pagination call ' . $iteration . ' $method ' . $method . ' $response length ' . (string) $responseLength;
                    $this->log ($incrementalMessage);
                }
                if ($responseLength === 0) {
                    break;
                }
                $result = $this->array_concat($result, $response);
            } catch (Exception $e) {
                $errors += 1;
                if ($errors > $maxRetries) {
                    throw $e;
                }
            }
            $i += 1;
        }
        $sorted = $this->sortCursorPaginatedResult ($result);
        $key = ($method === 'fetchOHLCV') ? 0 : 'timestamp';
        return $this->filter_by_since_limit($sorted, $since, $limit, $key);
    }

    public function sort_cursor_paginated_result($result) {
        $first = $this->safe_value($result, 0);
        if ($first !== null) {
            if (is_array($first) && array_key_exists('timestamp', $first)) {
                return $this->sort_by($result, 'timestamp', true);
            }
            if (is_array($first) && array_key_exists('id', $first)) {
                return $this->sort_by($result, 'id', true);
            }
        }
        return $result;
    }

    public function remove_repeated_elements_from_array($input) {
        $uniqueResult = array();
        for ($i = 0; $i < count($input); $i++) {
            $entry = $input[$i];
            $id = $this->safe_string($entry, 'id');
            if ($id !== null) {
                if ($this->safe_string($uniqueResult, $id) === null) {
                    $uniqueResult[$id] = $entry;
                }
            } else {
                $timestamp = $this->safe_integer_2($entry, 'timestamp', 0);
                if ($timestamp !== null) {
                    if ($this->safe_string($uniqueResult, $timestamp) === null) {
                        $uniqueResult[$timestamp] = $entry;
                    }
                }
            }
        }
        $values = is_array($uniqueResult) ? array_values($uniqueResult) : array();
        $valuesLength = count($values);
        if ($valuesLength > 0) {
            return $values;
        }
        return $input;
    }

    public function handle_until_option(string $key, $request, $params, $multiplier = 1) {
        $until = $this->safe_integer_2($params, 'until', 'till');
        if ($until !== null) {
            $request[$key] = $this->parseToInt ($until * $multiplier);
            $params = $this->omit ($params, array( 'until', 'till' ));
        }
        return array( $request, $params );
    }

    public function safe_open_interest($interest, ?array $market = null) {
        return array_merge($interest, array(
            'symbol' => $this->safe_string($market, 'symbol'),
            'baseVolume' => $this->safe_number($interest, 'baseVolume'), // deprecated
            'quoteVolume' => $this->safe_number($interest, 'quoteVolume'), // deprecated
            'openInterestAmount' => $this->safe_number($interest, 'openInterestAmount'),
            'openInterestValue' => $this->safe_number($interest, 'openInterestValue'),
            'timestamp' => $this->safe_integer($interest, 'timestamp'),
            'datetime' => $this->safe_string($interest, 'datetime'),
            'info' => $this->safe_value($interest, 'info'),
        ));
    }

    public function parse_liquidation($liquidation, ?array $market = null) {
        throw new NotSupported($this->id . ' parseLiquidation () is not supported yet');
    }

    public function parse_liquidations($liquidations, $market = null, ?int $since = null, ?int $limit = null) {
        /**
         * @ignore
         * parses liquidation info from the exchange response
         * @param {array[]} $liquidations each item describes an instance of a liquidation event
         * @param {array} $market ccxt $market
         * @param {int} [$since] when defined, the response items are filtered to only include items after this timestamp
         * @param {int} [$limit] limits the number of items in the response
         * @return {array[]} an array of ~@link https://docs.ccxt.com/#/?id=liquidation-structure liquidation structures~
         */
        $result = array();
        for ($i = 0; $i < count($liquidations); $i++) {
            $entry = $liquidations[$i];
            $parsed = $this->parseLiquidation ($entry, $market);
            $result[] = $parsed;
        }
        $sorted = $this->sort_by($result, 'timestamp');
        $symbol = $this->safe_string($market, 'symbol');
        return $this->filter_by_symbol_since_limit($sorted, $symbol, $since, $limit);
    }

    public function parse_greeks($greeks, ?array $market = null) {
        throw new NotSupported($this->id . ' parseGreeks () is not supported yet');
    }

    public function parse_option($chain, ?array $currency = null, ?array $market = null) {
        throw new NotSupported($this->id . ' parseOption () is not supported yet');
    }

    public function parse_option_chain(mixed $response, ?string $currencyKey = null, ?string $symbolKey = null) {
        $optionStructures = array();
        for ($i = 0; $i < count($response); $i++) {
            $info = $response[$i];
            $currencyId = $this->safe_string($info, $currencyKey);
            $currency = $this->safe_currency($currencyId);
            $marketId = $this->safe_string($info, $symbolKey);
            $market = $this->safe_market($marketId, null, null, 'option');
            $optionStructures[$market['symbol']] = $this->parseOption ($info, $currency, $market);
        }
        return $optionStructures;
    }

    public function parse_margin_modes(mixed $response, ?array $symbols = null, ?string $symbolKey = null, ?string $marketType = null) {
        $marginModeStructures = array();
        for ($i = 0; $i < count($response); $i++) {
            $info = $response[$i];
            $marketId = $this->safe_string($info, $symbolKey);
            $market = $this->safe_market($marketId, null, null, $marketType);
            if (($symbols === null) || $this->in_array($market['symbol'], $symbols)) {
                $marginModeStructures[$market['symbol']] = $this->parse_margin_mode($info, $market);
            }
        }
        return $marginModeStructures;
    }

    public function parse_margin_mode($marginMode, ?array $market = null) {
        throw new NotSupported($this->id . ' parseMarginMode () is not supported yet');
    }

    public function parse_leverages(mixed $response, ?array $symbols = null, ?string $symbolKey = null, ?string $marketType = null) {
        $leverageStructures = array();
        for ($i = 0; $i < count($response); $i++) {
            $info = $response[$i];
            $marketId = $this->safe_string($info, $symbolKey);
            $market = $this->safe_market($marketId, null, null, $marketType);
            if (($symbols === null) || $this->in_array($market['symbol'], $symbols)) {
                $leverageStructures[$market['symbol']] = $this->parse_leverage($info, $market);
            }
        }
        return $leverageStructures;
    }

    public function parse_leverage($leverage, ?array $market = null) {
        throw new NotSupported($this->id . ' parseLeverage () is not supported yet');
    }

    public function parse_conversions(array $conversions, ?string $code = null, ?string $fromCurrencyKey = null, ?string $toCurrencyKey = null, ?int $since = null, ?int $limit = null, $params = array ()) {
        $conversions = $this->to_array($conversions);
        $result = array();
        $fromCurrency = null;
        $toCurrency = null;
        for ($i = 0; $i < count($conversions); $i++) {
            $entry = $conversions[$i];
            $fromId = $this->safe_string($entry, $fromCurrencyKey);
            $toId = $this->safe_string($entry, $toCurrencyKey);
            if ($fromId !== null) {
                $fromCurrency = $this->currency ($fromId);
            }
            if ($toId !== null) {
                $toCurrency = $this->currency ($toId);
            }
            $conversion = array_merge($this->parseConversion ($entry, $fromCurrency, $toCurrency), $params);
            $result[] = $conversion;
        }
        $sorted = $this->sort_by($result, 'timestamp');
        $currency = null;
        if ($code !== null) {
            $currency = $this->currency ($code);
            $code = $currency['code'];
        }
        if ($code === null) {
            return $this->filter_by_since_limit($sorted, $since, $limit);
        }
        $fromConversion = $this->filter_by($sorted, 'fromCurrency', $code);
        $toConversion = $this->filter_by($sorted, 'toCurrency', $code);
        $both = $this->array_concat($fromConversion, $toConversion);
        return $this->filter_by_since_limit($both, $since, $limit);
    }

    public function parse_conversion($conversion, ?array $fromCurrency = null, ?array $toCurrency = null) {
        throw new NotSupported($this->id . ' parseConversion () is not supported yet');
    }

    public function convert_expire_date(string $date) {
        // parse YYMMDD to datetime string
        $year = mb_substr($date, 0, 2 - 0);
        $month = mb_substr($date, 2, 4 - 2);
        $day = mb_substr($date, 4, 6 - 4);
        $reconstructedDate = '20' . $year . '-' . $month . '-' . $day . 'T00:00:00Z';
        return $reconstructedDate;
    }

    public function convert_expire_date_to_market_id_date(string $date) {
        // parse 240119 to 19JAN24
        $year = mb_substr($date, 0, 2 - 0);
        $monthRaw = mb_substr($date, 2, 4 - 2);
        $month = null;
        $day = mb_substr($date, 4, 6 - 4);
        if ($monthRaw === '01') {
            $month = 'JAN';
        } elseif ($monthRaw === '02') {
            $month = 'FEB';
        } elseif ($monthRaw === '03') {
            $month = 'MAR';
        } elseif ($monthRaw === '04') {
            $month = 'APR';
        } elseif ($monthRaw === '05') {
            $month = 'MAY';
        } elseif ($monthRaw === '06') {
            $month = 'JUN';
        } elseif ($monthRaw === '07') {
            $month = 'JUL';
        } elseif ($monthRaw === '08') {
            $month = 'AUG';
        } elseif ($monthRaw === '09') {
            $month = 'SEP';
        } elseif ($monthRaw === '10') {
            $month = 'OCT';
        } elseif ($monthRaw === '11') {
            $month = 'NOV';
        } elseif ($monthRaw === '12') {
            $month = 'DEC';
        }
        $reconstructedDate = $day . $month . $year;
        return $reconstructedDate;
    }

    public function convert_market_id_expire_date(string $date) {
        // parse 03JAN24 to 240103
        $monthMappping = array(
            'JAN' => '01',
            'FEB' => '02',
            'MAR' => '03',
            'APR' => '04',
            'MAY' => '05',
            'JUN' => '06',
            'JUL' => '07',
            'AUG' => '08',
            'SEP' => '09',
            'OCT' => '10',
            'NOV' => '11',
            'DEC' => '12',
        );
        // if exchange omits first zero and provides i.e. '3JAN24' instead of '03JAN24'
        if (strlen($date) === 6) {
            $date = '0' . $date;
        }
        $year = mb_substr($date, 0, 2 - 0);
        $monthName = mb_substr($date, 2, 5 - 2);
        $month = $this->safe_string($monthMappping, $monthName);
        $day = mb_substr($date, 5, 7 - 5);
        $reconstructedDate = $day . $month . $year;
        return $reconstructedDate;
    }

    public function fetch_position_history(string $symbol, ?int $since = null, ?int $limit = null, $params = array ()) {
        /**
         * fetches the history of margin added or reduced from contract isolated $positions
         * @param {string} [$symbol] unified market $symbol
         * @param {int} [$since] timestamp in ms of the position
         * @param {int} [$limit] the maximum amount of candles to fetch, default=1000
         * @param {array} $params extra parameters specific to the exchange api endpoint
         * @return {array[]} a list of ~@link https://docs.ccxt.com/#/?id=position-structure position structures~
         */
        if ($this->has['fetchPositionsHistory']) {
            $positions = $this->fetch_positions_history(array( $symbol ), $since, $limit, $params);
            return $this->safe_dict($positions, 0);
        } else {
            throw new NotSupported($this->id . ' fetchPositionHistory () is not supported yet');
        }
    }

    public function fetch_positions_history(?array $symbols = null, ?int $since = null, ?int $limit = null, $params = array ()) {
        /**
         * fetches the history of margin added or reduced from contract isolated positions
         * @param {string} [symbol] unified market symbol
         * @param {int} [$since] timestamp in ms of the position
         * @param {int} [$limit] the maximum amount of candles to fetch, default=1000
         * @param {array} $params extra parameters specific to the exchange api endpoint
         * @return {array[]} a list of ~@link https://docs.ccxt.com/#/?id=position-structure position structures~
         */
        throw new NotSupported($this->id . ' fetchPositionsHistory () is not supported yet');
    }

    public function parse_margin_modification($data, ?array $market = null) {
        throw new NotSupported($this->id . ' parseMarginModification() is not supported yet');
    }

    public function parse_margin_modifications(mixed $response, ?array $symbols = null, ?string $symbolKey = null, ?string $marketType = null) {
        $marginModifications = array();
        for ($i = 0; $i < count($response); $i++) {
            $info = $response[$i];
            $marketId = $this->safe_string($info, $symbolKey);
            $market = $this->safe_market($marketId, null, null, $marketType);
            if (($symbols === null) || $this->in_array($market['symbol'], $symbols)) {
                $marginModifications[] = $this->parse_margin_modification($info, $market);
            }
        }
        return $marginModifications;
    }
}<|MERGE_RESOLUTION|>--- conflicted
+++ resolved
@@ -58,11 +58,7 @@
 
 class Exchange {
 
-<<<<<<< HEAD
-    const VERSION = '4.3.0';
-=======
     const VERSION = '4.3.8';
->>>>>>> 5761ba36
 
     private static $base58_alphabet = '123456789ABCDEFGHJKLMNPQRSTUVWXYZabcdefghijkmnopqrstuvwxyz';
     private static $base58_encoder = null;
