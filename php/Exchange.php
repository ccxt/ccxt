<?php

/*

MIT License

Copyright (c) 2017 CCXT

Permission is hereby granted, free of charge, to any person obtaining a copy
of this software and associated documentation files (the "Software"), to deal
in the Software without restriction, including without limitation the rights
to use, copy, modify, merge, publish, distribute, sublicense, and/or sell
copies of the Software, and to permit persons to whom the Software is
furnished to do so, subject to the following conditions:

The above copyright notice and this permission notice shall be included in all
copies or substantial portions of the Software.

THE SOFTWARE IS PROVIDED "AS IS", WITHOUT WARRANTY OF ANY KIND, EXPRESS OR
IMPLIED, INCLUDING BUT NOT LIMITED TO THE WARRANTIES OF MERCHANTABILITY,
FITNESS FOR A PARTICULAR PURPOSE AND NONINFRINGEMENT. IN NO EVENT SHALL THE
AUTHORS OR COPYRIGHT HOLDERS BE LIABLE FOR ANY CLAIM, DAMAGES OR OTHER
LIABILITY, WHETHER IN AN ACTION OF CONTRACT, TORT OR OTHERWISE, ARISING FROM,
OUT OF OR IN CONNECTION WITH THE SOFTWARE OR THE USE OR OTHER DEALINGS IN THE
SOFTWARE.

*/

//-----------------------------------------------------------------------------

namespace ccxt;

use kornrunner\Keccak;
use Elliptic\EC;
use Elliptic\EdDSA;
use BN\BN;
use Exception;

$version = '1.84.53';

// rounding mode
const TRUNCATE = 0;
const ROUND = 1;
const ROUND_UP = 2;
const ROUND_DOWN = 3;

// digits counting mode
const DECIMAL_PLACES = 0;
const SIGNIFICANT_DIGITS = 1;
const TICK_SIZE = 2;

// padding mode
const NO_PADDING = 0;
const PAD_WITH_ZERO = 1;


require_once "ExchangeCommon.php";

class Exchange {

<<<<<<< HEAD
    use ExchangeCommon;

    const VERSION = '1.84.42';
=======
    const VERSION = '1.84.53';
>>>>>>> de3d3b1f

    private static $base58_alphabet = '123456789ABCDEFGHJKLMNPQRSTUVWXYZabcdefghijkmnopqrstuvwxyz';
    private static $base58_encoder = null;
    private static $base58_decoder = null;

    public static $exchanges = array(
        'aax',
        'ascendex',
        'bequant',
        'bibox',
        'bigone',
        'binance',
        'binancecoinm',
        'binanceus',
        'binanceusdm',
        'bit2c',
        'bitbank',
        'bitbay',
        'bitbns',
        'bitcoincom',
        'bitfinex',
        'bitfinex2',
        'bitflyer',
        'bitforex',
        'bitget',
        'bithumb',
        'bitmart',
        'bitmex',
        'bitopro',
        'bitpanda',
        'bitrue',
        'bitso',
        'bitstamp',
        'bitstamp1',
        'bittrex',
        'bitvavo',
        'bkex',
        'bl3p',
        'blockchaincom',
        'btcalpha',
        'btcbox',
        'btcmarkets',
        'btctradeua',
        'btcturk',
        'buda',
        'bw',
        'bybit',
        'bytetrade',
        'cdax',
        'cex',
        'coinbase',
        'coinbaseprime',
        'coinbasepro',
        'coincheck',
        'coinex',
        'coinfalcon',
        'coinflex',
        'coinmate',
        'coinone',
        'coinspot',
        'crex24',
        'cryptocom',
        'currencycom',
        'delta',
        'deribit',
        'digifinex',
        'eqonex',
        'exmo',
        'flowbtc',
        'fmfwio',
        'ftx',
        'ftxus',
        'gateio',
        'gemini',
        'hitbtc',
        'hitbtc3',
        'hollaex',
        'huobi',
        'huobijp',
        'huobipro',
        'idex',
        'independentreserve',
        'indodax',
        'itbit',
        'kraken',
        'kucoin',
        'kucoinfutures',
        'kuna',
        'latoken',
        'lbank',
        'lbank2',
        'liquid',
        'luno',
        'lykke',
        'mercado',
        'mexc',
        'mexc3',
        'ndax',
        'novadax',
        'oceanex',
        'okcoin',
        'okex',
        'okex5',
        'okx',
        'paymium',
        'phemex',
        'poloniex',
        'probit',
        'qtrade',
        'ripio',
        'stex',
        'therock',
        'tidebit',
        'tidex',
        'timex',
        'upbit',
        'vcc',
        'wavesexchange',
        'wazirx',
        'whitebit',
        'woo',
        'xena',
        'yobit',
        'zaif',
        'zb',
        'zipmex',
        'zonda',
    );

    public static $camelcase_methods = array(
        'defaultFetch' => 'default_fetch',
        'arrayConcat' => 'array_concat',
        'inArray' => 'in_array',
        'toArray' => 'to_array',
        'isEmpty' => 'is_empty',
        'indexBy' => 'index_by',
        'groupBy' => 'group_by',
        'filterBy' => 'filter_by',
        'sortBy' => 'sort_by',
        'sortBy2' => 'sort_by2',
        'deepExtend' => 'deep_extend',
        'unCamelCase' => 'un_camel_case',
        'isNumber' => 'is_number',
        'isInteger' => 'is_integer',
        'isArray' => 'is_array',
        'isObject' => 'is_object',
        'isString' => 'is_string',
        'isStringCoercible' => 'is_string_coercible',
        'isDictionary' => 'is_dictionary',
        'hasProps' => 'has_props',
        'asFloat' => 'as_float',
        'asInteger' => 'as_integer',
        'safeFloat' => 'safe_float',
        'safeInteger' => 'safe_integer',
        'safeIntegerProduct' => 'safe_integer_product',
        'safeTimestamp' => 'safe_timestamp',
        'safeValue' => 'safe_value',
        'safeString' => 'safe_string',
        'safeStringLower' => 'safe_string_lower',
        'safeStringUpper' => 'safe_string_upper',
        'safeFloat2' => 'safe_float2',
        'safeInteger2' => 'safe_integer2',
        'safeIntegerProduct2' => 'safe_integer_product2',
        'safeTimestamp2' => 'safe_timestamp2',
        'safeValue2' => 'safe_value2',
        'safeString2' => 'safe_string2',
        'safeStringLower2' => 'safe_string_lower2',
        'safeStringUpper2' => 'safe_string_upper2',
        'safeFloatN' => 'safe_float_n',
        'safeIntegerN' => 'safe_integer_n',
        'safeIntegerProductN' => 'safe_integer_product_n',
        'safeTimestampN' => 'safe_timestamp_n',
        'safeValueN' => 'safe_value_n',
        'safeStringN' => 'safe_string_n',
        'safeStringLowerN' => 'safe_string_lower_n',
        'safeStringUpperN' => 'safe_string_upper_n',
        'numberToString' => 'number_to_string',
        'precisionFromString' => 'precision_from_string',
        'decimalToPrecision' => 'decimal_to_precision',
        'omitZero' => 'omit_zero',
        'isJsonEncodedObject' => 'is_json_encoded_object',
        'stringToBinary' => 'string_to_binary',
        'stringToBase64' => 'string_to_base64',
        'base64ToBinary' => 'base64_to_binary',
        'base64ToString' => 'base64_to_string',
        'binaryToBase64' => 'binary_to_base64',
        'base16ToBinary' => 'base16_to_binary',
        'binaryToBase16' => 'binary_to_base16',
        'binaryConcat' => 'binary_concat',
        'binaryConcatArray' => 'binary_concat_array',
        'urlencodeNested' => 'urlencode_nested',
        'urlencodeWithArrayRepeat' => 'urlencode_with_array_repeat',
        'urlencodeBase64' => 'urlencode_base64',
        'numberToLE' => 'number_to_le',
        'numberToBE' => 'number_to_be',
        'base58ToBinary' => 'base58_to_binary',
        'binaryToBase58' => 'binary_to_base58',
        'byteArrayToWordArray' => 'byte_array_to_word_array',
        'parseDate' => 'parse_date',
        'setTimeout_safe' => 'set_timeout_safe',
        'TimedOut' => 'timed_out',
        'parseTimeframe' => 'parse_timeframe',
        'roundTimeframe' => 'round_timeframe',
        'buildOHLCVC' => 'build_ohlcvc',
        'implodeParams' => 'implode_params',
        'extractParams' => 'extract_params',
        'handleMarketTypeAndParams' => 'handle_market_type_and_params',
        'handleWithdrawTagAndParams' => 'handle_withdraw_tag_and_params',
        'fetchMarkOHLCV' => 'fetch_mark_ohlcv',
        'fetchIndexOHLCV' => 'fetch_index_ohlcv',
        'fetchPremiumIndexOHLCV' => 'fetch_premium_index_ohlcv',
        'fetchFundingRate' => 'fetch_funding_rate',
        'isPostOnly' => 'is_post_only',
        'loadTimeDifference' => 'load_time_difference',
        'checkOrderArguments' => 'check_order_arguments',
        'parseBorrowInterests' => 'parse_borrow_interests',
        'parseFundingRateHistories' => 'parse_funding_rate_histories',
        'parseOpenInterests' => 'parse_open_interests',
        'fetchImplementation' => 'fetch_implementation',
        'executeRestRequest' => 'execute_rest_request',
        'encodeURIComponent' => 'encode_uri_component',
        'checkRequiredVersion' => 'check_required_version',
        'checkRequiredCredentials' => 'check_required_credentials',
        'checkAddress' => 'check_address',
        'initRestRateLimiter' => 'init_rest_rate_limiter',
        'setSandboxMode' => 'set_sandbox_mode',
        'defineRestApiEndpoint' => 'define_rest_api_endpoint',
        'defineRestApi' => 'define_rest_api',
        'setHeaders' => 'set_headers',
        'calculateRateLimiterCost' => 'calculate_rate_limiter_cost',
        'parseJson' => 'parse_json',
        'throwExactlyMatchedException' => 'throw_exactly_matched_exception',
        'throwBroadlyMatchedException' => 'throw_broadly_matched_exception',
        'findBroadlyMatchedKey' => 'find_broadly_matched_key',
        'handleErrors' => 'handle_errors',
        'handleHttpStatusCode' => 'handle_http_status_code',
        'getResponseHeaders' => 'get_response_headers',
        'handleRestResponse' => 'handle_rest_response',
        'onRestResponse' => 'on_rest_response',
        'onJsonResponse' => 'on_json_response',
        'setMarkets' => 'set_markets',
        'loadMarketsHelper' => 'load_markets_helper',
        'fetchPermissions' => 'fetch_permissions',
        'loadMarkets' => 'load_markets',
        'loadAccounts' => 'load_accounts',
        'fetchBidsAsks' => 'fetch_bids_asks',
        'fetchOHLCVC' => 'fetch_ohlcvc',
        'fetchOHLCV' => 'fetch_ohlcv',
        'parseTradingViewOHLCV' => 'parse_trading_view_ohlcv',
        'convertTradingViewToOHLCV' => 'convert_trading_view_to_ohlcv',
        'convertOHLCVToTradingView' => 'convert_ohlcv_to_trading_view',
        'fetchTicker' => 'fetch_ticker',
        'fetchTickers' => 'fetch_tickers',
        'fetchOrder' => 'fetch_order',
        'fetchUnifiedOrder' => 'fetch_unified_order',
        'createOrder' => 'create_order',
        'cancelOrder' => 'cancel_order',
        'cancelUnifiedOrder' => 'cancel_unified_order',
        'fetchOrders' => 'fetch_orders',
        'fetchOpenOrders' => 'fetch_open_orders',
        'fetchClosedOrders' => 'fetch_closed_orders',
        'fetchMyTrades' => 'fetch_my_trades',
        'fetchTransactions' => 'fetch_transactions',
        'fetchDeposits' => 'fetch_deposits',
        'fetchWithdrawals' => 'fetch_withdrawals',
        'fetchDepositAddress' => 'fetch_deposit_address',
        'fetchCurrencies' => 'fetch_currencies',
        'fetchMarkets' => 'fetch_markets',
        'fetchOrderStatus' => 'fetch_order_status',
        'commonCurrencyCode' => 'common_currency_code',
        'marketId' => 'market_id',
        'marketIds' => 'market_ids',
        'marketSymbols' => 'market_symbols',
        'implodeHostname' => 'implode_hostname',
        'resolvePath' => 'resolve_path',
        'parseBidAsk' => 'parse_bid_ask',
        'parseBidsAsks' => 'parse_bids_asks',
        'fetchL2OrderBook' => 'fetch_l2_order_book',
        'parseOrderBook' => 'parse_order_book',
        'safeBalance' => 'safe_balance',
        'fetchBalance' => 'fetch_balance',
        'fetchPartialBalance' => 'fetch_partial_balance',
        'fetchFreeBalance' => 'fetch_free_balance',
        'fetchUsedBalance' => 'fetch_used_balance',
        'fetchTotalBalance' => 'fetch_total_balance',
        'fetchStatus' => 'fetch_status',
        'fetchTradingFees' => 'fetch_trading_fees',
        'fetchTradingFee' => 'fetch_trading_fee',
        'fetchFundingFee' => 'fetch_funding_fee',
        'fetchFundingFees' => 'fetch_funding_fees',
        'fetchTransactionFee' => 'fetch_transaction_fee',
        'fetchTransactionFees' => 'fetch_transaction_fees',
        'loadTradingLimits' => 'load_trading_limits',
        'filterBySinceLimit' => 'filter_by_since_limit',
        'filterByValueSinceLimit' => 'filter_by_value_since_limit',
        'filterBySymbolSinceLimit' => 'filter_by_symbol_since_limit',
        'filterByCurrencySinceLimit' => 'filter_by_currency_since_limit',
        'filterByArray' => 'filter_by_array',
        'safeTicker' => 'safe_ticker',
        'parseAccounts' => 'parse_accounts',
        'parseTickers' => 'parse_tickers',
        'parseDepositAddresses' => 'parse_deposit_addresses',
        'parseTrades' => 'parse_trades',
        'parseTransactions' => 'parse_transactions',
        'parseTransfers' => 'parse_transfers',
        'parseLedger' => 'parse_ledger',
        'safeLedgerEntry' => 'safe_ledger_entry',
        'parseOrders' => 'parse_orders',
        'safeCurrency' => 'safe_currency',
        'safeCurrencyCode' => 'safe_currency_code',
        'safeMarket' => 'safe_market',
        'safeSymbol' => 'safe_symbol',
        'filterBySymbol' => 'filter_by_symbol',
        'parseFundingRate' => 'parse_funding_rate',
        'parseFundingRates' => 'parse_funding_rates',
        'parseOHLCV' => 'parse_ohlcv',
        'parseOHLCVs' => 'parse_ohlc_vs',
        'costToPrecision' => 'cost_to_precision',
        'priceToPrecision' => 'price_to_precision',
        'amountToPrecision' => 'amount_to_precision',
        'feeToPrecision' => 'fee_to_precision',
        'currencyToPrecision' => 'currency_to_precision',
        'calculateFee' => 'calculate_fee',
        'checkRequiredDependencies' => 'check_required_dependencies',
        'remove0xPrefix' => 'remove0x_prefix',
        'hashMessage' => 'hash_message',
        'signHash' => 'sign_hash',
        'signMessage' => 'sign_message',
        'signMessageString' => 'sign_message_string',
        'getNetwork' => 'get_network',
        'reduceFeesByCurrency' => 'reduce_fees_by_currency',
        'safeTrade' => 'safe_trade',
        'safeOrder' => 'safe_order',
        'parseNumber' => 'parse_number',
        'safeNumber' => 'safe_number',
        'safeNumber2' => 'safe_number2',
        'safeNumberN' => 'safe_number_n',
        'parsePrecision' => 'parse_precision',
        'getSupportedMapping' => 'get_supported_mapping',
        'fetchBorrowRate' => 'fetch_borrow_rate',
        'parseLeverageTiers' => 'parse_leverage_tiers',
        'fetchMarketLeverageTiers' => 'fetch_market_leverage_tiers',
        'parsePositions' => 'parse_positions',
        'editLimitBuyOrder' => 'edit_limit_buy_order',
        'editLimitSellOrder' => 'edit_limit_sell_order',
        'editLimitOrder' => 'edit_limit_order',
        'editOrder' => 'edit_order',
        'createLimitOrder' => 'create_limit_order',
        'createMarketOrder' => 'create_market_order',
        'createLimitBuyOrder' => 'create_limit_buy_order',
        'createLimitSellOrder' => 'create_limit_sell_order',
        'createMarketBuyOrder' => 'create_market_buy_order',
        'createMarketSellOrder' => 'create_market_sell_order',
        'createPostOnlyOrder' => 'create_post_only_order',
        'createReduceOnlyOrder' => 'create_reduce_only_order',
        'createStopOrder' => 'create_stop_order',
        'createStopLimitOrder' => 'create_stop_limit_order',
        'createStopMarketOrder' => 'create_stop_market_order',
    );

    public static function split($string, $delimiters = array(' ')) {
        return explode($delimiters[0], str_replace($delimiters, $delimiters[0], $string));
    }

    public static function strip($string) {
        return trim($string);
    }

    public static function decimal($number) {
        return '' + $number;
    }

    public static function valid_string($string) {
        return isset($string) && $string !== '';
    }

    public static function valid_object_value($object, $key) {
        return isset($object[$key]) && $object[$key] !== '' && is_scalar($object[$key]);
    }

    public static function safe_float($object, $key, $default_value = null) {
        return (isset($object[$key]) && is_numeric($object[$key])) ? floatval($object[$key]) : $default_value;
    }

    public static function safe_string($object, $key, $default_value = null) {
        return static::valid_object_value($object, $key) ? strval($object[$key]) : $default_value;
    }

    public static function safe_string_lower($object, $key, $default_value = null) {
        return static::valid_object_value($object, $key) ? strtolower(strval($object[$key])) : $default_value;
    }

    public static function safe_string_upper($object, $key, $default_value = null) {
        return static::valid_object_value($object, $key) ? strtoupper(strval($object[$key])) : $default_value;
    }

    public static function safe_integer($object, $key, $default_value = null) {
        return (isset($object[$key]) && is_numeric($object[$key])) ? intval($object[$key]) : $default_value;
    }

    public static function safe_integer_product($object, $key, $factor, $default_value = null) {
        return (isset($object[$key]) && is_numeric($object[$key])) ? (intval($object[$key] * $factor)) : $default_value;
    }

    public static function safe_timestamp($object, $key, $default_value = null) {
        return static::safe_integer_product($object, $key, 1000, $default_value);
    }

    public static function safe_value($object, $key, $default_value = null) {
        return (is_array($object) && array_key_exists($key, $object)) ? $object[$key] : $default_value;
    }

    // we're not using safe_floats with a list argument as we're trying to save some cycles here
    // we're not using safe_float_3 either because those cases are too rare to deserve their own optimization

    public static function safe_float_2($object, $key1, $key2, $default_value = null) {
        $value = static::safe_float($object, $key1);
        return isset($value) ? $value : static::safe_float($object, $key2, $default_value);
    }

    public static function safe_string_2($object, $key1, $key2, $default_value = null) {
        $value = static::safe_string($object, $key1);
        return static::valid_string($value) ? $value : static::safe_string($object, $key2, $default_value);
    }

    public static function safe_string_lower_2($object, $key1, $key2, $default_value = null) {
        $value = static::safe_string_lower($object, $key1);
        return static::valid_string($value) ? $value : static::safe_string_lower($object, $key2, $default_value);
    }

    public static function safe_string_upper_2($object, $key1, $key2, $default_value = null) {
        $value = static::safe_string_upper($object, $key1);
        return static::valid_string($value) ? $value : static::safe_string_upper($object, $key2, $default_value);
    }

    public static function safe_integer_2($object, $key1, $key2, $default_value = null) {
        $value = static::safe_integer($object, $key1);
        return isset($value) ? $value : static::safe_integer($object, $key2, $default_value);
    }

    public static function safe_integer_product_2($object, $key1, $key2, $factor, $default_value = null) {
        $value = static::safe_integer_product($object, $key1, $factor);
        return isset($value) ? $value : static::safe_integer_product($object, $key2, $factor, $default_value);
    }

    public static function safe_timestamp_2($object, $key1, $key2, $default_value = null) {
        return static::safe_integer_product_2($object, $key1, $key2, 1000, $default_value);
    }

    public static function safe_value_2($object, $key1, $key2, $default_value = null) {
        $value = static::safe_value($object, $key1);
        return isset($value) ? $value : static::safe_value($object, $key2, $default_value);
    }

    // safe_method_n family
    public static function safe_float_n($object, $array, $default_value = null) {
        $value = static::get_object_value_from_key_array($object, $array);
        return (isset($value) && is_numeric($value)) ? floatval($value) : $default_value;
    }

    public static function safe_string_n($object, $array, $default_value = null) {
        $value = static::get_object_value_from_key_array($object, $array);
        return (static::valid_string($value) && is_scalar($value)) ? strval($value) : $default_value;
    }

    public static function safe_string_lower_n($object, $array, $default_value = null) {
        $value = static::get_object_value_from_key_array($object, $array);
        return (static::valid_string($value) && is_scalar($value)) ? strtolower(strval($value)) : $default_value;
    }

    public static function safe_string_upper_n($object, $array, $default_value = null) {
        $value = static::get_object_value_from_key_array($object, $array);
        return (static::valid_string($value) && is_scalar($value)) ? strtoupper(strval($value)) : $default_value;
    }

    public static function safe_integer_n($object, $array, $default_value = null) {
        $value = static::get_object_value_from_key_array($object, $array);
        return (isset($value) && is_numeric($value)) ? intval($value) : $default_value;
    }

    public static function safe_integer_product_n($object, $array, $factor, $default_value = null) {
        $value = static::get_object_value_from_key_array($object, $array);
        return (isset($value) && is_numeric($value)) ? (intval($value * $factor)) : $default_value;
    }

    public static function safe_timestamp_n($object, $array, $default_value = null) {
        return static::safe_integer_product_n($object, $array, 1000, $default_value);
    }

    public static function safe_value_n($object, $array, $default_value = null) {
        $value = static::get_object_value_from_key_array($object, $array);
        return (isset($value) && is_scalar($value)) ? $value : $default_value;
    }

    public static function get_object_value_from_key_array($object, $array) {
        foreach($array as $key) {
            if (isset($object[$key])) {
                return $object[$key];
            }
        }
        return null;
    }

    public static function truncate($number, $precision = 0) {
        $decimal_precision = pow(10, $precision);
        return floor(floatval($number * $decimal_precision)) / $decimal_precision;
    }

    public static function truncate_to_string($number, $precision = 0) {
        if ($precision > 0) {
            $string = sprintf('%.' . ($precision + 1) . 'F', floatval($number));
            list($integer, $decimal) = explode('.', $string);
            $decimal = trim('.' . substr($decimal, 0, $precision), '0');
            if (strlen($decimal) < 2) {
                $decimal = '.0';
            }
            return $integer . $decimal;
        }
        return sprintf('%d', floatval($number));
    }

    public static function uuid16($length = 16) {
        return bin2hex(random_bytes(intval($length / 2)));
    }

    public static function uuid22($length = 22) {
        return bin2hex(random_bytes(intval($length / 2)));
    }

    public static function uuid() {
        return sprintf('%04x%04x-%04x-%04x-%04x-%04x%04x%04x',
            // 32 bits for "time_low"
            mt_rand(0, 0xffff), mt_rand(0, 0xffff),

            // 16 bits for "time_mid"
            mt_rand(0, 0xffff),

            // 16 bits for "time_hi_and_version",
            // four most significant bits holds version number 4
            mt_rand(0, 0x0fff) | 0x4000,

            // 16 bits, 8 bits for "clk_seq_hi_res", 8 bits for "clk_seq_low",
            // two most significant bits holds zero and one for variant DCE1.1
            mt_rand(0, 0x3fff) | 0x8000,

            // 48 bits for "node"
            mt_rand(0, 0xffff), mt_rand(0, 0xffff), mt_rand(0, 0xffff)
        );
    }

    public static function uuidv1() {
        $biasSeconds = 12219292800;  // seconds from 15th Oct 1572 to Jan 1st 1970
        $bias = $biasSeconds * 10000000;  // in hundreds of nanoseconds
        $time = static::microseconds() * 10 + $bias;
        $timeHex = dechex($time);
        $arranged = substr($timeHex, 7, 8) . substr($timeHex, 3, 4) . '1' . substr($timeHex, 0, 3);
        $clockId = '9696';
        $macAddress = 'ffffffffffff';
        return $arranged . $clockId . $macAddress;
    }

    public static function parse_timeframe($timeframe) {
        $amount = substr($timeframe, 0, -1);
        $unit = substr($timeframe, -1);
        $scale = 1;
        if ($unit === 'y') {
            $scale = 60 * 60 * 24 * 365;
        } elseif ($unit === 'M') {
            $scale = 60 * 60 * 24 * 30;
        } elseif ($unit === 'w') {
            $scale = 60 * 60 * 24 * 7;
        } elseif ($unit === 'd') {
            $scale = 60 * 60 * 24;
        } elseif ($unit === 'h') {
            $scale = 60 * 60;
        } elseif ($unit === 'm') {
            $scale = 60;
        } elseif ($unit === 's') {
            $scale = 1;
        } else {
            throw new NotSupported('timeframe unit ' . $unit . ' is not supported');
        }
        return $amount * $scale;
    }

    public static function round_timeframe($timeframe, $timestamp, $direction=ROUND_DOWN) {
        $ms = static::parse_timeframe($timeframe) * 1000;
        // Get offset based on timeframe in milliseconds
        $offset = $timestamp % $ms;
        return $timestamp - $offset + (($direction === ROUND_UP) ? $ms : 0);
    }

    // given a sorted arrays of trades (recent first) and a timeframe builds an array of OHLCV candles
    public static function build_ohlcv($trades, $timeframe = '1m', $since = PHP_INT_MIN, $limits = PHP_INT_MAX) {
        if (empty($trades) || !is_array($trades)) {
            return array();
        }
        if (!is_numeric($since)) {
            $since = PHP_INT_MIN;
        }
        if (!is_numeric($limits)) {
            $limits = PHP_INT_MAX;
        }
        $ms = static::parse_timeframe($timeframe) * 1000;
        $ohlcvs = array();
        list(/* $timestamp */, /* $open */, $high, $low, $close, $volume) = array(0, 1, 2, 3, 4, 5);
        for ($i = 0; $i < min(count($trades), $limits); $i++) {
            $trade = $trades[$i];
            if ($trade['timestamp'] < $since) {
                continue;
            }
            $openingTime = floor($trade['timestamp'] / $ms) * $ms; // shift to the edge of m/h/d (but not M)
            $j = count($ohlcvs);

            if (($j == 0) || ($openingTime >= $ohlcvs[$j - 1][0] + $ms)) {
                // moved to a new timeframe -> create a new candle from opening trade
                $ohlcvs[] = array(
                    $openingTime,
                    $trade['price'],
                    $trade['price'],
                    $trade['price'],
                    $trade['price'],
                    $trade['amount'],
                );
            } else {
                // still processing the same timeframe -> update opening trade
                $ohlcvs[$j - 1][$high] = max($ohlcvs[$j - 1][$high], $trade['price']);
                $ohlcvs[$j - 1][$low] = min($ohlcvs[$j - 1][$low], $trade['price']);
                $ohlcvs[$j - 1][$close] = $trade['price'];
                $ohlcvs[$j - 1][$volume] += $trade['amount'];
            }
        }
        return $ohlcvs;
    }

    public static function capitalize($string) {
        return mb_strtoupper(mb_substr($string, 0, 1)) . mb_substr($string, 1);
    }

    public static function is_associative($array) {
        return is_array($array) && (count(array_filter(array_keys($array), 'is_string')) > 0);
    }

    public static function omit($array, $keys) {
        if (static::is_associative($array)) {
            $result = $array;
            if (is_array($keys)) {
                foreach ($keys as $key) {
                    unset($result[$key]);
                }
            } else {
                unset($result[$keys]);
            }
            return $result;
        }
        return $array;
    }

    public static function unique($array) {
        return array_unique($array);
    }

    public static function pluck($array, $key) {
        $result = array();
        foreach ($array as $element) {
            if (isset($key, $element)) {
                $result[] = $element[$key];
            }
        }
        return $result;
    }

    public function filter_by($array, $key, $value = null) {
        $result = array();
        foreach ($array as $element) {
            if (isset($key, $element) && ($element[$key] == $value)) {
                $result[] = $element;
            }
        }
        return $result;
    }

    public static function group_by($array, $key) {
        $result = array();
        foreach ($array as $element) {
            if (isset($element[$key]) && !is_null($element[$key])) {
                if (!isset($result[$element[$key]])) {
                    $result[$element[$key]] = array();
                }
                $result[$element[$key]][] = $element;
            }
        }
        return $result;
    }

    public static function index_by($array, $key) {
        $result = array();
        foreach ($array as $element) {
            if (isset($element[$key])) {
                $result[$element[$key]] = $element;
            }
        }
        return $result;
    }

    public static function sort_by($arrayOfArrays, $key, $descending = false) {
        $descending = $descending ? -1 : 1;
        usort($arrayOfArrays, function ($a, $b) use ($key, $descending) {
            if ($a[$key] == $b[$key]) {
                return 0;
            }
            return $a[$key] < $b[$key] ? -$descending : $descending;
        });
        return $arrayOfArrays;
    }

    public static function sort_by_2($arrayOfArrays, $key1, $key2, $descending = false) {
        $descending = $descending ? -1 : 1;
        usort($arrayOfArrays, function ($a, $b) use ($key1, $key2, $descending) {
            if ($a[$key1] == $b[$key1]) {
                if ($a[$key2] == $b[$key2]) {
                    return 0;
                }
                return $a[$key2] < $b[$key2] ? -$descending : $descending;
            }
            return $a[$key1] < $b[$key1] ? -$descending : $descending;
        });
        return $arrayOfArrays;
    }

    public static function flatten($array) {
        return array_reduce($array, function ($acc, $item) {
            return array_merge($acc, is_array($item) ? static::flatten($item) : array($item));
        }, array());
    }

    public static function array_concat() {
        return call_user_func_array('array_merge', array_filter(func_get_args(), 'is_array'));
    }

    public static function in_array($needle, $haystack) {
        return in_array($needle, $haystack);
    }

    public static function to_array($object) {
        return array_values($object);
    }

    public static function is_empty($object) {
        return empty($object);
    }

    public static function keysort($array) {
        $result = $array;
        ksort($result);
        return $result;
    }

    public static function extract_params($string) {
        if (preg_match_all('/{([\w-]+)}/u', $string, $matches)) {
            return $matches[1];
        }
    }

    public static function implode_params($string, $params) {
        if (static::is_associative($params)) {
            foreach ($params as $key => $value) {
                if (gettype($value) !== 'array') {
                    $string = implode($value, mb_split('{' . preg_quote($key) . '}', $string));
                }
            }
        }
        return $string;
    }

    public function implode_hostname($url) {
        return static::implode_params($url, array('hostname' => $this->hostname));
    }

    public function resolve_path($path, $params) {
        return [
            $this->implode_params($path, $params),
            $this->omit($params, $this->extract_params($path))
        ];
    }

    public static function deep_extend() {
        //
        //     extend associative dictionaries only, replace everything else
        //
        $out = null;
        $args = func_get_args();
        foreach ($args as $arg) {
            if (static::is_associative($arg) || (is_array($arg) && (count($arg) === 0))) {
                if (!static::is_associative($out)) {
                    $out = array();
                }
                foreach ($arg as $k => $v) {
                    $out[$k] = static::deep_extend(isset($out[$k]) ? $out[$k] : array(), $v);
                }
            } else {
                $out = $arg;
            }
        }
        return $out;
    }

    public function merge() {
        // doesn't overwrite defined keys with undefined
        $args = func_get_args();
        $target = $args[0];
        $overwrite = array();
        $merged = array_merge(...array_slice($args, 1));
        foreach ($merged as $key => $value) {
            if (!isset($target[$key])) {
                $overwrite[$key] = $value;
            }
        }
        return array_merge($target, $overwrite);
    }

    public static function sum() {
        return array_sum(array_filter(func_get_args(), function ($x) {
            return isset($x) ? $x : 0;
        }));
    }

    public static function ordered($array) { // for Python OrderedDicts, does nothing in PHP and JS
        return $array;
    }

    public function aggregate($bidasks) {
        $result = array();

        foreach ($bidasks as $bidask) {
            if ($bidask[1] > 0) {
                $price = (string) $bidask[0];
                $result[$price] = array_key_exists($price, $result) ? $result[$price] : 0;
                $result[$price] += $bidask[1];
            }
        }

        $output = array();

        foreach ($result as $key => $value) {
            $output[] = array(floatval($key), floatval($value));
        }

        return $output;
    }

    public static function urlencodeBase64($string) {
        return preg_replace(array('#[=]+$#u', '#\+#u', '#\\/#'), array('', '-', '_'), \base64_encode($string));
    }

    public function urlencode($array) {
        foreach ($array as $key => $value) {
            if (is_bool($value)) {
                $array[$key] = var_export($value, true);
            }
        }
        return http_build_query($array, '', $this->urlencode_glue);
    }

    public function urlencode_nested($array) {
        // we don't have to implement this method in PHP
        // https://github.com/ccxt/ccxt/issues/12872
        // https://github.com/ccxt/ccxt/issues/12900
        return $this->urlencode($array);
    }

    public function urlencode_with_array_repeat($array) {
        return preg_replace('/%5B\d*%5D/', '', $this->urlencode($array));
    }

    public function rawencode($array) {
        return urldecode($this->urlencode($array));
    }

    public static function encode_uri_component($string) {
        return urlencode($string);
    }

    public static function url($path, $params = array()) {
        $result = static::implode_params($path, $params);
        $query = static::omit($params, static::extract_params($path));
        if ($query) {
            $result .= '?' . static::urlencode($query);
        }
        return $result;
    }

    public static function seconds() {
        return time();
    }

    public static function milliseconds() {
        if (PHP_INT_SIZE == 4) {
            return static::milliseconds32();
        } else {
            return static::milliseconds64();
        }
    }

    public static function milliseconds32() {
        list($msec, $sec) = explode(' ', microtime());
        // raspbian 32-bit integer workaround
        // https://github.com/ccxt/ccxt/issues/5978
        // return (int) ($sec . substr($msec, 2, 3));
        return $sec . substr($msec, 2, 3);
    }

    public static function milliseconds64() {
        list($msec, $sec) = explode(' ', microtime());
        // this method will not work on 32-bit raspbian
        return (int) ($sec . substr($msec, 2, 3));
    }

    public static function microseconds() {
        list($msec, $sec) = explode(' ', microtime());
        return $sec . str_pad(substr($msec, 2, 6), 6, '0');
    }

    public static function iso8601($timestamp = null) {
        if (!isset($timestamp)) {
            return null;
        }
        if (!is_numeric($timestamp) || intval($timestamp) != $timestamp) {
            return null;
        }
        $timestamp = (int) $timestamp;
        if ($timestamp < 0) {
            return null;
        }
        $result = gmdate('c', (int) floor($timestamp / 1000));
        $msec = (int) $timestamp % 1000;
        $result = str_replace('+00:00', sprintf('.%03dZ', $msec), $result);
        return $result;
    }

    public static function parse_date($timestamp) {
        return static::parse8601($timestamp);
    }

    public static function parse8601($timestamp = null) {
        if (!isset($timestamp)) {
            return null;
        }
        if (!$timestamp || !is_string($timestamp)) {
            return null;
        }
        $timedata = date_parse($timestamp);
        if (!$timedata || $timedata['error_count'] > 0 || $timedata['warning_count'] > 0 || (isset($timedata['relative']) && count($timedata['relative']) > 0)) {
            return null;
        }
        if (($timedata['hour'] === false) ||
            ($timedata['minute'] === false) ||
            ($timedata['second'] === false) ||
            ($timedata['year'] === false) ||
            ($timedata['month'] === false) ||
            ($timedata['day'] === false)) {
            return null;
        }
        $time = strtotime($timestamp);
        if ($time === false) {
            return null;
        }
        $time *= 1000;
        if (preg_match('/\.(?<milliseconds>[0-9]{1,3})/', $timestamp, $match)) {
            $time += (int) str_pad($match['milliseconds'], 3, '0', STR_PAD_RIGHT);
        }
        return $time;
    }

    public static function rfc2616($timestamp) {
        if (!$timestamp) {
            $timestamp = static::milliseconds();
        }
        return gmdate('D, d M Y H:i:s T', (int) round($timestamp / 1000));
    }

    public static function dmy($timestamp, $infix = '-') {
        return gmdate('m' . $infix . 'd' . $infix . 'Y', (int) round($timestamp / 1000));
    }

    public static function ymd($timestamp, $infix = '-', $fullYear = true) {
        $yearFormat = $fullYear ? 'Y' : 'y';
        return gmdate($yearFormat . $infix . 'm' . $infix . 'd', (int) round($timestamp / 1000));
    }

    public static function yymmdd($timestamp, $infix = '') {
        return static::ymd($timestamp, $infix, false);
    }

    public static function yyyymmdd($timestamp, $infix = '-') {
        return static::ymd($timestamp, $infix, true);
    }

    public static function ymdhms($timestamp, $infix = ' ') {
        return gmdate('Y-m-d\\' . $infix . 'H:i:s', (int) round($timestamp / 1000));
    }

    public static function binary_concat() {
        return implode('', func_get_args());
    }

    public static function binary_concat_array($arr) {
        return implode('', $arr);
    }

    public static function binary_to_base64($binary) {
        return \base64_encode($binary);
    }

    public static function base16_to_binary($data) {
        return hex2bin($data);
    }

    public static function json($data, $params = array()) {
        $options = array(
            'convertArraysToObjects' => JSON_FORCE_OBJECT,
            // other flags if needed...
        );
        $flags = JSON_UNESCAPED_SLASHES;
        foreach ($options as $key => $value) {
            if (array_key_exists($key, $params) && $params[$key]) {
                $flags |= $options[$key];
            }
        }
        return json_encode($data, $flags);
    }

    public static function is_json_encoded_object($input) {
        return ('string' === gettype($input)) &&
                (strlen($input) >= 2) &&
                (('{' === $input[0]) || ('[' === $input[0]));
    }

    public static function encode($input) {
        return $input;
    }

    public static function decode($input) {
        return $input;
    }

    public function nonce() {
        return $this->seconds();
    }

    public function check_required_credentials($error = true) {
        foreach ($this->requiredCredentials as $key => $value) {
            if ($value && (!$this->$key)) {
                if ($error) {
                    throw new AuthenticationError($this->id . ' requires `' . $key . '`');
                } else {
                    return $error;
                }
            }
        }
        return true;
    }

    public function check_address($address) {
        if (empty($address) || !is_string($address)) {
            throw new InvalidAddress($this->id . ' address is null');
        }

        if ((count(array_unique(str_split($address))) === 1) ||
            (strlen($address) < $this->minFundingAddressLength) ||
            (strpos($address, ' ') !== false)) {
            throw new InvalidAddress($this->id . ' address is invalid or has less than ' . strval($this->minFundingAddressLength) . ' characters: "' . strval($address) . '"');
        }

        return $address;
    }

    public function describe() {
        return array();
    }

    public function __construct($options = array()) {

        // todo auto-camelcasing for methods in PHP
        // $method_names = get_class_methods ($this);
        // foreach ($method_names as $method_name) {
        //     if ($method_name) {
        //         if (($method_name[0] != '_') && ($method_name[-1] != '_') && (mb_strpos ($method_name, '_') !== false)) {
        //             $parts = explode ('_', $method_name);
        //             $camelcase = $parts[0];
        //             for ($i = 1; $i < count ($parts); $i++) {
        //                 $camelcase .= static::capitalize ($parts[$i]);
        //             }
        //             // $this->$camelcase = $this->$method_name;
        //             // echo $method_name . " " . method_exists ($this, $method_name) . " " . $camelcase . " " . method_exists ($this, $camelcase) . "\n";
        //         }
        //     }
        // }

        $this->defined_rest_api = array();
        $this->curl = null;
        $this->curl_options = array(); // overrideable by user, empty by default
        $this->curl_reset = true;
        $this->curl_close = false;

        $this->id = null;

        $this->validateServerSsl = true;
        $this->validateClientSsl = false;
        $this->curlopt_interface = null;
        $this->timeout = 10000; // in milliseconds
        $this->proxy = '';
        $this->origin = '*'; // CORS origin
        $this->headers = array();
        $this->hostname = null; // in case of inaccessibility of the "main" domain

        $this->options = array(); // exchange-specific options if any

        $this->skipJsonOnStatusCodes = false; // TODO: reserved, rewrite the curl routine to parse JSON body anyway
        $this->quoteJsonNumbers = true; // treat numbers in json as quoted precise strings

        $this->name = null;
        $this->countries = null;
        $this->version = null;
        $this->certified = false; // if certified by the CCXT dev team
        $this->pro = false; // if it is integrated with CCXT Pro for WebSocket support
        $this->alias = false; // whether this exchange is an alias to another exchange

        $this->urls = array();
        $this->api = array();
        $this->comment = null;

        $this->markets = null;
        $this->symbols = null;
        $this->codes = null;
        $this->ids = null;
        $this->currencies = array();
        $this->base_currencies = null;
        $this->quote_currencies = null;
        $this->balance = array();
        $this->orderbooks = array();
        $this->tickers = array();
        $this->fees = array('trading' => array(), 'funding' => array());
        $this->precision = array();
        $this->orders = null;
        $this->myTrades = null;
        $this->trades = array();
        $this->transactions = array();
        $this->positions = array();
        $this->ohlcvs = array();
        $this->exceptions = array();
        $this->accounts = array();
        $this->status = array('status' => 'ok', 'updated' => null, 'eta' => null, 'url' => null);
        $this->limits = array(
            'cost' => array(
                'min' => null,
                'max' => null,
            ),
            'price' => array(
                'min' => null,
                'max' => null,
            ),
            'amount' => array(
                'min' => null,
                'max' => null,
            ),
            'leverage' => array(
                'min' => null,
                'max' => null,
            ),
        );
        $this->httpExceptions = array(
            '422' => 'ExchangeError',
            '418' => 'DDoSProtection',
            '429' => 'RateLimitExceeded',
            '404' => 'ExchangeNotAvailable',
            '409' => 'ExchangeNotAvailable',
            '410' => 'ExchangeNotAvailable',
            '500' => 'ExchangeNotAvailable',
            '501' => 'ExchangeNotAvailable',
            '502' => 'ExchangeNotAvailable',
            '520' => 'ExchangeNotAvailable',
            '521' => 'ExchangeNotAvailable',
            '522' => 'ExchangeNotAvailable',
            '525' => 'ExchangeNotAvailable',
            '526' => 'ExchangeNotAvailable',
            '400' => 'ExchangeNotAvailable',
            '403' => 'ExchangeNotAvailable',
            '405' => 'ExchangeNotAvailable',
            '503' => 'ExchangeNotAvailable',
            '530' => 'ExchangeNotAvailable',
            '408' => 'RequestTimeout',
            '504' => 'RequestTimeout',
            '401' => 'AuthenticationError',
            '511' => 'AuthenticationError',
        );
        $this->verbose = false;
        $this->apiKey = '';
        $this->secret = '';
        $this->password = '';
        $this->uid = '';
        $this->privateKey = '';
        $this->walletAddress = '';
        $this->token = ''; // reserved for HTTP auth in some cases

        $this->twofa = null;
        $this->markets_by_id = null;
        $this->currencies_by_id = null;
        $this->userAgent = null; // 'ccxt/' . $this::VERSION . ' (+https://github.com/ccxt/ccxt) PHP/' . PHP_VERSION;
        $this->userAgents = array(
            'chrome' => 'Mozilla/5.0 (Windows NT 10.0; Win64; x64) AppleWebKit/537.36 (KHTML, like Gecko) Chrome/62.0.3202.94 Safari/537.36',
            'chrome39' => 'Mozilla/5.0 (Windows NT 6.1; WOW64) AppleWebKit/537.36 (KHTML, like Gecko) Chrome/39.0.2171.71 Safari/537.36',
            'chrome100' => 'Mozilla/5.0 (Macintosh; Intel Mac OS X 10_15_7) AppleWebKit/537.36 (KHTML, like Gecko) Chrome/100.0.4896.75 Safari/537.36',
        );
        $this->minFundingAddressLength = 1; // used in check_address
        $this->substituteCommonCurrencyCodes = true;

        // whether fees should be summed by currency code
        $this->reduceFees = true;

        $this->timeframes = null;

        $this->requiredCredentials = array(
            'apiKey' => true,
            'secret' => true,
            'uid' => false,
            'login' => false,
            'password' => false,
            'twofa' => false, // 2-factor authentication (one-time password key)
            'privateKey' => false,
            'walletAddress' => false,
            'token' => false, // reserved for HTTP auth in some cases
        );

        // API methods metainfo
        $this->has = array(
            'publicAPI' => true,
            'privateAPI' => true,
            'CORS' => null,
            'spot' => null,
            'margin' => null,
            'swap' => null,
            'future' => null,
            'option' => null,
            'addMargin' => null,
            'cancelAllOrders' => null,
            'cancelOrder' => true,
            'cancelOrders' => null,
            'createDepositAddress' => null,
            'createLimitOrder' => true,
            'createMarketOrder' => true,
            'createOrder' => true,
            'createPostOnlyOrder' => null,
            'createReduceOnlyOrder' => null,
            'createStopOrder' => null,
            'editOrder' => 'emulated',
            'fetchAccounts' => null,
            'fetchBalance' => true,
            'fetchBidsAsks' => null,
            'fetchBorrowInterest' => null,
            'fetchBorrowRate' => null,
            'fetchBorrowRateHistory' => null,
            'fetchBorrowRatesPerSymbol' => null,
            'fetchBorrowRates' => null,
            'fetchCanceledOrders' => null,
            'fetchClosedOrder' => null,
            'fetchClosedOrders' => null,
            'fetchCurrencies' => 'emulated',
            'fetchDeposit' => null,
            'fetchDepositAddress' => null,
            'fetchDepositAddresses' => null,
            'fetchDepositAddressesByNetwork' => null,
            'fetchDeposits' => null,
            'fetchFundingFee' => null,
            'fetchFundingFees' => null,
            'fetchFundingHistory' => null,
            'fetchFundingRate' => null,
            'fetchFundingRateHistory' => null,
            'fetchFundingRates' => null,
            'fetchIndexOHLCV' => null,
            'fetchL2OrderBook' => true,
            'fetchLedger' => null,
            'fetchLedgerEntry' => null,
            'fetchLeverageTiers' => null,
            'fetchMarketLeverageTiers' => null,
            'fetchMarkets' => true,
            'fetchMarkOHLCV' => null,
            'fetchMyTrades' => null,
            'fetchOHLCV' => 'emulated',
            'fetchOpenOrder' => null,
            'fetchOpenOrders' => null,
            'fetchOrder' => null,
            'fetchOrderBook' => true,
            'fetchOrderBooks' => null,
            'fetchOrders' => null,
            'fetchOrderTrades' => null,
            'fetchPermissions' => null,
            'fetchPosition' => null,
            'fetchPositions' => null,
            'fetchPositionsRisk' => null,
            'fetchPremiumIndexOHLCV' => null,
            'fetchStatus' => 'emulated',
            'fetchTicker' => true,
            'fetchTickers' => null,
            'fetchTime' => null,
            'fetchTrades' => true,
            'fetchTradingFee' => null,
            'fetchTradingFees' => null,
            'fetchTradingLimits' => null,
            'fetchTransactions' => null,
            'fetchTransfers' => null,
            'fetchWithdrawal' => null,
            'fetchWithdrawals' => null,
            'loadMarkets' => true,
            'reduceMargin' => null,
            'setLeverage' => null,
            'setMargin' => null,
            'setMarginMode' => null,
            'setPositionMode' => null,
            'signIn' => null,
            'transfer' => null,
            'withdraw' => null,
        );

        $this->precisionMode = DECIMAL_PLACES;
        $this->paddingMode = NO_PADDING;
        $this->number = 'floatval';
        $this->handleContentTypeApplicationZip = false;

        $this->lastRestRequestTimestamp = 0;
        $this->lastRestPollTimestamp = 0;
        $this->restRequestQueue = null;
        $this->restPollerLoopIsRunning = false;
        $this->enableRateLimit = true;
        $this->enableLastJsonResponse = true;
        $this->enableLastHttpResponse = true;
        $this->enableLastResponseHeaders = true;
        $this->last_http_response = null;
        $this->last_json_response = null;
        $this->last_response_headers = null;

        $this->requiresWeb3 = false;
        $this->requiresEddsa = false;
        $this->rateLimit = 2000;

        $this->commonCurrencies = array(
            'XBT' => 'BTC',
            'BCC' => 'BCH',
            'BCHABC' => 'BCH',
            'BCHSV' => 'BSV',
        );

        $this->urlencode_glue = ini_get('arg_separator.output'); // can be overrided by exchange constructor params
        $this->urlencode_glue_warning = true;

        $options = array_replace_recursive($this->describe(), $options);
        if ($options) {
            foreach ($options as $key => $value) {
                $this->{$key} =
                    (property_exists($this, $key) && is_array($this->{$key}) && is_array($value)) ?
                        array_replace_recursive($this->{$key}, $value) :
                        $value;
            }
        }

        $this->tokenBucket = array(
            'delay' => 0.001,
            'capacity' => 1.0,
            'cost' => 1.0,
            'maxCapacity' => 1000,
            'refillRate' => ($this->rateLimit > 0) ? 1.0 / $this->rateLimit : PHP_INT_MAX,
        );

        if ($this->urlencode_glue !== '&') {
            if ($this->urlencode_glue_warning) {
                throw new ExchangeError($this->id . ' warning! The glue symbol for HTTP queries ' .
                    ' is changed from its default value & to ' . $this->urlencode_glue . ' in php.ini' .
                    ' (arg_separator.output) or with a call to ini_set prior to this message. If that' .
                    ' was the intent, you can acknowledge this warning and silence it by setting' .
                    " 'urlencode_glue_warning' => false or 'urlencode_glue' => '&' with exchange constructor params");
            }
        }

        if ($this->api) {
            $this->define_rest_api($this->api, 'request');
        }

        if ($this->markets) {
            $this->set_markets($this->markets);
        }
    }

    public function set_sandbox_mode($enabled) {
        if ($enabled) {
            if (array_key_exists('test', $this->urls)) {
                $this->urls['apiBackup'] = $this->urls['api'];
                $this->urls['api'] = $this->urls['test'];
            } else {
                throw new NotSupported($this->id . ' does not have a sandbox URL');
            }
        } elseif (array_key_exists('apiBackup', $this->urls)) {
            $this->urls['api'] = $this->urls['apiBackup'];
            unset($this->urls['apiBackup']);
        }
    }

    public function define_rest_api_endpoint($method_name, $uppercase_method, $lowercase_method, $camelcase_method, $path, $paths, $config = array()) {
        $split_path = mb_split('[^a-zA-Z0-9]', $path);
        $camelcase_suffix = implode(array_map(get_called_class() . '::capitalize', $split_path));
        $lowercase_path = array_map('trim', array_map('strtolower', $split_path));
        $underscore_suffix = implode('_', array_filter($lowercase_path));
        $camelcase_prefix = implode('', array_merge(
            array($paths[0]),
            array_map(get_called_class() . '::capitalize', array_slice($paths, 1))
        ));
        $underscore_prefix = implode('_', array_merge(
            array($paths[0]),
            array_filter(array_map('trim', array_slice($paths, 1)))
        ));
        $camelcase = $camelcase_prefix . $camelcase_method . static::capitalize($camelcase_suffix);
        $underscore = $underscore_prefix . '_' . $lowercase_method . '_' . mb_strtolower($underscore_suffix);
        $api_argument = (count($paths) > 1) ? $paths : $paths[0];
        $this->defined_rest_api[$camelcase] = array($path, $api_argument, $uppercase_method, $method_name, $config);
        $this->defined_rest_api[$underscore] = array($path, $api_argument, $uppercase_method, $method_name, $config);
    }

    public function define_rest_api($api, $method_name, $paths = array()) {
        foreach ($api as $key => $value) {
            $uppercase_method = mb_strtoupper($key);
            $lowercase_method = mb_strtolower($key);
            $camelcase_method = static::capitalize($lowercase_method);
            if (static::is_associative($value)) {
                // the options HTTP method conflicts with the 'options' API url path
                // if (preg_match('/^(?:get|post|put|delete|options|head|patch)$/i', $key)) {
                if (preg_match('/^(?:get|post|put|delete|head|patch)$/i', $key)) {
                    foreach ($value as $endpoint => $config) {
                        $path = trim($endpoint);
                        if (static::is_associative($config)) {
                            $this->define_rest_api_endpoint($method_name, $uppercase_method, $lowercase_method, $camelcase_method, $path, $paths, $config);
                        } elseif (is_numeric($config)) {
                            $this->define_rest_api_endpoint($method_name, $uppercase_method, $lowercase_method, $camelcase_method, $path, $paths, array('cost' => $config));
                        } else {
                            throw new NotSupported($this->id . ' define_rest_api() API format not supported, API leafs must strings, objects or numbers');
                        }
                    }
                } else {
                    $copy = $paths;
                    array_push($copy, $key);
                    $this->define_rest_api($value, $method_name, $copy);
                }
            } else {
                foreach ($value as $path) {
                    $this->define_rest_api_endpoint($method_name, $uppercase_method, $lowercase_method, $camelcase_method, $path, $paths);
                }
            }
        }
    }

    public function underscore($camelcase) {
        // todo: write conversion fooBar10OHLCV2Candles → foo_bar10_ohlcv2_candles
        throw new NotSupported($this->id . ' underscore() is not supported yet');
    }

    public function camelcase($underscore) {
        // todo: write conversion foo_bar10_ohlcv2_candles → fooBar10OHLCV2Candles
        throw new NotSupported($this->id . ' camelcase() is not supported yet');
    }

    public static function hash($request, $type = 'md5', $digest = 'hex') {
        $base64 = ('base64' === $digest);
        $binary = ('binary' === $digest);
        $raw_output = ($binary || $base64) ? true : false;
        if ($type === 'keccak') {
            $hash = Keccak::hash($request, 256, $raw_output);
        } else {
            $hash = \hash($type, $request, $raw_output);
        }
        if ($base64) {
            $hash = \base64_encode($hash);
        }
        return $hash;
    }

    public static function hmac($request, $secret, $type = 'sha256', $digest = 'hex') {
        $base64 = ('base64' === $digest);
        $binary = ('binary' === $digest);
        $hmac = \hash_hmac($type, $request, $secret, ($binary || $base64) ? true : false);
        if ($base64) {
            $hmac = \base64_encode($hmac);
        }
        return $hmac;
    }

    public static function jwt($request, $secret, $alg = 'HS256') {
        $algorithms = array(
            'HS256' => 'sha256',
            'HS384' => 'sha384',
            'HS512' => 'sha512',
        );
        $encodedHeader = static::urlencodeBase64(json_encode(array('alg' => $alg, 'typ' => 'JWT')));
        $encodedData = static::urlencodeBase64(json_encode($request, JSON_UNESCAPED_SLASHES));
        $token = $encodedHeader . '.' . $encodedData;
        $algoType = substr($alg, 0, 2);

        if ($algoType === 'HS') {
            $algName = $algorithms[$alg];
            if (!array_key_exists($alg, $algorithms)) {
                throw new ExchangeError($alg . ' is not a supported jwt algorithm.');
            }
            $signature =  static::hmac($token, $secret, $algName, 'binary');
        } elseif ($algoType === 'RS') {
            $signature = static::rsa($token, $secret, $alg);
        }
        return $token . '.' . static::urlencodeBase64($signature);
    }

    public static function rsa($request, $secret, $alg = 'RS256') {
        $algorithms = array(
            'RS256' => \OPENSSL_ALGO_SHA256,
            'RS384' => \OPENSSL_ALGO_SHA384,
            'RS512' => \OPENSSL_ALGO_SHA512,
        );
        if (!array_key_exists($alg, $algorithms)) {
            throw new ExchangeError($alg . ' is not a supported rsa signing algorithm.');
        }
        $algName = $algorithms[$alg];
        $signature = null;
        \openssl_sign($request, $signature, $secret, $algName);
        return $signature;
    }

    public static function ecdsa($request, $secret, $algorithm = 'p256', $hash = null, $fixedLength = false) {
        $digest = $request;
        if ($hash !== null) {
            $digest = static::hash($request, $hash, 'hex');
        }
        $ec = new EC(strtolower($algorithm));
        $key = $ec->keyFromPrivate(ltrim($secret, '0x'));
        $ellipticSignature = $key->sign($digest, 'hex', array('canonical' => true));
        $count = new BN('0');
        $minimumSize = (new BN('1'))->shln(8 * 31)->sub(new BN('1'));
        while ($fixedLength && ($ellipticSignature->r->gt($ec->nh) || $ellipticSignature->r->lte($minimumSize) || $ellipticSignature->s->lte($minimumSize))) {
            $ellipticSignature = $key->sign($digest, 'hex', array('canonical' => true, 'extraEntropy' => $count->toArray('le', 32)));
            $count = $count->add(new BN('1'));
        }
        $signature = array(
            'r' =>  $ellipticSignature->r->bi->toHex(),
            's' => $ellipticSignature->s->bi->toHex(),
            'v' => $ellipticSignature->recoveryParam,
        );
        return $signature;
    }

    public static function eddsa($request, $secret, $algorithm = 'ed25519') {
        // this method is experimental ( ͡° ͜ʖ ͡°)
        $curve = new EdDSA($algorithm);
        $signature = $curve->signModified($request, $secret);
        return static::binary_to_base58(static::base16_to_binary($signature->toHex()));
    }

    public function throttle($cost = null) {
        // TODO: use a token bucket here
        $now = $this->milliseconds();
        $elapsed = $now - $this->lastRestRequestTimestamp;
        $cost = ($cost === null) ? 1 : $cost;
        $sleep_time = $this->rateLimit * $cost;
        if ($elapsed < $sleep_time) {
            $delay = $sleep_time - $elapsed;
            usleep((int) ($delay * 1000.0));
        }
    }

    public function sign($path, $api = 'public', $method = 'GET', $params = array(), $headers = null, $body = null) {
        throw new NotSupported($this->id . ' sign() is not supported yet');
    }

    public function calculate_rate_limiter_cost($api, $method, $path, $params, $config = array(), $context = array()) {
        return $this->safe_value($config, 'cost', 1);
    }

    public function fetch2($path, $api = 'public', $method = 'GET', $params = array(), $headers = null, $body = null, $config = array(), $context = array()) {
        if ($this->enableRateLimit) {
            $cost = $this->calculate_rate_limiter_cost($api, $method, $path, $params, $config, $context);
            $this->throttle($cost);
        }
        $request = $this->sign($path, $api, $method, $params, $headers, $body);
        return $this->fetch($request['url'], $request['method'], $request['headers'], $request['body']);
    }

    public function request($path, $api = 'public', $method = 'GET', $params = array(), $headers = null, $body = null, $config = array(), $context = array()) {
        return $this->fetch2($path, $api, $method, $params, $headers, $body, $config, $context);
    }

    public function throw_exactly_matched_exception($exact, $string, $message) {
        if (isset($exact[$string])) {
            throw new $exact[$string]($message);
        }
    }

    public function throw_broadly_matched_exception($broad, $string, $message) {
        $broad_key = $this->find_broadly_matched_key($broad, $string);
        if ($broad_key !== null) {
            throw new $broad[$broad_key]($message);
        }
    }

    public function find_broadly_matched_key($broad, $string) {
        $keys = is_array($broad) ? array_keys($broad) : array();
        for ($i = 0; $i < count($keys); $i++) {
            $key = $keys[$i];
            if (mb_strpos($string, $key) !== false) {
                return $key;
            }
        }
        return null;
    }

    public function parse_json($json_string, $as_associative_array = true) {
        return json_decode($this->on_json_response($json_string), $as_associative_array);
    }

    public function log() {
        $args = func_get_args();
        if (is_array($args)) {
            $array = array();
            foreach ($args as $arg) {
                $array[] = is_string($arg) ? $arg : json_encode($arg, JSON_PRETTY_PRINT);
            }
            echo implode(' ', $array), "\n";
        }
    }

    public function set_headers($headers) {
        return $headers;
    }

    public function handle_errors($code, $reason, $url, $method, $headers, $body, $response, $request_headers, $request_body) {
        // it's a stub function, does nothing in base code
    }

    public function on_rest_response($code, $reason, $url, $method, $response_headers, $response_body, $request_headers, $request_body) {
        return is_string($response_body) ? trim($response_body) : $response_body;
    }

    public function on_json_response($response_body) {
        return (is_string($response_body) && $this->quoteJsonNumbers) ? preg_replace('/":([+.0-9eE-]+)([,}])/', '":"$1"$2', $response_body) : $response_body;
    }

    public function fetch($url, $method = 'GET', $headers = null, $body = null) {

        $headers = array_merge($this->headers, $headers ? $headers : array());

        if (strlen($this->proxy)) {
            $headers['Origin'] = $this->origin;
        }

        $headers = $this->set_headers($headers);

        $verbose_headers = $headers;

        if (!$headers) {
            $headers = array();
        } elseif (is_array($headers)) {
            $tmp = $headers;
            $headers = array();
            foreach ($tmp as $key => $value) {
                $headers[] = $key . ': ' . $value;
            }
        }

        // this name for the proxy string is deprecated
        // we should rename it to $this->cors everywhere
        $url = $this->proxy . $url;

        // https://github.com/ccxt/ccxt/issues/5914
        if ($this->curl) {
            if ($this->curl_close) {
                curl_close($this->curl); // we properly close the curl channel here to save cookies
                $this->curl = curl_init();
            } elseif ($this->curl_reset) {
                curl_reset($this->curl); // this is the default
            }
        } else {
            $this->curl = curl_init();
        }

        curl_setopt($this->curl, CURLOPT_URL, $url);

        if ($this->timeout) {
            curl_setopt($this->curl, CURLOPT_CONNECTTIMEOUT_MS, (int) ($this->timeout));
            curl_setopt($this->curl, CURLOPT_TIMEOUT_MS, (int) ($this->timeout));
        }

        curl_setopt($this->curl, CURLOPT_RETURNTRANSFER, true);
        if (!$this->validateClientSsl) {
            curl_setopt($this->curl, CURLOPT_SSL_VERIFYPEER, false);
        }
        if (!$this->validateServerSsl) {
            curl_setopt($this->curl, CURLOPT_SSL_VERIFYHOST, false);
        }

        if ($this->userAgent) {
            if (gettype($this->userAgent) == 'string') {
                curl_setopt($this->curl, CURLOPT_USERAGENT, $this->userAgent);
                $verbose_headers = array_merge($verbose_headers, array('User-Agent' => $this->userAgent));
            } elseif ((gettype($this->userAgent) == 'array') && array_key_exists('User-Agent', $this->userAgent)) {
                curl_setopt($this->curl, CURLOPT_USERAGENT, $this->userAgent['User-Agent']);
                $verbose_headers = array_merge($verbose_headers, $this->userAgent);
            }
        }

        curl_setopt($this->curl, CURLOPT_ENCODING, '');

        if ($method == 'GET') {
            curl_setopt($this->curl, CURLOPT_HTTPGET, true);
        } elseif ($method == 'POST') {
            curl_setopt($this->curl, CURLOPT_POST, true);
            curl_setopt($this->curl, CURLOPT_POSTFIELDS, $body);
        } elseif ($method == 'PUT') {
            curl_setopt($this->curl, CURLOPT_CUSTOMREQUEST, 'PUT');
            curl_setopt($this->curl, CURLOPT_POSTFIELDS, $body);
            $headers[] = 'X-HTTP-Method-Override: PUT';
        } elseif ($method == 'PATCH') {
            curl_setopt($this->curl, CURLOPT_CUSTOMREQUEST, 'PATCH');
            curl_setopt($this->curl, CURLOPT_POSTFIELDS, $body);
        } elseif ($method === 'DELETE') {
            curl_setopt($this->curl, CURLOPT_CUSTOMREQUEST, 'DELETE');
            curl_setopt($this->curl, CURLOPT_POSTFIELDS, $body);

            $headers[] = 'X-HTTP-Method-Override: DELETE';
        }

        if ($headers) {
            curl_setopt($this->curl, CURLOPT_HTTPHEADER, $headers);
        }

        if ($this->verbose) {
            print_r(array('fetch Request:', $this->id, $method, $url, 'RequestHeaders:', $verbose_headers, 'RequestBody:', $body));
        }

        // we probably only need to set it once on startup
        if ($this->curlopt_interface) {
            curl_setopt($this->curl, CURLOPT_INTERFACE, $this->curlopt_interface);
        }

        /*

        // this is currently not integrated, reserved for future
        if ($this->proxy) {
            curl_setopt ($this->curl, CURLOPT_PROXY, $this->proxy);
        }

        */

        curl_setopt($this->curl, CURLOPT_FOLLOWLOCATION, true);
        curl_setopt($this->curl, CURLOPT_FAILONERROR, false);

        curl_setopt($this->curl, CURLOPT_HEADER, 1);
        // match the same http version as python and js
        curl_setopt($this->curl, CURLOPT_HTTP_VERSION, CURL_HTTP_VERSION_1_1);

        // user-defined cURL options (if any)
        if (!empty($this->curl_options)) {
            curl_setopt_array($this->curl, $this->curl_options);
        }

        $response_headers = array();

        $response = curl_exec($this->curl);

        $headers_length = curl_getinfo($this->curl, CURLINFO_HEADER_SIZE);

        $raw_headers = mb_substr($response, 0, $headers_length);

        $raw_headers_array = explode("\r\n", trim($raw_headers));
        $status_line = $raw_headers_array[0];
        $parts = explode(' ', $status_line);
        $http_status_text = count($parts) === 3 ? $parts[2] : null;
        $raw_headers = array_slice($raw_headers_array, 1);
        foreach ($raw_headers as $raw_header) {
            if (strlen($raw_header)) {
                $exploded = explode(': ', $raw_header);
                if (count($exploded) > 1) {
                    list($key, $value) = $exploded;
                    // don't overwrite headers
                    // https://stackoverflow.com/a/4371395/4802441
                    if (array_key_exists($key, $response_headers)) {
                        $response_headers[$key] = $response_headers[$key] . ', ' . $value;
                    } else {
                        $response_headers[$key] = $value;
                    }
                }
            }
        }
        $result = mb_substr($response, $headers_length);

        $curl_errno = curl_errno($this->curl);
        $curl_error = curl_error($this->curl);
        $http_status_code = curl_getinfo($this->curl, CURLINFO_HTTP_CODE);

        $result = $this->on_rest_response($http_status_code, $http_status_text, $url, $method, $response_headers, $result, $headers, $body);

        $this->lastRestRequestTimestamp = $this->milliseconds();

        if ($this->enableLastHttpResponse) {
            $this->last_http_response = $result;
        }

        if ($this->enableLastResponseHeaders) {
            $this->last_response_headers = $response_headers;
        }

        $json_response = null;
        $is_json_encoded_response = $this->is_json_encoded_object($result);

        if ($is_json_encoded_response) {
            $json_response = $this->parse_json($result);
            if ($this->enableLastJsonResponse) {
                $this->last_json_response = $json_response;
            }
        }

        if ($this->verbose) {
            print_r(array('fetch Response:', $this->id, $method, $url, $http_status_code, $curl_error, 'ResponseHeaders:', $response_headers, 'ResponseBody:', $result));
        }

        if ($result === false) {
            if ($curl_errno == 28) { // CURLE_OPERATION_TIMEDOUT
                throw new RequestTimeout($this->id . ' ' . implode(' ', array($url, $method, $curl_errno, $curl_error)));
            }

            // all sorts of SSL problems, accessibility
            throw new ExchangeNotAvailable($this->id . ' ' . implode(' ', array($url, $method, $curl_errno, $curl_error)));
        }

        $skip_further_error_handling = $this->handle_errors($http_status_code, $http_status_text, $url, $method, $response_headers, $result ? $result : null, $json_response, $headers, $body);
        if (!$skip_further_error_handling) {
            $this->handle_http_status_code($http_status_code, $http_status_text, $url, $method, $result);
        }
        // check if $curl_errno is not zero
        if ($curl_errno) {
            throw new NetworkError($this->id . ' unknown error: ' . strval($curl_errno) . ' ' . $curl_error);
        }

        return isset($json_response) ? $json_response : $result;
    }

    public function handle_http_status_code($http_status_code, $status_text, $url, $method, $body) {
        $string_code = (string) $http_status_code;
        if (array_key_exists($string_code, $this->httpExceptions)) {
            $error_class = $this->httpExceptions[$string_code];
            if (substr($error_class, 0, 6) !== '\\ccxt\\') {
                $error_class = '\\ccxt\\' . $error_class;
            }
            throw new $error_class($this->id . ' ' . implode(' ', array($this->id, $url, $method, $http_status_code, $body)));
        }
    }

    public function set_markets($markets, $currencies = null) {
        $values = is_array($markets) ? array_values($markets) : array();
        for ($i = 0; $i < count($values); $i++) {
            $values[$i] = array_replace_recursive(
                array(
                    'id' => null,
                    'symbol' => null,
                    'base' => null,
                    'quote' => null,
                    'baseId' => null,
                    'quoteId' => null,
                    'active' => null,
                    'type' => null,
                    'linear' => null,
                    'inverse' => null,
                    'spot' => false,
                    'swap' => false,
                    'future' => false,
                    'option' => false,
                    'margin' => false,
                    'contract' => false,
                    'contractSize' => null,
                    'expiry' => null,
                    'expiryDatetime' => null,
                    'optionType' => null,
                    'strike' => null,
                    'settle' => null,
                    'settleId' => null,
                    'precision' => $this->precision,
                    'limits' => $this->limits,
                    'info' => null,

                ),
                $this->fees['trading'],
                $values[$i]
            );
        }
        $this->markets = static::index_by($values, 'symbol');
        $this->markets_by_id = static::index_by($values, 'id');
        $this->symbols = array_keys($this->markets);
        sort($this->symbols);
        $this->ids = array_keys($this->markets_by_id);
        sort($this->ids);
        if ($currencies) {
            $this->currencies = array_replace_recursive($this->currencies, $currencies);
        } else {
            $base_currencies = array_map(function ($market) {
                return array(
                    'id' => isset($market['baseId']) ? $market['baseId'] : $market['base'],
                    'numericId' => array_key_exists('baseNumericId', $market) ? $market['baseNumericId'] : null,
                    'code' => $market['base'],
                    'precision' => array_key_exists('precision', $market) ? (
                        array_key_exists('base', $market['precision']) ? $market['precision']['base'] : (
                            array_key_exists('amount', $market['precision']) ? $market['precision']['amount'] : null
                        )) : 8,
                );
            }, array_filter($values, function ($market) {
                return array_key_exists('base', $market);
            }));
            $quote_currencies = array_map(function ($market) {
                return array(
                    'id' => isset($market['quoteId']) ? $market['quoteId'] : $market['quote'],
                    'numericId' => array_key_exists('quoteNumericId', $market) ? $market['quoteNumericId'] : null,
                    'code' => $market['quote'],
                    'precision' => array_key_exists('precision', $market) ? (
                        array_key_exists('quote', $market['precision']) ? $market['precision']['quote'] : (
                            array_key_exists('price', $market['precision']) ? $market['precision']['price'] : null
                        )) : 8,
                );
            }, array_filter($values, function ($market) {
                return array_key_exists('quote', $market);
            }));
            $base_currencies = static::sort_by($base_currencies, 'code');
            $quote_currencies = static::sort_by($quote_currencies, 'code');
            $this->base_currencies = static::index_by($base_currencies, 'code');
            $this->quote_currencies = static::index_by($quote_currencies, 'code');
            $currencies = array_merge($this->base_currencies, $this->quote_currencies);
            $this->currencies = array_replace_recursive($this->currencies, $currencies);
        }
        $this->currencies_by_id = static::index_by(array_values($this->currencies), 'id');
        $this->codes = array_keys($this->currencies);
        sort($this->codes);
        return $this->markets;
    }

    public function fetch_permissions($params = array()) {
        throw new NotSupported($this->id . ' fetch_permissions() is not supported yet');
    }

    public function load_markets($reload = false, $params = array()) {
        if (!$reload && $this->markets) {
            if (!$this->markets_by_id) {
                return $this->set_markets($this->markets);
            }
            return $this->markets;
        }
        $currencies = null;
        if (array_key_exists('fetchCurrencies', $this->has) && $this->has['fetchCurrencies'] === true) {
            $currencies = $this->fetch_currencies();
        }
        $markets = $this->fetch_markets($params);
        return $this->set_markets($markets, $currencies);
    }

    public function load_accounts($reload = false, $params = array()) {
        if ($reload) {
            $this->accounts = $this->fetch_accounts($params);
        } else {
            if ($this->accounts) {
                return $this->accounts;
            } else {
                $this->accounts = $this->fetch_accounts($params);
            }
        }
        $this->accountsById = static::index_by($this->accounts, 'id');
        return $this->accounts;
    }

    public function parse_funding_rate($response, $market = null) {
        throw new NotSupported($this->id . ' parse_funding_rate() is not supported yet');
    }

    public function parse_funding_rates($response, $market = null) {
        $response = is_array($response) ? array_values($response) : array();
        $result = array();
        foreach ($response as $entry) {
            $parsed = $this->parse_funding_rate($entry, $market);
            $result[$parsed['symbol']] = $parsed;
        }
        return $result;
    }

    public function parse_ohlcv($ohlcv, $market = null) {
        return ('array' === gettype($ohlcv) && !static::is_associative($ohlcv)) ? array_slice($ohlcv, 0, 6) : $ohlcv;
    }

    public function parse_ohlcvs($ohlcvs, $market = null, $timeframe = 60, $since = null, $limit = null) {
        $ohlcvs = is_array($ohlcvs) ? array_values($ohlcvs) : array();
        $parsed = array();
        foreach ($ohlcvs as $ohlcv) {
            $parsed[] = $this->parse_ohlcv($ohlcv, $market);
        }
        $sorted = $this->sort_by($parsed, 0);
        $tail = $since === null;
        return $this->filter_by_since_limit($sorted, $since, $limit, 0, $tail);
    }

    public function number($n) {
        return call_user_func($this->number, $n);
    }

    public function parse_bid_ask($bidask, $price_key = 0, $amount_key = 1) {
        $price = $this->safe_number($bidask, $price_key);
        $amount = $this->safe_number($bidask, $amount_key);
        return array($price, $amount);
    }

    public function parse_bids_asks($bidasks, $price_key = 0, $amount_key = 1) {
        $result = array();
        $array = is_array($bidasks) ? array_values($bidasks) : array();
        foreach ($array as $bidask) {
            $result[] = $this->parse_bid_ask($bidask, $price_key, $amount_key);
        }
        return $result;
    }

    public function fetch_l2_order_book($symbol, $limit = null, $params = array()) {
        $orderbook = $this->fetch_order_book($symbol, $limit, $params);
        return array_merge($orderbook, array(
            'bids' => $this->sort_by($this->aggregate($orderbook['bids']), 0, true),
            'asks' => $this->sort_by($this->aggregate($orderbook['asks']), 0),
        ));
    }

    public function parse_order_book($orderbook, $symbol, $timestamp = null, $bids_key = 'bids', $asks_key = 'asks', $price_key = 0, $amount_key = 1) {
        return array(
            'symbol' => $symbol,
            'bids' => $this->sort_by(
                is_array($orderbook) && array_key_exists($bids_key, $orderbook) ?
                    $this->parse_bids_asks($orderbook[$bids_key], $price_key, $amount_key) : array(),
                0, true),
            'asks' => $this->sort_by(
                is_array($orderbook) && array_key_exists($asks_key, $orderbook) ?
                    $this->parse_bids_asks($orderbook[$asks_key], $price_key, $amount_key) : array(),
                0),
            'timestamp' => $timestamp,
            'datetime' => isset($timestamp) ? $this->iso8601($timestamp) : null,
            'nonce' => null,
        );
    }

    public function safe_balance($balance) {
        $currencies = $this->omit($balance, array('info', 'timestamp', 'datetime', 'free', 'used', 'total'));

        $balance['free'] = array();
        $balance['used'] = array();
        $balance['total'] = array();

        foreach ($currencies as $code => $value) {
            if (!isset($value['total'])) {
                if (isset($value['free']) && isset($value['used'])) {
                    $balance[$code]['total'] = Precise::string_add($value['free'], $value['used']);
                }
            }
            if (!isset($value['used'])) {
                if (isset($value['total']) && isset($value['free'])) {
                    $balance[$code]['used'] = Precise::string_sub($value['total'], $value['free']);
                }
            }
            if (!isset($value['free'])) {
                if (isset($value['total']) && isset($value['used'])) {
                    $balance[$code]['free'] = Precise::string_sub($value['total'], $value['used']);
                }
            }
            $balance[$code]['free'] = $this->parse_number($balance[$code]['free']);
            $balance[$code]['used'] = $this->parse_number($balance[$code]['used']);
            $balance[$code]['total'] = $this->parse_number($balance[$code]['total']);
            $balance['free'][$code] = $balance[$code]['free'];
            $balance['used'][$code] = $balance[$code]['used'];
            $balance['total'][$code] = $balance[$code]['total'];
        }
        return $balance;
    }

    public function fetch_partial_balance($part, $params = array()) {
        $balance = $this->fetch_balance($params);
        return $balance[$part];
    }

    public function fetch_free_balance($params = array()) {
        return $this->fetch_partial_balance('free', $params);
    }

    public function fetch_used_balance($params = array()) {
        return $this->fetch_partial_balance('used', $params);
    }

    public function fetch_total_balance($params = array()) {
        return $this->fetch_partial_balance('total', $params);
    }

    public function fetch_trading_fees($params = array()) {
        throw new NotSupported($this->id . ' fetch_trading_fees() is not supported yet');
    }

    public function fetch_trading_fee($symbol, $params = array()) {
        if (!$this->has['fetchTradingFees']) {
            throw new NotSupported($this->id . ' fetch_trading_fee() is not supported yet');
        }
        return $this->fetch_trading_fees($params);
    }

    public function fetch_funding_fee($code, $params = array()) {
        $warnOnFetchFundingFee = $this->safeValue($this->options, 'warnOnFetchFundingFee', true);
        if ($warnOnFetchFundingFee) {
            throw new NotSupported($this->id + ' fetch_funding_fee() method is deprecated, it will be removed in July 2022, please, use fetch_transaction_fee() or set exchange.options["warnOnFetchFundingFee"] = false to suppress this warning');
        }
        return $this->fetch_transaction_fee($code, $params);
    }

    public function fetchFundingFees ($codes = null, $params = array()) {
        $warnOnFetchFundingFees = $this->safeValue($this->options, 'warnOnFetchFundingFees', true);
        if ($warnOnFetchFundingFees) {
            throw new NotSupported($this->id + ' fetch_funding_fees() method is deprecated, it will be removed in July 2022, please, use fetch_transaction_fees() or set exchange.options["warnOnFetchFundingFees"] = false to suppress this warning');
        }
        return $this->fetch_transaction_fees ($codes, $params);
    }

    public function fetch_transaction_fee($code, $params = array()) {
        if (!$this->has['fetch_transaction_fees']) {
            throw new NotSupported ($this->id + ' fetch_transaction_fee() is not supported yet');
        }
        return $this->fetch_transaction_fees([$code], $params);
    }

    public function fetch_transaction_fees($codes = null, $params = array()) {
        throw new NotSupported ($this->id + ' fetchTransactionFees() is not supported yet');
    }

    public function load_trading_limits($symbols = null, $reload = false, $params = array()) {
        if ($this->has['fetchTradingLimits']) {
            if ($reload || !(is_array($this->options) && array_key_exists('limitsLoaded', $this->options))) {
                $response = $this->fetch_trading_limits($symbols);
                // $limits = $response['limits'];
                // $keys = is_array ($limits) ? array_keys ($limits) : array();
                for ($i = 0; $i < count($symbols); $i++) {
                    $symbol = $symbols[$i];
                    $this->markets[$symbol] = array_replace_recursive($this->markets[$symbol], $response[$symbol]);
                }
                $this->options['limitsLoaded'] = $this->milliseconds();
            }
        }
        return $this->markets;
    }

    public function filter_by_since_limit($array, $since = null, $limit = null, $key = 'timestamp', $tail = false) {
        $result = array();
        $since_is_set = isset($since);
        if ($since_is_set) {
            foreach ($array as $entry) {
                if ($entry[$key] > $since) {
                    $result[] = $entry;
                }
            }
        } else {
            $result = $array;
        }
        if (isset($limit)) {
            if (is_array($result)) {
                $result = $tail ? array_slice($result, -$limit) : array_slice($result, 0, $limit);
            } else {
                $length = count($result);
                if ($tail) {
                    $start = max($length - $limit, 0);
                } else {
                    $start = 0;
                }
                $end = min($start + $limit, $length);
                $result_copy = array();
                for ($i = $start; $i < $end; $i++) {
                    $result_copy[] = $result[$i];
                }
                $result = $result_copy;
            }
        }
        return $result;
    }

    public function safe_ticker($ticker, $market = null) {
        $open = $this->safe_value($ticker, 'open');
        $close = $this->safe_value($ticker, 'close');
        $last = $this->safe_value($ticker, 'last');
        $change = $this->safe_value($ticker, 'change');
        $percentage = $this->safe_value($ticker, 'percentage');
        $average = $this->safe_value($ticker, 'average');
        $vwap = $this->safe_value($ticker, 'vwap');
        $baseVolume = $this->safe_value($ticker, 'baseVolume');
        $quoteVolume = $this->safe_value($ticker, 'quoteVolume');
        if ($vwap === null) {
            $vwap = Precise::string_div($quoteVolume, $baseVolume);
        }
        if (($last !== null) && ($close === null)) {
            $close = $last;
        } elseif (($last === null) && ($close !== null)) {
            $last = $close;
        }
        if (($last !== null) && ($open !== null)) {
            if ($change === null) {
                $change = Precise::string_sub($last, $open);
            }
            if ($average === null) {
                $average = Precise::string_div(Precise::string_add($last, $open), '2');
            }
        }
        if (($percentage === null) && ($change !== null) && ($open !== null) && (Precise::string_gt($open, '0'))) {
            $percentage = Precise::string_mul(Precise::string_div($change, $open), '100');
        }
        if (($change === null) && ($percentage !== null) && ($open !== null)) {
            $change = Precise::string_div(Precise::string_mul($percentage, $open), '100');
        }
        if (($open === null) && ($last !== null) && ($change !== null)) {
            $open = Precise::string_sub($last, $change);
        }
        // $timestamp and $symbol operations don't belong in safeTicker
        // they should be done in the derived classes
        return array_merge($ticker, array(
            'bid' => $this->safe_number($ticker, 'bid'),
            'bidVolume'=> $this->safe_number($ticker, 'bidVolume'),
            'ask' => $this->safe_number($ticker, 'ask'),
            'askVolume' => $this->safe_number($ticker, 'askVolume'),
            'high' => $this->safe_number($ticker, 'high'),
            'low' => $this->safe_number($ticker, 'low'),
            'open' => $this->parse_number($open),
            'close' =>$this->parse_number($close),
            'last' => $this->parse_number($last),
            'change' => $this->parse_number($change),
            'percentage' => $this->parse_number($percentage),
            'average' => $this->parse_number($average),
            'vwap' => $this->parse_number($vwap),
            'baseVolume' => $this->parse_number($baseVolume),
            'quoteVolume' => $this->parse_number($quoteVolume),
        ));
    }

    public function parse_accounts($accounts, $params = array()) {
        $array = is_array($accounts) ? array_values($accounts) : array();
        $result = array();
        foreach ($array as $account) {
            $result[] = array_replace_recursive($this->parse_account($account), $params);
        }
        return $result;
    }

    public function parse_tickers($tickers, $symbols = null, $params = array()) {
        $result = array();
        $values = is_array($tickers) ? array_values($tickers) : array();
        for ($i = 0; $i < count($values); $i++) {
            $result[] = array_merge($this->parse_ticker($values[$i]), $params);
        }
        return $this->filter_by_array($result, 'symbol', $symbols);
    }

    public function parse_deposit_addresses($addresses, $codes = null, $indexed = true, $params = array()){
        $result = array();
        for ($i = 0; $i < count($addresses); $i++) {
            $address = array_merge($this->parse_deposit_address($addresses[$i]), $params);
            $result[] = $address;
        }
        if ($codes) {
            $result = $this->filter_by_array($result, 'currency', $codes, false);
        }
        return $indexed ? $this->index_by($result, 'currency') : $result;
    }

    public function parse_trades($trades, $market = null, $since = null, $limit = null, $params = array()) {
        $array = is_array($trades) ? array_values($trades) : array();
        $result = array();
        foreach ($array as $trade) {
            $result[] = $this->merge($this->parse_trade($trade, $market), $params);
        }
        $result = $this->sort_by_2($result, 'timestamp', 'id');
        $symbol = isset($market) ? $market['symbol'] : null;
        $tail = $since === null;
        return $this->filter_by_symbol_since_limit($result, $symbol, $since, $limit, $tail);
    }

    public function parse_transactions($transactions, $currency = null, $since = null, $limit = null, $params = array()) {
        $array = is_array($transactions) ? array_values($transactions) : array();
        $result = array();
        foreach ($array as $transaction) {
            $result[] = array_replace_recursive($this->parse_transaction($transaction, $currency), $params);
        }
        $result = $this->sort_by($result, 'timestamp');
        $code = isset($currency) ? $currency['code'] : null;
        $tail = $since === null;
        return $this->filter_by_currency_since_limit($result, $code, $since, $limit, $tail);
    }

    public function parse_transfers($transfers, $currency = null, $since = null, $limit = null, $params = array()) {
        $array = is_array($transfers) ? array_values($transfers) : array();
        $result = array();
        foreach ($array as $transfer) {
            $result[] = array_replace_recursive($this->parse_transfer($transfer, $currency), $params);
        }
        $result = $this->sort_by($result, 'timestamp');
        $code = isset($currency) ? $currency['code'] : null;
        $tail = $since === null;
        return $this->filter_by_currency_since_limit($result, $code, $since, $limit, $tail);
    }

    public function parse_ledger($items, $currency = null, $since = null, $limit = null, $params = array()) {
        $array = is_array($items) ? array_values($items) : array();
        $result = array();
        foreach ($array as $item) {
            $entry = $this->parse_ledger_entry($item, $currency);
            if (gettype($entry) === 'array' && count(array_filter(array_keys($entry), 'is_string')) == 0) {
                foreach ($entry as $i) {
                    $result[] = array_replace_recursive($i, $params);
                }
            } else {
                $result[] = array_replace_recursive($entry, $params);
            }
        }
        $result = $this->sort_by($result, 'timestamp');
        $code = isset($currency) ? $currency['code'] : null;
        $tail = $since === null;
        return $this->filter_by_currency_since_limit($result, $code, $since, $limit, $tail);
    }

    public function safe_ledger_entry($entry, $currency = null) {
        $currency = $this->safe_currency(null, $currency);
        $direction = $this->safe_string($entry, 'direction');
        $before = $this->safe_string($entry, 'before');
        $after = $this->safe_string($entry, 'after');
        $amount = $this->safe_string($entry, 'amount');
        $fee = $this->safe_string($entry, 'fee');
        if ($amount !== null && $fee !== null) {
            if ($before === null && $after !== null) {
                $amountAndFee = Precise::string_add($amount, $fee);
                $before = Precise::string_sub($after, $amountAndFee);
            } else if ($before !== null && $after === null) {
                $amountAndFee = Precise::string_add($amount, $fee);
                $after = Precise::string_add($before, $amountAndFee);
            }
        }
        if ($before !== null && $after !== null) {
            if ($direction === null) {
                if (Precise::string_gt($before, $after)) {
                    $direction = 'out';
                }
                if (Precise::string_gt($after, $before)) {
                    $direction = 'in';
                }
            }
            if ($amount === null && $fee !== null) {
                $betweenAfterBefore = Precise::string_sub($after, $before);
                $amount = Precise::string_sub($betweenAfterBefore, $fee);
            }
            if ($amount !== null && $fee === null) {
                $betweenAfterBefore = Precise::string_sub($after, $before);
                $fee = Precise::string_sub($betweenAfterBefore, $amount);
            }
        }
        return array_merge(array(
            'id' => null,
            'timestamp' => null,
            'datetime' => null,
            'direction' => null,
            'account' => null,
            'referenceId' => null,
            'referenceAccount' => null,
            'type' => null,
            'currency' => $currency['code'],
            'amount' => $amount,
            'before' => $before,
            'after' => $after,
            'status' => null,
            'fee' => $fee,
            'info' => null,
        ), $entry);
    }

    public function parse_orders($orders, $market = null, $since = null, $limit = null, $params = array()) {
        $result = array();
        $keys = array_keys($orders);
        if ($keys === array_keys($keys)) {
            foreach ($orders as $order) {
                $result[] = array_replace_recursive($this->parse_order($order, $market), $params);
            }
        } else {
            foreach ($orders as $id => $order) {
                $result[] = array_replace_recursive($this->parse_order(array_replace_recursive(array('id' => (string) $id), $order), $market), $params);
            }
        }
        $result = $this->sort_by($result, 'timestamp');
        $symbol = isset($market) ? $market['symbol'] : null;
        $tail = $since === null;
        return $this->filter_by_symbol_since_limit($result, $symbol, $since, $limit, $tail);
    }

    public function safe_market($marketId, $market = null, $delimiter = null) {
        if ($marketId !== null) {
            if (is_array($this->markets_by_id) && array_key_exists($marketId, $this->markets_by_id)) {
                $market = $this->markets_by_id[$marketId];
            } elseif ($delimiter !== null) {
                $parts = explode($delimiter, $marketId);
                if (count($parts) === 2) {
                    $baseId = $this->safe_string($parts, 0);
                    $quoteId = $this->safe_string($parts, 1);
                    $base = $this->safe_currency_code($baseId);
                    $quote = $this->safe_currency_code($quoteId);
                    $symbol = $base . '/' . $quote;
                    return array(
                        'id' => $marketId,
                        'symbol' => $symbol,
                        'base' => $base,
                        'quote' => $quote,
                        'baseId' => $baseId,
                        'quoteId' => $quoteId,
                    );
                } else {
                    return array(
                        'id' => $marketId,
                        'symbol' => $marketId,
                        'base' => null,
                        'quote' => null,
                        'baseId' => null,
                        'quoteId' => null,
                    );
                }
            }
        }
        if ($market !== null) {
            return $market;
        }
        return array(
            'id' => $marketId,
            'symbol' => $marketId,
            'base' => null,
            'quote' => null,
            'baseId' => null,
            'quoteId' => null,
        );
    }

    public function safe_symbol($marketId, $market = null, $delimiter = null) {
        $market = $this->safe_market($marketId, $market, $delimiter);
        return $market['symbol'];
    }

    public function safe_currency($currency_id, $currency = null) {
        if (($currency_id === null) && ($currency !== null)) {
            return $currency;
        }
        if (($this->currencies_by_id !== null) && array_key_exists($currency_id, $this->currencies_by_id)) {
            return $this->currencies_by_id[$currency_id];
        }
        return array(
            'id' => $currency_id,
            'code' => ($currency_id === null) ? $currency_id : $this->common_currency_code(mb_strtoupper($currency_id)),
        );
    }

    public function safe_currency_code($currency_id, $currency = null) {
        $currency = $this->safe_currency($currency_id, $currency);
        return $currency['code'];
    }

    public function filter_by_symbol($array, $symbol = null) {
        if ($symbol) {
            $grouped = $this->group_by($array, 'symbol');
            if (is_array($grouped) && array_key_exists($symbol, $grouped)) {
                return $grouped[$symbol];
            }
            return array();
        }
        return $array;
    }

    public function filter_by_value_since_limit($array, $field, $value = null, $since = null, $limit = null, $key = 'timestamp', $tail = false) {
        $valueIsSet = isset($value);
        $sinceIsSet = isset($since);
        $result = array();
        foreach ($array as $k => $v) {
            if (($valueIsSet ? ($v[$field] === $value) : true) && ($sinceIsSet ? ($v[$key] >= $since) : true)) {
                $result[] = $v;
            }
        }
        if (isset($limit)) {
            return $tail ? array_slice($result, -$limit) : array_slice($result, 0, $limit);
        }
        return $result;
    }

    public function filter_by_symbol_since_limit($array, $symbol = null, $since = null, $limit = null, $tail = false) {
        return $this->filter_by_value_since_limit($array, 'symbol', $symbol, $since, $limit, 'timestamp', $tail);
    }

    public function filter_by_currency_since_limit($array, $code = null, $since = null, $limit = null, $tail = false) {
        return $this->filter_by_value_since_limit($array, 'currency', $code, $since, $limit, 'timestamp', $tail);
    }

    public function filter_by_array($objects, $key, $values = null, $indexed = true) {
        $objects = array_values($objects);

        // return all of them if no $symbols were passed in the first argument
        if ($values === null) {
            return $indexed ? static::index_by($objects, $key) : $objects;
        }

        $result = array();
        for ($i = 0; $i < count($objects); $i++) {
            $value = isset($objects[$i][$key]) ? $objects[$i][$key] : null;
            if (in_array($value, $values)) {
                $result[] = $objects[$i];
            }
        }

        return $indexed ? static::index_by($result, $key) : $result;
    }

    public function fetch_bids_asks($symbols, $params = array()) { // stub
        throw new NotSupported($this->id . ' API does not allow to fetch all prices at once with a single call to fetch_bids_asks() for now');
    }

    public function fetch_ticker($symbol, $params = array()) {
        if ($this->has['fetchTickers']) {
            $tickers = $this->fetch_tickers(array( $symbol ), $params);
            $ticker = $this->safe_value($tickers, $symbol);
            if ($ticker === null) {
                throw new NullResponse($this->id . ' fetchTickers() could not find a $ticker for ' . $symbol);
            } else {
                return $ticker;
            }
        } else {
            throw new NotSupported($this->id . ' fetchTicker() not supported yet');
        }
    }

    public function fetch_tickers($symbols, $params = array()) { // stub
        throw new NotSupported($this->id . ' API does not allow to fetch all tickers at once with a single call to fetch_tickers() for now');
    }

    public function fetch_order_status($id, $symbol = null, $params = array()) {
        $order = $this->fetch_order($id, $symbol, $params);
        return $order['status'];
    }

    public function fetch_order($id, $symbol = null, $params = array()) {
        throw new NotSupported($this->id . ' fetch_order() is not supported yet');
    }

    public function fetch_unified_order($order, $params = array()) {
        return $this->fetch_order($this->safe_value($order, 'id'), $this->safe_value($order, 'symbol'), $params);
    }

    public function fetch_order_trades($id, $symbol = null, $params = array()) {
        throw new NotSupported($this->id . ' fetch_order_trades() is not supported yet');
    }

    public function fetch_orders($symbol = null, $since = null, $limit = null, $params = array()) {
        throw new NotSupported($this->id . ' fetch_orders() is not supported yet');
    }

    public function fetch_open_orders($symbol = null, $since = null, $limit = null, $params = array()) {
        throw new NotSupported($this->id . ' fetch_open_orders() is not supported yet');
    }

    public function fetch_closed_orders($symbol = null, $since = null, $limit = null, $params = array()) {
        throw new NotSupported($this->id . ' fetch_closed_orders() is not supported yet');
    }

    public function fetch_my_trades($symbol = null, $since = null, $limit = null, $params = array()) {
        throw new NotSupported($this->id . ' fetch_my_trades() is not supported yet');
    }

    public function fetch_transactions($code = null, $since = null, $limit = null, $params = array()) {
        throw new NotSupported($this->id . ' fetch_transactions() is not supported yet');
    }

    public function fetch_deposits($code = null, $since = null, $limit = null, $params = array()) {
        throw new NotSupported($this->id . ' fetch_deposits() is not supported yet');
    }

    public function fetch_withdrawals($code = null, $since = null, $limit = null, $params = array()) {
        throw new NotSupported($this->id . ' fetch_withdrawals() is not supported yet');
    }

    // public function fetch_deposit_address($code, $params = array()) {
    //     throw new NotSupported($this->id . ' fetch_deposit_address() is not supported yet');
    // }

    public function fetch_deposit_address($code, $params = array()) {
        if ($this->has['fetchDepositAddresses']) {
            $deposit_addresses = $this->fetch_deposit_addresses(array($code), $params);
            $deposit_address = $this->safe_value($deposit_addresses, $code);
            if ($deposit_address === null) {
                throw new InvalidAddress($this->id . ' fetchDepositAddress() could not find a deposit address for ' . $code . ', make sure you have created a corresponding deposit address in your wallet on the exchange website');
            } else {
                return $deposit_address;
            }
        } else {
            throw new NotSupported($this->id . ' fetchDepositAddress() is not supported yet');
        }
    }

    public function fetch_markets($params = array()) {
        // markets are returned as a list
        // currencies are returned as a dict
        // this is for historical reasons
        // and may be changed for consistency later
        return $this->markets ? array_values($this->markets) : array();
    }

    public function fetch_currencies($params = array()) {
        // markets are returned as a list
        // currencies are returned as a dict
        // this is for historical reasons
        // and may be changed for consistency later
        return $this->currencies ? $this->currencies : array();
    }

    public function fetch_balance($params = array()) {
        throw new NotSupported($this->id . ' fetch_balance() is not supported yet');
    }


    public function fetch_ohlcv($symbol, $timeframe = '1m', $since = null, $limit = null, $params = array()) {
        if (!$this->has['fetchTrades']) {
            throw new NotSupported($this->id . ' fetch_ohlcv() is not supported yet');
        }
        $this->load_markets();
        $trades = $this->fetch_trades($symbol, $since, $limit, $params);
        return $this->build_ohlcv($trades, $timeframe, $since, $limit);
    }

    public function fetchStatus($params = array()) {
        return $this->fetch_status($params);
    }

    public function fetch_status($params = array()) {
        if ($this->has['fetchTime']) {
            $time = $this->fetch_time($params);
            $this->status = array_merge($this->status, array(
                'updated' => $time,
            ));
        }
        return $this->status;
    }

    public function parse_trading_view_ohlcv($ohlcvs, $market = null, $timeframe = '1m', $since = null, $limit = null) {
        $result = $this->convert_trading_view_to_ohlcv($ohlcvs);
        return $this->parse_ohlcvs($result, $market, $timeframe, $since, $limit);
    }

    public function convert_trading_view_to_ohlcv($ohlcvs, $t = 't', $o = 'o', $h = 'h', $l = 'l', $c = 'c', $v = 'v', $ms = false) {
        $result = array();
        for ($i = 0; $i < count($ohlcvs[$t]); $i++) {
            $result[] = array(
                $ms ? $ohlcvs[$t][$i] : ($ohlcvs[$t][$i] * 1000),
                $ohlcvs[$o][$i],
                $ohlcvs[$h][$i],
                $ohlcvs[$l][$i],
                $ohlcvs[$c][$i],
                $ohlcvs[$v][$i],
            );
        }
        return $result;
    }

    public function convert_ohlcv_to_trading_view($ohlcvs, $t = 't', $o = 'o', $h = 'h', $l = 'l', $c = 'c', $v = 'v', $ms = false) {
        $result = array();
        $result[$t] = array();
        $result[$o] = array();
        $result[$h] = array();
        $result[$l] = array();
        $result[$c] = array();
        $result[$v] = array();
        for ($i = 0; $i < count($ohlcvs); $i++) {
            $result[$t][] = $ms ? $ohlcvs[$i][0] : intval($ohlcvs[$i][0] / 1000);
            $result[$o][] = $ohlcvs[$i][1];
            $result[$h][] = $ohlcvs[$i][2];
            $result[$l][] = $ohlcvs[$i][3];
            $result[$c][] = $ohlcvs[$i][4];
            $result[$v][] = $ohlcvs[$i][5];
        }
        return $result;
    }

    public function cancel_order($id, $symbol = null, $params = array()) {
        throw new NotSupported($this->id . ' cancel_order() is not supported yet');
    }

    public function cancel_unified_order($order, $params = array()) {
        return $this->cancel_order($this->safe_value($order, 'id'), $this->safe_value($order, 'symbol'), $params);
    }

    public function create_order($symbol, $type, $side, $amount, $price = null, $params = array()) {
        throw new NotSupported($this->id . ' create_order() is not supported yet');
    }

    public function calculate_fee($symbol, $type, $side, $amount, $price, $takerOrMaker = 'taker', $params = array()) {
        $market = $this->markets[$symbol];
        $feeSide = $this->safe_string($market, 'feeSide', 'quote');
        $key = 'quote';
        $cost = null;
        if ($feeSide === 'quote') {
            // the fee is always in quote currency
            $cost = $amount * $price;
        } elseif ($feeSide === 'base') {
            // the fee is always in base currency
            $cost = $amount;
        } elseif ($feeSide === 'get') {
            // the fee is always in the currency you get
            $cost = $amount;
            if ($side === 'sell') {
                $cost *= $price;
            } else {
                $key = 'base';
            }
        } elseif ($feeSide === 'give') {
            // the fee is always in the currency you give
            $cost = $amount;
            if ($side === 'buy') {
                $cost *= $price;
            } else {
                $key = 'base';
            }
        }
        $rate = $market[$takerOrMaker];
        if ($cost !== null) {
            $cost *= $rate;
        }
        return array(
            'type' => $takerOrMaker,
            'currency' => $market[$key],
            'rate' => $rate,
            'cost' => $cost,
        );
    }

    public static function account() {
        return array(
            'free' => null,
            'used' => null,
            'total' => null,
        );
    }

    public function common_currency_code($currency) {
        if (!$this->substituteCommonCurrencyCodes) {
            return $currency;
        }
        return $this->safe_string($this->commonCurrencies, $currency, $currency);
    }

    public function precision_from_string($string) {
        $parts = explode('.', preg_replace('/0+$/', '', $string));
        return (count($parts) > 1) ? strlen($parts[1]) : 0;
    }

    public function cost_to_precision($symbol, $cost) {
        $market = $this->market($symbol);
        return self::decimal_to_precision($cost, TRUNCATE, $market['precision']['price'], $this->precisionMode, $this->paddingMode);
    }

    public function price_to_precision($symbol, $price) {
        $market = $this->market($symbol);
        return self::decimal_to_precision($price, ROUND, $market['precision']['price'], $this->precisionMode, $this->paddingMode);
    }

    public function amount_to_precision($symbol, $amount) {
        $market = $this->market($symbol);
        return self::decimal_to_precision($amount, TRUNCATE, $market['precision']['amount'], $this->precisionMode, $this->paddingMode);
    }

    public function fee_to_precision($symbol, $fee) {
        $market = $this->market($symbol);
        return self::decimal_to_precision($fee, ROUND, $market['precision']['price'], $this->precisionMode, $this->paddingMode);
    }

    public function currency_to_precision($code, $fee, $networkCode = null) {
        $currency = $this->currencies[$code];
        $precision = $this->safe_value($currency, 'precision');
        if ($networkCode !== null) {
            $networks = $this->safe_value($currency, 'networks', []);
            $networkItem = $this->safe_value($networks, 'networkCode', []);
            $precision = $this->safe_value($networkItem, 'precision', $precision);
        }
        if ($precision === null) {
            return $fee;
        } else {
            return self::decimal_to_precision($fee, ROUND, $precision, $this->precisionMode, $this->paddingMode);
        }
    }

    public function currency($code) {
        if ('string' === gettype($code)) {
            if (isset($this->currencies) && isset($this->currencies[$code])) {
                return $this->currencies[$code];
            } else if (isset($this->currencies_by_id) && isset($this->currencies_by_id[$code])) {
                return $this->currencies_by_id[$code];
            }
        }
        throw new ExchangeError($this->id . ' does not have currency code ' . ((string) $code));
    }

    public function market($symbol) {
        if (!isset($this->markets)) {
            throw new ExchangeError($this->id . ' markets not loaded');
        }
        if (!isset($this->markets_by_id)) {
            throw new ExchangeError($this->id . ' markets not loaded');
        }
        if (gettype($symbol) === 'string') {
            if (isset($this->markets[$symbol])) {
                return $this->markets[$symbol];
            } elseif (isset($this->markets_by_id[$symbol])) {
                return $this->markets_by_id[$symbol];
            }
        }
        throw new BadSymbol($this->id . ' does not have market symbol ' . $symbol);
    }

    public function market_ids($symbols) {
        return array_map(array($this, 'market_id'), $symbols);
    }

    public function market_symbols($symbols) {
        return is_array($symbols) ? array_map(array($this, 'symbol'), $symbols) : $symbols;
    }

    public function market_id($symbol) {
        return (is_array($market = $this->market($symbol))) ? $market['id'] : $symbol;
    }

    public function symbol($symbol) {
        return (is_array($market = $this->market($symbol))) ? $market['symbol'] : $symbol;
    }

    public function __call($function, $params) {
        if (array_key_exists($function, $this->defined_rest_api)) {
            $partial = $this->defined_rest_api[$function];
            $entry = $partial[3];
            $config = $partial[4];
            $partial[3] = $params ? $params[0] : $params;
            $partial[4] = null;
            $partial[5] = null;
            $partial[6] = $config;
            $partial[7] = ($params && (count($params) > 1)) ? $params[1] : array();
            return call_user_func_array(array($this, $entry), $partial);
        } elseif (array_key_exists($function, static::$camelcase_methods)) {
            $underscore = static::$camelcase_methods[$function];
            return call_user_func_array(array($this, $underscore), $params);
        } elseif (!preg_match('/^[A-Z0-9_]+$/', $function)) {
            $underscore = preg_replace_callback('/[a-z0-9][A-Z]/m', function ($x) {
                return $x[0][0] . '_' . $x[0][1];
            }, $function);
            $underscore = strtolower($underscore);
            if (method_exists($this, $underscore)) {
                return call_user_func_array(array($this, $underscore), $params);
            } else {
                /* handle errors */
                throw new ExchangeError($function . ' method not found');
            }
        } else {
            /* handle errors */
            throw new ExchangeError($function . ' method not found, try underscore_notation instead of camelCase for the method being called');
        }
    }

    public function __sleep() {
        $return = array_keys(array_filter(get_object_vars($this), function ($var) {
            return !(is_object($var) || is_resource($var) || is_callable($var));
        }));
        return $return;
    }

    public function __wakeup() {
        $this->curl = curl_init();
        if ($this->api) {
            $this->define_rest_api($this->api, 'request');
        }
    }

    public function __destruct() {
        if ($this->curl !== null) {
            curl_close($this->curl);
        }
    }

    public function has($feature = null) {
        if (!$feature) {
            return $this->has;
        }
        $feature = strtolower($feature);
        $new_feature_map = array_change_key_case($this->has, CASE_LOWER);
        if (array_key_exists($feature, $new_feature_map)) {
            return $new_feature_map[$feature];
        }

        // PHP 5.6+ only:
        // $old_feature_map = array_change_key_case (array_filter (get_object_vars ($this), function ($key) {
        //     return strpos($key, 'has') !== false && $key !== 'has';
        // }, ARRAY_FILTER_USE_KEY), CASE_LOWER);

        // the above rewritten for PHP 5.4+
        $nonfiltered = get_object_vars($this);
        $filtered = array();
        foreach ($nonfiltered as $key => $value) {
            if ((strpos($key, 'has') !== false) && ($key !== 'has')) {
                $filtered[$key] = $value;
            }
        }
        $old_feature_map = array_change_key_case($filtered, CASE_LOWER);

        $old_feature = "has{$feature}";
        return array_key_exists($old_feature, $old_feature_map) ? $old_feature_map[$old_feature] : false;
    }

    public static function precisionFromString($x) {
        $parts = explode('.', preg_replace('/0+$/', '', $x));
        if (count($parts) > 1) {
            return strlen($parts[1]);
        } else {
            return 0;
        }
    }

    public static function decimal_to_precision($x, $roundingMode = ROUND, $numPrecisionDigits = null, $countingMode = DECIMAL_PLACES, $paddingMode = NO_PADDING) {
        if ($countingMode === TICK_SIZE) {
            if (!(is_float($numPrecisionDigits) || is_int($numPrecisionDigits)))
                throw new BaseError('Precision must be an integer or float for TICK_SIZE');
        } else {
            if (!is_int($numPrecisionDigits)) {
                throw new BaseError('Precision must be an integer');
            }
        }

        if (!is_numeric($x)) {
            throw new BaseError('Invalid number');
        }

        assert(($roundingMode === ROUND) || ($roundingMode === TRUNCATE));

        $result = '';

        // Special handling for negative precision
        if ($numPrecisionDigits < 0) {
            if ($countingMode === TICK_SIZE) {
                throw new BaseError('TICK_SIZE cant be used with negative numPrecisionDigits');
            }
            $toNearest = pow(10, abs($numPrecisionDigits));
            if ($roundingMode === ROUND) {
                $result = (string) ($toNearest * static::decimal_to_precision($x / $toNearest, $roundingMode, 0, DECIMAL_PLACES, $paddingMode));
            }
            if ($roundingMode === TRUNCATE) {
                $result = static::decimal_to_precision($x - $x % $toNearest, $roundingMode, 0, DECIMAL_PLACES, $paddingMode);
            }
            return $result;
        }

        if ($countingMode === TICK_SIZE) {
            $precisionDigitsString = static::decimal_to_precision($numPrecisionDigits, ROUND, 100, DECIMAL_PLACES, NO_PADDING);
            $newNumPrecisionDigits = static::precisionFromString($precisionDigitsString);
            $missing = fmod($x, $numPrecisionDigits);
            $missing = floatval(static::decimal_to_precision($missing, ROUND, 8, DECIMAL_PLACES, NO_PADDING));
            // See: https://github.com/ccxt/ccxt/pull/6486
            $fpError = static::decimal_to_precision($missing / $numPrecisionDigits, ROUND, max($newNumPrecisionDigits, 8), DECIMAL_PLACES, NO_PADDING);
            if(static::precisionFromString($fpError) !== 0) {
                if ($roundingMode === ROUND) {
                    if ($x > 0) {
                        if ($missing >= $numPrecisionDigits / 2) {
                            $x = $x - $missing + $numPrecisionDigits;
                        } else {
                            $x = $x - $missing;
                        }
                    } else {
                        if ($missing >= $numPrecisionDigits / 2) {
                            $x = $x - $missing;
                        } else {
                            $x = $x - $missing - $numPrecisionDigits;
                        }
                    }
                } elseif (TRUNCATE === $roundingMode) {
                    $x = $x - $missing;
                }
            }
            return static::decimal_to_precision($x, ROUND, $newNumPrecisionDigits, DECIMAL_PLACES, $paddingMode);
        }


        if ($roundingMode === ROUND) {
            if ($countingMode === DECIMAL_PLACES) {
                // Requested precision of 100 digits was truncated to PHP maximum of 53 digits
                $numPrecisionDigits = min(14, $numPrecisionDigits);
                $result = number_format(round($x, $numPrecisionDigits, PHP_ROUND_HALF_UP), $numPrecisionDigits, '.', '');
            } elseif ($countingMode === SIGNIFICANT_DIGITS) {
                $significantPosition = log(abs($x), 10) % 10;
                if ($significantPosition > 0) {
                    ++$significantPosition;
                }
                $result = static::number_to_string(round($x, $numPrecisionDigits - $significantPosition, PHP_ROUND_HALF_UP));
            }
        } elseif ($roundingMode === TRUNCATE) {
            $dotIndex = strpos($x, '.');
            $dotPosition = $dotIndex ?: strlen($x);
            if ($countingMode === DECIMAL_PLACES) {
                if ($dotIndex) {
                    list($before, $after) = explode('.', static::number_to_string($x));
                    $result = $before . '.' . substr($after, 0, $numPrecisionDigits);
                } else {
                    $result = $x;
                }
            } elseif ($countingMode === SIGNIFICANT_DIGITS) {
                if ($numPrecisionDigits === 0) {
                    return '0';
                }
                $significantPosition = (int) log(abs($x), 10);
                $start = $dotPosition - $significantPosition;
                $end = $start + $numPrecisionDigits;
                if ($dotPosition >= $end) {
                    --$end;
                }
                if ($numPrecisionDigits >= (strlen($x) - ($dotPosition ? 1 : 0))) {
                    $result = (string) $x;
                } else {
                    if ($significantPosition < 0) {
                        ++$end;
                    }
                    $result = str_pad(substr($x, 0, $end), $dotPosition, '0');
                }
            }
            $result = rtrim($result, '.');
        }

        $hasDot = (false !== strpos($result, '.'));
        if ($paddingMode === NO_PADDING) {
            if (($result === '')  && ($numPrecisionDigits === 0)) {
                return '0';
            }
            if ($hasDot) {
                $result = rtrim($result, '0');
                $result = rtrim($result, '.');
            }
        } elseif ($paddingMode === PAD_WITH_ZERO) {
            if ($hasDot) {
                if ($countingMode === DECIMAL_PLACES) {
                    list($before, $after) = explode('.', $result, 2);
                    $result = $before . '.' . str_pad($after, $numPrecisionDigits, '0');
                } elseif ($countingMode === SIGNIFICANT_DIGITS) {
                    if ($result < 1) {
                        $result = str_pad($result, strcspn($result, '123456789') + $numPrecisionDigits, '0');
                    }
                }
            } else {
                if ($countingMode === DECIMAL_PLACES) {
                    if ($numPrecisionDigits > 0) {
                        $result = $result . '.' . str_repeat('0', $numPrecisionDigits);
                    }
                } elseif ($countingMode === SIGNIFICANT_DIGITS) {
                    if ($numPrecisionDigits > strlen($result)) {
                        $result = $result . '.' . str_repeat('0', ($numPrecisionDigits - strlen($result)));
                    }
                }
            }
        }
        if (($result === '-0') || ($result === '-0.' . str_repeat('0', max(strlen($result) - 3, 0)))) {
            $result = substr($result, 1);
        }
        return $result;
    }

    public static function number_to_string($x) {
        // avoids scientific notation for too large and too small numbers
        if ($x === null) {
            return null;
        }
        $type = gettype($x);
        $s = (string) $x;
        if (($type !== 'integer') && ($type !== 'double')) {
            return $s;
        }
        if (strpos($x, 'E') === false) {
            return $s;
        }
        $splitted = explode('E', $s);
        $number = rtrim(rtrim($splitted[0], '0'), '.');
        $exp = (int) $splitted[1];
        $len_after_dot = 0;
        if (strpos($number, '.') !== false) {
            $splitted = explode('.', $number);
            $len_after_dot = strlen($splitted[1]);
        }
        $number = str_replace(array('.', '-'), '', $number);
        $sign = ($x < 0) ? '-' : '';
        if ($exp > 0) {
            $zeros = str_repeat('0', abs($exp) - $len_after_dot);
            $s = $sign . $number . $zeros;
        } else {
            $zeros = str_repeat('0', abs($exp) - 1);
            $s = $sign . '0.' . $zeros . $number;
        }
        return $s;
    }

    public function vwap($baseVolume, $quoteVolume) {
        return (($quoteVolume !== null) && ($baseVolume !== null) && ($baseVolume > 0)) ? ($quoteVolume / $baseVolume) : null;
    }

    // ------------------------------------------------------------------------
    // web3 / 0x methods

    public static function has_web3() {
        // PHP version of this function does nothing, as most of its
        // dependencies are lightweight and don't eat a lot
        return true;
    }

    public static function check_required_version($required_version, $error = true) {
        global $version;
        $result = true;
        $required = explode('.', $required_version);
        $current = explode('.', $version);
        $intMajor1 = intval($required[0]);
        $intMinor1 = intval($required[1]);
        $intPatch1 = intval($required[2]);
        $intMajor2 = intval($current[0]);
        $intMinor2 = intval($current[1]);
        $intPatch2 = intval($current[2]);
        if ($intMajor1 > $intMajor2) {
            $result = false;
        }
        if ($intMajor1 === $intMajor2) {
            if ($intMinor1 > $intMinor2) {
                $result = false;
            } elseif ($intMinor1 === $intMinor2 && $intPatch1 > $intPatch2) {
                $result = false;
            }
        }
        if (!$result) {
            if ($error) {
                throw new NotSupported('Your current version of CCXT is ' . $version . ', a newer version ' . $required_version . ' is required, please, upgrade your version of CCXT');
            } else {
                return $error;
            }
        }
        return $result;
    }

    public function check_required_dependencies() {
        if (!static::has_web3()) {
            throw new ExchangeError($this->id . ' requires web3 dependencies');
        }
    }

    public static function hashMessage($message) {
        $trimmed = ltrim($message, '0x');
        $buffer = unpack('C*', hex2bin($trimmed));
        $prefix = bin2hex("\u{0019}Ethereum Signed Message:\n" . sizeof($buffer));
        return '0x' . Keccak::hash(hex2bin($prefix . $trimmed), 256);
    }

    public static function signHash($hash, $privateKey) {
        $signature = static::ecdsa($hash, $privateKey, 'secp256k1', null);
        return array(
            'r' => '0x' . $signature['r'],
            's' => '0x' . $signature['s'],
            'v' => 27 + $signature['v'],
        );
    }

    public static function signMessage($message, $privateKey) {
        return static::signHash(static::hashMessage($message), $privateKey);
    }

    public function sign_message_string($message, $privateKey) {
        $signature = static::signMessage($message, $privateKey);
        return $signature['r'] . $this->remove0x_prefix($signature['s']) . dechex($signature['v']);
    }

    public function oath() {
        if ($this->twofa) {
            return $this->totp($this->twofa);
        } else {
            throw new ExchangeError($this->id . ' requires a non-empty value in $this->twofa property');
        }
    }

    public function get_network($network, $code) {
        $network = strtoupper($network);
        $aliases = array(
            'ETHEREUM' => 'ETH',
            'ETHER' => 'ETH',
            'ERC20' => 'ETH',
            'ETH' => 'ETH',
            'TRC20' => 'TRX',
            'TRON' => 'TRX',
            'TRX' => 'TRX',
            'BEP20' => 'BSC',
            'BSC' => 'BSC',
            'HRC20' => 'HT',
            'HECO' => 'HT',
            'SPL' => 'SOL',
            'SOL' => 'SOL',
            'TERRA' => 'LUNA',
            'LUNA' => 'LUNA',
            'POLYGON' => 'MATIC',
            'MATIC' => 'MATIC',
            'EOS' => 'EOS',
            'WAVES' => 'WAVES',
            'AVALANCHE' => 'AVAX',
            'AVAX' => 'AVAX',
            'QTUM' => 'QTUM',
            'CHZ' => 'CHZ',
            'NEO' => 'NEO',
            'ONT' => 'ONT',
            'RON' => 'RON',
        );
        if ($network === $code) {
            return $network;
        } elseif (is_array($aliases) && array_key_exists($network, $aliases)) {
            return $aliases[$network];
        } else {
            throw new NotSupported($this->id . ' $network ' . $network . ' is not yet supported');
        }
    }

    public static function base32_decode($s) {
        static $alphabet = 'ABCDEFGHIJKLMNOPQRSTUVWXYZ234567';
        $tmp = '';
        foreach (str_split($s) as $c) {
            if (($v = strpos($alphabet, $c)) === false) {
                $v = 0;
            }
            $tmp .= sprintf('%05b', $v);
        }
        $args = array_map('bindec', str_split($tmp, 8));
        array_unshift($args, 'C*');
        return rtrim(call_user_func_array('pack', $args), "\0");
    }

    public static function totp($key) {
        $noSpaceKey = str_replace(' ', '', $key);
        $encodedKey = static::base32_decode($noSpaceKey);
        $epoch = floor(time() / 30);
        $encodedEpoch = pack('J', $epoch);
        $hmacResult = static::hmac($encodedEpoch, $encodedKey, 'sha1', 'hex');
        $hmac = [];
        foreach (str_split($hmacResult, 2) as $hex) {
            $hmac[] = hexdec($hex);
        }
        $offset = $hmac[count($hmac) - 1] & 0xF;
        $code = ($hmac[$offset + 0] & 0x7F) << 24 | ($hmac[$offset + 1] & 0xFF) << 16 | ($hmac[$offset + 2] & 0xFF) << 8 | ($hmac[$offset + 3] & 0xFF);
        $otp = $code % pow(10, 6);
        return str_pad((string) $otp, 6, '0', STR_PAD_LEFT);
    }

    public static function number_to_be($n, $padding) {
        $n = new BN($n);
        return array_reduce(array_map('chr', $n->toArray('be', $padding)), 'static::binary_concat');
    }

    public static function number_to_le($n, $padding) {
        $n = new BN($n);
        return array_reduce(array_map('chr', $n->toArray('le', $padding)), 'static::binary_concat');
    }

    public static function base58_to_binary($s) {
        if (!self::$base58_decoder) {
            self::$base58_decoder = array();
            self::$base58_encoder = array();
            for ($i = 0; $i < strlen(self::$base58_alphabet); $i++) {
                $bigNum = new BN($i);
                self::$base58_decoder[self::$base58_alphabet[$i]] = $bigNum;
                self::$base58_encoder[$i] = self::$base58_alphabet[$i];
            }
        }
        $result = new BN(0);
        $base = new BN(58);
        for ($i = 0; $i < strlen($s); $i++) {
            $result->imul($base);
            $result->iadd(self::$base58_decoder[$s[$i]]);
        }
        return static::number_to_be($result, 0);
    }

    public static function binary_to_base58($b) {
        if (!self::$base58_encoder) {
            self::$base58_decoder = array();
            self::$base58_encoder = array();
            for ($i = 0; $i < strlen(self::$base58_alphabet); $i++) {
                $bigNum = new BN($i);
                self::$base58_decoder[self::$base58_alphabet[$i]] = $bigNum;
                self::$base58_encoder[$i] = self::$base58_alphabet[$i];
            }
        }
        // convert binary to decimal
        $result = new BN(0);
        $fromBase = new BN(0x100);
        $string = array();
        foreach (str_split($b) as $c) {
            $result->imul($fromBase);
            $result->iadd(new BN(ord($c)));
        }
        while (!$result->isZero()) {
            $next_character = $result->modn(58);
            $result->idivn(58);
            $string[] = self::$base58_encoder[$next_character];
        }
        return implode('', array_reverse($string));
    }

    public function remove0x_prefix($string) {
        return (substr($string, 0, 2) === '0x') ? substr($string, 2) : $string;
    }

    public function reduce_fees_by_currency($fees, $string = false) {
        //
        // this function takes a list of $fee structures having the following format
        //
        //     $string = true
        //
        //     array(
        //         array( 'currency' => 'BTC', 'cost' => '0.1' ),
        //         array( 'currency' => 'BTC', 'cost' => '0.2'  ),
        //         array( 'currency' => 'BTC', 'cost' => '0.2', 'rate' => '0.00123' ),
        //         array( 'currency' => 'BTC', 'cost' => '0.4', 'rate' => '0.00123' ),
        //         array( 'currency' => 'BTC', 'cost' => '0.5', 'rate' => '0.00456' ),
        //         array( 'currency' => 'USDT', 'cost' => '12.3456' ),
        //     )
        //
        //     $string = false
        //
        //     array(
        //         array( 'currency' => 'BTC', 'cost' => 0.1 ),
        //         array( 'currency' => 'BTC', 'cost' => 0.2 ),
        //         array( 'currency' => 'BTC', 'cost' => 0.2, 'rate' => 0.00123 ),
        //         array( 'currency' => 'BTC', 'cost' => 0.4, 'rate' => 0.00123 ),
        //         array( 'currency' => 'BTC', 'cost' => 0.5, 'rate' => 0.00456 ),
        //         array( 'currency' => 'USDT', 'cost' => 12.3456 ),
        //     )
        //
        // and returns a $reduced $fee list, where $fees are summed per currency and $rate (if any)
        //
        //     $string = true
        //
        //     array(
        //         array( 'currency' => 'BTC', 'cost' => '0.3'  ),
        //         array( 'currency' => 'BTC', 'cost' => '0.6', 'rate' => '0.00123' ),
        //         array( 'currency' => 'BTC', 'cost' => '0.5', 'rate' => '0.00456' ),
        //         array( 'currency' => 'USDT', 'cost' => '12.3456' ),
        //     )
        //
        //     $string  = false
        //
        //     array(
        //         array( 'currency' => 'BTC', 'cost' => 0.3  ),
        //         array( 'currency' => 'BTC', 'cost' => 0.6, 'rate' => 0.00123 ),
        //         array( 'currency' => 'BTC', 'cost' => 0.5, 'rate' => 0.00456 ),
        //         array( 'currency' => 'USDT', 'cost' => 12.3456 ),
        //     )
        //
        $reduced = array();
        for ($i = 0; $i < count($fees); $i++) {
            $fee = $fees[$i];
            $feeCurrencyCode = $this->safe_string($fee, 'currency');
            if ($feeCurrencyCode !== null) {
                $rate = $this->safe_string($fee, 'rate');
                $cost = $this->safe_value($fee, 'cost');
                if (!(is_array($reduced) && array_key_exists($feeCurrencyCode, $reduced))) {
                    $reduced[$feeCurrencyCode] = array();
                }
                $rateKey = ($rate === null) ? '' : $rate;
                if (is_array($reduced[$feeCurrencyCode]) && array_key_exists($rateKey, $reduced[$feeCurrencyCode])) {
                    if ($string) {
                        $reduced[$feeCurrencyCode][$rateKey]['cost'] = Precise::string_add($reduced[$feeCurrencyCode][$rateKey]['cost'], $cost);
                    } else {
                        $reduced[$feeCurrencyCode][$rateKey]['cost'] = $this->sum($reduced[$feeCurrencyCode][$rateKey]['cost'], $cost);
                    }
                } else {
                    $reduced[$feeCurrencyCode][$rateKey] = array(
                        'currency' => $feeCurrencyCode,
                        'cost' => $string ? $cost : $this->parse_number($cost),
                    );
                    if ($rate !== null) {
                        $reduced[$feeCurrencyCode][$rateKey]['rate'] = $string ? $rate : $this->parse_number($rate);
                    }
                }
            }
        }
        $result = array();
        $feeValues = is_array($reduced) ? array_values($reduced) : array();
        for ($i = 0; $i < count($feeValues); $i++) {
            $reducedFeeValues = is_array($feeValues[$i]) ? array_values($feeValues[$i]) : array();
            $result = $this->array_concat($result, $reducedFeeValues);
        }
        return $result;
    }

    public function safe_trade($trade, $market = null) {
        $amount = $this->safe_string($trade, 'amount');
        $price = $this->safe_string($trade, 'price');
        $cost = $this->safe_string($trade, 'cost');
        if ($cost === null) {
            // contract trading
            $contractSize = $this->safe_string($market, 'contractSize');
            $multiplyPrice = $price;
            if ($contractSize !== null) {
                $inverse = $this->safe_value($market, 'inverse', false);
                if ($inverse) {
                    $multiplyPrice = Precise::string_div('1', $price);
                }
                $multiplyPrice = Precise::string_mul($multiplyPrice, $contractSize);
            }
            $cost = Precise::string_mul($multiplyPrice, $amount);
        }
        $parseFee = $this->safe_value($trade, 'fee') === null;
        $parseFees = $this->safe_value($trade, 'fees') === null;
        $shouldParseFees = $parseFee || $parseFees;
        $fees = $this->safe_value($trade, 'fees', array());
        if ($shouldParseFees) {
            $tradeFees = $this->safe_value($trade, 'fees');
            if ($tradeFees !== null) {
                for ($j = 0; $j < count($tradeFees); $j++) {
                    $tradeFee = $tradeFees[$j];
                    $fees[] = array_merge(array(), $tradeFee);
                }
            } else {
                $tradeFee = $this->safe_value($trade, 'fee');
                if ($tradeFee !== null) {
                    $fees[] = array_merge(array(), $tradeFee);
                }
            }
        }
        $fee = $this->safe_value($trade, 'fee');
        if ($shouldParseFees) {
            $reducedFees = $this->reduceFees ? $this->reduce_fees_by_currency($fees, true) : $fees;
            $reducedLength = is_array($reducedFees) ? count($reducedFees) : 0;
            for ($i = 0; $i < $reducedLength; $i++) {
                $reducedFees[$i]['cost'] = $this->safe_number($reducedFees[$i], 'cost');
                if (array_key_exists('rate', $reducedFees[$i])) {
                    $reducedFees[$i]['rate'] = $this->safe_number($reducedFees[$i], 'rate');
                }
            }
            if (!$parseFee && ($reducedLength === 0)) {
                $fee['cost'] = $this->safe_number($fee, 'cost');
                if (array_key_exists('rate', $fee)) {
                    $fee['rate'] = $this->safe_number($fee, 'rate');
                }
                $reducedFees[] = $fee;
            }
            if ($parseFees) {
                $trade['fees'] = $reducedFees;
            }
            if ($parseFee && ($reducedLength === 1)) {
                $trade['fee'] = $reducedFees[0];
            }
            $tradeFee = $this->safe_value($trade, 'fee');
            if ($tradeFee !== null) {
                $tradeFee['cost'] = $this->safe_number($tradeFee, 'cost');
                if (array_key_exists('rate', $tradeFee)) {
                    $tradeFee['rate'] = $this->safe_number($tradeFee, 'rate');
                }
                $trade['fee'] = $tradeFee;
            }
        }
        $trade['amount'] = $this->parse_number($amount);
        $trade['price'] = $this->parse_number($price);
        $trade['cost'] = $this->parse_number($cost);
        return $trade;
    }

    public function safe_order($order, $market = null) {
        // parses numbers as strings
        // it is important pass the $trades as unparsed $rawTrades
        $amount = $this->omit_zero($this->safe_string($order, 'amount'));
        $remaining = $this->safe_string($order, 'remaining');
        $filled = $this->safe_string($order, 'filled');
        $cost = $this->safe_string($order, 'cost');
        $average = $this->omit_zero($this->safe_string($order, 'average'));
        $price = $this->omit_zero($this->safe_string($order, 'price'));
        $lastTradeTimeTimestamp = $this->safe_integer($order, 'lastTradeTimestamp');
        $parseFilled = ($filled === null);
        $parseCost = ($cost === null);
        $parseLastTradeTimeTimestamp = ($lastTradeTimeTimestamp === null);
        $fee = $this->safe_value($order, 'fee');
        $parseFee = ($fee === null);
        $parseFees = $this->safe_value($order, 'fees') === null;
        $shouldParseFees = $parseFee || $parseFees;
        $fees = $this->safe_value($order, 'fees', array());
        $trades = array();
        if ($parseFilled || $parseCost || $shouldParseFees) {
            $rawTrades = $this->safe_value($order, 'trades', $trades);
            $oldNumber = $this->number;
            // we parse $trades as strings here!
            $this->number = 'strval';
            $trades = $this->parse_trades($rawTrades, $market, null, null, array(
                'symbol' => $order['symbol'],
                'side' => $order['side'],
                'type' => $order['type'],
                'order' => $order['id'],
            ));
            $this->number = $oldNumber;
            if (is_array($trades) && count($trades)) {
                // move properties that are defined in trades up into the order
                if ($order['symbol'] === null) {
                    $order['symbol'] = $trades[0]['symbol'];
                }
                if ($order['side'] === null) {
                    $order['side'] = $trades[0]['side'];
                }
                if ($order['type'] === null) {
                    $order['type'] = $trades[0]['type'];
                }
                if ($order['id'] === null) {
                    $order['id'] = $trades[0]['order'];
                }
                if ($parseFilled) {
                    $filled = '0';
                }
                if ($parseCost) {
                    $cost = '0';
                }
                for ($i = 0; $i < count($trades); $i++) {
                    $trade = $trades[$i];
                    $tradeAmount = $this->safe_string($trade, 'amount');
                    if ($parseFilled && ($tradeAmount !== null)) {
                        $filled = Precise::string_add($filled, $tradeAmount);
                    }
                    $tradeCost = $this->safe_string($trade, 'cost');
                    if ($parseCost && ($tradeCost !== null)) {
                        $cost = Precise::string_add($cost, $tradeCost);
                    }
                    $tradeTimestamp = $this->safe_value($trade, 'timestamp');
                    if ($parseLastTradeTimeTimestamp && ($tradeTimestamp !== null)) {
                        if ($lastTradeTimeTimestamp === null) {
                            $lastTradeTimeTimestamp = $tradeTimestamp;
                        } else {
                            $lastTradeTimeTimestamp = max($lastTradeTimeTimestamp, $tradeTimestamp);
                        }
                    }
                    if ($shouldParseFees) {
                        $tradeFees = $this->safe_value($trade, 'fees');
                        if ($tradeFees !== null) {
                            for ($j = 0; $j < count($tradeFees); $j++) {
                                $tradeFee = $tradeFees[$j];
                                $fees[] = array_merge(array(), $tradeFee);
                            }
                        } else {
                            $tradeFee = $this->safe_value($trade, 'fee');
                            if ($tradeFee !== null) {
                                $fees[] = array_merge(array(), $tradeFee);
                            }
                        }
                    }
                }
            }
        }
        if ($shouldParseFees) {
            $reducedFees = $this->reduceFees ? $this->reduce_fees_by_currency($fees, true) : $fees;
            $reducedLength = is_array($reducedFees) ? count($reducedFees) : 0;
            for ($i = 0; $i < $reducedLength; $i++) {
                $reducedFees[$i]['cost'] = $this->parse_number($reducedFees[$i]['cost']);
                if (array_key_exists('rate', $reducedFees[$i])) {
                    $reducedFees[$i]['rate'] = $this->safe_number($reducedFees[$i], 'rate');
                }
            }
            if (!$parseFee && ($reducedLength === 0)) {
                $fee['cost'] = $this->safe_number($fee, 'cost');
                if (array_key_exists('rate', $fee)) {
                    $fee['rate'] = $this->safe_number($fee, 'rate');
                }
                $reducedFees[] = $fee;
            }
            if ($parseFees) {
                $order['fees'] = $reducedFees;
            }
            if ($parseFee && ($reducedLength === 1)) {
                $order['fee'] = $reducedFees[0];
            }
        }
        if ($amount === null) {
            // ensure $amount = $filled + $remaining
            if ($filled !== null && $remaining !== null) {
                $amount = Precise::string_add($filled, $remaining);
            } elseif ($this->safe_string($order, 'status') === 'closed') {
                $amount = $filled;
            }
        }
        if ($filled === null) {
            if ($amount !== null && $remaining !== null) {
                $filled = Precise::string_sub($amount, $remaining);
            }
        }
        if ($remaining === null) {
            if ($amount !== null && $filled !== null) {
                $remaining = Precise::string_sub($amount, $filled);
            }
        }
        // ensure that the $average field is calculated correctly
        if ($average === null) {
            if (($filled !== null) && ($cost !== null) && Precise::string_gt($filled, '0')) {
                $average = Precise::string_div($cost, $filled);
            }
        }
        // also ensure the $cost field is calculated correctly
        $costPriceExists = ($average !== null) || ($price !== null);
        if ($parseCost && ($filled !== null) && $costPriceExists) {
            $multiplyPrice = null;
            if ($average === null) {
                $multiplyPrice = $price;
            } else {
                $multiplyPrice = $average;
            }
            // contract trading
            $contractSize = $this->safe_string($market, 'contractSize');
            if ($contractSize !== null) {
                $inverse = $this->safe_value($market, 'inverse', false);
                if ($inverse) {
                    $multiplyPrice = Precise::string_div('1', $multiplyPrice);
                }
                $multiplyPrice = Precise::string_mul($multiplyPrice, $contractSize);
            }
            $cost = Precise::string_mul($multiplyPrice, $filled);
        }
        // support for $market orders
        $orderType = $this->safe_value($order, 'type');
        $emptyPrice = ($price === null) || Precise::string_equals($price, '0');
        if ($emptyPrice && ($orderType === 'market')) {
            $price = $average;
        }
        // we have $trades with string values at this point so we will mutate them
        for ($i = 0; $i < count($trades); $i++) {
            $entry = &$trades[$i];
            $entry['amount'] = $this->safe_number($entry, 'amount');
            $entry['price'] = $this->safe_number($entry, 'price');
            $entry['cost'] = $this->safe_number($entry, 'cost');
            $fee = $this->safe_value($entry, 'fee', array());
            $fee['cost'] = $this->safe_number($fee, 'cost');
            if (array_key_exists('rate', $fee)) {
                $fee['rate'] = $this->safe_number($fee, 'rate');
            }
            $entry['fee'] = $fee;
        }
        // timeInForceHandling
        $timeInForce = $this->safe_string($order, 'timeInForce');
        if ($timeInForce === null) {
            if ($this->safe_string($order, 'type') === 'market') {
                 $timeInForce = 'IOC';
            }
            // allow postOnly override
            if ($this->safe_value($order, 'postOnly', false)) {
                $timeInForce = 'PO';
            }
        }
        return array_merge($order, array(
            'lastTradeTimestamp' => $lastTradeTimeTimestamp,
            'price' => $this->parse_number($price),
            'amount' => $this->parse_number($amount),
            'cost' => $this->parse_number($cost),
            'average' => $this->parse_number($average),
            'filled' => $this->parse_number($filled),
            'remaining' => $this->parse_number($remaining),
            'trades' => $trades,
            'timeInForce' => $timeInForce,
        ));
    }

    public function parse_number($value, $default = null) {
        if ($value === null) {
            return $default;
        } else {
            try {
                return $this->number($value);
            } catch (Exception $e) {
                return $default;
            }
        }
    }

    public function safe_number($object, $key, $default = null) {
        $value = $this->safe_string($object, $key);
        return $this->parse_number($value, $default);
    }

    public function safe_number_2($object, $key1, $key2, $default = null) {
        $value = $this->safe_string_2($object, $key1, $key2);
        return $this->parse_number($value, $default);
    }

    public function safe_number_n($object, $array, $default = null) {
        $value = $this->safe_string_n($object, $array);
        return $this->parse_number($value, $default);
    }

    public function parse_precision($precision) {
        if ($precision === null) {
            return null;
        }
        return '1e' . Precise::string_neg($precision);
    }

    public function omit_zero($string_number) {
        if ($string_number === null || $string_number === '') {
            return null;
        }
        if (floatval($string_number) === 0.0) {
            return null;
        }
        return $string_number;
    }

    public function get_supported_mapping($key, $mapping = array()) {
        // Takes a key and a dictionary, and returns the dictionary's value for that key
        // :throws:
        //      NotSupported if the dictionary does not contain the key
        if (array_key_exists($key, $mapping)) {
            return $mapping[$key];
        } else {
            throw new NotSupported($this->id . ' ' . $key . ' does not have a value in mapping');
        }
    }

    public function fetch_borrow_rate($code, $params = array()) {
        $this->load_markets();
        if (!$this->has['fetchBorrowRates']) {
            throw new NotSupported($this->id . ' fetchBorrowRate() is not supported yet');
        }
        $borrow_rates = $this->fetch_borrow_rates($params);
        $rate = $this->safe_value($borrow_rates, $code);
        if ($rate == null) {
            throw new ExchangeError($this->id . ' fetchBorrowRate() could not find the borrow rate for currency code ' . $code);
        }
        return $rate;
    }

    public function parse_leverage_tiers($response, $symbols, $market_id_key){
        $tiers = array();
        for ($i = 0; $i < count($response); $i++){
            $item = $response[$i];
            $id = $this->safe_string($item, $market_id_key);
            $market = $this->safe_market($id);
            $symbol = $market['symbol'];
            $symbols_length = 0;
            if ($symbols !== null){
                $symbols_length = count($symbols);
            }
            $contract = $this->safe_value($market, 'contract', false);
            if ($contract && ($symbols_length === 0 || in_array($symbol, $symbols))){
                $tiers[$symbol] = $this->parse_market_leverage_tiers($item, $market);
            }
        }
        return $tiers;
    }

    public function fetch_market_leverage_tiers($symbol, $params = array()) {
        if ($this->has['fetchLeverageTiers']) {
            $market = $this->market($symbol);
            if (!$market['contract']) {
                throw new BadRequest($this->id . ' fetch_market_leverage_tiers() supports contract markets only');
            }
            $tiers = $this->fetch_leverage_tiers(array($symbol));
            return $this->safe_value($tiers, $symbol);
        } else {
            throw new NotSupported($this->id . ' fetch_market_leverage_tiers() is not supported yet');
        }
    }

    public function sleep($milliseconds) {
        sleep($milliseconds / 1000);
    }
  
    public function parse_positions($positions, $symbols = null, $params = array()) {
        $symbols = $this->market_symbols($symbols);
        $array = is_array($positions) ? array_values($positions) : array();
        $result = array();
        foreach ($array as $position) {
            $result[] = $this->merge($this->parse_trade($position), $params);
        }
        return $this->filter_by_array($result, 'symbol', $symbols, false);
    }

    public function fetch_funding_rate($symbol, $params = array ()) {
        if ($this->has['fetchFundingRates']) {
            $market = $this->market($symbol);
            if (!$market['contract']) {
                throw new BadSymbol($this->id . ' fetch_funding_rate () supports contract markets only');
            }
            $rates = $this->fetch_funding_rates (array( $symbol ), $params);
            $rate = $this->safe_value($rates, $symbol);
            if ($rate === null) {
                throw new NullResponse($this->id . ' fetch_funding_rate () returned no data for ' . $symbol);
            } else {
                return $rate;
            }
        } else {
            throw new NotSupported($this->id . ' fetch_funding_rate () is not supported yet');
        }
    }

    public function edit_limit_buy_order($id, $symbol, $amount, $price, $params = array()) {
        return $this->edit_limit_order($id, $symbol, 'buy', $amount, $price, $params);
    }

    public function edit_limit_sell_order($id, $symbol, $amount, $price, $params = array()) {
        return $this->edit_limit_order($id, $symbol, 'sell', $amount, $price, $params);
    }

    public function edit_limit_order($id, $symbol, $side, $amount, $price, $params = array()) {
        return $this->edit_order($id, $symbol, 'limit', $side, $amount, $price, $params);
    }

    public function edit_order($id, $symbol, $type, $side, $amount, $price = null, $params = array()) {
        $this->cancel_order($id, $symbol, $params);
        return $this->create_order($symbol, $type, $side, $amount, $price, $params);
    }

    public function create_limit_order($symbol, $side, $amount, $price, $params = array()) {
        return $this->create_order($symbol, 'limit', $side, $amount, $price, $params);
    }

    public function create_market_order($symbol, $side, $amount, $price = null, $params = array()) {
        return $this->create_order($symbol, 'market', $side, $amount, $price, $params);
    }

    public function create_limit_buy_order($symbol, $amount, $price, $params = array()) {
        return $this->create_order($symbol, 'limit', 'buy', $amount, $price, $params);
    }

    public function create_limit_sell_order($symbol, $amount, $price, $params = array()) {
        return $this->create_order($symbol, 'limit', 'sell', $amount, $price, $params);
    }

    public function create_market_buy_order($symbol, $amount, $params = array()) {
        return $this->create_order($symbol, 'market', 'buy', $amount, null, $params);
    }

    public function create_market_sell_order($symbol, $amount, $params = array()) {
        return $this->create_order($symbol, 'market', 'sell', $amount, null, $params);
    }

    public function create_post_only_order($symbol, $type, $side, $amount, $price, $params = array()) {
        if (!$this->has['createPostOnlyOrder']) {
            throw new NotSupported($this->id . ' create_post_only_order() is not supported yet');
        }
        $array = array('postOnly' => true);
        $query = array_merge($params, $array);
        return $this->create_order($symbol, $type, $side, $amount, $price, $query);
    }

    public function create_reduce_only_order($symbol, $type, $side, $amount, $price, $params = array()) {
        if (!$this->has['createReduceOnlyOrder']) {
            throw new NotSupported($this->id . ' create_reduce_only_order() is not supported yet');
        }
        $array = array('reduceOnly' => true);
        $query = array_merge($params, $array);
        return $this->create_order($symbol, $type, $side, $amount, $price, $params);
    }

    public function create_stop_order($symbol, $type, $side, $amount, $price = null, $stopPrice = null, $params = array()) {
        if (!$this->has['createStopOrder']) {
            throw new NotSupported($this->id . ' create_stop_order() is not supported yet');
        }
        if ($stopPrice === null) {
            throw new ArgumentsRequired($this->id . ' create_stop_order() requires a stopPrice argument');
        }
        $array = array('stopPrice' => $stopPrice);
        $query = array_merge($params, $array);
        return $this->create_order($symbol, $type, $side, $amount, $price, $query);
    }

    public function create_stop_limit_order($symbol, $side, $amount, $price, $stopPrice, $params = array()) {
        if (!$this->has['createStopLimitOrder']) {
            throw new NotSupported($this->id . ' create_stop_limit_order() is not supported yet');
        }
        $array = array('stopPrice' => $stopPrice);
        $query = array_merge($params, $array);
        return $this->create_order($symbol, 'limit', $side, $amount, $price, $query);
    }

    public function create_stop_market_order($symbol, $side, $amount, $stopPrice, $params = array()) {
        if (!$this->has['createStopMarketOrder']) {
            throw new NotSupported($this->id . ' create_stop_market_order() is not supported yet');
        }
        $array = array('stopPrice' => $stopPrice);
        $query = array_merge($params, $array);
        return $this->create_order($symbol, 'market', $side, $amount, null, $query);
    }
}<|MERGE_RESOLUTION|>--- conflicted
+++ resolved
@@ -58,13 +58,9 @@
 
 class Exchange {
 
-<<<<<<< HEAD
     use ExchangeCommon;
 
-    const VERSION = '1.84.42';
-=======
     const VERSION = '1.84.53';
->>>>>>> de3d3b1f
 
     private static $base58_alphabet = '123456789ABCDEFGHJKLMNPQRSTUVWXYZabcdefghijkmnopqrstuvwxyz';
     private static $base58_encoder = null;
