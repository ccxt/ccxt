--- conflicted
+++ resolved
@@ -36,11 +36,7 @@
 use BN\BN;
 use Exception;
 
-<<<<<<< HEAD
-$version = '4.1.64';
-=======
 $version = '4.2.28';
->>>>>>> f0305503
 
 // rounding mode
 const TRUNCATE = 0;
@@ -59,11 +55,7 @@
 
 class Exchange {
 
-<<<<<<< HEAD
-    const VERSION = '4.1.64';
-=======
     const VERSION = '4.2.28';
->>>>>>> f0305503
 
     private static $base58_alphabet = '123456789ABCDEFGHJKLMNPQRSTUVWXYZabcdefghijkmnopqrstuvwxyz';
     private static $base58_encoder = null;
