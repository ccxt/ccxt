<?php

/*

MIT License

Copyright (c) 2017 CCXT

Permission is hereby granted, free of charge, to any person obtaining a copy
of this software and associated documentation files (the "Software"), to deal
in the Software without restriction, including without limitation the rights
to use, copy, modify, merge, publish, distribute, sublicense, and/or sell
copies of the Software, and to permit persons to whom the Software is
furnished to do so, subject to the following conditions:

The above copyright notice and this permission notice shall be included in all
copies or substantial portions of the Software.

THE SOFTWARE IS PROVIDED "AS IS", WITHOUT WARRANTY OF ANY KIND, EXPRESS OR
IMPLIED, INCLUDING BUT NOT LIMITED TO THE WARRANTIES OF MERCHANTABILITY,
FITNESS FOR A PARTICULAR PURPOSE AND NONINFRINGEMENT. IN NO EVENT SHALL THE
AUTHORS OR COPYRIGHT HOLDERS BE LIABLE FOR ANY CLAIM, DAMAGES OR OTHER
LIABILITY, WHETHER IN AN ACTION OF CONTRACT, TORT OR OTHERWISE, ARISING FROM,
OUT OF OR IN CONNECTION WITH THE SOFTWARE OR THE USE OR OTHER DEALINGS IN THE
SOFTWARE.

*/

//-----------------------------------------------------------------------------

namespace ccxt;

use kornrunner\Keccak;
use Elliptic\EC;
use Elliptic\EdDSA;
use BN\BN;
use Exception;

<<<<<<< HEAD
$version = '4.1.56';
=======
$version = '4.1.59';
>>>>>>> 7c7171fe

// rounding mode
const TRUNCATE = 0;
const ROUND = 1;
const ROUND_UP = 2;
const ROUND_DOWN = 3;

// digits counting mode
const DECIMAL_PLACES = 2;
const SIGNIFICANT_DIGITS = 3;
const TICK_SIZE = 4;

// padding mode
const NO_PADDING = 5;
const PAD_WITH_ZERO = 6;

class Exchange {

<<<<<<< HEAD
    const VERSION = '4.1.56';
=======
    const VERSION = '4.1.59';
>>>>>>> 7c7171fe

    private static $base58_alphabet = '123456789ABCDEFGHJKLMNPQRSTUVWXYZabcdefghijkmnopqrstuvwxyz';
    private static $base58_encoder = null;
    private static $base58_decoder = null;

    public $defined_rest_api = array();

    public $curl = null;
    public $curl_options = array(); // overrideable by user, empty by default
    public $curl_reset = true;
    public $curl_close = false;

    public $id = null;

    public $validateServerSsl = true;
    public $validateClientSsl = false;
    public $curlopt_interface = null;
    public $timeout = 10000; // in milliseconds


    // PROXY & USER-AGENTS (see "examples/proxy-usage" file for explanation)
    public $proxy = null; // maintained for backwards compatibility, no-one should use it from now on
    public $proxyUrl = null;
    public $proxy_url = null;
    public $proxyUrlCallback = null;
    public $proxy_url_callback = null;
    public $httpProxy = null;
    public $http_proxy = null;
    public $httpProxyCallback = null;
    public $http_proxy_callback = null;
    public $httpsProxy = null;
    public $https_proxy = null;
    public $httpsProxyCallback = null;
    public $https_proxy_callback = null;
    public $socksProxy = null;
    public $socks_proxy = null;
    public $socksProxyCallback = null;
    public $socks_proxy_callback = null;
    public $userAgent = null; // 'ccxt/' . $this::VERSION . ' (+https://github.com/ccxt/ccxt) PHP/' . PHP_VERSION;
    public $user_agent = null;
    //
    public $userAgents = array(
        'chrome' => 'Mozilla/5.0 (Windows NT 10.0; Win64; x64) AppleWebKit/537.36 (KHTML, like Gecko) Chrome/62.0.3202.94 Safari/537.36',
        'chrome39' => 'Mozilla/5.0 (Windows NT 6.1; WOW64) AppleWebKit/537.36 (KHTML, like Gecko) Chrome/39.0.2171.71 Safari/537.36',
        'chrome100' => 'Mozilla/5.0 (Macintosh; Intel Mac OS X 10_15_7) AppleWebKit/537.36 (KHTML, like Gecko) Chrome/100.0.4896.75 Safari/537.36',
    );
    public $headers = array();
    public $origin = '*'; // CORS origin
    //

    public $hostname = null; // in case of inaccessibility of the "main" domain

    public $options = array(); // exchange-specific options if any

    public $skipJsonOnStatusCodes = false; // TODO: reserved, rewrite the curl routine to parse JSON body anyway
    public $quoteJsonNumbers = true; // treat numbers in json as quoted precise strings

    public $name = null;
    public $status = null;
    public $countries = null;
    public $version = null;
    public $certified = false; // if certified by the CCXT dev team
    public $pro = false; // if it is integrated with CCXT Pro for WebSocket support
    public $alias = false; // whether this exchange is an alias to another exchange

    public $debug = false;

    public $urls = array();
    public $api = array();
    public $comment = null;

    public $markets = null;
    public $symbols = null;
    public $codes = null;
    public $ids = null;
    public $currencies = array();
    public $base_currencies = null;
    public $quote_currencies = null;
    public $balance = array();
    public $orderbooks = array();
    public $tickers = array();
    public $fees = array('trading' => array(), 'funding' => array());
    public $precision = array();
    public $orders = null;
    public $triggerOrders = null;
    public $myTrades = null;
    public $trades = array();
    public $transactions = array();
    public $positions = null;
    public $ohlcvs = array();
    public $exceptions = array();
    public $accounts = array();
    public $accountsById = array();
    public $limits = array(
        'cost' => array(
            'min' => null,
            'max' => null,
        ),
        'price' => array(
            'min' => null,
            'max' => null,
        ),
        'amount' => array(
            'min' => null,
            'max' => null,
        ),
        'leverage' => array(
            'min' => null,
            'max' => null,
        ),
    );
    public $httpExceptions = array(
        '422' => 'ExchangeError',
        '418' => 'DDoSProtection',
        '429' => 'RateLimitExceeded',
        '404' => 'ExchangeNotAvailable',
        '409' => 'ExchangeNotAvailable',
        '410' => 'ExchangeNotAvailable',
        '451' => 'ExchangeNotAvailable',
        '500' => 'ExchangeNotAvailable',
        '501' => 'ExchangeNotAvailable',
        '502' => 'ExchangeNotAvailable',
        '520' => 'ExchangeNotAvailable',
        '521' => 'ExchangeNotAvailable',
        '522' => 'ExchangeNotAvailable',
        '525' => 'ExchangeNotAvailable',
        '526' => 'ExchangeNotAvailable',
        '400' => 'ExchangeNotAvailable',
        '403' => 'ExchangeNotAvailable',
        '405' => 'ExchangeNotAvailable',
        '503' => 'ExchangeNotAvailable',
        '530' => 'ExchangeNotAvailable',
        '408' => 'RequestTimeout',
        '504' => 'RequestTimeout',
        '401' => 'AuthenticationError',
        '407' => 'AuthenticationError',
        '511' => 'AuthenticationError',
    );
    public $verbose = false;
    public $apiKey = '';
    public $secret = '';
    public $password = '';
    public $login = '';
    public $uid = '';
    public $privateKey = '';
    public $walletAddress = '';
    public $token = ''; // reserved for HTTP auth in some cases

    public $twofa = null;
    public $markets_by_id = null;
    public $currencies_by_id = null;
    public $minFundingAddressLength = 1; // used in check_address
    public $substituteCommonCurrencyCodes = true;

    // whether fees should be summed by currency code
    public $reduceFees = true;

    public $timeframes = null;

    public $requiredCredentials = array(
        'apiKey' => true,
        'secret' => true,
        'uid' => false,
        'login' => false,
        'password' => false,
        'twofa' => false, // 2-factor authentication (one-time password key)
        'privateKey' => false,
        'walletAddress' => false,
        'token' => false, // reserved for HTTP auth in some cases
    );

    // API methods metainfo
    public $has = array(
        'publicAPI' => true,
        'privateAPI' => true,
        'CORS' => null,
        'spot' => null,
        'margin' => null,
        'swap' => null,
        'future' => null,
        'option' => null,
        'addMargin' => null,
        'cancelAllOrders' => null,
        'cancelOrder' => true,
        'cancelOrders' => null,
        'createDepositAddress' => null,
        'createLimitOrder' => true,
        'createMarketOrder' => true,
        'createOrder' => true,
        'createPostOnlyOrder' => null,
        'createReduceOnlyOrder' => null,
        'createStopOrder' => null,
        'editOrder' => 'emulated',
        'fetchAccounts' => null,
        'fetchBalance' => true,
        'fetchBidsAsks' => null,
        'fetchBorrowInterest' => null,
        'fetchBorrowRate' => null,
        'fetchBorrowRateHistory' => null,
        'fetchBorrowRatesPerSymbol' => null,
        'fetchBorrowRates' => null,
        'fetchCanceledOrders' => null,
        'fetchClosedOrder' => null,
        'fetchClosedOrders' => null,
        'fetchCurrencies' => 'emulated',
        'fetchDeposit' => null,
        'fetchDepositAddress' => null,
        'fetchDepositAddresses' => null,
        'fetchDepositAddressesByNetwork' => null,
        'fetchDeposits' => null,
        'fetchFundingFee' => null,
        'fetchFundingFees' => null,
        'fetchFundingHistory' => null,
        'fetchFundingRate' => null,
        'fetchFundingRateHistory' => null,
        'fetchFundingRates' => null,
        'fetchIndexOHLCV' => null,
        'fetchL2OrderBook' => true,
        'fetchLedger' => null,
        'fetchLedgerEntry' => null,
        'fetchLeverageTiers' => null,
        'fetchMarketLeverageTiers' => null,
        'fetchMarkets' => true,
        'fetchMarkOHLCV' => null,
        'fetchMyTrades' => null,
        'fetchOHLCV' => null,
        'fetchOpenOrder' => null,
        'fetchOpenOrders' => null,
        'fetchOrder' => null,
        'fetchOrderBook' => true,
        'fetchOrderBooks' => null,
        'fetchOrders' => null,
        'fetchOrderTrades' => null,
        'fetchPermissions' => null,
        'fetchPosition' => null,
        'fetchPositions' => null,
        'fetchPositionsRisk' => null,
        'fetchPremiumIndexOHLCV' => null,
        'fetchStatus' => 'emulated',
        'fetchTicker' => true,
        'fetchTickers' => null,
        'fetchTime' => null,
        'fetchTrades' => true,
        'fetchTradingFee' => null,
        'fetchTradingFees' => null,
        'fetchTradingLimits' => null,
        'fetchTransactions' => null,
        'fetchTransfers' => null,
        'fetchWithdrawal' => null,
        'fetchWithdrawals' => null,
        'reduceMargin' => null,
        'setLeverage' => null,
        'setMargin' => null,
        'setMarginMode' => null,
        'setPositionMode' => null,
        'signIn' => null,
        'transfer' => null,
        'withdraw' => null,
    );

    public $precisionMode = DECIMAL_PLACES;
    public $paddingMode = NO_PADDING;
    public $number = 'floatval';
    public $handleContentTypeApplicationZip = false;

    public $lastRestRequestTimestamp = 0;
    public $lastRestPollTimestamp = 0;
    public $restRequestQueue = null;
    public $restPollerLoopIsRunning = false;
    public $enableRateLimit = true;
    public $enableLastJsonResponse = true;
    public $enableLastHttpResponse = true;
    public $enableLastResponseHeaders = true;
    public $last_http_response = null;
    public $last_json_response = null;
    public $last_response_headers = null;
    public $last_request_headers = null;
    public $last_request_body = null;
    public $last_request_url = null;

    public $requiresWeb3 = false;
    public $requiresEddsa = false;
    public $rateLimit = 2000;

    public $commonCurrencies = array(
        'XBT' => 'BTC',
        'BCC' => 'BCH',
        'BCHSV' => 'BSV',
    );

    protected $overriden_methods = array();

    public $urlencode_glue = '&'; // ini_get('arg_separator.output'); // can be overrided by exchange constructor params
    public $urlencode_glue_warning = true;

    public $tokenBucket = null; /* array(
        'delay' => 0.001,
        'capacity' => 1.0,
        'cost' => 1.0,
        'maxCapacity' => 1000,
        'refillRate' => ($this->rateLimit > 0) ? 1.0 / $this->rateLimit : PHP_INT_MAX,
    ); */

    public $baseCurrencies = null;
    public $quoteCurrencies = null;

    public static $exchanges = array(
        'ace',
        'alpaca',
        'ascendex',
        'bequant',
        'bigone',
        'binance',
        'binancecoinm',
        'binanceus',
        'binanceusdm',
        'bingx',
        'bit2c',
        'bitbank',
        'bitbay',
        'bitbns',
        'bitcoincom',
        'bitfinex',
        'bitfinex2',
        'bitflyer',
        'bitforex',
        'bitget',
        'bithumb',
        'bitmart',
        'bitmex',
        'bitopro',
        'bitpanda',
        'bitrue',
        'bitso',
        'bitstamp',
        'bittrex',
        'bitvavo',
        'bl3p',
        'blockchaincom',
        'btcalpha',
        'btcbox',
        'btcmarkets',
        'btcturk',
        'bybit',
        'cex',
        'coinbase',
        'coinbaseprime',
        'coinbasepro',
        'coincheck',
        'coinex',
        'coinlist',
        'coinmate',
        'coinone',
        'coinsph',
        'coinspot',
        'cryptocom',
        'currencycom',
        'delta',
        'deribit',
        'digifinex',
        'exmo',
        'fmfwio',
        'gate',
        'gateio',
        'gemini',
        'hitbtc',
        'hitbtc3',
        'hollaex',
        'htx',
        'huobi',
        'huobijp',
        'idex',
        'independentreserve',
        'indodax',
        'kraken',
        'krakenfutures',
        'kucoin',
        'kucoinfutures',
        'kuna',
        'latoken',
        'lbank',
        'luno',
        'lykke',
        'mercado',
        'mexc',
        'ndax',
        'novadax',
        'oceanex',
        'okcoin',
        'okx',
        'p2b',
        'paymium',
        'phemex',
        'poloniex',
        'poloniexfutures',
        'probit',
        'tidex',
        'timex',
        'tokocrypto',
        'upbit',
        'wavesexchange',
        'wazirx',
        'whitebit',
        'woo',
        'yobit',
        'zaif',
        'zonda',
    );

    public static function split($string, $delimiters = array(' ')) {
        return explode($delimiters[0], str_replace($delimiters, $delimiters[0], $string));
    }

    public static function strip($string) {
        return trim($string);
    }

    public static function decimal($number) {
        return '' + $number;
    }

    public static function valid_string($string) {
        return isset($string) && $string !== '';
    }

    public static function valid_object_value($object, $key) {
        return isset($object[$key]) && $object[$key] !== '' && is_scalar($object[$key]);
    }

    public static function safe_float($object, $key, $default_value = null) {
        return (isset($object[$key]) && is_numeric($object[$key])) ? floatval($object[$key]) : $default_value;
    }

    public static function safe_string($object, $key, $default_value = null) {
        return static::valid_object_value($object, $key) ? strval($object[$key]) : $default_value;
    }

    public static function safe_string_lower($object, $key, $default_value = null) {
        if (static::valid_object_value($object, $key)) {
            return strtolower(strval($object[$key]));
        } else if ($default_value === null) {
            return $default_value;
        } else {
            return strtolower($default_value);
        }
    }

    public static function safe_string_upper($object, $key, $default_value = null) {
        if (static::valid_object_value($object, $key)) {
            return strtoupper(strval($object[$key]));
        } else if ($default_value === null) {
            return $default_value;
        } else {
            return strtoupper($default_value);
        }
        return static::valid_object_value($object, $key) ? strtoupper(strval($object[$key])) : $default_value;
    }

    public static function safe_integer($object, $key, $default_value = null) {
        return (isset($object[$key]) && is_numeric($object[$key])) ? intval($object[$key]) : $default_value;
    }

    public static function safe_integer_product($object, $key, $factor, $default_value = null) {
        return (isset($object[$key]) && is_numeric($object[$key])) ? (intval($object[$key] * $factor)) : $default_value;
    }

    public static function safe_timestamp($object, $key, $default_value = null) {
        return static::safe_integer_product($object, $key, 1000, $default_value);
    }

    public static function safe_value($object, $key, $default_value = null) {
        return isset($object[$key]) ? $object[$key] : $default_value;
    }

    // we're not using safe_floats with a list argument as we're trying to save some cycles here
    // we're not using safe_float_3 either because those cases are too rare to deserve their own optimization

    public static function safe_float_2($object, $key1, $key2, $default_value = null) {
        $value = static::safe_float($object, $key1);
        return isset($value) ? $value : static::safe_float($object, $key2, $default_value);
    }

    public static function safe_string_2($object, $key1, $key2, $default_value = null) {
        $value = static::safe_string($object, $key1);
        return static::valid_string($value) ? $value : static::safe_string($object, $key2, $default_value);
    }

    public static function safe_string_lower_2($object, $key1, $key2, $default_value = null) {
        $value = static::safe_string_lower($object, $key1);
        return static::valid_string($value) ? $value : static::safe_string_lower($object, $key2, $default_value);
    }

    public static function safe_string_upper_2($object, $key1, $key2, $default_value = null) {
        $value = static::safe_string_upper($object, $key1);
        return static::valid_string($value) ? $value : static::safe_string_upper($object, $key2, $default_value);
    }

    public static function safe_integer_2($object, $key1, $key2, $default_value = null) {
        $value = static::safe_integer($object, $key1);
        return isset($value) ? $value : static::safe_integer($object, $key2, $default_value);
    }

    public static function safe_integer_product_2($object, $key1, $key2, $factor, $default_value = null) {
        $value = static::safe_integer_product($object, $key1, $factor);
        return isset($value) ? $value : static::safe_integer_product($object, $key2, $factor, $default_value);
    }

    public static function safe_timestamp_2($object, $key1, $key2, $default_value = null) {
        return static::safe_integer_product_2($object, $key1, $key2, 1000, $default_value);
    }

    public static function safe_value_2($object, $key1, $key2, $default_value = null) {
        $value = static::safe_value($object, $key1);
        return isset($value) ? $value : static::safe_value($object, $key2, $default_value);
    }

    // safe_method_n family
    public static function safe_float_n($object, $array, $default_value = null) {
        $value = static::get_object_value_from_key_array($object, $array);
        return (isset($value) && is_numeric($value)) ? floatval($value) : $default_value;
    }

    public static function safe_string_n($object, $array, $default_value = null) {
        $value = static::get_object_value_from_key_array($object, $array);
        return (static::valid_string($value) && is_scalar($value)) ? strval($value) : $default_value;
    }

    public static function safe_string_lower_n($object, $array, $default_value = null) {
        $value = static::get_object_value_from_key_array($object, $array);
        if (static::valid_string($value) && is_scalar($value)) {
            return strtolower(strval($value));
        } else if ($default_value === null) {
            return $default_value;
        } else {
            return strtolower($default_value);
        }
    }

    public static function safe_string_upper_n($object, $array, $default_value = null) {
        $value = static::get_object_value_from_key_array($object, $array);
        if (static::valid_string($value) && is_scalar($value)) {
            return strtoupper(strval($value));
        } else if ($default_value === null) {
            return $default_value;
        } else {
            return strtoupper($default_value);
        }
    }

    public static function safe_integer_n($object, $array, $default_value = null) {
        $value = static::get_object_value_from_key_array($object, $array);
        return (isset($value) && is_numeric($value)) ? intval($value) : $default_value;
    }

    public static function safe_integer_product_n($object, $array, $factor, $default_value = null) {
        $value = static::get_object_value_from_key_array($object, $array);
        return (isset($value) && is_numeric($value)) ? (intval($value * $factor)) : $default_value;
    }

    public static function safe_timestamp_n($object, $array, $default_value = null) {
        return static::safe_integer_product_n($object, $array, 1000, $default_value);
    }

    public static function safe_value_n($object, $array, $default_value = null) {
        $value = static::get_object_value_from_key_array($object, $array);
        return isset($value) ? $value : $default_value;
    }

    public static function get_object_value_from_key_array($object, $array) {
        foreach($array as $key) {
            if (isset($object[$key]) && $object[$key] !== '') {
                return $object[$key];
            }
        }
        return null;
    }

    public static function truncate($number, $precision = 0) {
        $decimal_precision = pow(10, $precision);
        return floor(floatval($number * $decimal_precision)) / $decimal_precision;
    }

    public static function truncate_to_string($number, $precision = 0) {
        if ($precision > 0) {
            $string = sprintf('%.' . ($precision + 1) . 'F', floatval($number));
            list($integer, $decimal) = explode('.', $string);
            $decimal = trim('.' . substr($decimal, 0, $precision), '0');
            if (strlen($decimal) < 2) {
                $decimal = '.0';
            }
            return $integer . $decimal;
        }
        return sprintf('%d', floatval($number));
    }

    public static function uuid16($length = 16) {
        return bin2hex(random_bytes(intval($length / 2)));
    }

    public static function uuid22($length = 22) {
        return bin2hex(random_bytes(intval($length / 2)));
    }

    public static function uuid() {
        return sprintf('%04x%04x-%04x-%04x-%04x-%04x%04x%04x',
            // 32 bits for "time_low"
            mt_rand(0, 0xffff), mt_rand(0, 0xffff),

            // 16 bits for "time_mid"
            mt_rand(0, 0xffff),

            // 16 bits for "time_hi_and_version",
            // four most significant bits holds version number 4
            mt_rand(0, 0x0fff) | 0x4000,

            // 16 bits, 8 bits for "clk_seq_hi_res", 8 bits for "clk_seq_low",
            // two most significant bits holds zero and one for variant DCE1.1
            mt_rand(0, 0x3fff) | 0x8000,

            // 48 bits for "node"
            mt_rand(0, 0xffff), mt_rand(0, 0xffff), mt_rand(0, 0xffff)
        );
    }

    public static function uuidv1() {
        $biasSeconds = 12219292800;  // seconds from 15th Oct 1572 to Jan 1st 1970
        $bias = $biasSeconds * 10000000;  // in hundreds of nanoseconds
        $time = static::microseconds() * 10 + $bias;
        $timeHex = dechex($time);
        $arranged = substr($timeHex, 7, 8) . substr($timeHex, 3, 4) . '1' . substr($timeHex, 0, 3);
        $clockId = '9696';
        $macAddress = 'ffffffffffff';
        return $arranged . $clockId . $macAddress;
    }

    public static function parse_timeframe($timeframe) {
        $amount = substr($timeframe, 0, -1);
        $unit = substr($timeframe, -1);
        $scale = 1;
        if ($unit === 'y') {
            $scale = 60 * 60 * 24 * 365;
        } elseif ($unit === 'M') {
            $scale = 60 * 60 * 24 * 30;
        } elseif ($unit === 'w') {
            $scale = 60 * 60 * 24 * 7;
        } elseif ($unit === 'd') {
            $scale = 60 * 60 * 24;
        } elseif ($unit === 'h') {
            $scale = 60 * 60;
        } elseif ($unit === 'm') {
            $scale = 60;
        } elseif ($unit === 's') {
            $scale = 1;
        } else {
            throw new NotSupported('timeframe unit ' . $unit . ' is not supported');
        }
        return $amount * $scale;
    }

    public static function round_timeframe($timeframe, $timestamp, $direction=ROUND_DOWN) {
        $ms = static::parse_timeframe($timeframe) * 1000;
        // Get offset based on timeframe in milliseconds
        $offset = $timestamp % $ms;
        return $timestamp - $offset + (($direction === ROUND_UP) ? $ms : 0);
    }

    public static function capitalize($string) {
        return mb_strtoupper(mb_substr($string, 0, 1)) . mb_substr($string, 1);
    }

    public static function is_associative($array) {
        return is_array($array) && (count(array_filter(array_keys($array), 'is_string')) > 0);
    }

    public static function omit($array, $keys) {
        if (static::is_associative($array)) {
            $result = $array;
            if (is_array($keys)) {
                foreach ($keys as $key) {
                    unset($result[$key]);
                }
            } else {
                unset($result[$keys]);
            }
            return $result;
        }
        return $array;
    }

    public static function unique($array) {
        return array_unique($array);
    }

    public static function pluck($array, $key) {
        $result = array();
        foreach ($array as $element) {
            if (isset($key, $element)) {
                $result[] = $element[$key];
            }
        }
        return $result;
    }

    public function filter_by($array, $key, $value = null) {
        $result = array();
        foreach ($array as $element) {
            if (isset($key, $element) && ($element[$key] == $value)) {
                $result[] = $element;
            }
        }
        return $result;
    }

    public static function group_by($array, $key) {
        $result = array();
        foreach ($array as $element) {
            if (isset($element[$key]) && !is_null($element[$key])) {
                if (!isset($result[$element[$key]])) {
                    $result[$element[$key]] = array();
                }
                $result[$element[$key]][] = $element;
            }
        }
        return $result;
    }

    public static function index_by($array, $key) {
        $result = array();
        foreach ($array as $element) {
            if (isset($element[$key])) {
                $result[$element[$key]] = $element;
            }
        }
        return $result;
    }

    public static function sort_by($arrayOfArrays, $key, $descending = false, $default = 0) {
        $descending = $descending ? -1 : 1;
        usort($arrayOfArrays, function ($a, $b) use ($key, $descending, $default) {
            $first = isset($a[$key]) ? $a[$key] : $default;
            $second = isset($b[$key]) ? $b[$key] : $default;
            if ($first == $second) {
                return 0;
            }
            return $first < $second ? -$descending : $descending;
        });
        return $arrayOfArrays;
    }

    public static function sort_by_2($arrayOfArrays, $key1, $key2, $descending = false) {
        $descending = $descending ? -1 : 1;
        usort($arrayOfArrays, function ($a, $b) use ($key1, $key2, $descending) {
            if ($a[$key1] == $b[$key1]) {
                if ($a[$key2] == $b[$key2]) {
                    return 0;
                }
                return $a[$key2] < $b[$key2] ? -$descending : $descending;
            }
            return $a[$key1] < $b[$key1] ? -$descending : $descending;
        });
        return $arrayOfArrays;
    }

    public static function flatten($array) {
        return array_reduce($array, function ($acc, $item) {
            return array_merge($acc, is_array($item) ? static::flatten($item) : array($item));
        }, array());
    }

    public static function array_concat() {
        return call_user_func_array('array_merge', array_filter(func_get_args(), 'is_array'));
    }

    public static function in_array($needle, $haystack) {
        return in_array($needle, $haystack);
    }

    public static function to_array($object) {
        if ($object instanceof \JsonSerializable) {
            $object = $object->jsonSerialize();
        }
        return array_values($object);
    }

    public static function is_empty($object) {
        return empty($object) || count($object) === 0;
    }

    public static function keysort($array) {
        $result = $array;
        ksort($result);
        return $result;
    }

    public static function extract_params($string) {
        if (preg_match_all('/{([\w-]+)}/u', $string, $matches)) {
            return $matches[1];
        }
    }

    public static function implode_params($string, $params) {
        if (static::is_associative($params)) {
            foreach ($params as $key => $value) {
                if (gettype($value) !== 'array') {
                    $string = implode($value, mb_split('{' . preg_quote($key) . '}', $string));
                }
            }
        }
        return $string;
    }

    public static function deep_extend() {
        //
        //     extend associative dictionaries only, replace everything else
        //
        $out = null;
        $args = func_get_args();
        foreach ($args as $arg) {
            if (static::is_associative($arg) || (is_array($arg) && (count($arg) === 0))) {
                if (!static::is_associative($out)) {
                    $out = array();
                }
                foreach ($arg as $k => $v) {
                    $out[$k] = static::deep_extend(isset($out[$k]) ? $out[$k] : array(), $v);
                }
            } else {
                $out = $arg;
            }
        }
        return $out;
    }

    public static function sum() {
        return array_sum(array_filter(func_get_args(), function ($x) {
            return isset($x) ? $x : 0;
        }));
    }

    public static function ordered($array) { // for Python OrderedDicts, does nothing in PHP and JS
        return $array;
    }

    public function aggregate($bidasks) {
        $result = array();

        foreach ($bidasks as $bidask) {
            if ($bidask[1] > 0) {
                $price = (string) $bidask[0];
                $result[$price] = array_key_exists($price, $result) ? $result[$price] : 0;
                $result[$price] += $bidask[1];
            }
        }

        $output = array();

        foreach ($result as $key => $value) {
            $output[] = array(floatval($key), floatval($value));
        }

        return $output;
    }

    public static function urlencodeBase64($string) {
        return preg_replace(array('#[=]+$#u', '#\+#u', '#\\/#'), array('', '-', '_'), \base64_encode($string));
    }

    public function urlencode($array) {
        foreach ($array as $key => $value) {
            if (is_bool($value)) {
                $array[$key] = var_export($value, true);
            }
        }
        return http_build_query($array, '', $this->urlencode_glue);
    }

    public function urlencode_nested($array) {
        // we don't have to implement this method in PHP
        // https://github.com/ccxt/ccxt/issues/12872
        // https://github.com/ccxt/ccxt/issues/12900
        return $this->urlencode($array);
    }

    public function urlencode_with_array_repeat($array) {
        return preg_replace('/%5B\d*%5D/', '', $this->urlencode($array));
    }

    public function rawencode($array) {
        return urldecode($this->urlencode($array));
    }

    public static function encode_uri_component($string) {
        return urlencode($string);
    }

    public static function url($path, $params = array()) {
        $result = static::implode_params($path, $params);
        $query = static::omit($params, static::extract_params($path));
        if ($query) {
            $result .= '?' . static::urlencode($query);
        }
        return $result;
    }

    public static function seconds() {
        return time();
    }

    public static function milliseconds() {
        if (PHP_INT_SIZE == 4) {
            return static::milliseconds32();
        } else {
            return static::milliseconds64();
        }
    }

    public static function milliseconds32() {
        list($msec, $sec) = explode(' ', microtime());
        // raspbian 32-bit integer workaround
        // https://github.com/ccxt/ccxt/issues/5978
        // return (int) ($sec . substr($msec, 2, 3));
        return $sec . substr($msec, 2, 3);
    }

    public static function milliseconds64() {
        list($msec, $sec) = explode(' ', microtime());
        // this method will not work on 32-bit raspbian
        return (int) ($sec . substr($msec, 2, 3));
    }

    public static function microseconds() {
        list($msec, $sec) = explode(' ', microtime());
        return $sec . str_pad(substr($msec, 2, 6), 6, '0');
    }

    public static function iso8601($timestamp = null) {
        if (!isset($timestamp)) {
            return null;
        }
        if (!is_numeric($timestamp) || intval($timestamp) != $timestamp) {
            return null;
        }
        $timestamp = (int) $timestamp;
        if ($timestamp < 0) {
            return null;
        }
        $result = gmdate('c', (int) floor($timestamp / 1000));
        $msec = (int) $timestamp % 1000;
        $result = str_replace('+00:00', sprintf('.%03dZ', $msec), $result);
        return $result;
    }

    public static function parse_date($timestamp) {
        return static::parse8601($timestamp);
    }

    public static function parse8601($timestamp = null) {
        if (!isset($timestamp)) {
            return null;
        }
        if (!$timestamp || !is_string($timestamp)) {
            return null;
        }
        $timedata = date_parse($timestamp);
        if (!$timedata || $timedata['error_count'] > 0 || $timedata['warning_count'] > 0 || (isset($timedata['relative']) && count($timedata['relative']) > 0)) {
            return null;
        }
        if (($timedata['hour'] === false) ||
            ($timedata['minute'] === false) ||
            ($timedata['second'] === false) ||
            ($timedata['year'] === false) ||
            ($timedata['month'] === false) ||
            ($timedata['day'] === false)) {
            return null;
        }
        $time = strtotime($timestamp);
        if ($time === false) {
            return null;
        }
        $time *= 1000;
        if (preg_match('/\.(?<milliseconds>[0-9]{1,3})/', $timestamp, $match)) {
            $time += (int) str_pad($match['milliseconds'], 3, '0', STR_PAD_RIGHT);
        }
        return $time;
    }

    public static function rfc2616($timestamp) {
        if (!$timestamp) {
            $timestamp = static::milliseconds();
        }
        return gmdate('D, d M Y H:i:s T', (int) round($timestamp / 1000));
    }

    public static function dmy($timestamp, $infix = '-') {
        return gmdate('m' . $infix . 'd' . $infix . 'Y', (int) round($timestamp / 1000));
    }

    public static function ymd($timestamp, $infix = '-', $fullYear = true) {
        $yearFormat = $fullYear ? 'Y' : 'y';
        return gmdate($yearFormat . $infix . 'm' . $infix . 'd', (int) round($timestamp / 1000));
    }

    public static function yymmdd($timestamp, $infix = '') {
        return static::ymd($timestamp, $infix, false);
    }

    public static function yyyymmdd($timestamp, $infix = '-') {
        return static::ymd($timestamp, $infix, true);
    }

    public static function ymdhms($timestamp, $infix = ' ') {
        return gmdate('Y-m-d\\' . $infix . 'H:i:s', (int) round($timestamp / 1000));
    }

    public static function binary_concat() {
        return implode('', func_get_args());
    }

    public static function binary_concat_array($arr) {
        return implode('', $arr);
    }

    public static function binary_to_base64($binary) {
        return \base64_encode($binary);
    }

    public static function base16_to_binary($data) {
        return hex2bin($data);
    }

    public static function json($data, $params = array()) {
        $options = array(
            'convertArraysToObjects' => JSON_FORCE_OBJECT,
            // other flags if needed...
        );
        $flags = JSON_UNESCAPED_SLASHES;
        foreach ($options as $key => $value) {
            if (array_key_exists($key, $params) && $params[$key]) {
                $flags |= $options[$key];
            }
        }
        return json_encode($data, $flags);
    }

    public static function is_json_encoded_object($input) {
        return ('string' === gettype($input)) &&
                (strlen($input) >= 2) &&
                (('{' === $input[0]) || ('[' === $input[0]));
    }

    public static function encode($input) {
        return $input;
    }

    public static function decode($input) {
        return $input;
    }

    public function check_address($address) {
        if (empty($address) || !is_string($address)) {
            throw new InvalidAddress($this->id . ' address is null');
        }

        if ((count(array_unique(str_split($address))) === 1) ||
            (strlen($address) < $this->minFundingAddressLength) ||
            (strpos($address, ' ') !== false)) {
            throw new InvalidAddress($this->id . ' address is invalid or has less than ' . strval($this->minFundingAddressLength) . ' characters: "' . strval($address) . '"');
        }

        return $address;
    }

    public function describe() {
        return array();
    }

    public function __construct($options = array()) {

        // todo auto-camelcasing for methods in PHP
        // $method_names = get_class_methods ($this);
        // foreach ($method_names as $method_name) {
        //     if ($method_name) {
        //         if (($method_name[0] != '_') && ($method_name[-1] != '_') && (mb_strpos ($method_name, '_') !== false)) {
        //             $parts = explode ('_', $method_name);
        //             $camelcase = $parts[0];
        //             for ($i = 1; $i < count ($parts); $i++) {
        //                 $camelcase .= static::capitalize ($parts[$i]);
        //             }
        //             // $this->$camelcase = $this->$method_name;
        //             // echo $method_name . " " . method_exists ($this, $method_name) . " " . $camelcase . " " . method_exists ($this, $camelcase) . "\n";
        //         }
        //     }
        // }

        $this->options = $this->get_default_options();

        $this->urlencode_glue = ini_get('arg_separator.output'); // can be overrided by exchange constructor params

        $options = array_replace_recursive($this->describe(), $options);
        if ($options) {
            foreach ($options as $key => $value) {
                $this->{$key} =
                    (property_exists($this, $key) && is_array($this->{$key}) && is_array($value)) ?
                        array_replace_recursive($this->{$key}, $value) :
                        $value;
            }
        }

        $this->tokenBucket = array(
            'delay' => 0.001,
            'capacity' => 1.0,
            'cost' => 1.0,
            'maxCapacity' => 1000,
            'refillRate' => ($this->rateLimit > 0) ? 1.0 / $this->rateLimit : PHP_INT_MAX,
        );

        if ($this->urlencode_glue !== '&') {
            if ($this->urlencode_glue_warning) {
                throw new ExchangeError($this->id . ' warning! The glue symbol for HTTP queries ' .
                    ' is changed from its default value & to ' . $this->urlencode_glue . ' in php.ini' .
                    ' (arg_separator.output) or with a call to ini_set prior to this message. If that' .
                    ' was the intent, you can acknowledge this warning and silence it by setting' .
                    " 'urlencode_glue_warning' => false or 'urlencode_glue' => '&' with exchange constructor params");
            }
        }

        if ($this->markets) {
            $this->set_markets($this->markets);
        }

        $this->after_construct();
    }

    public static function underscore($camelcase) {
        // conversion fooBar10OHLCV2Candles → foo_bar10_ohlcv2_candles
        $underscore = preg_replace_callback('/[a-z0-9][A-Z]/m', function ($x) {
            return $x[0][0] . '_' . $x[0][1];
        }, $camelcase);
        return strtolower($underscore);
    }

    public function camelcase($underscore) {
        // todo: write conversion foo_bar10_ohlcv2_candles → fooBar10OHLCV2Candles
        throw new NotSupported($this->id . ' camelcase() is not supported yet');
    }

    public static function hash($request, $type = 'md5', $digest = 'hex') {
        $base64 = ('base64' === $digest);
        $binary = ('binary' === $digest);
        $raw_output = ($binary || $base64) ? true : false;
        if ($type === 'keccak') {
            $hash = Keccak::hash($request, 256, $raw_output);
        } else {
            $hash = \hash($type, $request, $raw_output);
        }
        if ($base64) {
            $hash = \base64_encode($hash);
        }
        return $hash;
    }

    public static function hmac($request, $secret, $type = 'sha256', $digest = 'hex') {
        $base64 = ('base64' === $digest);
        $binary = ('binary' === $digest);
        $hmac = \hash_hmac($type, $request, $secret, ($binary || $base64) ? true : false);
        if ($base64) {
            $hmac = \base64_encode($hmac);
        }
        return $hmac;
    }

    public static function jwt($request, $secret, $algorithm = 'sha256', $is_rsa = false) {
        $alg = ($is_rsa ? 'RS' : 'HS') . mb_substr($algorithm, 3, 3);
        $encodedHeader = static::urlencodeBase64(json_encode(array('alg' => $alg, 'typ' => 'JWT')));
        $encodedData = static::urlencodeBase64(json_encode($request, JSON_UNESCAPED_SLASHES));
        $token = $encodedHeader . '.' . $encodedData;
        if ($is_rsa) {
            $signature = \base64_decode(static::rsa($token, $secret, $algorithm));
        } else {
            $signature =  static::hmac($token, $secret, $algorithm, 'binary');
        }
        return $token . '.' . static::urlencodeBase64($signature);
    }

    public static function rsa($request, $secret, $alg = 'sha256') {
        $algorithms = array(
            'sha256' => \OPENSSL_ALGO_SHA256,
            'sha384' => \OPENSSL_ALGO_SHA384,
            'sha512' => \OPENSSL_ALGO_SHA512,
        );
        if (!array_key_exists($alg, $algorithms)) {
            throw new ExchangeError($alg . ' is not a supported rsa signing algorithm.');
        }
        $algName = $algorithms[$alg];
        $signature = null;
        \openssl_sign($request, $signature, $secret, $algName);
        return \base64_encode($signature);
    }

    public static function ecdsa($request, $secret, $algorithm = 'p256', $hash = null, $fixedLength = false) {
        $digest = $request;
        if ($hash !== null) {
            $digest = static::hash($request, $hash, 'hex');
        }
        $ec = new EC(strtolower($algorithm));
        $key = $ec->keyFromPrivate(ltrim($secret, '0x'));
        $ellipticSignature = $key->sign($digest, 'hex', array('canonical' => true));
        $count = new BN('0');
        $minimumSize = (new BN('1'))->shln(8 * 31)->sub(new BN('1'));
        while ($fixedLength && ($ellipticSignature->r->gt($ec->nh) || $ellipticSignature->r->lte($minimumSize) || $ellipticSignature->s->lte($minimumSize))) {
            $ellipticSignature = $key->sign($digest, 'hex', array('canonical' => true, 'extraEntropy' => $count->toArray('le', 32)));
            $count = $count->add(new BN('1'));
        }
        $signature = array(
            'r' =>  $ellipticSignature->r->bi->toHex(),
            's' => $ellipticSignature->s->bi->toHex(),
            'v' => $ellipticSignature->recoveryParam,
        );
        return $signature;
    }

    public static function axolotl($request, $secret, $algorithm = 'ed25519') {
        // this method is experimental ( ͡° ͜ʖ ͡°)
        $curve = new EdDSA($algorithm);
        $signature = $curve->signModified($request, $secret);
        return static::binary_to_base58(static::base16_to_binary($signature->toHex()));
    }

    public static function eddsa($request, $secret, $algorithm = 'ed25519') {
        $curve = new EdDSA($algorithm);
        preg_match('/^-----BEGIN PRIVATE KEY-----\s(\S{64})\s-----END PRIVATE KEY-----$/', $secret, $match);
        // trim pem header from 48 bytes -> 32 bytes
        // in hex so 96 chars -> 64 chars
        $hex_secret = substr(bin2hex(base64_decode($match[1])), 32);
        $signature = $curve->sign(bin2hex(static::encode($request)), $hex_secret);
        return static::binary_to_base64(static::base16_to_binary($signature->toHex()));
    }

    public function throttle($cost = null) {
        // TODO: use a token bucket here
        $now = $this->milliseconds();
        $elapsed = $now - $this->lastRestRequestTimestamp;
        $cost = ($cost === null) ? 1 : $cost;
        $sleep_time = $this->rateLimit * $cost;
        if ($elapsed < $sleep_time) {
            $delay = $sleep_time - $elapsed;
            usleep((int) ($delay * 1000.0));
        }
    }

    public function parse_json($json_string, $as_associative_array = true) {
        return json_decode($this->on_json_response($json_string), $as_associative_array);
    }

    public function log() {
        $args = func_get_args();
        if (is_array($args)) {
            $array = array();
            foreach ($args as $arg) {
                $array[] = is_string($arg) ? $arg : json_encode($arg, JSON_PRETTY_PRINT);
            }
            echo implode(' ', $array), "\n";
        }
    }

    public function on_rest_response($code, $reason, $url, $method, $response_headers, $response_body, $request_headers, $request_body) {
        return is_string($response_body) ? trim($response_body) : $response_body;
    }

    public function on_json_response($response_body) {
        return (is_string($response_body) && $this->quoteJsonNumbers) ? preg_replace('/":([+.0-9eE-]+)([,}])/', '":"$1"$2', $response_body) : $response_body;
    }

    public function fetch($url, $method = 'GET', $headers = null, $body = null) {

        // https://github.com/ccxt/ccxt/issues/5914
        if ($this->curl) {
            if ($this->curl_close) {
                curl_close($this->curl); // we properly close the curl channel here to save cookies
                $this->curl = curl_init();
            } elseif ($this->curl_reset) {
                curl_reset($this->curl); // this is the default
            }
        } else {
            $this->curl = curl_init();
        }

        $this->last_request_headers = $headers;
        // ##### PROXY & HEADERS #####
        $headers = array_merge($this->headers, $headers ? $headers : array());

        [ $proxyUrl, $httpProxy, $httpsProxy, $socksProxy ] = $this->check_proxy_settings($url, $method, $headers, $body);
        if ($proxyUrl !== null) {
            $headers['Origin'] = $this->origin;
            $url = $proxyUrl . $url;
        } else if ($httpProxy !== null) {
            curl_setopt($this->curl, CURLOPT_PROXY, $httpProxy);
            curl_setopt($this->curl, CURLOPT_PROXYTYPE, CURLPROXY_HTTP);
        }  else if ($httpsProxy !== null) {
            curl_setopt($this->curl, CURLOPT_PROXY, $httpsProxy);
            curl_setopt($this->curl, CURLOPT_PROXYTYPE, CURLPROXY_HTTPS);
            // atm we don't make as tunnel
            // curl_setopt($this->curl, CURLOPT_TUNNEL, 1);
            // curl_setopt($this->curl, CURLOPT_SUPPRESS_CONNECT_HEADERS, 1);
        } else if ($socksProxy !== null) {
            curl_setopt($this->curl, CURLOPT_PROXY, $socksProxy);
            curl_setopt($this->curl, CURLOPT_PROXYTYPE, CURLPROXY_SOCKS5);
        }

        $verboseAgentHeaders = array ();
        $userAgent = ($this->userAgent !== null) ? $this->userAgent : $this->user_agent;
        if ($userAgent) {
            if (gettype($userAgent) == 'string') {
                curl_setopt($this->curl, CURLOPT_USERAGENT, $userAgent);
                $verboseAgentHeaders = array('User-Agent' => $userAgent);
            } elseif ((gettype($userAgent) == 'array') && array_key_exists('User-Agent', $userAgent)) {
                curl_setopt($this->curl, CURLOPT_USERAGENT, $userAgent['User-Agent']);
                $verboseAgentHeaders = $userAgent;
            }
        }

        $headers = $this->set_headers($headers);
        // ######## end of proxies ########

        $verbose_headers = array_merge($headers, $verboseAgentHeaders);

        // reorganize headers for curl
        if (is_array($headers)) {
            $tmp = $headers;
            $headers = array();
            foreach ($tmp as $key => $value) {
                $headers[] = $key . ': ' . $value;
            }
        }

        if ($this->timeout) {
            curl_setopt($this->curl, CURLOPT_CONNECTTIMEOUT_MS, (int) ($this->timeout));
            curl_setopt($this->curl, CURLOPT_TIMEOUT_MS, (int) ($this->timeout));
        }

        curl_setopt($this->curl, CURLOPT_RETURNTRANSFER, true);
        if (!$this->validateClientSsl) {
            curl_setopt($this->curl, CURLOPT_SSL_VERIFYPEER, false);
        }
        if (!$this->validateServerSsl) {
            curl_setopt($this->curl, CURLOPT_SSL_VERIFYHOST, false);
        }

        curl_setopt($this->curl, CURLOPT_ENCODING, '');

        if ($method == 'GET') {
            curl_setopt($this->curl, CURLOPT_HTTPGET, true);
        } elseif ($method == 'POST') {
            curl_setopt($this->curl, CURLOPT_POST, true);
            curl_setopt($this->curl, CURLOPT_POSTFIELDS, $body);
        } elseif ($method == 'PUT') {
            curl_setopt($this->curl, CURLOPT_CUSTOMREQUEST, 'PUT');
            curl_setopt($this->curl, CURLOPT_POSTFIELDS, $body);
            $headers[] = 'X-HTTP-Method-Override: PUT';
        } elseif ($method == 'PATCH') {
            curl_setopt($this->curl, CURLOPT_CUSTOMREQUEST, 'PATCH');
            curl_setopt($this->curl, CURLOPT_POSTFIELDS, $body);
        } elseif ($method === 'DELETE') {
            curl_setopt($this->curl, CURLOPT_CUSTOMREQUEST, 'DELETE');
            curl_setopt($this->curl, CURLOPT_POSTFIELDS, $body);

            $headers[] = 'X-HTTP-Method-Override: DELETE';
        }

        if ($headers) {
            curl_setopt($this->curl, CURLOPT_HTTPHEADER, $headers);
        }

        if ($this->verbose) {
            print_r(array('fetch Request:', $this->id, $method, $url, 'RequestHeaders:', $verbose_headers, 'RequestBody:', $body));
        }

        // we probably only need to set it once on startup
        if ($this->curlopt_interface) {
            curl_setopt($this->curl, CURLOPT_INTERFACE, $this->curlopt_interface);
        }

        curl_setopt($this->curl, CURLOPT_URL, $url);
        // end of proxy settings

        curl_setopt($this->curl, CURLOPT_FOLLOWLOCATION, true);
        curl_setopt($this->curl, CURLOPT_FAILONERROR, false);

        curl_setopt($this->curl, CURLOPT_HEADER, 1);
        // match the same http version as python and js
        curl_setopt($this->curl, CURLOPT_HTTP_VERSION, CURL_HTTP_VERSION_1_1);

        // user-defined cURL options (if any)
        if (!empty($this->curl_options)) {
            curl_setopt_array($this->curl, $this->curl_options);
        }

        $response_headers = array();

        $response = curl_exec($this->curl);

        $headers_length = curl_getinfo($this->curl, CURLINFO_HEADER_SIZE);

        $raw_headers = mb_substr($response, 0, $headers_length);

        $raw_headers_array = explode("\r\n", trim($raw_headers));
        $status_line = $raw_headers_array[0];
        $parts = explode(' ', $status_line);
        $http_status_text = count($parts) === 3 ? $parts[2] : null;
        $raw_headers = array_slice($raw_headers_array, 1);
        foreach ($raw_headers as $raw_header) {
            if (strlen($raw_header)) {
                $exploded = explode(': ', $raw_header);
                if (count($exploded) > 1) {
                    list($key, $value) = $exploded;
                    // don't overwrite headers
                    // https://stackoverflow.com/a/4371395/4802441
                    if (array_key_exists($key, $response_headers)) {
                        $response_headers[$key] = $response_headers[$key] . ', ' . $value;
                    } else {
                        $response_headers[$key] = $value;
                    }
                }
            }
        }
        $result = mb_substr($response, $headers_length);

        $curl_errno = curl_errno($this->curl);
        $curl_error = curl_error($this->curl);
        $http_status_code = curl_getinfo($this->curl, CURLINFO_HTTP_CODE);

        $result = $this->on_rest_response($http_status_code, $http_status_text, $url, $method, $response_headers, $result, $headers, $body);

        $this->lastRestRequestTimestamp = $this->milliseconds();

        if ($this->enableLastHttpResponse) {
            $this->last_http_response = $result;
        }

        if ($this->enableLastResponseHeaders) {
            $this->last_response_headers = $response_headers;
        }

        $json_response = null;
        $is_json_encoded_response = $this->is_json_encoded_object($result);

        if ($is_json_encoded_response) {
            $json_response = $this->parse_json($result);
            if ($this->enableLastJsonResponse) {
                $this->last_json_response = $json_response;
            }
        }

        if ($this->verbose) {
            print_r(array('fetch Response:', $this->id, $method, $url, $http_status_code, $curl_error, 'ResponseHeaders:', $response_headers, 'ResponseBody:', $result));
        }

        if ($result === false) {
            if ($curl_errno == 28) { // CURLE_OPERATION_TIMEDOUT
                throw new RequestTimeout($this->id . ' ' . implode(' ', array($url, $method, $curl_errno, $curl_error)));
            }

            // all sorts of SSL problems, accessibility
            throw new ExchangeNotAvailable($this->id . ' ' . implode(' ', array($url, $method, $curl_errno, $curl_error)));
        }

        $skip_further_error_handling = $this->handle_errors($http_status_code, $http_status_text, $url, $method, $response_headers, $result ? $result : null, $json_response, $headers, $body);
        if (!$skip_further_error_handling) {
            $this->handle_http_status_code($http_status_code, $http_status_text, $url, $method, $result);
        }
        // check if $curl_errno is not zero
        if ($curl_errno) {
            throw new NetworkError($this->id . ' unknown error: ' . strval($curl_errno) . ' ' . $curl_error);
        }

        return isset($json_response) ? $json_response : $result;
    }

    public function load_markets($reload = false, $params = array()) {
        if (!$reload && $this->markets) {
            if (!$this->markets_by_id) {
                return $this->set_markets($this->markets);
            }
            return $this->markets;
        }
        $currencies = null;
        if (array_key_exists('fetchCurrencies', $this->has) && $this->has['fetchCurrencies'] === true) {
            $currencies = $this->fetch_currencies();
        }
        $markets = $this->fetch_markets($params);
        return $this->set_markets($markets, $currencies);
    }

    public function number($n) {
        return call_user_func($this->number, $n);
    }

    public function fetch_markets($params = array()) {
        // markets are returned as a list
        // currencies are returned as a dict
        // this is for historical reasons
        // and may be changed for consistency later
        return $this->markets ? array_values($this->markets) : array();
    }

    public function fetch_currencies($params = array()) {
        // markets are returned as a list
        // currencies are returned as a dict
        // this is for historical reasons
        // and may be changed for consistency later
        return $this->currencies ? $this->currencies : array();
    }

    public function precision_from_string($str) {
        // support string formats like '1e-4'
        if (strpos($str, 'e') > -1) {
            $numStr = preg_replace ('/\de/', '', $str);
            return ((int)$numStr) * -1;
        }
        // support integer formats (without dot) like '1', '10' etc [Note: bug in decimalToPrecision, so this should not be used atm]
        // if (strpos($str, '.') === -1) {
        //     return strlen(str) * -1;
        // }
        // default strings like '0.0001'
        $parts = explode('.', preg_replace('/0+$/', '', $str));
        return (count($parts) > 1) ? strlen($parts[1]) : 0;
    }

    public function __call($function, $params) {
        // support camelCase & snake_case functions
        if (!preg_match('/^[A-Z0-9_]+$/', $function)) {
            $underscore = static::underscore($function);
            if (method_exists($this, $underscore)) {
                return call_user_func_array(array($this, $underscore), $params);
            }
        }
        /* handle errors */
        throw new ExchangeError($function . ' method not found, try underscore_notation instead of camelCase for the method being called');
    }

    public function add_method($function_name, $callback) {
        $function_name = strtolower($function_name);
        $this->overriden_methods[$function_name] = $callback;
    }

    public function call_method($function_name, $params = []) {
        $function_name = strtolower($function_name);
        if (is_callable($this->overriden_methods[$function_name])) {
            return call_user_func_array($this->overriden_methods[$function_name], $params);
        }
    }

    public function __sleep() {
        $return = array_keys(array_filter(get_object_vars($this), function ($var) {
            return !(is_object($var) || is_resource($var) || is_callable($var));
        }));
        return $return;
    }

    public function __wakeup() {
        $this->curl = curl_init();
        if ($this->api) {
            $this->define_rest_api($this->api, 'request');
        }
    }

    public function __destruct() {
        if ($this->curl !== null) {
            curl_close($this->curl);
        }
    }

    public function has($feature = null) {
        if (!$feature) {
            return $this->has;
        }
        $feature = strtolower($feature);
        $new_feature_map = array_change_key_case($this->has, CASE_LOWER);
        if (array_key_exists($feature, $new_feature_map)) {
            return $new_feature_map[$feature];
        }

        // PHP 5.6+ only:
        // $old_feature_map = array_change_key_case (array_filter (get_object_vars ($this), function ($key) {
        //     return strpos($key, 'has') !== false && $key !== 'has';
        // }, ARRAY_FILTER_USE_KEY), CASE_LOWER);

        // the above rewritten for PHP 5.4+
        $nonfiltered = get_object_vars($this);
        $filtered = array();
        foreach ($nonfiltered as $key => $value) {
            if ((strpos($key, 'has') !== false) && ($key !== 'has')) {
                $filtered[$key] = $value;
            }
        }
        $old_feature_map = array_change_key_case($filtered, CASE_LOWER);

        $old_feature = "has{$feature}";
        return array_key_exists($old_feature, $old_feature_map) ? $old_feature_map[$old_feature] : false;
    }

    public static function precisionFromString($x) {
        $parts = explode('.', preg_replace('/0+$/', '', $x));
        if (count($parts) > 1) {
            return strlen($parts[1]);
        } else {
            return 0;
        }
    }

    public static function decimal_to_precision($x, $roundingMode = ROUND, $numPrecisionDigits = null, $countingMode = DECIMAL_PLACES, $paddingMode = NO_PADDING) {
        if ($countingMode === TICK_SIZE) {
            if (!(is_float($numPrecisionDigits) || is_int($numPrecisionDigits) || is_string($numPrecisionDigits) ))
                throw new BaseError('Precision must be an integer or float or string for TICK_SIZE');
        } else {
            if (!is_int($numPrecisionDigits)) {
                throw new BaseError('Precision must be an integer');
            }
        }

        if (is_string($numPrecisionDigits)) {
            $numPrecisionDigits = (float) $numPrecisionDigits;
        }

        if (!is_numeric($x)) {
            throw new BaseError('Invalid number');
        }

        assert(($roundingMode === ROUND) || ($roundingMode === TRUNCATE));

        $result = '';

        // Special handling for negative precision
        if ($numPrecisionDigits < 0) {
            if ($countingMode === TICK_SIZE) {
                throw new BaseError('TICK_SIZE cant be used with negative numPrecisionDigits');
            }
            $toNearest = pow(10, abs($numPrecisionDigits));
            if ($roundingMode === ROUND) {
                $result = (string) ($toNearest * static::decimal_to_precision($x / $toNearest, $roundingMode, 0, DECIMAL_PLACES, $paddingMode));
            }
            if ($roundingMode === TRUNCATE) {
                $result = static::decimal_to_precision($x - ( (int) $x % $toNearest), $roundingMode, 0, DECIMAL_PLACES, $paddingMode);
            }
            return $result;
        }

        if ($countingMode === TICK_SIZE) {
            $precisionDigitsString = static::decimal_to_precision($numPrecisionDigits, ROUND, 100, DECIMAL_PLACES, NO_PADDING);
            $newNumPrecisionDigits = static::precisionFromString($precisionDigitsString);
            $missing = fmod($x, $numPrecisionDigits);
            $missing = floatval(static::decimal_to_precision($missing, ROUND, 8, DECIMAL_PLACES, NO_PADDING));
            // See: https://github.com/ccxt/ccxt/pull/6486
            $fpError = static::decimal_to_precision($missing / $numPrecisionDigits, ROUND, max($newNumPrecisionDigits, 8), DECIMAL_PLACES, NO_PADDING);
            if(static::precisionFromString($fpError) !== 0) {
                if ($roundingMode === ROUND) {
                    if ($x > 0) {
                        if ($missing >= $numPrecisionDigits / 2) {
                            $x = $x - $missing + $numPrecisionDigits;
                        } else {
                            $x = $x - $missing;
                        }
                    } else {
                        if ($missing >= $numPrecisionDigits / 2) {
                            $x = $x - $missing;
                        } else {
                            $x = $x - $missing - $numPrecisionDigits;
                        }
                    }
                } elseif (TRUNCATE === $roundingMode) {
                    $x = $x - $missing;
                }
            }
            return static::decimal_to_precision($x, ROUND, $newNumPrecisionDigits, DECIMAL_PLACES, $paddingMode);
        }


        if ($roundingMode === ROUND) {
            if ($countingMode === DECIMAL_PLACES) {
                // Requested precision of 100 digits was truncated to PHP maximum of 53 digits
                $numPrecisionDigits = min(14, $numPrecisionDigits);
                $result = number_format(round($x, $numPrecisionDigits, PHP_ROUND_HALF_UP), $numPrecisionDigits, '.', '');
            } elseif ($countingMode === SIGNIFICANT_DIGITS) {
                $significantPosition = ((int) log( abs($x), 10)) % 10;
                if ($significantPosition > 0) {
                    ++$significantPosition;
                }
                $result = static::number_to_string(round($x, $numPrecisionDigits - $significantPosition, PHP_ROUND_HALF_UP));
            }
        } elseif ($roundingMode === TRUNCATE) {
            $dotIndex = strpos($x, '.');
            $dotPosition = $dotIndex ?: strlen($x);
            if ($countingMode === DECIMAL_PLACES) {
                if ($dotIndex) {
                    list($before, $after) = explode('.', static::number_to_string($x));
                    $result = $before . '.' . substr($after, 0, $numPrecisionDigits);
                } else {
                    $result = $x;
                }
            } elseif ($countingMode === SIGNIFICANT_DIGITS) {
                if ($numPrecisionDigits === 0) {
                    return '0';
                }
                $significantPosition = (int) log(abs($x), 10);
                $start = $dotPosition - $significantPosition;
                $end = $start + $numPrecisionDigits;
                if ($dotPosition >= $end) {
                    --$end;
                }
                if ($numPrecisionDigits >= (strlen($x) - ($dotPosition ? 1 : 0))) {
                    $result = (string) $x;
                } else {
                    if ($significantPosition < 0) {
                        ++$end;
                    }
                    $result = str_pad(substr($x, 0, $end), $dotPosition, '0');
                }
            }
            $result = rtrim($result, '.');
        }

        $hasDot = (false !== strpos($result, '.'));
        if ($paddingMode === NO_PADDING) {
            if (($result === '')  && ($numPrecisionDigits === 0)) {
                return '0';
            }
            if ($hasDot) {
                $result = rtrim($result, '0');
                $result = rtrim($result, '.');
            }
        } elseif ($paddingMode === PAD_WITH_ZERO) {
            if ($hasDot) {
                if ($countingMode === DECIMAL_PLACES) {
                    list($before, $after) = explode('.', $result, 2);
                    $result = $before . '.' . str_pad($after, $numPrecisionDigits, '0');
                } elseif ($countingMode === SIGNIFICANT_DIGITS) {
                    if ($result < 1) {
                        $result = str_pad($result, strcspn($result, '123456789') + $numPrecisionDigits, '0');
                    }
                }
            } else {
                if ($countingMode === DECIMAL_PLACES) {
                    if ($numPrecisionDigits > 0) {
                        $result = $result . '.' . str_repeat('0', $numPrecisionDigits);
                    }
                } elseif ($countingMode === SIGNIFICANT_DIGITS) {
                    if ($numPrecisionDigits > strlen($result)) {
                        $result = $result . '.' . str_repeat('0', ($numPrecisionDigits - strlen($result)));
                    }
                }
            }
        }
        if (($result === '-0') || ($result === '-0.' . str_repeat('0', max(strlen($result) - 3, 0)))) {
            $result = substr($result, 1);
        }
        return $result;
    }

    public static function number_to_string($x) {
        // avoids scientific notation for too large and too small numbers
        if ($x === null) {
            return null;
        }
        $type = gettype($x);
        $s = (string) $x;
        if (($type !== 'integer') && ($type !== 'double')) {
            return $s;
        }
        if (strpos($x, 'E') === false) {
            return $s;
        }
        $splitted = explode('E', $s);
        $number = rtrim(rtrim($splitted[0], '0'), '.');
        $exp = (int) $splitted[1];
        $len_after_dot = 0;
        if (strpos($number, '.') !== false) {
            $splitted = explode('.', $number);
            $len_after_dot = strlen($splitted[1]);
        }
        $number = str_replace(array('.', '-'), '', $number);
        $sign = ($x < 0) ? '-' : '';
        if ($exp > 0) {
            $zeros = str_repeat('0', abs($exp) - $len_after_dot);
            $s = $sign . $number . $zeros;
        } else {
            $zeros = str_repeat('0', abs($exp) - 1);
            $s = $sign . '0.' . $zeros . $number;
        }
        return $s;
    }

    public function vwap($baseVolume, $quoteVolume) {
        return (($quoteVolume !== null) && ($baseVolume !== null) && ($baseVolume > 0)) ? ($quoteVolume / $baseVolume) : null;
    }

    // ------------------------------------------------------------------------
    // web3 / 0x methods

    public static function has_web3() {
        // PHP version of this function does nothing, as most of its
        // dependencies are lightweight and don't eat a lot
        return true;
    }

    public static function check_required_version($required_version, $error = true) {
        global $version;
        $result = true;
        $required = explode('.', $required_version);
        $current = explode('.', $version);
        $intMajor1 = intval($required[0]);
        $intMinor1 = intval($required[1]);
        $intPatch1 = intval($required[2]);
        $intMajor2 = intval($current[0]);
        $intMinor2 = intval($current[1]);
        $intPatch2 = intval($current[2]);
        if ($intMajor1 > $intMajor2) {
            $result = false;
        }
        if ($intMajor1 === $intMajor2) {
            if ($intMinor1 > $intMinor2) {
                $result = false;
            } elseif ($intMinor1 === $intMinor2 && $intPatch1 > $intPatch2) {
                $result = false;
            }
        }
        if (!$result) {
            if ($error) {
                throw new NotSupported('Your current version of CCXT is ' . $version . ', a newer version ' . $required_version . ' is required, please, upgrade your version of CCXT');
            } else {
                return $error;
            }
        }
        return $result;
    }

    public function check_required_dependencies() {
        if (!static::has_web3()) {
            throw new ExchangeError($this->id . ' requires web3 dependencies');
        }
    }

    public static function hashMessage($message) {
        $trimmed = ltrim($message, '0x');
        $buffer = unpack('C*', hex2bin($trimmed));
        $prefix = bin2hex("\u{0019}Ethereum Signed Message:\n" . sizeof($buffer));
        return '0x' . Keccak::hash(hex2bin($prefix . $trimmed), 256);
    }

    public static function signHash($hash, $privateKey) {
        $signature = static::ecdsa($hash, $privateKey, 'secp256k1', null);
        return array(
            'r' => '0x' . $signature['r'],
            's' => '0x' . $signature['s'],
            'v' => 27 + $signature['v'],
        );
    }

    public static function signMessage($message, $privateKey) {
        return static::signHash(static::hashMessage($message), $privateKey);
    }

    public function sign_message_string($message, $privateKey) {
        $signature = static::signMessage($message, $privateKey);
        return $signature['r'] . $this->remove0x_prefix($signature['s']) . dechex($signature['v']);
    }

    public static function base32_decode($s) {
        static $alphabet = 'ABCDEFGHIJKLMNOPQRSTUVWXYZ234567';
        $tmp = '';
        foreach (str_split($s) as $c) {
            if (($v = strpos($alphabet, $c)) === false) {
                $v = 0;
            }
            $tmp .= sprintf('%05b', $v);
        }
        $args = array_map('bindec', str_split($tmp, 8));
        array_unshift($args, 'C*');
        return rtrim(call_user_func_array('pack', $args), "\0");
    }

    public static function totp($key) {
        $noSpaceKey = str_replace(' ', '', $key);
        $encodedKey = static::base32_decode($noSpaceKey);
        $epoch = floor(time() / 30);
        $encodedEpoch = pack('J', $epoch);
        $hmacResult = static::hmac($encodedEpoch, $encodedKey, 'sha1', 'hex');
        $hmac = [];
        foreach (str_split($hmacResult, 2) as $hex) {
            $hmac[] = hexdec($hex);
        }
        $offset = $hmac[count($hmac) - 1] & 0xF;
        $code = ($hmac[$offset + 0] & 0x7F) << 24 | ($hmac[$offset + 1] & 0xFF) << 16 | ($hmac[$offset + 2] & 0xFF) << 8 | ($hmac[$offset + 3] & 0xFF);
        $otp = $code % pow(10, 6);
        return str_pad((string) $otp, 6, '0', STR_PAD_LEFT);
    }

    public static function number_to_be($n, $padding) {
        $n = new BN($n);
        return array_reduce(array_map('chr', $n->toArray('be', $padding)), 'static::binary_concat');
    }

    public static function number_to_le($n, $padding) {
        $n = new BN($n);
        return array_reduce(array_map('chr', $n->toArray('le', $padding)), 'static::binary_concat');
    }

    public static function base58_to_binary($s) {
        if (!self::$base58_decoder) {
            self::$base58_decoder = array();
            self::$base58_encoder = array();
            for ($i = 0; $i < strlen(self::$base58_alphabet); $i++) {
                $bigNum = new BN($i);
                self::$base58_decoder[self::$base58_alphabet[$i]] = $bigNum;
                self::$base58_encoder[$i] = self::$base58_alphabet[$i];
            }
        }
        $result = new BN(0);
        $base = new BN(58);
        for ($i = 0; $i < strlen($s); $i++) {
            $result->imul($base);
            $result->iadd(self::$base58_decoder[$s[$i]]);
        }
        return static::number_to_be($result, 0);
    }

    public static function binary_to_base58($b) {
        if (!self::$base58_encoder) {
            self::$base58_decoder = array();
            self::$base58_encoder = array();
            for ($i = 0; $i < strlen(self::$base58_alphabet); $i++) {
                $bigNum = new BN($i);
                self::$base58_decoder[self::$base58_alphabet[$i]] = $bigNum;
                self::$base58_encoder[$i] = self::$base58_alphabet[$i];
            }
        }
        // convert binary to decimal
        $result = new BN(0);
        $fromBase = new BN(0x100);
        $string = array();
        foreach (str_split($b) as $c) {
            $result->imul($fromBase);
            $result->iadd(new BN(ord($c)));
        }
        while (!$result->isZero()) {
            $next_character = $result->modn(58);
            $result->idivn(58);
            $string[] = self::$base58_encoder[$next_character];
        }
        return implode('', array_reverse($string));
    }

    public function remove0x_prefix($string) {
        return (substr($string, 0, 2) === '0x') ? substr($string, 2) : $string;
    }

    public function parse_number($value, $default = null) {
        if ($value === null) {
            return $default;
        } else {
            try {
                return $this->number($value);
            } catch (Exception $e) {
                return $default;
            }
        }
    }

    public function omit_zero($string_number) {
        if ($string_number === null || $string_number === '') {
            return null;
        }
        if (floatval($string_number) === 0.0) {
            return null;
        }
        return $string_number;
    }

    public function sleep($milliseconds) {
        sleep($milliseconds / 1000);
    }

    public function check_order_arguments ($market, $type, $side, $amount, $price, $params) {
        if ($price === null) {
            if ($type === 'limit') {
                  throw new ArgumentsRequired ($this->id + ' create_order() requires a price argument for a limit order');
             }
        }
        if ($amount <= 0) {
            throw new ArgumentsRequired ($this->id + ' create_order() amount should be above 0');
        }
    }

    public function handle_http_status_code($http_status_code, $status_text, $url, $method, $body) {
        $string_code = (string) $http_status_code;
        if (array_key_exists($string_code, $this->httpExceptions)) {
            $error_class = $this->httpExceptions[$string_code];
            if (substr($error_class, 0, 6) !== '\\ccxt\\') {
                $error_class = '\\ccxt\\' . $error_class;
            }
            throw new $error_class($this->id . ' ' . implode(' ', array($this->id, $url, $method, $http_status_code, $body)));
        }
    }

    public static function crc32($string, $signed = false) {
        $unsigned = \crc32($string);
        if ($signed && ($unsigned >= 0x80000000)) {
            return $unsigned - 0x100000000;
        } else {
            return $unsigned;
        }
    }

    function clone($obj) {
        return is_array($obj) ? $obj : $this->extend($obj);
    }

    function parse_to_big_int($value) {
        return intval($value);
    }

    public function string_to_chars_array ($value) {
        return str_split($value);
    }

    function valueIsDefined($value){
        return isset($value) && !is_null($value);
    }

    function arraySlice($array, $first, $second = null){
        if ($second === null) {
            return array_slice($array, $first);
        } else {
            return array_slice($array, $first, $second);
        }
    }

    function get_property($obj, $property, $defaultValue = null){
        return (property_exists($obj, $property) ? $obj->$property : $defaultValue);
    }

    function un_camel_case($str){
        return self::underscore($str);
    }

    // ########################################################################
    // ########################################################################
    // ########################################################################
    // ########################################################################
    // ########                        ########                        ########
    // ########                        ########                        ########
    // ########                        ########                        ########
    // ########                        ########                        ########
    // ########        ########################        ########################
    // ########        ########################        ########################
    // ########        ########################        ########################
    // ########        ########################        ########################
    // ########                        ########                        ########
    // ########                        ########                        ########
    // ########                        ########                        ########
    // ########                        ########                        ########
    // ########################################################################
    // ########################################################################
    // ########################################################################
    // ########################################################################
    // ########        ########        ########                        ########
    // ########        ########        ########                        ########
    // ########        ########        ########                        ########
    // ########        ########        ########                        ########
    // ################        ########################        ################
    // ################        ########################        ################
    // ################        ########################        ################
    // ################        ########################        ################
    // ########        ########        ################        ################
    // ########        ########        ################        ################
    // ########        ########        ################        ################
    // ########        ########        ################        ################
    // ########################################################################
    // ########################################################################
    // ########################################################################
    // ########################################################################

    // METHODS BELOW THIS LINE ARE TRANSPILED FROM JAVASCRIPT TO PYTHON AND PHP

    public function handle_deltas($orderbook, $deltas) {
        for ($i = 0; $i < count($deltas); $i++) {
            $this->handle_delta($orderbook, $deltas[$i]);
        }
    }

    public function handle_delta($bookside, $delta) {
        throw new NotSupported($this->id . ' handleDelta not supported yet');
    }

    public function get_cache_index($orderbook, $deltas) {
        // return the first index of the cache that can be applied to the $orderbook or -1 if not possible
        return -1;
    }

    public function find_timeframe($timeframe, $timeframes = null) {
        if ($timeframes === null) {
            $timeframes = $this->timeframes;
        }
        $keys = is_array($timeframes) ? array_keys($timeframes) : array();
        for ($i = 0; $i < count($keys); $i++) {
            $key = $keys[$i];
            if ($timeframes[$key] === $timeframe) {
                return $key;
            }
        }
        return null;
    }

    public function check_proxy_settings($url, $method, $headers, $body) {
        $proxyUrl = ($this->proxyUrl !== null) ? $this->proxyUrl : $this->proxy_url;
        $proxyUrlCallback = ($this->proxyUrlCallback !== null) ? $this->proxyUrlCallback : $this->proxy_url_callback;
        if ($proxyUrlCallback !== null) {
            $proxyUrl = $proxyUrlCallback ($url, $method, $headers, $body);
        }
        // backwards-compatibility
        if ($this->proxy !== null) {
            if (is_callable($this->proxy)) {
                $proxyUrl = $this->proxy ($url, $method, $headers, $body);
            } else {
                $proxyUrl = $this->proxy;
            }
        }
        $httpProxy = ($this->httpProxy !== null) ? $this->httpProxy : $this->http_proxy;
        $httpProxyCallback = ($this->httpProxyCallback !== null) ? $this->httpProxyCallback : $this->http_proxy_callback;
        if ($httpProxyCallback !== null) {
            $httpProxy = $httpProxyCallback ($url, $method, $headers, $body);
        }
        $httpsProxy = ($this->httpsProxy !== null) ? $this->httpsProxy : $this->https_proxy;
        $httpsProxyCallback = ($this->httpsProxyCallback !== null) ? $this->httpsProxyCallback : $this->https_proxy_callback;
        if ($httpsProxyCallback !== null) {
            $httpsProxy = $httpsProxyCallback ($url, $method, $headers, $body);
        }
        $socksProxy = ($this->socksProxy !== null) ? $this->socksProxy : $this->socks_proxy;
        $socksProxyCallback = ($this->socksProxyCallback !== null) ? $this->socksProxyCallback : $this->socks_proxy_callback;
        if ($socksProxyCallback !== null) {
            $socksProxy = $socksProxyCallback ($url, $method, $headers, $body);
        }
        $val = 0;
        if ($proxyUrl !== null) {
            $val = $val + 1;
        }
        if ($proxyUrlCallback !== null) {
            $val = $val + 1;
        }
        if ($httpProxy !== null) {
            $val = $val + 1;
        }
        if ($httpProxyCallback !== null) {
            $val = $val + 1;
        }
        if ($httpsProxy !== null) {
            $val = $val + 1;
        }
        if ($httpsProxyCallback !== null) {
            $val = $val + 1;
        }
        if ($socksProxy !== null) {
            $val = $val + 1;
        }
        if ($socksProxyCallback !== null) {
            $val = $val + 1;
        }
        if ($val > 1) {
            throw new ExchangeError($this->id . ' you have multiple conflicting proxy settings, please use only one from : $proxyUrl, $httpProxy, $httpsProxy, $socksProxy, userAgent');
        }
        return array( $proxyUrl, $httpProxy, $httpsProxy, $socksProxy );
    }

    public function find_message_hashes($client, string $element) {
        $result = array();
        $messageHashes = is_array($client->futures) ? array_keys($client->futures) : array();
        for ($i = 0; $i < count($messageHashes); $i++) {
            $messageHash = $messageHashes[$i];
            if (mb_strpos($messageHash, $element) !== false) {
                $result[] = $messageHash;
            }
        }
        return $result;
    }

    public function filter_by_limit(array $array, ?int $limit = null, int|string $key = 'timestamp') {
        if ($this->valueIsDefined ($limit)) {
            $arrayLength = count($array);
            if ($arrayLength > 0) {
                $ascending = true;
                if ((is_array($array[0]) && array_key_exists($key, $array[0]))) {
                    $first = $array[0][$key];
                    $last = $array[$arrayLength - 1][$key];
                    if ($first !== null && $last !== null) {
                        $ascending = $first <= $last;  // true if $array is sorted in $ascending order based on 'timestamp'
                    }
                }
                $array = $ascending ? $this->arraySlice ($array, -$limit) : $this->arraySlice ($array, 0, $limit);
            }
        }
        return $array;
    }

    public function filter_by_since_limit(array $array, ?int $since = null, ?int $limit = null, int|string $key = 'timestamp', $tail = false) {
        $sinceIsDefined = $this->valueIsDefined ($since);
        $parsedArray = $this->to_array($array);
        $result = $parsedArray;
        if ($sinceIsDefined) {
            $result = [ ];
            for ($i = 0; $i < count($parsedArray); $i++) {
                $entry = $parsedArray[$i];
                $value = $this->safe_value($entry, $key);
                if ($value && ($value >= $since)) {
                    $result[] = $entry;
                }
            }
        }
        if ($tail && $limit !== null) {
            return $this->arraySlice ($result, -$limit);
        }
        return $this->filter_by_limit($result, $limit, $key);
    }

    public function filter_by_value_since_limit(array $array, int|string $field, $value = null, ?int $since = null, ?int $limit = null, $key = 'timestamp', $tail = false) {
        $valueIsDefined = $this->valueIsDefined ($value);
        $sinceIsDefined = $this->valueIsDefined ($since);
        $parsedArray = $this->to_array($array);
        $result = $parsedArray;
        // single-pass filter for both symbol and $since
        if ($valueIsDefined || $sinceIsDefined) {
            $result = [ ];
            for ($i = 0; $i < count($parsedArray); $i++) {
                $entry = $parsedArray[$i];
                $entryFiledEqualValue = $entry[$field] === $value;
                $firstCondition = $valueIsDefined ? $entryFiledEqualValue : true;
                $entryKeyValue = $this->safe_value($entry, $key);
                $entryKeyGESince = ($entryKeyValue) && $since && ($entryKeyValue >= $since);
                $secondCondition = $sinceIsDefined ? $entryKeyGESince : true;
                if ($firstCondition && $secondCondition) {
                    $result[] = $entry;
                }
            }
        }
        if ($tail && $limit !== null) {
            return $this->arraySlice ($result, -$limit);
        }
        return $this->filter_by_limit($result, $limit, $key);
    }

    public function set_sandbox_mode($enabled) {
        if ($enabled) {
            if (is_array($this->urls) && array_key_exists('test', $this->urls)) {
                if (gettype($this->urls['api']) === 'string') {
                    $this->urls['apiBackup'] = $this->urls['api'];
                    $this->urls['api'] = $this->urls['test'];
                } else {
                    $this->urls['apiBackup'] = $this->clone ($this->urls['api']);
                    $this->urls['api'] = $this->clone ($this->urls['test']);
                }
            } else {
                throw new NotSupported($this->id . ' does not have a sandbox URL');
            }
        } elseif (is_array($this->urls) && array_key_exists('apiBackup', $this->urls)) {
            if (gettype($this->urls['api']) === 'string') {
                $this->urls['api'] = $this->urls['apiBackup'];
            } else {
                $this->urls['api'] = $this->clone ($this->urls['apiBackup']);
            }
            $newUrls = $this->omit ($this->urls, 'apiBackup');
            $this->urls = $newUrls;
        }
    }

    public function sign($path, mixed $api = 'public', $method = 'GET', $params = array (), mixed $headers = null, mixed $body = null) {
        return array();
    }

    public function fetch_accounts($params = array ()) {
        throw new NotSupported($this->id . ' fetchAccounts() is not supported yet');
    }

    public function fetch_trades(string $symbol, ?int $since = null, ?int $limit = null, $params = array ()) {
        throw new NotSupported($this->id . ' fetchTrades() is not supported yet');
    }

    public function fetch_trades_ws(string $symbol, ?int $since = null, ?int $limit = null, $params = array ()) {
        throw new NotSupported($this->id . ' fetchTradesWs() is not supported yet');
    }

    public function watch_trades(string $symbol, ?int $since = null, ?int $limit = null, $params = array ()) {
        throw new NotSupported($this->id . ' watchTrades() is not supported yet');
    }

    public function watch_trades_for_symbols(array $symbols, ?int $since = null, ?int $limit = null, $params = array ()) {
        throw new NotSupported($this->id . ' watchTradesForSymbols() is not supported yet');
    }

    public function watch_my_trades_for_symbols(array $symbols, ?int $since = null, ?int $limit = null, $params = array ()) {
        throw new NotSupported($this->id . ' watchMyTradesForSymbols() is not supported yet');
    }

    public function watch_orders_for_symbols(array $symbols, ?int $since = null, ?int $limit = null, $params = array ()) {
        throw new NotSupported($this->id . ' watchOrdersForSymbols() is not supported yet');
    }

    public function watch_ohlcv_for_symbols(array $symbolsAndTimeframes, ?int $since = null, ?int $limit = null, $params = array ()) {
        throw new NotSupported($this->id . ' watchOHLCVForSymbols() is not supported yet');
    }

    public function watch_order_book_for_symbols(array $symbols, ?int $limit = null, $params = array ()) {
        throw new NotSupported($this->id . ' watchOrderBookForSymbols() is not supported yet');
    }

    public function fetch_deposit_addresses(?array $codes = null, $params = array ()) {
        throw new NotSupported($this->id . ' fetchDepositAddresses() is not supported yet');
    }

    public function fetch_order_book(string $symbol, ?int $limit = null, $params = array ()) {
        throw new NotSupported($this->id . ' fetchOrderBook() is not supported yet');
    }

    public function fetch_margin_mode(?string $symbol = null, $params = array ()) {
        throw new NotSupported($this->id . ' fetchMarginMode() is not supported yet');
    }

    public function fetch_rest_order_book_safe($symbol, $limit = null, $params = array ()) {
        $fetchSnapshotMaxRetries = $this->handleOption ('watchOrderBook', 'maxRetries', 3);
        for ($i = 0; $i < $fetchSnapshotMaxRetries; $i++) {
            try {
                $orderBook = $this->fetch_order_book($symbol, $limit, $params);
                return $orderBook;
            } catch (Exception $e) {
                if (($i + 1) === $fetchSnapshotMaxRetries) {
                    throw $e;
                }
            }
        }
        return null;
    }

    public function watch_order_book(string $symbol, ?int $limit = null, $params = array ()) {
        throw new NotSupported($this->id . ' watchOrderBook() is not supported yet');
    }

    public function fetch_time($params = array ()) {
        throw new NotSupported($this->id . ' fetchTime() is not supported yet');
    }

    public function fetch_trading_limits(?array $symbols = null, $params = array ()) {
        throw new NotSupported($this->id . ' fetchTradingLimits() is not supported yet');
    }

    public function parse_market($market) {
        throw new NotSupported($this->id . ' parseMarket() is not supported yet');
    }

    public function parse_markets($markets) {
        $result = array();
        for ($i = 0; $i < count($markets); $i++) {
            $result[] = $this->parseMarket ($markets[$i]);
        }
        return $result;
    }

    public function parse_ticker(array $ticker, ?array $market = null) {
        throw new NotSupported($this->id . ' parseTicker() is not supported yet');
    }

    public function parse_deposit_address($depositAddress, ?array $currency = null) {
        throw new NotSupported($this->id . ' parseDepositAddress() is not supported yet');
    }

    public function parse_trade(array $trade, ?array $market = null) {
        throw new NotSupported($this->id . ' parseTrade() is not supported yet');
    }

    public function parse_transaction($transaction, ?array $currency = null) {
        throw new NotSupported($this->id . ' parseTransaction() is not supported yet');
    }

    public function parse_transfer($transfer, ?array $currency = null) {
        throw new NotSupported($this->id . ' parseTransfer() is not supported yet');
    }

    public function parse_account($account) {
        throw new NotSupported($this->id . ' parseAccount() is not supported yet');
    }

    public function parse_ledger_entry($item, ?array $currency = null) {
        throw new NotSupported($this->id . ' parseLedgerEntry() is not supported yet');
    }

    public function parse_order($order, ?array $market = null) {
        throw new NotSupported($this->id . ' parseOrder() is not supported yet');
    }

    public function fetch_cross_borrow_rates($params = array ()) {
        throw new NotSupported($this->id . ' fetchCrossBorrowRates() is not supported yet');
    }

    public function fetch_isolated_borrow_rates($params = array ()) {
        throw new NotSupported($this->id . ' fetchIsolatedBorrowRates() is not supported yet');
    }

    public function parse_market_leverage_tiers($info, ?array $market = null) {
        throw new NotSupported($this->id . ' parseMarketLeverageTiers() is not supported yet');
    }

    public function fetch_leverage_tiers(?array $symbols = null, $params = array ()) {
        throw new NotSupported($this->id . ' fetchLeverageTiers() is not supported yet');
    }

    public function parse_position($position, ?array $market = null) {
        throw new NotSupported($this->id . ' parsePosition() is not supported yet');
    }

    public function parse_funding_rate_history($info, ?array $market = null) {
        throw new NotSupported($this->id . ' parseFundingRateHistory() is not supported yet');
    }

    public function parse_borrow_interest($info, ?array $market = null) {
        throw new NotSupported($this->id . ' parseBorrowInterest() is not supported yet');
    }

    public function parse_ws_trade($trade, ?array $market = null) {
        throw new NotSupported($this->id . ' parseWsTrade() is not supported yet');
    }

    public function parse_ws_order($order, ?array $market = null) {
        throw new NotSupported($this->id . ' parseWsOrder() is not supported yet');
    }

    public function parse_ws_order_trade($trade, ?array $market = null) {
        throw new NotSupported($this->id . ' parseWsOrderTrade() is not supported yet');
    }

    public function parse_ws_ohlcv($ohlcv, ?array $market = null) {
        return $this->parse_ohlcv($ohlcv, $market);
    }

    public function fetch_funding_rates(?array $symbols = null, $params = array ()) {
        throw new NotSupported($this->id . ' fetchFundingRates() is not supported yet');
    }

    public function transfer(string $code, $amount, $fromAccount, $toAccount, $params = array ()) {
        throw new NotSupported($this->id . ' transfer() is not supported yet');
    }

    public function withdraw(string $code, $amount, $address, $tag = null, $params = array ()) {
        throw new NotSupported($this->id . ' withdraw() is not supported yet');
    }

    public function create_deposit_address(string $code, $params = array ()) {
        throw new NotSupported($this->id . ' createDepositAddress() is not supported yet');
    }

    public function set_leverage($leverage, ?string $symbol = null, $params = array ()) {
        throw new NotSupported($this->id . ' setLeverage() is not supported yet');
    }

    public function parse_to_int($number) {
        // Solve Common intvalmisuse ex => intval((since / (string) 1000))
        // using a $number which is not valid in ts
        $stringifiedNumber = (string) $number;
        $convertedNumber = floatval($stringifiedNumber);
        return intval($convertedNumber);
    }

    public function parse_to_numeric($number) {
        $stringVersion = $this->number_to_string($number); // this will convert 1.0 and 1 to "1" and 1.1 to "1.1"
        // keep this in mind:
        // in JS => 1 == 1.0 is true;  1 === 1.0 is true
        // in Python => 1 == 1.0 is true
        // in PHP 1 == 1.0 is true, but 1 === 1.0 is false
        if (mb_strpos($stringVersion, '.') !== false) {
            return floatval($stringVersion);
        }
        return intval($stringVersion);
    }

    public function is_round_number($value) {
        // this method is similar to isInteger, but this is more loyal and does not check for types.
        // i.e. isRoundNumber(1.000) returns true, while isInteger(1.000) returns false
        $res = $this->parse_to_numeric((fmod($value, 1)));
        return $res === 0;
    }

    public function after_construct() {
        $this->create_networks_by_id_object();
    }

    public function create_networks_by_id_object() {
        // automatically generate network-id-to-code mappings
        $networkIdsToCodesGenerated = $this->invert_flat_string_dictionary($this->safe_value($this->options, 'networks', array())); // invert defined networks dictionary
        $this->options['networksById'] = array_merge($networkIdsToCodesGenerated, $this->safe_value($this->options, 'networksById', array())); // support manually overriden "networksById" dictionary too
    }

    public function get_default_options() {
        return array(
            'defaultNetworkCodeReplacements' => array(
                'ETH' => array( 'ERC20' => 'ETH' ),
                'TRX' => array( 'TRC20' => 'TRX' ),
                'CRO' => array( 'CRC20' => 'CRONOS' ),
            ),
        );
    }

    public function safe_ledger_entry(array $entry, ?array $currency = null) {
        $currency = $this->safe_currency(null, $currency);
        $direction = $this->safe_string($entry, 'direction');
        $before = $this->safe_string($entry, 'before');
        $after = $this->safe_string($entry, 'after');
        $amount = $this->safe_string($entry, 'amount');
        if ($amount !== null) {
            if ($before === null && $after !== null) {
                $before = Precise::string_sub($after, $amount);
            } elseif ($before !== null && $after === null) {
                $after = Precise::string_add($before, $amount);
            }
        }
        if ($before !== null && $after !== null) {
            if ($direction === null) {
                if (Precise::string_gt($before, $after)) {
                    $direction = 'out';
                }
                if (Precise::string_gt($after, $before)) {
                    $direction = 'in';
                }
            }
        }
        $fee = $this->safe_value($entry, 'fee');
        if ($fee !== null) {
            $fee['cost'] = $this->safe_number($fee, 'cost');
        }
        $timestamp = $this->safe_integer($entry, 'timestamp');
        return array(
            'id' => $this->safe_string($entry, 'id'),
            'timestamp' => $timestamp,
            'datetime' => $this->iso8601 ($timestamp),
            'direction' => $direction,
            'account' => $this->safe_string($entry, 'account'),
            'referenceId' => $this->safe_string($entry, 'referenceId'),
            'referenceAccount' => $this->safe_string($entry, 'referenceAccount'),
            'type' => $this->safe_string($entry, 'type'),
            'currency' => $currency['code'],
            'amount' => $this->parse_number($amount),
            'before' => $this->parse_number($before),
            'after' => $this->parse_number($after),
            'status' => $this->safe_string($entry, 'status'),
            'fee' => $fee,
            'info' => $entry,
        );
    }

    public function safe_currency_structure(array $currency) {
        return array_merge(array(
            'info' => null,
            'id' => null,
            'numericId' => null,
            'code' => null,
            'precision' => null,
            'type' => null,
            'name' => null,
            'active' => null,
            'deposit' => null,
            'withdraw' => null,
            'fee' => null,
            'fees' => array(),
            'networks' => array(),
            'limits' => array(
                'deposit' => array(
                    'min' => null,
                    'max' => null,
                ),
                'withdraw' => array(
                    'min' => null,
                    'max' => null,
                ),
            ),
        ), $currency);
    }

    public function safe_market_structure($market = null) {
        $cleanStructure = array(
            'id' => null,
            'lowercaseId' => null,
            'symbol' => null,
            'base' => null,
            'quote' => null,
            'settle' => null,
            'baseId' => null,
            'quoteId' => null,
            'settleId' => null,
            'type' => null,
            'spot' => null,
            'margin' => null,
            'swap' => null,
            'future' => null,
            'option' => null,
            'index' => null,
            'active' => null,
            'contract' => null,
            'linear' => null,
            'inverse' => null,
            'taker' => null,
            'maker' => null,
            'contractSize' => null,
            'expiry' => null,
            'expiryDatetime' => null,
            'strike' => null,
            'optionType' => null,
            'precision' => array(
                'amount' => null,
                'price' => null,
                'cost' => null,
                'base' => null,
                'quote' => null,
            ),
            'limits' => array(
                'leverage' => array(
                    'min' => null,
                    'max' => null,
                ),
                'amount' => array(
                    'min' => null,
                    'max' => null,
                ),
                'price' => array(
                    'min' => null,
                    'max' => null,
                ),
                'cost' => array(
                    'min' => null,
                    'max' => null,
                ),
            ),
            'created' => null,
            'info' => null,
        );
        if ($market !== null) {
            $result = array_merge($cleanStructure, $market);
            // set null swap/future/etc
            if ($result['spot']) {
                if ($result['contract'] === null) {
                    $result['contract'] = false;
                }
                if ($result['swap'] === null) {
                    $result['swap'] = false;
                }
                if ($result['future'] === null) {
                    $result['future'] = false;
                }
                if ($result['option'] === null) {
                    $result['option'] = false;
                }
                if ($result['index'] === null) {
                    $result['index'] = false;
                }
            }
            return $result;
        }
        return $cleanStructure;
    }

    public function set_markets($markets, $currencies = null) {
        $values = array();
        $this->markets_by_id = array();
        // handle marketId conflicts
        // we insert spot $markets first
        $marketValues = $this->sort_by($this->to_array($markets), 'spot', true, true);
        for ($i = 0; $i < count($marketValues); $i++) {
            $value = $marketValues[$i];
            if (is_array($this->markets_by_id) && array_key_exists($value['id'], $this->markets_by_id)) {
                ($this->markets_by_id[$value['id']])[] = $value;
            } else {
                $this->markets_by_id[$value['id']] = array( $value );
            }
            $market = $this->deep_extend($this->safe_market_structure(), array(
                'precision' => $this->precision,
                'limits' => $this->limits,
            ), $this->fees['trading'], $value);
            $values[] = $market;
        }
        $this->markets = $this->index_by($values, 'symbol');
        $marketsSortedBySymbol = $this->keysort ($this->markets);
        $marketsSortedById = $this->keysort ($this->markets_by_id);
        $this->symbols = is_array($marketsSortedBySymbol) ? array_keys($marketsSortedBySymbol) : array();
        $this->ids = is_array($marketsSortedById) ? array_keys($marketsSortedById) : array();
        if ($currencies !== null) {
            // $currencies is always null when called in constructor but not when called from loadMarkets
            $this->currencies = $this->deep_extend($this->currencies, $currencies);
        } else {
            $baseCurrencies = array();
            $quoteCurrencies = array();
            for ($i = 0; $i < count($values); $i++) {
                $market = $values[$i];
                $defaultCurrencyPrecision = ($this->precisionMode === DECIMAL_PLACES) ? 8 : $this->parse_number('1e-8');
                $marketPrecision = $this->safe_value($market, 'precision', array());
                if (is_array($market) && array_key_exists('base', $market)) {
                    $currency = $this->safe_currency_structure(array(
                        'id' => $this->safe_string_2($market, 'baseId', 'base'),
                        'numericId' => $this->safe_integer($market, 'baseNumericId'),
                        'code' => $this->safe_string($market, 'base'),
                        'precision' => $this->safe_value_2($marketPrecision, 'base', 'amount', $defaultCurrencyPrecision),
                    ));
                    $baseCurrencies[] = $currency;
                }
                if (is_array($market) && array_key_exists('quote', $market)) {
                    $currency = $this->safe_currency_structure(array(
                        'id' => $this->safe_string_2($market, 'quoteId', 'quote'),
                        'numericId' => $this->safe_integer($market, 'quoteNumericId'),
                        'code' => $this->safe_string($market, 'quote'),
                        'precision' => $this->safe_value_2($marketPrecision, 'quote', 'price', $defaultCurrencyPrecision),
                    ));
                    $quoteCurrencies[] = $currency;
                }
            }
            $baseCurrencies = $this->sort_by($baseCurrencies, 'code', false, '');
            $quoteCurrencies = $this->sort_by($quoteCurrencies, 'code', false, '');
            $this->baseCurrencies = $this->index_by($baseCurrencies, 'code');
            $this->quoteCurrencies = $this->index_by($quoteCurrencies, 'code');
            $allCurrencies = $this->array_concat($baseCurrencies, $quoteCurrencies);
            $groupedCurrencies = $this->group_by($allCurrencies, 'code');
            $codes = is_array($groupedCurrencies) ? array_keys($groupedCurrencies) : array();
            $resultingCurrencies = array();
            for ($i = 0; $i < count($codes); $i++) {
                $code = $codes[$i];
                $groupedCurrenciesCode = $this->safe_value($groupedCurrencies, $code, array());
                $highestPrecisionCurrency = $this->safe_value($groupedCurrenciesCode, 0);
                for ($j = 1; $j < count($groupedCurrenciesCode); $j++) {
                    $currentCurrency = $groupedCurrenciesCode[$j];
                    if ($this->precisionMode === TICK_SIZE) {
                        $highestPrecisionCurrency = ($currentCurrency['precision'] < $highestPrecisionCurrency['precision']) ? $currentCurrency : $highestPrecisionCurrency;
                    } else {
                        $highestPrecisionCurrency = ($currentCurrency['precision'] > $highestPrecisionCurrency['precision']) ? $currentCurrency : $highestPrecisionCurrency;
                    }
                }
                $resultingCurrencies[] = $highestPrecisionCurrency;
            }
            $sortedCurrencies = $this->sort_by($resultingCurrencies, 'code');
            $this->currencies = $this->deep_extend($this->currencies, $this->index_by($sortedCurrencies, 'code'));
        }
        $this->currencies_by_id = $this->index_by($this->currencies, 'id');
        $currenciesSortedByCode = $this->keysort ($this->currencies);
        $this->codes = is_array($currenciesSortedByCode) ? array_keys($currenciesSortedByCode) : array();
        return $this->markets;
    }

    public function safe_balance(array $balance) {
        $balances = $this->omit ($balance, array( 'info', 'timestamp', 'datetime', 'free', 'used', 'total' ));
        $codes = is_array($balances) ? array_keys($balances) : array();
        $balance['free'] = array();
        $balance['used'] = array();
        $balance['total'] = array();
        $debtBalance = array();
        for ($i = 0; $i < count($codes); $i++) {
            $code = $codes[$i];
            $total = $this->safe_string($balance[$code], 'total');
            $free = $this->safe_string($balance[$code], 'free');
            $used = $this->safe_string($balance[$code], 'used');
            $debt = $this->safe_string($balance[$code], 'debt');
            if (($total === null) && ($free !== null) && ($used !== null)) {
                $total = Precise::string_add($free, $used);
            }
            if (($free === null) && ($total !== null) && ($used !== null)) {
                $free = Precise::string_sub($total, $used);
            }
            if (($used === null) && ($total !== null) && ($free !== null)) {
                $used = Precise::string_sub($total, $free);
            }
            $balance[$code]['free'] = $this->parse_number($free);
            $balance[$code]['used'] = $this->parse_number($used);
            $balance[$code]['total'] = $this->parse_number($total);
            $balance['free'][$code] = $balance[$code]['free'];
            $balance['used'][$code] = $balance[$code]['used'];
            $balance['total'][$code] = $balance[$code]['total'];
            if ($debt !== null) {
                $balance[$code]['debt'] = $this->parse_number($debt);
                $debtBalance[$code] = $balance[$code]['debt'];
            }
        }
        $debtBalanceArray = is_array($debtBalance) ? array_keys($debtBalance) : array();
        $length = count($debtBalanceArray);
        if ($length) {
            $balance['debt'] = $debtBalance;
        }
        return $balance;
    }

    public function safe_order(array $order, ?array $market = null) {
        // parses numbers
        // * it is important pass the $trades $rawTrades
        $amount = $this->omit_zero($this->safe_string($order, 'amount'));
        $remaining = $this->safe_string($order, 'remaining');
        $filled = $this->safe_string($order, 'filled');
        $cost = $this->safe_string($order, 'cost');
        $average = $this->omit_zero($this->safe_string($order, 'average'));
        $price = $this->omit_zero($this->safe_string($order, 'price'));
        $lastTradeTimeTimestamp = $this->safe_integer($order, 'lastTradeTimestamp');
        $symbol = $this->safe_string($order, 'symbol');
        $side = $this->safe_string($order, 'side');
        $status = $this->safe_string($order, 'status');
        $parseFilled = ($filled === null);
        $parseCost = ($cost === null);
        $parseLastTradeTimeTimestamp = ($lastTradeTimeTimestamp === null);
        $fee = $this->safe_value($order, 'fee');
        $parseFee = ($fee === null);
        $parseFees = $this->safe_value($order, 'fees') === null;
        $parseSymbol = $symbol === null;
        $parseSide = $side === null;
        $shouldParseFees = $parseFee || $parseFees;
        $fees = $this->safe_value($order, 'fees', array());
        $trades = array();
        if ($parseFilled || $parseCost || $shouldParseFees) {
            $rawTrades = $this->safe_value($order, 'trades', $trades);
            $oldNumber = $this->number;
            // we parse $trades here!
            $this->number = 'strval';
            $firstTrade = $this->safe_value($rawTrades, 0);
            // parse $trades if they haven't already been parsed
            $tradesAreParsed = (($firstTrade !== null) && (is_array($firstTrade) && array_key_exists('info', $firstTrade)) && (is_array($firstTrade) && array_key_exists('id', $firstTrade)));
            if (!$tradesAreParsed) {
                $trades = $this->parse_trades($rawTrades, $market);
            } else {
                $trades = $rawTrades;
            }
            $this->number = $oldNumber;
            $tradesLength = 0;
            $isArray = gettype($trades) === 'array' && array_keys($trades) === array_keys(array_keys($trades));
            if ($isArray) {
                $tradesLength = count($trades);
            }
            if ($isArray && ($tradesLength > 0)) {
                // move properties that are defined in $trades up into the $order
                if ($order['symbol'] === null) {
                    $order['symbol'] = $trades[0]['symbol'];
                }
                if ($order['side'] === null) {
                    $order['side'] = $trades[0]['side'];
                }
                if ($order['type'] === null) {
                    $order['type'] = $trades[0]['type'];
                }
                if ($order['id'] === null) {
                    $order['id'] = $trades[0]['order'];
                }
                if ($parseFilled) {
                    $filled = '0';
                }
                if ($parseCost) {
                    $cost = '0';
                }
                for ($i = 0; $i < count($trades); $i++) {
                    $trade = $trades[$i];
                    $tradeAmount = $this->safe_string($trade, 'amount');
                    if ($parseFilled && ($tradeAmount !== null)) {
                        $filled = Precise::string_add($filled, $tradeAmount);
                    }
                    $tradeCost = $this->safe_string($trade, 'cost');
                    if ($parseCost && ($tradeCost !== null)) {
                        $cost = Precise::string_add($cost, $tradeCost);
                    }
                    if ($parseSymbol) {
                        $symbol = $this->safe_string($trade, 'symbol');
                    }
                    if ($parseSide) {
                        $side = $this->safe_string($trade, 'side');
                    }
                    $tradeTimestamp = $this->safe_value($trade, 'timestamp');
                    if ($parseLastTradeTimeTimestamp && ($tradeTimestamp !== null)) {
                        if ($lastTradeTimeTimestamp === null) {
                            $lastTradeTimeTimestamp = $tradeTimestamp;
                        } else {
                            $lastTradeTimeTimestamp = max ($lastTradeTimeTimestamp, $tradeTimestamp);
                        }
                    }
                    if ($shouldParseFees) {
                        $tradeFees = $this->safe_value($trade, 'fees');
                        if ($tradeFees !== null) {
                            for ($j = 0; $j < count($tradeFees); $j++) {
                                $tradeFee = $tradeFees[$j];
                                $fees[] = array_merge(array(), $tradeFee);
                            }
                        } else {
                            $tradeFee = $this->safe_value($trade, 'fee');
                            if ($tradeFee !== null) {
                                $fees[] = array_merge(array(), $tradeFee);
                            }
                        }
                    }
                }
            }
        }
        if ($shouldParseFees) {
            $reducedFees = $this->reduceFees ? $this->reduce_fees_by_currency($fees) : $fees;
            $reducedLength = count($reducedFees);
            for ($i = 0; $i < $reducedLength; $i++) {
                $reducedFees[$i]['cost'] = $this->safe_number($reducedFees[$i], 'cost');
                if (is_array($reducedFees[$i]) && array_key_exists('rate', $reducedFees[$i])) {
                    $reducedFees[$i]['rate'] = $this->safe_number($reducedFees[$i], 'rate');
                }
            }
            if (!$parseFee && ($reducedLength === 0)) {
                $fee['cost'] = $this->safe_number($fee, 'cost');
                if (is_array($fee) && array_key_exists('rate', $fee)) {
                    $fee['rate'] = $this->safe_number($fee, 'rate');
                }
                $reducedFees[] = $fee;
            }
            $order['fees'] = $reducedFees;
            if ($parseFee && ($reducedLength === 1)) {
                $order['fee'] = $reducedFees[0];
            }
        }
        if ($amount === null) {
            // ensure $amount = $filled . $remaining
            if ($filled !== null && $remaining !== null) {
                $amount = Precise::string_add($filled, $remaining);
            } elseif ($status === 'closed') {
                $amount = $filled;
            }
        }
        if ($filled === null) {
            if ($amount !== null && $remaining !== null) {
                $filled = Precise::string_sub($amount, $remaining);
            } elseif ($status === 'closed' && $amount !== null) {
                $filled = $amount;
            }
        }
        if ($remaining === null) {
            if ($amount !== null && $filled !== null) {
                $remaining = Precise::string_sub($amount, $filled);
            } elseif ($status === 'closed') {
                $remaining = '0';
            }
        }
        // ensure that the $average field is calculated correctly
        $inverse = $this->safe_value($market, 'inverse', false);
        $contractSize = $this->number_to_string($this->safe_value($market, 'contractSize', 1));
        // $inverse
        // $price = $filled * contract size / $cost
        //
        // linear
        // $price = $cost / ($filled * contract size)
        if ($average === null) {
            if (($filled !== null) && ($cost !== null) && Precise::string_gt($filled, '0')) {
                $filledTimesContractSize = Precise::string_mul($filled, $contractSize);
                if ($inverse) {
                    $average = Precise::string_div($filledTimesContractSize, $cost);
                } else {
                    $average = Precise::string_div($cost, $filledTimesContractSize);
                }
            }
        }
        // similarly
        // $inverse
        // $cost = $filled * contract size / $price
        //
        // linear
        // $cost = $filled * contract size * $price
        $costPriceExists = ($average !== null) || ($price !== null);
        if ($parseCost && ($filled !== null) && $costPriceExists) {
            $multiplyPrice = null;
            if ($average === null) {
                $multiplyPrice = $price;
            } else {
                $multiplyPrice = $average;
            }
            // contract trading
            $filledTimesContractSize = Precise::string_mul($filled, $contractSize);
            if ($inverse) {
                $cost = Precise::string_div($filledTimesContractSize, $multiplyPrice);
            } else {
                $cost = Precise::string_mul($filledTimesContractSize, $multiplyPrice);
            }
        }
        // support for $market orders
        $orderType = $this->safe_value($order, 'type');
        $emptyPrice = ($price === null) || Precise::string_equals($price, '0');
        if ($emptyPrice && ($orderType === 'market')) {
            $price = $average;
        }
        // we have $trades with string values at this point so we will mutate them
        for ($i = 0; $i < count($trades); $i++) {
            $entry = $trades[$i];
            $entry['amount'] = $this->safe_number($entry, 'amount');
            $entry['price'] = $this->safe_number($entry, 'price');
            $entry['cost'] = $this->safe_number($entry, 'cost');
            $tradeFee = $this->safe_value($entry, 'fee', array());
            $tradeFee['cost'] = $this->safe_number($tradeFee, 'cost');
            if (is_array($tradeFee) && array_key_exists('rate', $tradeFee)) {
                $tradeFee['rate'] = $this->safe_number($tradeFee, 'rate');
            }
            $entry['fee'] = $tradeFee;
        }
        $timeInForce = $this->safe_string($order, 'timeInForce');
        $postOnly = $this->safe_value($order, 'postOnly');
        // timeInForceHandling
        if ($timeInForce === null) {
            if ($this->safe_string($order, 'type') === 'market') {
                $timeInForce = 'IOC';
            }
            // allow $postOnly override
            if ($postOnly) {
                $timeInForce = 'PO';
            }
        } elseif ($postOnly === null) {
            // $timeInForce is not null here
            $postOnly = $timeInForce === 'PO';
        }
        $timestamp = $this->safe_integer($order, 'timestamp');
        $lastUpdateTimestamp = $this->safe_integer($order, 'lastUpdateTimestamp');
        $datetime = $this->safe_string($order, 'datetime');
        if ($datetime === null) {
            $datetime = $this->iso8601 ($timestamp);
        }
        $triggerPrice = $this->parse_number($this->safe_string_2($order, 'triggerPrice', 'stopPrice'));
        $takeProfitPrice = $this->parse_number($this->safe_string($order, 'takeProfitPrice'));
        $stopLossPrice = $this->parse_number($this->safe_string($order, 'stopLossPrice'));
        return array_merge($order, array(
            'id' => $this->safe_string($order, 'id'),
            'clientOrderId' => $this->safe_string($order, 'clientOrderId'),
            'timestamp' => $timestamp,
            'datetime' => $datetime,
            'symbol' => $symbol,
            'type' => $this->safe_string($order, 'type'),
            'side' => $side,
            'lastTradeTimestamp' => $lastTradeTimeTimestamp,
            'lastUpdateTimestamp' => $lastUpdateTimestamp,
            'price' => $this->parse_number($price),
            'amount' => $this->parse_number($amount),
            'cost' => $this->parse_number($cost),
            'average' => $this->parse_number($average),
            'filled' => $this->parse_number($filled),
            'remaining' => $this->parse_number($remaining),
            'timeInForce' => $timeInForce,
            'postOnly' => $postOnly,
            'trades' => $trades,
            'reduceOnly' => $this->safe_value($order, 'reduceOnly'),
            'stopPrice' => $triggerPrice,  // ! deprecated, use $triggerPrice instead
            'triggerPrice' => $triggerPrice,
            'takeProfitPrice' => $takeProfitPrice,
            'stopLossPrice' => $stopLossPrice,
            'status' => $status,
            'fee' => $this->safe_value($order, 'fee'),
        ));
    }

    public function parse_orders(array $orders, ?array $market = null, ?int $since = null, ?int $limit = null, $params = array ()) {
        //
        // the value of $orders is either a dict or a list
        //
        // dict
        //
        //     {
        //         'id1' => array( ... ),
        //         'id2' => array( ... ),
        //         'id3' => array( ... ),
        //         ...
        //     }
        //
        // list
        //
        //     array(
        //         array( 'id' => 'id1', ... ),
        //         array( 'id' => 'id2', ... ),
        //         array( 'id' => 'id3', ... ),
        //         ...
        //     )
        //
        $results = array();
        if (gettype($orders) === 'array' && array_keys($orders) === array_keys(array_keys($orders))) {
            for ($i = 0; $i < count($orders); $i++) {
                $order = array_merge($this->parse_order($orders[$i], $market), $params);
                $results[] = $order;
            }
        } else {
            $ids = is_array($orders) ? array_keys($orders) : array();
            for ($i = 0; $i < count($ids); $i++) {
                $id = $ids[$i];
                $order = array_merge($this->parse_order(array_merge(array( 'id' => $id ), $orders[$id]), $market), $params);
                $results[] = $order;
            }
        }
        $results = $this->sort_by($results, 'timestamp');
        $symbol = ($market !== null) ? $market['symbol'] : null;
        return $this->filter_by_symbol_since_limit($results, $symbol, $since, $limit);
    }

    public function calculate_fee(string $symbol, string $type, string $side, float $amount, float $price, $takerOrMaker = 'taker', $params = array ()) {
        if ($type === 'market' && $takerOrMaker === 'maker') {
            throw new ArgumentsRequired($this->id . ' calculateFee() - you have provided incompatible arguments - "market" $type order can not be "maker". Change either the "type" or the "takerOrMaker" argument to calculate the fee.');
        }
        $market = $this->markets[$symbol];
        $feeSide = $this->safe_string($market, 'feeSide', 'quote');
        $useQuote = null;
        if ($feeSide === 'get') {
            // the fee is always in the currency you get
            $useQuote = $side === 'sell';
        } elseif ($feeSide === 'give') {
            // the fee is always in the currency you give
            $useQuote = $side === 'buy';
        } else {
            // the fee is always in $feeSide currency
            $useQuote = $feeSide === 'quote';
        }
        $cost = $this->number_to_string($amount);
        $key = null;
        if ($useQuote) {
            $priceString = $this->number_to_string($price);
            $cost = Precise::string_mul($cost, $priceString);
            $key = 'quote';
        } else {
            $key = 'base';
        }
        // for derivatives, the fee is in 'settle' currency
        if (!$market['spot']) {
            $key = 'settle';
        }
        // even if `$takerOrMaker` argument was set to 'maker', for 'market' orders we should forcefully override it to 'taker'
        if ($type === 'market') {
            $takerOrMaker = 'taker';
        }
        $rate = $this->safe_string($market, $takerOrMaker);
        $cost = Precise::string_mul($cost, $rate);
        return array(
            'type' => $takerOrMaker,
            'currency' => $market[$key],
            'rate' => $this->parse_number($rate),
            'cost' => $this->parse_number($cost),
        );
    }

    public function safe_liquidation(array $liquidation, ?array $market = null) {
        $contracts = $this->safe_string($liquidation, 'contracts');
        $contractSize = $this->safe_string($market, 'contractSize');
        $price = $this->safe_string($liquidation, 'price');
        $baseValue = $this->safe_string($liquidation, 'baseValue');
        $quoteValue = $this->safe_string($liquidation, 'quoteValue');
        if (($baseValue === null) && ($contracts !== null) && ($contractSize !== null) && ($price !== null)) {
            $baseValue = Precise::string_mul($contracts, $contractSize);
        }
        if (($quoteValue === null) && ($baseValue !== null) && ($price !== null)) {
            $quoteValue = Precise::string_mul($baseValue, $price);
        }
        $liquidation['contracts'] = $this->parse_number($contracts);
        $liquidation['contractSize'] = $this->parse_number($contractSize);
        $liquidation['price'] = $this->parse_number($price);
        $liquidation['baseValue'] = $this->parse_number($baseValue);
        $liquidation['quoteValue'] = $this->parse_number($quoteValue);
        return $liquidation;
    }

    public function safe_trade(array $trade, ?array $market = null) {
        $amount = $this->safe_string($trade, 'amount');
        $price = $this->safe_string($trade, 'price');
        $cost = $this->safe_string($trade, 'cost');
        if ($cost === null) {
            // contract trading
            $contractSize = $this->safe_string($market, 'contractSize');
            $multiplyPrice = $price;
            if ($contractSize !== null) {
                $inverse = $this->safe_value($market, 'inverse', false);
                if ($inverse) {
                    $multiplyPrice = Precise::string_div('1', $price);
                }
                $multiplyPrice = Precise::string_mul($multiplyPrice, $contractSize);
            }
            $cost = Precise::string_mul($multiplyPrice, $amount);
        }
        $parseFee = $this->safe_value($trade, 'fee') === null;
        $parseFees = $this->safe_value($trade, 'fees') === null;
        $shouldParseFees = $parseFee || $parseFees;
        $fees = array();
        $fee = $this->safe_value($trade, 'fee');
        if ($shouldParseFees) {
            $reducedFees = $this->reduceFees ? $this->reduce_fees_by_currency($fees) : $fees;
            $reducedLength = count($reducedFees);
            for ($i = 0; $i < $reducedLength; $i++) {
                $reducedFees[$i]['cost'] = $this->safe_number($reducedFees[$i], 'cost');
                if (is_array($reducedFees[$i]) && array_key_exists('rate', $reducedFees[$i])) {
                    $reducedFees[$i]['rate'] = $this->safe_number($reducedFees[$i], 'rate');
                }
            }
            if (!$parseFee && ($reducedLength === 0)) {
                $fee['cost'] = $this->safe_number($fee, 'cost');
                if (is_array($fee) && array_key_exists('rate', $fee)) {
                    $fee['rate'] = $this->safe_number($fee, 'rate');
                }
                $reducedFees[] = $fee;
            }
            if ($parseFees) {
                $trade['fees'] = $reducedFees;
            }
            if ($parseFee && ($reducedLength === 1)) {
                $trade['fee'] = $reducedFees[0];
            }
            $tradeFee = $this->safe_value($trade, 'fee');
            if ($tradeFee !== null) {
                $tradeFee['cost'] = $this->safe_number($tradeFee, 'cost');
                if (is_array($tradeFee) && array_key_exists('rate', $tradeFee)) {
                    $tradeFee['rate'] = $this->safe_number($tradeFee, 'rate');
                }
                $trade['fee'] = $tradeFee;
            }
        }
        $trade['amount'] = $this->parse_number($amount);
        $trade['price'] = $this->parse_number($price);
        $trade['cost'] = $this->parse_number($cost);
        return $trade;
    }

    public function invert_flat_string_dictionary($dict) {
        $reversed = array();
        $keys = is_array($dict) ? array_keys($dict) : array();
        for ($i = 0; $i < count($keys); $i++) {
            $key = $keys[$i];
            $value = $dict[$key];
            if (gettype($value) === 'string') {
                $reversed[$value] = $key;
            }
        }
        return $reversed;
    }

    public function reduce_fees_by_currency($fees) {
        //
        // this function takes a list of $fee structures having the following format
        //
        //     string = true
        //
        //     array(
        //         array( 'currency' => 'BTC', 'cost' => '0.1' ),
        //         array( 'currency' => 'BTC', 'cost' => '0.2'  ),
        //         array( 'currency' => 'BTC', 'cost' => '0.2', 'rate' => '0.00123' ),
        //         array( 'currency' => 'BTC', 'cost' => '0.4', 'rate' => '0.00123' ),
        //         array( 'currency' => 'BTC', 'cost' => '0.5', 'rate' => '0.00456' ),
        //         array( 'currency' => 'USDT', 'cost' => '12.3456' ),
        //     )
        //
        //     string = false
        //
        //     array(
        //         array( 'currency' => 'BTC', 'cost' => 0.1 ),
        //         array( 'currency' => 'BTC', 'cost' => 0.2 ),
        //         array( 'currency' => 'BTC', 'cost' => 0.2, 'rate' => 0.00123 ),
        //         array( 'currency' => 'BTC', 'cost' => 0.4, 'rate' => 0.00123 ),
        //         array( 'currency' => 'BTC', 'cost' => 0.5, 'rate' => 0.00456 ),
        //         array( 'currency' => 'USDT', 'cost' => 12.3456 ),
        //     )
        //
        // and returns a $reduced $fee list, where $fees are summed per currency and $rate (if any)
        //
        //     string = true
        //
        //     array(
        //         array( 'currency' => 'BTC', 'cost' => '0.4'  ),
        //         array( 'currency' => 'BTC', 'cost' => '0.6', 'rate' => '0.00123' ),
        //         array( 'currency' => 'BTC', 'cost' => '0.5', 'rate' => '0.00456' ),
        //         array( 'currency' => 'USDT', 'cost' => '12.3456' ),
        //     )
        //
        //     string  = false
        //
        //     array(
        //         array( 'currency' => 'BTC', 'cost' => 0.3  ),
        //         array( 'currency' => 'BTC', 'cost' => 0.6, 'rate' => 0.00123 ),
        //         array( 'currency' => 'BTC', 'cost' => 0.5, 'rate' => 0.00456 ),
        //         array( 'currency' => 'USDT', 'cost' => 12.3456 ),
        //     )
        //
        $reduced = array();
        for ($i = 0; $i < count($fees); $i++) {
            $fee = $fees[$i];
            $feeCurrencyCode = $this->safe_string($fee, 'currency');
            if ($feeCurrencyCode !== null) {
                $rate = $this->safe_string($fee, 'rate');
                $cost = $this->safe_value($fee, 'cost');
                if (Precise::string_eq($cost, '0')) {
                    // omit zero $cost $fees
                    continue;
                }
                if (!(is_array($reduced) && array_key_exists($feeCurrencyCode, $reduced))) {
                    $reduced[$feeCurrencyCode] = array();
                }
                $rateKey = ($rate === null) ? '' : $rate;
                if (is_array($reduced[$feeCurrencyCode]) && array_key_exists($rateKey, $reduced[$feeCurrencyCode])) {
                    $reduced[$feeCurrencyCode][$rateKey]['cost'] = Precise::string_add($reduced[$feeCurrencyCode][$rateKey]['cost'], $cost);
                } else {
                    $reduced[$feeCurrencyCode][$rateKey] = array(
                        'currency' => $feeCurrencyCode,
                        'cost' => $cost,
                    );
                    if ($rate !== null) {
                        $reduced[$feeCurrencyCode][$rateKey]['rate'] = $rate;
                    }
                }
            }
        }
        $result = array();
        $feeValues = is_array($reduced) ? array_values($reduced) : array();
        for ($i = 0; $i < count($feeValues); $i++) {
            $reducedFeeValues = is_array($feeValues[$i]) ? array_values($feeValues[$i]) : array();
            $result = $this->array_concat($result, $reducedFeeValues);
        }
        return $result;
    }

    public function safe_ticker(array $ticker, ?array $market = null) {
<<<<<<< HEAD
        $open = $this->safe_value($ticker, 'open');
        $close = $this->safe_value($ticker, 'close');
        $last = $this->safe_value($ticker, 'last');
        $change = $this->safe_value($ticker, 'change');
        $percentage = $this->safe_value($ticker, 'percentage');
        $average = $this->safe_value($ticker, 'average');
        $vwap = $this->safe_value($ticker, 'vwap');
=======
        $open = $this->omit_zero($this->safe_string($ticker, 'open'));
        $close = $this->omit_zero($this->safe_string($ticker, 'close'));
        $last = $this->omit_zero($this->safe_string($ticker, 'last'));
        $change = $this->omit_zero($this->safe_string($ticker, 'change'));
        $percentage = $this->omit_zero($this->safe_string($ticker, 'percentage'));
        $average = $this->omit_zero($this->safe_string($ticker, 'average'));
        $vwap = $this->omit_zero($this->safe_string($ticker, 'vwap'));
>>>>>>> 7c7171fe
        $baseVolume = $this->safe_string($ticker, 'baseVolume');
        $quoteVolume = $this->safe_string($ticker, 'quoteVolume');
        if ($vwap === null) {
            $vwap = Precise::string_div($this->omit_zero($quoteVolume), $baseVolume);
        }
        if (($last !== null) && ($close === null)) {
            $close = $last;
        } elseif (($last === null) && ($close !== null)) {
            $last = $close;
        }
        if (($last !== null) && ($open !== null)) {
            if ($change === null) {
                $change = Precise::string_sub($last, $open);
            }
            if ($average === null) {
                $average = Precise::string_div(Precise::string_add($last, $open), '2');
            }
        }
        if (($percentage === null) && ($change !== null) && ($open !== null) && Precise::string_gt($open, '0')) {
            $percentage = Precise::string_mul(Precise::string_div($change, $open), '100');
        }
        if (($change === null) && ($percentage !== null) && ($open !== null)) {
            $change = Precise::string_div(Precise::string_mul($percentage, $open), '100');
        }
        if (($open === null) && ($last !== null) && ($change !== null)) {
            $open = Precise::string_sub($last, $change);
        }
        // timestamp and symbol operations don't belong in safeTicker
        // they should be done in the derived classes
        return array_merge($ticker, array(
            'bid' => $this->parse_number($this->omit_zero($this->safe_number($ticker, 'bid'))),
            'bidVolume' => $this->safe_number($ticker, 'bidVolume'),
            'ask' => $this->parse_number($this->omit_zero($this->safe_number($ticker, 'ask'))),
            'askVolume' => $this->safe_number($ticker, 'askVolume'),
            'high' => $this->parse_number($this->omit_zero($this->safe_string($ticker, 'high"'))),
            'low' => $this->parse_number($this->omit_zero($this->safe_number($ticker, 'low'))),
            'open' => $this->parse_number($this->omit_zero($this->parse_number($open))),
            'close' => $this->parse_number($this->omit_zero($this->parse_number($close))),
            'last' => $this->parse_number($this->omit_zero($this->parse_number($last))),
            'change' => $this->parse_number($change),
            'percentage' => $this->parse_number($percentage),
            'average' => $this->parse_number($average),
            'vwap' => $this->parse_number($vwap),
            'baseVolume' => $this->parse_number($baseVolume),
            'quoteVolume' => $this->parse_number($quoteVolume),
            'previousClose' => $this->safe_number($ticker, 'previousClose'),
        ));
    }

    public function fetch_borrow_rate(string $code, $amount, $params = array ()) {
        throw new NotSupported($this->id . ' fetchBorrowRate is deprecated, please use fetchCrossBorrowRate or fetchIsolatedBorrowRate instead');
    }

    public function repay_cross_margin(string $code, $amount, $params = array ()) {
        throw new NotSupported($this->id . ' repayCrossMargin is not support yet');
    }

    public function repay_isolated_margin(string $symbol, string $code, $amount, $params = array ()) {
        throw new NotSupported($this->id . ' repayIsolatedMargin is not support yet');
    }

    public function borrow_cross_margin(string $code, $amount, $params = array ()) {
        throw new NotSupported($this->id . ' borrowCrossMargin is not support yet');
    }

    public function borrow_isolated_margin(string $symbol, string $code, $amount, $params = array ()) {
        throw new NotSupported($this->id . ' borrowIsolatedMargin is not support yet');
    }

    public function borrow_margin(string $code, $amount, ?string $symbol = null, $params = array ()) {
        throw new NotSupported($this->id . ' borrowMargin is deprecated, please use borrowCrossMargin or borrowIsolatedMargin instead');
    }

    public function repay_margin(string $code, $amount, ?string $symbol = null, $params = array ()) {
        throw new NotSupported($this->id . ' repayMargin is deprecated, please use repayCrossMargin or repayIsolatedMargin instead');
    }

    public function fetch_ohlcv(string $symbol, $timeframe = '1m', ?int $since = null, ?int $limit = null, $params = array ()) {
        $message = '';
        if ($this->has['fetchTrades']) {
            $message = '. If you want to build OHLCV candles from trade executions data, visit https://github.com/ccxt/ccxt/tree/master/examples/ and see "build-ohlcv-bars" file';
        }
        throw new NotSupported($this->id . ' fetchOHLCV() is not supported yet' . $message);
    }

    public function watch_ohlcv(string $symbol, $timeframe = '1m', ?int $since = null, ?int $limit = null, $params = array ()) {
        throw new NotSupported($this->id . ' watchOHLCV() is not supported yet');
    }

    public function convert_trading_view_to_ohlcv($ohlcvs, $timestamp = 't', $open = 'o', $high = 'h', $low = 'l', $close = 'c', $volume = 'v', $ms = false) {
        $result = array();
        $timestamps = $this->safe_value($ohlcvs, $timestamp, array());
        $opens = $this->safe_value($ohlcvs, $open, array());
        $highs = $this->safe_value($ohlcvs, $high, array());
        $lows = $this->safe_value($ohlcvs, $low, array());
        $closes = $this->safe_value($ohlcvs, $close, array());
        $volumes = $this->safe_value($ohlcvs, $volume, array());
        for ($i = 0; $i < count($timestamps); $i++) {
            $result[] = array(
                $ms ? $this->safe_integer($timestamps, $i) : $this->safe_timestamp($timestamps, $i),
                $this->safe_value($opens, $i),
                $this->safe_value($highs, $i),
                $this->safe_value($lows, $i),
                $this->safe_value($closes, $i),
                $this->safe_value($volumes, $i),
            );
        }
        return $result;
    }

    public function convert_ohlcv_to_trading_view($ohlcvs, $timestamp = 't', $open = 'o', $high = 'h', $low = 'l', $close = 'c', $volume = 'v', $ms = false) {
        $result = array();
        $result[$timestamp] = array();
        $result[$open] = array();
        $result[$high] = array();
        $result[$low] = array();
        $result[$close] = array();
        $result[$volume] = array();
        for ($i = 0; $i < count($ohlcvs); $i++) {
            $ts = $ms ? $ohlcvs[$i][0] : $this->parseToInt ($ohlcvs[$i][0] / 1000);
            $result[$timestamp][] = $ts;
            $result[$open][] = $ohlcvs[$i][1];
            $result[$high][] = $ohlcvs[$i][2];
            $result[$low][] = $ohlcvs[$i][3];
            $result[$close][] = $ohlcvs[$i][4];
            $result[$volume][] = $ohlcvs[$i][5];
        }
        return $result;
    }

    public function fetch_web_endpoint($method, $endpointMethod, $returnAsJson, $startRegex = null, $endRegex = null) {
        $errorMessage = '';
        $options = $this->safe_value($this->options, $method, array());
        $muteOnFailure = $this->safe_value($options, 'webApiMuteFailure', true);
        try {
            // if it was not explicitly disabled, then don't fetch
            if ($this->safe_value($options, 'webApiEnable', true) !== true) {
                return null;
            }
            $maxRetries = $this->safe_value($options, 'webApiRetries', 10);
            $response = null;
            $retry = 0;
            while ($retry < $maxRetries) {
                try {
                    $response = $this->$endpointMethod (array());
                    break;
                } catch (Exception $e) {
                    $retry = $retry + 1;
                    if ($retry === $maxRetries) {
                        throw $e;
                    }
                }
            }
            $content = $response;
            if ($startRegex !== null) {
                $splitted_by_start = explode($startRegex, $content);
                $content = $splitted_by_start[1]; // we need second part after start
            }
            if ($endRegex !== null) {
                $splitted_by_end = explode($endRegex, $content);
                $content = $splitted_by_end[0]; // we need first part after start
            }
            if ($returnAsJson && (gettype($content) === 'string')) {
                $jsoned = $this->parse_json(trim($content)); // $content should be trimmed before json parsing
                if ($jsoned) {
                    return $jsoned; // if parsing was not successfull, exception should be thrown
                } else {
                    throw new BadResponse('could not parse the $response into json');
                }
            } else {
                return $content;
            }
        } catch (Exception $e) {
            $errorMessage = $this->id . ' ' . $method . '() failed to fetch correct data from website. Probably webpage markup has been changed, breaking the page custom parser.';
        }
        if ($muteOnFailure) {
            return null;
        } else {
            throw new BadResponse($errorMessage);
        }
    }

    public function market_ids($symbols) {
        if ($symbols === null) {
            return $symbols;
        }
        $result = array();
        for ($i = 0; $i < count($symbols); $i++) {
            $result[] = $this->market_id($symbols[$i]);
        }
        return $result;
    }

    public function market_symbols($symbols, ?string $type = null, $allowEmpty = true, $sameTypeOnly = false, $sameSubTypeOnly = false) {
        if ($symbols === null) {
            if (!$allowEmpty) {
                throw new ArgumentsRequired($this->id . ' empty list of $symbols is not supported');
            }
            return $symbols;
        }
        $symbolsLength = count($symbols);
        if ($symbolsLength === 0) {
            if (!$allowEmpty) {
                throw new ArgumentsRequired($this->id . ' empty list of $symbols is not supported');
            }
            return $symbols;
        }
        $result = array();
        $marketType = null;
        $isLinearSubType = null;
        for ($i = 0; $i < count($symbols); $i++) {
            $market = $this->market ($symbols[$i]);
            if ($sameTypeOnly && ($marketType !== null)) {
                if ($market['type'] !== $marketType) {
                    throw new BadRequest($this->id . ' $symbols must be of the same $type, either ' . $marketType . ' or ' . $market['type'] . '.');
                }
            }
            if ($sameSubTypeOnly && ($isLinearSubType !== null)) {
                if ($market['linear'] !== $isLinearSubType) {
                    throw new BadRequest($this->id . ' $symbols must be of the same subType, either linear or inverse.');
                }
            }
            if ($type !== null && $market['type'] !== $type) {
                throw new BadRequest($this->id . ' $symbols must be of the same $type ' . $type . '. If the $type is incorrect you can change it in options or the params of the request');
            }
            $marketType = $market['type'];
            if (!$market['spot']) {
                $isLinearSubType = $market['linear'];
            }
            $symbol = $this->safe_string($market, 'symbol', $symbols[$i]);
            $result[] = $symbol;
        }
        return $result;
    }

    public function market_codes($codes) {
        if ($codes === null) {
            return $codes;
        }
        $result = array();
        for ($i = 0; $i < count($codes); $i++) {
            $result[] = $this->common_currency_code($codes[$i]);
        }
        return $result;
    }

    public function parse_bids_asks($bidasks, int|string $priceKey = 0, int|string $amountKey = 1) {
        $bidasks = $this->to_array($bidasks);
        $result = array();
        for ($i = 0; $i < count($bidasks); $i++) {
            $result[] = $this->parse_bid_ask($bidasks[$i], $priceKey, $amountKey);
        }
        return $result;
    }

    public function fetch_l2_order_book(string $symbol, ?int $limit = null, $params = array ()) {
        $orderbook = $this->fetch_order_book($symbol, $limit, $params);
        return array_merge($orderbook, array(
            'asks' => $this->sort_by($this->aggregate ($orderbook['asks']), 0),
            'bids' => $this->sort_by($this->aggregate ($orderbook['bids']), 0, true),
        ));
    }

    public function filter_by_symbol($objects, ?string $symbol = null) {
        if ($symbol === null) {
            return $objects;
        }
        $result = array();
        for ($i = 0; $i < count($objects); $i++) {
            $objectSymbol = $this->safe_string($objects[$i], 'symbol');
            if ($objectSymbol === $symbol) {
                $result[] = $objects[$i];
            }
        }
        return $result;
    }

    public function parse_ohlcv($ohlcv, ?array $market = null): array {
        if (gettype($ohlcv) === 'array' && array_keys($ohlcv) === array_keys(array_keys($ohlcv))) {
            return array(
                $this->safe_integer($ohlcv, 0), // timestamp
                $this->safe_number($ohlcv, 1), // open
                $this->safe_number($ohlcv, 2), // high
                $this->safe_number($ohlcv, 3), // low
                $this->safe_number($ohlcv, 4), // close
                $this->safe_number($ohlcv, 5), // volume
            );
        }
        return $ohlcv;
    }

    public function network_code_to_id($networkCode, $currencyCode = null) {
        /**
         * @ignore
         * tries to convert the provided $networkCode (which is expected to be an unified network code) to a network id. In order to achieve this, derived class needs to have 'options->networks' defined.
         * @param {string} $networkCode unified network code
         * @param {string} $currencyCode unified currency code, but this argument is not required by default, unless there is an exchange (like huobi) that needs an override of the method to be able to pass $currencyCode argument additionally
         * @return {string|null} exchange-specific network id
         */
        $networkIdsByCodes = $this->safe_value($this->options, 'networks', array());
        $networkId = $this->safe_string($networkIdsByCodes, $networkCode);
        // for example, if 'ETH' is passed for $networkCode, but 'ETH' $key not defined in `options->networks` object
        if ($networkId === null) {
            if ($currencyCode === null) {
                // if $currencyCode was not provided, then we just set passed $value to $networkId
                $networkId = $networkCode;
            } else {
                // if $currencyCode was provided, then we try to find if that $currencyCode has a replacement ($i->e. ERC20 for ETH)
                $defaultNetworkCodeReplacements = $this->safe_value($this->options, 'defaultNetworkCodeReplacements', array());
                if (is_array($defaultNetworkCodeReplacements) && array_key_exists($currencyCode, $defaultNetworkCodeReplacements)) {
                    // if there is a replacement for the passed $networkCode, then we use it to find network-id in `options->networks` object
                    $replacementObject = $defaultNetworkCodeReplacements[$currencyCode]; // $i->e. array( 'ERC20' => 'ETH' )
                    $keys = is_array($replacementObject) ? array_keys($replacementObject) : array();
                    for ($i = 0; $i < count($keys); $i++) {
                        $key = $keys[$i];
                        $value = $replacementObject[$key];
                        // if $value matches to provided unified $networkCode, then we use it's $key to find network-id in `options->networks` object
                        if ($value === $networkCode) {
                            $networkId = $this->safe_string($networkIdsByCodes, $key);
                            break;
                        }
                    }
                }
                // if it wasn't found, we just set the provided $value to network-id
                if ($networkId === null) {
                    $networkId = $networkCode;
                }
            }
        }
        return $networkId;
    }

    public function network_id_to_code($networkId, $currencyCode = null) {
        /**
         * @ignore
         * tries to convert the provided exchange-specific $networkId to an unified network Code. In order to achieve this, derived class needs to have "options['networksById']" defined.
         * @param {string} $networkId exchange specific network id/title, like => TRON, Trc-20, usdt-erc20, etc
         * @param {string|null} $currencyCode unified currency code, but this argument is not required by default, unless there is an exchange (like huobi) that needs an override of the method to be able to pass $currencyCode argument additionally
         * @return {string|null} unified network code
         */
        $networkCodesByIds = $this->safe_value($this->options, 'networksById', array());
        $networkCode = $this->safe_string($networkCodesByIds, $networkId, $networkId);
        // replace mainnet network-codes (i.e. ERC20->ETH)
        if ($currencyCode !== null) {
            $defaultNetworkCodeReplacements = $this->safe_value($this->options, 'defaultNetworkCodeReplacements', array());
            if (is_array($defaultNetworkCodeReplacements) && array_key_exists($currencyCode, $defaultNetworkCodeReplacements)) {
                $replacementObject = $this->safe_value($defaultNetworkCodeReplacements, $currencyCode, array());
                $networkCode = $this->safe_string($replacementObject, $networkCode, $networkCode);
            }
        }
        return $networkCode;
    }

    public function handle_network_code_and_params($params) {
        $networkCodeInParams = $this->safe_string_2($params, 'networkCode', 'network');
        if ($networkCodeInParams !== null) {
            $params = $this->omit ($params, array( 'networkCode', 'network' ));
        }
        // if it was not defined by user, we should not set it from 'defaultNetworks', because handleNetworkCodeAndParams is for only request-side and thus we do not fill it with anything. We can only use 'defaultNetworks' after parsing response-side
        return array( $networkCodeInParams, $params );
    }

    public function default_network_code($currencyCode) {
        $defaultNetworkCode = null;
        $defaultNetworks = $this->safe_value($this->options, 'defaultNetworks', array());
        if (is_array($defaultNetworks) && array_key_exists($currencyCode, $defaultNetworks)) {
            // if currency had set its network in "defaultNetworks", use it
            $defaultNetworkCode = $defaultNetworks[$currencyCode];
        } else {
            // otherwise, try to use the global-scope 'defaultNetwork' value (even if that network is not supported by currency, it doesn't make any problem, this will be just used "at first" if currency supports this network at all)
            $defaultNetwork = $this->safe_value($this->options, 'defaultNetwork');
            if ($defaultNetwork !== null) {
                $defaultNetworkCode = $defaultNetwork;
            }
        }
        return $defaultNetworkCode;
    }

    public function select_network_code_from_unified_networks($currencyCode, $networkCode, $indexedNetworkEntries) {
        return $this->select_network_key_from_networks($currencyCode, $networkCode, $indexedNetworkEntries, true);
    }

    public function select_network_id_from_raw_networks($currencyCode, $networkCode, $indexedNetworkEntries) {
        return $this->select_network_key_from_networks($currencyCode, $networkCode, $indexedNetworkEntries, false);
    }

    public function select_network_key_from_networks($currencyCode, $networkCode, $indexedNetworkEntries, $isIndexedByUnifiedNetworkCode = false) {
        // this method is used against raw & unparse network entries, which are just indexed by network id
        $chosenNetworkId = null;
        $availableNetworkIds = is_array($indexedNetworkEntries) ? array_keys($indexedNetworkEntries) : array();
        $responseNetworksLength = count($availableNetworkIds);
        if ($networkCode !== null) {
            if ($responseNetworksLength === 0) {
                throw new NotSupported($this->id . ' - ' . $networkCode . ' network did not return any result for ' . $currencyCode);
            } else {
                // if $networkCode was provided by user, we should check it after response, referenced exchange doesn't support network-code during request
                $networkId = $isIndexedByUnifiedNetworkCode ? $networkCode : $this->network_code_to_id($networkCode, $currencyCode);
                if (is_array($indexedNetworkEntries) && array_key_exists($networkId, $indexedNetworkEntries)) {
                    $chosenNetworkId = $networkId;
                } else {
                    throw new NotSupported($this->id . ' - ' . $networkId . ' network was not found for ' . $currencyCode . ', use one of ' . implode(', ', $availableNetworkIds));
                }
            }
        } else {
            if ($responseNetworksLength === 0) {
                throw new NotSupported($this->id . ' - no networks were returned for ' . $currencyCode);
            } else {
                // if $networkCode was not provided by user, then we try to use the default network (if it was defined in "defaultNetworks"), otherwise, we just return the first network entry
                $defaultNetworkCode = $this->default_network_code($currencyCode);
                $defaultNetworkId = $isIndexedByUnifiedNetworkCode ? $defaultNetworkCode : $this->network_code_to_id($defaultNetworkCode, $currencyCode);
                $chosenNetworkId = (is_array($indexedNetworkEntries) && array_key_exists($defaultNetworkId, $indexedNetworkEntries)) ? $defaultNetworkId : $availableNetworkIds[0];
            }
        }
        return $chosenNetworkId;
    }

    public function safe_number_2($dictionary, $key1, $key2, $d = null) {
        $value = $this->safe_string_2($dictionary, $key1, $key2);
        return $this->parse_number($value, $d);
    }

    public function parse_order_book(array $orderbook, string $symbol, ?int $timestamp = null, $bidsKey = 'bids', $asksKey = 'asks', int|string $priceKey = 0, int|string $amountKey = 1) {
        $bids = $this->parse_bids_asks($this->safe_value($orderbook, $bidsKey, array()), $priceKey, $amountKey);
        $asks = $this->parse_bids_asks($this->safe_value($orderbook, $asksKey, array()), $priceKey, $amountKey);
        return array(
            'symbol' => $symbol,
            'bids' => $this->sort_by($bids, 0, true),
            'asks' => $this->sort_by($asks, 0),
            'timestamp' => $timestamp,
            'datetime' => $this->iso8601 ($timestamp),
            'nonce' => null,
        );
    }

    public function parse_ohlcvs(array $ohlcvs, mixed $market = null, string $timeframe = '1m', ?int $since = null, ?int $limit = null) {
        $results = array();
        for ($i = 0; $i < count($ohlcvs); $i++) {
            $results[] = $this->parse_ohlcv($ohlcvs[$i], $market);
        }
        $sorted = $this->sort_by($results, 0);
        return $this->filter_by_since_limit($sorted, $since, $limit, 0);
    }

    public function parse_leverage_tiers($response, ?array $symbols = null, $marketIdKey = null) {
        // $marketIdKey should only be null when $response is a dictionary
        $symbols = $this->market_symbols($symbols);
        $tiers = array();
        for ($i = 0; $i < count($response); $i++) {
            $item = $response[$i];
            $id = $this->safe_string($item, $marketIdKey);
            $market = $this->safe_market($id, null, null, $this->safe_string($this->options, 'defaultType'));
            $symbol = $market['symbol'];
            $contract = $this->safe_value($market, 'contract', false);
            if ($contract && (($symbols === null) || $this->in_array($symbol, $symbols))) {
                $tiers[$symbol] = $this->parse_market_leverage_tiers($item, $market);
            }
        }
        return $tiers;
    }

    public function load_trading_limits(?array $symbols = null, $reload = false, $params = array ()) {
        if ($this->has['fetchTradingLimits']) {
            if ($reload || !(is_array($this->options) && array_key_exists('limitsLoaded', $this->options))) {
                $response = $this->fetch_trading_limits($symbols);
                for ($i = 0; $i < count($symbols); $i++) {
                    $symbol = $symbols[$i];
                    $this->markets[$symbol] = $this->deep_extend($this->markets[$symbol], $response[$symbol]);
                }
                $this->options['limitsLoaded'] = $this->milliseconds ();
            }
        }
        return $this->markets;
    }

    public function safe_position($position) {
        // simplified version of => /pull/12765/
        $unrealizedPnlString = $this->safe_string($position, 'unrealisedPnl');
        $initialMarginString = $this->safe_string($position, 'initialMargin');
        //
        // PERCENTAGE
        //
        $percentage = $this->safe_value($position, 'percentage');
        if (($percentage === null) && ($unrealizedPnlString !== null) && ($initialMarginString !== null)) {
            // was done in all implementations ( aax, btcex, bybit, deribit, ftx, gate, kucoinfutures, phemex )
            $percentageString = Precise::string_mul(Precise::string_div($unrealizedPnlString, $initialMarginString, 4), '100');
            $position['percentage'] = $this->parse_number($percentageString);
        }
        // if $contractSize is null get from $market
        $contractSize = $this->safe_number($position, 'contractSize');
        $symbol = $this->safe_string($position, 'symbol');
        $market = null;
        if ($symbol !== null) {
            $market = $this->safe_value($this->markets, $symbol);
        }
        if ($contractSize === null && $market !== null) {
            $contractSize = $this->safe_number($market, 'contractSize');
            $position['contractSize'] = $contractSize;
        }
        return $position;
    }

    public function parse_positions($positions, ?array $symbols = null, $params = array ()) {
        $symbols = $this->market_symbols($symbols);
        $positions = $this->to_array($positions);
        $result = array();
        for ($i = 0; $i < count($positions); $i++) {
            $position = array_merge($this->parse_position($positions[$i], null), $params);
            $result[] = $position;
        }
        return $this->filter_by_array_positions($result, 'symbol', $symbols, false);
    }

    public function parse_accounts($accounts, $params = array ()) {
        $accounts = $this->to_array($accounts);
        $result = array();
        for ($i = 0; $i < count($accounts); $i++) {
            $account = array_merge($this->parse_account($accounts[$i]), $params);
            $result[] = $account;
        }
        return $result;
    }

    public function parse_trades($trades, ?array $market = null, ?int $since = null, ?int $limit = null, $params = array ()) {
        $trades = $this->to_array($trades);
        $result = array();
        for ($i = 0; $i < count($trades); $i++) {
            $trade = array_merge($this->parse_trade($trades[$i], $market), $params);
            $result[] = $trade;
        }
        $result = $this->sort_by_2($result, 'timestamp', 'id');
        $symbol = ($market !== null) ? $market['symbol'] : null;
        return $this->filter_by_symbol_since_limit($result, $symbol, $since, $limit);
    }

    public function parse_transactions($transactions, ?array $currency = null, ?int $since = null, ?int $limit = null, $params = array ()) {
        $transactions = $this->to_array($transactions);
        $result = array();
        for ($i = 0; $i < count($transactions); $i++) {
            $transaction = array_merge($this->parse_transaction($transactions[$i], $currency), $params);
            $result[] = $transaction;
        }
        $result = $this->sort_by($result, 'timestamp');
        $code = ($currency !== null) ? $currency['code'] : null;
        return $this->filter_by_currency_since_limit($result, $code, $since, $limit);
    }

    public function parse_transfers($transfers, ?array $currency = null, ?int $since = null, ?int $limit = null, $params = array ()) {
        $transfers = $this->to_array($transfers);
        $result = array();
        for ($i = 0; $i < count($transfers); $i++) {
            $transfer = array_merge($this->parse_transfer($transfers[$i], $currency), $params);
            $result[] = $transfer;
        }
        $result = $this->sort_by($result, 'timestamp');
        $code = ($currency !== null) ? $currency['code'] : null;
        return $this->filter_by_currency_since_limit($result, $code, $since, $limit);
    }

    public function parse_ledger($data, ?array $currency = null, ?int $since = null, ?int $limit = null, $params = array ()) {
        $result = array();
        $arrayData = $this->to_array($data);
        for ($i = 0; $i < count($arrayData); $i++) {
            $itemOrItems = $this->parse_ledger_entry($arrayData[$i], $currency);
            if (gettype($itemOrItems) === 'array' && array_keys($itemOrItems) === array_keys(array_keys($itemOrItems))) {
                for ($j = 0; $j < count($itemOrItems); $j++) {
                    $result[] = array_merge($itemOrItems[$j], $params);
                }
            } else {
                $result[] = array_merge($itemOrItems, $params);
            }
        }
        $result = $this->sort_by($result, 'timestamp');
        $code = ($currency !== null) ? $currency['code'] : null;
        return $this->filter_by_currency_since_limit($result, $code, $since, $limit);
    }

    public function nonce() {
        return $this->seconds ();
    }

    public function set_headers($headers) {
        return $headers;
    }

    public function market_id(string $symbol) {
        $market = $this->market ($symbol);
        if ($market !== null) {
            return $market['id'];
        }
        return $symbol;
    }

    public function symbol(string $symbol) {
        $market = $this->market ($symbol);
        return $this->safe_string($market, 'symbol', $symbol);
    }

    public function resolve_path($path, $params) {
        return array(
            $this->implode_params($path, $params),
            $this->omit ($params, $this->extract_params($path)),
        );
    }

    public function filter_by_array($objects, int|string $key, $values = null, $indexed = true) {
        $objects = $this->to_array($objects);
        // return all of them if no $values were passed
        if ($values === null || !$values) {
            return $indexed ? $this->index_by($objects, $key) : $objects;
        }
        $results = array();
        for ($i = 0; $i < count($objects); $i++) {
            if ($this->in_array($objects[$i][$key], $values)) {
                $results[] = $objects[$i];
            }
        }
        return $indexed ? $this->index_by($results, $key) : $results;
    }

    public function fetch2($path, mixed $api = 'public', $method = 'GET', $params = array (), mixed $headers = null, mixed $body = null, $config = array ()) {
        if ($this->enableRateLimit) {
            $cost = $this->calculate_rate_limiter_cost($api, $method, $path, $params, $config);
            $this->throttle ($cost);
        }
        $this->lastRestRequestTimestamp = $this->milliseconds ();
        $request = $this->sign ($path, $api, $method, $params, $headers, $body);
        $this->last_request_headers = $request['headers'];
        $this->last_request_body = $request['body'];
        $this->last_request_url = $request['url'];
        return $this->fetch ($request['url'], $request['method'], $request['headers'], $request['body']);
    }

    public function request($path, mixed $api = 'public', $method = 'GET', $params = array (), mixed $headers = null, mixed $body = null, $config = array ()) {
        return $this->fetch2 ($path, $api, $method, $params, $headers, $body, $config);
    }

    public function load_accounts($reload = false, $params = array ()) {
        if ($reload) {
            $this->accounts = $this->fetch_accounts($params);
        } else {
            if ($this->accounts) {
                return $this->accounts;
            } else {
                $this->accounts = $this->fetch_accounts($params);
            }
        }
        $this->accountsById = $this->index_by($this->accounts, 'id');
        return $this->accounts;
    }

    public function build_ohlcvc(array $trades, string $timeframe = '1m', float $since = 0, float $limit = 2147483647) {
        // given a sorted arrays of $trades (recent last) and a $timeframe builds an array of OHLCV candles
        // note, default $limit value (2147483647) is max int32 value
        $ms = $this->parse_timeframe($timeframe) * 1000;
        $ohlcvs = array();
        $i_timestamp = 0;
        // $open = 1;
        $i_high = 2;
        $i_low = 3;
        $i_close = 4;
        $i_volume = 5;
        $i_count = 6;
        $tradesLength = count($trades);
        $oldest = min ($tradesLength, $limit);
        for ($i = 0; $i < $oldest; $i++) {
            $trade = $trades[$i];
            $ts = $trade['timestamp'];
            if ($ts < $since) {
                continue;
            }
            $openingTime = (int) floor($ts / $ms) * $ms; // shift to the edge of m/h/d (but not M)
            if ($openingTime < $since) { // we don't need bars, that have opening time earlier than requested
                continue;
            }
            $ohlcv_length = count($ohlcvs);
            $candle = $ohlcv_length - 1;
            if (($candle === -1) || ($openingTime >= $this->sum ($ohlcvs[$candle][$i_timestamp], $ms))) {
                // moved to a new $timeframe -> create a new $candle from opening $trade
                $ohlcvs[] = [
                    $openingTime, // timestamp
                    $trade['price'], // O
                    $trade['price'], // H
                    $trade['price'], // L
                    $trade['price'], // C
                    $trade['amount'], // V
                    1, // count
                ];
            } else {
                // still processing the same $timeframe -> update opening $trade
                $ohlcvs[$candle][$i_high] = max ($ohlcvs[$candle][$i_high], $trade['price']);
                $ohlcvs[$candle][$i_low] = min ($ohlcvs[$candle][$i_low], $trade['price']);
                $ohlcvs[$candle][$i_close] = $trade['price'];
                $ohlcvs[$candle][$i_volume] = $this->sum ($ohlcvs[$candle][$i_volume], $trade['amount']);
                $ohlcvs[$candle][$i_count] = $this->sum ($ohlcvs[$candle][$i_count], 1);
            }
        }
        return $ohlcvs;
    }

    public function parse_trading_view_ohlcv($ohlcvs, $market = null, $timeframe = '1m', ?int $since = null, ?int $limit = null) {
        $result = $this->convert_trading_view_to_ohlcv($ohlcvs);
        return $this->parse_ohlcvs($result, $market, $timeframe, $since, $limit);
    }

    public function edit_limit_buy_order($id, $symbol, $amount, $price = null, $params = array ()) {
        return $this->edit_limit_order($id, $symbol, 'buy', $amount, $price, $params);
    }

    public function edit_limit_sell_order($id, $symbol, $amount, $price = null, $params = array ()) {
        return $this->edit_limit_order($id, $symbol, 'sell', $amount, $price, $params);
    }

    public function edit_limit_order($id, $symbol, $side, $amount, $price = null, $params = array ()) {
        return $this->edit_order($id, $symbol, 'limit', $side, $amount, $price, $params);
    }

    public function edit_order(string $id, $symbol, $type, $side, $amount = null, $price = null, $params = array ()) {
        $this->cancelOrder ($id, $symbol);
        return $this->create_order($symbol, $type, $side, $amount, $price, $params);
    }

    public function edit_order_ws(string $id, string $symbol, string $type, string $side, float $amount, ?float $price = null, $params = array ()) {
        $this->cancelOrderWs ($id, $symbol);
        return $this->createOrderWs ($symbol, $type, $side, $amount, $price, $params);
    }

    public function fetch_permissions($params = array ()) {
        throw new NotSupported($this->id . ' fetchPermissions() is not supported yet');
    }

    public function fetch_position(string $symbol, $params = array ()) {
        throw new NotSupported($this->id . ' fetchPosition() is not supported yet');
    }

    public function watch_position(?string $symbol = null, $params = array ()) {
        throw new NotSupported($this->id . ' watchPosition() is not supported yet');
    }

    public function watch_positions(?array $symbols = null, ?int $since = null, ?int $limit = null, $params = array ()) {
        throw new NotSupported($this->id . ' watchPositions() is not supported yet');
    }

    public function watch_position_for_symbols(?array $symbols = null, ?int $since = null, ?int $limit = null, $params = array ()) {
        return $this->watchPositions ($symbols, $since, $limit, $params);
    }

    public function fetch_positions_by_symbol(string $symbol, $params = array ()) {
        /**
         * specifically fetches positions for specific $symbol, unlike fetchPositions (which can work with multiple symbols, but because of that, it might be slower & more rate-limit consuming)
         * @param {string} $symbol unified market $symbol of the market the position is held in
         * @param {array} $params extra parameters specific to the endpoint
         * @return {array[]} a list of ~@link https://docs.ccxt.com/#/?id=position-structure position structure~ with maximum 3 items - one position for "one-way" mode, and two positions (long & short) for "two-way" (a.k.a. hedge) mode
         */
        throw new NotSupported($this->id . ' fetchPositionsBySymbol() is not supported yet');
    }

    public function fetch_positions(?array $symbols = null, $params = array ()) {
        throw new NotSupported($this->id . ' fetchPositions() is not supported yet');
    }

    public function fetch_positions_risk(?array $symbols = null, $params = array ()) {
        throw new NotSupported($this->id . ' fetchPositionsRisk() is not supported yet');
    }

    public function fetch_bids_asks(?array $symbols = null, $params = array ()) {
        throw new NotSupported($this->id . ' fetchBidsAsks() is not supported yet');
    }

    public function parse_bid_ask($bidask, int|string $priceKey = 0, int|string $amountKey = 1) {
        $price = $this->safe_number($bidask, $priceKey);
        $amount = $this->safe_number($bidask, $amountKey);
        return array( $price, $amount );
    }

    public function safe_currency(?string $currencyId, ?array $currency = null) {
        if (($currencyId === null) && ($currency !== null)) {
            return $currency;
        }
        if (($this->currencies_by_id !== null) && (is_array($this->currencies_by_id) && array_key_exists($currencyId, $this->currencies_by_id)) && ($this->currencies_by_id[$currencyId] !== null)) {
            return $this->currencies_by_id[$currencyId];
        }
        $code = $currencyId;
        if ($currencyId !== null) {
            $code = $this->common_currency_code(strtoupper($currencyId));
        }
        return array(
            'id' => $currencyId,
            'code' => $code,
            'precision' => null,
        );
    }

    public function safe_market(?string $marketId, ?array $market = null, ?string $delimiter = null, ?string $marketType = null) {
        $result = $this->safe_market_structure(array(
            'symbol' => $marketId,
            'marketId' => $marketId,
        ));
        if ($marketId !== null) {
            if (($this->markets_by_id !== null) && (is_array($this->markets_by_id) && array_key_exists($marketId, $this->markets_by_id))) {
                $markets = $this->markets_by_id[$marketId];
                $numMarkets = count($markets);
                if ($numMarkets === 1) {
                    return $markets[0];
                } else {
                    if ($marketType === null) {
                        if ($market === null) {
                            throw new ArgumentsRequired($this->id . ' safeMarket() requires a fourth argument for ' . $marketId . ' to disambiguate between different $markets with the same $market id');
                        } else {
                            $marketType = $market['type'];
                        }
                    }
                    for ($i = 0; $i < count($markets); $i++) {
                        $currentMarket = $markets[$i];
                        if ($currentMarket[$marketType]) {
                            return $currentMarket;
                        }
                    }
                }
            } elseif ($delimiter !== null) {
                $parts = explode($delimiter, $marketId);
                $partsLength = count($parts);
                if ($partsLength === 2) {
                    $result['baseId'] = $this->safe_string($parts, 0);
                    $result['quoteId'] = $this->safe_string($parts, 1);
                    $result['base'] = $this->safe_currency_code($result['baseId']);
                    $result['quote'] = $this->safe_currency_code($result['quoteId']);
                    $result['symbol'] = $result['base'] . '/' . $result['quote'];
                    return $result;
                } else {
                    return $result;
                }
            }
        }
        if ($market !== null) {
            return $market;
        }
        return $result;
    }

    public function check_required_credentials($error = true) {
        $keys = is_array($this->requiredCredentials) ? array_keys($this->requiredCredentials) : array();
        for ($i = 0; $i < count($keys); $i++) {
            $key = $keys[$i];
            if ($this->requiredCredentials[$key] && !$this->$key) {
                if ($error) {
                    throw new AuthenticationError($this->id . ' requires "' . $key . '" credential');
                } else {
                    return false;
                }
            }
        }
        return true;
    }

    public function oath() {
        if ($this->twofa !== null) {
            return $this->totp($this->twofa);
        } else {
            throw new ExchangeError($this->id . ' exchange.twofa has not been set for 2FA Two-Factor Authentication');
        }
    }

    public function fetch_balance($params = array ()) {
        throw new NotSupported($this->id . ' fetchBalance() is not supported yet');
    }

    public function fetch_balance_ws($params = array ()) {
        throw new NotSupported($this->id . ' fetchBalanceWs() is not supported yet');
    }

    public function parse_balance($response) {
        throw new NotSupported($this->id . ' parseBalance() is not supported yet');
    }

    public function watch_balance($params = array ()) {
        throw new NotSupported($this->id . ' watchBalance() is not supported yet');
    }

    public function fetch_partial_balance($part, $params = array ()) {
        $balance = $this->fetch_balance($params);
        return $balance[$part];
    }

    public function fetch_free_balance($params = array ()) {
        return $this->fetch_partial_balance('free', $params);
    }

    public function fetch_used_balance($params = array ()) {
        return $this->fetch_partial_balance('used', $params);
    }

    public function fetch_total_balance($params = array ()) {
        return $this->fetch_partial_balance('total', $params);
    }

    public function fetch_status($params = array ()) {
        throw new NotSupported($this->id . ' fetchStatus() is not supported yet');
    }

    public function fetch_funding_fee(string $code, $params = array ()) {
        $warnOnFetchFundingFee = $this->safe_value($this->options, 'warnOnFetchFundingFee', true);
        if ($warnOnFetchFundingFee) {
            throw new NotSupported($this->id . ' fetchFundingFee() method is deprecated, it will be removed in July 2022, please, use fetchTransactionFee() or set exchange.options["warnOnFetchFundingFee"] = false to suppress this warning');
        }
        return $this->fetch_transaction_fee($code, $params);
    }

    public function fetch_funding_fees(?array $codes = null, $params = array ()) {
        $warnOnFetchFundingFees = $this->safe_value($this->options, 'warnOnFetchFundingFees', true);
        if ($warnOnFetchFundingFees) {
            throw new NotSupported($this->id . ' fetchFundingFees() method is deprecated, it will be removed in July 2022. Please, use fetchTransactionFees() or set exchange.options["warnOnFetchFundingFees"] = false to suppress this warning');
        }
        return $this->fetch_transaction_fees($codes, $params);
    }

    public function fetch_transaction_fee(string $code, $params = array ()) {
        if (!$this->has['fetchTransactionFees']) {
            throw new NotSupported($this->id . ' fetchTransactionFee() is not supported yet');
        }
        return $this->fetch_transaction_fees(array( $code ), $params);
    }

    public function fetch_transaction_fees(?array $codes = null, $params = array ()) {
        throw new NotSupported($this->id . ' fetchTransactionFees() is not supported yet');
    }

    public function fetch_deposit_withdraw_fees(?array $codes = null, $params = array ()) {
        throw new NotSupported($this->id . ' fetchDepositWithdrawFees() is not supported yet');
    }

    public function fetch_deposit_withdraw_fee(string $code, $params = array ()) {
        if (!$this->has['fetchDepositWithdrawFees']) {
            throw new NotSupported($this->id . ' fetchDepositWithdrawFee() is not supported yet');
        }
        $fees = $this->fetchDepositWithdrawFees (array( $code ), $params);
        return $this->safe_value($fees, $code);
    }

    public function get_supported_mapping($key, $mapping = array ()) {
        if (is_array($mapping) && array_key_exists($key, $mapping)) {
            return $mapping[$key];
        } else {
            throw new NotSupported($this->id . ' ' . $key . ' does not have a value in mapping');
        }
    }

    public function fetch_cross_borrow_rate(string $code, $params = array ()) {
        $this->load_markets();
        if (!$this->has['fetchBorrowRates']) {
            throw new NotSupported($this->id . ' fetchCrossBorrowRate() is not supported yet');
        }
        $borrowRates = $this->fetchCrossBorrowRates ($params);
        $rate = $this->safe_value($borrowRates, $code);
        if ($rate === null) {
            throw new ExchangeError($this->id . ' fetchCrossBorrowRate() could not find the borrow $rate for currency $code ' . $code);
        }
        return $rate;
    }

    public function fetch_isolated_borrow_rate(string $symbol, $params = array ()) {
        $this->load_markets();
        if (!$this->has['fetchBorrowRates']) {
            throw new NotSupported($this->id . ' fetchIsolatedBorrowRate() is not supported yet');
        }
        $borrowRates = $this->fetchIsolatedBorrowRates ($params);
        $rate = $this->safe_value($borrowRates, $symbol);
        if ($rate === null) {
            throw new ExchangeError($this->id . ' fetchIsolatedBorrowRate() could not find the borrow $rate for market $symbol ' . $symbol);
        }
        return $rate;
    }

    public function handle_option_and_params($params, $methodName, $optionName, $defaultValue = null) {
        // This method can be used to obtain method specific properties, i.e => $this->handle_option_and_params($params, 'fetchPosition', 'marginMode', 'isolated')
        $defaultOptionName = 'default' . $this->capitalize ($optionName); // we also need to check the 'defaultXyzWhatever'
        // check if $params contain the key
        $value = $this->safe_value_2($params, $optionName, $defaultOptionName);
        if ($value !== null) {
            $params = $this->omit ($params, array( $optionName, $defaultOptionName ));
        } else {
            // check if exchange has properties for this method
            $exchangeWideMethodOptions = $this->safe_value($this->options, $methodName);
            if ($exchangeWideMethodOptions !== null) {
                // check if the option is defined inside this method's props
                $value = $this->safe_value_2($exchangeWideMethodOptions, $optionName, $defaultOptionName);
            }
            if ($value === null) {
                // if it's still null, check if global exchange-wide option exists
                $value = $this->safe_value_2($this->options, $optionName, $defaultOptionName);
            }
            // if it's still null, use the default $value
            $value = ($value !== null) ? $value : $defaultValue;
        }
        return array( $value, $params );
    }

    public function handle_option($methodName, $optionName, $defaultValue = null) {
        // eslint-disable-next-line no-unused-vars
        list($result, $empty) = $this->handle_option_and_params(array(), $methodName, $optionName, $defaultValue);
        return $result;
    }

    public function handle_market_type_and_params(string $methodName, ?array $market = null, $params = array ()) {
        $defaultType = $this->safe_string_2($this->options, 'defaultType', 'type', 'spot');
        $methodOptions = $this->safe_value($this->options, $methodName);
        $methodType = $defaultType;
        if ($methodOptions !== null) {
            if (gettype($methodOptions) === 'string') {
                $methodType = $methodOptions;
            } else {
                $methodType = $this->safe_string_2($methodOptions, 'defaultType', 'type', $methodType);
            }
        }
        $marketType = ($market === null) ? $methodType : $market['type'];
        $type = $this->safe_string_2($params, 'defaultType', 'type', $marketType);
        $params = $this->omit ($params, array( 'defaultType', 'type' ));
        return array( $type, $params );
    }

    public function handle_sub_type_and_params($methodName, $market = null, $params = array (), $defaultValue = null) {
        $subType = null;
        // if set in $params, it takes precedence
        $subTypeInParams = $this->safe_string_2($params, 'subType', 'defaultSubType');
        // avoid omitting if it's not present
        if ($subTypeInParams !== null) {
            $subType = $subTypeInParams;
            $params = $this->omit ($params, array( 'subType', 'defaultSubType' ));
        } else {
            // at first, check from $market object
            if ($market !== null) {
                if ($market['linear']) {
                    $subType = 'linear';
                } elseif ($market['inverse']) {
                    $subType = 'inverse';
                }
            }
            // if it was not defined in $market object
            if ($subType === null) {
                $values = $this->handle_option_and_params(null, $methodName, 'subType', $defaultValue); // no need to re-test $params here
                $subType = $values[0];
            }
        }
        return array( $subType, $params );
    }

    public function handle_margin_mode_and_params($methodName, $params = array (), $defaultValue = null) {
        /**
         * @ignore
         * @param {array} [$params] extra parameters specific to the exchange api endpoint
         * @return {Array} the marginMode in lowercase by $params["marginMode"], $params["defaultMarginMode"] $this->options["marginMode"] or $this->options["defaultMarginMode"]
         */
        return $this->handle_option_and_params($params, $methodName, 'marginMode', $defaultValue);
    }

    public function throw_exactly_matched_exception($exact, $string, $message) {
        if (is_array($exact) && array_key_exists($string, $exact)) {
            throw new $exact[$string]($message);
        }
    }

    public function throw_broadly_matched_exception($broad, $string, $message) {
        $broadKey = $this->find_broadly_matched_key($broad, $string);
        if ($broadKey !== null) {
            throw new $broad[$broadKey]($message);
        }
    }

    public function find_broadly_matched_key($broad, $string) {
        // a helper for matching error strings exactly vs broadly
        $keys = is_array($broad) ? array_keys($broad) : array();
        for ($i = 0; $i < count($keys); $i++) {
            $key = $keys[$i];
            if ($string !== null) { // #issues/12698
                if (mb_strpos($string, $key) !== false) {
                    return $key;
                }
            }
        }
        return null;
    }

    public function handle_errors($statusCode, $statusText, $url, $method, $responseHeaders, $responseBody, $response, $requestHeaders, $requestBody) {
        // it is a stub $method that must be overrided in the derived exchange classes
        // throw new NotSupported($this->id . ' handleErrors() not implemented yet');
        return null;
    }

    public function calculate_rate_limiter_cost($api, $method, $path, $params, $config = array ()) {
        return $this->safe_value($config, 'cost', 1);
    }

    public function fetch_ticker(string $symbol, $params = array ()) {
        if ($this->has['fetchTickers']) {
            $this->load_markets();
            $market = $this->market ($symbol);
            $symbol = $market['symbol'];
            $tickers = $this->fetch_tickers(array( $symbol ), $params);
            $ticker = $this->safe_value($tickers, $symbol);
            if ($ticker === null) {
                throw new NullResponse($this->id . ' fetchTickers() could not find a $ticker for ' . $symbol);
            } else {
                return $ticker;
            }
        } else {
            throw new NotSupported($this->id . ' fetchTicker() is not supported yet');
        }
    }

    public function watch_ticker(string $symbol, $params = array ()) {
        throw new NotSupported($this->id . ' watchTicker() is not supported yet');
    }

    public function fetch_tickers(?array $symbols = null, $params = array ()) {
        throw new NotSupported($this->id . ' fetchTickers() is not supported yet');
    }

    public function fetch_order_books(?array $symbols = null, ?int $limit = null, $params = array ()) {
        throw new NotSupported($this->id . ' fetchOrderBooks() is not supported yet');
    }

    public function watch_tickers(?array $symbols = null, $params = array ()) {
        throw new NotSupported($this->id . ' watchTickers() is not supported yet');
    }

    public function fetch_order(string $id, ?string $symbol = null, $params = array ()) {
        throw new NotSupported($this->id . ' fetchOrder() is not supported yet');
    }

    public function fetch_order_ws(string $id, ?string $symbol = null, $params = array ()) {
        throw new NotSupported($this->id . ' fetchOrderWs() is not supported yet');
    }

    public function fetch_order_status(string $id, ?string $symbol = null, $params = array ()) {
        // TODO => TypeScript => change method signature by replacing
        // Promise<string> with Promise<Order['status']>.
        $order = $this->fetch_order($id, $symbol, $params);
        return $order['status'];
    }

    public function fetch_unified_order($order, $params = array ()) {
        return $this->fetch_order($this->safe_value($order, 'id'), $this->safe_value($order, 'symbol'), $params);
    }

    public function create_order(string $symbol, string $type, string $side, $amount, $price = null, $params = array ()) {
        throw new NotSupported($this->id . ' createOrder() is not supported yet');
    }

    public function create_orders(array $orders, $params = array ()) {
        throw new NotSupported($this->id . ' createOrders() is not supported yet');
    }

    public function create_order_ws(string $symbol, string $type, string $side, float $amount, ?float $price = null, $params = array ()) {
        throw new NotSupported($this->id . ' createOrderWs() is not supported yet');
    }

    public function cancel_order(string $id, ?string $symbol = null, $params = array ()) {
        throw new NotSupported($this->id . ' cancelOrder() is not supported yet');
    }

    public function cancel_order_ws(string $id, ?string $symbol = null, $params = array ()) {
        throw new NotSupported($this->id . ' cancelOrderWs() is not supported yet');
    }

    public function cancel_orders_ws(array $ids, ?string $symbol = null, $params = array ()) {
        throw new NotSupported($this->id . ' cancelOrdersWs() is not supported yet');
    }

    public function cancel_all_orders(?string $symbol = null, $params = array ()) {
        throw new NotSupported($this->id . ' cancelAllOrders() is not supported yet');
    }

    public function cancel_all_orders_ws(?string $symbol = null, $params = array ()) {
        throw new NotSupported($this->id . ' cancelAllOrdersWs() is not supported yet');
    }

    public function cancel_unified_order($order, $params = array ()) {
        return $this->cancelOrder ($this->safe_value($order, 'id'), $this->safe_value($order, 'symbol'), $params);
    }

    public function fetch_orders(?string $symbol = null, ?int $since = null, ?int $limit = null, $params = array ()) {
        throw new NotSupported($this->id . ' fetchOrders() is not supported yet');
    }

    public function fetch_order_trades(string $id, ?string $symbol = null, ?int $since = null, ?int $limit = null, $params = array ()) {
        throw new NotSupported($this->id . ' fetchOrderTrades() is not supported yet');
    }

    public function watch_orders(?string $symbol = null, ?int $since = null, ?int $limit = null, $params = array ()) {
        throw new NotSupported($this->id . ' watchOrders() is not supported yet');
    }

    public function fetch_open_orders(?string $symbol = null, ?int $since = null, ?int $limit = null, $params = array ()) {
        throw new NotSupported($this->id . ' fetchOpenOrders() is not supported yet');
    }

    public function fetch_open_orders_ws(?string $symbol = null, ?int $since = null, ?int $limit = null, $params = array ()) {
        throw new NotSupported($this->id . ' fetchOpenOrdersWs() is not supported yet');
    }

    public function fetch_closed_orders(?string $symbol = null, ?int $since = null, ?int $limit = null, $params = array ()) {
        throw new NotSupported($this->id . ' fetchClosedOrders() is not supported yet');
    }

    public function fetch_my_trades(?string $symbol = null, ?int $since = null, ?int $limit = null, $params = array ()) {
        throw new NotSupported($this->id . ' fetchMyTrades() is not supported yet');
    }

    public function fetch_my_liquidations(?string $symbol = null, ?int $since = null, ?int $limit = null, $params = array ()) {
        throw new NotSupported($this->id . ' fetchMyLiquidations() is not supported yet');
    }

    public function fetch_liquidations(string $symbol, ?int $since = null, ?int $limit = null, $params = array ()) {
        throw new NotSupported($this->id . ' fetchLiquidations() is not supported yet');
    }

    public function fetch_my_trades_ws(?string $symbol = null, ?int $since = null, ?int $limit = null, $params = array ()) {
        throw new NotSupported($this->id . ' fetchMyTradesWs() is not supported yet');
    }

    public function watch_my_trades(?string $symbol = null, ?int $since = null, ?int $limit = null, $params = array ()) {
        throw new NotSupported($this->id . ' watchMyTrades() is not supported yet');
    }

    public function fetch_ohlcv_ws(string $symbol, string $timeframe = '1m', ?int $since = null, ?int $limit = null, $params = array ()) {
        throw new NotSupported($this->id . ' fetchOHLCVWs() is not supported yet');
    }

    public function fetch_greeks(string $symbol, $params = array ()) {
        throw new NotSupported($this->id . ' fetchGreeks() is not supported yet');
    }

    public function fetch_deposits_withdrawals(?string $code = null, ?int $since = null, ?int $limit = null, $params = array ()) {
        /**
         * fetch history of deposits and withdrawals
         * @param {string} [$code] unified currency $code for the currency of the deposit/withdrawals, default is null
         * @param {int} [$since] timestamp in ms of the earliest deposit/withdrawal, default is null
         * @param {int} [$limit] max number of deposit/withdrawals to return, default is null
         * @param {array} [$params] extra parameters specific to the exchange api endpoint
         * @return {array} a list of ~@link https://docs.ccxt.com/#/?id=transaction-structure transaction structures~
         */
        throw new NotSupported($this->id . ' fetchDepositsWithdrawals() is not supported yet');
    }

    public function fetch_deposits(?string $symbol = null, ?int $since = null, ?int $limit = null, $params = array ()) {
        throw new NotSupported($this->id . ' fetchDeposits() is not supported yet');
    }

    public function fetch_withdrawals(?string $symbol = null, ?int $since = null, ?int $limit = null, $params = array ()) {
        throw new NotSupported($this->id . ' fetchWithdrawals() is not supported yet');
    }

    public function fetch_open_interest(string $symbol, $params = array ()) {
        throw new NotSupported($this->id . ' fetchOpenInterest() is not supported yet');
    }

    public function fetch_funding_rate_history(?string $symbol = null, ?int $since = null, ?int $limit = null, $params = array ()) {
        throw new NotSupported($this->id . ' fetchFundingRateHistory() is not supported yet');
    }

    public function fetch_funding_history(?string $symbol = null, ?int $since = null, ?int $limit = null, $params = array ()) {
        throw new NotSupported($this->id . ' fetchFundingHistory() is not supported yet');
    }

    public function parse_last_price($price, ?array $market = null) {
        throw new NotSupported($this->id . ' parseLastPrice() is not supported yet');
    }

    public function fetch_deposit_address(string $code, $params = array ()) {
        if ($this->has['fetchDepositAddresses']) {
            $depositAddresses = $this->fetchDepositAddresses (array( $code ), $params);
            $depositAddress = $this->safe_value($depositAddresses, $code);
            if ($depositAddress === null) {
                throw new InvalidAddress($this->id . ' fetchDepositAddress() could not find a deposit address for ' . $code . ', make sure you have created a corresponding deposit address in your wallet on the exchange website');
            } else {
                return $depositAddress;
            }
        } else {
            throw new NotSupported($this->id . ' fetchDepositAddress() is not supported yet');
        }
    }

    public function account(): array {
        return array(
            'free' => null,
            'used' => null,
            'total' => null,
        );
    }

    public function common_currency_code(string $currency) {
        if (!$this->substituteCommonCurrencyCodes) {
            return $currency;
        }
        return $this->safe_string($this->commonCurrencies, $currency, $currency);
    }

    public function currency($code) {
        if ($this->currencies === null) {
            throw new ExchangeError($this->id . ' currencies not loaded');
        }
        if (gettype($code) === 'string') {
            if (is_array($this->currencies) && array_key_exists($code, $this->currencies)) {
                return $this->currencies[$code];
            } elseif (is_array($this->currencies_by_id) && array_key_exists($code, $this->currencies_by_id)) {
                return $this->currencies_by_id[$code];
            }
        }
        throw new ExchangeError($this->id . ' does not have currency $code ' . $code);
    }

    public function market(string $symbol) {
        if ($this->markets === null) {
            throw new ExchangeError($this->id . ' $markets not loaded');
        }
        if (is_array($this->markets) && array_key_exists($symbol, $this->markets)) {
            return $this->markets[$symbol];
        } elseif (is_array($this->markets_by_id) && array_key_exists($symbol, $this->markets_by_id)) {
            $markets = $this->markets_by_id[$symbol];
            $defaultType = $this->safe_string_2($this->options, 'defaultType', 'defaultSubType', 'spot');
            for ($i = 0; $i < count($markets); $i++) {
                $market = $markets[$i];
                if ($market[$defaultType]) {
                    return $market;
                }
            }
            return $markets[0];
        }
        throw new BadSymbol($this->id . ' does not have $market $symbol ' . $symbol);
    }

    public function handle_withdraw_tag_and_params($tag, $params) {
        if (gettype($tag) === 'array') {
            $params = array_merge($tag, $params);
            $tag = null;
        }
        if ($tag === null) {
            $tag = $this->safe_string($params, 'tag');
            if ($tag !== null) {
                $params = $this->omit ($params, 'tag');
            }
        }
        return array( $tag, $params );
    }

    public function create_limit_order(string $symbol, string $side, $amount, $price, $params = array ()) {
        return $this->create_order($symbol, 'limit', $side, $amount, $price, $params);
    }

    public function create_market_order(string $symbol, string $side, $amount, $price = null, $params = array ()) {
        return $this->create_order($symbol, 'market', $side, $amount, $price, $params);
    }

    public function create_limit_buy_order(string $symbol, $amount, $price, $params = array ()) {
        return $this->create_order($symbol, 'limit', 'buy', $amount, $price, $params);
    }

    public function create_limit_sell_order(string $symbol, $amount, $price, $params = array ()) {
        return $this->create_order($symbol, 'limit', 'sell', $amount, $price, $params);
    }

    public function create_market_buy_order(string $symbol, $amount, $params = array ()) {
        return $this->create_order($symbol, 'market', 'buy', $amount, null, $params);
    }

    public function create_market_sell_order(string $symbol, $amount, $params = array ()) {
        return $this->create_order($symbol, 'market', 'sell', $amount, null, $params);
    }

    public function cost_to_precision(string $symbol, $cost) {
        $market = $this->market ($symbol);
        return $this->decimal_to_precision($cost, TRUNCATE, $market['precision']['price'], $this->precisionMode, $this->paddingMode);
    }

    public function price_to_precision(string $symbol, $price) {
        $market = $this->market ($symbol);
        $result = $this->decimal_to_precision($price, ROUND, $market['precision']['price'], $this->precisionMode, $this->paddingMode);
        if ($result === '0') {
            throw new InvalidOrder($this->id . ' $price of ' . $market['symbol'] . ' must be greater than minimum $price precision of ' . $this->number_to_string($market['precision']['price']));
        }
        return $result;
    }

    public function amount_to_precision(string $symbol, $amount) {
        $market = $this->market ($symbol);
        $result = $this->decimal_to_precision($amount, TRUNCATE, $market['precision']['amount'], $this->precisionMode, $this->paddingMode);
        if ($result === '0') {
            throw new InvalidOrder($this->id . ' $amount of ' . $market['symbol'] . ' must be greater than minimum $amount precision of ' . $this->number_to_string($market['precision']['amount']));
        }
        return $result;
    }

    public function fee_to_precision(string $symbol, $fee) {
        $market = $this->market ($symbol);
        return $this->decimal_to_precision($fee, ROUND, $market['precision']['price'], $this->precisionMode, $this->paddingMode);
    }

    public function currency_to_precision(string $code, $fee, $networkCode = null) {
        $currency = $this->currencies[$code];
        $precision = $this->safe_value($currency, 'precision');
        if ($networkCode !== null) {
            $networks = $this->safe_value($currency, 'networks', array());
            $networkItem = $this->safe_value($networks, $networkCode, array());
            $precision = $this->safe_value($networkItem, 'precision', $precision);
        }
        if ($precision === null) {
            return $this->forceString ($fee);
        } else {
            return $this->decimal_to_precision($fee, ROUND, $precision, $this->precisionMode, $this->paddingMode);
        }
    }

    public function force_string($value) {
        if (gettype($value) !== 'string') {
            return $this->number_to_string($value);
        }
        return $value;
    }

    public function is_tick_precision() {
        return $this->precisionMode === TICK_SIZE;
    }

    public function is_decimal_precision() {
        return $this->precisionMode === DECIMAL_PLACES;
    }

    public function is_significant_precision() {
        return $this->precisionMode === SIGNIFICANT_DIGITS;
    }

    public function safe_number(array $obj, int|string $key, ?float $defaultNumber = null) {
        $value = $this->safe_string($obj, $key);
        return $this->parse_number($value, $defaultNumber);
    }

    public function safe_number_n(array $obj, array $arr, ?float $defaultNumber = null) {
        $value = $this->safe_string_n($obj, $arr);
        return $this->parse_number($value, $defaultNumber);
    }

    public function parse_precision(?string $precision) {
        /**
         * @ignore
         * @param {string} $precision The number of digits to the right of the decimal
         * @return {string} a string number equal to 1e-$precision
         */
        if ($precision === null) {
            return null;
        }
        $precisionNumber = intval($precision);
        if ($precisionNumber === 0) {
            return '1';
        }
        $parsedPrecision = '0.';
        for ($i = 0; $i < $precisionNumber - 1; $i++) {
            $parsedPrecision = $parsedPrecision . '0';
        }
        return $parsedPrecision . '1';
    }

    public function load_time_difference($params = array ()) {
        $serverTime = $this->fetch_time($params);
        $after = $this->milliseconds ();
        $this->options['timeDifference'] = $after - $serverTime;
        return $this->options['timeDifference'];
    }

    public function implode_hostname(string $url) {
        return $this->implode_params($url, array( 'hostname' => $this->hostname ));
    }

    public function fetch_market_leverage_tiers(string $symbol, $params = array ()) {
        if ($this->has['fetchLeverageTiers']) {
            $market = $this->market ($symbol);
            if (!$market['contract']) {
                throw new BadSymbol($this->id . ' fetchMarketLeverageTiers() supports contract markets only');
            }
            $tiers = $this->fetch_leverage_tiers(array( $symbol ));
            return $this->safe_value($tiers, $symbol);
        } else {
            throw new NotSupported($this->id . ' fetchMarketLeverageTiers() is not supported yet');
        }
    }

    public function create_post_only_order(string $symbol, string $type, string $side, $amount, $price, $params = array ()) {
        if (!$this->has['createPostOnlyOrder']) {
            throw new NotSupported($this->id . 'createPostOnlyOrder() is not supported yet');
        }
        $query = array_merge($params, array( 'postOnly' => true ));
        return $this->create_order($symbol, $type, $side, $amount, $price, $query);
    }

    public function create_reduce_only_order(string $symbol, string $type, string $side, $amount, $price, $params = array ()) {
        if (!$this->has['createReduceOnlyOrder']) {
            throw new NotSupported($this->id . 'createReduceOnlyOrder() is not supported yet');
        }
        $query = array_merge($params, array( 'reduceOnly' => true ));
        return $this->create_order($symbol, $type, $side, $amount, $price, $query);
    }

    public function create_stop_order(string $symbol, string $type, string $side, $amount, $price = null, $stopPrice = null, $params = array ()) {
        if (!$this->has['createStopOrder']) {
            throw new NotSupported($this->id . ' createStopOrder() is not supported yet');
        }
        if ($stopPrice === null) {
            throw new ArgumentsRequired($this->id . ' create_stop_order() requires a $stopPrice argument');
        }
        $query = array_merge($params, array( 'stopPrice' => $stopPrice ));
        return $this->create_order($symbol, $type, $side, $amount, $price, $query);
    }

    public function create_stop_limit_order(string $symbol, string $side, $amount, $price, $stopPrice, $params = array ()) {
        if (!$this->has['createStopLimitOrder']) {
            throw new NotSupported($this->id . ' createStopLimitOrder() is not supported yet');
        }
        $query = array_merge($params, array( 'stopPrice' => $stopPrice ));
        return $this->create_order($symbol, 'limit', $side, $amount, $price, $query);
    }

    public function create_stop_market_order(string $symbol, string $side, $amount, $stopPrice, $params = array ()) {
        if (!$this->has['createStopMarketOrder']) {
            throw new NotSupported($this->id . ' createStopMarketOrder() is not supported yet');
        }
        $query = array_merge($params, array( 'stopPrice' => $stopPrice ));
        return $this->create_order($symbol, 'market', $side, $amount, null, $query);
    }

    public function safe_currency_code(?string $currencyId, ?array $currency = null) {
        $currency = $this->safe_currency($currencyId, $currency);
        return $currency['code'];
    }

    public function filter_by_symbol_since_limit($array, ?string $symbol = null, ?int $since = null, ?int $limit = null, $tail = false) {
        return $this->filter_by_value_since_limit($array, 'symbol', $symbol, $since, $limit, 'timestamp', $tail);
    }

    public function filter_by_currency_since_limit($array, $code = null, ?int $since = null, ?int $limit = null, $tail = false) {
        return $this->filter_by_value_since_limit($array, 'currency', $code, $since, $limit, 'timestamp', $tail);
    }

    public function filter_by_symbols_since_limit($array, ?array $symbols = null, ?int $since = null, ?int $limit = null, $tail = false) {
        $result = $this->filter_by_array($array, 'symbol', $symbols, false);
        return $this->filter_by_since_limit($result, $since, $limit, 'timestamp', $tail);
    }

    public function parse_last_prices($pricesData, ?array $symbols = null, $params = array ()) {
        //
        // the value of tickers is either a dict or a list
        //
        // dict
        //
        //     {
        //         'marketId1' => array( ... ),
        //         'marketId2' => array( ... ),
        //         ...
        //     }
        //
        // list
        //
        //     array(
        //         array( 'market' => 'marketId1', ... ),
        //         array( 'market' => 'marketId2', ... ),
        //         ...
        //     )
        //
        $results = array();
        if (gettype($pricesData) === 'array' && array_keys($pricesData) === array_keys(array_keys($pricesData))) {
            for ($i = 0; $i < count($pricesData); $i++) {
                $priceData = array_merge($this->parseLastPrice ($pricesData[$i]), $params);
                $results[] = $priceData;
            }
        } else {
            $marketIds = is_array($pricesData) ? array_keys($pricesData) : array();
            for ($i = 0; $i < count($marketIds); $i++) {
                $marketId = $marketIds[$i];
                $market = $this->safe_market($marketId);
                $priceData = array_merge($this->parseLastPrice ($pricesData[$marketId], $market), $params);
                $results[] = $priceData;
            }
        }
        $symbols = $this->market_symbols($symbols);
        return $this->filter_by_array($results, 'symbol', $symbols);
    }

    public function parse_tickers($tickers, ?array $symbols = null, $params = array ()) {
        //
        // the value of $tickers is either a dict or a list
        //
        // dict
        //
        //     {
        //         'marketId1' => array( ... ),
        //         'marketId2' => array( ... ),
        //         'marketId3' => array( ... ),
        //         ...
        //     }
        //
        // list
        //
        //     array(
        //         array( 'market' => 'marketId1', ... ),
        //         array( 'market' => 'marketId2', ... ),
        //         array( 'market' => 'marketId3', ... ),
        //         ...
        //     )
        //
        $results = array();
        if (gettype($tickers) === 'array' && array_keys($tickers) === array_keys(array_keys($tickers))) {
            for ($i = 0; $i < count($tickers); $i++) {
                $ticker = array_merge($this->parse_ticker($tickers[$i]), $params);
                $results[] = $ticker;
            }
        } else {
            $marketIds = is_array($tickers) ? array_keys($tickers) : array();
            for ($i = 0; $i < count($marketIds); $i++) {
                $marketId = $marketIds[$i];
                $market = $this->safe_market($marketId);
                $ticker = array_merge($this->parse_ticker($tickers[$marketId], $market), $params);
                $results[] = $ticker;
            }
        }
        $symbols = $this->market_symbols($symbols);
        return $this->filter_by_array($results, 'symbol', $symbols);
    }

    public function parse_deposit_addresses($addresses, ?array $codes = null, $indexed = true, $params = array ()) {
        $result = array();
        for ($i = 0; $i < count($addresses); $i++) {
            $address = array_merge($this->parse_deposit_address($addresses[$i]), $params);
            $result[] = $address;
        }
        if ($codes !== null) {
            $result = $this->filter_by_array($result, 'currency', $codes, false);
        }
        if ($indexed) {
            return $this->index_by($result, 'currency');
        }
        return $result;
    }

    public function parse_borrow_interests($response, ?array $market = null) {
        $interests = array();
        for ($i = 0; $i < count($response); $i++) {
            $row = $response[$i];
            $interests[] = $this->parse_borrow_interest($row, $market);
        }
        return $interests;
    }

    public function parse_funding_rate_histories($response, $market = null, ?int $since = null, ?int $limit = null) {
        $rates = array();
        for ($i = 0; $i < count($response); $i++) {
            $entry = $response[$i];
            $rates[] = $this->parse_funding_rate_history($entry, $market);
        }
        $sorted = $this->sort_by($rates, 'timestamp');
        $symbol = ($market === null) ? null : $market['symbol'];
        return $this->filter_by_symbol_since_limit($sorted, $symbol, $since, $limit);
    }

    public function safe_symbol(?string $marketId, ?array $market = null, ?string $delimiter = null, ?string $marketType = null) {
        $market = $this->safe_market($marketId, $market, $delimiter, $marketType);
        return $market['symbol'];
    }

    public function parse_funding_rate(string $contract, ?array $market = null) {
        throw new NotSupported($this->id . ' parseFundingRate() is not supported yet');
    }

    public function parse_funding_rates($response, ?array $market = null) {
        $result = array();
        for ($i = 0; $i < count($response); $i++) {
            $parsed = $this->parse_funding_rate($response[$i], $market);
            $result[$parsed['symbol']] = $parsed;
        }
        return $result;
    }

    public function is_trigger_order($params) {
        $isTrigger = $this->safe_value_2($params, 'trigger', 'stop');
        if ($isTrigger) {
            $params = $this->omit ($params, array( 'trigger', 'stop' ));
        }
        return array( $isTrigger, $params );
    }

    public function is_post_only(bool $isMarketOrder, $exchangeSpecificParam, $params = array ()) {
        /**
         * @ignore
         * @param {string} type Order type
         * @param {boolean} $exchangeSpecificParam exchange specific $postOnly
         * @param {array} [$params] exchange specific $params
         * @return {boolean} true if a post only order, false otherwise
         */
        $timeInForce = $this->safe_string_upper($params, 'timeInForce');
        $postOnly = $this->safe_value_2($params, 'postOnly', 'post_only', false);
        // we assume $timeInForce is uppercase from safeStringUpper ($params, 'timeInForce')
        $ioc = $timeInForce === 'IOC';
        $fok = $timeInForce === 'FOK';
        $timeInForcePostOnly = $timeInForce === 'PO';
        $postOnly = $postOnly || $timeInForcePostOnly || $exchangeSpecificParam;
        if ($postOnly) {
            if ($ioc || $fok) {
                throw new InvalidOrder($this->id . ' $postOnly orders cannot have $timeInForce equal to ' . $timeInForce);
            } elseif ($isMarketOrder) {
                throw new InvalidOrder($this->id . ' market orders cannot be postOnly');
            } else {
                return true;
            }
        } else {
            return false;
        }
    }

    public function handle_post_only(bool $isMarketOrder, bool $exchangeSpecificPostOnlyOption, mixed $params = array ()) {
        /**
         * @ignore
         * @param {string} type Order type
         * @param {boolean} exchangeSpecificBoolean exchange specific $postOnly
         * @param {array} [$params] exchange specific $params
         * @return {Array}
         */
        $timeInForce = $this->safe_string_upper($params, 'timeInForce');
        $postOnly = $this->safe_value($params, 'postOnly', false);
        $ioc = $timeInForce === 'IOC';
        $fok = $timeInForce === 'FOK';
        $po = $timeInForce === 'PO';
        $postOnly = $postOnly || $po || $exchangeSpecificPostOnlyOption;
        if ($postOnly) {
            if ($ioc || $fok) {
                throw new InvalidOrder($this->id . ' $postOnly orders cannot have $timeInForce equal to ' . $timeInForce);
            } elseif ($isMarketOrder) {
                throw new InvalidOrder($this->id . ' market orders cannot be postOnly');
            } else {
                if ($po) {
                    $params = $this->omit ($params, 'timeInForce');
                }
                $params = $this->omit ($params, 'postOnly');
                return array( true, $params );
            }
        }
        return array( false, $params );
    }

    public function fetch_last_prices(?array $symbols = null, $params = array ()) {
        throw new NotSupported($this->id . ' fetchLastPrices() is not supported yet');
    }

    public function fetch_trading_fees($params = array ()) {
        throw new NotSupported($this->id . ' fetchTradingFees() is not supported yet');
    }

    public function fetch_trading_fee(string $symbol, $params = array ()) {
        if (!$this->has['fetchTradingFees']) {
            throw new NotSupported($this->id . ' fetchTradingFee() is not supported yet');
        }
        return $this->fetch_trading_fees($params);
    }

    public function parse_open_interest($interest, ?array $market = null) {
        throw new NotSupported($this->id . ' parseOpenInterest () is not supported yet');
    }

    public function parse_open_interests($response, $market = null, ?int $since = null, ?int $limit = null) {
        $interests = array();
        for ($i = 0; $i < count($response); $i++) {
            $entry = $response[$i];
            $interest = $this->parse_open_interest($entry, $market);
            $interests[] = $interest;
        }
        $sorted = $this->sort_by($interests, 'timestamp');
        $symbol = $this->safe_string($market, 'symbol');
        return $this->filter_by_symbol_since_limit($sorted, $symbol, $since, $limit);
    }

    public function fetch_funding_rate(string $symbol, $params = array ()) {
        if ($this->has['fetchFundingRates']) {
            $this->load_markets();
            $market = $this->market ($symbol);
            $symbol = $market['symbol'];
            if (!$market['contract']) {
                throw new BadSymbol($this->id . ' fetchFundingRate() supports contract markets only');
            }
            $rates = $this->fetchFundingRates (array( $symbol ), $params);
            $rate = $this->safe_value($rates, $symbol);
            if ($rate === null) {
                throw new NullResponse($this->id . ' fetchFundingRate () returned no data for ' . $symbol);
            } else {
                return $rate;
            }
        } else {
            throw new NotSupported($this->id . ' fetchFundingRate () is not supported yet');
        }
    }

    public function fetch_mark_ohlcv($symbol, $timeframe = '1m', ?int $since = null, ?int $limit = null, $params = array ()) {
        /**
         * fetches historical mark price candlestick data containing the open, high, low, and close price of a market
         * @param {string} $symbol unified $symbol of the market to fetch OHLCV data for
         * @param {string} $timeframe the length of time each candle represents
         * @param {int} [$since] timestamp in ms of the earliest candle to fetch
         * @param {int} [$limit] the maximum amount of candles to fetch
         * @param {array} [$params] extra parameters specific to the exchange api endpoint
         * @return {float[][]} A list of candles ordered, open, high, low, close, null
         */
        if ($this->has['fetchMarkOHLCV']) {
            $request = array(
                'price' => 'mark',
            );
            return $this->fetch_ohlcv($symbol, $timeframe, $since, $limit, array_merge($request, $params));
        } else {
            throw new NotSupported($this->id . ' fetchMarkOHLCV () is not supported yet');
        }
    }

    public function fetch_index_ohlcv(string $symbol, $timeframe = '1m', ?int $since = null, ?int $limit = null, $params = array ()) {
        /**
         * fetches historical index price candlestick data containing the open, high, low, and close price of a market
         * @param {string} $symbol unified $symbol of the market to fetch OHLCV data for
         * @param {string} $timeframe the length of time each candle represents
         * @param {int} [$since] timestamp in ms of the earliest candle to fetch
         * @param {int} [$limit] the maximum amount of candles to fetch
         * @param {array} [$params] extra parameters specific to the exchange api endpoint
         * @return array() A list of candles ordered, open, high, low, close, null
         */
        if ($this->has['fetchIndexOHLCV']) {
            $request = array(
                'price' => 'index',
            );
            return $this->fetch_ohlcv($symbol, $timeframe, $since, $limit, array_merge($request, $params));
        } else {
            throw new NotSupported($this->id . ' fetchIndexOHLCV () is not supported yet');
        }
    }

    public function fetch_premium_index_ohlcv(string $symbol, $timeframe = '1m', ?int $since = null, ?int $limit = null, $params = array ()) {
        /**
         * fetches historical premium index price candlestick data containing the open, high, low, and close price of a market
         * @param {string} $symbol unified $symbol of the market to fetch OHLCV data for
         * @param {string} $timeframe the length of time each candle represents
         * @param {int} [$since] timestamp in ms of the earliest candle to fetch
         * @param {int} [$limit] the maximum amount of candles to fetch
         * @param {array} [$params] extra parameters specific to the exchange api endpoint
         * @return {float[][]} A list of candles ordered, open, high, low, close, null
         */
        if ($this->has['fetchPremiumIndexOHLCV']) {
            $request = array(
                'price' => 'premiumIndex',
            );
            return $this->fetch_ohlcv($symbol, $timeframe, $since, $limit, array_merge($request, $params));
        } else {
            throw new NotSupported($this->id . ' fetchPremiumIndexOHLCV () is not supported yet');
        }
    }

    public function handle_time_in_force($params = array ()) {
        /**
         * @ignore
         * * Must add $timeInForce to $this->options to use this method
         * @return {string} returns the exchange specific value for $timeInForce
         */
        $timeInForce = $this->safe_string_upper($params, 'timeInForce'); // supported values GTC, IOC, PO
        if ($timeInForce !== null) {
            $exchangeValue = $this->safe_string($this->options['timeInForce'], $timeInForce);
            if ($exchangeValue === null) {
                throw new ExchangeError($this->id . ' does not support $timeInForce "' . $timeInForce . '"');
            }
            return $exchangeValue;
        }
        return null;
    }

    public function convert_type_to_account($account) {
        /**
         * @ignore
         * * Must add $accountsByType to $this->options to use this method
         * @param {string} $account key for $account name in $this->options['accountsByType']
         * @return the exchange specific $account name or the isolated margin id for transfers
         */
        $accountsByType = $this->safe_value($this->options, 'accountsByType', array());
        $lowercaseAccount = strtolower($account);
        if (is_array($accountsByType) && array_key_exists($lowercaseAccount, $accountsByType)) {
            return $accountsByType[$lowercaseAccount];
        } elseif ((is_array($this->markets) && array_key_exists($account, $this->markets)) || (is_array($this->markets_by_id) && array_key_exists($account, $this->markets_by_id))) {
            $market = $this->market ($account);
            return $market['id'];
        } else {
            return $account;
        }
    }

    public function check_required_argument($methodName, $argument, $argumentName, $options = []) {
        /**
         * @ignore
         * @param {string} $methodName the name of the method that the $argument is being checked for
         * @param {string} $argument the argument's actual value provided
         * @param {string} $argumentName the name of the $argument being checked (for logging purposes)
         * @param {string[]} $options a list of $options that the $argument can be
         * @return {null}
         */
        $optionsLength = count($options);
        if (($argument === null) || (($optionsLength > 0) && (!($this->in_array($argument, $options))))) {
            $messageOptions = implode(', ', $options);
            $message = $this->id . ' ' . $methodName . '() requires a ' . $argumentName . ' argument';
            if ($messageOptions !== '') {
                $message .= ', one of ' . '(' . $messageOptions . ')';
            }
            throw new ArgumentsRequired($message);
        }
    }

    public function check_required_margin_argument(string $methodName, string $symbol, string $marginMode) {
        /**
         * @ignore
         * @param {string} $symbol unified $symbol of the market
         * @param {string} $methodName name of the method that requires a $symbol
         * @param {string} $marginMode is either 'isolated' or 'cross'
         */
        if (($marginMode === 'isolated') && ($symbol === null)) {
            throw new ArgumentsRequired($this->id . ' ' . $methodName . '() requires a $symbol argument for isolated margin');
        } elseif (($marginMode === 'cross') && ($symbol !== null)) {
            throw new ArgumentsRequired($this->id . ' ' . $methodName . '() cannot have a $symbol argument for cross margin');
        }
    }

    public function parse_deposit_withdraw_fees($response, ?array $codes = null, $currencyIdKey = null) {
        /**
         * @ignore
         * @param {object[]|array} $response unparsed $response from the exchange
         * @param {string[]|null} $codes the unified $currency $codes to fetch transactions fees for, returns all currencies when null
         * @param {str} $currencyIdKey *should only be null when $response is a $dictionary* the object key that corresponds to the $currency id
         * @return {array} objects with withdraw and deposit fees, indexed by $currency $codes
         */
        $depositWithdrawFees = array();
        $codes = $this->marketCodes ($codes);
        $isArray = gettype($response) === 'array' && array_keys($response) === array_keys(array_keys($response));
        $responseKeys = $response;
        if (!$isArray) {
            $responseKeys = is_array($response) ? array_keys($response) : array();
        }
        for ($i = 0; $i < count($responseKeys); $i++) {
            $entry = $responseKeys[$i];
            $dictionary = $isArray ? $entry : $response[$entry];
            $currencyId = $isArray ? $this->safe_string($dictionary, $currencyIdKey) : $entry;
            $currency = $this->safe_value($this->currencies_by_id, $currencyId);
            $code = $this->safe_string($currency, 'code', $currencyId);
            if (($codes === null) || ($this->in_array($code, $codes))) {
                $depositWithdrawFees[$code] = $this->parseDepositWithdrawFee ($dictionary, $currency);
            }
        }
        return $depositWithdrawFees;
    }

    public function parse_deposit_withdraw_fee($fee, ?array $currency = null) {
        throw new NotSupported($this->id . ' parseDepositWithdrawFee() is not supported yet');
    }

    public function deposit_withdraw_fee($info) {
        return array(
            'info' => $info,
            'withdraw' => array(
                'fee' => null,
                'percentage' => null,
            ),
            'deposit' => array(
                'fee' => null,
                'percentage' => null,
            ),
            'networks' => array(),
        );
    }

    public function assign_default_deposit_withdraw_fees($fee, $currency = null) {
        /**
         * @ignore
         * Takes a depositWithdrawFee structure and assigns the default values for withdraw and deposit
         * @param {array} $fee A deposit withdraw $fee structure
         * @param {array} $currency A $currency structure, the response from $this->currency ()
         * @return {array} A deposit withdraw $fee structure
         */
        $networkKeys = is_array($fee['networks']) ? array_keys($fee['networks']) : array();
        $numNetworks = count($networkKeys);
        if ($numNetworks === 1) {
            $fee['withdraw'] = $fee['networks'][$networkKeys[0]]['withdraw'];
            $fee['deposit'] = $fee['networks'][$networkKeys[0]]['deposit'];
            return $fee;
        }
        $currencyCode = $this->safe_string($currency, 'code');
        for ($i = 0; $i < $numNetworks; $i++) {
            $network = $networkKeys[$i];
            if ($network === $currencyCode) {
                $fee['withdraw'] = $fee['networks'][$networkKeys[$i]]['withdraw'];
                $fee['deposit'] = $fee['networks'][$networkKeys[$i]]['deposit'];
            }
        }
        return $fee;
    }

    public function parse_income($info, ?array $market = null) {
        throw new NotSupported($this->id . ' parseIncome () is not supported yet');
    }

    public function parse_incomes($incomes, $market = null, ?int $since = null, ?int $limit = null) {
        /**
         * @ignore
         * parses funding fee info from exchange response
         * @param {array[]} $incomes each item describes once instance of currency being received or paid
         * @param {array} $market ccxt $market
         * @param {int} [$since] when defined, the response items are filtered to only include items after this timestamp
         * @param {int} [$limit] limits the number of items in the response
         * @return {array[]} an array of ~@link https://docs.ccxt.com/#/?id=funding-history-structure funding history structures~
         */
        $result = array();
        for ($i = 0; $i < count($incomes); $i++) {
            $entry = $incomes[$i];
            $parsed = $this->parse_income($entry, $market);
            $result[] = $parsed;
        }
        $sorted = $this->sort_by($result, 'timestamp');
        return $this->filter_by_since_limit($sorted, $since, $limit);
    }

    public function get_market_from_symbols(?array $symbols = null) {
        if ($symbols === null) {
            return null;
        }
        $firstMarket = $this->safe_string($symbols, 0);
        $market = $this->market ($firstMarket);
        return $market;
    }

    public function parse_ws_ohlcvs(array $ohlcvs, mixed $market = null, string $timeframe = '1m', ?int $since = null, ?int $limit = null) {
        $results = array();
        for ($i = 0; $i < count($ohlcvs); $i++) {
            $results[] = $this->parse_ws_ohlcv($ohlcvs[$i], $market);
        }
        return $results;
    }

    public function fetch_transactions(?string $code = null, ?int $since = null, ?int $limit = null, $params = array ()) {
        /**
         * @deprecated
         * *DEPRECATED* use fetchDepositsWithdrawals instead
         * @param {string} $code unified currency $code for the currency of the deposit/withdrawals, default is null
         * @param {int} [$since] timestamp in ms of the earliest deposit/withdrawal, default is null
         * @param {int} [$limit] max number of deposit/withdrawals to return, default is null
         * @param {array} [$params] extra parameters specific to the exchange api endpoint
         * @return {array} a list of ~@link https://docs.ccxt.com/#/?id=transaction-structure transaction structures~
         */
        if ($this->has['fetchDepositsWithdrawals']) {
            return $this->fetchDepositsWithdrawals ($code, $since, $limit, $params);
        } else {
            throw new NotSupported($this->id . ' fetchTransactions () is not supported yet');
        }
    }

    public function filter_by_array_positions($objects, int|string $key, $values = null, $indexed = true) {
        /**
         * @ignore
         * Typed wrapper for filterByArray that returns a list of positions
         */
        return $this->filter_by_array($objects, $key, $values, $indexed);
    }

    public function filter_by_array_tickers($objects, int|string $key, $values = null, $indexed = true) {
        /**
         * @ignore
         * Typed wrapper for filterByArray that returns a dictionary of tickers
         */
        return $this->filter_by_array($objects, $key, $values, $indexed);
    }

    public function resolve_promise_if_messagehash_matches($client, string $prefix, string $symbol, $data) {
        $messageHashes = $this->findMessageHashes ($client, $prefix);
        for ($i = 0; $i < count($messageHashes); $i++) {
            $messageHash = $messageHashes[$i];
            $parts = explode('::', $messageHash);
            $symbolsString = $parts[1];
            $symbols = explode(',', $symbolsString);
            if ($this->in_array($symbol, $symbols)) {
                $client->resolve ($data, $messageHash);
            }
        }
    }

    public function resolve_multiple_ohlcv($client, string $prefix, string $symbol, string $timeframe, $data) {
        $messageHashes = $this->findMessageHashes ($client, 'multipleOHLCV::');
        for ($i = 0; $i < count($messageHashes); $i++) {
            $messageHash = $messageHashes[$i];
            $parts = explode('::', $messageHash);
            $symbolsAndTimeframes = $parts[1];
            $splitted = explode(',', $symbolsAndTimeframes);
            $id = $symbol . '#' . $timeframe;
            if ($this->in_array($id, $splitted)) {
                $client->resolve (array( $symbol, $timeframe, $data ), $messageHash);
            }
        }
    }

    public function create_ohlcv_object(string $symbol, string $timeframe, $data) {
        $res = array();
        $res[$symbol] = array();
        $res[$symbol][$timeframe] = $data;
        return $res;
    }

    public function handle_max_entries_per_request_and_params(string $method, ?int $maxEntriesPerRequest = null, $params = array ()) {
        $newMaxEntriesPerRequest = null;
        list($newMaxEntriesPerRequest, $params) = $this->handle_option_and_params($params, $method, 'maxEntriesPerRequest');
        if (($newMaxEntriesPerRequest !== null) && ($newMaxEntriesPerRequest !== $maxEntriesPerRequest)) {
            $maxEntriesPerRequest = $newMaxEntriesPerRequest;
        }
        if ($maxEntriesPerRequest === null) {
            $maxEntriesPerRequest = 1000; // default to 1000
        }
        return array( $maxEntriesPerRequest, $params );
    }

    public function fetch_paginated_call_dynamic(string $method, ?string $symbol = null, ?int $since = null, ?int $limit = null, $params = array (), ?int $maxEntriesPerRequest = null) {
        $maxCalls = null;
        list($maxCalls, $params) = $this->handle_option_and_params($params, $method, 'paginationCalls', 10);
        $maxRetries = null;
        list($maxRetries, $params) = $this->handle_option_and_params($params, $method, 'maxRetries', 3);
        $paginationDirection = null;
        list($paginationDirection, $params) = $this->handle_option_and_params($params, $method, 'paginationDirection', 'backward');
        $paginationTimestamp = null;
        $calls = 0;
        $result = array();
        $errors = 0;
        $until = $this->safe_integer_2($params, 'untill', 'till'); // do not omit it from $params here
        list($maxEntriesPerRequest, $params) = $this->handle_max_entries_per_request_and_params($method, $maxEntriesPerRequest, $params);
        if (($paginationDirection === 'forward')) {
            if ($since === null) {
                throw new ArgumentsRequired($this->id . ' pagination requires a $since argument when $paginationDirection set to forward');
            }
            $paginationTimestamp = $since;
        }
        while (($calls < $maxCalls)) {
            $calls += 1;
            try {
                if ($paginationDirection === 'backward') {
                    // do it backwards, starting from the $last
                    // UNTIL filtering is required in order to work
                    if ($paginationTimestamp !== null) {
                        $params['until'] = $paginationTimestamp - 1;
                    }
                    $response = $this->$method ($symbol, null, $maxEntriesPerRequest, $params);
                    $responseLength = count($response);
                    if ($this->verbose) {
                        $this->log ('Dynamic pagination call', $calls, 'method', $method, 'response length', $responseLength, 'timestamp', $paginationTimestamp);
                    }
                    if ($responseLength === 0) {
                        break;
                    }
                    $errors = 0;
                    $result = $this->array_concat($result, $response);
                    $firstElement = $this->safe_value($response, 0);
                    $paginationTimestamp = $this->safe_integer_2($firstElement, 'timestamp', 0);
                    if (($since !== null) && ($paginationTimestamp <= $since)) {
                        break;
                    }
                } else {
                    // do it forwards, starting from the $since
                    $response = $this->$method ($symbol, $paginationTimestamp, $maxEntriesPerRequest, $params);
                    $responseLength = count($response);
                    if ($this->verbose) {
                        $this->log ('Dynamic pagination call', $calls, 'method', $method, 'response length', $responseLength, 'timestamp', $paginationTimestamp);
                    }
                    if ($responseLength === 0) {
                        break;
                    }
                    $errors = 0;
                    $result = $this->array_concat($result, $response);
                    $last = $this->safe_value($response, $responseLength - 1);
                    $paginationTimestamp = $this->safe_integer($last, 'timestamp') - 1;
                    if (($until !== null) && ($paginationTimestamp >= $until)) {
                        break;
                    }
                }
            } catch (Exception $e) {
                $errors += 1;
                if ($errors > $maxRetries) {
                    throw $e;
                }
            }
        }
        $uniqueResults = $this->remove_repeated_elements_from_array($result);
        $key = ($method === 'fetchOHLCV') ? 0 : 'timestamp';
        return $this->filter_by_since_limit($uniqueResults, $since, $limit, $key);
    }

    public function safe_deterministic_call(string $method, ?string $symbol = null, ?int $since = null, ?int $limit = null, ?string $timeframe = null, $params = array ()) {
        $maxRetries = null;
        list($maxRetries, $params) = $this->handle_option_and_params($params, $method, 'maxRetries', 3);
        $errors = 0;
        try {
            if ($timeframe && $method !== 'fetchFundingRateHistory') {
                return $this->$method ($symbol, $timeframe, $since, $limit, $params);
            } else {
                return $this->$method ($symbol, $since, $limit, $params);
            }
        } catch (Exception $e) {
            if ($e instanceof RateLimitExceeded) {
                throw $e; // if we are rate limited, we should not retry and fail fast
            }
            $errors += 1;
            if ($errors > $maxRetries) {
                throw $e;
            }
        }
    }

    public function fetch_paginated_call_deterministic(string $method, ?string $symbol = null, ?int $since = null, ?int $limit = null, ?string $timeframe = null, $params = array (), $maxEntriesPerRequest = null) {
        $maxCalls = null;
        list($maxCalls, $params) = $this->handle_option_and_params($params, $method, 'paginationCalls', 10);
        list($maxEntriesPerRequest, $params) = $this->handle_max_entries_per_request_and_params($method, $maxEntriesPerRequest, $params);
        $current = $this->milliseconds ();
        $tasks = array();
        $time = $this->parse_timeframe($timeframe) * 1000;
        $step = $time * $maxEntriesPerRequest;
        $currentSince = $current - ($maxCalls * $step) - 1;
        if ($since !== null) {
            $currentSince = max ($currentSince, $since);
        }
        $until = $this->safe_integer_2($params, 'until', 'till'); // do not omit it here
        if ($until !== null) {
            $requiredCalls = (int) ceil(($until - $since) / $step);
            if ($requiredCalls > $maxCalls) {
                throw new BadRequest($this->id . ' the number of required calls is greater than the max number of calls allowed, either increase the paginationCalls or decrease the $since-$until gap. Current paginationCalls $limit is ' . (string) $maxCalls . ' required calls is ' . (string) $requiredCalls);
            }
        }
        for ($i = 0; $i < $maxCalls; $i++) {
            if (($until !== null) && ($currentSince >= $until)) {
                break;
            }
            $tasks[] = $this->safe_deterministic_call($method, $symbol, $currentSince, $maxEntriesPerRequest, $timeframe, $params);
            $currentSince = $this->sum ($currentSince, $step) - 1;
        }
        $results = $tasks;
        $result = array();
        for ($i = 0; $i < count($results); $i++) {
            $result = $this->array_concat($result, $results[$i]);
        }
        $uniqueResults = $this->remove_repeated_elements_from_array($result);
        $key = ($method === 'fetchOHLCV') ? 0 : 'timestamp';
        return $this->filter_by_since_limit($uniqueResults, $since, $limit, $key);
    }

    public function fetch_paginated_call_cursor(string $method, ?string $symbol = null, $since = null, $limit = null, $params = array (), $cursorReceived = null, $cursorSent = null, $cursorIncrement = null, $maxEntriesPerRequest = null) {
        $maxCalls = null;
        list($maxCalls, $params) = $this->handle_option_and_params($params, $method, 'paginationCalls', 10);
        $maxRetries = null;
        list($maxRetries, $params) = $this->handle_option_and_params($params, $method, 'maxRetries', 3);
        list($maxEntriesPerRequest, $params) = $this->handle_max_entries_per_request_and_params($method, $maxEntriesPerRequest, $params);
        $cursorValue = null;
        $i = 0;
        $errors = 0;
        $result = array();
        while ($i < $maxCalls) {
            try {
                if ($cursorValue !== null) {
                    if ($cursorIncrement !== null) {
                        $cursorValue = $this->parseToInt ($cursorValue) . $cursorIncrement;
                    }
                    $params[$cursorSent] = $cursorValue;
                }
                $response = null;
                if ($method === 'fetchAccounts') {
                    $response = $this->$method ($params);
                } else {
                    $response = $this->$method ($symbol, $since, $maxEntriesPerRequest, $params);
                }
                $errors = 0;
                $responseLength = count($response);
                if ($this->verbose) {
                    $this->log ('Cursor pagination call', $i + 1, 'method', $method, 'response length', $responseLength, 'cursor', $cursorValue);
                }
                if ($responseLength === 0) {
                    break;
                }
                $result = $this->array_concat($result, $response);
                $last = $this->safe_value($response, $responseLength - 1);
                $cursorValue = $this->safe_value($last['info'], $cursorReceived);
                if ($cursorValue === null) {
                    break;
                }
            } catch (Exception $e) {
                $errors += 1;
                if ($errors > $maxRetries) {
                    throw $e;
                }
            }
            $i += 1;
        }
        $sorted = $this->sortCursorPaginatedResult ($result);
        $key = ($method === 'fetchOHLCV') ? 0 : 'timestamp';
        return $this->filter_by_since_limit($sorted, $since, $limit, $key);
    }

    public function fetch_paginated_call_incremental(string $method, ?string $symbol = null, $since = null, $limit = null, $params = array (), $pageKey = null, $maxEntriesPerRequest = null) {
        $maxCalls = null;
        list($maxCalls, $params) = $this->handle_option_and_params($params, $method, 'paginationCalls', 10);
        $maxRetries = null;
        list($maxRetries, $params) = $this->handle_option_and_params($params, $method, 'maxRetries', 3);
        list($maxEntriesPerRequest, $params) = $this->handle_max_entries_per_request_and_params($method, $maxEntriesPerRequest, $params);
        $i = 0;
        $errors = 0;
        $result = array();
        while ($i < $maxCalls) {
            try {
                $params[$pageKey] = $i + 1;
                $response = $this->$method ($symbol, $since, $maxEntriesPerRequest, $params);
                $errors = 0;
                $responseLength = count($response);
                if ($this->verbose) {
                    $this->log ('Incremental pagination call', $i + 1, 'method', $method, 'response length', $responseLength);
                }
                if ($responseLength === 0) {
                    break;
                }
                $result = $this->array_concat($result, $response);
            } catch (Exception $e) {
                $errors += 1;
                if ($errors > $maxRetries) {
                    throw $e;
                }
            }
            $i += 1;
        }
        $sorted = $this->sortCursorPaginatedResult ($result);
        $key = ($method === 'fetchOHLCV') ? 0 : 'timestamp';
        return $this->filter_by_since_limit($sorted, $since, $limit, $key);
    }

    public function sort_cursor_paginated_result($result) {
        $first = $this->safe_value($result, 0);
        if ($first !== null) {
            if (is_array($first) && array_key_exists('timestamp', $first)) {
                return $this->sort_by($result, 'timestamp');
            }
            if (is_array($first) && array_key_exists('id', $first)) {
                return $this->sort_by($result, 'id');
            }
        }
        return $result;
    }

    public function remove_repeated_elements_from_array($input) {
        $uniqueResult = array();
        for ($i = 0; $i < count($input); $i++) {
            $entry = $input[$i];
            $id = $this->safe_string($entry, 'id');
            if ($id !== null) {
                if ($this->safe_string($uniqueResult, $id) === null) {
                    $uniqueResult[$id] = $entry;
                }
            } else {
                $timestamp = $this->safe_integer_2($entry, 'timestamp', 0);
                if ($timestamp !== null) {
                    if ($this->safe_string($uniqueResult, $timestamp) === null) {
                        $uniqueResult[$timestamp] = $entry;
                    }
                }
            }
        }
        $values = is_array($uniqueResult) ? array_values($uniqueResult) : array();
        $valuesLength = count($values);
        if ($valuesLength > 0) {
            return $values;
        }
        return $input;
    }

    public function handle_until_option($key, $request, $params, $multiplier = 1) {
        $until = $this->safe_value_2($params, 'until', 'till');
        if ($until !== null) {
            $request[$key] = $this->parseToInt ($until * $multiplier);
            $params = $this->omit ($params, array( 'until', 'till' ));
        }
        return array( $request, $params );
    }

    public function safe_open_interest($interest, ?array $market = null) {
        return array_merge($interest, array(
            'symbol' => $this->safe_string($market, 'symbol'),
            'baseVolume' => $this->safe_number($interest, 'baseVolume'), // deprecated
            'quoteVolume' => $this->safe_number($interest, 'quoteVolume'), // deprecated
            'openInterestAmount' => $this->safe_number($interest, 'openInterestAmount'),
            'openInterestValue' => $this->safe_number($interest, 'openInterestValue'),
            'timestamp' => $this->safe_integer($interest, 'timestamp'),
            'datetime' => $this->safe_string($interest, 'datetime'),
            'info' => $this->safe_value($interest, 'info'),
        ));
    }

    public function parse_liquidation($liquidation, ?array $market = null) {
        throw new NotSupported($this->id . ' parseLiquidation () is not supported yet');
    }

    public function parse_liquidations($liquidations, $market = null, ?int $since = null, ?int $limit = null) {
        /**
         * @ignore
         * parses liquidation info from the exchange response
         * @param {array[]} $liquidations each item describes an instance of a liquidation event
         * @param {array} $market ccxt $market
         * @param {int} [$since] when defined, the response items are filtered to only include items after this timestamp
         * @param {int} [$limit] limits the number of items in the response
         * @return {array[]} an array of ~@link https://docs.ccxt.com/#/?id=liquidation-structure liquidation structures~
         */
        $result = array();
        for ($i = 0; $i < count($liquidations); $i++) {
            $entry = $liquidations[$i];
            $parsed = $this->parseLiquidation ($entry, $market);
            $result[] = $parsed;
        }
        $sorted = $this->sort_by($result, 'timestamp');
        $symbol = $this->safe_string($market, 'symbol');
        return $this->filter_by_symbol_since_limit($sorted, $symbol, $since, $limit);
    }

    public function parse_greeks($greeks, ?array $market = null) {
        throw new NotSupported($this->id . ' parseGreeks () is not supported yet');
    }
}<|MERGE_RESOLUTION|>--- conflicted
+++ resolved
@@ -36,11 +36,7 @@
 use BN\BN;
 use Exception;
 
-<<<<<<< HEAD
-$version = '4.1.56';
-=======
 $version = '4.1.59';
->>>>>>> 7c7171fe
 
 // rounding mode
 const TRUNCATE = 0;
@@ -59,11 +55,7 @@
 
 class Exchange {
 
-<<<<<<< HEAD
-    const VERSION = '4.1.56';
-=======
     const VERSION = '4.1.59';
->>>>>>> 7c7171fe
 
     private static $base58_alphabet = '123456789ABCDEFGHJKLMNPQRSTUVWXYZabcdefghijkmnopqrstuvwxyz';
     private static $base58_encoder = null;
@@ -3371,15 +3363,6 @@
     }
 
     public function safe_ticker(array $ticker, ?array $market = null) {
-<<<<<<< HEAD
-        $open = $this->safe_value($ticker, 'open');
-        $close = $this->safe_value($ticker, 'close');
-        $last = $this->safe_value($ticker, 'last');
-        $change = $this->safe_value($ticker, 'change');
-        $percentage = $this->safe_value($ticker, 'percentage');
-        $average = $this->safe_value($ticker, 'average');
-        $vwap = $this->safe_value($ticker, 'vwap');
-=======
         $open = $this->omit_zero($this->safe_string($ticker, 'open'));
         $close = $this->omit_zero($this->safe_string($ticker, 'close'));
         $last = $this->omit_zero($this->safe_string($ticker, 'last'));
@@ -3387,7 +3370,6 @@
         $percentage = $this->omit_zero($this->safe_string($ticker, 'percentage'));
         $average = $this->omit_zero($this->safe_string($ticker, 'average'));
         $vwap = $this->omit_zero($this->safe_string($ticker, 'vwap'));
->>>>>>> 7c7171fe
         $baseVolume = $this->safe_string($ticker, 'baseVolume');
         $quoteVolume = $this->safe_string($ticker, 'quoteVolume');
         if ($vwap === null) {
