--- conflicted
+++ resolved
@@ -123,7 +123,6 @@
     public $quoteJsonNumbers = true; // treat numbers in json as quoted precise strings
 
     public $name = null;
-    public $status = null;
     public $countries = null;
     public $version = null;
     public $certified = false; // if certified by the CCXT dev team
@@ -158,7 +157,7 @@
     public $fundingRates = array();
 
     public $tickers = array();
-<<<<<<< HEAD
+    public $bidsasks = array();
     public $fees = array(
         'trading'=> array(
             'tierBased'=> null,
@@ -181,13 +180,7 @@
         'base'=> null,
         'quote'=> null,
     );
-
-=======
-    public $bidsasks = array();
-    public $fees = array('trading' => array(), 'funding' => array());
-    public $precision = array();
     public $liquidations = array();
->>>>>>> eca5260a
     public $orders = null;
     public $triggerOrders = null;
     public $myLiquidations = array();
@@ -199,7 +192,7 @@
     public $exceptions = array();
     public $accounts = array();
     public $accountsById = array();
-<<<<<<< HEAD
+
     public $status = array(
         'status' => 'ok',
         'updated' => null,
@@ -208,8 +201,6 @@
         'info' => null,
     );
 
-=======
->>>>>>> eca5260a
     public $limits = array(
         'cost' => array(
             'min' => null,
@@ -293,205 +284,7 @@
     );
 
     // API methods metainfo
-    public $has = array(
-<<<<<<< HEAD
-        'publicAPI'=> true,
-        'privateAPI'=> true,
-        'CORS'=> null,
-        'spot'=> null,
-        'margin'=> null,
-        'swap'=> null,
-        'future'=> null,
-        'option'=> null,
-        'addMargin'=> null,
-        'cancelAllOrders'=> null,
-        'cancelOrder'=> true,
-        'cancelOrders'=> null,
-        'createDepositAddress'=> null,
-        'createLimitOrder'=> true,
-        'createMarketOrder'=> true,
-        'createOrder'=> true,
-        'createPostOnlyOrder'=> null,
-        'createReduceOnlyOrder'=> null,
-        'createStopOrder'=> null,
-        'createStopLimitOrder'=> null,
-        'createStopMarketOrder'=> null,
-        'createOrderWs'=> null,
-        'editOrderWs'=> null,
-        'fetchOpenOrdersWs'=> null,
-        'fetchOrderWs'=> null,
-        'cancelOrderWs'=> null,
-        'cancelOrdersWs'=> null,
-        'cancelAllOrdersWs'=> null,
-        'fetchTradesWs'=> null,
-        'fetchBalanceWs'=> null,
-        'editOrder'=> 'emulated',
-        'fetchAccounts'=> null,
-        'fetchBalance'=> true,
-        'fetchBidsAsks'=> null,
-        'fetchBorrowInterest'=> null,
-        'fetchBorrowRate'=> null,
-        'fetchBorrowRateHistory'=> null,
-        'fetchBorrowRatesPerSymbol'=> null,
-        'fetchBorrowRates'=> null,
-        'fetchCanceledOrders'=> null,
-        'fetchClosedOrder'=> null,
-        'fetchClosedOrders'=> null,
-        'fetchCurrencies'=> 'emulated',
-        'fetchDeposit'=> null,
-        'fetchDepositAddress'=> null,
-        'fetchDepositAddresses'=> null,
-        'fetchDepositAddressesByNetwork'=> null,
-        'fetchDeposits'=> null,
-        'fetchDepositsWithdrawals'=> null,
-        'fetchTransactionFee'=> null,
-        'fetchTransactionFees'=> null,
-        'fetchFundingHistory'=> null,
-        'fetchFundingRate'=> null,
-        'fetchFundingRateHistory'=> null,
-        'fetchFundingRates'=> null,
-        'fetchIndexOHLCV'=> null,
-        'fetchL2OrderBook'=> true,
-        'fetchLastPrices'=> null,
-        'fetchLedger'=> null,
-        'fetchLedgerEntry'=> null,
-        'fetchLeverageTiers'=> null,
-        'fetchMarketLeverageTiers'=> null,
-        'fetchMarkets'=> true,
-        'fetchMarkOHLCV'=> null,
-        'fetchMyTrades'=> null,
-        'fetchOHLCV'=> null,
-        'fetchOpenInterest'=> null,
-        'fetchOpenInterestHistory'=> null,
-        'fetchOpenOrder'=> null,
-        'fetchOpenOrders'=> null,
-        'fetchOrder'=> null,
-        'fetchOrderBook'=> true,
-        'fetchOrderBooks'=> null,
-        'fetchOrders'=> null,
-        'fetchOrderTrades'=> null,
-        'fetchPermissions'=> null,
-        'fetchPosition'=> null,
-        'fetchPositions'=> null,
-        'fetchPositionsBySymbol'=> null,
-        'fetchPositionsRisk'=> null,
-        'fetchPremiumIndexOHLCV'=> null,
-        'fetchStatus'=> 'emulated',
-        'fetchTicker'=> true,
-        'fetchTickers'=> null,
-        'fetchTime'=> null,
-        'fetchTrades'=> true,
-        'fetchTradingFee'=> null,
-        'fetchTradingFees'=> null,
-        'fetchTradingLimits'=> null,
-        'fetchTransactions'=> null,
-        'fetchTransfers'=> null,
-        'fetchWithdrawAddresses'=> null,
-        'fetchWithdrawal'=> null,
-        'fetchWithdrawals'=> null,
-        'reduceMargin'=> null,
-        'setLeverage'=> null,
-        'setMargin'=> null,
-        'setMarginMode'=> null,
-        'setPositionMode'=> null,
-        'signIn'=> null,
-        'transfer'=> null,
-        'withdraw'=> null,
-=======
-        'publicAPI' => true,
-        'privateAPI' => true,
-        'CORS' => null,
-        'spot' => null,
-        'margin' => null,
-        'swap' => null,
-        'future' => null,
-        'option' => null,
-        'addMargin' => null,
-        'cancelAllOrders' => null,
-        'cancelOrder' => true,
-        'cancelOrders' => null,
-        'createDepositAddress' => null,
-        'createLimitOrder' => true,
-        'createMarketOrder' => true,
-        'createOrder' => true,
-        'createPostOnlyOrder' => null,
-        'createReduceOnlyOrder' => null,
-        'createStopOrder' => null,
-        'editOrder' => 'emulated',
-        'fetchAccounts' => null,
-        'fetchBalance' => true,
-        'fetchBidsAsks' => null,
-        'fetchBorrowInterest' => null,
-        'fetchBorrowRate' => null,
-        'fetchBorrowRateHistory' => null,
-        'fetchBorrowRatesPerSymbol' => null,
-        'fetchBorrowRates' => null,
-        'fetchCanceledOrders' => null,
-        'fetchClosedOrder' => null,
-        'fetchClosedOrders' => null,
-        'fetchClosedOrdersWs' => null,
-        'fetchConvertCurrencies' => null,
-        'fetchConvertQuote' => null,
-        'fetchConvertTrade' => null,
-        'fetchConvertTradeHistory' => null,
-        'fetchCrossBorrowRate' => null,
-        'fetchCrossBorrowRates' => null,
-        'fetchCurrencies' => 'emulated',
-        'fetchCurrenciesWs' => 'emulated',
-        'fetchDeposit' => null,
-        'fetchDepositAddress' => null,
-        'fetchDepositAddresses' => null,
-        'fetchDepositAddressesByNetwork' => null,
-        'fetchDeposits' => null,
-        'fetchFundingHistory' => null,
-        'fetchFundingRate' => null,
-        'fetchFundingRateHistory' => null,
-        'fetchFundingRates' => null,
-        'fetchIndexOHLCV' => null,
-        'fetchL2OrderBook' => true,
-        'fetchLastPrices' => null,
-        'fetchLedger' => null,
-        'fetchLedgerEntry' => null,
-        'fetchLeverageTiers' => null,
-        'fetchMarketLeverageTiers' => null,
-        'fetchMarkets' => true,
-        'fetchMarkOHLCV' => null,
-        'fetchMyTrades' => null,
-        'fetchOHLCV' => null,
-        'fetchOpenOrder' => null,
-        'fetchOpenOrders' => null,
-        'fetchOrder' => null,
-        'fetchOrderBook' => true,
-        'fetchOrderBooks' => null,
-        'fetchOrders' => null,
-        'fetchOrderTrades' => null,
-        'fetchPermissions' => null,
-        'fetchPosition' => null,
-        'fetchPositions' => null,
-        'fetchPositionsRisk' => null,
-        'fetchPremiumIndexOHLCV' => null,
-        'fetchStatus' => null,
-        'fetchTicker' => true,
-        'fetchTickers' => null,
-        'fetchTime' => null,
-        'fetchTrades' => true,
-        'fetchTradingFee' => null,
-        'fetchTradingFees' => null,
-        'fetchTradingLimits' => null,
-        'fetchTransactions' => null,
-        'fetchTransfers' => null,
-        'fetchWithdrawal' => null,
-        'fetchWithdrawals' => null,
-        'reduceMargin' => null,
-        'setLeverage' => null,
-        'setMargin' => null,
-        'setMarginMode' => null,
-        'setPositionMode' => null,
-        'signIn' => null,
-        'transfer' => null,
-        'withdraw' => null,
->>>>>>> eca5260a
-    );
+    public $has = array();
 
     public $precisionMode = DECIMAL_PLACES;
     public $paddingMode = NO_PADDING;
@@ -517,15 +310,11 @@
     public $requiresEddsa = false;
     public $rateLimit = 2000;
 
-<<<<<<< HEAD
-    public $commonCurrencies = array();
-=======
     public $commonCurrencies = array(
         'XBT' => 'BTC',
         'BCC' => 'BCH',
         'BCHSV' => 'BSV',
     );
->>>>>>> eca5260a
 
     protected $overriden_methods = array();
 
@@ -2430,41 +2219,6 @@
 
     // METHODS BELOW THIS LINE ARE TRANSPILED FROM JAVASCRIPT TO PYTHON AND PHP
 
-<<<<<<< HEAD
-    public function describe() {   
-        return array(
-            'id' => $this->id,
-            'name' => $this->name,
-            'countries' => $this->countries,
-            'enableRateLimit' => $this->enableRateLimit,
-            'rateLimit' => $this->rateLimit, // milliseconds = seconds * 1000
-            'timeout' => $this->timeout, // milliseconds = seconds * 1000
-            'certified' => $this->certified, // if certified by the CCXT dev team
-            'pro' => $this->pro, // if it is integrated with CCXT Pro for WebSocket support
-            'alias' => $this->alias, // whether this exchange is an alias to another exchange
-            'has' => $this->has,
-            'urls' => $this->urls,
-            'api' => $this->api,
-            'requiredCredentials' => $this->requiredCredentials,
-            'markets' => $this->markets, // to be filled manually or by fetchMarkets
-            'currencies' => $this->currencies, // to be filled manually or by fetchMarkets
-            'timeframes' => $this->timeframes, // redefine if the exchange has fetchOHLCV
-            'fees' => $this->fees,
-            'status' => $this->status,
-            'exceptions' => $this->exceptions,
-            'precision' => $this->precision,
-            'precisionMode' => $this->precisionMode,
-            'paddingMode' => $this->paddingMode,
-            'limits' => $this->limits,
-            'httpExceptions' => $this->httpExceptions,
-            'commonCurrencies' => array( // gets extended/overwritten in subclasses
-                'XBT' => 'BTC',
-                'BCC' => 'BCH',
-                'BCHABC' => 'BCH',
-                'BCHSV' => 'BSV',
-            ),
-        );
-=======
     public function safe_bool_n($dictionaryOrList, array $keys, ?bool $defaultValue = null) {
         /**
          * @ignore
@@ -2562,7 +2316,6 @@
          * @return array(Array | null)
          */
         return $this->safe_list_n($dictionaryOrList, array( $key ), $defaultValue);
->>>>>>> eca5260a
     }
 
     public function handle_deltas($orderbook, $deltas) {
