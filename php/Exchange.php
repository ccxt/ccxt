--- conflicted
+++ resolved
@@ -36,11 +36,7 @@
 use BN\BN;
 use Exception;
 
-<<<<<<< HEAD
-$version = '3.1.12';
-=======
 $version = '3.1.21';
->>>>>>> 4d99c79f
 
 // rounding mode
 const TRUNCATE = 0;
@@ -59,11 +55,7 @@
 
 class Exchange {
 
-<<<<<<< HEAD
-    const VERSION = '3.1.12';
-=======
     const VERSION = '3.1.21';
->>>>>>> 4d99c79f
 
     private static $base58_alphabet = '123456789ABCDEFGHJKLMNPQRSTUVWXYZabcdefghijkmnopqrstuvwxyz';
     private static $base58_encoder = null;
