<?php

/*

MIT License

Copyright (c) 2017 CCXT

Permission is hereby granted, free of charge, to any person obtaining a copy
of this software and associated documentation files (the "Software"), to deal
in the Software without restriction, including without limitation the rights
to use, copy, modify, merge, publish, distribute, sublicense, and/or sell
copies of the Software, and to permit persons to whom the Software is
furnished to do so, subject to the following conditions:

The above copyright notice and this permission notice shall be included in all
copies or substantial portions of the Software.

THE SOFTWARE IS PROVIDED "AS IS", WITHOUT WARRANTY OF ANY KIND, EXPRESS OR
IMPLIED, INCLUDING BUT NOT LIMITED TO THE WARRANTIES OF MERCHANTABILITY,
FITNESS FOR A PARTICULAR PURPOSE AND NONINFRINGEMENT. IN NO EVENT SHALL THE
AUTHORS OR COPYRIGHT HOLDERS BE LIABLE FOR ANY CLAIM, DAMAGES OR OTHER
LIABILITY, WHETHER IN AN ACTION OF CONTRACT, TORT OR OTHERWISE, ARISING FROM,
OUT OF OR IN CONNECTION WITH THE SOFTWARE OR THE USE OR OTHER DEALINGS IN THE
SOFTWARE.

*/

//-----------------------------------------------------------------------------

namespace ccxt;

use MessagePack\MessagePack;
use kornrunner\Keccak;
use Web3\Contracts\TypedDataEncoder;
use StarkNet\Crypto\Curve;
use StarkNet\Crypto\Key;
use StarkNet\Hash;
use StarkNet\TypedData;
use Elliptic\EC;
use Elliptic\EdDSA;
use BN\BN;
use Sop\ASN1\Type\UnspecifiedType;
use Exception;

$version = '4.5.20';

// rounding mode
const TRUNCATE = 0;
const ROUND = 1;
const ROUND_UP = 2;
const ROUND_DOWN = 3;

// digits counting mode
const DECIMAL_PLACES = 2;
const SIGNIFICANT_DIGITS = 3;
const TICK_SIZE = 4;

// padding mode
const NO_PADDING = 5;
const PAD_WITH_ZERO = 6;

class Exchange {

    const VERSION = '4.5.20';

    private static $base58_alphabet = '123456789ABCDEFGHJKLMNPQRSTUVWXYZabcdefghijkmnopqrstuvwxyz';
    private static $base58_encoder = null;
    private static $base58_decoder = null;

    public $defined_rest_api = array();

    public $curl = null;
    public $curl_options = array(); // overrideable by user, empty by default
    public $curl_reset = true;
    public $curl_close = false;

    public $id = null;

    public $validateServerSsl = true;
    public $validateClientSsl = false;
    public $curlopt_interface = null;
    public $timeout = 10000; // in milliseconds


    // PROXY & USER-AGENTS (see "examples/proxy-usage" file for explanation)
    public $proxy = null; // maintained for backwards compatibility, no-one should use it from now on
    public $proxyUrl = null;
    public $proxy_url = null;
    public $proxyUrlCallback = null;
    public $proxy_url_callback = null;
    public $httpProxy = null;
    public $http_proxy = null;
    public $httpProxyCallback = null;
    public $http_proxy_callback = null;
    public $httpsProxy = null;
    public $https_proxy = null;
    public $httpsProxyCallback = null;
    public $https_proxy_callback = null;
    public $socksProxy = null;
    public $socks_proxy = null;
    public $socksProxyCallback = null;
    public $socks_proxy_callback = null;
    public $userAgent = null; // 'ccxt/' . $this::VERSION . ' (+https://github.com/ccxt/ccxt) PHP/' . PHP_VERSION;
    public $user_agent = null;
    public $wsProxy = null;
    public $ws_proxy = null;
    public $wssProxy = null;
    public $wss_proxy = null;
    public $wsSocksProxy = null;
    public $ws_socks_proxy = null;
    //
    public $userAgents = array(
        'chrome' => 'Mozilla/5.0 (Windows NT 10.0; Win64; x64) AppleWebKit/537.36 (KHTML, like Gecko) Chrome/62.0.3202.94 Safari/537.36',
        'chrome39' => 'Mozilla/5.0 (Windows NT 6.1; WOW64) AppleWebKit/537.36 (KHTML, like Gecko) Chrome/39.0.2171.71 Safari/537.36',
        'chrome100' => 'Mozilla/5.0 (Macintosh; Intel Mac OS X 10_15_7) AppleWebKit/537.36 (KHTML, like Gecko) Chrome/100.0.4896.75 Safari/537.36',
    );
    public $headers = array();
    public $origin = '*'; // CORS origin
    public $returnResponseHeaders = false;
    public $MAX_VALUE = PHP_INT_MAX;
    //

    public $hostname = null; // in case of inaccessibility of the "main" domain

    public $options = array(); // exchange-specific options if any
    public $isSandboxModeEnabled = false;

    public $skipJsonOnStatusCodes = false; // TODO: reserved, rewrite the curl routine to parse JSON body anyway
    public $quoteJsonNumbers = true; // treat numbers in json as quoted precise strings

    public $name = null;
    public $status = array(
        'status' => 'ok',
        'updated' => null,
        'eta' => null,
        'url' => null,
        'info' => null,
    );
    public $countries = null;
    public $version = null;
    public $certified = false; // if certified by the CCXT dev team
    public $pro = false; // if it is integrated with CCXT Pro for WebSocket support
    public $alias = false; // whether this exchange is an alias to another exchange
    public $dex = false;

    public $debug = false;

    public $urls = array(
        'logo'=> null,
        'api'=> null,
        'test'=> null,
        'www'=> null,
        'doc'=> null,
        'api_management'=> null,
        'fees'=> null,
        'referral'=> null,
    );
    public $api = array();
    public $comment = null;

    public $markets = null;
    public $symbols = null;
    public $codes = null;
    public $ids = null;
    public $currencies = array();
    public $base_currencies = null;
    public $quote_currencies = null;
    public $balance = array();
    public $orderbooks = array();
    public $fundingRates = array();

    public $tickers = array();
    public $bidsasks = array();
    public $fees = array(
        'trading'=> array(
            'tierBased'=> null,
            'percentage'=> null,
            'taker'=> null,
            'maker'=> null,
        ),
        'funding'=> array(
            'tierBased'=> null,
            'percentage'=> null,
            'withdraw'=> array(),
            'deposit'=> array(),
        ),
    );

    public $precision = array(
        'amount'=> null,
        'price'=> null,
        'cost'=> null,
        'base'=> null,
        'quote'=> null,
    );
    public $liquidations = array();
    public $orders = null;
    public $triggerOrders = null;
    public $myLiquidations = array();
    public $myTrades = null;
    public $trades = array();
    public $transactions = array();
    public $positions = null;
    public $ohlcvs = array();
    public $exceptions = array();
    public $accounts = array();
    public $accountsById = array();

    public $limits = array(
        'cost' => array(
            'min' => null,
            'max' => null,
        ),
        'price' => array(
            'min' => null,
            'max' => null,
        ),
        'amount' => array(
            'min' => null,
            'max' => null,
        ),
        'leverage' => array(
            'min' => null,
            'max' => null,
        ),
    );
    public $httpExceptions = array(
        '422' => 'ExchangeError',
        '418' => 'DDoSProtection',
        '429' => 'RateLimitExceeded',
        '404' => 'ExchangeNotAvailable',
        '409' => 'ExchangeNotAvailable',
        '410' => 'ExchangeNotAvailable',
        '451' => 'ExchangeNotAvailable',
        '500' => 'ExchangeNotAvailable',
        '501' => 'ExchangeNotAvailable',
        '502' => 'ExchangeNotAvailable',
        '520' => 'ExchangeNotAvailable',
        '521' => 'ExchangeNotAvailable',
        '522' => 'ExchangeNotAvailable',
        '525' => 'ExchangeNotAvailable',
        '526' => 'ExchangeNotAvailable',
        '400' => 'ExchangeNotAvailable',
        '403' => 'ExchangeNotAvailable',
        '405' => 'ExchangeNotAvailable',
        '503' => 'ExchangeNotAvailable',
        '530' => 'ExchangeNotAvailable',
        '408' => 'RequestTimeout',
        '504' => 'RequestTimeout',
        '401' => 'AuthenticationError',
        '407' => 'AuthenticationError',
        '511' => 'AuthenticationError',
    );
    public $verbose = false;
    public $apiKey = '';
    public $secret = '';
    public $password = '';
    public $login = '';
    public $uid = '';
    public $accountId = null;
    public $privateKey = '';
    public $walletAddress = '';
    public $token = ''; // reserved for HTTP auth in some cases

    public $twofa = null;
    public $markets_by_id = null;
    public $currencies_by_id = null;
    public $minFundingAddressLength = 1; // used in check_address
    public $substituteCommonCurrencyCodes = true;

    // whether fees should be summed by currency code
    public $reduceFees = true;

    public $timeframes = array();

    public $requiredCredentials = array(
        'apiKey' => true,
        'secret' => true,
        'uid' => false,
        'accountId' => false,
        'login' => false,
        'password' => false,
        'twofa' => false, // 2-factor authentication (one-time password key)
        'privateKey' => false, // "0x"-prefixed hexstring private key for a wallet
        'walletAddress' => false, // "0x"-prefixed hexstring of wallet address
        'token' => false, // reserved for HTTP auth in some cases
    );

    // API methods metainfo
    public $has = array();
    public $features = array();

    public $precisionMode = DECIMAL_PLACES;
    public $paddingMode = NO_PADDING;
    public $number = 'floatval';
    public $handleContentTypeApplicationZip = false;

    public $lastRestRequestTimestamp = 0;
    public $lastRestPollTimestamp = 0;
    public $restRequestQueue = null;
    public $restPollerLoopIsRunning = false;
    public $enableRateLimit = true;
    // rate limiter properties
    public $rateLimiterAlgorithm = 'leakyBucket';  // rollingWindow or leakyBucket
    public $rollingWindowSize = 60000;
    public $enableLastJsonResponse = false;
    public $enableLastHttpResponse = true;
    public $enableLastResponseHeaders = true;
    public $last_http_response = null;
    public $last_json_response = null;
    public $last_response_headers = null;
    public $last_request_headers = null;
    public $last_request_body = null;
    public $last_request_url = null;

    public $requiresWeb3 = false;
    public $requiresEddsa = false;
    public $rateLimit = 2000;

    public $commonCurrencies = array(
        'XBT' => 'BTC',
        'BCC' => 'BCH',
        'BCHSV' => 'BSV',
    );

    protected $overriden_methods = array();

    public $urlencode_glue = '&'; // ini_get('arg_separator.output'); // can be overrided by exchange constructor params
    public $urlencode_glue_warning = true;

    public $tokenBucket = null; /* array(
        'delay' => 0.001,
        'capacity' => 1.0,
        'cost' => 1.0,
        'maxCapacity' => 1000,
        'refillRate' => ($this->rateLimit > 0) ? 1.0 / $this->rateLimit : PHP_INT_MAX,
    ); */

    public $baseCurrencies = null;
    public $quoteCurrencies = null;

    public static $exchanges = array(
        'alpaca',
        'apex',
        'arkham',
        'ascendex',
        'backpack',
        'bequant',
        'bigone',
        'binance',
        'binancecoinm',
        'binanceus',
        'binanceusdm',
        'bingx',
        'bit2c',
        'bitbank',
        'bitbns',
        'bitfinex',
        'bitflyer',
        'bitget',
        'bithumb',
        'bitmart',
        'bitmex',
        'bitopro',
        'bitrue',
        'bitso',
        'bitstamp',
        'bitteam',
        'bittrade',
        'bitvavo',
        'blockchaincom',
        'blofin',
        'btcalpha',
        'btcbox',
        'btcmarkets',
        'btcturk',
        'bybit',
        'cex',
        'coinbase',
        'coinbaseadvanced',
        'coinbaseexchange',
        'coinbaseinternational',
        'coincatch',
        'coincheck',
        'coinex',
        'coinmate',
        'coinmetro',
        'coinone',
        'coinsph',
        'coinspot',
        'cryptocom',
        'cryptomus',
        'deepcoin',
        'defx',
        'delta',
        'deribit',
        'derive',
        'digifinex',
        'dydx',
        'exmo',
        'fmfwio',
        'foxbit',
        'gate',
        'gateio',
        'gemini',
        'hashkey',
        'hibachi',
        'hitbtc',
        'hollaex',
        'htx',
        'huobi',
        'hyperliquid',
        'independentreserve',
        'indodax',
        'kraken',
        'krakenfutures',
        'kucoin',
        'kucoinfutures',
        'latoken',
        'lbank',
        'luno',
        'mercado',
        'mexc',
        'modetrade',
        'myokx',
        'ndax',
        'novadax',
        'oceanex',
        'okx',
        'okxus',
        'onetrading',
        'oxfun',
        'p2b',
        'paradex',
        'paymium',
        'phemex',
        'poloniex',
        'probit',
        'timex',
        'tokocrypto',
        'toobit',
        'upbit',
        'wavesexchange',
        'whitebit',
        'woo',
        'woofipro',
        'xt',
        'yobit',
        'zaif',
        'zonda',
    );

    public static function split($string, $delimiters = array(' ')) {
        return explode($delimiters[0], str_replace($delimiters, $delimiters[0], $string));
    }

    public static function strip($string) {
        return trim($string);
    }

    public static function decimal($number) {
        return '' + $number;
    }

    public static function valid_string($string) {
        return isset($string) && $string !== '';
    }

    public static function valid_object_value($object, $key) {
        return isset($object[$key]) && $object[$key] !== '' && is_scalar($object[$key]);
    }

    public static function safe_float($object, $key, $default_value = null) {
        return (isset($object[$key]) && is_numeric($object[$key])) ? floatval($object[$key]) : $default_value;
    }

    public static function safe_string($object, $key, $default_value = null) {
        return static::valid_object_value($object, $key) ? strval($object[$key]) : $default_value;
    }

    public static function safe_string_lower($object, $key, $default_value = null) {
        if (static::valid_object_value($object, $key)) {
            return strtolower(strval($object[$key]));
        } else if ($default_value === null) {
            return $default_value;
        } else {
            return strtolower($default_value);
        }
    }

    public static function safe_string_upper($object, $key, $default_value = null) {
        if (static::valid_object_value($object, $key)) {
            return strtoupper(strval($object[$key]));
        } else if ($default_value === null) {
            return $default_value;
        } else {
            return strtoupper($default_value);
        }
        return static::valid_object_value($object, $key) ? strtoupper(strval($object[$key])) : $default_value;
    }

    public static function safe_integer($object, $key, $default_value = null) {
        return (isset($object[$key]) && is_numeric($object[$key])) ? intval($object[$key]) : $default_value;
    }

    public static function safe_integer_product($object, $key, $factor, $default_value = null) {
        return (isset($object[$key]) && is_numeric($object[$key])) ? (intval($object[$key] * $factor)) : $default_value;
    }

    public static function safe_timestamp($object, $key, $default_value = null) {
        return static::safe_integer_product($object, $key, 1000, $default_value);
    }

    public static function safe_value($object, $key, $default_value = null) {
        return isset($object[$key]) ? $object[$key] : $default_value;
    }

    // we're not using safe_floats with a list argument as we're trying to save some cycles here
    // we're not using safe_float_3 either because those cases are too rare to deserve their own optimization

    public static function safe_float_2($object, $key1, $key2, $default_value = null) {
        $value = static::safe_float($object, $key1);
        return isset($value) ? $value : static::safe_float($object, $key2, $default_value);
    }

    public static function safe_string_2($object, $key1, $key2, $default_value = null) {
        $value = static::safe_string($object, $key1);
        return static::valid_string($value) ? $value : static::safe_string($object, $key2, $default_value);
    }

    public static function safe_string_lower_2($object, $key1, $key2, $default_value = null) {
        $value = static::safe_string_lower($object, $key1);
        return static::valid_string($value) ? $value : static::safe_string_lower($object, $key2, $default_value);
    }

    public static function safe_string_upper_2($object, $key1, $key2, $default_value = null) {
        $value = static::safe_string_upper($object, $key1);
        return static::valid_string($value) ? $value : static::safe_string_upper($object, $key2, $default_value);
    }

    public static function safe_integer_2($object, $key1, $key2, $default_value = null) {
        $value = static::safe_integer($object, $key1);
        return isset($value) ? $value : static::safe_integer($object, $key2, $default_value);
    }

    public static function safe_integer_product_2($object, $key1, $key2, $factor, $default_value = null) {
        $value = static::safe_integer_product($object, $key1, $factor);
        return isset($value) ? $value : static::safe_integer_product($object, $key2, $factor, $default_value);
    }

    public static function safe_timestamp_2($object, $key1, $key2, $default_value = null) {
        return static::safe_integer_product_2($object, $key1, $key2, 1000, $default_value);
    }

    public static function safe_value_2($object, $key1, $key2, $default_value = null) {
        $value = static::safe_value($object, $key1);
        return isset($value) ? $value : static::safe_value($object, $key2, $default_value);
    }

    // safe_method_n family
    public static function safe_float_n($object, $array, $default_value = null) {
        $value = static::get_object_value_from_key_array($object, $array);
        return (isset($value) && is_numeric($value)) ? floatval($value) : $default_value;
    }

    public static function safe_string_n($object, $array, $default_value = null) {
        $value = static::get_object_value_from_key_array($object, $array);
        return (static::valid_string($value) && is_scalar($value)) ? strval($value) : $default_value;
    }

    public static function safe_string_lower_n($object, $array, $default_value = null) {
        $value = static::get_object_value_from_key_array($object, $array);
        if (static::valid_string($value) && is_scalar($value)) {
            return strtolower(strval($value));
        } else if ($default_value === null) {
            return $default_value;
        } else {
            return strtolower($default_value);
        }
    }

    public static function safe_string_upper_n($object, $array, $default_value = null) {
        $value = static::get_object_value_from_key_array($object, $array);
        if (static::valid_string($value) && is_scalar($value)) {
            return strtoupper(strval($value));
        } else if ($default_value === null) {
            return $default_value;
        } else {
            return strtoupper($default_value);
        }
    }

    public static function safe_integer_n($object, $array, $default_value = null) {
        $value = static::get_object_value_from_key_array($object, $array);
        return (isset($value) && is_numeric($value)) ? intval($value) : $default_value;
    }

    public static function safe_integer_product_n($object, $array, $factor, $default_value = null) {
        $value = static::get_object_value_from_key_array($object, $array);
        return (isset($value) && is_numeric($value)) ? (intval($value * $factor)) : $default_value;
    }

    public static function safe_timestamp_n($object, $array, $default_value = null) {
        return static::safe_integer_product_n($object, $array, 1000, $default_value);
    }

    public static function safe_value_n($object, $array, $default_value = null) {
        $value = static::get_object_value_from_key_array($object, $array);
        return isset($value) ? $value : $default_value;
    }

    public static function get_object_value_from_key_array($object, $array) {
        foreach($array as $key) {
            if (isset($object[$key]) && $object[$key] !== '') {
                return $object[$key];
            }
        }
        return null;
    }

     public static function map_to_safe_map($dictionary) {
        return $dictionary;  // wrapper for go
     }

    public static function safe_map_to_map($dictionary) {
        return $dictionary;  // wrapper for go
    }

    public static function truncate($number, $precision = 0) {
        $decimal_precision = pow(10, $precision);
        return floor(floatval($number * $decimal_precision)) / $decimal_precision;
    }

    public static function truncate_to_string($number, $precision = 0) {
        if ($precision > 0) {
            $string = sprintf('%.' . ($precision + 1) . 'F', floatval($number));
            list($integer, $decimal) = explode('.', $string);
            $decimal = trim('.' . substr($decimal, 0, $precision), '0');
            if (strlen($decimal) < 2) {
                $decimal = '.0';
            }
            return $integer . $decimal;
        }
        return sprintf('%d', floatval($number));
    }

    public static function uuid16($length = 16) {
        return bin2hex(random_bytes(intval($length / 2)));
    }

    public static function uuid22($length = 22) {
        return bin2hex(random_bytes(intval($length / 2)));
    }

    public static function uuid() {
        return sprintf('%04x%04x-%04x-%04x-%04x-%04x%04x%04x',
            // 32 bits for "time_low"
            mt_rand(0, 0xffff), mt_rand(0, 0xffff),

            // 16 bits for "time_mid"
            mt_rand(0, 0xffff),

            // 16 bits for "time_hi_and_version",
            // four most significant bits holds version number 4
            mt_rand(0, 0x0fff) | 0x4000,

            // 16 bits, 8 bits for "clk_seq_hi_res", 8 bits for "clk_seq_low",
            // two most significant bits holds zero and one for variant DCE1.1
            mt_rand(0, 0x3fff) | 0x8000,

            // 48 bits for "node"
            mt_rand(0, 0xffff), mt_rand(0, 0xffff), mt_rand(0, 0xffff)
        );
    }

    public static function uuidv1() {
        $biasSeconds = 12219292800;  // seconds from 15th Oct 1572 to Jan 1st 1970
        $bias = $biasSeconds * 10000000;  // in hundreds of nanoseconds
        $time = static::microseconds() * 10 + $bias;
        $timeHex = dechex($time);
        $arranged = substr($timeHex, 7, 8) . substr($timeHex, 3, 4) . '1' . substr($timeHex, 0, 3);
        $clockId = '9696';
        $macAddress = 'ffffffffffff';
        return $arranged . $clockId . $macAddress;
    }

    public static function parse_timeframe($timeframe) {
        $amount = substr($timeframe, 0, -1);
        $unit = substr($timeframe, -1);
        $scale = 1;
        if ($unit === 'y') {
            $scale = 60 * 60 * 24 * 365;
        } elseif ($unit === 'M') {
            $scale = 60 * 60 * 24 * 30;
        } elseif ($unit === 'w') {
            $scale = 60 * 60 * 24 * 7;
        } elseif ($unit === 'd') {
            $scale = 60 * 60 * 24;
        } elseif ($unit === 'h') {
            $scale = 60 * 60;
        } elseif ($unit === 'm') {
            $scale = 60;
        } elseif ($unit === 's') {
            $scale = 1;
        } else {
            throw new NotSupported('timeframe unit ' . $unit . ' is not supported');
        }
        return $amount * $scale;
    }

    public static function round_timeframe($timeframe, $timestamp, $direction=ROUND_DOWN) {
        $ms = static::parse_timeframe($timeframe) * 1000;
        // Get offset based on timeframe in milliseconds
        $offset = $timestamp % $ms;
        return $timestamp - $offset + (($direction === ROUND_UP) ? $ms : 0);
    }

    public static function capitalize($string) {
        return mb_strtoupper(mb_substr($string, 0, 1)) . mb_substr($string, 1);
    }

    public static function is_associative($array) {
        // we can use `array_is_list` instead of old approach: (count(array_filter(array_keys($array), 'is_string')) > 0)
        return is_array($array) && !array_is_list($array);
    }

    public static function omit($array, $keys) {
        if (static::is_associative($array)) {
            $result = $array;
            if (is_array($keys)) {
                foreach ($keys as $key) {
                    unset($result[$key]);
                }
            } else {
                unset($result[$keys]);
            }
            return $result;
        }
        return $array;
    }

    public static function unique($array) {
        return array_unique($array);
    }

    public static function pluck($array, $key) {
        $result = array();
        foreach ($array as $element) {
            if (isset($key, $element)) {
                $result[] = $element[$key];
            }
        }
        return $result;
    }

    public function filter_by($array, $key, $value = null) {
        $result = array();
        foreach ($array as $element) {
            if (isset($key, $element) && ($element[$key] == $value)) {
                $result[] = $element;
            }
        }
        return $result;
    }

    public static function group_by($array, $key) {
        $result = array();
        foreach ($array as $element) {
            if (isset($element[$key]) && !is_null($element[$key])) {
                if (!isset($result[$element[$key]])) {
                    $result[$element[$key]] = array();
                }
                $result[$element[$key]][] = $element;
            }
        }
        return $result;
    }

    public static function index_by_safe($array, $key) {
        // wrapper for go
        return static::index_by($array, $key);
    }

    public static function index_by($array, $key) {
        $result = array();
        foreach ($array as $element) {
            if (isset($element[$key])) {
                $result[$element[$key]] = $element;
            }
        }
        return $result;
    }

    public static function sort_by($arrayOfArrays, $key, $descending = false, $default = 0) {
        $descending = $descending ? -1 : 1;
        usort($arrayOfArrays, function ($a, $b) use ($key, $descending, $default) {
            $first = isset($a[$key]) ? $a[$key] : $default;
            $second = isset($b[$key]) ? $b[$key] : $default;
            if ($first == $second) {
                return 0;
            }
            return $first < $second ? -$descending : $descending;
        });
        return $arrayOfArrays;
    }

    public static function sort_by_2($arrayOfArrays, $key1, $key2, $descending = false) {
        $descending = $descending ? -1 : 1;
        usort($arrayOfArrays, function ($a, $b) use ($key1, $key2, $descending) {
            if ($a[$key1] == $b[$key1]) {
                if ($a[$key2] == $b[$key2]) {
                    return 0;
                }
                return $a[$key2] < $b[$key2] ? -$descending : $descending;
            }
            return $a[$key1] < $b[$key1] ? -$descending : $descending;
        });
        return $arrayOfArrays;
    }

    public static function flatten($array) {
        return array_reduce($array, function ($acc, $item) {
            return array_merge($acc, is_array($item) ? static::flatten($item) : array($item));
        }, array());
    }

    public static function array_concat() {
        return call_user_func_array('array_merge', array_filter(func_get_args(), 'is_array'));
    }

    public static function in_array($needle, $haystack) {
        return in_array($needle, $haystack, true);
    }

    public static function to_array($object) {
        if ($object instanceof \JsonSerializable) {
            $object = $object->jsonSerialize();
        }
        return array_values($object);
    }

    public static function is_empty($object) {
        return empty($object) || count($object) === 0;
    }

    public static function keysort($array) {
        $result = $array;
        ksort($result);
        return $result;
    }

    public static function sort($array) {
        $result = $array;
        sort($result);
        return $result;
    }

    public static function extract_params($string) {
        if (preg_match_all('/{([\w-]+)}/u', $string, $matches)) {
            return $matches[1];
        }
    }


    public static function uuid5($namesp, $name) {
        return "";
    }

    public static function implode_params($string, $params) {
        if (static::is_associative($params)) {
            foreach ($params as $key => $value) {
                if (gettype($value) !== 'array') {
                    $string = implode($value, mb_split('{' . preg_quote($key) . '}', $string));
                }
            }
        }
        return $string;
    }

    public static function extend(...$args) {
        return array_merge (...$args);
    }

    public static function deep_extend() {
        // extend associative dictionaries only, replace everything else
        // (optimized: https://github.com/ccxt/ccxt/pull/26277)
        $out = null;
        $args = func_get_args();

        foreach ($args as $arg) {
            if (is_array($arg)) {
                if (empty($arg) || !array_is_list($arg)) {
                    // It's associative or empty
                    if (!is_array($out) || array_is_list($out)) {
                        $out = [];
                    }
                    foreach ($arg as $k => $v) {
                        $out[$k] = isset($out[$k]) && is_array($out[$k]) && is_array($v) && 
                                  (empty($v) || !array_is_list($v)) && (empty($out[$k]) || !array_is_list($out[$k]))
                            ? static::deep_extend($out[$k], $v)
                            : $v;
                    }
                } else {
                    $out = $arg;
                }
            } else {
                $out = $arg;
            }
        }
        return $out;
    }

    public static function sum() {
        return array_sum(array_filter(func_get_args(), function ($x) {
            return isset($x) ? $x : 0;
        }));
    }

    public static function ordered($array) { // for Python OrderedDicts, does nothing in PHP and JS
        return $array;
    }

    public function aggregate($bidasks) {
        $result = array();

        foreach ($bidasks as $bidask) {
            if ($bidask[1] > 0) {
                $price = (string) $bidask[0];
                $result[$price] = array_key_exists($price, $result) ? $result[$price] : 0;
                $result[$price] += $bidask[1];
            }
        }

        $output = array();

        foreach ($result as $key => $value) {
            $output[] = array(floatval($key), floatval($value));
        }

        return $output;
    }

    public static function urlencode_base64($string) {
        return preg_replace(array('#[=]+$#u', '#\+#u', '#\\/#'), array('', '-', '_'), \base64_encode($string));
    }

    public function urlencode($array, $sort = false) {
        foreach ($array as $key => $value) {
            if (is_bool($value)) {
                $array[$key] = var_export($value, true);
            }
        }
        return http_build_query($array, '', $this->urlencode_glue, PHP_QUERY_RFC3986);
    }

    public function urlencode_nested($array) {
        // we don't have to implement this method in PHP
        // https://github.com/ccxt/ccxt/issues/12872
        // https://github.com/ccxt/ccxt/issues/12900
        return $this->urlencode($array);
    }

    public function urlencode_with_array_repeat($array) {
        return preg_replace('/%5B\d*%5D/', '', $this->urlencode($array));
    }

    public function rawencode($array, $sort = false) {
        return urldecode($this->urlencode($array));
    }

    public static function encode_uri_component($string) {
        return urlencode($string);
    }

    public static function url($path, $params = array()) {
        $result = static::implode_params($path, $params);
        $query = static::omit($params, static::extract_params($path));
        if ($query) {
            $result .= '?' . static::urlencode($query);
        }
        return $result;
    }

    public static function seconds() {
        return time();
    }

    public static function milliseconds() {
        if (PHP_INT_SIZE == 4) {
            return static::milliseconds32();
        } else {
            return static::milliseconds64();
        }
    }

    public static function milliseconds32() {
        list($msec, $sec) = explode(' ', microtime());
        // raspbian 32-bit integer workaround
        // https://github.com/ccxt/ccxt/issues/5978
        // return (int) ($sec . substr($msec, 2, 3));
        return $sec . substr($msec, 2, 3);
    }

    public static function milliseconds64() {
        list($msec, $sec) = explode(' ', microtime());
        // this method will not work on 32-bit raspbian
        return (int) ($sec . substr($msec, 2, 3));
    }

    public static function microseconds() {
        list($msec, $sec) = explode(' ', microtime());
        return $sec . str_pad(substr($msec, 2, 6), 6, '0');
    }

    public static function iso8601($timestamp = null) {
        if (!isset($timestamp)) {
            return null;
        }
        if (!is_numeric($timestamp) || intval($timestamp) != $timestamp) {
            return null;
        }
        $timestamp = (int) $timestamp;
        if ($timestamp < 0) {
            return null;
        }
        $result = gmdate('c', (int) floor($timestamp / 1000));
        $msec = (int) $timestamp % 1000;
        $result = str_replace('+00:00', sprintf('.%03dZ', $msec), $result);
        return $result;
    }

    public static function parse_date($timestamp) {
        return static::parse8601($timestamp);
    }

    public static function parse8601($timestamp = null) {
        if (!isset($timestamp)) {
            return null;
        }
        if (!$timestamp || !is_string($timestamp)) {
            return null;
        }
        $timedata = date_parse($timestamp);
        if (!$timedata || $timedata['error_count'] > 0 || $timedata['warning_count'] > 0 || (isset($timedata['relative']) && count($timedata['relative']) > 0)) {
            return null;
        }
        if (($timedata['hour'] === false) ||
            ($timedata['minute'] === false) ||
            ($timedata['second'] === false) ||
            ($timedata['year'] === false) ||
            ($timedata['month'] === false) ||
            ($timedata['day'] === false)) {
            return null;
        }
        $time = strtotime($timestamp);
        if ($time === false) {
            return null;
        }
        $time *= 1000;
        if (preg_match('/\.(?<milliseconds>[0-9]{1,3})/', $timestamp, $match)) {
            $time += (int) str_pad($match['milliseconds'], 3, '0', STR_PAD_RIGHT);
        }
        return $time;
    }

    public static function rfc2616($timestamp) {
        if (!$timestamp) {
            $timestamp = static::milliseconds();
        }
        return gmdate('D, d M Y H:i:s T', (int) round($timestamp / 1000));
    }

    public static function dmy($timestamp, $infix = '-') {
        return gmdate('m' . $infix . 'd' . $infix . 'Y', (int) round($timestamp / 1000));
    }

    public static function ymd($timestamp, $infix = '-', $fullYear = true) {
        $yearFormat = $fullYear ? 'Y' : 'y';
        return gmdate($yearFormat . $infix . 'm' . $infix . 'd', (int) round($timestamp / 1000));
    }

    public static function yymmdd($timestamp, $infix = '') {
        return static::ymd($timestamp, $infix, false);
    }

    public static function yyyymmdd($timestamp, $infix = '-') {
        return static::ymd($timestamp, $infix, true);
    }

    public static function ymdhms($timestamp, $infix = ' ') {
        return gmdate('Y-m-d\\' . $infix . 'H:i:s', (int) round($timestamp / 1000));
    }

    public static function binary_concat() {
        return implode('', func_get_args());
    }

    public static function binary_concat_array($arr) {
        return implode('', $arr);
    }

    public static function binary_to_base64($binary) {
        return \base64_encode($binary);
    }

    public static function base16_to_binary($data) {
        return hex2bin($data);
    }

    public static function int_to_base16($integer) {
        return dechex($integer);
    }

    public static function json($data, $params = array()) {
        $options = array(
            'convertArraysToObjects' => JSON_FORCE_OBJECT,
            // other flags if needed...
        );
        $flags = JSON_UNESCAPED_SLASHES;
        foreach ($options as $key => $value) {
            if (array_key_exists($key, $params) && $params[$key]) {
                $flags |= $options[$key];
            }
        }
        return json_encode($data, $flags);
    }

    public static function is_json_encoded_object($input) {
        return ('string' === gettype($input)) &&
                (strlen($input) >= 2) &&
                (('{' === $input[0]) || ('[' === $input[0]));
    }

    public static function encode($input) {
        return $input;
    }

    public static function decode($input) {
        return $input;
    }

    public function __construct($options = array()) {

        // todo auto-camelcasing for methods in PHP
        // $method_names = get_class_methods ($this);
        // foreach ($method_names as $method_name) {
        //     if ($method_name) {
        //         if (($method_name[0] != '_') && ($method_name[-1] != '_') && (mb_strpos ($method_name, '_') !== false)) {
        //             $parts = explode ('_', $method_name);
        //             $camelcase = $parts[0];
        //             for ($i = 1; $i < count ($parts); $i++) {
        //                 $camelcase .= static::capitalize ($parts[$i]);
        //             }
        //             // $this->$camelcase = $this->$method_name;
        //             // echo $method_name . " " . method_exists ($this, $method_name) . " " . $camelcase . " " . method_exists ($this, $camelcase) . "\n";
        //         }
        //     }
        // }

        $this->options = $this->get_default_options();

        $this->urlencode_glue = ini_get('arg_separator.output'); // can be overrided by exchange constructor params

        $options = array_replace_recursive($this->describe(), $options);
        if ($options) {
            foreach ($options as $key => $value) {
                $this->{$key} =
                    (property_exists($this, $key) && is_array($this->{$key}) && is_array($value)) ?
                        array_replace_recursive($this->{$key}, $value) :
                        $value;
            }
        }

        if ($this->urlencode_glue !== '&') {
            if ($this->urlencode_glue_warning) {
                throw new ExchangeError($this->id . ' warning! The glue symbol for HTTP queries ' .
                    ' is changed from its default value & to ' . $this->urlencode_glue . ' in php.ini' .
                    ' (arg_separator.output) or with a call to ini_set prior to this message. If that' .
                    ' was the intent, you can acknowledge this warning and silence it by setting' .
                    " 'urlencode_glue_warning' => false or 'urlencode_glue' => '&' with exchange constructor params");
            }
        }

        $this->after_construct();

        if ($this->safe_bool($options, 'sandbox') || $this->safe_bool($options, 'testnet')) {
            $this->set_sandbox_mode(true);
        }
    }

    public function init_throttler() {
        // stub in sync php
    }

    public static function underscore($camelcase) {
        // conversion fooBar10OHLCV2Candles → foo_bar10_ohlcv2_candles
        $underscore = preg_replace_callback('/[a-z0-9][A-Z]/m', function ($x) {
            return $x[0][0] . '_' . $x[0][1];
        }, $camelcase);
        return strtolower($underscore);
    }

    public function camelcase($underscore) {
        // todo: write conversion foo_bar10_ohlcv2_candles → fooBar10OHLCV2Candles
        throw new NotSupported($this->id . ' camelcase() is not supported yet');
    }
    public static function hash($request, $type = 'md5', $digest = 'hex') {
        $base64 = ('base64' === $digest);
        $binary = ('binary' === $digest);
        $raw_output = ($binary || $base64) ? true : false;
        if ($type === 'keccak') {
            $hash = Keccak::hash($request, 256, $raw_output);
        } else {
            $hash = \hash($type, $request, $raw_output);
        }
        if ($base64) {
            $hash = \base64_encode($hash);
        }
        return $hash;
    }

    public static function hmac($request, $secret, $type = 'sha256', $digest = 'hex') {
        $base64 = ('base64' === $digest);
        $binary = ('binary' === $digest);
        $hmac = \hash_hmac($type, $request, $secret, ($binary || $base64) ? true : false);
        if ($base64) {
            $hmac = \base64_encode($hmac);
        }
        return $hmac;
    }

    public static function jwt($request, $secret, $algorithm = 'sha256', $is_rsa = false, $opts = []) {
        $alg = ($is_rsa ? 'RS' : 'HS') . mb_substr($algorithm, 3, 3);
        if (array_key_exists('alg', $opts)) {
            $alg = $opts['alg'];
        }
        $headerOptions = array(
            'alg' => $alg,
            'typ' => 'JWT',
        );
        if (array_key_exists('kid', $opts)) {
            $headerOptions['kid'] = $opts['kid'];
        }
        if (array_key_exists('nonce', $opts)) {
            $headerOptions['nonce'] = $opts['nonce'];
        }
        $encodedHeader = static::urlencode_base64(json_encode($headerOptions));
        $encodedData = static::urlencode_base64(json_encode($request, JSON_UNESCAPED_SLASHES));
        $token = $encodedHeader . '.' . $encodedData;
        $algoType = mb_substr($alg, 0, 2);
        if ($is_rsa || $algoType === 'RS') {
            $signature = \base64_decode(static::rsa($token, $secret, $algorithm));
        } else if ($algoType === 'ES') {
            $signed = static::ecdsa($token, $secret, 'p256', $algorithm);
            $signature = hex2bin(str_pad($signed['r'], 64, '0', STR_PAD_LEFT) . str_pad($signed['s'], 64, '0', STR_PAD_LEFT));
        } else if ($algoType === 'Ed') {
            $signed = static::eddsa($token, $secret);
            $signature = static::base64_to_base64url($signed);
            return $token . '.' . $signature; // eddsa returns the value  already as a base64 string
        } else {
            $signature = static::hmac($token, $secret, $algorithm, 'binary');
        }
        return $token . '.' . static::urlencode_base64($signature);
    }

    public static function base64_to_base64url(string $base64, bool $stripPadding = true): string {
        $base64url = strtr($base64, '+/', '-_');

        if ($stripPadding) {
            $base64url = rtrim($base64url, '=');
        }

    return $base64url;
    }

    public static function rsa($request, $secret, $alg = 'sha256') {
        $algorithms = array(
            'sha256' => \OPENSSL_ALGO_SHA256,
            'sha384' => \OPENSSL_ALGO_SHA384,
            'sha512' => \OPENSSL_ALGO_SHA512,
        );
        if (!array_key_exists($alg, $algorithms)) {
            throw new ExchangeError($alg . ' is not a supported rsa signing algorithm.');
        }
        $algName = $algorithms[$alg];
        $signature = null;
        \openssl_sign($request, $signature, $secret, $algName);
        return \base64_encode($signature);
    }

    public static function ecdsa($request, $secret, $algorithm = 'p256', $hash = null, $fixedLength = false) {
        $digest = $request;
        if ($hash !== null) {
            $digest = static::hash($request, $hash, 'hex');
        }
        if (preg_match('/^-----BEGIN EC PRIVATE KEY-----\s([\w\d+=\/\s]+)\s-----END EC PRIVATE KEY-----/', $secret, $match) >= 1) {
            $pemKey = $match[1];
            $decodedPemKey = UnspecifiedType::fromDER(base64_decode($pemKey))->asSequence();
            $secret = bin2hex($decodedPemKey->at(1)->asOctetString()->string());
            if ($decodedPemKey->hasTagged(0)) {
                $params = $decodedPemKey->getTagged(0)->asExplicit();
                $oid = $params->asObjectIdentifier()->oid();
                $supportedCurve = array(
                    '1.3.132.0.10' => 'secp256k1',
                    '1.2.840.10045.3.1.7' => 'p256',
                );
                if (!array_key_exists($oid, $supportedCurve)) throw new Exception('Unsupported curve');
                $algorithm = $supportedCurve[$oid];
            }
        }
        $ec = new EC(strtolower($algorithm));
        $key = $ec->keyFromPrivate(ltrim($secret, '0x'));
        $ellipticSignature = $key->sign($digest, 'hex', array('canonical' => true));
        $count = new BN('0');
        $minimumSize = (new BN('1'))->shln(8 * 31)->sub(new BN('1'));
        while ($fixedLength && ($ellipticSignature->r->gt($ec->nh) || $ellipticSignature->r->lte($minimumSize) || $ellipticSignature->s->lte($minimumSize))) {
            $ellipticSignature = $key->sign($digest, 'hex', array('canonical' => true, 'extraEntropy' => $count->toArray('le', 32)));
            $count = $count->add(new BN('1'));
        }
        $signature = array(
            'r' =>  $ellipticSignature->r->bi->toHex(),
            's' => $ellipticSignature->s->bi->toHex(),
            'v' => $ellipticSignature->recoveryParam,
        );
        return $signature;
    }

    public static function axolotl($request, $secret, $algorithm = 'ed25519') {
        // this method is experimental ( ͡° ͜ʖ ͡°)
        $curve = new EdDSA($algorithm);
        $signature = $curve->signModified($request, $secret);
        return static::binary_to_base58(static::base16_to_binary($signature->toHex()));
    }

    public static function eddsa($request, $secret, $algorithm = 'ed25519') {
        $curve = new EdDSA($algorithm);
        if (preg_match('/^-----BEGIN PRIVATE KEY-----\s(\S{64})\s-----END PRIVATE KEY-----$/', $secret, $match) >= 1) {
            // trim pem header from 48 bytes -> 32 bytes
            // in hex so 96 chars -> 64 chars
            $hex_secret = substr(bin2hex(base64_decode($match[1])), 32);
        } else {
            $hex_secret = bin2hex($secret);
        }
        $signature = $curve->sign(bin2hex(static::encode($request)), $hex_secret);
        return static::binary_to_base64(static::base16_to_binary($signature->toHex()));
    }

    public static function random_bytes($length) {
        return bin2hex(random_bytes($length));
    }

    public function eth_abi_encode($types, $args) {
        $typedDataEncoder = new TypedDataEncoder();
        $abiEncoder = $typedDataEncoder->ethabi;
        // workaround to replace array() with []
        $types = preg_replace('/array\(\)/', '[]', $types);
        return hex2bin(str_replace('0x', '', $abiEncoder->encodeParameters($types, $args)));
    }

    public function eth_encode_structured_data($domainData, $messageTypes, $messageData) {
        $typedDataEncoder = new TypedDataEncoder();
        return $this->binary_concat(
            hex2bin('1901'),
            hex2bin(str_replace('0x', '', $typedDataEncoder->hashDomain($domainData))),
            hex2bin(str_replace('0x', '', $typedDataEncoder->hashEIP712Message($messageTypes, $messageData)))
        );
    }

    public function retrieve_stark_account($signature, $accountClassHash, $accountProxyClassHash) {
        $privateKey = Key::ethSigToPrivate($signature);
        $publicKey = Key::getStarkKey($privateKey);
        $calldata = [
            $accountClassHash,
            Hash::getSelectorFromName("initialize"),
            2,
            $publicKey,
            0,
        ];

        $address = Hash::computeAddress(
            $accountProxyClassHash,
            $calldata,
            $publicKey,
        );
        return [
            'privateKey' => $privateKey,
            'publicKey' => $publicKey,
            'address' => $address
        ];
    }

    public function convert_to_big_int($strVal) {
        // floatval is not big number, we should return either phpseclib\Math\BigInteger or BN\BN in the future
        // for now return string (only used in derive)
        return $strVal;
    }

    public function starknet_encode_structured_data($domain, $messageTypes, $messageData, $address) {
        if (count($messageTypes) > 1) {
            throw new NotSupported ($this->id + 'starknetEncodeStructuredData only support single type');
        }
        $msgHash = TypedData::messageHash($domain, $messageTypes, $messageData, $address);
        return $msgHash;
    }

    public function starknet_sign($msg_hash, $pri) {
        # // TODO: unify to ecdsa
        $signature = Curve::sign ('0x' . $pri, $msg_hash);
        return $this->json($signature);
    }

    public function packb($data) {
        return MessagePack::pack($data);
    }

    public function throttle($cost = null) {
        // TODO: use a token bucket here
        $now = $this->milliseconds();
        $elapsed = $now - $this->lastRestRequestTimestamp;
        $cost = ($cost === null) ? 1 : $cost;
        $sleep_time = $this->rateLimit * $cost;
        if ($elapsed < $sleep_time) {
            $delay = $sleep_time - $elapsed;
            usleep((int) ($delay * 1000.0));
        }
    }

    public function parse_json($json_string, $as_associative_array = true) {
        return json_decode($this->on_json_response($json_string), $as_associative_array);
    }

    public function log() {
        $args = func_get_args();
        if (is_array($args)) {
            $array = array();
            foreach ($args as $arg) {
                $array[] = is_string($arg) ? $arg : json_encode($arg, JSON_PRETTY_PRINT);
            }
            echo implode(' ', $array), "\n";
        }
    }

    public function on_rest_response($code, $reason, $url, $method, $response_headers, $response_body, $request_headers, $request_body) {
        return is_string($response_body) ? trim($response_body) : $response_body;
    }

    public function on_json_response($response_body) {
        return (is_string($response_body) && $this->quoteJsonNumbers) ? preg_replace('/":([+.0-9eE-]+)([,}])/', '":"$1"$2', $response_body) : $response_body;
    }

    public function setProxyAgents($httpProxy, $httpsProxy, $socksProxy) {
        if ($httpProxy) {
            curl_setopt($this->curl, CURLOPT_PROXY, $httpProxy);
            curl_setopt($this->curl, CURLOPT_PROXYTYPE, CURLPROXY_HTTP);
        }  else if ($httpsProxy) {
            curl_setopt($this->curl, CURLOPT_PROXY, $httpsProxy);
            curl_setopt($this->curl, CURLOPT_PROXYTYPE, CURLPROXY_HTTPS);
            // atm we don't make as tunnel
            // curl_setopt($this->curl, CURLOPT_TUNNEL, 1);
            // curl_setopt($this->curl, CURLOPT_SUPPRESS_CONNECT_HEADERS, 1);
        } else if ($socksProxy) {
            curl_setopt($this->curl, CURLOPT_PROXY, $socksProxy);
            curl_setopt($this->curl, CURLOPT_PROXYTYPE, CURLPROXY_SOCKS5);
        }
    }

    public function fetch($url, $method = 'GET', $headers = null, $body = null) {

        // https://github.com/ccxt/ccxt/issues/5914
        if ($this->curl) {
            if ($this->curl_close) {
                curl_close($this->curl); // we properly close the curl channel here to save cookies
                $this->curl = curl_init();
            } elseif ($this->curl_reset) {
                curl_reset($this->curl); // this is the default
            }
        } else {
            $this->curl = curl_init();
        }

        $this->last_request_headers = $headers;

        // ##### PROXY & HEADERS #####
        $headers = array_merge($this->headers, $headers ? $headers : array());
        // proxy-url
        $proxyUrl = $this->check_proxy_url_settings($url, $method, $headers, $body);
        if ($proxyUrl !== null) {
            $headers['Origin'] = $this->origin;
            $url = $proxyUrl . $this->url_encoder_for_proxy_url($url);
        }
        // proxy agents
        [ $httpProxy, $httpsProxy, $socksProxy ] = $this->check_proxy_settings($url, $method, $headers, $body);
        $this->check_conflicting_proxies($httpProxy || $httpsProxy || $socksProxy, $proxyUrl);
        $this->setProxyAgents($httpProxy, $httpsProxy, $socksProxy);
        // user-agent
        $userAgent = ($this->userAgent !== null) ? $this->userAgent : $this->user_agent;
        if ($userAgent) {
            if (gettype($userAgent) == 'string') {
                curl_setopt($this->curl, CURLOPT_USERAGENT, $userAgent);
                $headers = array_merge(['User-Agent' => $userAgent], $headers);
            } elseif ((gettype($userAgent) == 'array') && array_key_exists('User-Agent', $userAgent)) {
                curl_setopt($this->curl, CURLOPT_USERAGENT, $userAgent['User-Agent']);
                $headers = array_merge($userAgent, $headers);
            }
        }
        // set final headers
        $headers = $this->set_headers($headers);
        // log
        if ($this->verbose) {
            print_r(array('fetch Request:', $this->id, $method, $url, 'RequestHeaders:', $headers, 'RequestBody:', $body));
        }
        // end of proxies & headers

        // reorganize headers for curl
        if (is_array($headers)) {
            $tmp = $headers;
            $headers = array();
            foreach ($tmp as $key => $value) {
                $headers[] = $key . ': ' . $value;
            }
        }

        if ($this->timeout) {
            curl_setopt($this->curl, CURLOPT_CONNECTTIMEOUT_MS, (int) ($this->timeout));
            curl_setopt($this->curl, CURLOPT_TIMEOUT_MS, (int) ($this->timeout));
        }

        curl_setopt($this->curl, CURLOPT_RETURNTRANSFER, true);
        if (!$this->validateClientSsl) {
            curl_setopt($this->curl, CURLOPT_SSL_VERIFYPEER, false);
        }
        if (!$this->validateServerSsl) {
            curl_setopt($this->curl, CURLOPT_SSL_VERIFYHOST, false);
        }

        curl_setopt($this->curl, CURLOPT_ENCODING, '');

        if ($method == 'GET') {
            curl_setopt($this->curl, CURLOPT_HTTPGET, true);
        } elseif ($method == 'POST') {
            curl_setopt($this->curl, CURLOPT_POST, true);
            curl_setopt($this->curl, CURLOPT_POSTFIELDS, $body);
        } elseif ($method == 'PUT') {
            curl_setopt($this->curl, CURLOPT_CUSTOMREQUEST, 'PUT');
            curl_setopt($this->curl, CURLOPT_POSTFIELDS, $body);
            $headers[] = 'X-HTTP-Method-Override: PUT';
        } elseif ($method == 'PATCH') {
            curl_setopt($this->curl, CURLOPT_CUSTOMREQUEST, 'PATCH');
            curl_setopt($this->curl, CURLOPT_POSTFIELDS, $body);
        } elseif ($method === 'DELETE') {
            curl_setopt($this->curl, CURLOPT_CUSTOMREQUEST, 'DELETE');
            curl_setopt($this->curl, CURLOPT_POSTFIELDS, $body);

            $headers[] = 'X-HTTP-Method-Override: DELETE';
        }

        if ($headers) {
            curl_setopt($this->curl, CURLOPT_HTTPHEADER, $headers);
        }

        if ($this->verbose) {
            print_r(array('fetch Request:', $this->id, $method, $url, 'RequestHeaders:', $headers, 'RequestBody:', $body));
        }

        // we probably only need to set it once on startup
        if ($this->curlopt_interface) {
            curl_setopt($this->curl, CURLOPT_INTERFACE, $this->curlopt_interface);
        }

        curl_setopt($this->curl, CURLOPT_URL, $url);
        // end of proxy settings

        curl_setopt($this->curl, CURLOPT_FOLLOWLOCATION, true);
        curl_setopt($this->curl, CURLOPT_FAILONERROR, false);

        curl_setopt($this->curl, CURLOPT_HEADER, 1);
        // match the same http version as python and js
        curl_setopt($this->curl, CURLOPT_HTTP_VERSION, CURL_HTTP_VERSION_1_1);

        // user-defined cURL options (if any)
        if (!empty($this->curl_options)) {
            curl_setopt_array($this->curl, $this->curl_options);
        }

        $response_headers = array();

        $response = curl_exec($this->curl);

        $headers_length = curl_getinfo($this->curl, CURLINFO_HEADER_SIZE);

        $raw_headers = mb_substr($response, 0, $headers_length);

        $raw_headers_array = explode("\r\n", trim($raw_headers));
        $status_line = $raw_headers_array[0];
        $parts = explode(' ', $status_line);
        $http_status_text = count($parts) === 3 ? $parts[2] : '';
        $raw_headers = array_slice($raw_headers_array, 1);
        foreach ($raw_headers as $raw_header) {
            if (strlen($raw_header)) {
                $exploded = explode(': ', $raw_header);
                if (count($exploded) > 1) {
                    list($key, $value) = $exploded;
                    // don't overwrite headers
                    // https://stackoverflow.com/a/4371395/4802441
                    if (array_key_exists($key, $response_headers)) {
                        $response_headers[$key] = $response_headers[$key] . ', ' . $value;
                    } else {
                        $response_headers[$key] = $value;
                    }
                }
            }
        }
        $result = mb_substr($response, $headers_length);

        $curl_errno = curl_errno($this->curl);
        $curl_error = curl_error($this->curl);
        $http_status_code = curl_getinfo($this->curl, CURLINFO_HTTP_CODE);

        $result = $this->on_rest_response($http_status_code, $http_status_text, $url, $method, $response_headers, $result, $headers, $body);

        $this->lastRestRequestTimestamp = $this->milliseconds();

        if ($this->enableLastHttpResponse) {
            $this->last_http_response = $result;
        }

        if ($this->enableLastResponseHeaders) {
            $this->last_response_headers = $response_headers;
        }

        $json_response = null;
        $is_json_encoded_response = $this->is_json_encoded_object($result);

        if ($is_json_encoded_response) {
            $json_response = $this->parse_json($result);
            if ($this->enableLastJsonResponse) {
                $this->last_json_response = $json_response;
            }
            if ($json_response && !array_is_list($json_response) && $this->returnResponseHeaders) {
                $json_response['responseHeaders'] = $response_headers;
            }
        }

        if ($this->verbose) {
            print_r(array('fetch Response:', $this->id, $method, $url, $http_status_code, $curl_error, 'ResponseHeaders:', $response_headers, 'ResponseBody:', $result));
        }

        if ($result === false) {
            if ($curl_errno == 28) { // CURLE_OPERATION_TIMEDOUT
                throw new RequestTimeout($this->id . ' ' . implode(' ', array($url, $method, $curl_errno, $curl_error)));
            }

            // all sorts of SSL problems, accessibility
            throw new ExchangeNotAvailable($this->id . ' ' . implode(' ', array($url, $method, $curl_errno, $curl_error)));
        }
        $http_status_text =  $http_status_text ?  $http_status_text : '';
        $skip_further_error_handling = $this->handle_errors($http_status_code, $http_status_text, $url, $method, $response_headers, $result ? $result : '', $json_response, $headers, $body);
        if (!$skip_further_error_handling) {
            $this->handle_http_status_code($http_status_code, $http_status_text, $url, $method, $result);
        }
        // check if $curl_errno is not zero
        if ($curl_errno) {
            throw new NetworkError($this->id . ' unknown error: ' . strval($curl_errno) . ' ' . $curl_error);
        }

        return isset($json_response) ? $json_response : $result;
    }

    public function load_markets($reload = false, $params = array()) {
        if (!$reload && $this->markets) {
            if (!$this->markets_by_id) {
                return $this->set_markets($this->markets);
            }
            return $this->markets;
        }
        $currencies = null;
        if (array_key_exists('fetchCurrencies', $this->has) && $this->has['fetchCurrencies'] === true) {
            $currencies = $this->fetch_currencies();
            $this->options['cachedCurrencies'] = $currencies;
        }
        $markets = $this->fetch_markets($params);
        unset($this->options['cachedCurrencies']);
        return $this->set_markets($markets, $currencies);
    }

    public function number($n) {
        return call_user_func($this->number, $n);
    }

    public function fetch_markets($params = array()) {
        // markets are returned as a list
        // currencies are returned as a dict
        // this is for historical reasons
        // and may be changed for consistency later
        return $this->markets ? array_values($this->markets) : array();
    }

    public function fetch_currencies($params = array()) {
        // markets are returned as a list
        // currencies are returned as a dict
        // this is for historical reasons
        // and may be changed for consistency later
        return $this->currencies ? $this->currencies : array();
    }

    public function precision_from_string($str) {
        // support string formats like '1e-4'
        if (stripos($str, 'e') > -1) {
            $numStr = preg_replace ('/\d\.?\d*[eE]/', '', $str);
            return ((int)$numStr) * -1;
        }
        // support integer formats (without dot) like '1', '10' etc [Note: bug in decimalToPrecision, so this should not be used atm]
        // if (strpos($str, '.') === -1) {
        //     return strlen(str) * -1;
        // }
        // default strings like '0.0001'
        $parts = explode('.', preg_replace('/0+$/', '', $str));
        return (count($parts) > 1) ? strlen($parts[1]) : 0;
    }

    public function __call($function, $params) {
        // support camelCase & snake_case functions
        if (!preg_match('/^[A-Z0-9_]+$/', $function)) {
            $underscore = static::underscore($function);
            if (method_exists($this, $underscore)) {
                return call_user_func_array(array($this, $underscore), $params);
            }
        }
        /* handle errors */
        throw new ExchangeError($function . ' method not found, try underscore_notation instead of camelCase for the method being called');
    }

    public function add_method($function_name, $callback) {
        $function_name = strtolower($function_name);
        $this->overriden_methods[$function_name] = $callback;
    }

    public function call_method($function_name, $params = []) {
        $function_name = strtolower($function_name);
        if (is_callable($this->overriden_methods[$function_name])) {
            return call_user_func_array($this->overriden_methods[$function_name], $params);
        }
    }

    public function __sleep() {
        $return = array_keys(array_filter(get_object_vars($this), function ($var) {
            return !(is_object($var) || is_resource($var) || is_callable($var));
        }));
        return $return;
    }

    public function __wakeup() {
        $this->curl = curl_init();
    }

    public function __destruct() {
        if ($this->curl !== null) {
            curl_close($this->curl);
        }
    }

    public function has($feature = null) {
        if (!$feature) {
            return $this->has;
        }
        $feature = strtolower($feature);
        $new_feature_map = array_change_key_case($this->has, CASE_LOWER);
        if (array_key_exists($feature, $new_feature_map)) {
            return $new_feature_map[$feature];
        }

        // PHP 5.6+ only:
        // $old_feature_map = array_change_key_case (array_filter (get_object_vars ($this), function ($key) {
        //     return strpos($key, 'has') !== false && $key !== 'has';
        // }, ARRAY_FILTER_USE_KEY), CASE_LOWER);

        // the above rewritten for PHP 5.4+
        $nonfiltered = get_object_vars($this);
        $filtered = array();
        foreach ($nonfiltered as $key => $value) {
            if ((strpos($key, 'has') !== false) && ($key !== 'has')) {
                $filtered[$key] = $value;
            }
        }
        $old_feature_map = array_change_key_case($filtered, CASE_LOWER);

        $old_feature = "has{$feature}";
        return array_key_exists($old_feature, $old_feature_map) ? $old_feature_map[$old_feature] : false;
    }

    public static function precisionFromString($x) {
        $parts = explode('.', preg_replace('/0+$/', '', $x));
        if (count($parts) > 1) {
            return strlen($parts[1]);
        } else {
            return 0;
        }
    }

    public static function decimal_to_precision($x, $roundingMode = ROUND, $numPrecisionDigits = null, $countingMode = DECIMAL_PLACES, $paddingMode = NO_PADDING) {
        assert($numPrecisionDigits !== null, 'numPrecisionDigits should not be null');
        
        if (is_string($numPrecisionDigits)) {
            $numPrecisionDigits = (float) $numPrecisionDigits;
        }
        assert(is_numeric($numPrecisionDigits), 'numPrecisionDigits has an invalid number');

        if ($countingMode === TICK_SIZE) {
            assert($numPrecisionDigits > 0, 'negative or zero numPrecisionDigits can not be used with TICK_SIZE precisionMode');
        } else {
            assert(is_int($numPrecisionDigits), 'numPrecisionDigits must be an integer with DECIMAL_PLACES or SIGNIFICANT_DIGITS precisionMode');
        }

        assert(($roundingMode === ROUND) || ($roundingMode === TRUNCATE), 'invalid roundingMode provided');
        assert($countingMode === DECIMAL_PLACES || $countingMode === SIGNIFICANT_DIGITS || $countingMode === TICK_SIZE, 'invalid countingMode provided');
        assert($paddingMode === NO_PADDING || $paddingMode === PAD_WITH_ZERO, 'invalid paddingMode provided');
        // end of checks

        // remove any leading zeros (eg. '01234'=> '1234')
        $result = '';
        if (is_string($x)) {
            $x = ltrim($x, '0');
            if ($x === '' || $x === '.') {
                $x = '0';
            } elseif ($x[0] === '.') {
                $x = '0' . $x;
            }
        }
        // Special handling for negative precision
        if ($numPrecisionDigits < 0) {
            if ($countingMode === TICK_SIZE) {
                throw new BaseError('TICK_SIZE cant be used with negative numPrecisionDigits');
            }
            $toNearest = pow(10, abs($numPrecisionDigits));
            if ($roundingMode === ROUND) {
                $result = (string) ($toNearest * static::decimal_to_precision($x / $toNearest, $roundingMode, 0, DECIMAL_PLACES, $paddingMode));
            }
            if ($roundingMode === TRUNCATE) {
                $result = static::decimal_to_precision($x - ( (int) $x % $toNearest), $roundingMode, 0, DECIMAL_PLACES, $paddingMode);
            }
            return $result;
        }

        if ($countingMode === TICK_SIZE) {
            $precisionDigitsString = static::decimal_to_precision($numPrecisionDigits, ROUND, 100, DECIMAL_PLACES);
            $newNumPrecisionDigits = static::precisionFromString($precisionDigitsString);

            if ($roundingMode === TRUNCATE) {
                $xStr = static::number_to_string($x);
                $dotIndex = strpos($xStr, '.');
                if ($dotIndex && $newNumPrecisionDigits >= 0) {
                    list($before, $after) = explode('.', $xStr);
                    $truncatedX = $before . '.' . substr($after, 0, max(0, $newNumPrecisionDigits));
                } else {
                    $truncatedX = $xStr;
                }
                $scale = pow(10, $newNumPrecisionDigits);
                $xScaled = round(floatval($truncatedX) * $scale);
                $tickScaled = round($numPrecisionDigits * $scale);
                $ticks = intval($xScaled / $tickScaled); // PHP's intval truncates towards zero
                $x = ($ticks * $tickScaled) / $scale;
                if ($paddingMode === NO_PADDING) {
                    $formatted = number_format($x, $newNumPrecisionDigits, '.', '');
                    // Only remove trailing zeros after decimal point
                    if (strpos($formatted, '.') !== false) {
                        $formatted = rtrim($formatted, '0');
                        $formatted = rtrim($formatted, '.');
                    }
                    return $formatted;
                }
                return static::decimal_to_precision($x, ROUND, $newNumPrecisionDigits, DECIMAL_PLACES, $paddingMode);
            }
            $missing = fmod($x, $numPrecisionDigits);
            $missing = floatval(static::decimal_to_precision($missing, ROUND, 8, DECIMAL_PLACES));
            // See: https://github.com/ccxt/ccxt/pull/6486
            $fpError = static::decimal_to_precision($missing / $numPrecisionDigits, ROUND, max($newNumPrecisionDigits, 8), DECIMAL_PLACES, NO_PADDING);
            if(static::precisionFromString($fpError) !== 0) {
                if ($roundingMode === ROUND) {
                    if ($x > 0) {
                        if ($missing >= $numPrecisionDigits / 2) {
                            $x = $x - $missing + $numPrecisionDigits;
                        } else {
                            $x = $x - $missing;
                        }
                    } else {
                        if ($missing >= $numPrecisionDigits / 2) {
                            $x = $x - $missing;
                        } else {
                            $x = $x - $missing - $numPrecisionDigits;
                        }
                    }
                }
            }
            return static::decimal_to_precision($x, ROUND, $newNumPrecisionDigits, DECIMAL_PLACES, $paddingMode);
        }

        if ($roundingMode === ROUND) {
            if ($countingMode === DECIMAL_PLACES) {
                // Requested precision of 100 digits was truncated to PHP maximum of 53 digits
                $numPrecisionDigits = min(14, $numPrecisionDigits);
                $result = number_format(round($x, $numPrecisionDigits, PHP_ROUND_HALF_UP), $numPrecisionDigits, '.', '');
            } elseif ($countingMode === SIGNIFICANT_DIGITS) {
                if ($x == 0) {
                    $result = '0';
                } else {
                    // Calculate the position of the most significant digit
                    $significantPosition = floor(log10(abs($x)));
                    
                    // Calculate decimal places needed for the desired significant digits
                    $decimalPlaces = $numPrecisionDigits - $significantPosition - 1;
                    
                    if ($decimalPlaces < 0) {
                        // Need to round to a power of 10
                        $factor = pow(10, -$decimalPlaces);
                        $result = static::number_to_string(round($x / $factor) * $factor);
                    } else {
                        // Normal rounding with decimal places
                        $result = static::number_to_string(round($x, $decimalPlaces));
                    }
                }
            }
        } elseif ($roundingMode === TRUNCATE) {
            $dotIndex = strpos($x, '.');
            $dotPosition = $dotIndex ?: strlen($x);
            if ($countingMode === DECIMAL_PLACES) {
                if ($dotIndex) {
                    list($before, $after) = explode('.', static::number_to_string($x));
                    $result = $before . '.' . substr($after, 0, $numPrecisionDigits);
                } else {
                    $result = $x;
                }
            } elseif ($countingMode === SIGNIFICANT_DIGITS) {
                if ($numPrecisionDigits === 0) {
                    return '0';
                }
                
                $str = (string) $x;
                $negative = ($str[0] === '-');
                if ($negative) {
                    $str = substr($str, 1);
                }
                
                // Find first significant digit and dot position
                $firstSigDigit = strcspn($str, '123456789');
                $dotPos = strpos($str, '.');
                $totalLen = strlen($str);
                
                if ($firstSigDigit === $totalLen) {
                    return '0'; // No significant digits
                }
                
                // Count significant digits we need
                $sigCount = 0;
                $resultLen = 0;
                
                for ($i = $firstSigDigit; $i < $totalLen && $sigCount < $numPrecisionDigits; $i++) {
                    if ($str[$i] !== '.') {
                        $sigCount++;
                    }
                    $resultLen = $i + 1;
                }
                
                // Extract the significant part
                $result = substr($str, 0, $resultLen);
                
                // If we have a decimal point
                if ($dotPos !== false) {
                    // If we stopped before the decimal, pad to the decimal
                    if ($resultLen <= $dotPos) {
                        $result = str_pad($result, $dotPos, '0');
                    }
                } else {
                    // No decimal point - if we stopped early, pad with zeros to maintain magnitude
                    if ($resultLen < $totalLen) {
                        // Replace remaining digits with zeros
                        $result = str_pad($result, $totalLen, '0');
                    }
                }
                
                // Handle trailing dot
                if (substr($result, -1) === '.') {
                    $result = substr($result, 0, -1);
                }
                
                // Add negative sign back if needed
                if ($negative && $result !== '0') {
                    $result = '-' . $result;
                }
            }
            $result = rtrim($result, '.');
        }

        $hasDot = (false !== strpos($result, '.'));
        if ($paddingMode === NO_PADDING) {
            if (($result === '')  && ($numPrecisionDigits === 0)) {
                return '0';
            }
            if ($hasDot) {
                $result = rtrim($result, '0');
                $result = rtrim($result, '.');
            }
        } elseif ($paddingMode === PAD_WITH_ZERO) {
            if ($hasDot) {
                if ($countingMode === DECIMAL_PLACES) {
                    list($before, $after) = explode('.', $result, 2);
                    $result = $before . '.' . str_pad($after, $numPrecisionDigits, '0');
                } elseif ($countingMode === SIGNIFICANT_DIGITS) {
                    if ($result < 1) {
                        $result = str_pad($result, strcspn($result, '123456789') + $numPrecisionDigits, '0');
                    }
                }
            } else {
                if ($countingMode === DECIMAL_PLACES) {
                    if ($numPrecisionDigits > 0) {
                        $result = $result . '.' . str_repeat('0', $numPrecisionDigits);
                    }
                } elseif ($countingMode === SIGNIFICANT_DIGITS) {
                    if ($numPrecisionDigits > strlen($result)) {
                        $result = $result . '.' . str_repeat('0', ($numPrecisionDigits - strlen($result)));
                    }
                }
            }
        }
        if (($result === '-0') || ($result === '-0.' . str_repeat('0', max(strlen($result) - 3, 0)))) {
            $result = substr($result, 1);
        }
        return $result;
    }

    public static function number_to_string($x) {
        // avoids scientific notation for too large and too small numbers
        if ($x === null) {
            return null;
        }
        $type = gettype($x);
        $s = (string) $x;
        if (($type !== 'integer') && ($type !== 'double')) {
            return $s;
        }
        if (strpos($x, 'E') === false) {
            return $s;
        }
        $splitted = explode('E', $s);
        $number = rtrim(rtrim($splitted[0], '0'), '.');
        $exp = (int) $splitted[1];
        $len_after_dot = 0;
        if (strpos($number, '.') !== false) {
            $splitted = explode('.', $number);
            $len_after_dot = strlen($splitted[1]);
        }
        $number = str_replace(array('.', '-'), '', $number);
        $sign = ($x < 0) ? '-' : '';
        if ($exp > 0) {
            $zeros = str_repeat('0', abs($exp) - $len_after_dot);
            $s = $sign . $number . $zeros;
        } else {
            $zeros = str_repeat('0', abs($exp) - 1);
            $s = $sign . '0.' . $zeros . $number;
        }
        return $s;
    }

    public function vwap($baseVolume, $quoteVolume) {
        return (($quoteVolume !== null) && ($baseVolume !== null) && ($baseVolume > 0)) ? ($quoteVolume / $baseVolume) : null;
    }

    // ------------------------------------------------------------------------
    // web3 / 0x methods

    public static function has_web3() {
        // PHP version of this function does nothing, as most of its
        // dependencies are lightweight and don't eat a lot
        return true;
    }

    public static function check_required_version($required_version, $error = true) {
        global $version;
        $result = true;
        $required = explode('.', $required_version);
        $current = explode('.', $version);
        $intMajor1 = intval($required[0]);
        $intMinor1 = intval($required[1]);
        $intPatch1 = intval($required[2]);
        $intMajor2 = intval($current[0]);
        $intMinor2 = intval($current[1]);
        $intPatch2 = intval($current[2]);
        if ($intMajor1 > $intMajor2) {
            $result = false;
        }
        if ($intMajor1 === $intMajor2) {
            if ($intMinor1 > $intMinor2) {
                $result = false;
            } elseif ($intMinor1 === $intMinor2 && $intPatch1 > $intPatch2) {
                $result = false;
            }
        }
        if (!$result) {
            if ($error) {
                throw new NotSupported('Your current version of CCXT is ' . $version . ', a newer version ' . $required_version . ' is required, please, upgrade your version of CCXT');
            } else {
                return $error;
            }
        }
        return $result;
    }

    public function check_required_dependencies() {
        if (!static::has_web3()) {
            throw new ExchangeError($this->id . ' requires web3 dependencies');
        }
    }

    public static function hashMessage($message) {
        $trimmed = ltrim($message, '0x');
        $buffer = unpack('C*', hex2bin($trimmed));
        $prefix = bin2hex("\u{0019}Ethereum Signed Message:\n" . sizeof($buffer));
        return '0x' . Keccak::hash(hex2bin($prefix . $trimmed), 256);
    }

    public static function signHash($hash, $privateKey) {
        $signature = static::ecdsa($hash, $privateKey, 'secp256k1', null);
        return array(
            'r' => '0x' . $signature['r'],
            's' => '0x' . $signature['s'],
            'v' => 27 + $signature['v'],
        );
    }

    public static function signMessage($message, $privateKey) {
        return static::signHash(static::hashMessage($message), $privateKey);
    }

    public function sign_message_string($message, $privateKey) {
        $signature = static::signMessage($message, $privateKey);
        return $signature['r'] . $this->remove0x_prefix($signature['s']) . dechex($signature['v']);
    }

    public static function base32_decode($s) {
        static $alphabet = 'ABCDEFGHIJKLMNOPQRSTUVWXYZ234567';
        $tmp = '';
        foreach (str_split($s) as $c) {
            if (($v = strpos($alphabet, $c)) === false) {
                $v = 0;
            }
            $tmp .= sprintf('%05b', $v);
        }
        $args = array_map('bindec', str_split($tmp, 8));
        array_unshift($args, 'C*');
        return rtrim(call_user_func_array('pack', $args), "\0");
    }

    public static function totp($key) {
        $noSpaceKey = str_replace(' ', '', $key);
        $encodedKey = static::base32_decode($noSpaceKey);
        $epoch = floor(time() / 30);
        $encodedEpoch = pack('J', $epoch);
        $hmacResult = static::hmac($encodedEpoch, $encodedKey, 'sha1', 'hex');
        $hmac = [];
        foreach (str_split($hmacResult, 2) as $hex) {
            $hmac[] = hexdec($hex);
        }
        $offset = $hmac[count($hmac) - 1] & 0xF;
        $code = ($hmac[$offset + 0] & 0x7F) << 24 | ($hmac[$offset + 1] & 0xFF) << 16 | ($hmac[$offset + 2] & 0xFF) << 8 | ($hmac[$offset + 3] & 0xFF);
        $otp = $code % pow(10, 6);
        return str_pad((string) $otp, 6, '0', STR_PAD_LEFT);
    }

    public static function number_to_be($n, $padding) {
        $n = new BN($n);
        return array_reduce(array_map('chr', $n->toArray('be', $padding)),  [__CLASS__, 'binary_concat']);
    }

    public static function number_to_le($n, $padding) {
        $n = new BN($n);
        return array_reduce(array_map('chr', $n->toArray('le', $padding)),  [__CLASS__, 'binary_concat']);
    }

    public static function base58_to_binary($s) {
        if (!self::$base58_decoder) {
            self::$base58_decoder = array();
            self::$base58_encoder = array();
            for ($i = 0; $i < strlen(self::$base58_alphabet); $i++) {
                $bigNum = new BN($i);
                self::$base58_decoder[self::$base58_alphabet[$i]] = $bigNum;
                self::$base58_encoder[$i] = self::$base58_alphabet[$i];
            }
        }
        $result = new BN(0);
        $base = new BN(58);
        for ($i = 0; $i < strlen($s); $i++) {
            $result->imul($base);
            $result->iadd(self::$base58_decoder[$s[$i]]);
        }
        return static::number_to_be($result, 0);
    }

    public static function binary_to_base58($b) {
        if (!self::$base58_encoder) {
            self::$base58_decoder = array();
            self::$base58_encoder = array();
            for ($i = 0; $i < strlen(self::$base58_alphabet); $i++) {
                $bigNum = new BN($i);
                self::$base58_decoder[self::$base58_alphabet[$i]] = $bigNum;
                self::$base58_encoder[$i] = self::$base58_alphabet[$i];
            }
        }
        // convert binary to decimal
        $result = new BN(0);
        $fromBase = new BN(0x100);
        $string = array();
        foreach (str_split($b) as $c) {
            $result->imul($fromBase);
            $result->iadd(new BN(ord($c)));
        }
        while (!$result->isZero()) {
            $next_character = $result->modn(58);
            $result->idivn(58);
            $string[] = self::$base58_encoder[$next_character];
        }
        return implode('', array_reverse($string));
    }

    public function remove0x_prefix($string) {
        return (substr($string, 0, 2) === '0x') ? substr($string, 2) : $string;
    }

    public function parse_number($value, $default = null) {
        if ($value === null) {
            return $default;
        } else {
            try {
                return $this->number($value);
            } catch (Exception $e) {
                return $default;
            }
        }
    }

    public function omit_zero($string_number) {
        try {
            if ($string_number === null || $string_number === '') {
                return null;
            }
            if (floatval($string_number) === 0.0) {
                return null;
            }
            return $string_number;
        } catch (Exception $e) {
            return $string_number;
        }
    }

    public function sleep($milliseconds) {
        sleep($milliseconds / 1000);
    }

    public function check_order_arguments ($market, $type, $side, $amount, $price, $params) {
        if ($price === null) {
            if ($type === 'limit') {
                  throw new ArgumentsRequired ($this->id + ' create_order() requires a price argument for a limit order');
             }
        }
        if ($amount <= 0) {
            throw new ArgumentsRequired ($this->id + ' create_order() amount should be above 0');
        }
    }

    public function handle_http_status_code($http_status_code, $status_text, $url, $method, $body) {
        $string_code = (string) $http_status_code;
        if (array_key_exists($string_code, $this->httpExceptions)) {
            $error_class = $this->httpExceptions[$string_code];
            if (substr($error_class, 0, 6) !== '\\ccxt\\') {
                $error_class = '\\ccxt\\' . $error_class;
            }
            throw new $error_class($this->id . ' ' . implode(' ', array($this->id, $url, $method, $http_status_code, $body)));
        }
    }

    public static function crc32($string, $signed = false) {
        $unsigned = \crc32($string);
        if ($signed && ($unsigned >= 0x80000000)) {
            return $unsigned - 0x100000000;
        } else {
            return $unsigned;
        }
    }

    function clone($obj) {
        return is_array($obj) ? $obj : $this->deep_extend($obj);
    }

    function parse_to_big_int($value) {
        return intval($value);
    }

    public function string_to_chars_array ($value) {
        return str_split($value);
    }

    function value_is_defined($value){
        return isset($value) && !is_null($value);
    }

    function array_slice($array, $first, $second = null){
        if (is_string($array)) {
            // this is needed because we convert
            // base64ToBinary to base64_decode in php
            return substr($array, $first, $second);
        }
        if ($second === null) {
            return array_slice($array, $first);
        } else {
            return array_slice($array, $first, $second);
        }
    }

    function get_property($obj, $property, $defaultValue = null){
        return (property_exists($obj, $property) ? $obj->$property : $defaultValue);
    }

    function set_property($obj, $property, $defaultValue = null){
        $obj->$property = $defaultValue;
    }

    function un_camel_case($str){
        return self::underscore($str);
    }

    public function fix_stringified_json_members($content) {
        // when stringified json has members with their values also stringified, like:
        // 'array("code":0, "data":array("order":array("orderId":1742968678528512345,"symbol":"BTC-USDT", "takeProfit":"array(\"type\":\"TAKE_PROFIT\",\"stopPrice\":43320.1)","reduceOnly":false)))'
        // we can fix with below manipulations
        // @ts-ignore
        $modifiedContent = str_replace('\\', '', $content);
        $modifiedContent = str_replace('"{', '{', $modifiedContent);
        $modifiedContent = str_replace('}"', '}', $modifiedContent);
        return $modifiedContent;
    }

    public function extend_exchange_options($newOptions) {
        $this->options = array_merge($this->options, $newOptions);
    }

    public function create_safe_dictionary() {
        return array();
    }

    public function convert_to_safe_dictionary($dict) {
        return $dict;
    }

    public function rand_number($size) {
        $number = '';
        for ($i = 0; $i < $size; $i++) {
            $number .= mt_rand(0, 9);
        }
        return (int)$number;
    }

    public function binary_length($binary) {
        return strlen($binary);
    }

    public function get_zk_contract_signature_obj($seed, $params) {
         throw new NotSupported ('Apex currently does not support create order in PHP language');
         return "";
    }

    public function get_zk_transfer_signature_obj($seed, $params) {
        throw new NotSupported ('Apex currently does not support transfer asset in PHP language');
        return "";
    }

    public function load_dydx_protos () {
        throw new NotSupported ('Dydx currently does not support create order / transfer asset in PHP language');
    }

    public function to_dydx_long ($numStr) {
        throw new NotSupported ('Dydx currently does not support create order / transfer asset in PHP language');
    }

    public function retrieve_dydx_credentials ($entropy) {
        throw new NotSupported ('Dydx currently does not support create order / transfer asset in PHP language');
    }

    public function encode_dydx_tx_for_simulation (
        $message,
        $memo,
        $sequence,
        $publicKey
    ) {
        throw new NotSupported ('Dydx currently does not support create order / transfer asset in PHP language');
    }

    public function encode_dydx_tx_for_signing (
        $message,
        $memo,
        $chainId,
        $account,
        $authenticators,
        $fee
    ) {
        throw new NotSupported ('Dydx currently does not support create order / transfer asset in PHP language');
    }

    public function encode_dydx_tx_raw ($signDoc, $signature) {
        throw new NotSupported ('Dydx currently does not support create order / transfer asset in PHP language');
    }

    public function lock_id() {
        return true;
    }

    public function unlock_id() {
        return true;
    }

    // ########################################################################
    // ########################################################################
    // ########################################################################
    // ########################################################################
    // ########                        ########                        ########
    // ########                        ########                        ########
    // ########                        ########                        ########
    // ########                        ########                        ########
    // ########        ########################        ########################
    // ########        ########################        ########################
    // ########        ########################        ########################
    // ########        ########################        ########################
    // ########                        ########                        ########
    // ########                        ########                        ########
    // ########                        ########                        ########
    // ########                        ########                        ########
    // ########################################################################
    // ########################################################################
    // ########################################################################
    // ########################################################################
    // ########        ########        ########                        ########
    // ########        ########        ########                        ########
    // ########        ########        ########                        ########
    // ########        ########        ########                        ########
    // ################        ########################        ################
    // ################        ########################        ################
    // ################        ########################        ################
    // ################        ########################        ################
    // ########        ########        ################        ################
    // ########        ########        ################        ################
    // ########        ########        ################        ################
    // ########        ########        ################        ################
    // ########################################################################
    // ########################################################################
    // ########################################################################
    // ########################################################################

    // METHODS BELOW THIS LINE ARE TRANSPILED FROM TYPESCRIPT

    public function describe(): mixed {
        return array(
            'id' => null,
            'name' => null,
            'countries' => null,
            'enableRateLimit' => true,
            'rateLimit' => 2000, // milliseconds = seconds * 1000
            'timeout' => $this->timeout, // milliseconds = seconds * 1000
            'certified' => false, // if certified by the CCXT dev team
            'pro' => false, // if it is integrated with CCXT Pro for WebSocket support
            'alias' => false, // whether this exchange is an alias to another exchange
            'dex' => false,
            'has' => array(
                'publicAPI' => true,
                'privateAPI' => true,
                'CORS' => null,
                'sandbox' => null,
                'spot' => null,
                'margin' => null,
                'swap' => null,
                'future' => null,
                'option' => null,
                'addMargin' => null,
                'borrowCrossMargin' => null,
                'borrowIsolatedMargin' => null,
                'borrowMargin' => null,
                'cancelAllOrders' => null,
                'cancelAllOrdersWs' => null,
                'cancelOrder' => true,
                'cancelOrderWithClientOrderId' => null,
                'cancelOrderWs' => null,
                'cancelOrders' => null,
                'cancelOrdersWithClientOrderId' => null,
                'cancelOrdersWs' => null,
                'closeAllPositions' => null,
                'closePosition' => null,
                'createDepositAddress' => null,
                'createLimitBuyOrder' => null,
                'createLimitBuyOrderWs' => null,
                'createLimitOrder' => true,
                'createLimitOrderWs' => null,
                'createLimitSellOrder' => null,
                'createLimitSellOrderWs' => null,
                'createMarketBuyOrder' => null,
                'createMarketBuyOrderWs' => null,
                'createMarketBuyOrderWithCost' => null,
                'createMarketBuyOrderWithCostWs' => null,
                'createMarketOrder' => true,
                'createMarketOrderWs' => true,
                'createMarketOrderWithCost' => null,
                'createMarketOrderWithCostWs' => null,
                'createMarketSellOrder' => null,
                'createMarketSellOrderWs' => null,
                'createMarketSellOrderWithCost' => null,
                'createMarketSellOrderWithCostWs' => null,
                'createOrder' => true,
                'createOrderWs' => null,
                'createOrders' => null,
                'createOrderWithTakeProfitAndStopLoss' => null,
                'createOrderWithTakeProfitAndStopLossWs' => null,
                'createPostOnlyOrder' => null,
                'createPostOnlyOrderWs' => null,
                'createReduceOnlyOrder' => null,
                'createReduceOnlyOrderWs' => null,
                'createStopLimitOrder' => null,
                'createStopLimitOrderWs' => null,
                'createStopLossOrder' => null,
                'createStopLossOrderWs' => null,
                'createStopMarketOrder' => null,
                'createStopMarketOrderWs' => null,
                'createStopOrder' => null,
                'createStopOrderWs' => null,
                'createTakeProfitOrder' => null,
                'createTakeProfitOrderWs' => null,
                'createTrailingAmountOrder' => null,
                'createTrailingAmountOrderWs' => null,
                'createTrailingPercentOrder' => null,
                'createTrailingPercentOrderWs' => null,
                'createTriggerOrder' => null,
                'createTriggerOrderWs' => null,
                'deposit' => null,
                'editOrder' => 'emulated',
                'editOrderWithClientOrderId' => null,
                'editOrders' => null,
                'editOrderWs' => null,
                'fetchAccounts' => null,
                'fetchBalance' => true,
                'fetchBalanceWs' => null,
                'fetchBidsAsks' => null,
                'fetchBorrowInterest' => null,
                'fetchBorrowRate' => null,
                'fetchBorrowRateHistories' => null,
                'fetchBorrowRateHistory' => null,
                'fetchBorrowRates' => null,
                'fetchBorrowRatesPerSymbol' => null,
                'fetchCanceledAndClosedOrders' => null,
                'fetchCanceledOrders' => null,
                'fetchClosedOrder' => null,
                'fetchClosedOrders' => null,
                'fetchClosedOrdersWs' => null,
                'fetchConvertCurrencies' => null,
                'fetchConvertQuote' => null,
                'fetchConvertTrade' => null,
                'fetchConvertTradeHistory' => null,
                'fetchCrossBorrowRate' => null,
                'fetchCrossBorrowRates' => null,
                'fetchCurrencies' => 'emulated',
                'fetchCurrenciesWs' => 'emulated',
                'fetchDeposit' => null,
                'fetchDepositAddress' => null,
                'fetchDepositAddresses' => null,
                'fetchDepositAddressesByNetwork' => null,
                'fetchDeposits' => null,
                'fetchDepositsWithdrawals' => null,
                'fetchDepositsWs' => null,
                'fetchDepositWithdrawFee' => null,
                'fetchDepositWithdrawFees' => null,
                'fetchFundingHistory' => null,
                'fetchFundingRate' => null,
                'fetchFundingRateHistory' => null,
                'fetchFundingInterval' => null,
                'fetchFundingIntervals' => null,
                'fetchFundingRates' => null,
                'fetchGreeks' => null,
                'fetchIndexOHLCV' => null,
                'fetchIsolatedBorrowRate' => null,
                'fetchIsolatedBorrowRates' => null,
                'fetchMarginAdjustmentHistory' => null,
                'fetchIsolatedPositions' => null,
                'fetchL2OrderBook' => true,
                'fetchL3OrderBook' => null,
                'fetchLastPrices' => null,
                'fetchLedger' => null,
                'fetchLedgerEntry' => null,
                'fetchLeverage' => null,
                'fetchLeverages' => null,
                'fetchLeverageTiers' => null,
                'fetchLiquidations' => null,
                'fetchLongShortRatio' => null,
                'fetchLongShortRatioHistory' => null,
                'fetchMarginMode' => null,
                'fetchMarginModes' => null,
                'fetchMarketLeverageTiers' => null,
                'fetchMarkets' => true,
                'fetchMarketsWs' => null,
                'fetchMarkOHLCV' => null,
                'fetchMyLiquidations' => null,
                'fetchMySettlementHistory' => null,
                'fetchMyTrades' => null,
                'fetchMyTradesWs' => null,
                'fetchOHLCV' => null,
                'fetchOHLCVWs' => null,
                'fetchOpenInterest' => null,
                'fetchOpenInterests' => null,
                'fetchOpenInterestHistory' => null,
                'fetchOpenOrder' => null,
                'fetchOpenOrders' => null,
                'fetchOpenOrdersWs' => null,
                'fetchOption' => null,
                'fetchOptionChain' => null,
                'fetchOrder' => null,
                'fetchOrderWithClientOrderId' => null,
                'fetchOrderBook' => true,
                'fetchOrderBooks' => null,
                'fetchOrderBookWs' => null,
                'fetchOrders' => null,
                'fetchOrdersByStatus' => null,
                'fetchOrdersWs' => null,
                'fetchOrderTrades' => null,
                'fetchOrderWs' => null,
                'fetchPosition' => null,
                'fetchPositionHistory' => null,
                'fetchPositionsHistory' => null,
                'fetchPositionWs' => null,
                'fetchPositionMode' => null,
                'fetchPositions' => null,
                'fetchPositionsWs' => null,
                'fetchPositionsForSymbol' => null,
                'fetchPositionsForSymbolWs' => null,
                'fetchPositionsRisk' => null,
                'fetchPremiumIndexOHLCV' => null,
                'fetchSettlementHistory' => null,
                'fetchStatus' => null,
                'fetchTicker' => true,
                'fetchTickerWs' => null,
                'fetchTickers' => null,
                'fetchMarkPrices' => null,
                'fetchTickersWs' => null,
                'fetchTime' => null,
                'fetchTrades' => true,
                'fetchTradesWs' => null,
                'fetchTradingFee' => null,
                'fetchTradingFees' => null,
                'fetchTradingFeesWs' => null,
                'fetchTradingLimits' => null,
                'fetchTransactionFee' => null,
                'fetchTransactionFees' => null,
                'fetchTransactions' => null,
                'fetchTransfer' => null,
                'fetchTransfers' => null,
                'fetchUnderlyingAssets' => null,
                'fetchVolatilityHistory' => null,
                'fetchWithdrawAddresses' => null,
                'fetchWithdrawal' => null,
                'fetchWithdrawals' => null,
                'fetchWithdrawalsWs' => null,
                'fetchWithdrawalWhitelist' => null,
                'reduceMargin' => null,
                'repayCrossMargin' => null,
                'repayIsolatedMargin' => null,
                'setLeverage' => null,
                'setMargin' => null,
                'setMarginMode' => null,
                'setPositionMode' => null,
                'signIn' => null,
                'transfer' => null,
                'watchBalance' => null,
                'watchMyTrades' => null,
                'watchOHLCV' => null,
                'watchOHLCVForSymbols' => null,
                'watchOrderBook' => null,
                'watchBidsAsks' => null,
                'watchOrderBookForSymbols' => null,
                'watchOrders' => null,
                'watchOrdersForSymbols' => null,
                'watchPosition' => null,
                'watchPositions' => null,
                'watchStatus' => null,
                'watchTicker' => null,
                'watchTickers' => null,
                'watchTrades' => null,
                'watchTradesForSymbols' => null,
                'watchLiquidations' => null,
                'watchLiquidationsForSymbols' => null,
                'watchMyLiquidations' => null,
                'unWatchOrders' => null,
                'unWatchTrades' => null,
                'unWatchTradesForSymbols' => null,
                'unWatchOHLCVForSymbols' => null,
                'unWatchOrderBookForSymbols' => null,
                'unWatchPositions' => null,
                'unWatchOrderBook' => null,
                'unWatchTickers' => null,
                'unWatchMyTrades' => null,
                'unWatchTicker' => null,
                'unWatchOHLCV' => null,
                'watchMyLiquidationsForSymbols' => null,
                'withdraw' => null,
                'ws' => null,
            ),
            'urls' => array(
                'logo' => null,
                'api' => null,
                'www' => null,
                'doc' => null,
                'fees' => null,
            ),
            'api' => null,
            'requiredCredentials' => array(
                'apiKey' => true,
                'secret' => true,
                'uid' => false,
                'accountId' => false,
                'login' => false,
                'password' => false,
                'twofa' => false, // 2-factor authentication (one-time password key)
                'privateKey' => false, // a "0x"-prefixed hexstring private key for a wallet
                'walletAddress' => false, // the wallet address "0x"-prefixed hexstring
                'token' => false, // reserved for HTTP auth in some cases
            ),
            'markets' => null, // to be filled manually or by fetchMarkets
            'currencies' => array(), // to be filled manually or by fetchMarkets
            'timeframes' => null, // redefine if the exchange has.fetchOHLCV
            'fees' => array(
                'trading' => array(
                    'tierBased' => null,
                    'percentage' => null,
                    'taker' => null,
                    'maker' => null,
                ),
                'funding' => array(
                    'tierBased' => null,
                    'percentage' => null,
                    'withdraw' => array(),
                    'deposit' => array(),
                ),
            ),
            'status' => array(
                'status' => 'ok',
                'updated' => null,
                'eta' => null,
                'url' => null,
            ),
            'exceptions' => null,
            'httpExceptions' => array(
                '422' => '\\ccxt\\ExchangeError',
                '418' => '\\ccxt\\DDoSProtection',
                '429' => '\\ccxt\\RateLimitExceeded',
                '404' => '\\ccxt\\ExchangeNotAvailable',
                '409' => '\\ccxt\\ExchangeNotAvailable',
                '410' => '\\ccxt\\ExchangeNotAvailable',
                '451' => '\\ccxt\\ExchangeNotAvailable',
                '500' => '\\ccxt\\ExchangeNotAvailable',
                '501' => '\\ccxt\\ExchangeNotAvailable',
                '502' => '\\ccxt\\ExchangeNotAvailable',
                '520' => '\\ccxt\\ExchangeNotAvailable',
                '521' => '\\ccxt\\ExchangeNotAvailable',
                '522' => '\\ccxt\\ExchangeNotAvailable',
                '525' => '\\ccxt\\ExchangeNotAvailable',
                '526' => '\\ccxt\\ExchangeNotAvailable',
                '400' => '\\ccxt\\ExchangeNotAvailable',
                '403' => '\\ccxt\\ExchangeNotAvailable',
                '405' => '\\ccxt\\ExchangeNotAvailable',
                '503' => '\\ccxt\\ExchangeNotAvailable',
                '530' => '\\ccxt\\ExchangeNotAvailable',
                '408' => '\\ccxt\\RequestTimeout',
                '504' => '\\ccxt\\RequestTimeout',
                '401' => '\\ccxt\\AuthenticationError',
                '407' => '\\ccxt\\AuthenticationError',
                '511' => '\\ccxt\\AuthenticationError',
            ),
            'commonCurrencies' => array(
                'XBT' => 'BTC',
                'BCHSV' => 'BSV',
            ),
            'precisionMode' => TICK_SIZE,
            'paddingMode' => NO_PADDING,
            'limits' => array(
                'leverage' => array( 'min' => null, 'max' => null ),
                'amount' => array( 'min' => null, 'max' => null ),
                'price' => array( 'min' => null, 'max' => null ),
                'cost' => array( 'min' => null, 'max' => null ),
            ),
        );
    }

    public function safe_bool_n($dictionaryOrList, array $keys, ?bool $defaultValue = null) {
        /**
         * @ignore
         * safely extract boolean $value from dictionary or list
         * @return array(bool | null)
         */
        $value = $this->safe_value_n($dictionaryOrList, $keys, $defaultValue);
        if (is_bool($value)) {
            return $value;
        }
        return $defaultValue;
    }

    public function safe_bool_2($dictionary, int|string $key1, int|string $key2, ?bool $defaultValue = null) {
        /**
         * @ignore
         * safely extract boolean value from $dictionary or list
         * @return array(bool | null)
         */
        return $this->safe_bool_n($dictionary, array( $key1, $key2 ), $defaultValue);
    }

    public function safe_bool($dictionary, int|string $key, ?bool $defaultValue = null) {
        /**
         * @ignore
         * safely extract boolean value from $dictionary or list
         * @return array(bool | null)
         */
        return $this->safe_bool_n($dictionary, array( $key ), $defaultValue);
    }

    public function safe_dict_n($dictionaryOrList, array $keys, ?array $defaultValue = null) {
        /**
         * @ignore
         * safely extract a dictionary from dictionary or list
         * @return array(object | null)
         */
        $value = $this->safe_value_n($dictionaryOrList, $keys, $defaultValue);
        if ($value === null) {
            return $defaultValue;
        }
        if ((gettype($value) === 'array')) {
            if (gettype($value) !== 'array' || array_keys($value) !== array_keys(array_keys($value))) {
                return $value;
            }
        }
        return $defaultValue;
    }

    public function safe_dict($dictionary, int|string $key, ?array $defaultValue = null) {
        /**
         * @ignore
         * safely extract a $dictionary from $dictionary or list
         * @return array(object | null)
         */
        return $this->safe_dict_n($dictionary, array( $key ), $defaultValue);
    }

    public function safe_dict_2($dictionary, int|string $key1, string $key2, ?array $defaultValue = null) {
        /**
         * @ignore
         * safely extract a $dictionary from $dictionary or list
         * @return array(object | null)
         */
        return $this->safe_dict_n($dictionary, array( $key1, $key2 ), $defaultValue);
    }

    public function safe_list_n($dictionaryOrList, array $keys, ?array $defaultValue = null) {
        /**
         * @ignore
         * safely extract an Array from dictionary or list
         * @return array(Array | null)
         */
        $value = $this->safe_value_n($dictionaryOrList, $keys, $defaultValue);
        if ($value === null) {
            return $defaultValue;
        }
        if (gettype($value) === 'array' && array_keys($value) === array_keys(array_keys($value))) {
            return $value;
        }
        return $defaultValue;
    }

    public function safe_list_2($dictionaryOrList, int|string $key1, string $key2, ?array $defaultValue = null) {
        /**
         * @ignore
         * safely extract an Array from dictionary or list
         * @return array(Array | null)
         */
        return $this->safe_list_n($dictionaryOrList, array( $key1, $key2 ), $defaultValue);
    }

    public function safe_list($dictionaryOrList, int|string $key, ?array $defaultValue = null) {
        /**
         * @ignore
         * safely extract an Array from dictionary or list
         * @return array(Array | null)
         */
        return $this->safe_list_n($dictionaryOrList, array( $key ), $defaultValue);
    }

    public function handle_deltas($orderbook, $deltas) {
        for ($i = 0; $i < count($deltas); $i++) {
            $this->handle_delta($orderbook, $deltas[$i]);
        }
    }

    public function handle_delta($bookside, $delta) {
        throw new NotSupported($this->id . ' handleDelta not supported yet');
    }

    public function handle_deltas_with_keys(mixed $bookSide, $deltas, int|string $priceKey = 0, int|string $amountKey = 1, int|string $countOrIdKey = 2) {
        for ($i = 0; $i < count($deltas); $i++) {
            $bidAsk = $this->parse_bid_ask($deltas[$i], $priceKey, $amountKey, $countOrIdKey);
            $bookSide->storeArray ($bidAsk);
        }
    }

    public function get_cache_index($orderbook, $deltas) {
        // return the first index of the cache that can be applied to the $orderbook or -1 if not possible.
        return -1;
    }

    public function arrays_concat(array $arraysOfArrays) {
        $result = array();
        for ($i = 0; $i < count($arraysOfArrays); $i++) {
            $result = $this->array_concat($result, $arraysOfArrays[$i]);
        }
        return $result;
    }

    public function find_timeframe($timeframe, $timeframes = null) {
        if ($timeframes === null) {
            $timeframes = $this->timeframes;
        }
        $keys = is_array($timeframes) ? array_keys($timeframes) : array();
        for ($i = 0; $i < count($keys); $i++) {
            $key = $keys[$i];
            if ($timeframes[$key] === $timeframe) {
                return $key;
            }
        }
        return null;
    }

    public function check_proxy_url_settings(?string $url = null, ?string $method = null, $headers = null, $body = null) {
        $usedProxies = array();
        $proxyUrl = null;
        if ($this->proxyUrl !== null) {
            $usedProxies[] = 'proxyUrl';
            $proxyUrl = $this->proxyUrl;
        }
        if ($this->proxy_url !== null) {
            $usedProxies[] = 'proxy_url';
            $proxyUrl = $this->proxy_url;
        }
        if ($this->proxyUrlCallback !== null) {
            $usedProxies[] = 'proxyUrlCallback';
            $proxyUrl = $this->proxyUrlCallback ($url, $method, $headers, $body);
        }
        if ($this->proxy_url_callback !== null) {
            $usedProxies[] = 'proxy_url_callback';
            $proxyUrl = $this->proxy_url_callback ($url, $method, $headers, $body);
        }
        // backwards-compatibility
        if ($this->proxy !== null) {
            $usedProxies[] = 'proxy';
            if (is_callable($this->proxy)) {
                $proxyUrl = $this->proxy ($url, $method, $headers, $body);
            } else {
                $proxyUrl = $this->proxy;
            }
        }
        $length = count($usedProxies);
        if ($length > 1) {
            $joinedProxyNames = implode(',', $usedProxies);
            throw new InvalidProxySettings($this->id . ' you have multiple conflicting proxy settings (' . $joinedProxyNames . '), please use only one from : $proxyUrl, proxy_url, proxyUrlCallback, proxy_url_callback');
        }
        return $proxyUrl;
    }

    public function url_encoder_for_proxy_url(string $targetUrl) {
        // to be overriden
        $includesQuery = mb_strpos($targetUrl, '?') !== false;
        $finalUrl = $includesQuery ? $this->encode_uri_component($targetUrl) : $targetUrl;
        return $finalUrl;
    }

    public function check_proxy_settings(?string $url = null, ?string $method = null, $headers = null, $body = null) {
        $usedProxies = array();
        $httpProxy = null;
        $httpsProxy = null;
        $socksProxy = null;
        // $httpProxy
        $isHttpProxyDefined = $this->value_is_defined($this->httpProxy);
        $isHttp_proxy_defined = $this->value_is_defined($this->http_proxy);
        if ($isHttpProxyDefined || $isHttp_proxy_defined) {
            $usedProxies[] = 'httpProxy';
            $httpProxy = $isHttpProxyDefined ? $this->httpProxy : $this->http_proxy;
        }
        $ishttpProxyCallbackDefined = $this->value_is_defined($this->httpProxyCallback);
        $ishttp_proxy_callback_defined = $this->value_is_defined($this->http_proxy_callback);
        if ($ishttpProxyCallbackDefined || $ishttp_proxy_callback_defined) {
            $usedProxies[] = 'httpProxyCallback';
            $httpProxy = $ishttpProxyCallbackDefined ? $this->httpProxyCallback ($url, $method, $headers, $body) : $this->http_proxy_callback ($url, $method, $headers, $body);
        }
        // $httpsProxy
        $isHttpsProxyDefined = $this->value_is_defined($this->httpsProxy);
        $isHttps_proxy_defined = $this->value_is_defined($this->https_proxy);
        if ($isHttpsProxyDefined || $isHttps_proxy_defined) {
            $usedProxies[] = 'httpsProxy';
            $httpsProxy = $isHttpsProxyDefined ? $this->httpsProxy : $this->https_proxy;
        }
        $ishttpsProxyCallbackDefined = $this->value_is_defined($this->httpsProxyCallback);
        $ishttps_proxy_callback_defined = $this->value_is_defined($this->https_proxy_callback);
        if ($ishttpsProxyCallbackDefined || $ishttps_proxy_callback_defined) {
            $usedProxies[] = 'httpsProxyCallback';
            $httpsProxy = $ishttpsProxyCallbackDefined ? $this->httpsProxyCallback ($url, $method, $headers, $body) : $this->https_proxy_callback ($url, $method, $headers, $body);
        }
        // $socksProxy
        $isSocksProxyDefined = $this->value_is_defined($this->socksProxy);
        $isSocks_proxy_defined = $this->value_is_defined($this->socks_proxy);
        if ($isSocksProxyDefined || $isSocks_proxy_defined) {
            $usedProxies[] = 'socksProxy';
            $socksProxy = $isSocksProxyDefined ? $this->socksProxy : $this->socks_proxy;
        }
        $issocksProxyCallbackDefined = $this->value_is_defined($this->socksProxyCallback);
        $issocks_proxy_callback_defined = $this->value_is_defined($this->socks_proxy_callback);
        if ($issocksProxyCallbackDefined || $issocks_proxy_callback_defined) {
            $usedProxies[] = 'socksProxyCallback';
            $socksProxy = $issocksProxyCallbackDefined ? $this->socksProxyCallback ($url, $method, $headers, $body) : $this->socks_proxy_callback ($url, $method, $headers, $body);
        }
        // check
        $length = count($usedProxies);
        if ($length > 1) {
            $joinedProxyNames = implode(',', $usedProxies);
            throw new InvalidProxySettings($this->id . ' you have multiple conflicting proxy settings (' . $joinedProxyNames . '), please use only one from => $httpProxy, $httpsProxy, httpProxyCallback, httpsProxyCallback, $socksProxy, socksProxyCallback');
        }
        return array( $httpProxy, $httpsProxy, $socksProxy );
    }

    public function check_ws_proxy_settings() {
        $usedProxies = array();
        $wsProxy = null;
        $wssProxy = null;
        $wsSocksProxy = null;
        // ws proxy
        $isWsProxyDefined = $this->value_is_defined($this->wsProxy);
        $is_ws_proxy_defined = $this->value_is_defined($this->ws_proxy);
        if ($isWsProxyDefined || $is_ws_proxy_defined) {
            $usedProxies[] = 'wsProxy';
            $wsProxy = ($isWsProxyDefined) ? $this->wsProxy : $this->ws_proxy;
        }
        // wss proxy
        $isWssProxyDefined = $this->value_is_defined($this->wssProxy);
        $is_wss_proxy_defined = $this->value_is_defined($this->wss_proxy);
        if ($isWssProxyDefined || $is_wss_proxy_defined) {
            $usedProxies[] = 'wssProxy';
            $wssProxy = ($isWssProxyDefined) ? $this->wssProxy : $this->wss_proxy;
        }
        // ws socks proxy
        $isWsSocksProxyDefined = $this->value_is_defined($this->wsSocksProxy);
        $is_ws_socks_proxy_defined = $this->value_is_defined($this->ws_socks_proxy);
        if ($isWsSocksProxyDefined || $is_ws_socks_proxy_defined) {
            $usedProxies[] = 'wsSocksProxy';
            $wsSocksProxy = ($isWsSocksProxyDefined) ? $this->wsSocksProxy : $this->ws_socks_proxy;
        }
        // check
        $length = count($usedProxies);
        if ($length > 1) {
            $joinedProxyNames = implode(',', $usedProxies);
            throw new InvalidProxySettings($this->id . ' you have multiple conflicting proxy settings (' . $joinedProxyNames . '), please use only one from => $wsProxy, $wssProxy, wsSocksProxy');
        }
        return array( $wsProxy, $wssProxy, $wsSocksProxy );
    }

    public function check_conflicting_proxies($proxyAgentSet, $proxyUrlSet) {
        if ($proxyAgentSet && $proxyUrlSet) {
            throw new InvalidProxySettings($this->id . ' you have multiple conflicting proxy settings, please use only one from : proxyUrl, httpProxy, httpsProxy, socksProxy');
        }
    }

    public function check_address(?string $address = null) {
        if ($address === null) {
            throw new InvalidAddress($this->id . ' $address is null');
        }
        // check the $address is not the same letter like 'aaaaa' nor too short nor has a space
        $uniqChars = ($this->unique($this->string_to_chars_array($address)));
        $length = count($uniqChars); // py transpiler trick
        if ($length === 1 || strlen($address) < $this->minFundingAddressLength || mb_strpos($address, ' ') > -1) {
            throw new InvalidAddress($this->id . ' $address is invalid or has less than ' . (string) $this->minFundingAddressLength . ' characters => "' . (string) $address . '"');
        }
        return $address;
    }

    public function find_message_hashes($client, string $element) {
        $result = array();
        $messageHashes = is_array($client->futures) ? array_keys($client->futures) : array();
        for ($i = 0; $i < count($messageHashes); $i++) {
            $messageHash = $messageHashes[$i];
            if (mb_strpos($messageHash, $element) !== false) {
                $result[] = $messageHash;
            }
        }
        return $result;
    }

    public function filter_by_limit(mixed $array, ?int $limit = null, int|string $key = 'timestamp', bool $fromStart = false) {
        if ($this->value_is_defined($limit)) {
            $arrayLength = count($array);
            if ($arrayLength > 0) {
                $ascending = true;
                if ((is_array($array[0]) && array_key_exists($key, $array[0]))) {
                    $first = $array[0][$key];
                    $last = $array[$arrayLength - 1][$key];
                    if ($first !== null && $last !== null) {
                        $ascending = $first <= $last;  // true if $array is sorted in $ascending order based on 'timestamp'
                    }
                }
                if ($fromStart) {
                    if ($limit > $arrayLength) {
                        $limit = $arrayLength;
                    }
                    // $array = $ascending ? $this->array_slice($array, 0, $limit) : $this->array_slice($array, -$limit);
                    if ($ascending) {
                        $array = $this->array_slice($array, 0, $limit);
                    } else {
                        $array = $this->array_slice($array, -$limit);
                    }
                } else {
                    // $array = $ascending ? $this->array_slice($array, -$limit) : $this->array_slice($array, 0, $limit);
                    if ($ascending) {
                        $array = $this->array_slice($array, -$limit);
                    } else {
                        $array = $this->array_slice($array, 0, $limit);
                    }
                }
            }
        }
        return $array;
    }

    public function filter_by_since_limit(mixed $array, ?int $since = null, ?int $limit = null, int|string $key = 'timestamp', $tail = false) {
        $sinceIsDefined = $this->value_is_defined($since);
        $parsedArray = $this->to_array($array);
        $result = $parsedArray;
        if ($sinceIsDefined) {
            $result = [ ];
            for ($i = 0; $i < count($parsedArray); $i++) {
                $entry = $parsedArray[$i];
                $value = $this->safe_value($entry, $key);
                if ($value && ($value >= $since)) {
                    $result[] = $entry;
                }
            }
        }
        if ($tail && $limit !== null) {
            return $this->array_slice($result, -$limit);
        }
        // if the user provided a 'since' argument
        // we want to $limit the $result starting from the 'since'
        $shouldFilterFromStart = !$tail && $sinceIsDefined;
        return $this->filter_by_limit($result, $limit, $key, $shouldFilterFromStart);
    }

    public function filter_by_value_since_limit(mixed $array, int|string $field, $value = null, ?int $since = null, ?int $limit = null, $key = 'timestamp', $tail = false) {
        $valueIsDefined = $this->value_is_defined($value);
        $sinceIsDefined = $this->value_is_defined($since);
        $parsedArray = $this->to_array($array);
        $result = $parsedArray;
        // single-pass filter for both symbol and $since
        if ($valueIsDefined || $sinceIsDefined) {
            $result = [ ];
            for ($i = 0; $i < count($parsedArray); $i++) {
                $entry = $parsedArray[$i];
                $entryFiledEqualValue = $entry[$field] === $value;
                $firstCondition = $valueIsDefined ? $entryFiledEqualValue : true;
                $entryKeyValue = $this->safe_value($entry, $key);
                $entryKeyGESince = ($entryKeyValue) && ($since !== null) && ($entryKeyValue >= $since);
                $secondCondition = $sinceIsDefined ? $entryKeyGESince : true;
                if ($firstCondition && $secondCondition) {
                    $result[] = $entry;
                }
            }
        }
        if ($tail && $limit !== null) {
            return $this->array_slice($result, -$limit);
        }
        return $this->filter_by_limit($result, $limit, $key, $sinceIsDefined);
    }

    public function set_sandbox_mode(bool $enabled) {
        /**
         * set the sandbox mode for the exchange
         * @param {boolean} $enabled true to enable sandbox mode, false to disable it
         */
        if ($enabled) {
            if (is_array($this->urls) && array_key_exists('test', $this->urls)) {
                if (gettype($this->urls['api']) === 'string') {
                    $this->urls['apiBackup'] = $this->urls['api'];
                    $this->urls['api'] = $this->urls['test'];
                } else {
                    $this->urls['apiBackup'] = $this->clone($this->urls['api']);
                    $this->urls['api'] = $this->clone($this->urls['test']);
                }
            } else {
                throw new NotSupported($this->id . ' does not have a sandbox URL');
            }
            // set flag
            $this->isSandboxModeEnabled = true;
        } elseif (is_array($this->urls) && array_key_exists('apiBackup', $this->urls)) {
            if (gettype($this->urls['api']) === 'string') {
                $this->urls['api'] = $this->urls['apiBackup'];
            } else {
                $this->urls['api'] = $this->clone($this->urls['apiBackup']);
            }
            $newUrls = $this->omit($this->urls, 'apiBackup');
            $this->urls = $newUrls;
            // set flag
            $this->isSandboxModeEnabled = false;
        }
    }

    public function enable_demo_trading(bool $enable) {
        /**
         * enables or disables demo trading mode
         * @param {boolean} [$enable] true if demo trading should be enabled, false otherwise
         */
        if ($this->isSandboxModeEnabled) {
            throw new NotSupported($this->id . ' demo trading does not support in sandbox environment. Please check https://www.binance.com/en/support/faq/detail/9be58f73e5e14338809e3b705b9687dd to see the differences');
        }
        if ($enable) {
            $this->urls['apiBackupDemoTrading'] = $this->urls['api'];
            $this->urls['api'] = $this->urls['demo'];
        } elseif (is_array($this->urls) && array_key_exists('apiBackupDemoTrading', $this->urls)) {
            $this->urls['api'] = $this->urls['apiBackupDemoTrading'];
            $newUrls = $this->omit($this->urls, 'apiBackupDemoTrading');
            $this->urls = $newUrls;
        }
        $this->options['enableDemoTrading'] = $enable;
    }

    public function sign($path, mixed $api = 'public', $method = 'GET', $params = array (), mixed $headers = null, mixed $body = null) {
        return array();
    }

    public function fetch_accounts($params = array ()) {
        throw new NotSupported($this->id . ' fetchAccounts() is not supported yet');
    }

    public function fetch_trades(string $symbol, ?int $since = null, ?int $limit = null, $params = array ()) {
        throw new NotSupported($this->id . ' fetchTrades() is not supported yet');
    }

    public function fetch_trades_ws(string $symbol, ?int $since = null, ?int $limit = null, $params = array ()) {
        throw new NotSupported($this->id . ' fetchTradesWs() is not supported yet');
    }

    public function watch_liquidations(string $symbol, ?int $since = null, ?int $limit = null, $params = array ()) {
        if ($this->has['watchLiquidationsForSymbols']) {
            return $this->watch_liquidations_for_symbols(array( $symbol ), $since, $limit, $params);
        }
        throw new NotSupported($this->id . ' watchLiquidations() is not supported yet');
    }

    public function watch_liquidations_for_symbols(array $symbols, ?int $since = null, ?int $limit = null, $params = array ()) {
        throw new NotSupported($this->id . ' watchLiquidationsForSymbols() is not supported yet');
    }

    public function watch_my_liquidations(string $symbol, ?int $since = null, ?int $limit = null, $params = array ()) {
        if ($this->has['watchMyLiquidationsForSymbols']) {
            return $this->watch_my_liquidations_for_symbols(array( $symbol ), $since, $limit, $params);
        }
        throw new NotSupported($this->id . ' watchMyLiquidations() is not supported yet');
    }

    public function watch_my_liquidations_for_symbols(array $symbols, ?int $since = null, ?int $limit = null, $params = array ()) {
        throw new NotSupported($this->id . ' watchMyLiquidationsForSymbols() is not supported yet');
    }

    public function watch_trades(string $symbol, ?int $since = null, ?int $limit = null, $params = array ()) {
        throw new NotSupported($this->id . ' watchTrades() is not supported yet');
    }

    public function un_watch_orders(?string $symbol = null, $params = array ()) {
        throw new NotSupported($this->id . ' unWatchOrders() is not supported yet');
    }

    public function un_watch_trades(string $symbol, $params = array ()) {
        throw new NotSupported($this->id . ' unWatchTrades() is not supported yet');
    }

    public function watch_trades_for_symbols(array $symbols, ?int $since = null, ?int $limit = null, $params = array ()) {
        throw new NotSupported($this->id . ' watchTradesForSymbols() is not supported yet');
    }

    public function un_watch_trades_for_symbols(array $symbols, $params = array ()) {
        throw new NotSupported($this->id . ' unWatchTradesForSymbols() is not supported yet');
    }

    public function watch_my_trades_for_symbols(array $symbols, ?int $since = null, ?int $limit = null, $params = array ()) {
        throw new NotSupported($this->id . ' watchMyTradesForSymbols() is not supported yet');
    }

    public function watch_orders_for_symbols(array $symbols, ?int $since = null, ?int $limit = null, $params = array ()) {
        throw new NotSupported($this->id . ' watchOrdersForSymbols() is not supported yet');
    }

    public function watch_ohlcv_for_symbols(array $symbolsAndTimeframes, ?int $since = null, ?int $limit = null, $params = array ()) {
        throw new NotSupported($this->id . ' watchOHLCVForSymbols() is not supported yet');
    }

    public function un_watch_ohlcv_for_symbols(array $symbolsAndTimeframes, $params = array ()) {
        throw new NotSupported($this->id . ' unWatchOHLCVForSymbols() is not supported yet');
    }

    public function watch_order_book_for_symbols(array $symbols, ?int $limit = null, $params = array ()) {
        throw new NotSupported($this->id . ' watchOrderBookForSymbols() is not supported yet');
    }

    public function un_watch_order_book_for_symbols(array $symbols, $params = array ()) {
        throw new NotSupported($this->id . ' unWatchOrderBookForSymbols() is not supported yet');
    }

    public function un_watch_positions(?array $symbols = null, $params = array ()) {
        throw new NotSupported($this->id . ' unWatchPositions() is not supported yet');
    }

    public function un_watch_ticker(string $symbol, $params = array ()) {
        throw new NotSupported($this->id . ' unWatchTicker() is not supported yet');
    }

    public function un_watch_mark_price(string $symbol, $params = array ()) {
        throw new NotSupported($this->id . ' unWatchMarkPrice() is not supported yet');
    }

    public function un_watch_mark_prices(?array $symbols = null, $params = array ()) {
        throw new NotSupported($this->id . ' unWatchMarkPrices() is not supported yet');
    }

    public function fetch_deposit_addresses(?array $codes = null, $params = array ()) {
        throw new NotSupported($this->id . ' fetchDepositAddresses() is not supported yet');
    }

    public function fetch_order_book(string $symbol, ?int $limit = null, $params = array ()) {
        throw new NotSupported($this->id . ' fetchOrderBook() is not supported yet');
    }

    public function fetch_order_book_ws(string $symbol, ?int $limit = null, $params = array ()) {
        throw new NotSupported($this->id . ' fetchOrderBookWs() is not supported yet');
    }

    public function fetch_margin_mode(string $symbol, $params = array ()) {
        if ($this->has['fetchMarginModes']) {
            $marginModes = $this->fetch_margin_modes(array( $symbol ), $params);
            return $this->safe_dict($marginModes, $symbol);
        } else {
            throw new NotSupported($this->id . ' fetchMarginMode() is not supported yet');
        }
    }

    public function fetch_margin_modes(?array $symbols = null, $params = array ()) {
        throw new NotSupported($this->id . ' fetchMarginModes () is not supported yet');
    }

    public function fetch_rest_order_book_safe($symbol, $limit = null, $params = array ()) {
        $fetchSnapshotMaxRetries = $this->handle_option('watchOrderBook', 'maxRetries', 3);
        for ($i = 0; $i < $fetchSnapshotMaxRetries; $i++) {
            try {
                $orderBook = $this->fetch_order_book($symbol, $limit, $params);
                return $orderBook;
            } catch (Exception $e) {
                if (($i + 1) === $fetchSnapshotMaxRetries) {
                    throw $e;
                }
            }
        }
        return null;
    }

    public function watch_order_book(string $symbol, ?int $limit = null, $params = array ()) {
        throw new NotSupported($this->id . ' watchOrderBook() is not supported yet');
    }

    public function un_watch_order_book(string $symbol, $params = array ()) {
        throw new NotSupported($this->id . ' unWatchOrderBook() is not supported yet');
    }

    public function fetch_time($params = array ()) {
        throw new NotSupported($this->id . ' fetchTime() is not supported yet');
    }

    public function fetch_trading_limits(?array $symbols = null, $params = array ()) {
        throw new NotSupported($this->id . ' fetchTradingLimits() is not supported yet');
    }

    public function parse_currency(array $rawCurrency) {
        throw new NotSupported($this->id . ' parseCurrency() is not supported yet');
    }

    public function parse_currencies($rawCurrencies) {
        $result = array();
        $arr = $this->to_array($rawCurrencies);
        for ($i = 0; $i < count($arr); $i++) {
            $parsed = $this->parse_currency($arr[$i]);
            $code = $parsed['code'];
            $result[$code] = $parsed;
        }
        return $result;
    }

    public function parse_market(array $market) {
        throw new NotSupported($this->id . ' parseMarket() is not supported yet');
    }

    public function parse_markets($markets) {
        $result = array();
        for ($i = 0; $i < count($markets); $i++) {
            $result[] = $this->parse_market($markets[$i]);
        }
        return $result;
    }

    public function parse_ticker(array $ticker, ?array $market = null) {
        throw new NotSupported($this->id . ' parseTicker() is not supported yet');
    }

    public function parse_deposit_address($depositAddress, ?array $currency = null) {
        throw new NotSupported($this->id . ' parseDepositAddress() is not supported yet');
    }

    public function parse_trade(array $trade, ?array $market = null) {
        throw new NotSupported($this->id . ' parseTrade() is not supported yet');
    }

    public function parse_transaction(array $transaction, ?array $currency = null) {
        throw new NotSupported($this->id . ' parseTransaction() is not supported yet');
    }

    public function parse_transfer(array $transfer, ?array $currency = null) {
        throw new NotSupported($this->id . ' parseTransfer() is not supported yet');
    }

    public function parse_account(array $account) {
        throw new NotSupported($this->id . ' parseAccount() is not supported yet');
    }

    public function parse_ledger_entry(array $item, ?array $currency = null) {
        throw new NotSupported($this->id . ' parseLedgerEntry() is not supported yet');
    }

    public function parse_order(array $order, ?array $market = null) {
        throw new NotSupported($this->id . ' parseOrder() is not supported yet');
    }

    public function fetch_cross_borrow_rates($params = array ()) {
        throw new NotSupported($this->id . ' fetchCrossBorrowRates() is not supported yet');
    }

    public function fetch_isolated_borrow_rates($params = array ()) {
        throw new NotSupported($this->id . ' fetchIsolatedBorrowRates() is not supported yet');
    }

    public function parse_market_leverage_tiers($info, ?array $market = null) {
        throw new NotSupported($this->id . ' parseMarketLeverageTiers() is not supported yet');
    }

    public function fetch_leverage_tiers(?array $symbols = null, $params = array ()) {
        throw new NotSupported($this->id . ' fetchLeverageTiers() is not supported yet');
    }

    public function parse_position(array $position, ?array $market = null) {
        throw new NotSupported($this->id . ' parsePosition() is not supported yet');
    }

    public function parse_funding_rate_history($info, ?array $market = null) {
        throw new NotSupported($this->id . ' parseFundingRateHistory() is not supported yet');
    }

    public function parse_borrow_interest(array $info, ?array $market = null) {
        throw new NotSupported($this->id . ' parseBorrowInterest() is not supported yet');
    }

    public function parse_isolated_borrow_rate(array $info, ?array $market = null) {
        throw new NotSupported($this->id . ' parseIsolatedBorrowRate() is not supported yet');
    }

    public function parse_ws_trade(array $trade, ?array $market = null) {
        throw new NotSupported($this->id . ' parseWsTrade() is not supported yet');
    }

    public function parse_ws_order(array $order, ?array $market = null) {
        throw new NotSupported($this->id . ' parseWsOrder() is not supported yet');
    }

    public function parse_ws_order_trade(array $trade, ?array $market = null) {
        throw new NotSupported($this->id . ' parseWsOrderTrade() is not supported yet');
    }

    public function parse_ws_ohlcv($ohlcv, ?array $market = null) {
        return $this->parse_ohlcv($ohlcv, $market);
    }

    public function fetch_funding_rates(?array $symbols = null, $params = array ()) {
        throw new NotSupported($this->id . ' fetchFundingRates() is not supported yet');
    }

    public function fetch_funding_intervals(?array $symbols = null, $params = array ()) {
        throw new NotSupported($this->id . ' fetchFundingIntervals() is not supported yet');
    }

    public function watch_funding_rate(string $symbol, $params = array ()) {
        throw new NotSupported($this->id . ' watchFundingRate() is not supported yet');
    }

    public function watch_funding_rates(array $symbols, $params = array ()) {
        throw new NotSupported($this->id . ' watchFundingRates() is not supported yet');
    }

    public function watch_funding_rates_for_symbols(array $symbols, $params = array ()) {
        return $this->watch_funding_rates($symbols, $params);
    }

    public function transfer(string $code, float $amount, string $fromAccount, string $toAccount, $params = array ()) {
        throw new NotSupported($this->id . ' transfer() is not supported yet');
    }

    public function withdraw(string $code, float $amount, string $address, ?string $tag = null, $params = array ()) {
        throw new NotSupported($this->id . ' withdraw() is not supported yet');
    }

    public function create_deposit_address(string $code, $params = array ()) {
        throw new NotSupported($this->id . ' createDepositAddress() is not supported yet');
    }

    public function set_leverage(int $leverage, ?string $symbol = null, $params = array ()) {
        throw new NotSupported($this->id . ' setLeverage() is not supported yet');
    }

    public function fetch_leverage(string $symbol, $params = array ()) {
        if ($this->has['fetchLeverages']) {
            $leverages = $this->fetch_leverages(array( $symbol ), $params);
            return $this->safe_dict($leverages, $symbol);
        } else {
            throw new NotSupported($this->id . ' fetchLeverage() is not supported yet');
        }
    }

    public function fetch_leverages(?array $symbols = null, $params = array ()) {
        throw new NotSupported($this->id . ' fetchLeverages() is not supported yet');
    }

    public function set_position_mode(bool $hedged, ?string $symbol = null, $params = array ()) {
        throw new NotSupported($this->id . ' setPositionMode() is not supported yet');
    }

    public function add_margin(string $symbol, float $amount, $params = array ()) {
        throw new NotSupported($this->id . ' addMargin() is not supported yet');
    }

    public function reduce_margin(string $symbol, float $amount, $params = array ()) {
        throw new NotSupported($this->id . ' reduceMargin() is not supported yet');
    }

    public function set_margin(string $symbol, float $amount, $params = array ()) {
        throw new NotSupported($this->id . ' setMargin() is not supported yet');
    }

    public function fetch_long_short_ratio(string $symbol, ?string $timeframe = null, $params = array ()) {
        throw new NotSupported($this->id . ' fetchLongShortRatio() is not supported yet');
    }

    public function fetch_long_short_ratio_history(?string $symbol = null, ?string $timeframe = null, ?int $since = null, ?int $limit = null, $params = array ()) {
        throw new NotSupported($this->id . ' fetchLongShortRatioHistory() is not supported yet');
    }

    public function fetch_margin_adjustment_history(?string $symbol = null, ?string $type = null, ?float $since = null, ?float $limit = null, $params = array ()) {
        /**
         * fetches the history of margin added or reduced from contract isolated positions
         * @param {string} [$symbol] unified market $symbol
         * @param {string} [$type] "add" or "reduce"
         * @param {int} [$since] timestamp in ms of the earliest change to fetch
         * @param {int} [$limit] the maximum amount of changes to fetch
         * @param {array} $params extra parameters specific to the exchange api endpoint
         * @return {array[]} a list of ~@link https://docs.ccxt.com/#/?id=margin-loan-structure margin structures~
         */
        throw new NotSupported($this->id . ' fetchMarginAdjustmentHistory() is not supported yet');
    }

    public function set_margin_mode(string $marginMode, ?string $symbol = null, $params = array ()) {
        throw new NotSupported($this->id . ' setMarginMode() is not supported yet');
    }

    public function fetch_deposit_addresses_by_network(string $code, $params = array ()) {
        throw new NotSupported($this->id . ' fetchDepositAddressesByNetwork() is not supported yet');
    }

    public function fetch_open_interest_history(string $symbol, string $timeframe = '1h', ?int $since = null, ?int $limit = null, $params = array ()) {
        throw new NotSupported($this->id . ' fetchOpenInterestHistory() is not supported yet');
    }

    public function fetch_open_interest(string $symbol, $params = array ()) {
        throw new NotSupported($this->id . ' fetchOpenInterest() is not supported yet');
    }

    public function fetch_open_interests(?array $symbols = null, $params = array ()) {
        throw new NotSupported($this->id . ' fetchOpenInterests() is not supported yet');
    }

    public function sign_in($params = array ()) {
        throw new NotSupported($this->id . ' signIn() is not supported yet');
    }

    public function fetch_payment_methods($params = array ()) {
        throw new NotSupported($this->id . ' fetchPaymentMethods() is not supported yet');
    }

    public function parse_to_int($number) {
        // Solve Common intvalmisuse ex => intval((since / (string) 1000))
        // using a $number which is not valid in ts
        $stringifiedNumber = $this->number_to_string($number);
        $convertedNumber = floatval($stringifiedNumber);
        return intval($convertedNumber);
    }

    public function parse_to_numeric($number) {
        $stringVersion = $this->number_to_string($number); // this will convert 1.0 and 1 to "1" and 1.1 to "1.1"
        // keep this in mind:
        // in JS =>     1 === 1.0 is true
        // in Python => 1 == 1.0 is true
        // in PHP =>    1 == 1.0 is true, but 1 === 1.0 is false.
        if (mb_strpos($stringVersion, '.') !== false) {
            return floatval($stringVersion);
        }
        return intval($stringVersion);
    }

    public function is_round_number(float $value) {
        // this method is similar to isInteger, but this is more loyal and does not check for types.
        // i.e. isRoundNumber(1.000) returns true, while isInteger(1.000) returns false
        $res = $this->parse_to_numeric((fmod($value, 1)));
        return $res === 0;
    }

    public function safe_number_omit_zero(array $obj, int|string $key, ?float $defaultValue = null) {
        $value = $this->safe_string($obj, $key);
        $final = $this->parse_number($this->omit_zero($value));
        return ($final === null) ? $defaultValue : $final;
    }

    public function safe_integer_omit_zero(array $obj, int|string $key, ?int $defaultValue = null) {
        $timestamp = $this->safe_integer($obj, $key, $defaultValue);
        if ($timestamp === null || $timestamp === 0) {
            return null;
        }
        return $timestamp;
    }

    public function after_construct() {
        // networks
        $this->create_networks_by_id_object();
        $this->features_generator();
        // init predefined markets if any
        if ($this->markets) {
            $this->set_markets($this->markets);
        }
        // init the request rate limiter
        $this->init_rest_rate_limiter();
        // sanbox mode
        $isSandbox = $this->safe_bool_2($this->options, 'sandbox', 'testnet', false);
        if ($isSandbox) {
            $this->set_sandbox_mode($isSandbox);
        }
    }

    public function init_rest_rate_limiter() {
        if ($this->rateLimit === null || ($this->id !== null && $this->rateLimit === -1)) {
            throw new ExchangeError($this->id . '.rateLimit property is not configured');
        }
        $refillRate = $this->MAX_VALUE;
        if ($this->rateLimit > 0) {
            $refillRate = 1 / $this->rateLimit;
        }
        $defaultBucket = array(
            'delay' => 0.001,
            'capacity' => 1,
            'cost' => 1,
<<<<<<< HEAD
=======
            'maxCapacity' => $this->safe_integer($this->options, 'maxRequestsQueue', 1000),
>>>>>>> 616ab94d
            'refillRate' => $refillRate,
            'algorithm' => $this->rateLimiterAlgorithm,
            'windowSize' => $this->rollingWindowSize,
            'maxWeight' => $this->rollingWindowSize / $this->rateLimit,   // ms_of_window / ms_of_rate_limit
        );
        $existingBucket = ($this->tokenBucket === null) ? array() : $this->tokenBucket;
        $this->tokenBucket = $this->extend($defaultBucket, $existingBucket);
        $this->init_throttler();
    }

    public function features_generator() {
        //
        // in the exchange-specific features can be something like this, where we support 'string' aliases too:
        //
        //     {
        //         'my' : array(
        //             'createOrder' : array(...),
        //         ),
        //         'swap' => array(
        //             'linear' => array(
        //                 'extends' => my',
        //             ),
        //         ),
        //     }
        //
        if ($this->features === null) {
            return;
        }
        // reconstruct
        $initialFeatures = $this->features;
        $this->features = array();
        $unifiedMarketTypes = array( 'spot', 'swap', 'future', 'option' );
        $subTypes = array( 'linear', 'inverse' );
        // atm only support basic methods, eg => 'createOrder', 'fetchOrder', 'fetchOrders', 'fetchMyTrades'
        for ($i = 0; $i < count($unifiedMarketTypes); $i++) {
            $marketType = $unifiedMarketTypes[$i];
            // if $marketType is not filled for this exchange, don't add that in `features`
            if (!(is_array($initialFeatures) && array_key_exists($marketType, $initialFeatures))) {
                $this->features[$marketType] = null;
            } else {
                if ($marketType === 'spot') {
                    $this->features[$marketType] = $this->features_mapper($initialFeatures, $marketType, null);
                } else {
                    $this->features[$marketType] = array();
                    for ($j = 0; $j < count($subTypes); $j++) {
                        $subType = $subTypes[$j];
                        $this->features[$marketType][$subType] = $this->features_mapper($initialFeatures, $marketType, $subType);
                    }
                }
            }
        }
    }

    public function features_mapper(mixed $initialFeatures, ?string $marketType, ?string $subType = null) {
        $featuresObj = ($subType !== null) ? $initialFeatures[$marketType][$subType] : $initialFeatures[$marketType];
        // if exchange does not have that market-type (eg. future>inverse)
        if ($featuresObj === null) {
            return null;
        }
        $extendsStr = $this->safe_string($featuresObj, 'extends');
        if ($extendsStr !== null) {
            $featuresObj = $this->omit($featuresObj, 'extends');
            $extendObj = $this->features_mapper($initialFeatures, $extendsStr);
            $featuresObj = $this->deep_extend($extendObj, $featuresObj);
        }
        //
        // ### corrections ###
        //
        // createOrder
        if (is_array($featuresObj) && array_key_exists('createOrder', $featuresObj)) {
            $value = $this->safe_dict($featuresObj['createOrder'], 'attachedStopLossTakeProfit');
            $featuresObj['createOrder']['stopLoss'] = $value;
            $featuresObj['createOrder']['takeProfit'] = $value;
            if ($marketType === 'spot') {
                // default 'hedged' => false
                $featuresObj['createOrder']['hedged'] = false;
                // default 'leverage' => false
                if (!(is_array($featuresObj['createOrder']) && array_key_exists('leverage', $featuresObj['createOrder']))) {
                    $featuresObj['createOrder']['leverage'] = false;
                }
            }
            // default 'GTC' to true
            if ($this->safe_bool($featuresObj['createOrder']['timeInForce'], 'GTC') === null) {
                $featuresObj['createOrder']['timeInForce']['GTC'] = true;
            }
        }
        // other methods
        $keys = is_array($featuresObj) ? array_keys($featuresObj) : array();
        for ($i = 0; $i < count($keys); $i++) {
            $key = $keys[$i];
            $featureBlock = $featuresObj[$key];
            if (!$this->in_array($key, array( 'sandbox' )) && $featureBlock !== null) {
                // default "symbolRequired" to false to all methods (except `createOrder`)
                if (!(is_array($featureBlock) && array_key_exists('symbolRequired', $featureBlock))) {
                    $featureBlock['symbolRequired'] = $this->in_array($key, array( 'createOrder', 'createOrders', 'fetchOHLCV' ));
                }
            }
        }
        return $featuresObj;
    }

    public function feature_value(string $symbol, ?string $methodName = null, ?string $paramName = null, mixed $defaultValue = null) {
        /**
         * this method is a very deterministic to help users to know what feature is supported by the exchange
         * @param {string} [$symbol] unified $symbol
         * @param {string} [$methodName] view currently supported methods => https://docs.ccxt.com/#/README?id=features
         * @param {string} [$paramName] unified param value, like => `triggerPrice`, `stopLoss.triggerPrice` (check docs for supported param names)
         * @param {array} [$defaultValue] return default value if no result found
         * @return {array} returns feature value
         */
        $market = $this->market($symbol);
        return $this->feature_value_by_type($market['type'], $market['subType'], $methodName, $paramName, $defaultValue);
    }

    public function feature_value_by_type(string $marketType, ?string $subType, ?string $methodName = null, ?string $paramName = null, mixed $defaultValue = null) {
        /**
         * this method is a very deterministic to help users to know what feature is supported by the exchange
         * @param {string} [$marketType] supported only => "spot", "swap", "future"
         * @param {string} [$subType] supported only => "linear", "inverse"
         * @param {string} [$methodName] view currently supported methods => https://docs.ccxt.com/#/README?id=features
         * @param {string} [$paramName] unified param value (check docs for supported param names)
         * @param {array} [$defaultValue] return default value if no result found
         * @return {array} returns feature value
         */
        // if exchange does not yet have features manually implemented
        if ($this->features === null) {
            return $defaultValue;
        }
        if ($marketType === null) {
            return $defaultValue; // $marketType is required
        }
        // if $marketType (e.g. 'option') does not exist in features
        if (!(is_array($this->features) && array_key_exists($marketType, $this->features))) {
            return $defaultValue; // unsupported $marketType, check "exchange.features" for details
        }
        // if $marketType dict null
        if ($this->features[$marketType] === null) {
            return $defaultValue;
        }
        $methodsContainer = $this->features[$marketType];
        if ($subType === null) {
            if ($marketType !== 'spot') {
                return $defaultValue; // $subType is required for non-spot markets
            }
        } else {
            if (!(is_array($this->features[$marketType]) && array_key_exists($subType, $this->features[$marketType]))) {
                return $defaultValue; // unsupported $subType, check "exchange.features" for details
            }
            // if $subType dict null
            if ($this->features[$marketType][$subType] === null) {
                return $defaultValue;
            }
            $methodsContainer = $this->features[$marketType][$subType];
        }
        // if user wanted only $marketType and didn't provide $methodName, eg => featureIsSupported('spot')
        if ($methodName === null) {
            return ($defaultValue !== null) ? $defaultValue : $methodsContainer;
        }
        if (!(is_array($methodsContainer) && array_key_exists($methodName, $methodsContainer))) {
            return $defaultValue; // unsupported method, check "exchange.features" for details');
        }
        $methodDict = $methodsContainer[$methodName];
        if ($methodDict === null) {
            return $defaultValue;
        }
        // if user wanted only method and didn't provide `$paramName`, eg => featureIsSupported('swap', 'linear', 'createOrder')
        if ($paramName === null) {
            return ($defaultValue !== null) ? $defaultValue : $methodDict;
        }
        $splited = explode('.', $paramName); // can be only parent key (`stopLoss`) or with child (`stopLoss.triggerPrice`)
        $parentKey = $splited[0];
        $subKey = $this->safe_string($splited, 1);
        if (!(is_array($methodDict) && array_key_exists($parentKey, $methodDict))) {
            return $defaultValue; // unsupported $paramName, check "exchange.features" for details');
        }
        $dictionary = $this->safe_dict($methodDict, $parentKey);
        if ($dictionary === null) {
            // if the value is not $dictionary but a scalar value (or null), return
            return $methodDict[$parentKey];
        } else {
            // return, when calling without $subKey eg => featureValueByType('spot', null, 'createOrder', 'stopLoss')
            if ($subKey === null) {
                return $methodDict[$parentKey];
            }
            // throw an exception for unsupported $subKey
            if (!(is_array($methodDict[$parentKey]) && array_key_exists($subKey, $methodDict[$parentKey]))) {
                return $defaultValue; // unsupported $subKey, check "exchange.features" for details
            }
            return $methodDict[$parentKey][$subKey];
        }
    }

    public function orderbook_checksum_message(?string $symbol) {
        return $symbol . '  = false';
    }

    public function create_networks_by_id_object() {
        // automatically generate network-id-to-code mappings
        $networkIdsToCodesGenerated = $this->invert_flat_string_dictionary($this->safe_value($this->options, 'networks', array())); // invert defined networks dictionary
        $this->options['networksById'] = $this->extend($networkIdsToCodesGenerated, $this->safe_value($this->options, 'networksById', array())); // support manually overriden "networksById" dictionary too
    }

    public function get_default_options() {
        return array(
            'defaultNetworkCodeReplacements' => array(
                'ETH' => array( 'ERC20' => 'ETH' ),
                'TRX' => array( 'TRC20' => 'TRX' ),
                'CRO' => array( 'CRC20' => 'CRONOS' ),
                'BRC20' => array( 'BRC20' => 'BTC' ),
            ),
        );
    }

    public function safe_ledger_entry(array $entry, ?array $currency = null) {
        $currency = $this->safe_currency(null, $currency);
        $direction = $this->safe_string($entry, 'direction');
        $before = $this->safe_string($entry, 'before');
        $after = $this->safe_string($entry, 'after');
        $amount = $this->safe_string($entry, 'amount');
        if ($amount !== null) {
            if ($before === null && $after !== null) {
                $before = Precise::string_sub($after, $amount);
            } elseif ($before !== null && $after === null) {
                $after = Precise::string_add($before, $amount);
            }
        }
        if ($before !== null && $after !== null) {
            if ($direction === null) {
                if (Precise::string_gt($before, $after)) {
                    $direction = 'out';
                }
                if (Precise::string_gt($after, $before)) {
                    $direction = 'in';
                }
            }
        }
        $fee = $this->safe_value($entry, 'fee');
        if ($fee !== null) {
            $fee['cost'] = $this->safe_number($fee, 'cost');
        }
        $timestamp = $this->safe_integer($entry, 'timestamp');
        $info = $this->safe_dict($entry, 'info', array());
        return array(
            'id' => $this->safe_string($entry, 'id'),
            'timestamp' => $timestamp,
            'datetime' => $this->iso8601($timestamp),
            'direction' => $direction,
            'account' => $this->safe_string($entry, 'account'),
            'referenceId' => $this->safe_string($entry, 'referenceId'),
            'referenceAccount' => $this->safe_string($entry, 'referenceAccount'),
            'type' => $this->safe_string($entry, 'type'),
            'currency' => $currency['code'],
            'amount' => $this->parse_number($amount),
            'before' => $this->parse_number($before),
            'after' => $this->parse_number($after),
            'status' => $this->safe_string($entry, 'status'),
            'fee' => $fee,
            'info' => $info,
        );
    }

    public function safe_currency_structure(array $currency) {
        // derive data from $networks => $deposit, $withdraw, $active, $fee, $limits, $precision
        $networks = $this->safe_dict($currency, 'networks', array());
        $keys = is_array($networks) ? array_keys($networks) : array();
        $length = count($keys);
        if ($length !== 0) {
            for ($i = 0; $i < $length; $i++) {
                $key = $keys[$i];
                $network = $networks[$key];
                $deposit = $this->safe_bool($network, 'deposit');
                $currencyDeposit = $this->safe_bool($currency, 'deposit');
                if ($currencyDeposit === null || $deposit) {
                    $currency['deposit'] = $deposit;
                }
                $withdraw = $this->safe_bool($network, 'withdraw');
                $currencyWithdraw = $this->safe_bool($currency, 'withdraw');
                if ($currencyWithdraw === null || $withdraw) {
                    $currency['withdraw'] = $withdraw;
                }
                // set $network 'active' to false if D or W is disabled
                $active = $this->safe_bool($network, 'active');
                if ($active === null) {
                    if ($deposit && $withdraw) {
                        $currency['networks'][$key]['active'] = true;
                    } elseif ($deposit !== null && $withdraw !== null) {
                        $currency['networks'][$key]['active'] = false;
                    }
                }
                $active = $this->safe_bool($currency['networks'][$key], 'active'); // dict might have been updated on above lines, so access directly instead of `$network` variable
                $currencyActive = $this->safe_bool($currency, 'active');
                if ($currencyActive === null || $active) {
                    $currency['active'] = $active;
                }
                // find lowest $fee (which is more desired)
                $fee = $this->safe_string($network, 'fee');
                $feeMain = $this->safe_string($currency, 'fee');
                if ($feeMain === null || Precise::string_lt($fee, $feeMain)) {
                    $currency['fee'] = $this->parse_number($fee);
                }
                // find lowest $precision (which is more desired)
                $precision = $this->safe_string($network, 'precision');
                $precisionMain = $this->safe_string($currency, 'precision');
                if ($precisionMain === null || Precise::string_gt($precision, $precisionMain)) {
                    $currency['precision'] = $this->parse_number($precision);
                }
                // $limits
                $limits = $this->safe_dict($network, 'limits');
                $limitsMain = $this->safe_dict($currency, 'limits');
                if ($limitsMain === null) {
                    $currency['limits'] = array();
                }
                // deposits
                $limitsDeposit = $this->safe_dict($limits, 'deposit');
                $limitsDepositMain = $this->safe_dict($limitsMain, 'deposit');
                if ($limitsDepositMain === null) {
                    $currency['limits']['deposit'] = array();
                }
                $limitsDepositMin = $this->safe_string($limitsDeposit, 'min');
                $limitsDepositMax = $this->safe_string($limitsDeposit, 'max');
                $limitsDepositMinMain = $this->safe_string($limitsDepositMain, 'min');
                $limitsDepositMaxMain = $this->safe_string($limitsDepositMain, 'max');
                // find min
                if ($limitsDepositMinMain === null || Precise::string_lt($limitsDepositMin, $limitsDepositMinMain)) {
                    $currency['limits']['deposit']['min'] = $this->parse_number($limitsDepositMin);
                }
                // find max
                if ($limitsDepositMaxMain === null || Precise::string_gt($limitsDepositMax, $limitsDepositMaxMain)) {
                    $currency['limits']['deposit']['max'] = $this->parse_number($limitsDepositMax);
                }
                // withdrawals
                $limitsWithdraw = $this->safe_dict($limits, 'withdraw');
                $limitsWithdrawMain = $this->safe_dict($limitsMain, 'withdraw');
                if ($limitsWithdrawMain === null) {
                    $currency['limits']['withdraw'] = array();
                }
                $limitsWithdrawMin = $this->safe_string($limitsWithdraw, 'min');
                $limitsWithdrawMax = $this->safe_string($limitsWithdraw, 'max');
                $limitsWithdrawMinMain = $this->safe_string($limitsWithdrawMain, 'min');
                $limitsWithdrawMaxMain = $this->safe_string($limitsWithdrawMain, 'max');
                // find min
                if ($limitsWithdrawMinMain === null || Precise::string_lt($limitsWithdrawMin, $limitsWithdrawMinMain)) {
                    $currency['limits']['withdraw']['min'] = $this->parse_number($limitsWithdrawMin);
                }
                // find max
                if ($limitsWithdrawMaxMain === null || Precise::string_gt($limitsWithdrawMax, $limitsWithdrawMaxMain)) {
                    $currency['limits']['withdraw']['max'] = $this->parse_number($limitsWithdrawMax);
                }
            }
        }
        return $this->extend(array(
            'info' => null,
            'id' => null,
            'numericId' => null,
            'code' => null,
            'precision' => null,
            'type' => null,
            'name' => null,
            'active' => null,
            'deposit' => null,
            'withdraw' => null,
            'fee' => null,
            'fees' => array(),
            'networks' => array(),
            'limits' => array(
                'deposit' => array(
                    'min' => null,
                    'max' => null,
                ),
                'withdraw' => array(
                    'min' => null,
                    'max' => null,
                ),
            ),
        ), $currency);
    }

    public function safe_market_structure(?array $market = null) {
        $cleanStructure = array(
            'id' => null,
            'lowercaseId' => null,
            'symbol' => null,
            'base' => null,
            'quote' => null,
            'settle' => null,
            'baseId' => null,
            'quoteId' => null,
            'settleId' => null,
            'type' => null,
            'spot' => null,
            'margin' => null,
            'swap' => null,
            'future' => null,
            'option' => null,
            'index' => null,
            'active' => null,
            'contract' => null,
            'linear' => null,
            'inverse' => null,
            'subType' => null,
            'taker' => null,
            'maker' => null,
            'contractSize' => null,
            'expiry' => null,
            'expiryDatetime' => null,
            'strike' => null,
            'optionType' => null,
            'precision' => array(
                'amount' => null,
                'price' => null,
                'cost' => null,
                'base' => null,
                'quote' => null,
            ),
            'limits' => array(
                'leverage' => array(
                    'min' => null,
                    'max' => null,
                ),
                'amount' => array(
                    'min' => null,
                    'max' => null,
                ),
                'price' => array(
                    'min' => null,
                    'max' => null,
                ),
                'cost' => array(
                    'min' => null,
                    'max' => null,
                ),
            ),
            'marginModes' => array(
                'cross' => null,
                'isolated' => null,
            ),
            'created' => null,
            'info' => null,
        );
        if ($market !== null) {
            $result = $this->extend($cleanStructure, $market);
            // set null swap/future/etc
            if ($result['spot']) {
                if ($result['contract'] === null) {
                    $result['contract'] = false;
                }
                if ($result['swap'] === null) {
                    $result['swap'] = false;
                }
                if ($result['future'] === null) {
                    $result['future'] = false;
                }
                if ($result['option'] === null) {
                    $result['option'] = false;
                }
                if ($result['index'] === null) {
                    $result['index'] = false;
                }
            }
            return $result;
        }
        return $cleanStructure;
    }

    public function set_markets($markets, $currencies = null) {
        $values = array();
        $this->markets_by_id = $this->create_safe_dictionary();
        // handle marketId conflicts
        // we insert spot $markets first
        $marketValues = $this->sort_by($this->to_array($markets), 'spot', true, true);
        for ($i = 0; $i < count($marketValues); $i++) {
            $value = $marketValues[$i];
            if (is_array($this->markets_by_id) && array_key_exists($value['id'], $this->markets_by_id)) {
                $marketsByIdArray = ($this->markets_by_id[$value['id']]);
                $marketsByIdArray[] = $value;
                $this->markets_by_id[$value['id']] = $marketsByIdArray;
            } else {
                $this->markets_by_id[$value['id']] = array( $value );
            }
            $market = $this->deep_extend($this->safe_market_structure(), array(
                'precision' => $this->precision,
                'limits' => $this->limits,
            ), $this->fees['trading'], $value);
            if ($market['linear']) {
                $market['subType'] = 'linear';
            } elseif ($market['inverse']) {
                $market['subType'] = 'inverse';
            } else {
                $market['subType'] = null;
            }
            $values[] = $market;
        }
        $this->markets = $this->map_to_safe_map($this->index_by($values, 'symbol'));
        $marketsSortedBySymbol = $this->keysort($this->markets);
        $marketsSortedById = $this->keysort($this->markets_by_id);
        $this->symbols = is_array($marketsSortedBySymbol) ? array_keys($marketsSortedBySymbol) : array();
        $this->ids = is_array($marketsSortedById) ? array_keys($marketsSortedById) : array();
        $numCurrencies = 0;
        if ($currencies !== null) {
            $keys = is_array($currencies) ? array_keys($currencies) : array();
            $numCurrencies = count($keys);
        }
        if ($numCurrencies > 0) {
            // $currencies is always null when called in constructor but not when called from loadMarkets
            $this->currencies = $this->map_to_safe_map($this->deep_extend($this->currencies, $currencies));
        } else {
            $baseCurrencies = array();
            $quoteCurrencies = array();
            for ($i = 0; $i < count($values); $i++) {
                $market = $values[$i];
                $defaultCurrencyPrecision = ($this->precisionMode === DECIMAL_PLACES) ? 8 : $this->parse_number('1e-8');
                $marketPrecision = $this->safe_dict($market, 'precision', array());
                if (is_array($market) && array_key_exists('base', $market)) {
                    $currency = $this->safe_currency_structure(array(
                        'id' => $this->safe_string_2($market, 'baseId', 'base'),
                        'numericId' => $this->safe_integer($market, 'baseNumericId'),
                        'code' => $this->safe_string($market, 'base'),
                        'precision' => $this->safe_value_2($marketPrecision, 'base', 'amount', $defaultCurrencyPrecision),
                    ));
                    $baseCurrencies[] = $currency;
                }
                if (is_array($market) && array_key_exists('quote', $market)) {
                    $currency = $this->safe_currency_structure(array(
                        'id' => $this->safe_string_2($market, 'quoteId', 'quote'),
                        'numericId' => $this->safe_integer($market, 'quoteNumericId'),
                        'code' => $this->safe_string($market, 'quote'),
                        'precision' => $this->safe_value_2($marketPrecision, 'quote', 'price', $defaultCurrencyPrecision),
                    ));
                    $quoteCurrencies[] = $currency;
                }
            }
            $baseCurrencies = $this->sort_by($baseCurrencies, 'code', false, '');
            $quoteCurrencies = $this->sort_by($quoteCurrencies, 'code', false, '');
            $this->baseCurrencies = $this->map_to_safe_map($this->index_by($baseCurrencies, 'code'));
            $this->quoteCurrencies = $this->map_to_safe_map($this->index_by($quoteCurrencies, 'code'));
            $allCurrencies = $this->array_concat($baseCurrencies, $quoteCurrencies);
            $groupedCurrencies = $this->group_by($allCurrencies, 'code');
            $codes = is_array($groupedCurrencies) ? array_keys($groupedCurrencies) : array();
            $resultingCurrencies = array();
            for ($i = 0; $i < count($codes); $i++) {
                $code = $codes[$i];
                $groupedCurrenciesCode = $this->safe_list($groupedCurrencies, $code, array());
                $highestPrecisionCurrency = $this->safe_value($groupedCurrenciesCode, 0);
                for ($j = 1; $j < count($groupedCurrenciesCode); $j++) {
                    $currentCurrency = $groupedCurrenciesCode[$j];
                    if ($this->precisionMode === TICK_SIZE) {
                        $highestPrecisionCurrency = ($currentCurrency['precision'] < $highestPrecisionCurrency['precision']) ? $currentCurrency : $highestPrecisionCurrency;
                    } else {
                        $highestPrecisionCurrency = ($currentCurrency['precision'] > $highestPrecisionCurrency['precision']) ? $currentCurrency : $highestPrecisionCurrency;
                    }
                }
                $resultingCurrencies[] = $highestPrecisionCurrency;
            }
            $sortedCurrencies = $this->sort_by($resultingCurrencies, 'code');
            $this->currencies = $this->map_to_safe_map($this->deep_extend($this->currencies, $this->index_by($sortedCurrencies, 'code')));
        }
        $this->currencies_by_id = $this->index_by_safe($this->currencies, 'id');
        $currenciesSortedByCode = $this->keysort($this->currencies);
        $this->codes = is_array($currenciesSortedByCode) ? array_keys($currenciesSortedByCode) : array();
        return $this->markets;
    }

    public function set_markets_from_exchange($sourceExchange) {
        // Validate that both exchanges are of the same type
        if ($this->id !== $sourceExchange->id) {
            throw new ArgumentsRequired($this->id . ' shareMarkets() can only share markets with exchanges of the same type (got ' . $sourceExchange['id'] . ')');
        }
        // Validate that source exchange has loaded markets
        if (!$sourceExchange->markets) {
            throw new ExchangeError('setMarketsFromExchange() source exchange must have loaded markets first. Can call by using loadMarkets function');
        }
        // Set all market-related data
        $this->markets = $sourceExchange->markets;
        $this->markets_by_id = $sourceExchange->markets_by_id;
        $this->symbols = $sourceExchange->symbols;
        $this->ids = $sourceExchange->ids;
        $this->currencies = $sourceExchange->currencies;
        $this->currencies_by_id = $sourceExchange->currencies_by_id;
        $this->baseCurrencies = $sourceExchange->baseCurrencies;
        $this->quoteCurrencies = $sourceExchange->quoteCurrencies;
        $this->codes = $sourceExchange->codes;
        // check marketHelperProps
        $sourceExchangeHelpers = $this->safe_list($sourceExchange->options, 'marketHelperProps', array());
        for ($i = 0; $i < count($sourceExchangeHelpers); $i++) {
            $helper = $sourceExchangeHelpers[$i];
            if ($sourceExchange->options[$helper] !== null) {
                $this->options[$helper] = $sourceExchange->options[$helper];
            }
        }
        return $this;
    }

    public function get_describe_for_extended_ws_exchange(mixed $currentRestInstance, mixed $parentRestInstance, array $wsBaseDescribe) {
        $extendedRestDescribe = $this->deep_extend($parentRestInstance->describe (), $currentRestInstance->describe ());
        $superWithRestDescribe = $this->deep_extend($extendedRestDescribe, $wsBaseDescribe);
        return $superWithRestDescribe;
    }

    public function safe_balance(array $balance) {
        $balances = $this->omit($balance, array( 'info', 'timestamp', 'datetime', 'free', 'used', 'total' ));
        $codes = is_array($balances) ? array_keys($balances) : array();
        $balance['free'] = array();
        $balance['used'] = array();
        $balance['total'] = array();
        $debtBalance = array();
        for ($i = 0; $i < count($codes); $i++) {
            $code = $codes[$i];
            $total = $this->safe_string($balance[$code], 'total');
            $free = $this->safe_string($balance[$code], 'free');
            $used = $this->safe_string($balance[$code], 'used');
            $debt = $this->safe_string($balance[$code], 'debt');
            if (($total === null) && ($free !== null) && ($used !== null)) {
                $total = Precise::string_add($free, $used);
            }
            if (($free === null) && ($total !== null) && ($used !== null)) {
                $free = Precise::string_sub($total, $used);
            }
            if (($used === null) && ($total !== null) && ($free !== null)) {
                $used = Precise::string_sub($total, $free);
            }
            $balance[$code]['free'] = $this->parse_number($free);
            $balance[$code]['used'] = $this->parse_number($used);
            $balance[$code]['total'] = $this->parse_number($total);
            $balance['free'][$code] = $balance[$code]['free'];
            $balance['used'][$code] = $balance[$code]['used'];
            $balance['total'][$code] = $balance[$code]['total'];
            if ($debt !== null) {
                $balance[$code]['debt'] = $this->parse_number($debt);
                $debtBalance[$code] = $balance[$code]['debt'];
            }
        }
        $debtBalanceArray = is_array($debtBalance) ? array_keys($debtBalance) : array();
        $length = count($debtBalanceArray);
        if ($length) {
            $balance['debt'] = $debtBalance;
        }
        return $balance;
    }

    public function safe_order(array $order, ?array $market = null) {
        // parses numbers
        // * it is important pass the $trades $rawTrades
        $amount = $this->omit_zero($this->safe_string($order, 'amount'));
        $remaining = $this->safe_string($order, 'remaining');
        $filled = $this->safe_string($order, 'filled');
        $cost = $this->safe_string($order, 'cost');
        $average = $this->omit_zero($this->safe_string($order, 'average'));
        $price = $this->omit_zero($this->safe_string($order, 'price'));
        $lastTradeTimeTimestamp = $this->safe_integer($order, 'lastTradeTimestamp');
        $symbol = $this->safe_string($order, 'symbol');
        $side = $this->safe_string($order, 'side');
        $status = $this->safe_string($order, 'status');
        $parseFilled = ($filled === null);
        $parseCost = ($cost === null);
        $parseLastTradeTimeTimestamp = ($lastTradeTimeTimestamp === null);
        $fee = $this->safe_value($order, 'fee');
        $parseFee = ($fee === null);
        $parseFees = $this->safe_value($order, 'fees') === null;
        $parseSymbol = $symbol === null;
        $parseSide = $side === null;
        $shouldParseFees = $parseFee || $parseFees;
        $fees = $this->safe_list($order, 'fees', array());
        $trades = array();
        $isTriggerOrSLTpOrder = (($this->safe_string($order, 'triggerPrice') !== null || ($this->safe_string($order, 'stopLossPrice') !== null)) || ($this->safe_string($order, 'takeProfitPrice') !== null));
        if ($parseFilled || $parseCost || $shouldParseFees) {
            $rawTrades = $this->safe_value($order, 'trades', $trades);
            // $oldNumber = $this->number;
            // we parse $trades here!
            // $i don't think this is needed anymore
            // $this->number = 'strval';
            $firstTrade = $this->safe_value($rawTrades, 0);
            // parse $trades if they haven't already been parsed
            $tradesAreParsed = (($firstTrade !== null) && (is_array($firstTrade) && array_key_exists('info', $firstTrade)) && (is_array($firstTrade) && array_key_exists('id', $firstTrade)));
            if (!$tradesAreParsed) {
                $trades = $this->parse_trades($rawTrades, $market);
            } else {
                $trades = $rawTrades;
            }
            // $this->number = $oldNumber; why parse $trades if you read the value using `safeString` ?
            $tradesLength = 0;
            $isArray = gettype($trades) === 'array' && array_keys($trades) === array_keys(array_keys($trades));
            if ($isArray) {
                $tradesLength = count($trades);
            }
            if ($isArray && ($tradesLength > 0)) {
                // move properties that are defined in $trades up into the $order
                if ($order['symbol'] === null) {
                    $order['symbol'] = $trades[0]['symbol'];
                }
                if ($order['side'] === null) {
                    $order['side'] = $trades[0]['side'];
                }
                if ($order['type'] === null) {
                    $order['type'] = $trades[0]['type'];
                }
                if ($order['id'] === null) {
                    $order['id'] = $trades[0]['order'];
                }
                if ($parseFilled) {
                    $filled = '0';
                }
                if ($parseCost) {
                    $cost = '0';
                }
                for ($i = 0; $i < count($trades); $i++) {
                    $trade = $trades[$i];
                    $tradeAmount = $this->safe_string($trade, 'amount');
                    if ($parseFilled && ($tradeAmount !== null)) {
                        $filled = Precise::string_add($filled, $tradeAmount);
                    }
                    $tradeCost = $this->safe_string($trade, 'cost');
                    if ($parseCost && ($tradeCost !== null)) {
                        $cost = Precise::string_add($cost, $tradeCost);
                    }
                    if ($parseSymbol) {
                        $symbol = $this->safe_string($trade, 'symbol');
                    }
                    if ($parseSide) {
                        $side = $this->safe_string($trade, 'side');
                    }
                    $tradeTimestamp = $this->safe_value($trade, 'timestamp');
                    if ($parseLastTradeTimeTimestamp && ($tradeTimestamp !== null)) {
                        if ($lastTradeTimeTimestamp === null) {
                            $lastTradeTimeTimestamp = $tradeTimestamp;
                        } else {
                            $lastTradeTimeTimestamp = max ($lastTradeTimeTimestamp, $tradeTimestamp);
                        }
                    }
                    if ($shouldParseFees) {
                        $tradeFees = $this->safe_value($trade, 'fees');
                        if ($tradeFees !== null) {
                            for ($j = 0; $j < count($tradeFees); $j++) {
                                $tradeFee = $tradeFees[$j];
                                $fees[] = $this->extend(array(), $tradeFee);
                            }
                        } else {
                            $tradeFee = $this->safe_value($trade, 'fee');
                            if ($tradeFee !== null) {
                                $fees[] = $this->extend(array(), $tradeFee);
                            }
                        }
                    }
                }
            }
        }
        if ($shouldParseFees) {
            $reducedFees = $this->reduceFees ? $this->reduce_fees_by_currency($fees) : $fees;
            $reducedLength = count($reducedFees);
            for ($i = 0; $i < $reducedLength; $i++) {
                $reducedFees[$i]['cost'] = $this->safe_number($reducedFees[$i], 'cost');
                if (is_array($reducedFees[$i]) && array_key_exists('rate', $reducedFees[$i])) {
                    $reducedFees[$i]['rate'] = $this->safe_number($reducedFees[$i], 'rate');
                }
            }
            if (!$parseFee && ($reducedLength === 0)) {
                // copy $fee to avoid modification by reference
                $feeCopy = $this->deep_extend($fee);
                $feeCopy['cost'] = $this->safe_number($feeCopy, 'cost');
                if (is_array($feeCopy) && array_key_exists('rate', $feeCopy)) {
                    $feeCopy['rate'] = $this->safe_number($feeCopy, 'rate');
                }
                $reducedFees[] = $feeCopy;
            }
            $order['fees'] = $reducedFees;
            if ($parseFee && ($reducedLength === 1)) {
                $order['fee'] = $reducedFees[0];
            }
        }
        if ($amount === null) {
            // ensure $amount = $filled . $remaining
            if ($filled !== null && $remaining !== null) {
                $amount = Precise::string_add($filled, $remaining);
            } elseif ($status === 'closed') {
                $amount = $filled;
            }
        }
        if ($filled === null) {
            if ($amount !== null && $remaining !== null) {
                $filled = Precise::string_sub($amount, $remaining);
            } elseif ($status === 'closed' && $amount !== null) {
                $filled = $amount;
            }
        }
        if ($remaining === null) {
            if ($amount !== null && $filled !== null) {
                $remaining = Precise::string_sub($amount, $filled);
            } elseif ($status === 'closed') {
                $remaining = '0';
            }
        }
        // ensure that the $average field is calculated correctly
        $inverse = $this->safe_bool($market, 'inverse', false);
        $contractSize = $this->number_to_string($this->safe_value($market, 'contractSize', 1));
        // $inverse
        // $price = $filled * contract size / $cost
        //
        // linear
        // $price = $cost / ($filled * contract size)
        if ($average === null) {
            if (($filled !== null) && ($cost !== null) && Precise::string_gt($filled, '0')) {
                $filledTimesContractSize = Precise::string_mul($filled, $contractSize);
                if ($inverse) {
                    $average = Precise::string_div($filledTimesContractSize, $cost);
                } else {
                    $average = Precise::string_div($cost, $filledTimesContractSize);
                }
            }
        }
        // similarly
        // $inverse
        // $cost = $filled * contract size / $price
        //
        // linear
        // $cost = $filled * contract size * $price
        $costPriceExists = ($average !== null) || ($price !== null);
        if ($parseCost && ($filled !== null) && $costPriceExists) {
            $multiplyPrice = null;
            if ($average === null) {
                $multiplyPrice = $price;
            } else {
                $multiplyPrice = $average;
            }
            // contract trading
            $filledTimesContractSize = Precise::string_mul($filled, $contractSize);
            if ($inverse) {
                $cost = Precise::string_div($filledTimesContractSize, $multiplyPrice);
            } else {
                $cost = Precise::string_mul($filledTimesContractSize, $multiplyPrice);
            }
        }
        // support for $market orders
        $orderType = $this->safe_value($order, 'type');
        $emptyPrice = ($price === null) || Precise::string_equals($price, '0');
        if ($emptyPrice && ($orderType === 'market')) {
            $price = $average;
        }
        // we have $trades with string values at this point so we will mutate them
        for ($i = 0; $i < count($trades); $i++) {
            $entry = $trades[$i];
            $entry['amount'] = $this->safe_number($entry, 'amount');
            $entry['price'] = $this->safe_number($entry, 'price');
            $entry['cost'] = $this->safe_number($entry, 'cost');
            $tradeFee = $this->safe_dict($entry, 'fee', array());
            $tradeFee['cost'] = $this->safe_number($tradeFee, 'cost');
            if (is_array($tradeFee) && array_key_exists('rate', $tradeFee)) {
                $tradeFee['rate'] = $this->safe_number($tradeFee, 'rate');
            }
            $entryFees = $this->safe_list($entry, 'fees', array());
            for ($j = 0; $j < count($entryFees); $j++) {
                $entryFees[$j]['cost'] = $this->safe_number($entryFees[$j], 'cost');
            }
            $entry['fees'] = $entryFees;
            $entry['fee'] = $tradeFee;
        }
        $timeInForce = $this->safe_string($order, 'timeInForce');
        $postOnly = $this->safe_value($order, 'postOnly');
        // timeInForceHandling
        if ($timeInForce === null) {
            if (!$isTriggerOrSLTpOrder && ($this->safe_string($order, 'type') === 'market')) {
                $timeInForce = 'IOC';
            }
            // allow $postOnly override
            if ($postOnly) {
                $timeInForce = 'PO';
            }
        } elseif ($postOnly === null) {
            // $timeInForce is not null here
            $postOnly = $timeInForce === 'PO';
        }
        $timestamp = $this->safe_integer($order, 'timestamp');
        $lastUpdateTimestamp = $this->safe_integer($order, 'lastUpdateTimestamp');
        $datetime = $this->safe_string($order, 'datetime');
        if ($datetime === null) {
            $datetime = $this->iso8601($timestamp);
        }
        $triggerPrice = $this->parse_number($this->safe_string_2($order, 'triggerPrice', 'stopPrice'));
        $takeProfitPrice = $this->parse_number($this->safe_string($order, 'takeProfitPrice'));
        $stopLossPrice = $this->parse_number($this->safe_string($order, 'stopLossPrice'));
        return $this->extend($order, array(
            'id' => $this->safe_string($order, 'id'),
            'clientOrderId' => $this->safe_string($order, 'clientOrderId'),
            'timestamp' => $timestamp,
            'datetime' => $datetime,
            'symbol' => $symbol,
            'type' => $this->safe_string($order, 'type'),
            'side' => $side,
            'lastTradeTimestamp' => $lastTradeTimeTimestamp,
            'lastUpdateTimestamp' => $lastUpdateTimestamp,
            'price' => $this->parse_number($price),
            'amount' => $this->parse_number($amount),
            'cost' => $this->parse_number($cost),
            'average' => $this->parse_number($average),
            'filled' => $this->parse_number($filled),
            'remaining' => $this->parse_number($remaining),
            'timeInForce' => $timeInForce,
            'postOnly' => $postOnly,
            'trades' => $trades,
            'reduceOnly' => $this->safe_value($order, 'reduceOnly'),
            'stopPrice' => $triggerPrice,  // ! deprecated, use $triggerPrice instead
            'triggerPrice' => $triggerPrice,
            'takeProfitPrice' => $takeProfitPrice,
            'stopLossPrice' => $stopLossPrice,
            'status' => $status,
            'fee' => $this->safe_value($order, 'fee'),
        ));
    }

    public function parse_orders(array $orders, ?array $market = null, ?int $since = null, ?int $limit = null, $params = array ()) {
        //
        // the value of $orders is either a dict or a list
        //
        // dict
        //
        //     {
        //         'id1' => array( ... ),
        //         'id2' => array( ... ),
        //         'id3' => array( ... ),
        //         ...
        //     }
        //
        // list
        //
        //     array(
        //         array( 'id' => 'id1', ... ),
        //         array( 'id' => 'id2', ... ),
        //         array( 'id' => 'id3', ... ),
        //         ...
        //     )
        //
        $results = array();
        if (gettype($orders) === 'array' && array_keys($orders) === array_keys(array_keys($orders))) {
            for ($i = 0; $i < count($orders); $i++) {
                $parsed = $this->parse_order($orders[$i], $market); // don't inline this call
                $order = $this->extend($parsed, $params);
                $results[] = $order;
            }
        } else {
            $ids = is_array($orders) ? array_keys($orders) : array();
            for ($i = 0; $i < count($ids); $i++) {
                $id = $ids[$i];
                $idExtended = $this->extend(array( 'id' => $id ), $orders[$id]);
                $parsedOrder = $this->parse_order($idExtended, $market); // don't  inline these calls
                $order = $this->extend($parsedOrder, $params);
                $results[] = $order;
            }
        }
        $results = $this->sort_by($results, 'timestamp');
        $symbol = ($market !== null) ? $market['symbol'] : null;
        return $this->filter_by_symbol_since_limit($results, $symbol, $since, $limit);
    }

    public function calculate_fee_with_rate(string $symbol, string $type, string $side, float $amount, float $price, $takerOrMaker = 'taker', ?float $feeRate = null, $params = array ()) {
        if ($type === 'market' && $takerOrMaker === 'maker') {
            throw new ArgumentsRequired($this->id . ' calculateFee() - you have provided incompatible arguments - "market" $type order can not be "maker". Change either the "type" or the "takerOrMaker" argument to calculate the fee.');
        }
        $market = $this->markets[$symbol];
        $feeSide = $this->safe_string($market, 'feeSide', 'quote');
        $useQuote = null;
        if ($feeSide === 'get') {
            // the fee is always in the currency you get
            $useQuote = $side === 'sell';
        } elseif ($feeSide === 'give') {
            // the fee is always in the currency you give
            $useQuote = $side === 'buy';
        } else {
            // the fee is always in $feeSide currency
            $useQuote = $feeSide === 'quote';
        }
        $cost = $this->number_to_string($amount);
        $key = null;
        if ($useQuote) {
            $priceString = $this->number_to_string($price);
            $cost = Precise::string_mul($cost, $priceString);
            $key = 'quote';
        } else {
            $key = 'base';
        }
        // for derivatives, the fee is in 'settle' currency
        if (!$market['spot']) {
            $key = 'settle';
        }
        // even if `$takerOrMaker` argument was set to 'maker', for 'market' orders we should forcefully override it to 'taker'
        if ($type === 'market') {
            $takerOrMaker = 'taker';
        }
        $rate = ($feeRate !== null) ? $this->number_to_string($feeRate) : $this->safe_string($market, $takerOrMaker);
        $cost = Precise::string_mul($cost, $rate);
        return array(
            'type' => $takerOrMaker,
            'currency' => $market[$key],
            'rate' => $this->parse_number($rate),
            'cost' => $this->parse_number($cost),
        );
    }

    public function calculate_fee(string $symbol, string $type, string $side, float $amount, float $price, $takerOrMaker = 'taker', $params = array ()) {
        /**
         * calculates the presumptive fee that would be charged for an order
         * @param {string} $symbol unified market $symbol
         * @param {string} $type 'market' or 'limit'
         * @param {string} $side 'buy' or 'sell'
         * @param {float} $amount how much you want to trade, in units of the base currency on most exchanges, or number of contracts
         * @param {float} $price the $price for the order to be filled at, in units of the quote currency
         * @param {string} $takerOrMaker 'taker' or 'maker'
         * @param {array} $params
         * @return {array} contains the rate, the percentage multiplied to the order $amount to obtain the fee $amount, and cost, the total value of the fee in units of the quote currency, for the order
         */
        return $this->calculate_fee_with_rate($symbol, $type, $side, $amount, $price, $takerOrMaker, null, $params);
    }

    public function safe_liquidation(array $liquidation, ?array $market = null) {
        $contracts = $this->safe_string($liquidation, 'contracts');
        $contractSize = $this->safe_string($market, 'contractSize');
        $price = $this->safe_string($liquidation, 'price');
        $baseValue = $this->safe_string($liquidation, 'baseValue');
        $quoteValue = $this->safe_string($liquidation, 'quoteValue');
        if (($baseValue === null) && ($contracts !== null) && ($contractSize !== null) && ($price !== null)) {
            $baseValue = Precise::string_mul($contracts, $contractSize);
        }
        if (($quoteValue === null) && ($baseValue !== null) && ($price !== null)) {
            $quoteValue = Precise::string_mul($baseValue, $price);
        }
        $liquidation['contracts'] = $this->parse_number($contracts);
        $liquidation['contractSize'] = $this->parse_number($contractSize);
        $liquidation['price'] = $this->parse_number($price);
        $liquidation['baseValue'] = $this->parse_number($baseValue);
        $liquidation['quoteValue'] = $this->parse_number($quoteValue);
        return $liquidation;
    }

    public function safe_trade(array $trade, ?array $market = null) {
        $amount = $this->safe_string($trade, 'amount');
        $price = $this->safe_string($trade, 'price');
        $cost = $this->safe_string($trade, 'cost');
        if ($cost === null) {
            // contract trading
            $contractSize = $this->safe_string($market, 'contractSize');
            $multiplyPrice = $price;
            if ($contractSize !== null) {
                $inverse = $this->safe_bool($market, 'inverse', false);
                if ($inverse) {
                    $multiplyPrice = Precise::string_div('1', $price);
                }
                $multiplyPrice = Precise::string_mul($multiplyPrice, $contractSize);
            }
            $cost = Precise::string_mul($multiplyPrice, $amount);
        }
        list($resultFee, $resultFees) = $this->parsed_fee_and_fees($trade);
        $trade['fee'] = $resultFee;
        $trade['fees'] = $resultFees;
        $trade['amount'] = $this->parse_number($amount);
        $trade['price'] = $this->parse_number($price);
        $trade['cost'] = $this->parse_number($cost);
        return $trade;
    }

    public function create_ccxt_trade_id($timestamp = null, $side = null, $amount = null, $price = null, $takerOrMaker = null) {
        // this approach is being used by multiple exchanges (mexc, woo, coinsbit, dydx, ...)
        $id = null;
        if ($timestamp !== null) {
            $id = $this->number_to_string($timestamp);
            if ($side !== null) {
                $id .= '-' . $side;
            }
            if ($amount !== null) {
                $id .= '-' . $this->number_to_string($amount);
            }
            if ($price !== null) {
                $id .= '-' . $this->number_to_string($price);
            }
            if ($takerOrMaker !== null) {
                $id .= '-' . $takerOrMaker;
            }
        }
        return $id;
    }

    public function parsed_fee_and_fees(mixed $container) {
        $fee = $this->safe_dict($container, 'fee');
        $fees = $this->safe_list($container, 'fees');
        $feeDefined = $fee !== null;
        $feesDefined = $fees !== null;
        // parsing only if at least one of them is defined
        $shouldParseFees = ($feeDefined || $feesDefined);
        if ($shouldParseFees) {
            if ($feeDefined) {
                $fee = $this->parse_fee_numeric($fee);
            }
            if (!$feesDefined) {
                // just set it directly, no further processing needed.
                $fees = array( $fee );
            }
            // 'fees' were set, so reparse them
            $reducedFees = $this->reduceFees ? $this->reduce_fees_by_currency($fees) : $fees;
            $reducedLength = count($reducedFees);
            for ($i = 0; $i < $reducedLength; $i++) {
                $reducedFees[$i] = $this->parse_fee_numeric($reducedFees[$i]);
            }
            $fees = $reducedFees;
            if ($reducedLength === 1) {
                $fee = $reducedFees[0];
            } elseif ($reducedLength === 0) {
                $fee = null;
            }
        }
        // in case `$fee & $fees` are null, set `$fees` array
        if ($fee === null) {
            $fee = array(
                'cost' => null,
                'currency' => null,
            );
        }
        if ($fees === null) {
            $fees = array();
        }
        return array( $fee, $fees );
    }

    public function parse_fee_numeric(mixed $fee) {
        $fee['cost'] = $this->safe_number($fee, 'cost'); // ensure numeric
        if (is_array($fee) && array_key_exists('rate', $fee)) {
            $fee['rate'] = $this->safe_number($fee, 'rate');
        }
        return $fee;
    }

    public function find_nearest_ceiling(array $arr, float $providedValue) {
        //  $i->e. findNearestCeiling ([ 10, 30, 50],  23) returns 30
        $length = count($arr);
        for ($i = 0; $i < $length; $i++) {
            $current = $arr[$i];
            if ($providedValue <= $current) {
                return $current;
            }
        }
        return $arr[$length - 1];
    }

    public function invert_flat_string_dictionary($dict) {
        $reversed = array();
        $keys = is_array($dict) ? array_keys($dict) : array();
        for ($i = 0; $i < count($keys); $i++) {
            $key = $keys[$i];
            $value = $dict[$key];
            if (gettype($value) === 'string') {
                $reversed[$value] = $key;
            }
        }
        return $reversed;
    }

    public function reduce_fees_by_currency($fees) {
        //
        // this function takes a list of $fee structures having the following format
        //
        //     string = true
        //
        //     array(
        //         array( 'currency' => 'BTC', 'cost' => '0.1' ),
        //         array( 'currency' => 'BTC', 'cost' => '0.2'  ),
        //         array( 'currency' => 'BTC', 'cost' => '0.2', 'rate' => '0.00123' ),
        //         array( 'currency' => 'BTC', 'cost' => '0.4', 'rate' => '0.00123' ),
        //         array( 'currency' => 'BTC', 'cost' => '0.5', 'rate' => '0.00456' ),
        //         array( 'currency' => 'USDT', 'cost' => '12.3456' ),
        //     )
        //
        //     string = false
        //
        //     array(
        //         array( 'currency' => 'BTC', 'cost' => 0.1 ),
        //         array( 'currency' => 'BTC', 'cost' => 0.2 ),
        //         array( 'currency' => 'BTC', 'cost' => 0.2, 'rate' => 0.00123 ),
        //         array( 'currency' => 'BTC', 'cost' => 0.4, 'rate' => 0.00123 ),
        //         array( 'currency' => 'BTC', 'cost' => 0.5, 'rate' => 0.00456 ),
        //         array( 'currency' => 'USDT', 'cost' => 12.3456 ),
        //     )
        //
        // and returns a $reduced $fee list, where $fees are summed per currency and $rate (if any)
        //
        //     string = true
        //
        //     array(
        //         array( 'currency' => 'BTC', 'cost' => '0.4'  ),
        //         array( 'currency' => 'BTC', 'cost' => '0.6', 'rate' => '0.00123' ),
        //         array( 'currency' => 'BTC', 'cost' => '0.5', 'rate' => '0.00456' ),
        //         array( 'currency' => 'USDT', 'cost' => '12.3456' ),
        //     )
        //
        //     string  = false
        //
        //     array(
        //         array( 'currency' => 'BTC', 'cost' => 0.3  ),
        //         array( 'currency' => 'BTC', 'cost' => 0.6, 'rate' => 0.00123 ),
        //         array( 'currency' => 'BTC', 'cost' => 0.5, 'rate' => 0.00456 ),
        //         array( 'currency' => 'USDT', 'cost' => 12.3456 ),
        //     )
        //
        $reduced = array();
        for ($i = 0; $i < count($fees); $i++) {
            $fee = $fees[$i];
            $code = $this->safe_string($fee, 'currency');
            $feeCurrencyCode = ($code !== null) ? $code : (string) $i;
            if ($feeCurrencyCode !== null) {
                $rate = $this->safe_string($fee, 'rate');
                $cost = $this->safe_string($fee, 'cost');
                if ($cost === null) {
                    // omit null $cost, does not make sense, however, don't omit '0' costs, still make sense
                    continue;
                }
                if (!(is_array($reduced) && array_key_exists($feeCurrencyCode, $reduced))) {
                    $reduced[$feeCurrencyCode] = array();
                }
                $rateKey = ($rate === null) ? '' : $rate;
                if (is_array($reduced[$feeCurrencyCode]) && array_key_exists($rateKey, $reduced[$feeCurrencyCode])) {
                    $reduced[$feeCurrencyCode][$rateKey]['cost'] = Precise::string_add($reduced[$feeCurrencyCode][$rateKey]['cost'], $cost);
                } else {
                    $reduced[$feeCurrencyCode][$rateKey] = array(
                        'currency' => $code,
                        'cost' => $cost,
                    );
                    if ($rate !== null) {
                        $reduced[$feeCurrencyCode][$rateKey]['rate'] = $rate;
                    }
                }
            }
        }
        $result = array();
        $feeValues = is_array($reduced) ? array_values($reduced) : array();
        for ($i = 0; $i < count($feeValues); $i++) {
            $reducedFeeValues = is_array($feeValues[$i]) ? array_values($feeValues[$i]) : array();
            $result = $this->array_concat($result, $reducedFeeValues);
        }
        return $result;
    }

    public function safe_ticker(array $ticker, ?array $market = null) {
        $open = $this->omit_zero($this->safe_string($ticker, 'open'));
        $close = $this->omit_zero($this->safe_string_2($ticker, 'close', 'last'));
        $change = $this->omit_zero($this->safe_string($ticker, 'change'));
        $percentage = $this->omit_zero($this->safe_string($ticker, 'percentage'));
        $average = $this->omit_zero($this->safe_string($ticker, 'average'));
        $vwap = $this->safe_string($ticker, 'vwap');
        $baseVolume = $this->safe_string($ticker, 'baseVolume');
        $quoteVolume = $this->safe_string($ticker, 'quoteVolume');
        if ($vwap === null) {
            $vwap = Precise::string_div($this->omit_zero($quoteVolume), $baseVolume);
        }
        // calculate $open
        if ($change !== null) {
            if ($close === null && $average !== null) {
                $close = Precise::string_add($average, Precise::string_div($change, '2'));
            }
            if ($open === null && $close !== null) {
                $open = Precise::string_sub($close, $change);
            }
        } elseif ($percentage !== null) {
            if ($close === null && $average !== null) {
                $openAddClose = Precise::string_mul($average, '2');
                // $openAddClose = $open * (1 . (100 . $percentage)/100)
                $denominator = Precise::string_add('2', Precise::string_div($percentage, '100'));
                $calcOpen = ($open !== null) ? $open : Precise::string_div($openAddClose, $denominator);
                $close = Precise::string_mul($calcOpen, Precise::string_add('1', Precise::string_div($percentage, '100')));
            }
            if ($open === null && $close !== null) {
                $open = Precise::string_div($close, Precise::string_add('1', Precise::string_div($percentage, '100')));
            }
        }
        // $change
        if ($change === null) {
            if ($close !== null && $open !== null) {
                $change = Precise::string_sub($close, $open);
            } elseif ($close !== null && $percentage !== null) {
                $change = Precise::string_mul(Precise::string_div($percentage, '100'), Precise::string_div($close, '100'));
            } elseif ($open !== null && $percentage !== null) {
                $change = Precise::string_mul($open, Precise::string_div($percentage, '100'));
            }
        }
        // calculate things according to "open" (similar can be done with "close")
        if ($open !== null) {
            // $percentage (using $change)
            if ($percentage === null && $change !== null) {
                $percentage = Precise::string_mul(Precise::string_div($change, $open), '100');
            }
            // $close (using $change)
            if ($close === null && $change !== null) {
                $close = Precise::string_add($open, $change);
            }
            // $close (using $average)
            if ($close === null && $average !== null) {
                $close = Precise::string_mul($average, '2');
            }
            // $average
            if ($average === null && $close !== null) {
                $precision = 18;
                if ($market !== null && $this->is_tick_precision()) {
                    $marketPrecision = $this->safe_dict($market, 'precision');
                    $precisionPrice = $this->safe_string($marketPrecision, 'price');
                    if ($precisionPrice !== null) {
                        $precision = $this->precision_from_string($precisionPrice);
                    }
                }
                $average = Precise::string_div(Precise::string_add($open, $close), '2', $precision);
            }
        }
        // timestamp and symbol operations don't belong in safeTicker
        // they should be done in the derived classes
        $closeParsed = $this->parse_number($this->omit_zero($close));
        return $this->extend($ticker, array(
            'bid' => $this->parse_number($this->omit_zero($this->safe_string($ticker, 'bid'))),
            'bidVolume' => $this->safe_number($ticker, 'bidVolume'),
            'ask' => $this->parse_number($this->omit_zero($this->safe_string($ticker, 'ask'))),
            'askVolume' => $this->safe_number($ticker, 'askVolume'),
            'high' => $this->parse_number($this->omit_zero($this->safe_string($ticker, 'high'))),
            'low' => $this->parse_number($this->omit_zero($this->safe_string($ticker, 'low'))),
            'open' => $this->parse_number($this->omit_zero($open)),
            'close' => $closeParsed,
            'last' => $closeParsed,
            'change' => $this->parse_number($change),
            'percentage' => $this->parse_number($percentage),
            'average' => $this->parse_number($average),
            'vwap' => $this->parse_number($vwap),
            'baseVolume' => $this->parse_number($baseVolume),
            'quoteVolume' => $this->parse_number($quoteVolume),
            'previousClose' => $this->safe_number($ticker, 'previousClose'),
            'indexPrice' => $this->safe_number($ticker, 'indexPrice'),
            'markPrice' => $this->safe_number($ticker, 'markPrice'),
        ));
    }

    public function fetch_borrow_rate(string $code, float $amount, $params = array ()) {
        throw new NotSupported($this->id . ' fetchBorrowRate is deprecated, please use fetchCrossBorrowRate or fetchIsolatedBorrowRate instead');
    }

    public function repay_cross_margin(string $code, float $amount, $params = array ()) {
        throw new NotSupported($this->id . ' repayCrossMargin is not support yet');
    }

    public function repay_isolated_margin(string $symbol, string $code, float $amount, $params = array ()) {
        throw new NotSupported($this->id . ' repayIsolatedMargin is not support yet');
    }

    public function borrow_cross_margin(string $code, float $amount, $params = array ()) {
        throw new NotSupported($this->id . ' borrowCrossMargin is not support yet');
    }

    public function borrow_isolated_margin(string $symbol, string $code, float $amount, $params = array ()) {
        throw new NotSupported($this->id . ' borrowIsolatedMargin is not support yet');
    }

    public function borrow_margin(string $code, float $amount, ?string $symbol = null, $params = array ()) {
        throw new NotSupported($this->id . ' borrowMargin is deprecated, please use borrowCrossMargin or borrowIsolatedMargin instead');
    }

    public function repay_margin(string $code, float $amount, ?string $symbol = null, $params = array ()) {
        throw new NotSupported($this->id . ' repayMargin is deprecated, please use repayCrossMargin or repayIsolatedMargin instead');
    }

    public function fetch_ohlcv(string $symbol, string $timeframe = '1m', ?int $since = null, ?int $limit = null, $params = array ()) {
        $message = '';
        if ($this->has['fetchTrades']) {
            $message = '. If you want to build OHLCV candles from trade executions data, visit https://github.com/ccxt/ccxt/tree/master/examples/ and see "build-ohlcv-bars" file';
        }
        throw new NotSupported($this->id . ' fetchOHLCV() is not supported yet' . $message);
    }

    public function fetch_ohlcv_ws(string $symbol, string $timeframe = '1m', ?int $since = null, ?int $limit = null, $params = array ()) {
        $message = '';
        if ($this->has['fetchTradesWs']) {
            $message = '. If you want to build OHLCV candles from trade executions data, visit https://github.com/ccxt/ccxt/tree/master/examples/ and see "build-ohlcv-bars" file';
        }
        throw new NotSupported($this->id . ' fetchOHLCVWs() is not supported yet. Try using fetchOHLCV instead.' . $message);
    }

    public function watch_ohlcv(string $symbol, string $timeframe = '1m', ?int $since = null, ?int $limit = null, $params = array ()) {
        throw new NotSupported($this->id . ' watchOHLCV() is not supported yet');
    }

    public function convert_trading_view_to_ohlcv(array $ohlcvs, $timestamp = 't', $open = 'o', $high = 'h', $low = 'l', $close = 'c', $volume = 'v', $ms = false) {
        $result = array();
        $timestamps = $this->safe_list($ohlcvs, $timestamp, array());
        $opens = $this->safe_list($ohlcvs, $open, array());
        $highs = $this->safe_list($ohlcvs, $high, array());
        $lows = $this->safe_list($ohlcvs, $low, array());
        $closes = $this->safe_list($ohlcvs, $close, array());
        $volumes = $this->safe_list($ohlcvs, $volume, array());
        for ($i = 0; $i < count($timestamps); $i++) {
            $result[] = array(
                $ms ? $this->safe_integer($timestamps, $i) : $this->safe_timestamp($timestamps, $i),
                $this->safe_value($opens, $i),
                $this->safe_value($highs, $i),
                $this->safe_value($lows, $i),
                $this->safe_value($closes, $i),
                $this->safe_value($volumes, $i),
            );
        }
        return $result;
    }

    public function convert_ohlcv_to_trading_view(array $ohlcvs, $timestamp = 't', $open = 'o', $high = 'h', $low = 'l', $close = 'c', $volume = 'v', $ms = false) {
        $result = array();
        $result[$timestamp] = array();
        $result[$open] = array();
        $result[$high] = array();
        $result[$low] = array();
        $result[$close] = array();
        $result[$volume] = array();
        for ($i = 0; $i < count($ohlcvs); $i++) {
            $ts = $ms ? $ohlcvs[$i][0] : $this->parse_to_int($ohlcvs[$i][0] / 1000);
            $resultTimestamp = $result[$timestamp];
            $resultTimestamp[] = $ts;
            $resultOpen = $result[$open];
            $resultOpen[] = $ohlcvs[$i][1];
            $resultHigh = $result[$high];
            $resultHigh[] = $ohlcvs[$i][2];
            $resultLow = $result[$low];
            $resultLow[] = $ohlcvs[$i][3];
            $resultClose = $result[$close];
            $resultClose[] = $ohlcvs[$i][4];
            $resultVolume = $result[$volume];
            $resultVolume[] = $ohlcvs[$i][5];
        }
        return $result;
    }

    public function fetch_web_endpoint($method, $endpointMethod, $returnAsJson, $startRegex = null, $endRegex = null) {
        $errorMessage = '';
        $options = $this->safe_value($this->options, $method, array());
        $muteOnFailure = $this->safe_bool($options, 'webApiMuteFailure', true);
        try {
            // if it was not explicitly disabled, then don't fetch
            if ($this->safe_bool($options, 'webApiEnable', true) !== true) {
                return null;
            }
            $maxRetries = $this->safe_value($options, 'webApiRetries', 10);
            $response = null;
            $retry = 0;
            $shouldBreak = false;
            while ($retry < $maxRetries) {
                try {
                    $response = $this->$endpointMethod (array());
                    $shouldBreak = true;
                    break;
                } catch (Exception $e) {
                    $retry = $retry + 1;
                    if ($retry === $maxRetries) {
                        throw $e;
                    }
                }
                if ($shouldBreak) {
                    break; // this is needed because of GO
                }
            }
            $content = $response;
            if ($startRegex !== null) {
                $splitted_by_start = explode($startRegex, $content);
                $content = $splitted_by_start[1]; // we need second part after start
            }
            if ($endRegex !== null) {
                $splitted_by_end = explode($endRegex, $content);
                $content = $splitted_by_end[0]; // we need first part after start
            }
            if ($returnAsJson && (gettype($content) === 'string')) {
                $jsoned = $this->parse_json(trim($content)); // $content should be trimmed before json parsing
                if ($jsoned) {
                    return $jsoned; // if parsing was not successfull, exception should be thrown
                } else {
                    throw new BadResponse('could not parse the $response into json');
                }
            } else {
                return $content;
            }
        } catch (Exception $e) {
            $errorMessage = $this->id . ' ' . $method . '() failed to fetch correct data from website. Probably webpage markup has been changed, breaking the page custom parser.';
        }
        if ($muteOnFailure) {
            return null;
        } else {
            throw new BadResponse($errorMessage);
        }
    }

    public function market_ids(?array $symbols = null) {
        if ($symbols === null) {
            return $symbols;
        }
        $result = array();
        for ($i = 0; $i < count($symbols); $i++) {
            $result[] = $this->market_id($symbols[$i]);
        }
        return $result;
    }

    public function currency_ids(?array $codes = null) {
        if ($codes === null) {
            return $codes;
        }
        $result = array();
        for ($i = 0; $i < count($codes); $i++) {
            $result[] = $this->currency_id($codes[$i]);
        }
        return $result;
    }

    public function markets_for_symbols(?array $symbols = null) {
        if ($symbols === null) {
            return $symbols;
        }
        $result = array();
        for ($i = 0; $i < count($symbols); $i++) {
            $result[] = $this->market($symbols[$i]);
        }
        return $result;
    }

    public function market_symbols(?array $symbols = null, ?string $type = null, $allowEmpty = true, $sameTypeOnly = false, $sameSubTypeOnly = false) {
        if ($symbols === null) {
            if (!$allowEmpty) {
                throw new ArgumentsRequired($this->id . ' empty list of $symbols is not supported');
            }
            return $symbols;
        }
        $symbolsLength = count($symbols);
        if ($symbolsLength === 0) {
            if (!$allowEmpty) {
                throw new ArgumentsRequired($this->id . ' empty list of $symbols is not supported');
            }
            return $symbols;
        }
        $result = array();
        $marketType = null;
        $isLinearSubType = null;
        for ($i = 0; $i < count($symbols); $i++) {
            $market = $this->market($symbols[$i]);
            if ($sameTypeOnly && ($marketType !== null)) {
                if ($market['type'] !== $marketType) {
                    throw new BadRequest($this->id . ' $symbols must be of the same $type, either ' . $marketType . ' or ' . $market['type'] . '.');
                }
            }
            if ($sameSubTypeOnly && ($isLinearSubType !== null)) {
                if ($market['linear'] !== $isLinearSubType) {
                    throw new BadRequest($this->id . ' $symbols must be of the same subType, either linear or inverse.');
                }
            }
            if ($type !== null && $market['type'] !== $type) {
                throw new BadRequest($this->id . ' $symbols must be of the same $type ' . $type . '. If the $type is incorrect you can change it in options or the params of the request');
            }
            $marketType = $market['type'];
            if (!$market['spot']) {
                $isLinearSubType = $market['linear'];
            }
            $symbol = $this->safe_string($market, 'symbol', $symbols[$i]);
            $result[] = $symbol;
        }
        return $result;
    }

    public function market_codes(?array $codes = null) {
        if ($codes === null) {
            return $codes;
        }
        $result = array();
        for ($i = 0; $i < count($codes); $i++) {
            $result[] = $this->common_currency_code($codes[$i]);
        }
        return $result;
    }

    public function parse_bids_asks($bidasks, int|string $priceKey = 0, int|string $amountKey = 1, int|string $countOrIdKey = 2) {
        $bidasks = $this->to_array($bidasks);
        $result = array();
        for ($i = 0; $i < count($bidasks); $i++) {
            $result[] = $this->parse_bid_ask($bidasks[$i], $priceKey, $amountKey, $countOrIdKey);
        }
        return $result;
    }

    public function fetch_l2_order_book(string $symbol, ?int $limit = null, $params = array ()) {
        $orderbook = $this->fetch_order_book($symbol, $limit, $params);
        return $this->extend($orderbook, array(
            'asks' => $this->sort_by($this->aggregate($orderbook['asks']), 0),
            'bids' => $this->sort_by($this->aggregate($orderbook['bids']), 0, true),
        ));
    }

    public function filter_by_symbol($objects, ?string $symbol = null) {
        if ($symbol === null) {
            return $objects;
        }
        $result = array();
        for ($i = 0; $i < count($objects); $i++) {
            $objectSymbol = $this->safe_string($objects[$i], 'symbol');
            if ($objectSymbol === $symbol) {
                $result[] = $objects[$i];
            }
        }
        return $result;
    }

    public function parse_ohlcv($ohlcv, ?array $market = null): array {
        if (gettype($ohlcv) === 'array' && array_keys($ohlcv) === array_keys(array_keys($ohlcv))) {
            return array(
                $this->safe_integer($ohlcv, 0), // timestamp
                $this->safe_number($ohlcv, 1), // open
                $this->safe_number($ohlcv, 2), // high
                $this->safe_number($ohlcv, 3), // low
                $this->safe_number($ohlcv, 4), // close
                $this->safe_number($ohlcv, 5), // volume
            );
        }
        return $ohlcv;
    }

    public function network_code_to_id(string $networkCode, ?string $currencyCode = null) {
        /**
         * @ignore
         * tries to convert the provided $networkCode (which is expected to be an unified $network code) to a $network id. In order to achieve this, derived class needs to have 'options->networks' defined.
         * @param {string} $networkCode unified $network code
         * @param {string} $currencyCode unified $currency code, but this argument is not required by default, unless there is an exchange (like huobi) that needs an override of the method to be able to pass $currencyCode argument additionally
         * @return {string|null} exchange-specific $network id
         */
        if ($networkCode === null) {
            return null;
        }
        $networkIdsByCodes = $this->safe_value($this->options, 'networks', array());
        $networkId = $this->safe_string($networkIdsByCodes, $networkCode);
        // for example, if 'ETH' is passed for $networkCode, but 'ETH' $key not defined in `options->networks` object
        if ($networkId === null) {
            if ($currencyCode === null) {
                $currencies = is_array($this->currencies) ? array_values($this->currencies) : array();
                for ($i = 0; $i < count($currencies); $i++) {
                    $currency = $currencies[$i];
                    $networks = $this->safe_dict($currency, 'networks');
                    $network = $this->safe_dict($networks, $networkCode);
                    $networkId = $this->safe_string($network, 'id');
                    if ($networkId !== null) {
                        break;
                    }
                }
            } else {
                // if $currencyCode was provided, then we try to find if that $currencyCode has a replacement ($i->e. ERC20 for ETH) or is in the $currency
                $defaultNetworkCodeReplacements = $this->safe_value($this->options, 'defaultNetworkCodeReplacements', array());
                if (is_array($defaultNetworkCodeReplacements) && array_key_exists($currencyCode, $defaultNetworkCodeReplacements)) {
                    // if there is a replacement for the passed $networkCode, then we use it to find $network-id in `options->networks` object
                    $replacementObject = $defaultNetworkCodeReplacements[$currencyCode]; // $i->e. array( 'ERC20' => 'ETH' )
                    $keys = is_array($replacementObject) ? array_keys($replacementObject) : array();
                    for ($i = 0; $i < count($keys); $i++) {
                        $key = $keys[$i];
                        $value = $replacementObject[$key];
                        // if $value matches to provided unified $networkCode, then we use it's $key to find $network-id in `options->networks` object
                        if ($value === $networkCode) {
                            $networkId = $this->safe_string($networkIdsByCodes, $key);
                            break;
                        }
                    }
                } else {
                    // serach for $network inside $currency
                    $currency = $this->safe_dict($this->currencies, $currencyCode);
                    $networks = $this->safe_dict($currency, 'networks');
                    $network = $this->safe_dict($networks, $networkCode);
                    $networkId = $this->safe_string($network, 'id');
                }
            }
            // if it wasn't found, we just set the provided $value to $network-id
            if ($networkId === null) {
                $networkId = $networkCode;
            }
        }
        return $networkId;
    }

    public function network_id_to_code(?string $networkId = null, ?string $currencyCode = null) {
        /**
         * @ignore
         * tries to convert the provided exchange-specific $networkId to an unified network Code. In order to achieve this, derived class needs to have "options['networksById']" defined.
         * @param {string} $networkId exchange specific network id/title, like => TRON, Trc-20, usdt-erc20, etc
         * @param {string|null} $currencyCode unified currency code, but this argument is not required by default, unless there is an exchange (like huobi) that needs an override of the method to be able to pass $currencyCode argument additionally
         * @return {string|null} unified network code
         */
        if ($networkId === null) {
            return null;
        }
        $networkCodesByIds = $this->safe_dict($this->options, 'networksById', array());
        $networkCode = $this->safe_string($networkCodesByIds, $networkId, $networkId);
        // replace mainnet network-codes (i.e. ERC20->ETH)
        if ($currencyCode !== null) {
            $defaultNetworkCodeReplacements = $this->safe_dict($this->options, 'defaultNetworkCodeReplacements', array());
            if (is_array($defaultNetworkCodeReplacements) && array_key_exists($currencyCode, $defaultNetworkCodeReplacements)) {
                $replacementObject = $this->safe_dict($defaultNetworkCodeReplacements, $currencyCode, array());
                $networkCode = $this->safe_string($replacementObject, $networkCode, $networkCode);
            }
        }
        return $networkCode;
    }

    public function handle_network_code_and_params($params) {
        $networkCodeInParams = $this->safe_string_2($params, 'networkCode', 'network');
        if ($networkCodeInParams !== null) {
            $params = $this->omit($params, array( 'networkCode', 'network' ));
        }
        // if it was not defined by user, we should not set it from 'defaultNetworks', because handleNetworkCodeAndParams is for only request-side and thus we do not fill it with anything. We can only use 'defaultNetworks' after parsing response-side
        return array( $networkCodeInParams, $params );
    }

    public function default_network_code(string $currencyCode) {
        $defaultNetworkCode = null;
        $defaultNetworks = $this->safe_dict($this->options, 'defaultNetworks', array());
        if (is_array($defaultNetworks) && array_key_exists($currencyCode, $defaultNetworks)) {
            // if currency had set its network in "defaultNetworks", use it
            $defaultNetworkCode = $defaultNetworks[$currencyCode];
        } else {
            // otherwise, try to use the global-scope 'defaultNetwork' value (even if that network is not supported by currency, it doesn't make any problem, this will be just used "at first" if currency supports this network at all)
            $defaultNetwork = $this->safe_string($this->options, 'defaultNetwork');
            if ($defaultNetwork !== null) {
                $defaultNetworkCode = $defaultNetwork;
            }
        }
        return $defaultNetworkCode;
    }

    public function select_network_code_from_unified_networks($currencyCode, $networkCode, $indexedNetworkEntries) {
        return $this->select_network_key_from_networks($currencyCode, $networkCode, $indexedNetworkEntries, true);
    }

    public function select_network_id_from_raw_networks($currencyCode, $networkCode, $indexedNetworkEntries) {
        return $this->select_network_key_from_networks($currencyCode, $networkCode, $indexedNetworkEntries, false);
    }

    public function select_network_key_from_networks($currencyCode, $networkCode, $indexedNetworkEntries, $isIndexedByUnifiedNetworkCode = false) {
        // this method is used against raw & unparse network entries, which are just indexed by network id
        $chosenNetworkId = null;
        $availableNetworkIds = is_array($indexedNetworkEntries) ? array_keys($indexedNetworkEntries) : array();
        $responseNetworksLength = count($availableNetworkIds);
        if ($networkCode !== null) {
            if ($responseNetworksLength === 0) {
                throw new NotSupported($this->id . ' - ' . $networkCode . ' network did not return any result for ' . $currencyCode);
            } else {
                // if $networkCode was provided by user, we should check it after response, referenced exchange doesn't support network-code during request
                $networkIdOrCode = $isIndexedByUnifiedNetworkCode ? $networkCode : $this->network_code_to_id($networkCode, $currencyCode);
                if (is_array($indexedNetworkEntries) && array_key_exists($networkIdOrCode, $indexedNetworkEntries)) {
                    $chosenNetworkId = $networkIdOrCode;
                } else {
                    throw new NotSupported($this->id . ' - ' . $networkIdOrCode . ' network was not found for ' . $currencyCode . ', use one of ' . implode(', ', $availableNetworkIds));
                }
            }
        } else {
            if ($responseNetworksLength === 0) {
                throw new NotSupported($this->id . ' - no networks were returned for ' . $currencyCode);
            } else {
                // if $networkCode was not provided by user, then we try to use the default network (if it was defined in "defaultNetworks"), otherwise, we just return the first network entry
                $defaultNetworkCode = $this->default_network_code($currencyCode);
                $defaultNetworkId = $isIndexedByUnifiedNetworkCode ? $defaultNetworkCode : $this->network_code_to_id($defaultNetworkCode, $currencyCode);
                if (is_array($indexedNetworkEntries) && array_key_exists($defaultNetworkId, $indexedNetworkEntries)) {
                    return $defaultNetworkId;
                }
                throw new NotSupported($this->id . ' - can not determine the default network, please pass param["network"] one from : ' . implode(', ', $availableNetworkIds));
            }
        }
        return $chosenNetworkId;
    }

    public function safe_number_2(array $dictionary, int|string $key1, int|string $key2, $d = null) {
        $value = $this->safe_string_2($dictionary, $key1, $key2);
        return $this->parse_number($value, $d);
    }

    public function parse_order_book(array $orderbook, string $symbol, ?int $timestamp = null, $bidsKey = 'bids', $asksKey = 'asks', int|string $priceKey = 0, int|string $amountKey = 1, int|string $countOrIdKey = 2) {
        $bids = $this->parse_bids_asks($this->safe_value($orderbook, $bidsKey, array()), $priceKey, $amountKey, $countOrIdKey);
        $asks = $this->parse_bids_asks($this->safe_value($orderbook, $asksKey, array()), $priceKey, $amountKey, $countOrIdKey);
        return array(
            'symbol' => $symbol,
            'bids' => $this->sort_by($bids, 0, true),
            'asks' => $this->sort_by($asks, 0),
            'timestamp' => $timestamp,
            'datetime' => $this->iso8601($timestamp),
            'nonce' => null,
        );
    }

    public function parse_ohlcvs(mixed $ohlcvs, mixed $market = null, string $timeframe = '1m', ?int $since = null, ?int $limit = null, Bool $tail = false) {
        $results = array();
        for ($i = 0; $i < count($ohlcvs); $i++) {
            $results[] = $this->parse_ohlcv($ohlcvs[$i], $market);
        }
        $sorted = $this->sort_by($results, 0);
        return $this->filter_by_since_limit($sorted, $since, $limit, 0, $tail);
    }

    public function parse_leverage_tiers(mixed $response, ?array $symbols = null, $marketIdKey = null) {
        // $marketIdKey should only be null when $response is a dictionary.
        $symbols = $this->market_symbols($symbols);
        $tiers = array();
        $symbolsLength = 0;
        if ($symbols !== null) {
            $symbolsLength = count($symbols);
        }
        $noSymbols = ($symbols === null) || ($symbolsLength === 0);
        if (gettype($response) === 'array' && array_keys($response) === array_keys(array_keys($response))) {
            for ($i = 0; $i < count($response); $i++) {
                $item = $response[$i];
                $id = $this->safe_string($item, $marketIdKey);
                $market = $this->safe_market($id, null, null, 'swap');
                $symbol = $market['symbol'];
                $contract = $this->safe_bool($market, 'contract', false);
                if ($contract && ($noSymbols || $this->in_array($symbol, $symbols))) {
                    $tiers[$symbol] = $this->parse_market_leverage_tiers($item, $market);
                }
            }
        } else {
            $keys = is_array($response) ? array_keys($response) : array();
            for ($i = 0; $i < count($keys); $i++) {
                $marketId = $keys[$i];
                $item = $response[$marketId];
                $market = $this->safe_market($marketId, null, null, 'swap');
                $symbol = $market['symbol'];
                $contract = $this->safe_bool($market, 'contract', false);
                if ($contract && ($noSymbols || $this->in_array($symbol, $symbols))) {
                    $tiers[$symbol] = $this->parse_market_leverage_tiers($item, $market);
                }
            }
        }
        return $tiers;
    }

    public function load_trading_limits(?array $symbols = null, $reload = false, $params = array ()) {
        if ($this->has['fetchTradingLimits']) {
            if ($reload || !(is_array($this->options) && array_key_exists('limitsLoaded', $this->options))) {
                $response = $this->fetch_trading_limits($symbols);
                for ($i = 0; $i < count($symbols); $i++) {
                    $symbol = $symbols[$i];
                    $this->markets[$symbol] = $this->deep_extend($this->markets[$symbol], $response[$symbol]);
                }
                $this->options['limitsLoaded'] = $this->milliseconds();
            }
        }
        return $this->markets;
    }

    public function safe_position(array $position) {
        // simplified version of => /pull/12765/
        $unrealizedPnlString = $this->safe_string($position, 'unrealisedPnl');
        $initialMarginString = $this->safe_string($position, 'initialMargin');
        //
        // PERCENTAGE
        //
        $percentage = $this->safe_value($position, 'percentage');
        if (($percentage === null) && ($unrealizedPnlString !== null) && ($initialMarginString !== null)) {
            // was done in all implementations ( aax, btcex, bybit, deribit, ftx, gate, kucoinfutures, phemex )
            $percentageString = Precise::string_mul(Precise::string_div($unrealizedPnlString, $initialMarginString, 4), '100');
            $position['percentage'] = $this->parse_number($percentageString);
        }
        // if $contractSize is null get from $market
        $contractSize = $this->safe_number($position, 'contractSize');
        $symbol = $this->safe_string($position, 'symbol');
        $market = null;
        if ($symbol !== null) {
            $market = $this->safe_value($this->markets, $symbol);
        }
        if ($contractSize === null && $market !== null) {
            $contractSize = $this->safe_number($market, 'contractSize');
            $position['contractSize'] = $contractSize;
        }
        return $position;
    }

    public function parse_positions(array $positions, ?array $symbols = null, $params = array ()) {
        $symbols = $this->market_symbols($symbols);
        $positions = $this->to_array($positions);
        $result = array();
        for ($i = 0; $i < count($positions); $i++) {
            $position = $this->extend($this->parse_position($positions[$i], null), $params);
            $result[] = $position;
        }
        return $this->filter_by_array_positions($result, 'symbol', $symbols, false);
    }

    public function parse_accounts(array $accounts, $params = array ()) {
        $accounts = $this->to_array($accounts);
        $result = array();
        for ($i = 0; $i < count($accounts); $i++) {
            $account = $this->extend($this->parse_account($accounts[$i]), $params);
            $result[] = $account;
        }
        return $result;
    }

    public function parse_trades_helper(bool $isWs, array $trades, ?array $market = null, ?int $since = null, ?int $limit = null, $params = array ()) {
        $trades = $this->to_array($trades);
        $result = array();
        for ($i = 0; $i < count($trades); $i++) {
            $parsed = null;
            if ($isWs) {
                $parsed = $this->parse_ws_trade($trades[$i], $market);
            } else {
                $parsed = $this->parse_trade($trades[$i], $market);
            }
            $trade = $this->extend($parsed, $params);
            $result[] = $trade;
        }
        $result = $this->sort_by_2($result, 'timestamp', 'id');
        $symbol = ($market !== null) ? $market['symbol'] : null;
        return $this->filter_by_symbol_since_limit($result, $symbol, $since, $limit);
    }

    public function parse_trades(array $trades, ?array $market = null, ?int $since = null, ?int $limit = null, $params = array ()) {
        return $this->parse_trades_helper(false, $trades, $market, $since, $limit, $params);
    }

    public function parse_ws_trades(array $trades, ?array $market = null, ?int $since = null, ?int $limit = null, $params = array ()) {
        return $this->parse_trades_helper(true, $trades, $market, $since, $limit, $params);
    }

    public function parse_transactions(array $transactions, ?array $currency = null, ?int $since = null, ?int $limit = null, $params = array ()) {
        $transactions = $this->to_array($transactions);
        $result = array();
        for ($i = 0; $i < count($transactions); $i++) {
            $transaction = $this->extend($this->parse_transaction($transactions[$i], $currency), $params);
            $result[] = $transaction;
        }
        $result = $this->sort_by($result, 'timestamp');
        $code = ($currency !== null) ? $currency['code'] : null;
        return $this->filter_by_currency_since_limit($result, $code, $since, $limit);
    }

    public function parse_transfers(array $transfers, ?array $currency = null, ?int $since = null, ?int $limit = null, $params = array ()) {
        $transfers = $this->to_array($transfers);
        $result = array();
        for ($i = 0; $i < count($transfers); $i++) {
            $transfer = $this->extend($this->parse_transfer($transfers[$i], $currency), $params);
            $result[] = $transfer;
        }
        $result = $this->sort_by($result, 'timestamp');
        $code = ($currency !== null) ? $currency['code'] : null;
        return $this->filter_by_currency_since_limit($result, $code, $since, $limit);
    }

    public function parse_ledger($data, ?array $currency = null, ?int $since = null, ?int $limit = null, $params = array ()) {
        $result = array();
        $arrayData = $this->to_array($data);
        for ($i = 0; $i < count($arrayData); $i++) {
            $itemOrItems = $this->parse_ledger_entry($arrayData[$i], $currency);
            if (gettype($itemOrItems) === 'array' && array_keys($itemOrItems) === array_keys(array_keys($itemOrItems))) {
                for ($j = 0; $j < count($itemOrItems); $j++) {
                    $result[] = $this->extend($itemOrItems[$j], $params);
                }
            } else {
                $result[] = $this->extend($itemOrItems, $params);
            }
        }
        $result = $this->sort_by($result, 'timestamp');
        $code = ($currency !== null) ? $currency['code'] : null;
        return $this->filter_by_currency_since_limit($result, $code, $since, $limit);
    }

    public function nonce() {
        return $this->seconds();
    }

    public function set_headers($headers) {
        return $headers;
    }

    public function currency_id(string $code) {
        $currency = $this->safe_dict($this->currencies, $code);
        if ($currency === null) {
            $currency = $this->safe_currency($code);
        }
        if ($currency !== null) {
            return $currency['id'];
        }
        return $code;
    }

    public function market_id(string $symbol) {
        $market = $this->market($symbol);
        if ($market !== null) {
            return $market['id'];
        }
        return $symbol;
    }

    public function symbol(string $symbol) {
        $market = $this->market($symbol);
        return $this->safe_string($market, 'symbol', $symbol);
    }

    public function handle_param_string(array $params, string $paramName, ?string $defaultValue = null) {
        $value = $this->safe_string($params, $paramName, $defaultValue);
        if ($value !== null) {
            $params = $this->omit($params, $paramName);
        }
        return array( $value, $params );
    }

    public function handle_param_string_2(array $params, string $paramName1, string $paramName2, ?string $defaultValue = null) {
        $value = $this->safe_string_2($params, $paramName1, $paramName2, $defaultValue);
        if ($value !== null) {
            $params = $this->omit($params, array( $paramName1, $paramName2 ));
        }
        return array( $value, $params );
    }

    public function handle_param_integer(array $params, string $paramName, ?int $defaultValue = null) {
        $value = $this->safe_integer($params, $paramName, $defaultValue);
        if ($value !== null) {
            $params = $this->omit($params, $paramName);
        }
        return array( $value, $params );
    }

    public function handle_param_integer_2(array $params, string $paramName1, string $paramName2, ?int $defaultValue = null) {
        $value = $this->safe_integer_2($params, $paramName1, $paramName2, $defaultValue);
        if ($value !== null) {
            $params = $this->omit($params, array( $paramName1, $paramName2 ));
        }
        return array( $value, $params );
    }

    public function handle_param_bool(array $params, string $paramName, ?Bool $defaultValue = null) {
        $value = $this->safe_bool($params, $paramName, $defaultValue);
        if ($value !== null) {
            $params = $this->omit($params, $paramName);
        }
        return array( $value, $params );
    }

    public function handle_param_bool_2(array $params, string $paramName1, string $paramName2, ?Bool $defaultValue = null) {
        $value = $this->safe_bool_2($params, $paramName1, $paramName2, $defaultValue);
        if ($value !== null) {
            $params = $this->omit($params, array( $paramName1, $paramName2 ));
        }
        return array( $value, $params );
    }

    public function handle_request_network(array $params, array $request, string $exchangeSpecificKey, ?string $currencyCode = null, bool $isRequired = false) {
        /**
         * @param {array} $params - extra parameters
         * @param {array} $request - existing dictionary of $request
         * @param {string} $exchangeSpecificKey - the key for chain id to be set in $request
         * @param {array} $currencyCode - (optional) existing dictionary of $request
         * @param {boolean} $isRequired - (optional) whether that param is required to be present
         * @return {array[]} - returns [$request, $params] where $request is the modified $request object and $params is the modified $params object
         */
        $networkCode = null;
        list($networkCode, $params) = $this->handle_network_code_and_params($params);
        if ($networkCode !== null) {
            $request[$exchangeSpecificKey] = $this->network_code_to_id($networkCode, $currencyCode);
        } elseif ($isRequired) {
            throw new ArgumentsRequired($this->id . ' - "network" param is required for this request');
        }
        return array( $request, $params );
    }

    public function resolve_path($path, $params) {
        return array(
            $this->implode_params($path, $params),
            $this->omit($params, $this->extract_params($path)),
        );
    }

    public function get_list_from_object_values($objects, int|string $key) {
        $newArray = $objects;
        if (gettype($objects) !== 'array' || array_keys($objects) !== array_keys(array_keys($objects))) {
            $newArray = $this->to_array($objects);
        }
        $results = array();
        for ($i = 0; $i < count($newArray); $i++) {
            $results[] = $newArray[$i][$key];
        }
        return $results;
    }

    public function get_symbols_for_market_type(?string $marketType = null, ?string $subType = null, bool $symbolWithActiveStatus = true, bool $symbolWithUnknownStatus = true) {
        $filteredMarkets = $this->markets;
        if ($marketType !== null) {
            $filteredMarkets = $this->filter_by($filteredMarkets, 'type', $marketType);
        }
        if ($subType !== null) {
            $this->check_required_argument('getSymbolsForMarketType', $subType, 'subType', array( 'linear', 'inverse', 'quanto' ));
            $filteredMarkets = $this->filter_by($filteredMarkets, 'subType', $subType);
        }
        $activeStatuses = array();
        if ($symbolWithActiveStatus) {
            $activeStatuses[] = true;
        }
        if ($symbolWithUnknownStatus) {
            $activeStatuses[] = null;
        }
        $filteredMarkets = $this->filter_by_array($filteredMarkets, 'active', $activeStatuses, false);
        return $this->get_list_from_object_values($filteredMarkets, 'symbol');
    }

    public function filter_by_array($objects, int|string $key, $values = null, $indexed = true) {
        $objects = $this->to_array($objects);
        // return all of them if no $values were passed
        if ($values === null || !$values) {
            // return $indexed ? $this->index_by($objects, $key) : $objects;
            if ($indexed) {
                return $this->index_by($objects, $key);
            } else {
                return $objects;
            }
        }
        $results = array();
        for ($i = 0; $i < count($objects); $i++) {
            if ($this->in_array($objects[$i][$key], $values)) {
                $results[] = $objects[$i];
            }
        }
        // return $indexed ? $this->index_by($results, $key) : $results;
        if ($indexed) {
            return $this->index_by($results, $key);
        }
        return $results;
    }

    public function fetch2($path, mixed $api = 'public', $method = 'GET', $params = array (), mixed $headers = null, mixed $body = null, $config = array ()) {
        if ($this->enableRateLimit) {
            $cost = $this->calculate_rate_limiter_cost($api, $method, $path, $params, $config);
            $this->throttle($cost);
        }
        $retries = null;
        list($retries, $params) = $this->handle_option_and_params($params, $path, 'maxRetriesOnFailure', 0);
        $retryDelay = null;
        list($retryDelay, $params) = $this->handle_option_and_params($params, $path, 'maxRetriesOnFailureDelay', 0);
        $this->lastRestRequestTimestamp = $this->milliseconds();
        $request = $this->sign($path, $api, $method, $params, $headers, $body);
        $this->last_request_headers = $request['headers'];
        $this->last_request_body = $request['body'];
        $this->last_request_url = $request['url'];
        for ($i = 0; $i < $retries + 1; $i++) {
            try {
                return $this->fetch($request['url'], $request['method'], $request['headers'], $request['body']);
            } catch (Exception $e) {
                if ($e instanceof OperationFailed) {
                    if ($i < $retries) {
                        if ($this->verbose) {
                            $this->log('Request failed with the error => ' . (string) $e . ', retrying ' . ($i . (string) 1) . ' of ' . (string) $retries . '...');
                        }
                        if (($retryDelay !== null) && ($retryDelay !== 0)) {
                            $this->sleep($retryDelay);
                        }
                    } else {
                        throw $e;
                    }
                } else {
                    throw $e;
                }
            }
        }
        return null; // this line is never reached, but exists for c# value return requirement
    }

    public function request($path, mixed $api = 'public', $method = 'GET', $params = array (), mixed $headers = null, mixed $body = null, $config = array ()) {
        return $this->fetch2($path, $api, $method, $params, $headers, $body, $config);
    }

    public function load_accounts($reload = false, $params = array ()) {
        if ($reload) {
            $this->accounts = $this->fetch_accounts($params);
        } else {
            if ($this->accounts) {
                return $this->accounts;
            } else {
                $this->accounts = $this->fetch_accounts($params);
            }
        }
        $this->accountsById = $this->index_by($this->accounts, 'id');
        return $this->accounts;
    }

    public function build_ohlcvc(array $trades, string $timeframe = '1m', float $since = 0, float $limit = 2147483647) {
        // given a sorted arrays of $trades (recent last) and a $timeframe builds an array of OHLCV candles
        // note, default $limit value (2147483647) is max int32 value
        $ms = $this->parse_timeframe($timeframe) * 1000;
        $ohlcvs = array();
        $i_timestamp = 0;
        // $open = 1;
        $i_high = 2;
        $i_low = 3;
        $i_close = 4;
        $i_volume = 5;
        $i_count = 6;
        $tradesLength = count($trades);
        $oldest = min ($tradesLength, $limit);
        $options = $this->safe_dict($this->options, 'buildOHLCVC', array());
        $skipZeroPrices = $this->safe_bool($options, 'skipZeroPrices', true);
        for ($i = 0; $i < $oldest; $i++) {
            $trade = $trades[$i];
            $ts = $trade['timestamp'];
            $price = $trade['price'];
            if ($ts < $since) {
                continue;
            }
            $openingTime = (int) floor($ts / $ms) * $ms; // shift to the edge of m/h/d (but not M)
            if ($openingTime < $since) { // we don't need bars, that have opening time earlier than requested
                continue;
            }
            $ohlcv_length = count($ohlcvs);
            $candle = $ohlcv_length - 1;
            if ($skipZeroPrices && !($price > 0) && !($price < 0)) {
                continue;
            }
            $isFirstCandle = $candle === -1;
            if ($isFirstCandle || $openingTime >= $this->sum($ohlcvs[$candle][$i_timestamp], $ms)) {
                // moved to a new $timeframe -> create a new $candle from opening $trade
                $ohlcvs[] = [
                    $openingTime, // timestamp
                    $price, // O
                    $price, // H
                    $price, // L
                    $price, // C
                    $trade['amount'], // V
                    1, // count
                ];
            } else {
                // still processing the same $timeframe -> update opening $trade
                $ohlcvs[$candle][$i_high] = max ($ohlcvs[$candle][$i_high], $price);
                $ohlcvs[$candle][$i_low] = min ($ohlcvs[$candle][$i_low], $price);
                $ohlcvs[$candle][$i_close] = $price;
                $ohlcvs[$candle][$i_volume] = $this->sum($ohlcvs[$candle][$i_volume], $trade['amount']);
                $ohlcvs[$candle][$i_count] = $this->sum($ohlcvs[$candle][$i_count], 1);
            }
        }
        return $ohlcvs;
    }

    public function parse_trading_view_ohlcv($ohlcvs, $market = null, $timeframe = '1m', ?int $since = null, ?int $limit = null) {
        $result = $this->convert_trading_view_to_ohlcv($ohlcvs);
        return $this->parse_ohlcvs($result, $market, $timeframe, $since, $limit);
    }

    public function edit_limit_buy_order(string $id, string $symbol, float $amount, ?float $price = null, $params = array ()) {
        return $this->edit_limit_order($id, $symbol, 'buy', $amount, $price, $params);
    }

    public function edit_limit_sell_order(string $id, string $symbol, float $amount, ?float $price = null, $params = array ()) {
        return $this->edit_limit_order($id, $symbol, 'sell', $amount, $price, $params);
    }

    public function edit_limit_order(string $id, string $symbol, string $side, float $amount, ?float $price = null, $params = array ()) {
        return $this->edit_order($id, $symbol, 'limit', $side, $amount, $price, $params);
    }

    public function edit_order(string $id, string $symbol, string $type, string $side, ?float $amount = null, ?float $price = null, $params = array ()) {
        $this->cancel_order($id, $symbol);
        return $this->create_order($symbol, $type, $side, $amount, $price, $params);
    }

    public function edit_order_with_client_order_id(string $clientOrderId, string $symbol, string $type, string $side, ?float $amount = null, ?float $price = null, $params = array ()) {
        return $this->edit_order('', $symbol, $type, $side, $amount, $price, $this->extend(array( 'clientOrderId' => $clientOrderId ), $params));
    }

    public function edit_order_ws(string $id, string $symbol, string $type, string $side, ?float $amount = null, ?float $price = null, $params = array ()) {
        $this->cancel_order_ws($id, $symbol);
        return $this->create_order_ws($symbol, $type, $side, $amount, $price, $params);
    }

    public function fetch_position(string $symbol, $params = array ()) {
        throw new NotSupported($this->id . ' fetchPosition() is not supported yet');
    }

    public function fetch_position_ws(string $symbol, $params = array ()) {
        throw new NotSupported($this->id . ' fetchPositionWs() is not supported yet');
    }

    public function watch_position(?string $symbol = null, $params = array ()) {
        throw new NotSupported($this->id . ' watchPosition() is not supported yet');
    }

    public function watch_positions(?array $symbols = null, ?int $since = null, ?int $limit = null, $params = array ()) {
        throw new NotSupported($this->id . ' watchPositions() is not supported yet');
    }

    public function watch_position_for_symbols(?array $symbols = null, ?int $since = null, ?int $limit = null, $params = array ()) {
        return $this->watch_positions($symbols, $since, $limit, $params);
    }

    public function fetch_positions_for_symbol(string $symbol, $params = array ()) {
        /**
         * fetches all open positions for specific $symbol, unlike fetchPositions (which is designed to work with multiple symbols) so this method might be preffered for one-market position, because of less rate-limit consumption and speed
         * @param {string} $symbol unified market $symbol
         * @param {array} $params extra parameters specific to the endpoint
         * @return {array[]} a list of ~@link https://docs.ccxt.com/#/?id=position-structure position structure~ with maximum 3 items - possible one position for "one-way" mode, and possible two positions (long & short) for "two-way" (a.k.a. hedge) mode
         */
        throw new NotSupported($this->id . ' fetchPositionsForSymbol() is not supported yet');
    }

    public function fetch_positions_for_symbol_ws(string $symbol, $params = array ()) {
        /**
         * fetches all open positions for specific $symbol, unlike fetchPositions (which is designed to work with multiple symbols) so this method might be preffered for one-market position, because of less rate-limit consumption and speed
         * @param {string} $symbol unified market $symbol
         * @param {array} $params extra parameters specific to the endpoint
         * @return {array[]} a list of ~@link https://docs.ccxt.com/#/?id=position-structure position structure~ with maximum 3 items - possible one position for "one-way" mode, and possible two positions (long & short) for "two-way" (a.k.a. hedge) mode
         */
        throw new NotSupported($this->id . ' fetchPositionsForSymbol() is not supported yet');
    }

    public function fetch_positions(?array $symbols = null, $params = array ()) {
        throw new NotSupported($this->id . ' fetchPositions() is not supported yet');
    }

    public function fetch_positions_ws(?array $symbols = null, $params = array ()) {
        throw new NotSupported($this->id . ' fetchPositions() is not supported yet');
    }

    public function fetch_positions_risk(?array $symbols = null, $params = array ()) {
        throw new NotSupported($this->id . ' fetchPositionsRisk() is not supported yet');
    }

    public function fetch_bids_asks(?array $symbols = null, $params = array ()) {
        throw new NotSupported($this->id . ' fetchBidsAsks() is not supported yet');
    }

    public function fetch_borrow_interest(?string $code = null, ?string $symbol = null, ?int $since = null, ?int $limit = null, $params = array ()) {
        throw new NotSupported($this->id . ' fetchBorrowInterest() is not supported yet');
    }

    public function fetch_ledger(?string $code = null, ?int $since = null, ?int $limit = null, $params = array ()) {
        throw new NotSupported($this->id . ' fetchLedger() is not supported yet');
    }

    public function fetch_ledger_entry(string $id, ?string $code = null, $params = array ()) {
        throw new NotSupported($this->id . ' fetchLedgerEntry() is not supported yet');
    }

    public function parse_bid_ask($bidask, int|string $priceKey = 0, int|string $amountKey = 1, int|string $countOrIdKey = 2) {
        $price = $this->safe_number($bidask, $priceKey);
        $amount = $this->safe_number($bidask, $amountKey);
        $countOrId = $this->safe_integer($bidask, $countOrIdKey);
        $bidAsk = array( $price, $amount );
        if ($countOrId !== null) {
            $bidAsk[] = $countOrId;
        }
        return $bidAsk;
    }

    public function safe_currency(?string $currencyId, ?array $currency = null) {
        if (($currencyId === null) && ($currency !== null)) {
            return $currency;
        }
        if (($this->currencies_by_id !== null) && (is_array($this->currencies_by_id) && array_key_exists($currencyId, $this->currencies_by_id)) && ($this->currencies_by_id[$currencyId] !== null)) {
            return $this->currencies_by_id[$currencyId];
        }
        $code = $currencyId;
        if ($currencyId !== null) {
            $code = $this->common_currency_code(strtoupper($currencyId));
        }
        return $this->safe_currency_structure(array(
            'id' => $currencyId,
            'code' => $code,
            'precision' => null,
        ));
    }

    public function safe_market(?string $marketId = null, ?array $market = null, ?string $delimiter = null, ?string $marketType = null) {
        if ($marketId !== null) {
            if (($this->markets_by_id !== null) && (is_array($this->markets_by_id) && array_key_exists($marketId, $this->markets_by_id))) {
                $markets = $this->markets_by_id[$marketId];
                $numMarkets = count($markets);
                if ($numMarkets === 1) {
                    return $markets[0];
                } else {
                    if ($marketType === null) {
                        if ($market === null) {
                            throw new ArgumentsRequired($this->id . ' safeMarket() requires a fourth argument for ' . $marketId . ' to disambiguate between different $markets with the same $market id');
                        } else {
                            $marketType = $market['type'];
                        }
                    }
                    for ($i = 0; $i < count($markets); $i++) {
                        $currentMarket = $markets[$i];
                        if ($currentMarket[$marketType]) {
                            return $currentMarket;
                        }
                    }
                }
            } elseif ($delimiter !== null && $delimiter !== '') {
                $parts = explode($delimiter, $marketId);
                $partsLength = count($parts);
                $result = $this->safe_market_structure(array(
                    'symbol' => $marketId,
                    'marketId' => $marketId,
                ));
                if ($partsLength === 2) {
                    $result['baseId'] = $this->safe_string($parts, 0);
                    $result['quoteId'] = $this->safe_string($parts, 1);
                    $result['base'] = $this->safe_currency_code($result['baseId']);
                    $result['quote'] = $this->safe_currency_code($result['quoteId']);
                    $result['symbol'] = $result['base'] . '/' . $result['quote'];
                }
                return $result;
            }
        }
        if ($market !== null) {
            return $market;
        }
        return $this->safe_market_structure(array( 'symbol' => $marketId, 'marketId' => $marketId ));
    }

    public function market_or_null(string $symbol) {
        if ($symbol === null) {
            return null;
        }
        return $this->market($symbol);
    }

    public function check_required_credentials($error = true) {
        /**
         * @ignore
         * @param {boolean} $error throw an $error that a credential is required if true
         * @return {boolean} true if all required credentials have been set, otherwise false or an $error is thrown is param $error=true
         */
        $keys = is_array($this->requiredCredentials) ? array_keys($this->requiredCredentials) : array();
        for ($i = 0; $i < count($keys); $i++) {
            $key = $keys[$i];
            if ($this->requiredCredentials[$key] && !$this->$key) {
                if ($error) {
                    throw new AuthenticationError($this->id . ' requires "' . $key . '" credential');
                } else {
                    return false;
                }
            }
        }
        return true;
    }

    public function oath() {
        if ($this->twofa !== null) {
            return $this->totp($this->twofa);
        } else {
            throw new ExchangeError($this->id . ' exchange.twofa has not been set for 2FA Two-Factor Authentication');
        }
    }

    public function fetch_balance($params = array ()) {
        throw new NotSupported($this->id . ' fetchBalance() is not supported yet');
    }

    public function fetch_balance_ws($params = array ()) {
        throw new NotSupported($this->id . ' fetchBalanceWs() is not supported yet');
    }

    public function parse_balance($response) {
        throw new NotSupported($this->id . ' parseBalance() is not supported yet');
    }

    public function watch_balance($params = array ()) {
        throw new NotSupported($this->id . ' watchBalance() is not supported yet');
    }

    public function fetch_partial_balance($part, $params = array ()) {
        $balance = $this->fetch_balance($params);
        return $balance[$part];
    }

    public function fetch_free_balance($params = array ()) {
        return $this->fetch_partial_balance('free', $params);
    }

    public function fetch_used_balance($params = array ()) {
        return $this->fetch_partial_balance('used', $params);
    }

    public function fetch_total_balance($params = array ()) {
        return $this->fetch_partial_balance('total', $params);
    }

    public function fetch_status($params = array ()) {
        throw new NotSupported($this->id . ' fetchStatus() is not supported yet');
    }

    public function fetch_transaction_fee(string $code, $params = array ()) {
        if (!$this->has['fetchTransactionFees']) {
            throw new NotSupported($this->id . ' fetchTransactionFee() is not supported yet');
        }
        return $this->fetch_transaction_fees(array( $code ), $params);
    }

    public function fetch_transaction_fees(?array $codes = null, $params = array ()) {
        throw new NotSupported($this->id . ' fetchTransactionFees() is not supported yet');
    }

    public function fetch_deposit_withdraw_fees(?array $codes = null, $params = array ()) {
        throw new NotSupported($this->id . ' fetchDepositWithdrawFees() is not supported yet');
    }

    public function fetch_deposit_withdraw_fee(string $code, $params = array ()) {
        if (!$this->has['fetchDepositWithdrawFees']) {
            throw new NotSupported($this->id . ' fetchDepositWithdrawFee() is not supported yet');
        }
        $fees = $this->fetch_deposit_withdraw_fees(array( $code ), $params);
        return $this->safe_value($fees, $code);
    }

    public function get_supported_mapping($key, $mapping = array ()) {
        if (is_array($mapping) && array_key_exists($key, $mapping)) {
            return $mapping[$key];
        } else {
            throw new NotSupported($this->id . ' ' . $key . ' does not have a value in mapping');
        }
    }

    public function fetch_cross_borrow_rate(string $code, $params = array ()) {
        $this->load_markets();
        if (!$this->has['fetchBorrowRates']) {
            throw new NotSupported($this->id . ' fetchCrossBorrowRate() is not supported yet');
        }
        $borrowRates = $this->fetch_cross_borrow_rates($params);
        $rate = $this->safe_value($borrowRates, $code);
        if ($rate === null) {
            throw new ExchangeError($this->id . ' fetchCrossBorrowRate() could not find the borrow $rate for currency $code ' . $code);
        }
        return $rate;
    }

    public function fetch_isolated_borrow_rate(string $symbol, $params = array ()) {
        $this->load_markets();
        if (!$this->has['fetchBorrowRates']) {
            throw new NotSupported($this->id . ' fetchIsolatedBorrowRate() is not supported yet');
        }
        $borrowRates = $this->fetch_isolated_borrow_rates($params);
        $rate = $this->safe_dict($borrowRates, $symbol);
        if ($rate === null) {
            throw new ExchangeError($this->id . ' fetchIsolatedBorrowRate() could not find the borrow $rate for market $symbol ' . $symbol);
        }
        return $rate;
    }

    public function handle_option_and_params(array $params, string $methodName, string $optionName, $defaultValue = null) {
        // This method can be used to obtain method specific properties, i.e => $this->handle_option_and_params($params, 'fetchPosition', 'marginMode', 'isolated')
        $defaultOptionName = 'default' . $this->capitalize($optionName); // we also need to check the 'defaultXyzWhatever'
        // check if $params contain the key
        $value = $this->safe_value_2($params, $optionName, $defaultOptionName);
        if ($value !== null) {
            $params = $this->omit($params, array( $optionName, $defaultOptionName ));
        } else {
            // handle routed methods like "watchTrades > watchTradesForSymbols" (or "watchTicker > watchTickers")
            list($methodName, $params) = $this->handle_param_string($params, 'callerMethodName', $methodName);
            // check if exchange has properties for this method
            $exchangeWideMethodOptions = $this->safe_value($this->options, $methodName);
            if ($exchangeWideMethodOptions !== null) {
                // check if the option is defined inside this method's props
                $value = $this->safe_value_2($exchangeWideMethodOptions, $optionName, $defaultOptionName);
            }
            if ($value === null) {
                // if it's still null, check if global exchange-wide option exists
                $value = $this->safe_value_2($this->options, $optionName, $defaultOptionName);
            }
            // if it's still null, use the default $value
            $value = ($value !== null) ? $value : $defaultValue;
        }
        return array( $value, $params );
    }

    public function handle_option_and_params_2(array $params, string $methodName1, string $optionName1, string $optionName2, $defaultValue = null) {
        $value = null;
        list($value, $params) = $this->handle_option_and_params($params, $methodName1, $optionName1);
        if ($value !== null) {
            // omit $optionName2 too from $params
            $params = $this->omit($params, $optionName2);
            return array( $value, $params );
        }
        // if still null, try $optionName2
        $value2 = null;
        list($value2, $params) = $this->handle_option_and_params($params, $methodName1, $optionName2, $defaultValue);
        return array( $value2, $params );
    }

    public function handle_option(string $methodName, string $optionName, $defaultValue = null) {
        $res = $this->handle_option_and_params(array(), $methodName, $optionName, $defaultValue);
        return $this->safe_value($res, 0);
    }

    public function handle_market_type_and_params(string $methodName, ?array $market = null, $params = array (), $defaultValue = null) {
        /**
         * @ignore
         * @param $methodName the method calling handleMarketTypeAndParams
         * @param {Market} $market
         * @param {array} $params
         * @param {string} [$params->type] $type assigned by user
         * @param {string} [$params->defaultType] same.type
         * @param {string} [$defaultValue] assigned programatically in the method calling handleMarketTypeAndParams
         * @return array([string, object]) the $market $type and $params with $type and $defaultType omitted
         */
        // $type from param
        $type = $this->safe_string_2($params, 'defaultType', 'type');
        if ($type !== null) {
            $params = $this->omit($params, array( 'defaultType', 'type' ));
            return array( $type, $params );
        }
        // $type from $market
        if ($market !== null) {
            return [ $market['type'], $params ];
        }
        // $type from default-argument
        if ($defaultValue !== null) {
            return array( $defaultValue, $params );
        }
        $methodOptions = $this->safe_dict($this->options, $methodName);
        if ($methodOptions !== null) {
            if (gettype($methodOptions) === 'string') {
                return array( $methodOptions, $params );
            } else {
                $typeFromMethod = $this->safe_string_2($methodOptions, 'defaultType', 'type');
                if ($typeFromMethod !== null) {
                    return array( $typeFromMethod, $params );
                }
            }
        }
        $defaultType = $this->safe_string_2($this->options, 'defaultType', 'type', 'spot');
        return array( $defaultType, $params );
    }

    public function handle_sub_type_and_params(string $methodName, $market = null, $params = array (), $defaultValue = null) {
        $subType = null;
        // if set in $params, it takes precedence
        $subTypeInParams = $this->safe_string_2($params, 'subType', 'defaultSubType');
        // avoid omitting if it's not present
        if ($subTypeInParams !== null) {
            $subType = $subTypeInParams;
            $params = $this->omit($params, array( 'subType', 'defaultSubType' ));
        } else {
            // at first, check from $market object
            if ($market !== null) {
                if ($market['linear']) {
                    $subType = 'linear';
                } elseif ($market['inverse']) {
                    $subType = 'inverse';
                }
            }
            // if it was not defined in $market object
            if ($subType === null) {
                $values = $this->handle_option_and_params(array(), $methodName, 'subType', $defaultValue); // no need to re-test $params here
                $subType = $values[0];
            }
        }
        return array( $subType, $params );
    }

    public function handle_margin_mode_and_params(string $methodName, $params = array (), $defaultValue = null) {
        /**
         * @ignore
         * @param {array} [$params] extra parameters specific to the exchange API endpoint
         * @return {Array} the marginMode in lowercase by $params["marginMode"], $params["defaultMarginMode"] $this->options["marginMode"] or $this->options["defaultMarginMode"]
         */
        return $this->handle_option_and_params($params, $methodName, 'marginMode', $defaultValue);
    }

    public function throw_exactly_matched_exception($exact, $string, $message) {
        if ($string === null) {
            return;
        }
        if (is_array($exact) && array_key_exists($string, $exact)) {
            throw new $exact[$string]($message);
        }
    }

    public function throw_broadly_matched_exception($broad, $string, $message) {
        $broadKey = $this->find_broadly_matched_key($broad, $string);
        if ($broadKey !== null) {
            throw new $broad[$broadKey]($message);
        }
    }

    public function find_broadly_matched_key($broad, $string) {
        // a helper for matching error strings exactly vs broadly
        $keys = is_array($broad) ? array_keys($broad) : array();
        for ($i = 0; $i < count($keys); $i++) {
            $key = $keys[$i];
            if ($string !== null) { // #issues/12698
                if (mb_strpos($string, $key) !== false) {
                    return $key;
                }
            }
        }
        return null;
    }

    public function handle_errors(int $statusCode, string $statusText, string $url, string $method, array $responseHeaders, string $responseBody, $response, $requestHeaders, $requestBody) {
        // it is a stub $method that must be overrided in the derived exchange classes
        // throw new NotSupported($this->id . ' handleErrors() not implemented yet');
        return null;
    }

    public function calculate_rate_limiter_cost($api, $method, $path, $params, $config = array ()) {
        return $this->safe_value($config, 'cost', 1);
    }

    public function fetch_ticker(string $symbol, $params = array ()) {
        if ($this->has['fetchTickers']) {
            $this->load_markets();
            $market = $this->market($symbol);
            $symbol = $market['symbol'];
            $tickers = $this->fetch_tickers(array( $symbol ), $params);
            $ticker = $this->safe_dict($tickers, $symbol);
            if ($ticker === null) {
                throw new NullResponse($this->id . ' fetchTickers() could not find a $ticker for ' . $symbol);
            } else {
                return $ticker;
            }
        } else {
            throw new NotSupported($this->id . ' fetchTicker() is not supported yet');
        }
    }

    public function fetch_mark_price(string $symbol, $params = array ()) {
        if ($this->has['fetchMarkPrices']) {
            $this->load_markets();
            $market = $this->market($symbol);
            $symbol = $market['symbol'];
            $tickers = $this->fetch_mark_prices(array( $symbol ), $params);
            $ticker = $this->safe_dict($tickers, $symbol);
            if ($ticker === null) {
                throw new NullResponse($this->id . ' fetchMarkPrices() could not find a $ticker for ' . $symbol);
            } else {
                return $ticker;
            }
        } else {
            throw new NotSupported($this->id . ' fetchMarkPrices() is not supported yet');
        }
    }

    public function fetch_ticker_ws(string $symbol, $params = array ()) {
        if ($this->has['fetchTickersWs']) {
            $this->load_markets();
            $market = $this->market($symbol);
            $symbol = $market['symbol'];
            $tickers = $this->fetch_tickers_ws(array( $symbol ), $params);
            $ticker = $this->safe_dict($tickers, $symbol);
            if ($ticker === null) {
                throw new NullResponse($this->id . ' fetchTickerWs() could not find a $ticker for ' . $symbol);
            } else {
                return $ticker;
            }
        } else {
            throw new NotSupported($this->id . ' fetchTickerWs() is not supported yet');
        }
    }

    public function watch_ticker(string $symbol, $params = array ()) {
        throw new NotSupported($this->id . ' watchTicker() is not supported yet');
    }

    public function fetch_tickers(?array $symbols = null, $params = array ()) {
        throw new NotSupported($this->id . ' fetchTickers() is not supported yet');
    }

    public function fetch_mark_prices(?array $symbols = null, $params = array ()) {
        throw new NotSupported($this->id . ' fetchMarkPrices() is not supported yet');
    }

    public function fetch_tickers_ws(?array $symbols = null, $params = array ()) {
        throw new NotSupported($this->id . ' fetchTickers() is not supported yet');
    }

    public function fetch_order_books(?array $symbols = null, ?int $limit = null, $params = array ()) {
        throw new NotSupported($this->id . ' fetchOrderBooks() is not supported yet');
    }

    public function watch_bids_asks(?array $symbols = null, $params = array ()) {
        throw new NotSupported($this->id . ' watchBidsAsks() is not supported yet');
    }

    public function watch_tickers(?array $symbols = null, $params = array ()) {
        throw new NotSupported($this->id . ' watchTickers() is not supported yet');
    }

    public function un_watch_tickers(?array $symbols = null, $params = array ()) {
        throw new NotSupported($this->id . ' unWatchTickers() is not supported yet');
    }

    public function fetch_order(string $id, ?string $symbol = null, $params = array ()) {
        throw new NotSupported($this->id . ' fetchOrder() is not supported yet');
    }

    public function fetch_order_with_client_order_id(string $clientOrderId, ?string $symbol = null, $params = array ()) {
        /**
         * create a market order by providing the $symbol, side and cost
         * @param {string} $clientOrderId client order Id
         * @param {string} $symbol unified $symbol of the market to create an order in
         * @param {array} [$params] extra parameters specific to the exchange API endpoint
         * @return {array} an ~@link https://docs.ccxt.com/#/?id=order-structure order structure~
         */
        $extendedParams = $this->extend($params, array( 'clientOrderId' => $clientOrderId ));
        return $this->fetch_order('', $symbol, $extendedParams);
    }

    public function fetch_order_ws(string $id, ?string $symbol = null, $params = array ()) {
        throw new NotSupported($this->id . ' fetchOrderWs() is not supported yet');
    }

    public function fetch_order_status(string $id, ?string $symbol = null, $params = array ()) {
        // TODO => TypeScript => change method signature by replacing
        // Promise<string> with Promise<Order['status']>.
        $order = $this->fetch_order($id, $symbol, $params);
        return $order['status'];
    }

    public function fetch_unified_order($order, $params = array ()) {
        return $this->fetch_order($this->safe_string($order, 'id'), $this->safe_string($order, 'symbol'), $params);
    }

    public function create_order(string $symbol, string $type, string $side, float $amount, ?float $price = null, $params = array ()) {
        throw new NotSupported($this->id . ' createOrder() is not supported yet');
    }

    public function create_convert_trade(string $id, string $fromCode, string $toCode, ?float $amount = null, $params = array ()) {
        throw new NotSupported($this->id . ' createConvertTrade() is not supported yet');
    }

    public function fetch_convert_trade(string $id, ?string $code = null, $params = array ()) {
        throw new NotSupported($this->id . ' fetchConvertTrade() is not supported yet');
    }

    public function fetch_convert_trade_history(?string $code = null, ?int $since = null, ?int $limit = null, $params = array ()) {
        throw new NotSupported($this->id . ' fetchConvertTradeHistory() is not supported yet');
    }

    public function fetch_position_mode(?string $symbol = null, $params = array ()) {
        throw new NotSupported($this->id . ' fetchPositionMode() is not supported yet');
    }

    public function create_trailing_amount_order(string $symbol, string $type, string $side, float $amount, ?float $price = null, ?float $trailingAmount = null, ?float $trailingTriggerPrice = null, $params = array ()) {
        /**
         * create a trailing order by providing the $symbol, $type, $side, $amount, $price and $trailingAmount
         * @param {string} $symbol unified $symbol of the market to create an order in
         * @param {string} $type 'market' or 'limit'
         * @param {string} $side 'buy' or 'sell'
         * @param {float} $amount how much you want to trade in units of the base currency, or number of contracts
         * @param {float} [$price] the $price for the order to be filled at, in units of the quote currency, ignored in market orders
         * @param {float} $trailingAmount the quote $amount to trail away from the current market $price
         * @param {float} [$trailingTriggerPrice] the $price to activate a trailing order, default uses the $price argument
         * @param {array} [$params] extra parameters specific to the exchange API endpoint
         * @return {array} an ~@link https://docs.ccxt.com/#/?id=order-structure order structure~
         */
        if ($trailingAmount === null) {
            throw new ArgumentsRequired($this->id . ' createTrailingAmountOrder() requires a $trailingAmount argument');
        }
        $params['trailingAmount'] = $trailingAmount;
        if ($trailingTriggerPrice !== null) {
            $params['trailingTriggerPrice'] = $trailingTriggerPrice;
        }
        if ($this->has['createTrailingAmountOrder']) {
            return $this->create_order($symbol, $type, $side, $amount, $price, $params);
        }
        throw new NotSupported($this->id . ' createTrailingAmountOrder() is not supported yet');
    }

    public function create_trailing_amount_order_ws(string $symbol, string $type, string $side, float $amount, ?float $price = null, ?float $trailingAmount = null, ?float $trailingTriggerPrice = null, $params = array ()) {
        /**
         * create a trailing order by providing the $symbol, $type, $side, $amount, $price and $trailingAmount
         * @param {string} $symbol unified $symbol of the market to create an order in
         * @param {string} $type 'market' or 'limit'
         * @param {string} $side 'buy' or 'sell'
         * @param {float} $amount how much you want to trade in units of the base currency, or number of contracts
         * @param {float} [$price] the $price for the order to be filled at, in units of the quote currency, ignored in market orders
         * @param {float} $trailingAmount the quote $amount to trail away from the current market $price
         * @param {float} [$trailingTriggerPrice] the $price to activate a trailing order, default uses the $price argument
         * @param {array} [$params] extra parameters specific to the exchange API endpoint
         * @return {array} an ~@link https://docs.ccxt.com/#/?id=order-structure order structure~
         */
        if ($trailingAmount === null) {
            throw new ArgumentsRequired($this->id . ' createTrailingAmountOrderWs() requires a $trailingAmount argument');
        }
        $params['trailingAmount'] = $trailingAmount;
        if ($trailingTriggerPrice !== null) {
            $params['trailingTriggerPrice'] = $trailingTriggerPrice;
        }
        if ($this->has['createTrailingAmountOrderWs']) {
            return $this->create_order_ws($symbol, $type, $side, $amount, $price, $params);
        }
        throw new NotSupported($this->id . ' createTrailingAmountOrderWs() is not supported yet');
    }

    public function create_trailing_percent_order(string $symbol, string $type, string $side, float $amount, ?float $price = null, ?float $trailingPercent = null, ?float $trailingTriggerPrice = null, $params = array ()) {
        /**
         * create a trailing order by providing the $symbol, $type, $side, $amount, $price and $trailingPercent
         * @param {string} $symbol unified $symbol of the market to create an order in
         * @param {string} $type 'market' or 'limit'
         * @param {string} $side 'buy' or 'sell'
         * @param {float} $amount how much you want to trade in units of the base currency, or number of contracts
         * @param {float} [$price] the $price for the order to be filled at, in units of the quote currency, ignored in market orders
         * @param {float} $trailingPercent the percent to trail away from the current market $price
         * @param {float} [$trailingTriggerPrice] the $price to activate a trailing order, default uses the $price argument
         * @param {array} [$params] extra parameters specific to the exchange API endpoint
         * @return {array} an ~@link https://docs.ccxt.com/#/?id=order-structure order structure~
         */
        if ($trailingPercent === null) {
            throw new ArgumentsRequired($this->id . ' createTrailingPercentOrder() requires a $trailingPercent argument');
        }
        $params['trailingPercent'] = $trailingPercent;
        if ($trailingTriggerPrice !== null) {
            $params['trailingTriggerPrice'] = $trailingTriggerPrice;
        }
        if ($this->has['createTrailingPercentOrder']) {
            return $this->create_order($symbol, $type, $side, $amount, $price, $params);
        }
        throw new NotSupported($this->id . ' createTrailingPercentOrder() is not supported yet');
    }

    public function create_trailing_percent_order_ws(string $symbol, string $type, string $side, float $amount, ?float $price = null, ?float $trailingPercent = null, ?float $trailingTriggerPrice = null, $params = array ()) {
        /**
         * create a trailing order by providing the $symbol, $type, $side, $amount, $price and $trailingPercent
         * @param {string} $symbol unified $symbol of the market to create an order in
         * @param {string} $type 'market' or 'limit'
         * @param {string} $side 'buy' or 'sell'
         * @param {float} $amount how much you want to trade in units of the base currency, or number of contracts
         * @param {float} [$price] the $price for the order to be filled at, in units of the quote currency, ignored in market orders
         * @param {float} $trailingPercent the percent to trail away from the current market $price
         * @param {float} [$trailingTriggerPrice] the $price to activate a trailing order, default uses the $price argument
         * @param {array} [$params] extra parameters specific to the exchange API endpoint
         * @return {array} an ~@link https://docs.ccxt.com/#/?id=order-structure order structure~
         */
        if ($trailingPercent === null) {
            throw new ArgumentsRequired($this->id . ' createTrailingPercentOrderWs() requires a $trailingPercent argument');
        }
        $params['trailingPercent'] = $trailingPercent;
        if ($trailingTriggerPrice !== null) {
            $params['trailingTriggerPrice'] = $trailingTriggerPrice;
        }
        if ($this->has['createTrailingPercentOrderWs']) {
            return $this->create_order_ws($symbol, $type, $side, $amount, $price, $params);
        }
        throw new NotSupported($this->id . ' createTrailingPercentOrderWs() is not supported yet');
    }

    public function create_market_order_with_cost(string $symbol, string $side, float $cost, $params = array ()) {
        /**
         * create a market order by providing the $symbol, $side and $cost
         * @param {string} $symbol unified $symbol of the market to create an order in
         * @param {string} $side 'buy' or 'sell'
         * @param {float} $cost how much you want to trade in units of the quote currency
         * @param {array} [$params] extra parameters specific to the exchange API endpoint
         * @return {array} an ~@link https://docs.ccxt.com/#/?id=order-structure order structure~
         */
        if ($this->has['createMarketOrderWithCost'] || ($this->has['createMarketBuyOrderWithCost'] && $this->has['createMarketSellOrderWithCost'])) {
            return $this->create_order($symbol, 'market', $side, $cost, 1, $params);
        }
        throw new NotSupported($this->id . ' createMarketOrderWithCost() is not supported yet');
    }

    public function create_market_buy_order_with_cost(string $symbol, float $cost, $params = array ()) {
        /**
         * create a market buy order by providing the $symbol and $cost
         * @param {string} $symbol unified $symbol of the market to create an order in
         * @param {float} $cost how much you want to trade in units of the quote currency
         * @param {array} [$params] extra parameters specific to the exchange API endpoint
         * @return {array} an ~@link https://docs.ccxt.com/#/?id=order-structure order structure~
         */
        if ($this->options['createMarketBuyOrderRequiresPrice'] || $this->has['createMarketBuyOrderWithCost']) {
            return $this->create_order($symbol, 'market', 'buy', $cost, 1, $params);
        }
        throw new NotSupported($this->id . ' createMarketBuyOrderWithCost() is not supported yet');
    }

    public function create_market_sell_order_with_cost(string $symbol, float $cost, $params = array ()) {
        /**
         * create a market sell order by providing the $symbol and $cost
         * @param {string} $symbol unified $symbol of the market to create an order in
         * @param {float} $cost how much you want to trade in units of the quote currency
         * @param {array} [$params] extra parameters specific to the exchange API endpoint
         * @return {array} an ~@link https://docs.ccxt.com/#/?id=order-structure order structure~
         */
        if ($this->options['createMarketSellOrderRequiresPrice'] || $this->has['createMarketSellOrderWithCost']) {
            return $this->create_order($symbol, 'market', 'sell', $cost, 1, $params);
        }
        throw new NotSupported($this->id . ' createMarketSellOrderWithCost() is not supported yet');
    }

    public function create_market_order_with_cost_ws(string $symbol, string $side, float $cost, $params = array ()) {
        /**
         * create a market order by providing the $symbol, $side and $cost
         * @param {string} $symbol unified $symbol of the market to create an order in
         * @param {string} $side 'buy' or 'sell'
         * @param {float} $cost how much you want to trade in units of the quote currency
         * @param {array} [$params] extra parameters specific to the exchange API endpoint
         * @return {array} an ~@link https://docs.ccxt.com/#/?id=order-structure order structure~
         */
        if ($this->has['createMarketOrderWithCostWs'] || ($this->has['createMarketBuyOrderWithCostWs'] && $this->has['createMarketSellOrderWithCostWs'])) {
            return $this->create_order_ws($symbol, 'market', $side, $cost, 1, $params);
        }
        throw new NotSupported($this->id . ' createMarketOrderWithCostWs() is not supported yet');
    }

    public function create_trigger_order(string $symbol, string $type, string $side, float $amount, ?float $price = null, ?float $triggerPrice = null, $params = array ()) {
        /**
         * create a trigger stop order ($type 1)
         * @param {string} $symbol unified $symbol of the market to create an order in
         * @param {string} $type 'market' or 'limit'
         * @param {string} $side 'buy' or 'sell'
         * @param {float} $amount how much you want to trade in units of the base currency or the number of contracts
         * @param {float} [$price] the $price to fulfill the order, in units of the quote currency, ignored in market orders
         * @param {float} $triggerPrice the $price to trigger the stop order, in units of the quote currency
         * @param {array} [$params] extra parameters specific to the exchange API endpoint
         * @return {array} an ~@link https://docs.ccxt.com/#/?id=order-structure order structure~
         */
        if ($triggerPrice === null) {
            throw new ArgumentsRequired($this->id . ' createTriggerOrder() requires a $triggerPrice argument');
        }
        $params['triggerPrice'] = $triggerPrice;
        if ($this->has['createTriggerOrder']) {
            return $this->create_order($symbol, $type, $side, $amount, $price, $params);
        }
        throw new NotSupported($this->id . ' createTriggerOrder() is not supported yet');
    }

    public function create_trigger_order_ws(string $symbol, string $type, string $side, float $amount, ?float $price = null, ?float $triggerPrice = null, $params = array ()) {
        /**
         * create a trigger stop order ($type 1)
         * @param {string} $symbol unified $symbol of the market to create an order in
         * @param {string} $type 'market' or 'limit'
         * @param {string} $side 'buy' or 'sell'
         * @param {float} $amount how much you want to trade in units of the base currency or the number of contracts
         * @param {float} [$price] the $price to fulfill the order, in units of the quote currency, ignored in market orders
         * @param {float} $triggerPrice the $price to trigger the stop order, in units of the quote currency
         * @param {array} [$params] extra parameters specific to the exchange API endpoint
         * @return {array} an ~@link https://docs.ccxt.com/#/?id=order-structure order structure~
         */
        if ($triggerPrice === null) {
            throw new ArgumentsRequired($this->id . ' createTriggerOrderWs() requires a $triggerPrice argument');
        }
        $params['triggerPrice'] = $triggerPrice;
        if ($this->has['createTriggerOrderWs']) {
            return $this->create_order_ws($symbol, $type, $side, $amount, $price, $params);
        }
        throw new NotSupported($this->id . ' createTriggerOrderWs() is not supported yet');
    }

    public function create_stop_loss_order(string $symbol, string $type, string $side, float $amount, ?float $price = null, ?float $stopLossPrice = null, $params = array ()) {
        /**
         * create a trigger stop loss order ($type 2)
         * @param {string} $symbol unified $symbol of the market to create an order in
         * @param {string} $type 'market' or 'limit'
         * @param {string} $side 'buy' or 'sell'
         * @param {float} $amount how much you want to trade in units of the base currency or the number of contracts
         * @param {float} [$price] the $price to fulfill the order, in units of the quote currency, ignored in market orders
         * @param {float} $stopLossPrice the $price to trigger the stop loss order, in units of the quote currency
         * @param {array} [$params] extra parameters specific to the exchange API endpoint
         * @return {array} an ~@link https://docs.ccxt.com/#/?id=order-structure order structure~
         */
        if ($stopLossPrice === null) {
            throw new ArgumentsRequired($this->id . ' createStopLossOrder() requires a $stopLossPrice argument');
        }
        $params['stopLossPrice'] = $stopLossPrice;
        if ($this->has['createStopLossOrder']) {
            return $this->create_order($symbol, $type, $side, $amount, $price, $params);
        }
        throw new NotSupported($this->id . ' createStopLossOrder() is not supported yet');
    }

    public function create_stop_loss_order_ws(string $symbol, string $type, string $side, float $amount, ?float $price = null, ?float $stopLossPrice = null, $params = array ()) {
        /**
         * create a trigger stop loss order ($type 2)
         * @param {string} $symbol unified $symbol of the market to create an order in
         * @param {string} $type 'market' or 'limit'
         * @param {string} $side 'buy' or 'sell'
         * @param {float} $amount how much you want to trade in units of the base currency or the number of contracts
         * @param {float} [$price] the $price to fulfill the order, in units of the quote currency, ignored in market orders
         * @param {float} $stopLossPrice the $price to trigger the stop loss order, in units of the quote currency
         * @param {array} [$params] extra parameters specific to the exchange API endpoint
         * @return {array} an ~@link https://docs.ccxt.com/#/?id=order-structure order structure~
         */
        if ($stopLossPrice === null) {
            throw new ArgumentsRequired($this->id . ' createStopLossOrderWs() requires a $stopLossPrice argument');
        }
        $params['stopLossPrice'] = $stopLossPrice;
        if ($this->has['createStopLossOrderWs']) {
            return $this->create_order_ws($symbol, $type, $side, $amount, $price, $params);
        }
        throw new NotSupported($this->id . ' createStopLossOrderWs() is not supported yet');
    }

    public function create_take_profit_order(string $symbol, string $type, string $side, float $amount, ?float $price = null, ?float $takeProfitPrice = null, $params = array ()) {
        /**
         * create a trigger take profit order ($type 2)
         * @param {string} $symbol unified $symbol of the market to create an order in
         * @param {string} $type 'market' or 'limit'
         * @param {string} $side 'buy' or 'sell'
         * @param {float} $amount how much you want to trade in units of the base currency or the number of contracts
         * @param {float} [$price] the $price to fulfill the order, in units of the quote currency, ignored in market orders
         * @param {float} $takeProfitPrice the $price to trigger the take profit order, in units of the quote currency
         * @param {array} [$params] extra parameters specific to the exchange API endpoint
         * @return {array} an ~@link https://docs.ccxt.com/#/?id=order-structure order structure~
         */
        if ($takeProfitPrice === null) {
            throw new ArgumentsRequired($this->id . ' createTakeProfitOrder() requires a $takeProfitPrice argument');
        }
        $params['takeProfitPrice'] = $takeProfitPrice;
        if ($this->has['createTakeProfitOrder']) {
            return $this->create_order($symbol, $type, $side, $amount, $price, $params);
        }
        throw new NotSupported($this->id . ' createTakeProfitOrder() is not supported yet');
    }

    public function create_take_profit_order_ws(string $symbol, string $type, string $side, float $amount, ?float $price = null, ?float $takeProfitPrice = null, $params = array ()) {
        /**
         * create a trigger take profit order ($type 2)
         * @param {string} $symbol unified $symbol of the market to create an order in
         * @param {string} $type 'market' or 'limit'
         * @param {string} $side 'buy' or 'sell'
         * @param {float} $amount how much you want to trade in units of the base currency or the number of contracts
         * @param {float} [$price] the $price to fulfill the order, in units of the quote currency, ignored in market orders
         * @param {float} $takeProfitPrice the $price to trigger the take profit order, in units of the quote currency
         * @param {array} [$params] extra parameters specific to the exchange API endpoint
         * @return {array} an ~@link https://docs.ccxt.com/#/?id=order-structure order structure~
         */
        if ($takeProfitPrice === null) {
            throw new ArgumentsRequired($this->id . ' createTakeProfitOrderWs() requires a $takeProfitPrice argument');
        }
        $params['takeProfitPrice'] = $takeProfitPrice;
        if ($this->has['createTakeProfitOrderWs']) {
            return $this->create_order_ws($symbol, $type, $side, $amount, $price, $params);
        }
        throw new NotSupported($this->id . ' createTakeProfitOrderWs() is not supported yet');
    }

    public function create_order_with_take_profit_and_stop_loss(string $symbol, string $type, string $side, float $amount, ?float $price = null, ?float $takeProfit = null, ?float $stopLoss = null, $params = array ()) {
        /**
         * create an order with a stop loss or take profit attached ($type 3)
         * @param {string} $symbol unified $symbol of the market to create an order in
         * @param {string} $type 'market' or 'limit'
         * @param {string} $side 'buy' or 'sell'
         * @param {float} $amount how much you want to trade in units of the base currency or the number of contracts
         * @param {float} [$price] the $price to fulfill the order, in units of the quote currency, ignored in market orders
         * @param {float} [$takeProfit] the take profit $price, in units of the quote currency
         * @param {float} [$stopLoss] the stop loss $price, in units of the quote currency
         * @param {array} [$params] extra parameters specific to the exchange API endpoint
         * @param {string} [$params->takeProfitType] *not available on all exchanges* 'limit' or 'market'
         * @param {string} [$params->stopLossType] *not available on all exchanges* 'limit' or 'market'
         * @param {string} [$params->takeProfitPriceType] *not available on all exchanges* 'last', 'mark' or 'index'
         * @param {string} [$params->stopLossPriceType] *not available on all exchanges* 'last', 'mark' or 'index'
         * @param {float} [$params->takeProfitLimitPrice] *not available on all exchanges* limit $price for a limit take profit order
         * @param {float} [$params->stopLossLimitPrice] *not available on all exchanges* stop loss for a limit stop loss order
         * @param {float} [$params->takeProfitAmount] *not available on all exchanges* the $amount for a take profit
         * @param {float} [$params->stopLossAmount] *not available on all exchanges* the $amount for a stop loss
         * @return {array} an ~@link https://docs.ccxt.com/#/?id=order-structure order structure~
         */
        $params = $this->set_take_profit_and_stop_loss_params($symbol, $type, $side, $amount, $price, $takeProfit, $stopLoss, $params);
        if ($this->has['createOrderWithTakeProfitAndStopLoss']) {
            return $this->create_order($symbol, $type, $side, $amount, $price, $params);
        }
        throw new NotSupported($this->id . ' createOrderWithTakeProfitAndStopLoss() is not supported yet');
    }

    public function set_take_profit_and_stop_loss_params(string $symbol, string $type, string $side, float $amount, ?float $price = null, ?float $takeProfit = null, ?float $stopLoss = null, $params = array ()) {
        if (($takeProfit === null) && ($stopLoss === null)) {
            throw new ArgumentsRequired($this->id . ' createOrderWithTakeProfitAndStopLoss() requires either a $takeProfit or $stopLoss argument');
        }
        if ($takeProfit !== null) {
            $params['takeProfit'] = array(
                'triggerPrice' => $takeProfit,
            );
        }
        if ($stopLoss !== null) {
            $params['stopLoss'] = array(
                'triggerPrice' => $stopLoss,
            );
        }
        $takeProfitType = $this->safe_string($params, 'takeProfitType');
        $takeProfitPriceType = $this->safe_string($params, 'takeProfitPriceType');
        $takeProfitLimitPrice = $this->safe_string($params, 'takeProfitLimitPrice');
        $takeProfitAmount = $this->safe_string($params, 'takeProfitAmount');
        $stopLossType = $this->safe_string($params, 'stopLossType');
        $stopLossPriceType = $this->safe_string($params, 'stopLossPriceType');
        $stopLossLimitPrice = $this->safe_string($params, 'stopLossLimitPrice');
        $stopLossAmount = $this->safe_string($params, 'stopLossAmount');
        if ($takeProfitType !== null) {
            $params['takeProfit']['type'] = $takeProfitType;
        }
        if ($takeProfitPriceType !== null) {
            $params['takeProfit']['priceType'] = $takeProfitPriceType;
        }
        if ($takeProfitLimitPrice !== null) {
            $params['takeProfit']['price'] = $this->parse_to_numeric($takeProfitLimitPrice);
        }
        if ($takeProfitAmount !== null) {
            $params['takeProfit']['amount'] = $this->parse_to_numeric($takeProfitAmount);
        }
        if ($stopLossType !== null) {
            $params['stopLoss']['type'] = $stopLossType;
        }
        if ($stopLossPriceType !== null) {
            $params['stopLoss']['priceType'] = $stopLossPriceType;
        }
        if ($stopLossLimitPrice !== null) {
            $params['stopLoss']['price'] = $this->parse_to_numeric($stopLossLimitPrice);
        }
        if ($stopLossAmount !== null) {
            $params['stopLoss']['amount'] = $this->parse_to_numeric($stopLossAmount);
        }
        $params = $this->omit($params, array( 'takeProfitType', 'takeProfitPriceType', 'takeProfitLimitPrice', 'takeProfitAmount', 'stopLossType', 'stopLossPriceType', 'stopLossLimitPrice', 'stopLossAmount' ));
        return $params;
    }

    public function create_order_with_take_profit_and_stop_loss_ws(string $symbol, string $type, string $side, float $amount, ?float $price = null, ?float $takeProfit = null, ?float $stopLoss = null, $params = array ()) {
        /**
         * create an order with a stop loss or take profit attached ($type 3)
         * @param {string} $symbol unified $symbol of the market to create an order in
         * @param {string} $type 'market' or 'limit'
         * @param {string} $side 'buy' or 'sell'
         * @param {float} $amount how much you want to trade in units of the base currency or the number of contracts
         * @param {float} [$price] the $price to fulfill the order, in units of the quote currency, ignored in market orders
         * @param {float} [$takeProfit] the take profit $price, in units of the quote currency
         * @param {float} [$stopLoss] the stop loss $price, in units of the quote currency
         * @param {array} [$params] extra parameters specific to the exchange API endpoint
         * @param {string} [$params->takeProfitType] *not available on all exchanges* 'limit' or 'market'
         * @param {string} [$params->stopLossType] *not available on all exchanges* 'limit' or 'market'
         * @param {string} [$params->takeProfitPriceType] *not available on all exchanges* 'last', 'mark' or 'index'
         * @param {string} [$params->stopLossPriceType] *not available on all exchanges* 'last', 'mark' or 'index'
         * @param {float} [$params->takeProfitLimitPrice] *not available on all exchanges* limit $price for a limit take profit order
         * @param {float} [$params->stopLossLimitPrice] *not available on all exchanges* stop loss for a limit stop loss order
         * @param {float} [$params->takeProfitAmount] *not available on all exchanges* the $amount for a take profit
         * @param {float} [$params->stopLossAmount] *not available on all exchanges* the $amount for a stop loss
         * @return {array} an ~@link https://docs.ccxt.com/#/?id=order-structure order structure~
         */
        $params = $this->set_take_profit_and_stop_loss_params($symbol, $type, $side, $amount, $price, $takeProfit, $stopLoss, $params);
        if ($this->has['createOrderWithTakeProfitAndStopLossWs']) {
            return $this->create_order_ws($symbol, $type, $side, $amount, $price, $params);
        }
        throw new NotSupported($this->id . ' createOrderWithTakeProfitAndStopLossWs() is not supported yet');
    }

    public function create_orders(array $orders, $params = array ()) {
        throw new NotSupported($this->id . ' createOrders() is not supported yet');
    }

    public function edit_orders(array $orders, $params = array ()) {
        throw new NotSupported($this->id . ' editOrders() is not supported yet');
    }

    public function create_order_ws(string $symbol, string $type, string $side, float $amount, ?float $price = null, $params = array ()) {
        throw new NotSupported($this->id . ' createOrderWs() is not supported yet');
    }

    public function cancel_order(string $id, ?string $symbol = null, $params = array ()) {
        throw new NotSupported($this->id . ' cancelOrder() is not supported yet');
    }

    public function cancel_order_with_client_order_id(string $clientOrderId, ?string $symbol = null, $params = array ()) {
        /**
         * create a market order by providing the $symbol, side and cost
         * @param {string} $clientOrderId client order Id
         * @param {string} $symbol unified $symbol of the market to create an order in
         * @param {array} [$params] extra parameters specific to the exchange API endpoint
         * @return {array} an ~@link https://docs.ccxt.com/#/?id=order-structure order structure~
         */
        $extendedParams = $this->extend($params, array( 'clientOrderId' => $clientOrderId ));
        return $this->cancel_order('', $symbol, $extendedParams);
    }

    public function cancel_order_ws(string $id, ?string $symbol = null, $params = array ()) {
        throw new NotSupported($this->id . ' cancelOrderWs() is not supported yet');
    }

    public function cancel_orders(array $ids, ?string $symbol = null, $params = array ()) {
        throw new NotSupported($this->id . ' cancelOrders() is not supported yet');
    }

    public function cancel_orders_with_client_order_ids(array $clientOrderIds, ?string $symbol = null, $params = array ()) {
        /**
         * create a market order by providing the $symbol, side and cost
         * @param {string[]} $clientOrderIds client order Ids
         * @param {string} $symbol unified $symbol of the market to create an order in
         * @param {array} [$params] extra parameters specific to the exchange API endpoint
         * @return {array} an ~@link https://docs.ccxt.com/#/?id=order-structure order structure~
         */
        $extendedParams = $this->extend($params, array( 'clientOrderIds' => $clientOrderIds ));
        return $this->cancel_orders(array(), $symbol, $extendedParams);
    }

    public function cancel_orders_ws(array $ids, ?string $symbol = null, $params = array ()) {
        throw new NotSupported($this->id . ' cancelOrdersWs() is not supported yet');
    }

    public function cancel_all_orders(?string $symbol = null, $params = array ()) {
        throw new NotSupported($this->id . ' cancelAllOrders() is not supported yet');
    }

    public function cancel_all_orders_after(?int $timeout, $params = array ()) {
        throw new NotSupported($this->id . ' cancelAllOrdersAfter() is not supported yet');
    }

    public function cancel_orders_for_symbols(array $orders, $params = array ()) {
        throw new NotSupported($this->id . ' cancelOrdersForSymbols() is not supported yet');
    }

    public function cancel_all_orders_ws(?string $symbol = null, $params = array ()) {
        throw new NotSupported($this->id . ' cancelAllOrdersWs() is not supported yet');
    }

    public function cancel_unified_order(array $order, $params = array ()) {
        return $this->cancel_order($this->safe_string($order, 'id'), $this->safe_string($order, 'symbol'), $params);
    }

    public function fetch_orders(?string $symbol = null, ?int $since = null, ?int $limit = null, $params = array ()) {
        if ($this->has['fetchOpenOrders'] && $this->has['fetchClosedOrders']) {
            throw new NotSupported($this->id . ' fetchOrders() is not supported yet, consider using fetchOpenOrders() and fetchClosedOrders() instead');
        }
        throw new NotSupported($this->id . ' fetchOrders() is not supported yet');
    }

    public function fetch_orders_ws(?string $symbol = null, ?int $since = null, ?int $limit = null, $params = array ()) {
        throw new NotSupported($this->id . ' fetchOrdersWs() is not supported yet');
    }

    public function fetch_order_trades(string $id, ?string $symbol = null, ?int $since = null, ?int $limit = null, $params = array ()) {
        throw new NotSupported($this->id . ' fetchOrderTrades() is not supported yet');
    }

    public function watch_orders(?string $symbol = null, ?int $since = null, ?int $limit = null, $params = array ()) {
        throw new NotSupported($this->id . ' watchOrders() is not supported yet');
    }

    public function fetch_open_orders(?string $symbol = null, ?int $since = null, ?int $limit = null, $params = array ()) {
        if ($this->has['fetchOrders']) {
            $orders = $this->fetch_orders($symbol, $since, $limit, $params);
            return $this->filter_by($orders, 'status', 'open');
        }
        throw new NotSupported($this->id . ' fetchOpenOrders() is not supported yet');
    }

    public function fetch_open_orders_ws(?string $symbol = null, ?int $since = null, ?int $limit = null, $params = array ()) {
        if ($this->has['fetchOrdersWs']) {
            $orders = $this->fetch_orders_ws($symbol, $since, $limit, $params);
            return $this->filter_by($orders, 'status', 'open');
        }
        throw new NotSupported($this->id . ' fetchOpenOrdersWs() is not supported yet');
    }

    public function fetch_closed_orders(?string $symbol = null, ?int $since = null, ?int $limit = null, $params = array ()) {
        if ($this->has['fetchOrders']) {
            $orders = $this->fetch_orders($symbol, $since, $limit, $params);
            return $this->filter_by($orders, 'status', 'closed');
        }
        throw new NotSupported($this->id . ' fetchClosedOrders() is not supported yet');
    }

    public function fetch_canceled_and_closed_orders(?string $symbol = null, ?int $since = null, ?int $limit = null, $params = array ()) {
        throw new NotSupported($this->id . ' fetchCanceledAndClosedOrders() is not supported yet');
    }

    public function fetch_closed_orders_ws(?string $symbol = null, ?int $since = null, ?int $limit = null, $params = array ()) {
        if ($this->has['fetchOrdersWs']) {
            $orders = $this->fetch_orders_ws($symbol, $since, $limit, $params);
            return $this->filter_by($orders, 'status', 'closed');
        }
        throw new NotSupported($this->id . ' fetchClosedOrdersWs() is not supported yet');
    }

    public function fetch_my_trades(?string $symbol = null, ?int $since = null, ?int $limit = null, $params = array ()) {
        throw new NotSupported($this->id . ' fetchMyTrades() is not supported yet');
    }

    public function fetch_my_liquidations(?string $symbol = null, ?int $since = null, ?int $limit = null, $params = array ()) {
        throw new NotSupported($this->id . ' fetchMyLiquidations() is not supported yet');
    }

    public function fetch_liquidations(string $symbol, ?int $since = null, ?int $limit = null, $params = array ()) {
        throw new NotSupported($this->id . ' fetchLiquidations() is not supported yet');
    }

    public function fetch_my_trades_ws(?string $symbol = null, ?int $since = null, ?int $limit = null, $params = array ()) {
        throw new NotSupported($this->id . ' fetchMyTradesWs() is not supported yet');
    }

    public function watch_my_trades(?string $symbol = null, ?int $since = null, ?int $limit = null, $params = array ()) {
        throw new NotSupported($this->id . ' watchMyTrades() is not supported yet');
    }

    public function fetch_greeks(string $symbol, $params = array ()) {
        throw new NotSupported($this->id . ' fetchGreeks() is not supported yet');
    }

    public function fetch_all_greeks(?array $symbols = null, $params = array ()) {
        throw new NotSupported($this->id . ' fetchAllGreeks() is not supported yet');
    }

    public function fetch_option_chain(string $code, $params = array ()) {
        throw new NotSupported($this->id . ' fetchOptionChain() is not supported yet');
    }

    public function fetch_option(string $symbol, $params = array ()) {
        throw new NotSupported($this->id . ' fetchOption() is not supported yet');
    }

    public function fetch_convert_quote(string $fromCode, string $toCode, ?float $amount = null, $params = array ()) {
        throw new NotSupported($this->id . ' fetchConvertQuote() is not supported yet');
    }

    public function fetch_deposits_withdrawals(?string $code = null, ?int $since = null, ?int $limit = null, $params = array ()) {
        /**
         * fetch history of deposits and withdrawals
         * @param {string} [$code] unified currency $code for the currency of the deposit/withdrawals, default is null
         * @param {int} [$since] timestamp in ms of the earliest deposit/withdrawal, default is null
         * @param {int} [$limit] max number of deposit/withdrawals to return, default is null
         * @param {array} [$params] extra parameters specific to the exchange API endpoint
         * @return {array} a list of ~@link https://docs.ccxt.com/#/?id=transaction-structure transaction structures~
         */
        throw new NotSupported($this->id . ' fetchDepositsWithdrawals() is not supported yet');
    }

    public function fetch_deposits(?string $code = null, ?int $since = null, ?int $limit = null, $params = array ()) {
        throw new NotSupported($this->id . ' fetchDeposits() is not supported yet');
    }

    public function fetch_withdrawals(?string $code = null, ?int $since = null, ?int $limit = null, $params = array ()) {
        throw new NotSupported($this->id . ' fetchWithdrawals() is not supported yet');
    }

    public function fetch_deposits_ws(?string $code = null, ?int $since = null, ?int $limit = null, $params = array ()) {
        throw new NotSupported($this->id . ' fetchDepositsWs() is not supported yet');
    }

    public function fetch_withdrawals_ws(?string $code = null, ?int $since = null, ?int $limit = null, $params = array ()) {
        throw new NotSupported($this->id . ' fetchWithdrawalsWs() is not supported yet');
    }

    public function fetch_funding_rate_history(?string $symbol = null, ?int $since = null, ?int $limit = null, $params = array ()) {
        throw new NotSupported($this->id . ' fetchFundingRateHistory() is not supported yet');
    }

    public function fetch_funding_history(?string $symbol = null, ?int $since = null, ?int $limit = null, $params = array ()) {
        throw new NotSupported($this->id . ' fetchFundingHistory() is not supported yet');
    }

    public function close_position(string $symbol, ?string $side = null, $params = array ()) {
        throw new NotSupported($this->id . ' closePosition() is not supported yet');
    }

    public function close_all_positions($params = array ()) {
        throw new NotSupported($this->id . ' closeAllPositions() is not supported yet');
    }

    public function fetch_l3_order_book(string $symbol, ?int $limit = null, $params = array ()) {
        throw new BadRequest($this->id . ' fetchL3OrderBook() is not supported yet');
    }

    public function parse_last_price($price, ?array $market = null) {
        throw new NotSupported($this->id . ' parseLastPrice() is not supported yet');
    }

    public function fetch_deposit_address(string $code, $params = array ()) {
        if ($this->has['fetchDepositAddresses']) {
            $depositAddresses = $this->fetch_deposit_addresses(array( $code ), $params);
            $depositAddress = $this->safe_value($depositAddresses, $code);
            if ($depositAddress === null) {
                throw new InvalidAddress($this->id . ' fetchDepositAddress() could not find a deposit address for ' . $code . ', make sure you have created a corresponding deposit address in your wallet on the exchange website');
            } else {
                return $depositAddress;
            }
        } elseif ($this->has['fetchDepositAddressesByNetwork']) {
            $network = $this->safe_string($params, 'network');
            $params = $this->omit($params, 'network');
            $addressStructures = $this->fetch_deposit_addresses_by_network($code, $params);
            if ($network !== null) {
                return $this->safe_dict($addressStructures, $network);
            } else {
                $keys = is_array($addressStructures) ? array_keys($addressStructures) : array();
                $key = $this->safe_string($keys, 0);
                return $this->safe_dict($addressStructures, $key);
            }
        } else {
            throw new NotSupported($this->id . ' fetchDepositAddress() is not supported yet');
        }
    }

    public function account(): array {
        return array(
            'free' => null,
            'used' => null,
            'total' => null,
        );
    }

    public function common_currency_code(string $code) {
        if (!$this->substituteCommonCurrencyCodes) {
            return $code;
        }
        return $this->safe_string($this->commonCurrencies, $code, $code);
    }

    public function currency(string $code) {
        $keys = is_array($this->currencies) ? array_keys($this->currencies) : array();
        $numCurrencies = count($keys);
        if ($numCurrencies === 0) {
            throw new ExchangeError($this->id . ' currencies not loaded');
        }
        if (gettype($code) === 'string') {
            if (is_array($this->currencies) && array_key_exists($code, $this->currencies)) {
                return $this->currencies[$code];
            } elseif (is_array($this->currencies_by_id) && array_key_exists($code, $this->currencies_by_id)) {
                return $this->currencies_by_id[$code];
            }
        }
        throw new ExchangeError($this->id . ' does not have currency $code ' . $code);
    }

    public function market(string $symbol) {
        if ($this->markets === null) {
            throw new ExchangeError($this->id . ' $markets not loaded');
        }
        if (is_array($this->markets) && array_key_exists($symbol, $this->markets)) {
            return $this->markets[$symbol];
        } elseif (is_array($this->markets_by_id) && array_key_exists($symbol, $this->markets_by_id)) {
            $markets = $this->markets_by_id[$symbol];
            $defaultType = $this->safe_string_2($this->options, 'defaultType', 'defaultSubType', 'spot');
            for ($i = 0; $i < count($markets); $i++) {
                $market = $markets[$i];
                if ($market[$defaultType]) {
                    return $market;
                }
            }
            return $markets[0];
        } elseif ((str_ends_with($symbol, '-C')) || (str_ends_with($symbol, '-P')) || (str_starts_with($symbol, 'C-')) || (str_starts_with($symbol, 'P-'))) {
            return $this->create_expired_option_market($symbol);
        }
        throw new BadSymbol($this->id . ' does not have $market $symbol ' . $symbol);
    }

    public function create_expired_option_market(string $symbol) {
        throw new NotSupported($this->id . ' createExpiredOptionMarket () is not supported yet');
    }

    public function is_leveraged_currency($currencyCode, Bool $checkBaseCoin = false, ?array $existingCurrencies = null) {
        $leverageSuffixes = array(
            '2L', '2S', '3L', '3S', '4L', '4S', '5L', '5S', // Leveraged Tokens (LT)
            'UP', 'DOWN', // exchange-specific (e.g. BLVT)
            'BULL', 'BEAR', // similar
        );
        for ($i = 0; $i < count($leverageSuffixes); $i++) {
            $leverageSuffix = $leverageSuffixes[$i];
            if (str_ends_with($currencyCode, $leverageSuffix)) {
                if (!$checkBaseCoin) {
                    return true;
                } else {
                    // check if base currency is inside dict
                    $baseCurrencyCode = str_replace($leverageSuffix, '', $currencyCode);
                    if (is_array($existingCurrencies) && array_key_exists($baseCurrencyCode, $existingCurrencies)) {
                        return true;
                    }
                }
            }
        }
        return false;
    }

    public function handle_withdraw_tag_and_params($tag, $params) {
        if (($tag !== null) && (gettype($tag) === 'array')) {
            $params = $this->extend($tag, $params);
            $tag = null;
        }
        if ($tag === null) {
            $tag = $this->safe_string($params, 'tag');
            if ($tag !== null) {
                $params = $this->omit($params, 'tag');
            }
        }
        return array( $tag, $params );
    }

    public function create_limit_order(string $symbol, string $side, float $amount, float $price, $params = array ()) {
        return $this->create_order($symbol, 'limit', $side, $amount, $price, $params);
    }

    public function create_limit_order_ws(string $symbol, string $side, float $amount, float $price, $params = array ()) {
        return $this->create_order_ws($symbol, 'limit', $side, $amount, $price, $params);
    }

    public function create_market_order(string $symbol, string $side, float $amount, ?float $price = null, $params = array ()) {
        return $this->create_order($symbol, 'market', $side, $amount, $price, $params);
    }

    public function create_market_order_ws(string $symbol, string $side, float $amount, ?float $price = null, $params = array ()) {
        return $this->create_order_ws($symbol, 'market', $side, $amount, $price, $params);
    }

    public function create_limit_buy_order(string $symbol, float $amount, float $price, $params = array ()) {
        return $this->create_order($symbol, 'limit', 'buy', $amount, $price, $params);
    }

    public function create_limit_buy_order_ws(string $symbol, float $amount, float $price, $params = array ()) {
        return $this->create_order_ws($symbol, 'limit', 'buy', $amount, $price, $params);
    }

    public function create_limit_sell_order(string $symbol, float $amount, float $price, $params = array ()) {
        return $this->create_order($symbol, 'limit', 'sell', $amount, $price, $params);
    }

    public function create_limit_sell_order_ws(string $symbol, float $amount, float $price, $params = array ()) {
        return $this->create_order_ws($symbol, 'limit', 'sell', $amount, $price, $params);
    }

    public function create_market_buy_order(string $symbol, float $amount, $params = array ()) {
        return $this->create_order($symbol, 'market', 'buy', $amount, null, $params);
    }

    public function create_market_buy_order_ws(string $symbol, float $amount, $params = array ()) {
        return $this->create_order_ws($symbol, 'market', 'buy', $amount, null, $params);
    }

    public function create_market_sell_order(string $symbol, float $amount, $params = array ()) {
        return $this->create_order($symbol, 'market', 'sell', $amount, null, $params);
    }

    public function create_market_sell_order_ws(string $symbol, float $amount, $params = array ()) {
        return $this->create_order_ws($symbol, 'market', 'sell', $amount, null, $params);
    }

    public function cost_to_precision(string $symbol, $cost) {
        if ($cost === null) {
            return null;
        }
        $market = $this->market($symbol);
        return $this->decimal_to_precision($cost, TRUNCATE, $market['precision']['price'], $this->precisionMode, $this->paddingMode);
    }

    public function price_to_precision(string $symbol, $price) {
        if ($price === null) {
            return null;
        }
        $market = $this->market($symbol);
        $result = $this->decimal_to_precision($price, ROUND, $market['precision']['price'], $this->precisionMode, $this->paddingMode);
        if ($result === '0') {
            throw new InvalidOrder($this->id . ' $price of ' . $market['symbol'] . ' must be greater than minimum $price precision of ' . $this->number_to_string($market['precision']['price']));
        }
        return $result;
    }

    public function amount_to_precision(string $symbol, $amount) {
        if ($amount === null) {
            return null;
        }
        $market = $this->market($symbol);
        $result = $this->decimal_to_precision($amount, TRUNCATE, $market['precision']['amount'], $this->precisionMode, $this->paddingMode);
        if ($result === '0') {
            throw new InvalidOrder($this->id . ' $amount of ' . $market['symbol'] . ' must be greater than minimum $amount precision of ' . $this->number_to_string($market['precision']['amount']));
        }
        return $result;
    }

    public function fee_to_precision(string $symbol, $fee) {
        if ($fee === null) {
            return null;
        }
        $market = $this->market($symbol);
        return $this->decimal_to_precision($fee, ROUND, $market['precision']['price'], $this->precisionMode, $this->paddingMode);
    }

    public function currency_to_precision(string $code, $fee, $networkCode = null) {
        $currency = $this->currencies[$code];
        $precision = $this->safe_value($currency, 'precision');
        if ($networkCode !== null) {
            $networks = $this->safe_dict($currency, 'networks', array());
            $networkItem = $this->safe_dict($networks, $networkCode, array());
            $precision = $this->safe_value($networkItem, 'precision', $precision);
        }
        if ($precision === null) {
            return $this->force_string($fee);
        } else {
            $roundingMode = $this->safe_integer($this->options, 'currencyToPrecisionRoundingMode', ROUND);
            return $this->decimal_to_precision($fee, $roundingMode, $precision, $this->precisionMode, $this->paddingMode);
        }
    }

    public function force_string($value) {
        if (gettype($value) !== 'string') {
            return $this->number_to_string($value);
        }
        return $value;
    }

    public function is_tick_precision() {
        return $this->precisionMode === TICK_SIZE;
    }

    public function is_decimal_precision() {
        return $this->precisionMode === DECIMAL_PLACES;
    }

    public function is_significant_precision() {
        return $this->precisionMode === SIGNIFICANT_DIGITS;
    }

    public function safe_number($obj, int|string $key, ?float $defaultNumber = null) {
        $value = $this->safe_string($obj, $key);
        return $this->parse_number($value, $defaultNumber);
    }

    public function safe_number_n(array $obj, array $arr, ?float $defaultNumber = null) {
        $value = $this->safe_string_n($obj, $arr);
        return $this->parse_number($value, $defaultNumber);
    }

    public function parse_precision(?string $precision) {
        /**
         * @ignore
         * @param {string} $precision The number of digits to the right of the decimal
         * @return {string} a string number equal to 1e-$precision
         */
        if ($precision === null) {
            return null;
        }
        $precisionNumber = intval($precision);
        if ($precisionNumber === 0) {
            return '1';
        }
        if ($precisionNumber > 0) {
            $parsedPrecision = '0.';
            for ($i = 0; $i < $precisionNumber - 1; $i++) {
                $parsedPrecision = $parsedPrecision . '0';
            }
            return $parsedPrecision . '1';
        } else {
            $parsedPrecision = '1';
            for ($i = 0; $i < $precisionNumber * -1 - 1; $i++) {
                $parsedPrecision = $parsedPrecision . '0';
            }
            return $parsedPrecision . '0';
        }
    }

    public function integer_precision_to_amount(?string $precision) {
        /**
         * @ignore
         * handles positive & negative numbers too. parsePrecision() does not handle negative numbers, but this method handles
         * @param {string} $precision The number of digits to the right of the decimal
         * @return {string} a string number equal to 1e-$precision
         */
        if ($precision === null) {
            return null;
        }
        if (Precise::string_ge($precision, '0')) {
            return $this->parse_precision($precision);
        } else {
            $positivePrecisionString = Precise::string_abs($precision);
            $positivePrecision = intval($positivePrecisionString);
            $parsedPrecision = '1';
            for ($i = 0; $i < $positivePrecision - 1; $i++) {
                $parsedPrecision = $parsedPrecision . '0';
            }
            return $parsedPrecision . '0';
        }
    }

    public function load_time_difference($params = array ()) {
        $serverTime = $this->fetch_time($params);
        $after = $this->milliseconds();
        $this->options['timeDifference'] = $after - $serverTime;
        return $this->options['timeDifference'];
    }

    public function implode_hostname(string $url) {
        return $this->implode_params($url, array( 'hostname' => $this->hostname ));
    }

    public function fetch_market_leverage_tiers(string $symbol, $params = array ()) {
        if ($this->has['fetchLeverageTiers']) {
            $market = $this->market($symbol);
            if (!$market['contract']) {
                throw new BadSymbol($this->id . ' fetchMarketLeverageTiers() supports contract markets only');
            }
            $tiers = $this->fetch_leverage_tiers(array( $symbol ));
            return $this->safe_value($tiers, $symbol);
        } else {
            throw new NotSupported($this->id . ' fetchMarketLeverageTiers() is not supported yet');
        }
    }

    public function create_post_only_order(string $symbol, string $type, string $side, float $amount, ?float $price = null, $params = array ()) {
        if (!$this->has['createPostOnlyOrder']) {
            throw new NotSupported($this->id . ' createPostOnlyOrder() is not supported yet');
        }
        $query = $this->extend($params, array( 'postOnly' => true ));
        return $this->create_order($symbol, $type, $side, $amount, $price, $query);
    }

    public function create_post_only_order_ws(string $symbol, string $type, string $side, float $amount, ?float $price = null, $params = array ()) {
        if (!$this->has['createPostOnlyOrderWs']) {
            throw new NotSupported($this->id . ' createPostOnlyOrderWs() is not supported yet');
        }
        $query = $this->extend($params, array( 'postOnly' => true ));
        return $this->create_order_ws($symbol, $type, $side, $amount, $price, $query);
    }

    public function create_reduce_only_order(string $symbol, string $type, string $side, float $amount, ?float $price = null, $params = array ()) {
        if (!$this->has['createReduceOnlyOrder']) {
            throw new NotSupported($this->id . ' createReduceOnlyOrder() is not supported yet');
        }
        $query = $this->extend($params, array( 'reduceOnly' => true ));
        return $this->create_order($symbol, $type, $side, $amount, $price, $query);
    }

    public function create_reduce_only_order_ws(string $symbol, string $type, string $side, float $amount, ?float $price = null, $params = array ()) {
        if (!$this->has['createReduceOnlyOrderWs']) {
            throw new NotSupported($this->id . ' createReduceOnlyOrderWs() is not supported yet');
        }
        $query = $this->extend($params, array( 'reduceOnly' => true ));
        return $this->create_order_ws($symbol, $type, $side, $amount, $price, $query);
    }

    public function create_stop_order(string $symbol, string $type, string $side, float $amount, ?float $price = null, ?float $triggerPrice = null, $params = array ()) {
        if (!$this->has['createStopOrder']) {
            throw new NotSupported($this->id . ' createStopOrder() is not supported yet');
        }
        if ($triggerPrice === null) {
            throw new ArgumentsRequired($this->id . ' create_stop_order() requires a stopPrice argument');
        }
        $query = $this->extend($params, array( 'stopPrice' => $triggerPrice ));
        return $this->create_order($symbol, $type, $side, $amount, $price, $query);
    }

    public function create_stop_order_ws(string $symbol, string $type, string $side, float $amount, ?float $price = null, ?float $triggerPrice = null, $params = array ()) {
        if (!$this->has['createStopOrderWs']) {
            throw new NotSupported($this->id . ' createStopOrderWs() is not supported yet');
        }
        if ($triggerPrice === null) {
            throw new ArgumentsRequired($this->id . ' createStopOrderWs() requires a stopPrice argument');
        }
        $query = $this->extend($params, array( 'stopPrice' => $triggerPrice ));
        return $this->create_order_ws($symbol, $type, $side, $amount, $price, $query);
    }

    public function create_stop_limit_order(string $symbol, string $side, float $amount, float $price, float $triggerPrice, $params = array ()) {
        if (!$this->has['createStopLimitOrder']) {
            throw new NotSupported($this->id . ' createStopLimitOrder() is not supported yet');
        }
        $query = $this->extend($params, array( 'stopPrice' => $triggerPrice ));
        return $this->create_order($symbol, 'limit', $side, $amount, $price, $query);
    }

    public function create_stop_limit_order_ws(string $symbol, string $side, float $amount, float $price, float $triggerPrice, $params = array ()) {
        if (!$this->has['createStopLimitOrderWs']) {
            throw new NotSupported($this->id . ' createStopLimitOrderWs() is not supported yet');
        }
        $query = $this->extend($params, array( 'stopPrice' => $triggerPrice ));
        return $this->create_order_ws($symbol, 'limit', $side, $amount, $price, $query);
    }

    public function create_stop_market_order(string $symbol, string $side, float $amount, float $triggerPrice, $params = array ()) {
        if (!$this->has['createStopMarketOrder']) {
            throw new NotSupported($this->id . ' createStopMarketOrder() is not supported yet');
        }
        $query = $this->extend($params, array( 'stopPrice' => $triggerPrice ));
        return $this->create_order($symbol, 'market', $side, $amount, null, $query);
    }

    public function create_stop_market_order_ws(string $symbol, string $side, float $amount, float $triggerPrice, $params = array ()) {
        if (!$this->has['createStopMarketOrderWs']) {
            throw new NotSupported($this->id . ' createStopMarketOrderWs() is not supported yet');
        }
        $query = $this->extend($params, array( 'stopPrice' => $triggerPrice ));
        return $this->create_order_ws($symbol, 'market', $side, $amount, null, $query);
    }

    public function safe_currency_code(?string $currencyId, ?array $currency = null) {
        $currency = $this->safe_currency($currencyId, $currency);
        return $currency['code'];
    }

    public function filter_by_symbol_since_limit($array, ?string $symbol = null, ?int $since = null, ?int $limit = null, $tail = false) {
        return $this->filter_by_value_since_limit($array, 'symbol', $symbol, $since, $limit, 'timestamp', $tail);
    }

    public function filter_by_currency_since_limit($array, $code = null, ?int $since = null, ?int $limit = null, $tail = false) {
        return $this->filter_by_value_since_limit($array, 'currency', $code, $since, $limit, 'timestamp', $tail);
    }

    public function filter_by_symbols_since_limit($array, ?array $symbols = null, ?int $since = null, ?int $limit = null, $tail = false) {
        $result = $this->filter_by_array($array, 'symbol', $symbols, false);
        return $this->filter_by_since_limit($result, $since, $limit, 'timestamp', $tail);
    }

    public function parse_last_prices($pricesData, ?array $symbols = null, $params = array ()) {
        //
        // the value of tickers is either a dict or a list
        //
        // dict
        //
        //     {
        //         'marketId1' => array( ... ),
        //         'marketId2' => array( ... ),
        //         ...
        //     }
        //
        // list
        //
        //     array(
        //         array( 'market' => 'marketId1', ... ),
        //         array( 'market' => 'marketId2', ... ),
        //         ...
        //     )
        //
        $results = array();
        if (gettype($pricesData) === 'array' && array_keys($pricesData) === array_keys(array_keys($pricesData))) {
            for ($i = 0; $i < count($pricesData); $i++) {
                $priceData = $this->extend($this->parse_last_price($pricesData[$i]), $params);
                $results[] = $priceData;
            }
        } else {
            $marketIds = is_array($pricesData) ? array_keys($pricesData) : array();
            for ($i = 0; $i < count($marketIds); $i++) {
                $marketId = $marketIds[$i];
                $market = $this->safe_market($marketId);
                $priceData = $this->extend($this->parse_last_price($pricesData[$marketId], $market), $params);
                $results[] = $priceData;
            }
        }
        $symbols = $this->market_symbols($symbols);
        return $this->filter_by_array($results, 'symbol', $symbols);
    }

    public function parse_tickers($tickers, ?array $symbols = null, $params = array ()) {
        //
        // the value of $tickers is either a dict or a list
        //
        //
        // dict
        //
        //     {
        //         'marketId1' => array( ... ),
        //         'marketId2' => array( ... ),
        //         'marketId3' => array( ... ),
        //         ...
        //     }
        //
        // list
        //
        //     array(
        //         array( 'market' => 'marketId1', ... ),
        //         array( 'market' => 'marketId2', ... ),
        //         array( 'market' => 'marketId3', ... ),
        //         ...
        //     )
        //
        $results = array();
        if (gettype($tickers) === 'array' && array_keys($tickers) === array_keys(array_keys($tickers))) {
            for ($i = 0; $i < count($tickers); $i++) {
                $parsedTicker = $this->parse_ticker($tickers[$i]);
                $ticker = $this->extend($parsedTicker, $params);
                $results[] = $ticker;
            }
        } else {
            $marketIds = is_array($tickers) ? array_keys($tickers) : array();
            for ($i = 0; $i < count($marketIds); $i++) {
                $marketId = $marketIds[$i];
                $market = $this->safe_market($marketId);
                $parsed = $this->parse_ticker($tickers[$marketId], $market);
                $ticker = $this->extend($parsed, $params);
                $results[] = $ticker;
            }
        }
        $symbols = $this->market_symbols($symbols);
        return $this->filter_by_array($results, 'symbol', $symbols);
    }

    public function parse_deposit_addresses($addresses, ?array $codes = null, $indexed = true, $params = array ()) {
        $result = array();
        for ($i = 0; $i < count($addresses); $i++) {
            $address = $this->extend($this->parse_deposit_address($addresses[$i]), $params);
            $result[] = $address;
        }
        if ($codes !== null) {
            $result = $this->filter_by_array($result, 'currency', $codes, false);
        }
        if ($indexed) {
            $result = $this->filter_by_array($result, 'currency', null, $indexed);
        }
        return $result;
    }

    public function parse_borrow_interests($response, ?array $market = null) {
        $interests = array();
        for ($i = 0; $i < count($response); $i++) {
            $row = $response[$i];
            $interests[] = $this->parse_borrow_interest($row, $market);
        }
        return $interests;
    }

    public function parse_borrow_rate($info, ?array $currency = null) {
        throw new NotSupported($this->id . ' parseBorrowRate() is not supported yet');
    }

    public function parse_borrow_rate_history($response, ?string $code, ?int $since, ?int $limit) {
        $result = array();
        for ($i = 0; $i < count($response); $i++) {
            $item = $response[$i];
            $borrowRate = $this->parse_borrow_rate($item);
            $result[] = $borrowRate;
        }
        $sorted = $this->sort_by($result, 'timestamp');
        return $this->filter_by_currency_since_limit($sorted, $code, $since, $limit);
    }

    public function parse_isolated_borrow_rates(mixed $info) {
        $result = array();
        for ($i = 0; $i < count($info); $i++) {
            $item = $info[$i];
            $borrowRate = $this->parse_isolated_borrow_rate($item);
            $symbol = $this->safe_string($borrowRate, 'symbol');
            $result[$symbol] = $borrowRate;
        }
        return $result;
    }

    public function parse_funding_rate_histories($response, $market = null, ?int $since = null, ?int $limit = null) {
        $rates = array();
        for ($i = 0; $i < count($response); $i++) {
            $entry = $response[$i];
            $rates[] = $this->parse_funding_rate_history($entry, $market);
        }
        $sorted = $this->sort_by($rates, 'timestamp');
        $symbol = ($market === null) ? null : $market['symbol'];
        return $this->filter_by_symbol_since_limit($sorted, $symbol, $since, $limit);
    }

    public function safe_symbol(?string $marketId, ?array $market = null, ?string $delimiter = null, ?string $marketType = null) {
        $market = $this->safe_market($marketId, $market, $delimiter, $marketType);
        return $market['symbol'];
    }

    public function parse_funding_rate(string $contract, ?array $market = null) {
        throw new NotSupported($this->id . ' parseFundingRate() is not supported yet');
    }

    public function parse_funding_rates($response, ?array $symbols = null) {
        $fundingRates = array();
        for ($i = 0; $i < count($response); $i++) {
            $entry = $response[$i];
            $parsed = $this->parse_funding_rate($entry);
            $fundingRates[$parsed['symbol']] = $parsed;
        }
        return $this->filter_by_array($fundingRates, 'symbol', $symbols);
    }

    public function parse_long_short_ratio(array $info, ?array $market = null) {
        throw new NotSupported($this->id . ' parseLongShortRatio() is not supported yet');
    }

    public function parse_long_short_ratio_history($response, $market = null, ?int $since = null, ?int $limit = null) {
        $rates = array();
        for ($i = 0; $i < count($response); $i++) {
            $entry = $response[$i];
            $rates[] = $this->parse_long_short_ratio($entry, $market);
        }
        $sorted = $this->sort_by($rates, 'timestamp');
        $symbol = ($market === null) ? null : $market['symbol'];
        return $this->filter_by_symbol_since_limit($sorted, $symbol, $since, $limit);
    }

    public function handle_trigger_prices_and_params($symbol, $params, $omitParams = true) {
        //
        $triggerPrice = $this->safe_string_2($params, 'triggerPrice', 'stopPrice');
        $triggerPriceStr = null;
        $stopLossPrice = $this->safe_string($params, 'stopLossPrice');
        $stopLossPriceStr = null;
        $takeProfitPrice = $this->safe_string($params, 'takeProfitPrice');
        $takeProfitPriceStr = null;
        //
        if ($triggerPrice !== null) {
            if ($omitParams) {
                $params = $this->omit($params, array( 'triggerPrice', 'stopPrice' ));
            }
            $triggerPriceStr = $this->price_to_precision($symbol, floatval($triggerPrice));
        }
        if ($stopLossPrice !== null) {
            if ($omitParams) {
                $params = $this->omit($params, 'stopLossPrice');
            }
            $stopLossPriceStr = $this->price_to_precision($symbol, floatval($stopLossPrice));
        }
        if ($takeProfitPrice !== null) {
            if ($omitParams) {
                $params = $this->omit($params, 'takeProfitPrice');
            }
            $takeProfitPriceStr = $this->price_to_precision($symbol, floatval($takeProfitPrice));
        }
        return array( $triggerPriceStr, $stopLossPriceStr, $takeProfitPriceStr, $params );
    }

    public function handle_trigger_direction_and_params($params, ?string $exchangeSpecificKey = null, Bool $allowEmpty = false) {
        /**
         * @ignore
         * @return array([string, object]) the trigger-direction value and omited $params
         */
        $triggerDirection = $this->safe_string($params, 'triggerDirection');
        $exchangeSpecificDefined = ($exchangeSpecificKey !== null) && (is_array($params) && array_key_exists($exchangeSpecificKey, $params));
        if ($triggerDirection !== null) {
            $params = $this->omit($params, 'triggerDirection');
        }
        // throw exception if:
        // A) if provided value is not unified (support old "up/down" strings too)
        // B) if exchange specific "trigger direction key" (eg. "stopPriceSide") was not provided
        if (!$this->in_array($triggerDirection, array( 'ascending', 'descending', 'up', 'down', 'above', 'below' )) && !$exchangeSpecificDefined && !$allowEmpty) {
            throw new ArgumentsRequired($this->id . ' createOrder() : trigger orders require $params["triggerDirection"] to be either "ascending" or "descending"');
        }
        // if old format was provided, overwrite to new
        if ($triggerDirection === 'up' || $triggerDirection === 'above') {
            $triggerDirection = 'ascending';
        } elseif ($triggerDirection === 'down' || $triggerDirection === 'below') {
            $triggerDirection = 'descending';
        }
        return array( $triggerDirection, $params );
    }

    public function handle_trigger_and_params($params) {
        $isTrigger = $this->safe_bool_2($params, 'trigger', 'stop');
        if ($isTrigger) {
            $params = $this->omit($params, array( 'trigger', 'stop' ));
        }
        return array( $isTrigger, $params );
    }

    public function is_trigger_order($params) {
        // for backwards compatibility
        return $this->handle_trigger_and_params($params);
    }

    public function is_post_only(bool $isMarketOrder, $exchangeSpecificParam, $params = array ()) {
        /**
         * @ignore
         * @param {string} type Order type
         * @param {boolean} $exchangeSpecificParam exchange specific $postOnly
         * @param {array} [$params] exchange specific $params
         * @return {boolean} true if a post only order, false otherwise
         */
        $timeInForce = $this->safe_string_upper($params, 'timeInForce');
        $postOnly = $this->safe_bool_2($params, 'postOnly', 'post_only', false);
        // we assume $timeInForce is uppercase from safeStringUpper ($params, 'timeInForce')
        $ioc = $timeInForce === 'IOC';
        $fok = $timeInForce === 'FOK';
        $timeInForcePostOnly = $timeInForce === 'PO';
        $postOnly = $postOnly || $timeInForcePostOnly || $exchangeSpecificParam;
        if ($postOnly) {
            if ($ioc || $fok) {
                throw new InvalidOrder($this->id . ' $postOnly orders cannot have $timeInForce equal to ' . $timeInForce);
            } elseif ($isMarketOrder) {
                throw new InvalidOrder($this->id . ' market orders cannot be postOnly');
            } else {
                return true;
            }
        } else {
            return false;
        }
    }

    public function handle_post_only(bool $isMarketOrder, bool $exchangeSpecificPostOnlyOption, mixed $params = array ()) {
        /**
         * @ignore
         * @param {string} type Order type
         * @param {boolean} exchangeSpecificBoolean exchange specific $postOnly
         * @param {array} [$params] exchange specific $params
         * @return {Array}
         */
        $timeInForce = $this->safe_string_upper($params, 'timeInForce');
        $postOnly = $this->safe_bool($params, 'postOnly', false);
        $ioc = $timeInForce === 'IOC';
        $fok = $timeInForce === 'FOK';
        $po = $timeInForce === 'PO';
        $postOnly = $postOnly || $po || $exchangeSpecificPostOnlyOption;
        if ($postOnly) {
            if ($ioc || $fok) {
                throw new InvalidOrder($this->id . ' $postOnly orders cannot have $timeInForce equal to ' . $timeInForce);
            } elseif ($isMarketOrder) {
                throw new InvalidOrder($this->id . ' market orders cannot be postOnly');
            } else {
                if ($po) {
                    $params = $this->omit($params, 'timeInForce');
                }
                $params = $this->omit($params, 'postOnly');
                return array( true, $params );
            }
        }
        return array( false, $params );
    }

    public function fetch_last_prices(?array $symbols = null, $params = array ()) {
        throw new NotSupported($this->id . ' fetchLastPrices() is not supported yet');
    }

    public function fetch_trading_fees($params = array ()) {
        throw new NotSupported($this->id . ' fetchTradingFees() is not supported yet');
    }

    public function fetch_trading_fees_ws($params = array ()) {
        throw new NotSupported($this->id . ' fetchTradingFeesWs() is not supported yet');
    }

    public function fetch_trading_fee(string $symbol, $params = array ()) {
        if (!$this->has['fetchTradingFees']) {
            throw new NotSupported($this->id . ' fetchTradingFee() is not supported yet');
        }
        $fees = $this->fetch_trading_fees($params);
        return $this->safe_dict($fees, $symbol);
    }

    public function fetch_convert_currencies($params = array ()) {
        throw new NotSupported($this->id . ' fetchConvertCurrencies() is not supported yet');
    }

    public function parse_open_interest($interest, ?array $market = null) {
        throw new NotSupported($this->id . ' parseOpenInterest () is not supported yet');
    }

    public function parse_open_interests($response, ?array $symbols = null) {
        $result = array();
        for ($i = 0; $i < count($response); $i++) {
            $entry = $response[$i];
            $parsed = $this->parse_open_interest($entry);
            $result[$parsed['symbol']] = $parsed;
        }
        return $this->filter_by_array($result, 'symbol', $symbols);
    }

    public function parse_open_interests_history($response, $market = null, ?int $since = null, ?int $limit = null) {
        $interests = array();
        for ($i = 0; $i < count($response); $i++) {
            $entry = $response[$i];
            $interest = $this->parse_open_interest($entry, $market);
            $interests[] = $interest;
        }
        $sorted = $this->sort_by($interests, 'timestamp');
        $symbol = $this->safe_string($market, 'symbol');
        return $this->filter_by_symbol_since_limit($sorted, $symbol, $since, $limit);
    }

    public function fetch_funding_rate(string $symbol, $params = array ()) {
        if ($this->has['fetchFundingRates']) {
            $this->load_markets();
            $market = $this->market($symbol);
            $symbol = $market['symbol'];
            if (!$market['contract']) {
                throw new BadSymbol($this->id . ' fetchFundingRate() supports contract markets only');
            }
            $rates = $this->fetch_funding_rates(array( $symbol ), $params);
            $rate = $this->safe_value($rates, $symbol);
            if ($rate === null) {
                throw new NullResponse($this->id . ' fetchFundingRate () returned no data for ' . $symbol);
            } else {
                return $rate;
            }
        } else {
            throw new NotSupported($this->id . ' fetchFundingRate () is not supported yet');
        }
    }

    public function fetch_funding_interval(string $symbol, $params = array ()) {
        if ($this->has['fetchFundingIntervals']) {
            $this->load_markets();
            $market = $this->market($symbol);
            $symbol = $market['symbol'];
            if (!$market['contract']) {
                throw new BadSymbol($this->id . ' fetchFundingInterval() supports contract markets only');
            }
            $rates = $this->fetch_funding_intervals(array( $symbol ), $params);
            $rate = $this->safe_value($rates, $symbol);
            if ($rate === null) {
                throw new NullResponse($this->id . ' fetchFundingInterval() returned no data for ' . $symbol);
            } else {
                return $rate;
            }
        } else {
            throw new NotSupported($this->id . ' fetchFundingInterval() is not supported yet');
        }
    }

    public function fetch_mark_ohlcv(string $symbol, string $timeframe = '1m', ?int $since = null, ?int $limit = null, $params = array ()) {
        /**
         * fetches historical mark price candlestick data containing the open, high, low, and close price of a market
         * @param {string} $symbol unified $symbol of the market to fetch OHLCV data for
         * @param {string} $timeframe the length of time each candle represents
         * @param {int} [$since] timestamp in ms of the earliest candle to fetch
         * @param {int} [$limit] the maximum amount of candles to fetch
         * @param {array} [$params] extra parameters specific to the exchange API endpoint
         * @return {float[][]} A list of candles ordered, open, high, low, close, null
         */
        if ($this->has['fetchMarkOHLCV']) {
            $request = array(
                'price' => 'mark',
            );
            return $this->fetch_ohlcv($symbol, $timeframe, $since, $limit, $this->extend($request, $params));
        } else {
            throw new NotSupported($this->id . ' fetchMarkOHLCV () is not supported yet');
        }
    }

    public function fetch_index_ohlcv(string $symbol, string $timeframe = '1m', ?int $since = null, ?int $limit = null, $params = array ()) {
        /**
         * fetches historical index price candlestick data containing the open, high, low, and close price of a market
         * @param {string} $symbol unified $symbol of the market to fetch OHLCV data for
         * @param {string} $timeframe the length of time each candle represents
         * @param {int} [$since] timestamp in ms of the earliest candle to fetch
         * @param {int} [$limit] the maximum amount of candles to fetch
         * @param {array} [$params] extra parameters specific to the exchange API endpoint
         * @return array() A list of candles ordered, open, high, low, close, null
         */
        if ($this->has['fetchIndexOHLCV']) {
            $request = array(
                'price' => 'index',
            );
            return $this->fetch_ohlcv($symbol, $timeframe, $since, $limit, $this->extend($request, $params));
        } else {
            throw new NotSupported($this->id . ' fetchIndexOHLCV () is not supported yet');
        }
    }

    public function fetch_premium_index_ohlcv(string $symbol, string $timeframe = '1m', ?int $since = null, ?int $limit = null, $params = array ()) {
        /**
         * fetches historical premium index price candlestick data containing the open, high, low, and close price of a market
         * @param {string} $symbol unified $symbol of the market to fetch OHLCV data for
         * @param {string} $timeframe the length of time each candle represents
         * @param {int} [$since] timestamp in ms of the earliest candle to fetch
         * @param {int} [$limit] the maximum amount of candles to fetch
         * @param {array} [$params] extra parameters specific to the exchange API endpoint
         * @return {float[][]} A list of candles ordered, open, high, low, close, null
         */
        if ($this->has['fetchPremiumIndexOHLCV']) {
            $request = array(
                'price' => 'premiumIndex',
            );
            return $this->fetch_ohlcv($symbol, $timeframe, $since, $limit, $this->extend($request, $params));
        } else {
            throw new NotSupported($this->id . ' fetchPremiumIndexOHLCV () is not supported yet');
        }
    }

    public function handle_time_in_force($params = array ()) {
        /**
         * @ignore
         * Must add $timeInForce to $this->options to use this method
         * @return {string} returns the exchange specific value for $timeInForce
         */
        $timeInForce = $this->safe_string_upper($params, 'timeInForce'); // supported values GTC, IOC, PO
        if ($timeInForce !== null) {
            $exchangeValue = $this->safe_string($this->options['timeInForce'], $timeInForce);
            if ($exchangeValue === null) {
                throw new ExchangeError($this->id . ' does not support $timeInForce "' . $timeInForce . '"');
            }
            return $exchangeValue;
        }
        return null;
    }

    public function convert_type_to_account($account) {
        /**
         * @ignore
         * Must add $accountsByType to $this->options to use this method
         * @param {string} $account key for $account name in $this->options['accountsByType']
         * @return the exchange specific $account name or the isolated margin id for transfers
         */
        $accountsByType = $this->safe_dict($this->options, 'accountsByType', array());
        $lowercaseAccount = strtolower($account);
        if (is_array($accountsByType) && array_key_exists($lowercaseAccount, $accountsByType)) {
            return $accountsByType[$lowercaseAccount];
        } elseif ((is_array($this->markets) && array_key_exists($account, $this->markets)) || (is_array($this->markets_by_id) && array_key_exists($account, $this->markets_by_id))) {
            $market = $this->market($account);
            return $market['id'];
        } else {
            return $account;
        }
    }

    public function check_required_argument(string $methodName, $argument, $argumentName, $options = []) {
        /**
         * @ignore
         * @param {string} $methodName the name of the method that the $argument is being checked for
         * @param {string} $argument the argument's actual value provided
         * @param {string} $argumentName the name of the $argument being checked (for logging purposes)
         * @param {string[]} $options a list of $options that the $argument can be
         * @return {null}
         */
        $optionsLength = count($options);
        if (($argument === null) || (($optionsLength > 0) && (!($this->in_array($argument, $options))))) {
            $messageOptions = implode(', ', $options);
            $message = $this->id . ' ' . $methodName . '() requires a ' . $argumentName . ' argument';
            if ($messageOptions !== '') {
                $message .= ', one of ' . '(' . $messageOptions . ')';
            }
            throw new ArgumentsRequired($message);
        }
    }

    public function check_required_margin_argument(string $methodName, ?string $symbol, string $marginMode) {
        /**
         * @ignore
         * @param {string} $symbol unified $symbol of the market
         * @param {string} $methodName name of the method that requires a $symbol
         * @param {string} $marginMode is either 'isolated' or 'cross'
         */
        if (($marginMode === 'isolated') && ($symbol === null)) {
            throw new ArgumentsRequired($this->id . ' ' . $methodName . '() requires a $symbol argument for isolated margin');
        } elseif (($marginMode === 'cross') && ($symbol !== null)) {
            throw new ArgumentsRequired($this->id . ' ' . $methodName . '() cannot have a $symbol argument for cross margin');
        }
    }

    public function parse_deposit_withdraw_fees($response, ?array $codes = null, $currencyIdKey = null) {
        /**
         * @ignore
         * @param {object[]|array} $response unparsed $response from the exchange
         * @param {string[]|null} $codes the unified $currency $codes to fetch transactions fees for, returns all currencies when null
         * @param {str} $currencyIdKey *should only be null when $response is a $dictionary* the object key that corresponds to the $currency id
         * @return {array} objects with withdraw and deposit fees, indexed by $currency $codes
         */
        $depositWithdrawFees = array();
        $isArray = gettype($response) === 'array' && array_keys($response) === array_keys(array_keys($response));
        $responseKeys = $response;
        if (!$isArray) {
            $responseKeys = is_array($response) ? array_keys($response) : array();
        }
        for ($i = 0; $i < count($responseKeys); $i++) {
            $entry = $responseKeys[$i];
            $dictionary = $isArray ? $entry : $response[$entry];
            $currencyId = $isArray ? $this->safe_string($dictionary, $currencyIdKey) : $entry;
            $currency = $this->safe_currency($currencyId);
            $code = $this->safe_string($currency, 'code');
            if (($codes === null) || ($this->in_array($code, $codes))) {
                $depositWithdrawFees[$code] = $this->parse_deposit_withdraw_fee($dictionary, $currency);
            }
        }
        return $depositWithdrawFees;
    }

    public function parse_deposit_withdraw_fee($fee, ?array $currency = null) {
        throw new NotSupported($this->id . ' parseDepositWithdrawFee() is not supported yet');
    }

    public function deposit_withdraw_fee($info) {
        return array(
            'info' => $info,
            'withdraw' => array(
                'fee' => null,
                'percentage' => null,
            ),
            'deposit' => array(
                'fee' => null,
                'percentage' => null,
            ),
            'networks' => array(),
        );
    }

    public function assign_default_deposit_withdraw_fees($fee, $currency = null) {
        /**
         * @ignore
         * Takes a depositWithdrawFee structure and assigns the default values for withdraw and deposit
         * @param {array} $fee A deposit withdraw $fee structure
         * @param {array} $currency A $currency structure, the response from $this->currency()
         * @return {array} A deposit withdraw $fee structure
         */
        $networkKeys = is_array($fee['networks']) ? array_keys($fee['networks']) : array();
        $numNetworks = count($networkKeys);
        if ($numNetworks === 1) {
            $fee['withdraw'] = $fee['networks'][$networkKeys[0]]['withdraw'];
            $fee['deposit'] = $fee['networks'][$networkKeys[0]]['deposit'];
            return $fee;
        }
        $currencyCode = $this->safe_string($currency, 'code');
        for ($i = 0; $i < $numNetworks; $i++) {
            $network = $networkKeys[$i];
            if ($network === $currencyCode) {
                $fee['withdraw'] = $fee['networks'][$networkKeys[$i]]['withdraw'];
                $fee['deposit'] = $fee['networks'][$networkKeys[$i]]['deposit'];
            }
        }
        return $fee;
    }

    public function parse_income($info, ?array $market = null) {
        throw new NotSupported($this->id . ' parseIncome () is not supported yet');
    }

    public function parse_incomes($incomes, $market = null, ?int $since = null, ?int $limit = null) {
        /**
         * @ignore
         * parses funding fee info from exchange response
         * @param {array[]} $incomes each item describes once instance of currency being received or paid
         * @param {array} $market ccxt $market
         * @param {int} [$since] when defined, the response items are filtered to only include items after this timestamp
         * @param {int} [$limit] limits the number of items in the response
         * @return {array[]} an array of ~@link https://docs.ccxt.com/#/?id=funding-history-structure funding history structures~
         */
        $result = array();
        for ($i = 0; $i < count($incomes); $i++) {
            $entry = $incomes[$i];
            $parsed = $this->parse_income($entry, $market);
            $result[] = $parsed;
        }
        $sorted = $this->sort_by($result, 'timestamp');
        $symbol = $this->safe_string($market, 'symbol');
        return $this->filter_by_symbol_since_limit($sorted, $symbol, $since, $limit);
    }

    public function get_market_from_symbols(?array $symbols = null) {
        if ($symbols === null) {
            return null;
        }
        $firstMarket = $this->safe_string($symbols, 0);
        $market = $this->market($firstMarket);
        return $market;
    }

    public function parse_ws_ohlcvs(mixed $ohlcvs, mixed $market = null, string $timeframe = '1m', ?int $since = null, ?int $limit = null) {
        $results = array();
        for ($i = 0; $i < count($ohlcvs); $i++) {
            $results[] = $this->parse_ws_ohlcv($ohlcvs[$i], $market);
        }
        return $results;
    }

    public function fetch_transactions(?string $code = null, ?int $since = null, ?int $limit = null, $params = array ()) {
        /**
         * @deprecated
         * *DEPRECATED* use fetchDepositsWithdrawals instead
         * @param {string} $code unified currency $code for the currency of the deposit/withdrawals, default is null
         * @param {int} [$since] timestamp in ms of the earliest deposit/withdrawal, default is null
         * @param {int} [$limit] max number of deposit/withdrawals to return, default is null
         * @param {array} [$params] extra parameters specific to the exchange API endpoint
         * @return {array} a list of ~@link https://docs.ccxt.com/#/?id=transaction-structure transaction structures~
         */
        if ($this->has['fetchDepositsWithdrawals']) {
            return $this->fetch_deposits_withdrawals($code, $since, $limit, $params);
        } else {
            throw new NotSupported($this->id . ' fetchTransactions () is not supported yet');
        }
    }

    public function filter_by_array_positions($objects, int|string $key, $values = null, $indexed = true) {
        /**
         * @ignore
         * Typed wrapper for filterByArray that returns a list of positions
         */
        return $this->filter_by_array($objects, $key, $values, $indexed);
    }

    public function filter_by_array_tickers($objects, int|string $key, $values = null, $indexed = true) {
        /**
         * @ignore
         * Typed wrapper for filterByArray that returns a dictionary of tickers
         */
        return $this->filter_by_array($objects, $key, $values, $indexed);
    }

    public function create_ohlcv_object(string $symbol, string $timeframe, $data) {
        $res = array();
        $res[$symbol] = array();
        $res[$symbol][$timeframe] = $data;
        return $res;
    }

    public function handle_max_entries_per_request_and_params(string $method, ?int $maxEntriesPerRequest = null, $params = array ()) {
        $newMaxEntriesPerRequest = null;
        list($newMaxEntriesPerRequest, $params) = $this->handle_option_and_params($params, $method, 'maxEntriesPerRequest');
        if (($newMaxEntriesPerRequest !== null) && ($newMaxEntriesPerRequest !== $maxEntriesPerRequest)) {
            $maxEntriesPerRequest = $newMaxEntriesPerRequest;
        }
        if ($maxEntriesPerRequest === null) {
            $maxEntriesPerRequest = 1000; // default to 1000
        }
        return array( $maxEntriesPerRequest, $params );
    }

    public function fetch_paginated_call_dynamic(string $method, ?string $symbol = null, ?int $since = null, ?int $limit = null, $params = array (), ?int $maxEntriesPerRequest = null, $removeRepeated = true) {
        $maxCalls = null;
        list($maxCalls, $params) = $this->handle_option_and_params($params, $method, 'paginationCalls', 10);
        $maxRetries = null;
        list($maxRetries, $params) = $this->handle_option_and_params($params, $method, 'maxRetries', 3);
        $paginationDirection = null;
        list($paginationDirection, $params) = $this->handle_option_and_params($params, $method, 'paginationDirection', 'backward');
        $paginationTimestamp = null;
        $removeRepeatedOption = $removeRepeated;
        list($removeRepeatedOption, $params) = $this->handle_option_and_params($params, $method, 'removeRepeated', $removeRepeated);
        $calls = 0;
        $result = array();
        $errors = 0;
        $until = $this->safe_integer_n($params, array( 'until', 'untill', 'till' )); // do not omit it from $params here
        list($maxEntriesPerRequest, $params) = $this->handle_max_entries_per_request_and_params($method, $maxEntriesPerRequest, $params);
        if (($paginationDirection === 'forward')) {
            if ($since === null) {
                throw new ArgumentsRequired($this->id . ' pagination requires a $since argument when $paginationDirection set to forward');
            }
            $paginationTimestamp = $since;
        }
        while (($calls < $maxCalls)) {
            $calls += 1;
            try {
                if ($paginationDirection === 'backward') {
                    // do it backwards, starting from the $last
                    // UNTIL filtering is required in order to work
                    if ($paginationTimestamp !== null) {
                        $params['until'] = $paginationTimestamp - 1;
                    }
                    $response = $this->$method ($symbol, null, $maxEntriesPerRequest, $params);
                    $responseLength = count($response);
                    if ($this->verbose) {
                        $backwardMessage = 'Dynamic pagination call ' . $this->number_to_string($calls) . ' $method ' . $method . ' $response length ' . $this->number_to_string($responseLength);
                        if ($paginationTimestamp !== null) {
                            $backwardMessage .= ' timestamp ' . $this->number_to_string($paginationTimestamp);
                        }
                        $this->log($backwardMessage);
                    }
                    if ($responseLength === 0) {
                        break;
                    }
                    $errors = 0;
                    $result = $this->array_concat($result, $response);
                    $firstElement = $this->safe_value($response, 0);
                    $paginationTimestamp = $this->safe_integer_2($firstElement, 'timestamp', 0);
                    if (($since !== null) && ($paginationTimestamp <= $since)) {
                        break;
                    }
                } else {
                    // do it forwards, starting from the $since
                    $response = $this->$method ($symbol, $paginationTimestamp, $maxEntriesPerRequest, $params);
                    $responseLength = count($response);
                    if ($this->verbose) {
                        $forwardMessage = 'Dynamic pagination call ' . $this->number_to_string($calls) . ' $method ' . $method . ' $response length ' . $this->number_to_string($responseLength);
                        if ($paginationTimestamp !== null) {
                            $forwardMessage .= ' timestamp ' . $this->number_to_string($paginationTimestamp);
                        }
                        $this->log($forwardMessage);
                    }
                    if ($responseLength === 0) {
                        break;
                    }
                    $errors = 0;
                    $result = $this->array_concat($result, $response);
                    $last = $this->safe_value($response, $responseLength - 1);
                    $paginationTimestamp = $this->safe_integer($last, 'timestamp') + 1;
                    if (($until !== null) && ($paginationTimestamp >= $until)) {
                        break;
                    }
                }
            } catch (Exception $e) {
                $errors += 1;
                if ($errors > $maxRetries) {
                    throw $e;
                }
            }
        }
        $uniqueResults = $result;
        if ($removeRepeatedOption) {
            $uniqueResults = $this->remove_repeated_elements_from_array($result);
        }
        $key = ($method === 'fetchOHLCV') ? 0 : 'timestamp';
        return $this->filter_by_since_limit($uniqueResults, $since, $limit, $key);
    }

    public function safe_deterministic_call(string $method, ?string $symbol = null, ?int $since = null, ?int $limit = null, ?string $timeframe = null, $params = array ()) {
        $maxRetries = null;
        list($maxRetries, $params) = $this->handle_option_and_params($params, $method, 'maxRetries', 3);
        $errors = 0;
        while ($errors <= $maxRetries) {
            try {
                if ($timeframe && $method !== 'fetchFundingRateHistory') {
                    return $this->$method ($symbol, $timeframe, $since, $limit, $params);
                } else {
                    return $this->$method ($symbol, $since, $limit, $params);
                }
            } catch (Exception $e) {
                if ($e instanceof RateLimitExceeded) {
                    throw $e; // if we are rate limited, we should not retry and fail fast
                }
                $errors += 1;
                if ($errors > $maxRetries) {
                    throw $e;
                }
            }
        }
        return array();
    }

    public function fetch_paginated_call_deterministic(string $method, ?string $symbol = null, ?int $since = null, ?int $limit = null, ?string $timeframe = null, $params = array (), $maxEntriesPerRequest = null) {
        $maxCalls = null;
        list($maxCalls, $params) = $this->handle_option_and_params($params, $method, 'paginationCalls', 10);
        list($maxEntriesPerRequest, $params) = $this->handle_max_entries_per_request_and_params($method, $maxEntriesPerRequest, $params);
        $current = $this->milliseconds();
        $tasks = array();
        $time = $this->parse_timeframe($timeframe) * 1000;
        $step = $time * $maxEntriesPerRequest;
        $currentSince = $current - ($maxCalls * $step) - 1;
        if ($since !== null) {
            $currentSince = max ($currentSince, $since);
        } else {
            $currentSince = max ($currentSince, 1241440531000); // avoid timestamps older than 2009
        }
        $until = $this->safe_integer_2($params, 'until', 'till'); // do not omit it here
        if ($until !== null) {
            $requiredCalls = (int) ceil(($until - $since) / $step);
            if ($requiredCalls > $maxCalls) {
                throw new BadRequest($this->id . ' the number of required calls is greater than the max number of calls allowed, either increase the paginationCalls or decrease the $since-$until gap. Current paginationCalls $limit is ' . (string) $maxCalls . ' required calls is ' . (string) $requiredCalls);
            }
        }
        for ($i = 0; $i < $maxCalls; $i++) {
            if (($until !== null) && ($currentSince >= $until)) {
                break;
            }
            if ($currentSince >= $current) {
                break;
            }
            $tasks[] = $this->safe_deterministic_call($method, $symbol, $currentSince, $maxEntriesPerRequest, $timeframe, $params);
            $currentSince = $this->sum($currentSince, $step) - 1;
        }
        $results = $tasks;
        $result = array();
        for ($i = 0; $i < count($results); $i++) {
            $result = $this->array_concat($result, $results[$i]);
        }
        $uniqueResults = $this->remove_repeated_elements_from_array($result);
        $key = ($method === 'fetchOHLCV') ? 0 : 'timestamp';
        return $this->filter_by_since_limit($uniqueResults, $since, $limit, $key);
    }

    public function fetch_paginated_call_cursor(string $method, ?string $symbol = null, $since = null, $limit = null, $params = array (), $cursorReceived = null, $cursorSent = null, $cursorIncrement = null, $maxEntriesPerRequest = null) {
        $maxCalls = null;
        list($maxCalls, $params) = $this->handle_option_and_params($params, $method, 'paginationCalls', 10);
        $maxRetries = null;
        list($maxRetries, $params) = $this->handle_option_and_params($params, $method, 'maxRetries', 3);
        list($maxEntriesPerRequest, $params) = $this->handle_max_entries_per_request_and_params($method, $maxEntriesPerRequest, $params);
        $cursorValue = null;
        $i = 0;
        $errors = 0;
        $result = array();
        $timeframe = $this->safe_string($params, 'timeframe');
        $params = $this->omit($params, 'timeframe'); // reading the $timeframe from the $method arguments to avoid changing the signature
        while ($i < $maxCalls) {
            try {
                if ($cursorValue !== null) {
                    if ($cursorIncrement !== null) {
                        $cursorValue = $this->parse_to_int($cursorValue) . $cursorIncrement;
                    }
                    $params[$cursorSent] = $cursorValue;
                }
                $response = null;
                if ($method === 'fetchAccounts') {
                    $response = $this->$method ($params);
                } elseif ($method === 'getLeverageTiersPaginated' || $method === 'fetchPositions') {
                    $response = $this->$method ($symbol, $params);
                } elseif ($method === 'fetchOpenInterestHistory') {
                    $response = $this->$method ($symbol, $timeframe, $since, $maxEntriesPerRequest, $params);
                } else {
                    $response = $this->$method ($symbol, $since, $maxEntriesPerRequest, $params);
                }
                $errors = 0;
                $responseLength = count($response);
                if ($this->verbose) {
                    $cursorString = ($cursorValue === null) ? '' : $cursorValue;
                    $iteration = ($i + 1);
                    $cursorMessage = 'Cursor pagination call ' . (string) $iteration . ' $method ' . $method . ' $response length ' . (string) $responseLength . ' $cursor ' . $cursorString;
                    $this->log($cursorMessage);
                }
                if ($responseLength === 0) {
                    break;
                }
                $result = $this->array_concat($result, $response);
                $last = $this->safe_dict($response, $responseLength - 1);
                // $cursorValue = $this->safe_value($last['info'], $cursorReceived);
                $cursorValue = null; // search for the $cursor
                for ($j = 0; $j < $responseLength; $j++) {
                    $index = $responseLength - $j - 1;
                    $entry = $this->safe_dict($response, $index);
                    $info = $this->safe_dict($entry, 'info');
                    $cursor = $this->safe_value($info, $cursorReceived);
                    if ($cursor !== null) {
                        $cursorValue = $cursor;
                        break;
                    }
                }
                if ($cursorValue === null) {
                    break;
                }
                $lastTimestamp = $this->safe_integer($last, 'timestamp');
                if ($lastTimestamp !== null && $lastTimestamp < $since) {
                    break;
                }
            } catch (Exception $e) {
                $errors += 1;
                if ($errors > $maxRetries) {
                    throw $e;
                }
            }
            $i += 1;
        }
        $sorted = $this->sort_cursor_paginated_result($result);
        $key = ($method === 'fetchOHLCV') ? 0 : 'timestamp';
        return $this->filter_by_since_limit($sorted, $since, $limit, $key);
    }

    public function fetch_paginated_call_incremental(string $method, ?string $symbol = null, $since = null, $limit = null, $params = array (), $pageKey = null, $maxEntriesPerRequest = null) {
        $maxCalls = null;
        list($maxCalls, $params) = $this->handle_option_and_params($params, $method, 'paginationCalls', 10);
        $maxRetries = null;
        list($maxRetries, $params) = $this->handle_option_and_params($params, $method, 'maxRetries', 3);
        list($maxEntriesPerRequest, $params) = $this->handle_max_entries_per_request_and_params($method, $maxEntriesPerRequest, $params);
        $i = 0;
        $errors = 0;
        $result = array();
        while ($i < $maxCalls) {
            try {
                $params[$pageKey] = $i + 1;
                $response = $this->$method ($symbol, $since, $maxEntriesPerRequest, $params);
                $errors = 0;
                $responseLength = count($response);
                if ($this->verbose) {
                    $iteration = ($i . (string) 1);
                    $incrementalMessage = 'Incremental pagination call ' . $iteration . ' $method ' . $method . ' $response length ' . (string) $responseLength;
                    $this->log($incrementalMessage);
                }
                if ($responseLength === 0) {
                    break;
                }
                $result = $this->array_concat($result, $response);
            } catch (Exception $e) {
                $errors += 1;
                if ($errors > $maxRetries) {
                    throw $e;
                }
            }
            $i += 1;
        }
        $sorted = $this->sort_cursor_paginated_result($result);
        $key = ($method === 'fetchOHLCV') ? 0 : 'timestamp';
        return $this->filter_by_since_limit($sorted, $since, $limit, $key);
    }

    public function sort_cursor_paginated_result($result) {
        $first = $this->safe_value($result, 0);
        if ($first !== null) {
            if (is_array($first) && array_key_exists('timestamp', $first)) {
                return $this->sort_by($result, 'timestamp', true);
            }
            if (is_array($first) && array_key_exists('id', $first)) {
                return $this->sort_by($result, 'id', true);
            }
        }
        return $result;
    }

    public function remove_repeated_elements_from_array($input, bool $fallbackToTimestamp = true) {
        $uniqueDic = array();
        $uniqueResult = array();
        for ($i = 0; $i < count($input); $i++) {
            $entry = $input[$i];
            $uniqValue = $fallbackToTimestamp ? $this->safe_string_n($entry, array( 'id', 'timestamp', 0 )) : $this->safe_string($entry, 'id');
            if ($uniqValue !== null && !(is_array($uniqueDic) && array_key_exists($uniqValue, $uniqueDic))) {
                $uniqueDic[$uniqValue] = 1;
                $uniqueResult[] = $entry;
            }
        }
        $valuesLength = count($uniqueResult);
        if ($valuesLength > 0) {
            return $uniqueResult;
        }
        return $input;
    }

    public function remove_repeated_trades_from_array($input) {
        $uniqueResult = array();
        for ($i = 0; $i < count($input); $i++) {
            $entry = $input[$i];
            $id = $this->safe_string($entry, 'id');
            if ($id === null) {
                $price = $this->safe_string($entry, 'price');
                $amount = $this->safe_string($entry, 'amount');
                $timestamp = $this->safe_string($entry, 'timestamp');
                $side = $this->safe_string($entry, 'side');
                // unique trade identifier
                $id = 't_' . (string) $timestamp . '_' . $side . '_' . $price . '_' . $amount;
            }
            if ($id !== null && !(is_array($uniqueResult) && array_key_exists($id, $uniqueResult))) {
                $uniqueResult[$id] = $entry;
            }
        }
        $values = is_array($uniqueResult) ? array_values($uniqueResult) : array();
        return $values;
    }

    public function remove_keys_from_dict(array $dict, array $removeKeys) {
        $keys = is_array($dict) ? array_keys($dict) : array();
        $newDict = array();
        for ($i = 0; $i < count($keys); $i++) {
            $key = $keys[$i];
            if (!$this->in_array($key, $removeKeys)) {
                $newDict[$key] = $dict[$key];
            }
        }
        return $newDict;
    }

    public function handle_until_option(string $key, $request, $params, $multiplier = 1) {
        $until = $this->safe_integer_2($params, 'until', 'till');
        if ($until !== null) {
            $request[$key] = $this->parse_to_int($until * $multiplier);
            $params = $this->omit($params, array( 'until', 'till' ));
        }
        return array( $request, $params );
    }

    public function safe_open_interest(array $interest, ?array $market = null) {
        $symbol = $this->safe_string($interest, 'symbol');
        if ($symbol === null) {
            $symbol = $this->safe_string($market, 'symbol');
        }
        return $this->extend($interest, array(
            'symbol' => $symbol,
            'baseVolume' => $this->safe_number($interest, 'baseVolume'), // deprecated
            'quoteVolume' => $this->safe_number($interest, 'quoteVolume'), // deprecated
            'openInterestAmount' => $this->safe_number($interest, 'openInterestAmount'),
            'openInterestValue' => $this->safe_number($interest, 'openInterestValue'),
            'timestamp' => $this->safe_integer($interest, 'timestamp'),
            'datetime' => $this->safe_string($interest, 'datetime'),
            'info' => $this->safe_value($interest, 'info'),
        ));
    }

    public function parse_liquidation($liquidation, ?array $market = null) {
        throw new NotSupported($this->id . ' parseLiquidation () is not supported yet');
    }

    public function parse_liquidations(array $liquidations, ?array $market = null, ?int $since = null, ?int $limit = null) {
        /**
         * @ignore
         * parses liquidation info from the exchange response
         * @param {array[]} $liquidations each item describes an instance of a liquidation event
         * @param {array} $market ccxt $market
         * @param {int} [$since] when defined, the response items are filtered to only include items after this timestamp
         * @param {int} [$limit] limits the number of items in the response
         * @return {array[]} an array of ~@link https://docs.ccxt.com/#/?id=liquidation-structure liquidation structures~
         */
        $result = array();
        for ($i = 0; $i < count($liquidations); $i++) {
            $entry = $liquidations[$i];
            $parsed = $this->parse_liquidation($entry, $market);
            $result[] = $parsed;
        }
        $sorted = $this->sort_by($result, 'timestamp');
        $symbol = $this->safe_string($market, 'symbol');
        return $this->filter_by_symbol_since_limit($sorted, $symbol, $since, $limit);
    }

    public function parse_greeks(array $greeks, ?array $market = null) {
        throw new NotSupported($this->id . ' parseGreeks () is not supported yet');
    }

    public function parse_all_greeks($greeks, ?array $symbols = null, $params = array ()) {
        //
        // the value of $greeks is either a dict or a list
        //
        $results = array();
        if (gettype($greeks) === 'array' && array_keys($greeks) === array_keys(array_keys($greeks))) {
            for ($i = 0; $i < count($greeks); $i++) {
                $parsedTicker = $this->parse_greeks($greeks[$i]);
                $greek = $this->extend($parsedTicker, $params);
                $results[] = $greek;
            }
        } else {
            $marketIds = is_array($greeks) ? array_keys($greeks) : array();
            for ($i = 0; $i < count($marketIds); $i++) {
                $marketId = $marketIds[$i];
                $market = $this->safe_market($marketId);
                $parsed = $this->parse_greeks($greeks[$marketId], $market);
                $greek = $this->extend($parsed, $params);
                $results[] = $greek;
            }
        }
        $symbols = $this->market_symbols($symbols);
        return $this->filter_by_array($results, 'symbol', $symbols);
    }

    public function parse_option(array $chain, ?array $currency = null, ?array $market = null) {
        throw new NotSupported($this->id . ' parseOption () is not supported yet');
    }

    public function parse_option_chain(mixed $response, ?string $currencyKey = null, ?string $symbolKey = null) {
        $optionStructures = array();
        for ($i = 0; $i < count($response); $i++) {
            $info = $response[$i];
            $currencyId = $this->safe_string($info, $currencyKey);
            $currency = $this->safe_currency($currencyId);
            $marketId = $this->safe_string($info, $symbolKey);
            $market = $this->safe_market($marketId, null, null, 'option');
            $optionStructures[$market['symbol']] = $this->parse_option($info, $currency, $market);
        }
        return $optionStructures;
    }

    public function parse_margin_modes(mixed $response, ?array $symbols = null, ?string $symbolKey = null, ?string $marketType = null) {
        $marginModeStructures = array();
        if ($marketType === null) {
            $marketType = 'swap'; // default to swap
        }
        for ($i = 0; $i < count($response); $i++) {
            $info = $response[$i];
            $marketId = $this->safe_string($info, $symbolKey);
            $market = $this->safe_market($marketId, null, null, $marketType);
            if (($symbols === null) || $this->in_array($market['symbol'], $symbols)) {
                $marginModeStructures[$market['symbol']] = $this->parse_margin_mode($info, $market);
            }
        }
        return $marginModeStructures;
    }

    public function parse_margin_mode(array $marginMode, ?array $market = null) {
        throw new NotSupported($this->id . ' parseMarginMode () is not supported yet');
    }

    public function parse_leverages(mixed $response, ?array $symbols = null, ?string $symbolKey = null, ?string $marketType = null) {
        $leverageStructures = array();
        if ($marketType === null) {
            $marketType = 'swap'; // default to swap
        }
        for ($i = 0; $i < count($response); $i++) {
            $info = $response[$i];
            $marketId = $this->safe_string($info, $symbolKey);
            $market = $this->safe_market($marketId, null, null, $marketType);
            if (($symbols === null) || $this->in_array($market['symbol'], $symbols)) {
                $leverageStructures[$market['symbol']] = $this->parse_leverage($info, $market);
            }
        }
        return $leverageStructures;
    }

    public function parse_leverage(array $leverage, ?array $market = null) {
        throw new NotSupported($this->id . ' parseLeverage () is not supported yet');
    }

    public function parse_conversions(array $conversions, ?string $code = null, ?string $fromCurrencyKey = null, ?string $toCurrencyKey = null, ?int $since = null, ?int $limit = null, $params = array ()) {
        $conversions = $this->to_array($conversions);
        $result = array();
        $fromCurrency = null;
        $toCurrency = null;
        for ($i = 0; $i < count($conversions); $i++) {
            $entry = $conversions[$i];
            $fromId = $this->safe_string($entry, $fromCurrencyKey);
            $toId = $this->safe_string($entry, $toCurrencyKey);
            if ($fromId !== null) {
                $fromCurrency = $this->safe_currency($fromId);
            }
            if ($toId !== null) {
                $toCurrency = $this->safe_currency($toId);
            }
            $conversion = $this->extend($this->parse_conversion($entry, $fromCurrency, $toCurrency), $params);
            $result[] = $conversion;
        }
        $sorted = $this->sort_by($result, 'timestamp');
        $currency = null;
        if ($code !== null) {
            $currency = $this->safe_currency($code);
            $code = $currency['code'];
        }
        if ($code === null) {
            return $this->filter_by_since_limit($sorted, $since, $limit);
        }
        $fromConversion = $this->filter_by($sorted, 'fromCurrency', $code);
        $toConversion = $this->filter_by($sorted, 'toCurrency', $code);
        $both = $this->array_concat($fromConversion, $toConversion);
        return $this->filter_by_since_limit($both, $since, $limit);
    }

    public function parse_conversion(array $conversion, ?array $fromCurrency = null, ?array $toCurrency = null) {
        throw new NotSupported($this->id . ' parseConversion () is not supported yet');
    }

    public function convert_expire_date(string $date) {
        // parse YYMMDD to datetime string
        $year = mb_substr($date, 0, 2 - 0);
        $month = mb_substr($date, 2, 4 - 2);
        $day = mb_substr($date, 4, 6 - 4);
        $reconstructedDate = '20' . $year . '-' . $month . '-' . $day . 'T00:00:00Z';
        return $reconstructedDate;
    }

    public function convert_expire_date_to_market_id_date(string $date) {
        // parse 240119 to 19JAN24
        $year = mb_substr($date, 0, 2 - 0);
        $monthRaw = mb_substr($date, 2, 4 - 2);
        $month = null;
        $day = mb_substr($date, 4, 6 - 4);
        if ($monthRaw === '01') {
            $month = 'JAN';
        } elseif ($monthRaw === '02') {
            $month = 'FEB';
        } elseif ($monthRaw === '03') {
            $month = 'MAR';
        } elseif ($monthRaw === '04') {
            $month = 'APR';
        } elseif ($monthRaw === '05') {
            $month = 'MAY';
        } elseif ($monthRaw === '06') {
            $month = 'JUN';
        } elseif ($monthRaw === '07') {
            $month = 'JUL';
        } elseif ($monthRaw === '08') {
            $month = 'AUG';
        } elseif ($monthRaw === '09') {
            $month = 'SEP';
        } elseif ($monthRaw === '10') {
            $month = 'OCT';
        } elseif ($monthRaw === '11') {
            $month = 'NOV';
        } elseif ($monthRaw === '12') {
            $month = 'DEC';
        }
        $reconstructedDate = $day . $month . $year;
        return $reconstructedDate;
    }

    public function convert_market_id_expire_date(string $date) {
        // parse 03JAN24 to 240103.
        $monthMappping = array(
            'JAN' => '01',
            'FEB' => '02',
            'MAR' => '03',
            'APR' => '04',
            'MAY' => '05',
            'JUN' => '06',
            'JUL' => '07',
            'AUG' => '08',
            'SEP' => '09',
            'OCT' => '10',
            'NOV' => '11',
            'DEC' => '12',
        );
        // if exchange omits first zero and provides i.e. '3JAN24' instead of '03JAN24'
        if (strlen($date) === 6) {
            $date = '0' . $date;
        }
        $year = mb_substr($date, 0, 2 - 0);
        $monthName = mb_substr($date, 2, 5 - 2);
        $month = $this->safe_string($monthMappping, $monthName);
        $day = mb_substr($date, 5, 7 - 5);
        $reconstructedDate = $day . $month . $year;
        return $reconstructedDate;
    }

    public function fetch_position_history(string $symbol, ?int $since = null, ?int $limit = null, $params = array ()) {
        /**
         * fetches the history of margin added or reduced from contract isolated $positions
         * @param {string} [$symbol] unified market $symbol
         * @param {int} [$since] timestamp in ms of the position
         * @param {int} [$limit] the maximum amount of candles to fetch, default=1000
         * @param {array} $params extra parameters specific to the exchange api endpoint
         * @return {array[]} a list of ~@link https://docs.ccxt.com/#/?id=position-structure position structures~
         */
        if ($this->has['fetchPositionsHistory']) {
            $positions = $this->fetch_positions_history(array( $symbol ), $since, $limit, $params);
            return $positions;
        } else {
            throw new NotSupported($this->id . ' fetchPositionHistory () is not supported yet');
        }
    }

    public function fetch_positions_history(?array $symbols = null, ?int $since = null, ?int $limit = null, $params = array ()) {
        /**
         * fetches the history of margin added or reduced from contract isolated positions
         * @param {string} [symbol] unified market symbol
         * @param {int} [$since] timestamp in ms of the position
         * @param {int} [$limit] the maximum amount of candles to fetch, default=1000
         * @param {array} $params extra parameters specific to the exchange api endpoint
         * @return {array[]} a list of ~@link https://docs.ccxt.com/#/?id=position-structure position structures~
         */
        throw new NotSupported($this->id . ' fetchPositionsHistory () is not supported yet');
    }

    public function parse_margin_modification(array $data, ?array $market = null) {
        throw new NotSupported($this->id . ' parseMarginModification() is not supported yet');
    }

    public function parse_margin_modifications(mixed $response, ?array $symbols = null, ?string $symbolKey = null, ?string $marketType = null) {
        $marginModifications = array();
        for ($i = 0; $i < count($response); $i++) {
            $info = $response[$i];
            $marketId = $this->safe_string($info, $symbolKey);
            $market = $this->safe_market($marketId, null, null, $marketType);
            if (($symbols === null) || $this->in_array($market['symbol'], $symbols)) {
                $marginModifications[] = $this->parse_margin_modification($info, $market);
            }
        }
        return $marginModifications;
    }

    public function fetch_transfer(string $id, ?string $code = null, $params = array ()) {
        /**
         * fetches a transfer
         * @param {string} $id transfer $id
         * @param {[string]} $code unified currency $code
         * @param {array} $params extra parameters specific to the exchange api endpoint
         * @return {array} a ~@link https://docs.ccxt.com/#/?$id=transfer-structure transfer structure~
         */
        throw new NotSupported($this->id . ' fetchTransfer () is not supported yet');
    }

    public function fetch_transfers(?string $code = null, ?int $since = null, ?int $limit = null, $params = array ()) {
        /**
         * fetches a transfer
         * @param {string} id transfer id
         * @param {int} [$since] timestamp in ms of the earliest transfer to fetch
         * @param {int} [$limit] the maximum amount of transfers to fetch
         * @param {array} $params extra parameters specific to the exchange api endpoint
         * @return {array} a ~@link https://docs.ccxt.com/#/?id=transfer-structure transfer structure~
         */
        throw new NotSupported($this->id . ' fetchTransfers () is not supported yet');
    }

    public function un_watch_ohlcv(string $symbol, string $timeframe = '1m', $params = array ()) {
        /**
         * watches historical candlestick data containing the open, high, low, and close price, and the volume of a market
         * @param {string} $symbol unified $symbol of the market to fetch OHLCV data for
         * @param {string} $timeframe the length of time each candle represents
         * @param {array} [$params] extra parameters specific to the exchange API endpoint
         * @return {int[][]} A list of candles ordered, open, high, low, close, volume
         */
        throw new NotSupported($this->id . ' unWatchOHLCV () is not supported yet');
    }

    public function watch_mark_price(string $symbol, $params = array ()) {
        /**
         * watches a mark price for a specific market
         * @param {string} $symbol unified $symbol of the market to fetch the ticker for
         * @param {array} [$params] extra parameters specific to the exchange API endpoint
         * @return {array} a ~@link https://docs.ccxt.com/#/?id=ticker-structure ticker structure~
         */
        throw new NotSupported($this->id . ' watchMarkPrice () is not supported yet');
    }

    public function watch_mark_prices(?array $symbols = null, $params = array ()) {
        /**
         * watches the mark price for all markets
         * @param {string[]} $symbols unified symbol of the market to fetch the ticker for
         * @param {array} [$params] extra parameters specific to the exchange API endpoint
         * @return {array} a ~@link https://docs.ccxt.com/#/?id=ticker-structure ticker structure~
         */
        throw new NotSupported($this->id . ' watchMarkPrices () is not supported yet');
    }

    public function withdraw_ws(string $code, float $amount, string $address, ?string $tag = null, $params = array ()) {
        /**
         * make a withdrawal
         * @param {string} $code unified currency $code
         * @param {float} $amount the $amount to withdraw
         * @param {string} $address the $address to withdraw to
         * @param {string} $tag
         * @param {array} [$params] extra parameters specific to the bitvavo api endpoint
         * @return {array} a ~@link https://docs.ccxt.com/#/?id=transaction-structure transaction structure~
         */
        throw new NotSupported($this->id . ' withdrawWs () is not supported yet');
    }

    public function un_watch_my_trades(?string $symbol = null, $params = array ()) {
        /**
         * unWatches information on multiple trades made by the user
         * @param {string} $symbol unified market $symbol of the market orders were made in
         * @param {array} [$params] extra parameters specific to the exchange API endpoint
         * @return {array[]} a list of ~@link https://docs.ccxt.com/#/?id=order-structure order structures~
         */
        throw new NotSupported($this->id . ' unWatchMyTrades () is not supported yet');
    }

    public function create_orders_ws(array $orders, $params = array ()) {
        /**
         * create a list of trade $orders
         * @param {Array} $orders list of $orders to create, each object should contain the parameters required by createOrder, namely symbol, type, side, amount, price and $params
         * @param {array} [$params] extra parameters specific to the exchange API endpoint
         * @return {array} an ~@link https://docs.ccxt.com/#/?id=order-structure order structure~
         */
        throw new NotSupported($this->id . ' createOrdersWs () is not supported yet');
    }

    public function fetch_orders_by_status_ws(string $status, ?string $symbol = null, ?int $since = null, ?int $limit = null, $params = array ()) {
        /**
         * watches information on open orders with bid (buy) and ask (sell) prices, volumes and other data
         * @param {string} $symbol unified $symbol of the market to fetch the order book for
         * @param {int} [$limit] the maximum amount of order book entries to return
         * @param {array} [$params] extra parameters specific to the exchange API endpoint
         * @return {array} A dictionary of ~@link https://docs.ccxt.com/#/?id=order-book-structure order book structures~ indexed by market symbols
         */
        throw new NotSupported($this->id . ' fetchOrdersByStatusWs () is not supported yet');
    }

    public function un_watch_bids_asks(?array $symbols = null, $params = array ()) {
        /**
         * unWatches best bid & ask for $symbols
         * @param {string[]} $symbols unified symbol of the market to fetch the ticker for
         * @param {array} [$params] extra parameters specific to the exchange API endpoint
         * @return {array} a ~@link https://docs.ccxt.com/#/?id=ticker-structure ticker structure~
         */
        throw new NotSupported($this->id . ' unWatchBidsAsks () is not supported yet');
    }

    public function clean_unsubscription($client, string $subHash, string $unsubHash, $subHashIsPrefix = false) {
        if (is_array($client->subscriptions) && array_key_exists($unsubHash, $client->subscriptions)) {
            unset($client->subscriptions[$unsubHash]);
        }
        if (!$subHashIsPrefix) {
            if (is_array($client->subscriptions) && array_key_exists($subHash, $client->subscriptions)) {
                unset($client->subscriptions[$subHash]);
            }
            if (is_array($client->futures) && array_key_exists($subHash, $client->futures)) {
                $error = new UnsubscribeError ($this->id . ' ' . $subHash);
                $client->reject ($error, $subHash);
            }
        } else {
            $clientSubscriptions = is_array($client->subscriptions) ? array_keys($client->subscriptions) : array();
            for ($i = 0; $i < count($clientSubscriptions); $i++) {
                $sub = $clientSubscriptions[$i];
                if (str_starts_with($sub, $subHash)) {
                    unset($client->subscriptions[$sub]);
                }
            }
            $clientFutures = is_array($client->futures) ? array_keys($client->futures) : array();
            for ($i = 0; $i < count($clientFutures); $i++) {
                $future = $clientFutures[$i];
                if (str_starts_with($future, $subHash)) {
                    $error = new UnsubscribeError ($this->id . ' ' . $future);
                    $client->reject ($error, $future);
                }
            }
        }
        $client->resolve (true, $unsubHash);
    }

    public function clean_cache(array $subscription) {
        $topic = $this->safe_string($subscription, 'topic');
        $symbols = $this->safe_list($subscription, 'symbols', array());
        $symbolsLength = count($symbols);
        if ($topic === 'ohlcv') {
            $symbolsAndTimeframes = $this->safe_list($subscription, 'symbolsAndTimeframes', array());
            for ($i = 0; $i < count($symbolsAndTimeframes); $i++) {
                $symbolAndTimeFrame = $symbolsAndTimeframes[$i];
                $symbol = $this->safe_string($symbolAndTimeFrame, 0);
                $timeframe = $this->safe_string($symbolAndTimeFrame, 1);
                if (($this->ohlcvs !== null) && (is_array($this->ohlcvs) && array_key_exists($symbol, $this->ohlcvs))) {
                    if (is_array($this->ohlcvs[$symbol]) && array_key_exists($timeframe, $this->ohlcvs[$symbol])) {
                        unset($this->ohlcvs[$symbol][$timeframe]);
                    }
                }
            }
        } elseif ($symbolsLength > 0) {
            for ($i = 0; $i < count($symbols); $i++) {
                $symbol = $symbols[$i];
                if ($topic === 'trades') {
                    if (is_array($this->trades) && array_key_exists($symbol, $this->trades)) {
                        unset($this->trades[$symbol]);
                    }
                } elseif ($topic === 'orderbook') {
                    if (is_array($this->orderbooks) && array_key_exists($symbol, $this->orderbooks)) {
                        unset($this->orderbooks[$symbol]);
                    }
                } elseif ($topic === 'ticker') {
                    if (is_array($this->tickers) && array_key_exists($symbol, $this->tickers)) {
                        unset($this->tickers[$symbol]);
                    }
                } elseif ($topic === 'bidsasks') {
                    if (is_array($this->bidsasks) && array_key_exists($symbol, $this->bidsasks)) {
                        unset($this->bidsasks[$symbol]);
                    }
                }
            }
        } else {
            if ($topic === 'myTrades' && ($this->myTrades !== null)) {
                $this->myTrades = null;
            } elseif ($topic === 'orders' && ($this->orders !== null)) {
                $this->orders = null;
            } elseif ($topic === 'positions' && ($this->positions !== null)) {
                $this->positions = null;
                $clients = is_array($this->clients) ? array_values($this->clients) : array();
                for ($i = 0; $i < count($clients); $i++) {
                    $client = $clients[$i];
                    $futures = $client->futures;
                    if (($futures !== null) && (is_array($futures) && array_key_exists('fetchPositionsSnapshot', $futures))) {
                        unset($futures['fetchPositionsSnapshot']);
                    }
                }
            } elseif (($topic === 'ticker' || $topic === 'markPrice') && ($this->tickers !== null)) {
                $tickerSymbols = is_array($this->tickers) ? array_keys($this->tickers) : array();
                for ($i = 0; $i < count($tickerSymbols); $i++) {
                    $tickerSymbol = $tickerSymbols[$i];
                    if (is_array($this->tickers) && array_key_exists($tickerSymbol, $this->tickers)) {
                        unset($this->tickers[$tickerSymbol]);
                    }
                }
            } elseif ($topic === 'bidsasks' && ($this->bidsasks !== null)) {
                $bidsaskSymbols = is_array($this->bidsasks) ? array_keys($this->bidsasks) : array();
                for ($i = 0; $i < count($bidsaskSymbols); $i++) {
                    $bidsaskSymbol = $bidsaskSymbols[$i];
                    if (is_array($this->bidsasks) && array_key_exists($bidsaskSymbol, $this->bidsasks)) {
                        unset($this->bidsasks[$bidsaskSymbol]);
                    }
                }
            }
        }
    }
}<|MERGE_RESOLUTION|>--- conflicted
+++ resolved
@@ -3678,10 +3678,6 @@
             'delay' => 0.001,
             'capacity' => 1,
             'cost' => 1,
-<<<<<<< HEAD
-=======
-            'maxCapacity' => $this->safe_integer($this->options, 'maxRequestsQueue', 1000),
->>>>>>> 616ab94d
             'refillRate' => $refillRate,
             'algorithm' => $this->rateLimiterAlgorithm,
             'windowSize' => $this->rollingWindowSize,
