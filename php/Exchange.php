--- conflicted
+++ resolved
@@ -3177,11 +3177,7 @@
         }
         return gzinflate ($data);
     }
-}
-
-
-<<<<<<< HEAD
-=======
+
     public function oath () {
         if ($this->twofa) {
             return $this->totp ($this->twofa);
@@ -3219,4 +3215,5 @@
         return str_pad((string) $otp, 6, '0', STR_PAD_LEFT);
     }
 }
->>>>>>> 3d334cdf
+
+
