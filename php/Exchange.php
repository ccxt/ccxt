<?php

/*

MIT License

Copyright (c) 2017 CCXT

Permission is hereby granted, free of charge, to any person obtaining a copy
of this software and associated documentation files (the "Software"), to deal
in the Software without restriction, including without limitation the rights
to use, copy, modify, merge, publish, distribute, sublicense, and/or sell
copies of the Software, and to permit persons to whom the Software is
furnished to do so, subject to the following conditions:

The above copyright notice and this permission notice shall be included in all
copies or substantial portions of the Software.

THE SOFTWARE IS PROVIDED "AS IS", WITHOUT WARRANTY OF ANY KIND, EXPRESS OR
IMPLIED, INCLUDING BUT NOT LIMITED TO THE WARRANTIES OF MERCHANTABILITY,
FITNESS FOR A PARTICULAR PURPOSE AND NONINFRINGEMENT. IN NO EVENT SHALL THE
AUTHORS OR COPYRIGHT HOLDERS BE LIABLE FOR ANY CLAIM, DAMAGES OR OTHER
LIABILITY, WHETHER IN AN ACTION OF CONTRACT, TORT OR OTHERWISE, ARISING FROM,
OUT OF OR IN CONNECTION WITH THE SOFTWARE OR THE USE OR OTHER DEALINGS IN THE
SOFTWARE.

*/

//-----------------------------------------------------------------------------

namespace ccxt;

use MessagePack\MessagePack;
use kornrunner\Keccak;
use Web3\Contracts\TypedDataEncoder;
use StarkNet\Crypto\Curve;
use StarkNet\Crypto\Key;
use StarkNet\Hash;
use StarkNet\TypedData;
use Elliptic\EC;
use Elliptic\EdDSA;
use BN\BN;
use ccxt\pro\Message;
use Sop\ASN1\Type\UnspecifiedType;
use Exception;
use ccxt\pro\Stream;


$version = '4.3.76';

// rounding mode
const TRUNCATE = 0;
const ROUND = 1;
const ROUND_UP = 2;
const ROUND_DOWN = 3;

// digits counting mode
const DECIMAL_PLACES = 2;
const SIGNIFICANT_DIGITS = 3;
const TICK_SIZE = 4;

// padding mode
const NO_PADDING = 5;
const PAD_WITH_ZERO = 6;

class Exchange {

    const VERSION = '4.3.76';

    private static $base58_alphabet = '123456789ABCDEFGHJKLMNPQRSTUVWXYZabcdefghijkmnopqrstuvwxyz';
    private static $base58_encoder = null;
    private static $base58_decoder = null;

    public $defined_rest_api = array();

    public $curl = null;
    public $curl_options = array(); // overrideable by user, empty by default
    public $curl_reset = true;
    public $curl_close = false;

    public $id = null;

    public $validateServerSsl = true;
    public $validateClientSsl = false;
    public $curlopt_interface = null;
    public $timeout = 10000; // in milliseconds


    // PROXY & USER-AGENTS (see "examples/proxy-usage" file for explanation)
    public $proxy = null; // maintained for backwards compatibility, no-one should use it from now on
    public $proxyUrl = null;
    public $proxy_url = null;
    public $proxyUrlCallback = null;
    public $proxy_url_callback = null;
    public $httpProxy = null;
    public $http_proxy = null;
    public $httpProxyCallback = null;
    public $http_proxy_callback = null;
    public $httpsProxy = null;
    public $https_proxy = null;
    public $httpsProxyCallback = null;
    public $https_proxy_callback = null;
    public $socksProxy = null;
    public $socks_proxy = null;
    public $socksProxyCallback = null;
    public $socks_proxy_callback = null;
    public $userAgent = null; // 'ccxt/' . $this::VERSION . ' (+https://github.com/ccxt/ccxt) PHP/' . PHP_VERSION;
    public $user_agent = null;
    public $wsProxy = null;
    public $ws_proxy = null;
    public $wssProxy = null;
    public $wss_proxy = null;
    public $wsSocksProxy = null;
    public $ws_socks_proxy = null;
    //
    public $userAgents = array(
        'chrome' => 'Mozilla/5.0 (Windows NT 10.0; Win64; x64) AppleWebKit/537.36 (KHTML, like Gecko) Chrome/62.0.3202.94 Safari/537.36',
        'chrome39' => 'Mozilla/5.0 (Windows NT 6.1; WOW64) AppleWebKit/537.36 (KHTML, like Gecko) Chrome/39.0.2171.71 Safari/537.36',
        'chrome100' => 'Mozilla/5.0 (Macintosh; Intel Mac OS X 10_15_7) AppleWebKit/537.36 (KHTML, like Gecko) Chrome/100.0.4896.75 Safari/537.36',
    );
    public $headers = array();
    public $origin = '*'; // CORS origin
    //

    public $hostname = null; // in case of inaccessibility of the "main" domain

    public $options = array(); // exchange-specific options if any

    public $skipJsonOnStatusCodes = false; // TODO: reserved, rewrite the curl routine to parse JSON body anyway
    public $quoteJsonNumbers = true; // treat numbers in json as quoted precise strings

    public $name = null;
    public $status = array(
        'status' => 'ok',
        'updated' => null,
        'eta' => null,
        'url' => null,
        'info' => null,
    );
    public $countries = null;
    public $version = null;
    public $certified = false; // if certified by the CCXT dev team
    public $pro = false; // if it is integrated with CCXT Pro for WebSocket support
    public $alias = false; // whether this exchange is an alias to another exchange
    public $dex = false;

    public $debug = false;

    public $urls = array(
        'logo'=> null,
        'api'=> null,
        'test'=> null,
        'www'=> null,
        'doc'=> null,
        'api_management'=> null,
        'fees'=> null,
        'referral'=> null,
    );
    public $api = array();
    public $comment = null;

    public $markets = null;
    public $symbols = null;
    public $codes = null;
    public $ids = null;
    public $currencies = array();
    public $base_currencies = null;
    public $quote_currencies = null;
    public $balance = array();
    public $orderbooks = array();
    public $fundingRates = array();

    public $tickers = array();
    public $bidsasks = array();
    public $fees = array(
        'trading'=> array(
            'tierBased'=> null,
            'percentage'=> null,
            'taker'=> null,
            'maker'=> null,
        ),
        'funding'=> array(
            'tierBased'=> null,
            'percentage'=> null,
            'withdraw'=> array(),
            'deposit'=> array(),
        ),
    );

    public $precision = array(
        'amount'=> null,
        'price'=> null,
        'cost'=> null,
        'base'=> null,
        'quote'=> null,
    );
    public $liquidations = array();
    public $orders = null;
    public $triggerOrders = null;
    public $myLiquidations = array();
    public $myTrades = null;
    public $trades = array();
    public $transactions = array();
    public $positions = null;
    public $ohlcvs = array();
    public $exceptions = array();
    public $accounts = array();
    public $accountsById = array();

    public $limits = array(
        'cost' => array(
            'min' => null,
            'max' => null,
        ),
        'price' => array(
            'min' => null,
            'max' => null,
        ),
        'amount' => array(
            'min' => null,
            'max' => null,
        ),
        'leverage' => array(
            'min' => null,
            'max' => null,
        ),
    );
    public $httpExceptions = array(
        '422' => 'ExchangeError',
        '418' => 'DDoSProtection',
        '429' => 'RateLimitExceeded',
        '404' => 'ExchangeNotAvailable',
        '409' => 'ExchangeNotAvailable',
        '410' => 'ExchangeNotAvailable',
        '451' => 'ExchangeNotAvailable',
        '500' => 'ExchangeNotAvailable',
        '501' => 'ExchangeNotAvailable',
        '502' => 'ExchangeNotAvailable',
        '520' => 'ExchangeNotAvailable',
        '521' => 'ExchangeNotAvailable',
        '522' => 'ExchangeNotAvailable',
        '525' => 'ExchangeNotAvailable',
        '526' => 'ExchangeNotAvailable',
        '400' => 'ExchangeNotAvailable',
        '403' => 'ExchangeNotAvailable',
        '405' => 'ExchangeNotAvailable',
        '503' => 'ExchangeNotAvailable',
        '530' => 'ExchangeNotAvailable',
        '408' => 'RequestTimeout',
        '504' => 'RequestTimeout',
        '401' => 'AuthenticationError',
        '407' => 'AuthenticationError',
        '511' => 'AuthenticationError',
    );
    public $verbose = false;
    public $apiKey = '';
    public $secret = '';
    public $password = '';
    public $login = '';
    public $uid = '';
    public $accountId = null;
    public $privateKey = '';
    public $walletAddress = '';
    public $token = ''; // reserved for HTTP auth in some cases

    public $twofa = null;
    public $markets_by_id = null;
    public $currencies_by_id = null;
    public $minFundingAddressLength = 1; // used in check_address
    public $substituteCommonCurrencyCodes = true;

    // whether fees should be summed by currency code
    public $reduceFees = true;

    public $timeframes = array();

    public $stream;

    public $requiredCredentials = array(
        'apiKey' => true,
        'secret' => true,
        'uid' => false,
        'accountId' => false,
        'login' => false,
        'password' => false,
        'twofa' => false, // 2-factor authentication (one-time password key)
        'privateKey' => false, // "0x"-prefixed hexstring private key for a wallet
        'walletAddress' => false, // "0x"-prefixed hexstring of wallet address
        'token' => false, // reserved for HTTP auth in some cases
    );

    // API methods metainfo
    public $has = array();

    public $precisionMode = DECIMAL_PLACES;
    public $paddingMode = NO_PADDING;
    public $number = 'floatval';
    public $handleContentTypeApplicationZip = false;

    public $lastRestRequestTimestamp = 0;
    public $lastRestPollTimestamp = 0;
    public $restRequestQueue = null;
    public $restPollerLoopIsRunning = false;
    public $enableRateLimit = true;
    public $enableLastJsonResponse = true;
    public $enableLastHttpResponse = true;
    public $enableLastResponseHeaders = true;
    public $last_http_response = null;
    public $last_json_response = null;
    public $last_response_headers = null;
    public $last_request_headers = null;
    public $last_request_body = null;
    public $last_request_url = null;

    public $requiresWeb3 = false;
    public $requiresEddsa = false;
    public $rateLimit = 2000;

    public $commonCurrencies = array(
        'XBT' => 'BTC',
        'BCC' => 'BCH',
        'BCHSV' => 'BSV',
    );

    protected $overriden_methods = array();

    public $urlencode_glue = '&'; // ini_get('arg_separator.output'); // can be overrided by exchange constructor params
    public $urlencode_glue_warning = true;

    public $tokenBucket = null; /* array(
        'delay' => 0.001,
        'capacity' => 1.0,
        'cost' => 1.0,
        'maxCapacity' => 1000,
        'refillRate' => ($this->rateLimit > 0) ? 1.0 / $this->rateLimit : PHP_INT_MAX,
    ); */

    public $baseCurrencies = null;
    public $quoteCurrencies = null;

    public static $exchanges = array(
        'ace',
        'alpaca',
        'ascendex',
        'bequant',
        'bigone',
        'binance',
        'binancecoinm',
        'binanceus',
        'binanceusdm',
        'bingx',
        'bit2c',
        'bitbank',
        'bitbay',
        'bitbns',
        'bitcoincom',
        'bitfinex',
        'bitfinex2',
        'bitflyer',
        'bitget',
        'bithumb',
        'bitmart',
        'bitmex',
        'bitopro',
        'bitpanda',
        'bitrue',
        'bitso',
        'bitstamp',
        'bitteam',
        'bitvavo',
        'bl3p',
        'blockchaincom',
        'blofin',
        'btcalpha',
        'btcbox',
        'btcmarkets',
        'btcturk',
        'bybit',
        'cex',
        'coinbase',
        'coinbaseadvanced',
        'coinbaseexchange',
        'coinbaseinternational',
        'coincheck',
        'coinex',
        'coinlist',
        'coinmate',
        'coinmetro',
        'coinone',
        'coinsph',
        'coinspot',
        'cryptocom',
        'currencycom',
        'delta',
        'deribit',
        'digifinex',
        'exmo',
        'fmfwio',
        'gate',
        'gateio',
        'gemini',
        'hitbtc',
        'hitbtc3',
        'hollaex',
        'htx',
        'huobi',
        'huobijp',
        'hyperliquid',
        'idex',
        'independentreserve',
        'indodax',
        'kraken',
        'krakenfutures',
        'kucoin',
        'kucoinfutures',
        'kuna',
        'latoken',
        'lbank',
        'luno',
        'lykke',
        'mercado',
        'mexc',
        'ndax',
        'novadax',
        'oceanex',
        'okcoin',
        'okx',
        'onetrading',
        'oxfun',
        'p2b',
        'paradex',
        'paymium',
        'phemex',
        'poloniex',
        'poloniexfutures',
        'probit',
        'timex',
        'tokocrypto',
        'tradeogre',
        'upbit',
        'vertex',
        'wavesexchange',
        'wazirx',
        'whitebit',
        'woo',
        'woofipro',
        'xt',
        'yobit',
        'zaif',
        'zonda',
    );

    public static function split($string, $delimiters = array(' ')) {
        return explode($delimiters[0], str_replace($delimiters, $delimiters[0], $string));
    }

    public static function strip($string) {
        return trim($string);
    }

    public static function decimal($number) {
        return '' + $number;
    }

    public static function valid_string($string) {
        return isset($string) && $string !== '';
    }

    public static function valid_object_value($object, $key) {
        return isset($object[$key]) && $object[$key] !== '' && is_scalar($object[$key]);
    }

    public static function safe_float($object, $key, $default_value = null) {
        return (isset($object[$key]) && is_numeric($object[$key])) ? floatval($object[$key]) : $default_value;
    }

    public static function safe_string($object, $key, $default_value = null) {
        return static::valid_object_value($object, $key) ? strval($object[$key]) : $default_value;
    }

    public static function safe_string_lower($object, $key, $default_value = null) {
        if (static::valid_object_value($object, $key)) {
            return strtolower(strval($object[$key]));
        } else if ($default_value === null) {
            return $default_value;
        } else {
            return strtolower($default_value);
        }
    }

    public static function safe_string_upper($object, $key, $default_value = null) {
        if (static::valid_object_value($object, $key)) {
            return strtoupper(strval($object[$key]));
        } else if ($default_value === null) {
            return $default_value;
        } else {
            return strtoupper($default_value);
        }
        return static::valid_object_value($object, $key) ? strtoupper(strval($object[$key])) : $default_value;
    }

    public static function safe_integer($object, $key, $default_value = null) {
        return (isset($object[$key]) && is_numeric($object[$key])) ? intval($object[$key]) : $default_value;
    }

    public static function safe_integer_product($object, $key, $factor, $default_value = null) {
        return (isset($object[$key]) && is_numeric($object[$key])) ? (intval($object[$key] * $factor)) : $default_value;
    }

    public static function safe_timestamp($object, $key, $default_value = null) {
        return static::safe_integer_product($object, $key, 1000, $default_value);
    }

    public static function safe_value($object, $key, $default_value = null) {
        return isset($object[$key]) ? $object[$key] : $default_value;
    }

    // we're not using safe_floats with a list argument as we're trying to save some cycles here
    // we're not using safe_float_3 either because those cases are too rare to deserve their own optimization

    public static function safe_float_2($object, $key1, $key2, $default_value = null) {
        $value = static::safe_float($object, $key1);
        return isset($value) ? $value : static::safe_float($object, $key2, $default_value);
    }

    public static function safe_string_2($object, $key1, $key2, $default_value = null) {
        $value = static::safe_string($object, $key1);
        return static::valid_string($value) ? $value : static::safe_string($object, $key2, $default_value);
    }

    public static function safe_string_lower_2($object, $key1, $key2, $default_value = null) {
        $value = static::safe_string_lower($object, $key1);
        return static::valid_string($value) ? $value : static::safe_string_lower($object, $key2, $default_value);
    }

    public static function safe_string_upper_2($object, $key1, $key2, $default_value = null) {
        $value = static::safe_string_upper($object, $key1);
        return static::valid_string($value) ? $value : static::safe_string_upper($object, $key2, $default_value);
    }

    public static function safe_integer_2($object, $key1, $key2, $default_value = null) {
        $value = static::safe_integer($object, $key1);
        return isset($value) ? $value : static::safe_integer($object, $key2, $default_value);
    }

    public static function safe_integer_product_2($object, $key1, $key2, $factor, $default_value = null) {
        $value = static::safe_integer_product($object, $key1, $factor);
        return isset($value) ? $value : static::safe_integer_product($object, $key2, $factor, $default_value);
    }

    public static function safe_timestamp_2($object, $key1, $key2, $default_value = null) {
        return static::safe_integer_product_2($object, $key1, $key2, 1000, $default_value);
    }

    public static function safe_value_2($object, $key1, $key2, $default_value = null) {
        $value = static::safe_value($object, $key1);
        return isset($value) ? $value : static::safe_value($object, $key2, $default_value);
    }

    // safe_method_n family
    public static function safe_float_n($object, $array, $default_value = null) {
        $value = static::get_object_value_from_key_array($object, $array);
        return (isset($value) && is_numeric($value)) ? floatval($value) : $default_value;
    }

    public static function safe_string_n($object, $array, $default_value = null) {
        $value = static::get_object_value_from_key_array($object, $array);
        return (static::valid_string($value) && is_scalar($value)) ? strval($value) : $default_value;
    }

    public static function safe_string_lower_n($object, $array, $default_value = null) {
        $value = static::get_object_value_from_key_array($object, $array);
        if (static::valid_string($value) && is_scalar($value)) {
            return strtolower(strval($value));
        } else if ($default_value === null) {
            return $default_value;
        } else {
            return strtolower($default_value);
        }
    }

    public static function safe_string_upper_n($object, $array, $default_value = null) {
        $value = static::get_object_value_from_key_array($object, $array);
        if (static::valid_string($value) && is_scalar($value)) {
            return strtoupper(strval($value));
        } else if ($default_value === null) {
            return $default_value;
        } else {
            return strtoupper($default_value);
        }
    }

    public static function safe_integer_n($object, $array, $default_value = null) {
        $value = static::get_object_value_from_key_array($object, $array);
        return (isset($value) && is_numeric($value)) ? intval($value) : $default_value;
    }

    public static function safe_integer_product_n($object, $array, $factor, $default_value = null) {
        $value = static::get_object_value_from_key_array($object, $array);
        return (isset($value) && is_numeric($value)) ? (intval($value * $factor)) : $default_value;
    }

    public static function safe_timestamp_n($object, $array, $default_value = null) {
        return static::safe_integer_product_n($object, $array, 1000, $default_value);
    }

    public static function safe_value_n($object, $array, $default_value = null) {
        $value = static::get_object_value_from_key_array($object, $array);
        return isset($value) ? $value : $default_value;
    }

    public static function get_object_value_from_key_array($object, $array) {
        foreach($array as $key) {
            if (isset($object[$key]) && $object[$key] !== '') {
                return $object[$key];
            }
        }
        return null;
    }

    public static function truncate($number, $precision = 0) {
        $decimal_precision = pow(10, $precision);
        return floor(floatval($number * $decimal_precision)) / $decimal_precision;
    }

    public static function truncate_to_string($number, $precision = 0) {
        if ($precision > 0) {
            $string = sprintf('%.' . ($precision + 1) . 'F', floatval($number));
            list($integer, $decimal) = explode('.', $string);
            $decimal = trim('.' . substr($decimal, 0, $precision), '0');
            if (strlen($decimal) < 2) {
                $decimal = '.0';
            }
            return $integer . $decimal;
        }
        return sprintf('%d', floatval($number));
    }

    public static function uuid16($length = 16) {
        return bin2hex(random_bytes(intval($length / 2)));
    }

    public static function uuid22($length = 22) {
        return bin2hex(random_bytes(intval($length / 2)));
    }

    public static function uuid() {
        return sprintf('%04x%04x-%04x-%04x-%04x-%04x%04x%04x',
            // 32 bits for "time_low"
            mt_rand(0, 0xffff), mt_rand(0, 0xffff),

            // 16 bits for "time_mid"
            mt_rand(0, 0xffff),

            // 16 bits for "time_hi_and_version",
            // four most significant bits holds version number 4
            mt_rand(0, 0x0fff) | 0x4000,

            // 16 bits, 8 bits for "clk_seq_hi_res", 8 bits for "clk_seq_low",
            // two most significant bits holds zero and one for variant DCE1.1
            mt_rand(0, 0x3fff) | 0x8000,

            // 48 bits for "node"
            mt_rand(0, 0xffff), mt_rand(0, 0xffff), mt_rand(0, 0xffff)
        );
    }

    public static function uuidv1() {
        $biasSeconds = 12219292800;  // seconds from 15th Oct 1572 to Jan 1st 1970
        $bias = $biasSeconds * 10000000;  // in hundreds of nanoseconds
        $time = static::microseconds() * 10 + $bias;
        $timeHex = dechex($time);
        $arranged = substr($timeHex, 7, 8) . substr($timeHex, 3, 4) . '1' . substr($timeHex, 0, 3);
        $clockId = '9696';
        $macAddress = 'ffffffffffff';
        return $arranged . $clockId . $macAddress;
    }

    public static function parse_timeframe($timeframe) {
        $amount = substr($timeframe, 0, -1);
        $unit = substr($timeframe, -1);
        $scale = 1;
        if ($unit === 'y') {
            $scale = 60 * 60 * 24 * 365;
        } elseif ($unit === 'M') {
            $scale = 60 * 60 * 24 * 30;
        } elseif ($unit === 'w') {
            $scale = 60 * 60 * 24 * 7;
        } elseif ($unit === 'd') {
            $scale = 60 * 60 * 24;
        } elseif ($unit === 'h') {
            $scale = 60 * 60;
        } elseif ($unit === 'm') {
            $scale = 60;
        } elseif ($unit === 's') {
            $scale = 1;
        } else {
            throw new NotSupported('timeframe unit ' . $unit . ' is not supported');
        }
        return $amount * $scale;
    }

    public static function round_timeframe($timeframe, $timestamp, $direction=ROUND_DOWN) {
        $ms = static::parse_timeframe($timeframe) * 1000;
        // Get offset based on timeframe in milliseconds
        $offset = $timestamp % $ms;
        return $timestamp - $offset + (($direction === ROUND_UP) ? $ms : 0);
    }

    public static function capitalize($string) {
        return mb_strtoupper(mb_substr($string, 0, 1)) . mb_substr($string, 1);
    }

    public static function is_associative($array) {
        return is_array($array) && (count(array_filter(array_keys($array), 'is_string')) > 0);
    }

    public static function omit($array, $keys) {
        if (static::is_associative($array)) {
            $result = $array;
            if (is_array($keys)) {
                foreach ($keys as $key) {
                    unset($result[$key]);
                }
            } else {
                unset($result[$keys]);
            }
            return $result;
        }
        return $array;
    }

    public static function unique($array) {
        return array_unique($array);
    }

    public static function pluck($array, $key) {
        $result = array();
        foreach ($array as $element) {
            if (isset($key, $element)) {
                $result[] = $element[$key];
            }
        }
        return $result;
    }

    public function filter_by($array, $key, $value = null) {
        $result = array();
        foreach ($array as $element) {
            if (isset($key, $element) && ($element[$key] == $value)) {
                $result[] = $element;
            }
        }
        return $result;
    }

    public static function group_by($array, $key) {
        $result = array();
        foreach ($array as $element) {
            if (isset($element[$key]) && !is_null($element[$key])) {
                if (!isset($result[$element[$key]])) {
                    $result[$element[$key]] = array();
                }
                $result[$element[$key]][] = $element;
            }
        }
        return $result;
    }

    public static function index_by($array, $key) {
        $result = array();
        foreach ($array as $element) {
            if (isset($element[$key])) {
                $result[$element[$key]] = $element;
            }
        }
        return $result;
    }

    public static function sort_by($arrayOfArrays, $key, $descending = false, $default = 0) {
        $descending = $descending ? -1 : 1;
        usort($arrayOfArrays, function ($a, $b) use ($key, $descending, $default) {
            $first = isset($a[$key]) ? $a[$key] : $default;
            $second = isset($b[$key]) ? $b[$key] : $default;
            if ($first == $second) {
                return 0;
            }
            return $first < $second ? -$descending : $descending;
        });
        return $arrayOfArrays;
    }

    public static function sort_by_2($arrayOfArrays, $key1, $key2, $descending = false) {
        $descending = $descending ? -1 : 1;
        usort($arrayOfArrays, function ($a, $b) use ($key1, $key2, $descending) {
            if ($a[$key1] == $b[$key1]) {
                if ($a[$key2] == $b[$key2]) {
                    return 0;
                }
                return $a[$key2] < $b[$key2] ? -$descending : $descending;
            }
            return $a[$key1] < $b[$key1] ? -$descending : $descending;
        });
        return $arrayOfArrays;
    }

    public static function flatten($array) {
        return array_reduce($array, function ($acc, $item) {
            return array_merge($acc, is_array($item) ? static::flatten($item) : array($item));
        }, array());
    }

    public static function array_concat() {
        return call_user_func_array('array_merge', array_filter(func_get_args(), 'is_array'));
    }

    public static function in_array($needle, $haystack) {
        return in_array($needle, $haystack);
    }

    public static function to_array($object) {
        if ($object instanceof \JsonSerializable) {
            $object = $object->jsonSerialize();
        }
        return array_values($object);
    }

    public static function is_empty($object) {
        return empty($object) || count($object) === 0;
    }

    public static function keysort($array) {
        $result = $array;
        ksort($result);
        return $result;
    }

    public static function extract_params($string) {
        if (preg_match_all('/{([\w-]+)}/u', $string, $matches)) {
            return $matches[1];
        }
    }

    public static function implode_params($string, $params) {
        if (static::is_associative($params)) {
            foreach ($params as $key => $value) {
                if (gettype($value) !== 'array') {
                    $string = implode($value, mb_split('{' . preg_quote($key) . '}', $string));
                }
            }
        }
        return $string;
    }

    public static function extend(...$args) {
        return array_merge (...$args);
    }

    public static function deep_extend() {
        //
        //     extend associative dictionaries only, replace everything else
        //
        $out = null;
        $args = func_get_args();
        foreach ($args as $arg) {
            if (static::is_associative($arg) || (is_array($arg) && (count($arg) === 0))) {
                if (!static::is_associative($out)) {
                    $out = array();
                }
                foreach ($arg as $k => $v) {
                    $out[$k] = static::deep_extend(isset($out[$k]) ? $out[$k] : array(), $v);
                }
            } else {
                $out = $arg;
            }
        }
        return $out;
    }

    public static function sum() {
        return array_sum(array_filter(func_get_args(), function ($x) {
            return isset($x) ? $x : 0;
        }));
    }

    public static function ordered($array) { // for Python OrderedDicts, does nothing in PHP and JS
        return $array;
    }

    public function aggregate($bidasks) {
        $result = array();

        foreach ($bidasks as $bidask) {
            if ($bidask[1] > 0) {
                $price = (string) $bidask[0];
                $result[$price] = array_key_exists($price, $result) ? $result[$price] : 0;
                $result[$price] += $bidask[1];
            }
        }

        $output = array();

        foreach ($result as $key => $value) {
            $output[] = array(floatval($key), floatval($value));
        }

        return $output;
    }

    public static function urlencode_base64($string) {
        return preg_replace(array('#[=]+$#u', '#\+#u', '#\\/#'), array('', '-', '_'), \base64_encode($string));
    }

    public function urlencode($array) {
        foreach ($array as $key => $value) {
            if (is_bool($value)) {
                $array[$key] = var_export($value, true);
            }
        }
        return http_build_query($array, '', $this->urlencode_glue, PHP_QUERY_RFC3986);
    }

    public function urlencode_nested($array) {
        // we don't have to implement this method in PHP
        // https://github.com/ccxt/ccxt/issues/12872
        // https://github.com/ccxt/ccxt/issues/12900
        return $this->urlencode($array);
    }

    public function urlencode_with_array_repeat($array) {
        return preg_replace('/%5B\d*%5D/', '', $this->urlencode($array));
    }

    public function rawencode($array) {
        return urldecode($this->urlencode($array));
    }

    public static function encode_uri_component($string) {
        return urlencode($string);
    }

    public static function url($path, $params = array()) {
        $result = static::implode_params($path, $params);
        $query = static::omit($params, static::extract_params($path));
        if ($query) {
            $result .= '?' . static::urlencode($query);
        }
        return $result;
    }

    public static function seconds() {
        return time();
    }

    public static function milliseconds() {
        if (PHP_INT_SIZE == 4) {
            return static::milliseconds32();
        } else {
            return static::milliseconds64();
        }
    }

    public static function milliseconds32() {
        list($msec, $sec) = explode(' ', microtime());
        // raspbian 32-bit integer workaround
        // https://github.com/ccxt/ccxt/issues/5978
        // return (int) ($sec . substr($msec, 2, 3));
        return $sec . substr($msec, 2, 3);
    }

    public static function milliseconds64() {
        list($msec, $sec) = explode(' ', microtime());
        // this method will not work on 32-bit raspbian
        return (int) ($sec . substr($msec, 2, 3));
    }

    public static function microseconds() {
        list($msec, $sec) = explode(' ', microtime());
        return $sec . str_pad(substr($msec, 2, 6), 6, '0');
    }

    public static function iso8601($timestamp = null) {
        if (!isset($timestamp)) {
            return null;
        }
        if (!is_numeric($timestamp) || intval($timestamp) != $timestamp) {
            return null;
        }
        $timestamp = (int) $timestamp;
        if ($timestamp < 0) {
            return null;
        }
        $result = gmdate('c', (int) floor($timestamp / 1000));
        $msec = (int) $timestamp % 1000;
        $result = str_replace('+00:00', sprintf('.%03dZ', $msec), $result);
        return $result;
    }

    public static function parse_date($timestamp) {
        return static::parse8601($timestamp);
    }

    public static function parse8601($timestamp = null) {
        if (!isset($timestamp)) {
            return null;
        }
        if (!$timestamp || !is_string($timestamp)) {
            return null;
        }
        $timedata = date_parse($timestamp);
        if (!$timedata || $timedata['error_count'] > 0 || $timedata['warning_count'] > 0 || (isset($timedata['relative']) && count($timedata['relative']) > 0)) {
            return null;
        }
        if (($timedata['hour'] === false) ||
            ($timedata['minute'] === false) ||
            ($timedata['second'] === false) ||
            ($timedata['year'] === false) ||
            ($timedata['month'] === false) ||
            ($timedata['day'] === false)) {
            return null;
        }
        $time = strtotime($timestamp);
        if ($time === false) {
            return null;
        }
        $time *= 1000;
        if (preg_match('/\.(?<milliseconds>[0-9]{1,3})/', $timestamp, $match)) {
            $time += (int) str_pad($match['milliseconds'], 3, '0', STR_PAD_RIGHT);
        }
        return $time;
    }

    public static function rfc2616($timestamp) {
        if (!$timestamp) {
            $timestamp = static::milliseconds();
        }
        return gmdate('D, d M Y H:i:s T', (int) round($timestamp / 1000));
    }

    public static function dmy($timestamp, $infix = '-') {
        return gmdate('m' . $infix . 'd' . $infix . 'Y', (int) round($timestamp / 1000));
    }

    public static function ymd($timestamp, $infix = '-', $fullYear = true) {
        $yearFormat = $fullYear ? 'Y' : 'y';
        return gmdate($yearFormat . $infix . 'm' . $infix . 'd', (int) round($timestamp / 1000));
    }

    public static function yymmdd($timestamp, $infix = '') {
        return static::ymd($timestamp, $infix, false);
    }

    public static function yyyymmdd($timestamp, $infix = '-') {
        return static::ymd($timestamp, $infix, true);
    }

    public static function ymdhms($timestamp, $infix = ' ') {
        return gmdate('Y-m-d\\' . $infix . 'H:i:s', (int) round($timestamp / 1000));
    }

    public static function binary_concat() {
        return implode('', func_get_args());
    }

    public static function binary_concat_array($arr) {
        return implode('', $arr);
    }

    public static function binary_to_base64($binary) {
        return \base64_encode($binary);
    }

    public static function base16_to_binary($data) {
        return hex2bin($data);
    }

    public static function int_to_base16($integer) {
        return dechex($integer);
    }

    public static function json($data, $params = array()) {
        $options = array(
            'convertArraysToObjects' => JSON_FORCE_OBJECT,
            // other flags if needed...
        );
        $flags = JSON_UNESCAPED_SLASHES;
        foreach ($options as $key => $value) {
            if (array_key_exists($key, $params) && $params[$key]) {
                $flags |= $options[$key];
            }
        }
        return json_encode($data, $flags);
    }

    public static function is_json_encoded_object($input) {
        return ('string' === gettype($input)) &&
                (strlen($input) >= 2) &&
                (('{' === $input[0]) || ('[' === $input[0]));
    }

    public static function encode($input) {
        return $input;
    }

    public static function decode($input) {
        return $input;
    }

    public function check_address($address) {
        if (empty($address) || !is_string($address)) {
            throw new InvalidAddress($this->id . ' address is null');
        }

        if ((count(array_unique(str_split($address))) === 1) ||
            (strlen($address) < $this->minFundingAddressLength) ||
            (strpos($address, ' ') !== false)) {
            throw new InvalidAddress($this->id . ' address is invalid or has less than ' . strval($this->minFundingAddressLength) . ' characters: "' . strval($address) . '"');
        }

        return $address;
    }

    public function __construct($options = array()) {

        // todo auto-camelcasing for methods in PHP
        // $method_names = get_class_methods ($this);
        // foreach ($method_names as $method_name) {
        //     if ($method_name) {
        //         if (($method_name[0] != '_') && ($method_name[-1] != '_') && (mb_strpos ($method_name, '_') !== false)) {
        //             $parts = explode ('_', $method_name);
        //             $camelcase = $parts[0];
        //             for ($i = 1; $i < count ($parts); $i++) {
        //                 $camelcase .= static::capitalize ($parts[$i]);
        //             }
        //             // $this->$camelcase = $this->$method_name;
        //             // echo $method_name . " " . method_exists ($this, $method_name) . " " . $camelcase . " " . method_exists ($this, $camelcase) . "\n";
        //         }
        //     }
        // }

        $this->options = $this->get_default_options();

        $this->urlencode_glue = ini_get('arg_separator.output'); // can be overrided by exchange constructor params

        $options = array_replace_recursive($this->describe(), $options);
        if ($options) {
            foreach ($options as $key => $value) {
                $this->{$key} =
                    (property_exists($this, $key) && is_array($this->{$key}) && is_array($value)) ?
                        array_replace_recursive($this->{$key}, $value) :
                        $value;
            }
        }

        $this->tokenBucket = array(
            'delay' => 0.001,
            'capacity' => 1.0,
            'cost' => 1.0,
            'maxCapacity' => 1000,
            'refillRate' => ($this->rateLimit > 0) ? 1.0 / $this->rateLimit : PHP_INT_MAX,
        );

        if ($this->urlencode_glue !== '&') {
            if ($this->urlencode_glue_warning) {
                throw new ExchangeError($this->id . ' warning! The glue symbol for HTTP queries ' .
                    ' is changed from its default value & to ' . $this->urlencode_glue . ' in php.ini' .
                    ' (arg_separator.output) or with a call to ini_set prior to this message. If that' .
                    ' was the intent, you can acknowledge this warning and silence it by setting' .
                    " 'urlencode_glue_warning' => false or 'urlencode_glue' => '&' with exchange constructor params");
            }
        }

        if ($this->markets) {
            $this->set_markets($this->markets);
        }

        $this->stream = new Stream ();
        
        $this->after_construct();

        $is_sandbox = $this->safe_bool_2($this->options, 'sandbox', 'testnet', False);
        if ($is_sandbox) {
            $this->set_sandbox_mode($is_sandbox);
        }
    }

    public static function underscore($camelcase) {
        // conversion fooBar10OHLCV2Candles → foo_bar10_ohlcv2_candles
        $underscore = preg_replace_callback('/[a-z0-9][A-Z]/m', function ($x) {
            return $x[0][0] . '_' . $x[0][1];
        }, $camelcase);
        return strtolower($underscore);
    }

    public function camelcase($underscore) {
        // todo: write conversion foo_bar10_ohlcv2_candles → fooBar10OHLCV2Candles
        throw new NotSupported($this->id . ' camelcase() is not supported yet');
    }

    public static function hash($request, $type = 'md5', $digest = 'hex') {
        $base64 = ('base64' === $digest);
        $binary = ('binary' === $digest);
        $raw_output = ($binary || $base64) ? true : false;
        if ($type === 'keccak') {
            $hash = Keccak::hash($request, 256, $raw_output);
        } else {
            $hash = \hash($type, $request, $raw_output);
        }
        if ($base64) {
            $hash = \base64_encode($hash);
        }
        return $hash;
    }

    public static function hmac($request, $secret, $type = 'sha256', $digest = 'hex') {
        $base64 = ('base64' === $digest);
        $binary = ('binary' === $digest);
        $hmac = \hash_hmac($type, $request, $secret, ($binary || $base64) ? true : false);
        if ($base64) {
            $hmac = \base64_encode($hmac);
        }
        return $hmac;
    }

    public static function jwt($request, $secret, $algorithm = 'sha256', $is_rsa = false, $opts = []) {
        $alg = ($is_rsa ? 'RS' : 'HS') . mb_substr($algorithm, 3, 3);
        if (array_key_exists('alg', $opts)) {
            $alg = $opts['alg'];
        }
        $headerOptions = array(
            'alg' => $alg,
            'typ' => 'JWT',
        );
        if (array_key_exists('kid', $opts)) {
            $headerOptions['kid'] = $opts['kid'];
        }
        if (array_key_exists('nonce', $opts)) {
            $headerOptions['nonce'] = $opts['nonce'];
        }
        $encodedHeader = static::urlencode_base64(json_encode($headerOptions));
        $encodedData = static::urlencode_base64(json_encode($request, JSON_UNESCAPED_SLASHES));
        $token = $encodedHeader . '.' . $encodedData;
        $algoType = mb_substr($alg, 0, 2);
        if ($is_rsa || $algoType === 'RS') {
            $signature = \base64_decode(static::rsa($token, $secret, $algorithm));
        } else if ($algoType === 'ES') {
            $signed = static::ecdsa($token, $secret, 'p256', $algorithm);
            $signature = hex2bin(str_pad($signed['r'], 64, '0', STR_PAD_LEFT) . str_pad($signed['s'], 64, '0', STR_PAD_LEFT));
        } else {
            $signature = static::hmac($token, $secret, $algorithm, 'binary');
        }
        return $token . '.' . static::urlencode_base64($signature);
    }

    public static function rsa($request, $secret, $alg = 'sha256') {
        $algorithms = array(
            'sha256' => \OPENSSL_ALGO_SHA256,
            'sha384' => \OPENSSL_ALGO_SHA384,
            'sha512' => \OPENSSL_ALGO_SHA512,
        );
        if (!array_key_exists($alg, $algorithms)) {
            throw new ExchangeError($alg . ' is not a supported rsa signing algorithm.');
        }
        $algName = $algorithms[$alg];
        $signature = null;
        \openssl_sign($request, $signature, $secret, $algName);
        return \base64_encode($signature);
    }

    public static function ecdsa($request, $secret, $algorithm = 'p256', $hash = null, $fixedLength = false) {
        $digest = $request;
        if ($hash !== null) {
            $digest = static::hash($request, $hash, 'hex');
        }
        if (preg_match('/^-----BEGIN EC PRIVATE KEY-----\s([\w\d+=\/\s]+)\s-----END EC PRIVATE KEY-----/', $secret, $match) >= 1) {
            $pemKey = $match[1];
            $decodedPemKey = UnspecifiedType::fromDER(base64_decode($pemKey))->asSequence();
            $secret = bin2hex($decodedPemKey->at(1)->asOctetString()->string());
            if ($decodedPemKey->hasTagged(0)) {
                $params = $decodedPemKey->getTagged(0)->asExplicit();
                $oid = $params->asObjectIdentifier()->oid();
                $supportedCurve = array(
                    '1.3.132.0.10' => 'secp256k1',
                    '1.2.840.10045.3.1.7' => 'p256',
                );
                if (!array_key_exists($oid, $supportedCurve)) throw new Exception('Unsupported curve');
                $algorithm = $supportedCurve[$oid];
            }
        }
        $ec = new EC(strtolower($algorithm));
        $key = $ec->keyFromPrivate(ltrim($secret, '0x'));
        $ellipticSignature = $key->sign($digest, 'hex', array('canonical' => true));
        $count = new BN('0');
        $minimumSize = (new BN('1'))->shln(8 * 31)->sub(new BN('1'));
        while ($fixedLength && ($ellipticSignature->r->gt($ec->nh) || $ellipticSignature->r->lte($minimumSize) || $ellipticSignature->s->lte($minimumSize))) {
            $ellipticSignature = $key->sign($digest, 'hex', array('canonical' => true, 'extraEntropy' => $count->toArray('le', 32)));
            $count = $count->add(new BN('1'));
        }
        $signature = array(
            'r' =>  $ellipticSignature->r->bi->toHex(),
            's' => $ellipticSignature->s->bi->toHex(),
            'v' => $ellipticSignature->recoveryParam,
        );
        return $signature;
    }

    public static function axolotl($request, $secret, $algorithm = 'ed25519') {
        // this method is experimental ( ͡° ͜ʖ ͡°)
        $curve = new EdDSA($algorithm);
        $signature = $curve->signModified($request, $secret);
        return static::binary_to_base58(static::base16_to_binary($signature->toHex()));
    }

    public static function eddsa($request, $secret, $algorithm = 'ed25519') {
        $curve = new EdDSA($algorithm);
        if (preg_match('/^-----BEGIN PRIVATE KEY-----\s(\S{64})\s-----END PRIVATE KEY-----$/', $secret, $match) >= 1) {
            // trim pem header from 48 bytes -> 32 bytes
            // in hex so 96 chars -> 64 chars
            $hex_secret = substr(bin2hex(base64_decode($match[1])), 32);
        } else {
            $hex_secret = bin2hex($secret);
        }
        $signature = $curve->sign(bin2hex(static::encode($request)), $hex_secret);
        return static::binary_to_base64(static::base16_to_binary($signature->toHex()));
    }

    public static function random_bytes($length) {
        return bin2hex(random_bytes($length));
    }

    public function eth_abi_encode($types, $args) {
        $typedDataEncoder = new TypedDataEncoder();
        $abiEncoder = $typedDataEncoder->ethabi;
        // workaround to replace array() with []
        $types = preg_replace('/array\(\)/', '[]', $types);
        return hex2bin(str_replace('0x', '', $abiEncoder->encodeParameters($types, $args)));
    }

    public function eth_encode_structured_data($domainData, $messageTypes, $messageData) {
        $typedDataEncoder = new TypedDataEncoder();
        return $this->binary_concat(
            hex2bin('1901'),
            hex2bin(str_replace('0x', '', $typedDataEncoder->hashDomain($domainData))),
            hex2bin(str_replace('0x', '', $typedDataEncoder->hashEIP712Message($messageTypes, $messageData)))
        );
    }

    public function retrieve_stark_account($signature, $accountClassHash, $accountProxyClassHash) {
        $privateKey = Key::ethSigToPrivate($signature);
        $publicKey = Key::getStarkKey($privateKey);
        $calldata = [
            $accountClassHash,
            Hash::getSelectorFromName("initialize"),
            2,
            $publicKey,
            0,
        ];

        $address = Hash::computeAddress(
            $accountProxyClassHash,
            $calldata,
            $publicKey,
        );
        return [
            'privateKey' => $privateKey,
            'publicKey' => $publicKey,
            'address' => $address
        ];
    }

    public function starknet_encode_structured_data($domain, $messageTypes, $messageData, $address) {
        if (count($messageTypes) > 1) {
            throw new NotSupported ($this->id + 'starknetEncodeStructuredData only support single type');
        }
        $msgHash = TypedData::messageHash($domain, $messageTypes, $messageData, $address);
        return $msgHash;
    }

    public function starknet_sign($hash, $pri) {
        # // TODO: unify to ecdsa
        $signature = Curve::sign ('0x' . $pri, $hash);
        return $this->json($signature);
    }

    public function packb($data) {
        return MessagePack::pack($data);
    }

    public function throttle($cost = null) {
        // TODO: use a token bucket here
        $now = $this->milliseconds();
        $elapsed = $now - $this->lastRestRequestTimestamp;
        $cost = ($cost === null) ? 1 : $cost;
        $sleep_time = $this->rateLimit * $cost;
        if ($elapsed < $sleep_time) {
            $delay = $sleep_time - $elapsed;
            usleep((int) ($delay * 1000.0));
        }
    }

    public function parse_json($json_string, $as_associative_array = true) {
        return json_decode($this->on_json_response($json_string), $as_associative_array);
    }

    public function log() {
        $args = func_get_args();
        if (is_array($args)) {
            $array = array();
            foreach ($args as $arg) {
                $array[] = is_string($arg) ? $arg : json_encode($arg, JSON_PRETTY_PRINT);
            }
            echo implode(' ', $array), "\n";
        }
    }

    public function on_rest_response($code, $reason, $url, $method, $response_headers, $response_body, $request_headers, $request_body) {
        return is_string($response_body) ? trim($response_body) : $response_body;
    }

    public function on_json_response($response_body) {
        return (is_string($response_body) && $this->quoteJsonNumbers) ? preg_replace('/":([+.0-9eE-]+)([,}])/', '":"$1"$2', $response_body) : $response_body;
    }

    public function setProxyAgents($httpProxy, $httpsProxy, $socksProxy) {
        if ($httpProxy) {
            curl_setopt($this->curl, CURLOPT_PROXY, $httpProxy);
            curl_setopt($this->curl, CURLOPT_PROXYTYPE, CURLPROXY_HTTP);
        }  else if ($httpsProxy) {
            curl_setopt($this->curl, CURLOPT_PROXY, $httpsProxy);
            curl_setopt($this->curl, CURLOPT_PROXYTYPE, CURLPROXY_HTTPS);
            // atm we don't make as tunnel
            // curl_setopt($this->curl, CURLOPT_TUNNEL, 1);
            // curl_setopt($this->curl, CURLOPT_SUPPRESS_CONNECT_HEADERS, 1);
        } else if ($socksProxy) {
            curl_setopt($this->curl, CURLOPT_PROXY, $socksProxy);
            curl_setopt($this->curl, CURLOPT_PROXYTYPE, CURLPROXY_SOCKS5);
        }
    }

    public function fetch($url, $method = 'GET', $headers = null, $body = null) {

        // https://github.com/ccxt/ccxt/issues/5914
        if ($this->curl) {
            if ($this->curl_close) {
                curl_close($this->curl); // we properly close the curl channel here to save cookies
                $this->curl = curl_init();
            } elseif ($this->curl_reset) {
                curl_reset($this->curl); // this is the default
            }
        } else {
            $this->curl = curl_init();
        }

        $this->last_request_headers = $headers;

        // ##### PROXY & HEADERS #####
        $headers = array_merge($this->headers, $headers ? $headers : array());
        // proxy-url
        $proxyUrl = $this->check_proxy_url_settings($url, $method, $headers, $body);
        if ($proxyUrl !== null) {
            $headers['Origin'] = $this->origin;
            $url = $proxyUrl . $url;
        }
        // proxy agents
        [ $httpProxy, $httpsProxy, $socksProxy ] = $this->check_proxy_settings($url, $method, $headers, $body);
        $this->check_conflicting_proxies($httpProxy || $httpsProxy || $socksProxy, $proxyUrl);
        $this->setProxyAgents($httpProxy, $httpsProxy, $socksProxy);
        // user-agent
        $userAgent = ($this->userAgent !== null) ? $this->userAgent : $this->user_agent;
        if ($userAgent) {
            if (gettype($userAgent) == 'string') {
                curl_setopt($this->curl, CURLOPT_USERAGENT, $userAgent);
                $headers = array_merge(['User-Agent' => $userAgent], $headers);
            } elseif ((gettype($userAgent) == 'array') && array_key_exists('User-Agent', $userAgent)) {
                curl_setopt($this->curl, CURLOPT_USERAGENT, $userAgent['User-Agent']);
                $headers = array_merge($userAgent, $headers);
            }
        }
        // set final headers
        $headers = $this->set_headers($headers);
        // log
        if ($this->verbose) {
            print_r(array('fetch Request:', $this->id, $method, $url, 'RequestHeaders:', $headers, 'RequestBody:', $body));
        }
        // end of proxies & headers

        // reorganize headers for curl
        if (is_array($headers)) {
            $tmp = $headers;
            $headers = array();
            foreach ($tmp as $key => $value) {
                $headers[] = $key . ': ' . $value;
            }
        }

        if ($this->timeout) {
            curl_setopt($this->curl, CURLOPT_CONNECTTIMEOUT_MS, (int) ($this->timeout));
            curl_setopt($this->curl, CURLOPT_TIMEOUT_MS, (int) ($this->timeout));
        }

        curl_setopt($this->curl, CURLOPT_RETURNTRANSFER, true);
        if (!$this->validateClientSsl) {
            curl_setopt($this->curl, CURLOPT_SSL_VERIFYPEER, false);
        }
        if (!$this->validateServerSsl) {
            curl_setopt($this->curl, CURLOPT_SSL_VERIFYHOST, false);
        }

        curl_setopt($this->curl, CURLOPT_ENCODING, '');

        if ($method == 'GET') {
            curl_setopt($this->curl, CURLOPT_HTTPGET, true);
        } elseif ($method == 'POST') {
            curl_setopt($this->curl, CURLOPT_POST, true);
            curl_setopt($this->curl, CURLOPT_POSTFIELDS, $body);
        } elseif ($method == 'PUT') {
            curl_setopt($this->curl, CURLOPT_CUSTOMREQUEST, 'PUT');
            curl_setopt($this->curl, CURLOPT_POSTFIELDS, $body);
            $headers[] = 'X-HTTP-Method-Override: PUT';
        } elseif ($method == 'PATCH') {
            curl_setopt($this->curl, CURLOPT_CUSTOMREQUEST, 'PATCH');
            curl_setopt($this->curl, CURLOPT_POSTFIELDS, $body);
        } elseif ($method === 'DELETE') {
            curl_setopt($this->curl, CURLOPT_CUSTOMREQUEST, 'DELETE');
            curl_setopt($this->curl, CURLOPT_POSTFIELDS, $body);

            $headers[] = 'X-HTTP-Method-Override: DELETE';
        }

        if ($headers) {
            curl_setopt($this->curl, CURLOPT_HTTPHEADER, $headers);
        }

        if ($this->verbose) {
            print_r(array('fetch Request:', $this->id, $method, $url, 'RequestHeaders:', $headers, 'RequestBody:', $body));
        }

        // we probably only need to set it once on startup
        if ($this->curlopt_interface) {
            curl_setopt($this->curl, CURLOPT_INTERFACE, $this->curlopt_interface);
        }

        curl_setopt($this->curl, CURLOPT_URL, $url);
        // end of proxy settings

        curl_setopt($this->curl, CURLOPT_FOLLOWLOCATION, true);
        curl_setopt($this->curl, CURLOPT_FAILONERROR, false);

        curl_setopt($this->curl, CURLOPT_HEADER, 1);
        // match the same http version as python and js
        curl_setopt($this->curl, CURLOPT_HTTP_VERSION, CURL_HTTP_VERSION_1_1);

        // user-defined cURL options (if any)
        if (!empty($this->curl_options)) {
            curl_setopt_array($this->curl, $this->curl_options);
        }

        $response_headers = array();

        $response = curl_exec($this->curl);

        $headers_length = curl_getinfo($this->curl, CURLINFO_HEADER_SIZE);

        $raw_headers = mb_substr($response, 0, $headers_length);

        $raw_headers_array = explode("\r\n", trim($raw_headers));
        $status_line = $raw_headers_array[0];
        $parts = explode(' ', $status_line);
        $http_status_text = count($parts) === 3 ? $parts[2] : '';
        $raw_headers = array_slice($raw_headers_array, 1);
        foreach ($raw_headers as $raw_header) {
            if (strlen($raw_header)) {
                $exploded = explode(': ', $raw_header);
                if (count($exploded) > 1) {
                    list($key, $value) = $exploded;
                    // don't overwrite headers
                    // https://stackoverflow.com/a/4371395/4802441
                    if (array_key_exists($key, $response_headers)) {
                        $response_headers[$key] = $response_headers[$key] . ', ' . $value;
                    } else {
                        $response_headers[$key] = $value;
                    }
                }
            }
        }
        $result = mb_substr($response, $headers_length);

        $curl_errno = curl_errno($this->curl);
        $curl_error = curl_error($this->curl);
        $http_status_code = curl_getinfo($this->curl, CURLINFO_HTTP_CODE);

        $result = $this->on_rest_response($http_status_code, $http_status_text, $url, $method, $response_headers, $result, $headers, $body);

        $this->lastRestRequestTimestamp = $this->milliseconds();

        if ($this->enableLastHttpResponse) {
            $this->last_http_response = $result;
        }

        if ($this->enableLastResponseHeaders) {
            $this->last_response_headers = $response_headers;
        }

        $json_response = null;
        $is_json_encoded_response = $this->is_json_encoded_object($result);

        if ($is_json_encoded_response) {
            $json_response = $this->parse_json($result);
            if ($this->enableLastJsonResponse) {
                $this->last_json_response = $json_response;
            }
        }

        if ($this->verbose) {
            print_r(array('fetch Response:', $this->id, $method, $url, $http_status_code, $curl_error, 'ResponseHeaders:', $response_headers, 'ResponseBody:', $result));
        }

        if ($result === false) {
            if ($curl_errno == 28) { // CURLE_OPERATION_TIMEDOUT
                throw new RequestTimeout($this->id . ' ' . implode(' ', array($url, $method, $curl_errno, $curl_error)));
            }

            // all sorts of SSL problems, accessibility
            throw new ExchangeNotAvailable($this->id . ' ' . implode(' ', array($url, $method, $curl_errno, $curl_error)));
        }
        $http_status_text =  $http_status_text ?  $http_status_text : '';
        $skip_further_error_handling = $this->handle_errors($http_status_code, $http_status_text, $url, $method, $response_headers, $result ? $result : '', $json_response, $headers, $body);
        if (!$skip_further_error_handling) {
            $this->handle_http_status_code($http_status_code, $http_status_text, $url, $method, $result);
        }
        // check if $curl_errno is not zero
        if ($curl_errno) {
            throw new NetworkError($this->id . ' unknown error: ' . strval($curl_errno) . ' ' . $curl_error);
        }

        return isset($json_response) ? $json_response : $result;
    }

    public function load_markets($reload = false, $params = array()) {
        if (!$reload && $this->markets) {
            if (!$this->markets_by_id) {
                return $this->set_markets($this->markets);
            }
            return $this->markets;
        }
        $currencies = null;
        if (array_key_exists('fetchCurrencies', $this->has) && $this->has['fetchCurrencies'] === true) {
            $currencies = $this->fetch_currencies();
        }
        $markets = $this->fetch_markets($params);
        return $this->set_markets($markets, $currencies);
    }

    public function number($n) {
        return call_user_func($this->number, $n);
    }

    public function fetch_markets($params = array()) {
        // markets are returned as a list
        // currencies are returned as a dict
        // this is for historical reasons
        // and may be changed for consistency later
        return $this->markets ? array_values($this->markets) : array();
    }

    public function fetch_currencies($params = array()) {
        // markets are returned as a list
        // currencies are returned as a dict
        // this is for historical reasons
        // and may be changed for consistency later
        return $this->currencies ? $this->currencies : array();
    }

    public function precision_from_string($str) {
        // support string formats like '1e-4'
        if (stripos($str, 'e') > -1) {
            $numStr = preg_replace ('/\d\.?\d*[eE]/', '', $str);
            return ((int)$numStr) * -1;
        }
        // support integer formats (without dot) like '1', '10' etc [Note: bug in decimalToPrecision, so this should not be used atm]
        // if (strpos($str, '.') === -1) {
        //     return strlen(str) * -1;
        // }
        // default strings like '0.0001'
        $parts = explode('.', preg_replace('/0+$/', '', $str));
        return (count($parts) > 1) ? strlen($parts[1]) : 0;
    }

    public function __call($function, $params) {
        // support camelCase & snake_case functions
        if (!preg_match('/^[A-Z0-9_]+$/', $function)) {
            $underscore = static::underscore($function);
            if (method_exists($this, $underscore)) {
                return call_user_func_array(array($this, $underscore), $params);
            }
        }
        /* handle errors */
        throw new ExchangeError($function . ' method not found, try underscore_notation instead of camelCase for the method being called');
    }

    public function add_method($function_name, $callback) {
        $function_name = strtolower($function_name);
        $this->overriden_methods[$function_name] = $callback;
    }

    public function call_method($function_name, $params = []) {
        $function_name = strtolower($function_name);
        if (is_callable($this->overriden_methods[$function_name])) {
            return call_user_func_array($this->overriden_methods[$function_name], $params);
        }
    }

    public function __sleep() {
        $return = array_keys(array_filter(get_object_vars($this), function ($var) {
            return !(is_object($var) || is_resource($var) || is_callable($var));
        }));
        return $return;
    }

    public function __wakeup() {
        $this->curl = curl_init();
    }

    public function __destruct() {
        if ($this->curl !== null) {
            curl_close($this->curl);
        }
    }

    public function has($feature = null) {
        if (!$feature) {
            return $this->has;
        }
        $feature = strtolower($feature);
        $new_feature_map = array_change_key_case($this->has, CASE_LOWER);
        if (array_key_exists($feature, $new_feature_map)) {
            return $new_feature_map[$feature];
        }

        // PHP 5.6+ only:
        // $old_feature_map = array_change_key_case (array_filter (get_object_vars ($this), function ($key) {
        //     return strpos($key, 'has') !== false && $key !== 'has';
        // }, ARRAY_FILTER_USE_KEY), CASE_LOWER);

        // the above rewritten for PHP 5.4+
        $nonfiltered = get_object_vars($this);
        $filtered = array();
        foreach ($nonfiltered as $key => $value) {
            if ((strpos($key, 'has') !== false) && ($key !== 'has')) {
                $filtered[$key] = $value;
            }
        }
        $old_feature_map = array_change_key_case($filtered, CASE_LOWER);

        $old_feature = "has{$feature}";
        return array_key_exists($old_feature, $old_feature_map) ? $old_feature_map[$old_feature] : false;
    }

    public static function precisionFromString($x) {
        $parts = explode('.', preg_replace('/0+$/', '', $x));
        if (count($parts) > 1) {
            return strlen($parts[1]);
        } else {
            return 0;
        }
    }

    public static function decimal_to_precision($x, $roundingMode = ROUND, $numPrecisionDigits = null, $countingMode = DECIMAL_PLACES, $paddingMode = NO_PADDING) {
        if ($countingMode === TICK_SIZE) {
            if (!(is_float($numPrecisionDigits) || is_int($numPrecisionDigits) || is_string($numPrecisionDigits) ))
                throw new BaseError('Precision must be an integer or float or string for TICK_SIZE');
        } else {
            if (!is_int($numPrecisionDigits)) {
                throw new BaseError('Precision must be an integer');
            }
        }

        if (is_string($numPrecisionDigits)) {
            $numPrecisionDigits = (float) $numPrecisionDigits;
        }

        if (!is_numeric($x)) {
            throw new BaseError('Invalid number');
        }

        assert(($roundingMode === ROUND) || ($roundingMode === TRUNCATE));

        $result = '';

        // Special handling for negative precision
        if ($numPrecisionDigits < 0) {
            if ($countingMode === TICK_SIZE) {
                throw new BaseError('TICK_SIZE cant be used with negative numPrecisionDigits');
            }
            $toNearest = pow(10, abs($numPrecisionDigits));
            if ($roundingMode === ROUND) {
                $result = (string) ($toNearest * static::decimal_to_precision($x / $toNearest, $roundingMode, 0, DECIMAL_PLACES, $paddingMode));
            }
            if ($roundingMode === TRUNCATE) {
                $result = static::decimal_to_precision($x - ( (int) $x % $toNearest), $roundingMode, 0, DECIMAL_PLACES, $paddingMode);
            }
            return $result;
        }

        if ($countingMode === TICK_SIZE) {
            $precisionDigitsString = static::decimal_to_precision($numPrecisionDigits, ROUND, 100, DECIMAL_PLACES, NO_PADDING);
            $newNumPrecisionDigits = static::precisionFromString($precisionDigitsString);
            $missing = fmod($x, $numPrecisionDigits);
            $missing = floatval(static::decimal_to_precision($missing, ROUND, 8, DECIMAL_PLACES, NO_PADDING));
            // See: https://github.com/ccxt/ccxt/pull/6486
            $fpError = static::decimal_to_precision($missing / $numPrecisionDigits, ROUND, max($newNumPrecisionDigits, 8), DECIMAL_PLACES, NO_PADDING);
            if(static::precisionFromString($fpError) !== 0) {
                if ($roundingMode === ROUND) {
                    if ($x > 0) {
                        if ($missing >= $numPrecisionDigits / 2) {
                            $x = $x - $missing + $numPrecisionDigits;
                        } else {
                            $x = $x - $missing;
                        }
                    } else {
                        if ($missing >= $numPrecisionDigits / 2) {
                            $x = $x - $missing;
                        } else {
                            $x = $x - $missing - $numPrecisionDigits;
                        }
                    }
                } elseif (TRUNCATE === $roundingMode) {
                    $x = $x - $missing;
                }
            }
            return static::decimal_to_precision($x, ROUND, $newNumPrecisionDigits, DECIMAL_PLACES, $paddingMode);
        }


        if ($roundingMode === ROUND) {
            if ($countingMode === DECIMAL_PLACES) {
                // Requested precision of 100 digits was truncated to PHP maximum of 53 digits
                $numPrecisionDigits = min(14, $numPrecisionDigits);
                $result = number_format(round($x, $numPrecisionDigits, PHP_ROUND_HALF_UP), $numPrecisionDigits, '.', '');
            } elseif ($countingMode === SIGNIFICANT_DIGITS) {
                $significantPosition = ((int) log( abs($x), 10)) % 10;
                if ($significantPosition > 0) {
                    ++$significantPosition;
                }
                $result = static::number_to_string(round($x, $numPrecisionDigits - $significantPosition, PHP_ROUND_HALF_UP));
            }
        } elseif ($roundingMode === TRUNCATE) {
            $dotIndex = strpos($x, '.');
            $dotPosition = $dotIndex ?: strlen($x);
            if ($countingMode === DECIMAL_PLACES) {
                if ($dotIndex) {
                    list($before, $after) = explode('.', static::number_to_string($x));
                    $result = $before . '.' . substr($after, 0, $numPrecisionDigits);
                } else {
                    $result = $x;
                }
            } elseif ($countingMode === SIGNIFICANT_DIGITS) {
                if ($numPrecisionDigits === 0) {
                    return '0';
                }
                $significantPosition = (int) log(abs($x), 10);
                $start = $dotPosition - $significantPosition;
                $end = $start + $numPrecisionDigits;
                if ($dotPosition >= $end) {
                    --$end;
                }
                if ($numPrecisionDigits >= (strlen($x) - ($dotPosition ? 1 : 0))) {
                    $result = (string) $x;
                } else {
                    if ($significantPosition < 0) {
                        ++$end;
                    }
                    $result = str_pad(substr($x, 0, $end), $dotPosition, '0');
                }
            }
            $result = rtrim($result, '.');
        }

        $hasDot = (false !== strpos($result, '.'));
        if ($paddingMode === NO_PADDING) {
            if (($result === '')  && ($numPrecisionDigits === 0)) {
                return '0';
            }
            if ($hasDot) {
                $result = rtrim($result, '0');
                $result = rtrim($result, '.');
            }
        } elseif ($paddingMode === PAD_WITH_ZERO) {
            if ($hasDot) {
                if ($countingMode === DECIMAL_PLACES) {
                    list($before, $after) = explode('.', $result, 2);
                    $result = $before . '.' . str_pad($after, $numPrecisionDigits, '0');
                } elseif ($countingMode === SIGNIFICANT_DIGITS) {
                    if ($result < 1) {
                        $result = str_pad($result, strcspn($result, '123456789') + $numPrecisionDigits, '0');
                    }
                }
            } else {
                if ($countingMode === DECIMAL_PLACES) {
                    if ($numPrecisionDigits > 0) {
                        $result = $result . '.' . str_repeat('0', $numPrecisionDigits);
                    }
                } elseif ($countingMode === SIGNIFICANT_DIGITS) {
                    if ($numPrecisionDigits > strlen($result)) {
                        $result = $result . '.' . str_repeat('0', ($numPrecisionDigits - strlen($result)));
                    }
                }
            }
        }
        if (($result === '-0') || ($result === '-0.' . str_repeat('0', max(strlen($result) - 3, 0)))) {
            $result = substr($result, 1);
        }
        return $result;
    }

    public static function number_to_string($x) {
        // avoids scientific notation for too large and too small numbers
        if ($x === null) {
            return null;
        }
        $type = gettype($x);
        $s = (string) $x;
        if (($type !== 'integer') && ($type !== 'double')) {
            return $s;
        }
        if (strpos($x, 'E') === false) {
            return $s;
        }
        $splitted = explode('E', $s);
        $number = rtrim(rtrim($splitted[0], '0'), '.');
        $exp = (int) $splitted[1];
        $len_after_dot = 0;
        if (strpos($number, '.') !== false) {
            $splitted = explode('.', $number);
            $len_after_dot = strlen($splitted[1]);
        }
        $number = str_replace(array('.', '-'), '', $number);
        $sign = ($x < 0) ? '-' : '';
        if ($exp > 0) {
            $zeros = str_repeat('0', abs($exp) - $len_after_dot);
            $s = $sign . $number . $zeros;
        } else {
            $zeros = str_repeat('0', abs($exp) - 1);
            $s = $sign . '0.' . $zeros . $number;
        }
        return $s;
    }

    public function vwap($baseVolume, $quoteVolume) {
        return (($quoteVolume !== null) && ($baseVolume !== null) && ($baseVolume > 0)) ? ($quoteVolume / $baseVolume) : null;
    }

    // ------------------------------------------------------------------------
    // web3 / 0x methods

    public static function has_web3() {
        // PHP version of this function does nothing, as most of its
        // dependencies are lightweight and don't eat a lot
        return true;
    }

    public static function check_required_version($required_version, $error = true) {
        global $version;
        $result = true;
        $required = explode('.', $required_version);
        $current = explode('.', $version);
        $intMajor1 = intval($required[0]);
        $intMinor1 = intval($required[1]);
        $intPatch1 = intval($required[2]);
        $intMajor2 = intval($current[0]);
        $intMinor2 = intval($current[1]);
        $intPatch2 = intval($current[2]);
        if ($intMajor1 > $intMajor2) {
            $result = false;
        }
        if ($intMajor1 === $intMajor2) {
            if ($intMinor1 > $intMinor2) {
                $result = false;
            } elseif ($intMinor1 === $intMinor2 && $intPatch1 > $intPatch2) {
                $result = false;
            }
        }
        if (!$result) {
            if ($error) {
                throw new NotSupported('Your current version of CCXT is ' . $version . ', a newer version ' . $required_version . ' is required, please, upgrade your version of CCXT');
            } else {
                return $error;
            }
        }
        return $result;
    }

    public function check_required_dependencies() {
        if (!static::has_web3()) {
            throw new ExchangeError($this->id . ' requires web3 dependencies');
        }
    }

    public static function hashMessage($message) {
        $trimmed = ltrim($message, '0x');
        $buffer = unpack('C*', hex2bin($trimmed));
        $prefix = bin2hex("\u{0019}Ethereum Signed Message:\n" . sizeof($buffer));
        return '0x' . Keccak::hash(hex2bin($prefix . $trimmed), 256);
    }

    public static function signHash($hash, $privateKey) {
        $signature = static::ecdsa($hash, $privateKey, 'secp256k1', null);
        return array(
            'r' => '0x' . $signature['r'],
            's' => '0x' . $signature['s'],
            'v' => 27 + $signature['v'],
        );
    }

    public static function signMessage($message, $privateKey) {
        return static::signHash(static::hashMessage($message), $privateKey);
    }

    public function sign_message_string($message, $privateKey) {
        $signature = static::signMessage($message, $privateKey);
        return $signature['r'] . $this->remove0x_prefix($signature['s']) . dechex($signature['v']);
    }

    public static function base32_decode($s) {
        static $alphabet = 'ABCDEFGHIJKLMNOPQRSTUVWXYZ234567';
        $tmp = '';
        foreach (str_split($s) as $c) {
            if (($v = strpos($alphabet, $c)) === false) {
                $v = 0;
            }
            $tmp .= sprintf('%05b', $v);
        }
        $args = array_map('bindec', str_split($tmp, 8));
        array_unshift($args, 'C*');
        return rtrim(call_user_func_array('pack', $args), "\0");
    }

    public static function totp($key) {
        $noSpaceKey = str_replace(' ', '', $key);
        $encodedKey = static::base32_decode($noSpaceKey);
        $epoch = floor(time() / 30);
        $encodedEpoch = pack('J', $epoch);
        $hmacResult = static::hmac($encodedEpoch, $encodedKey, 'sha1', 'hex');
        $hmac = [];
        foreach (str_split($hmacResult, 2) as $hex) {
            $hmac[] = hexdec($hex);
        }
        $offset = $hmac[count($hmac) - 1] & 0xF;
        $code = ($hmac[$offset + 0] & 0x7F) << 24 | ($hmac[$offset + 1] & 0xFF) << 16 | ($hmac[$offset + 2] & 0xFF) << 8 | ($hmac[$offset + 3] & 0xFF);
        $otp = $code % pow(10, 6);
        return str_pad((string) $otp, 6, '0', STR_PAD_LEFT);
    }

    public static function number_to_be($n, $padding) {
        $n = new BN($n);
        return array_reduce(array_map('chr', $n->toArray('be', $padding)),  [__CLASS__, 'binary_concat']);
    }

    public static function number_to_le($n, $padding) {
        $n = new BN($n);
        return array_reduce(array_map('chr', $n->toArray('le', $padding)),  [__CLASS__, 'binary_concat']);
    }

    public static function base58_to_binary($s) {
        if (!self::$base58_decoder) {
            self::$base58_decoder = array();
            self::$base58_encoder = array();
            for ($i = 0; $i < strlen(self::$base58_alphabet); $i++) {
                $bigNum = new BN($i);
                self::$base58_decoder[self::$base58_alphabet[$i]] = $bigNum;
                self::$base58_encoder[$i] = self::$base58_alphabet[$i];
            }
        }
        $result = new BN(0);
        $base = new BN(58);
        for ($i = 0; $i < strlen($s); $i++) {
            $result->imul($base);
            $result->iadd(self::$base58_decoder[$s[$i]]);
        }
        return static::number_to_be($result, 0);
    }

    public static function binary_to_base58($b) {
        if (!self::$base58_encoder) {
            self::$base58_decoder = array();
            self::$base58_encoder = array();
            for ($i = 0; $i < strlen(self::$base58_alphabet); $i++) {
                $bigNum = new BN($i);
                self::$base58_decoder[self::$base58_alphabet[$i]] = $bigNum;
                self::$base58_encoder[$i] = self::$base58_alphabet[$i];
            }
        }
        // convert binary to decimal
        $result = new BN(0);
        $fromBase = new BN(0x100);
        $string = array();
        foreach (str_split($b) as $c) {
            $result->imul($fromBase);
            $result->iadd(new BN(ord($c)));
        }
        while (!$result->isZero()) {
            $next_character = $result->modn(58);
            $result->idivn(58);
            $string[] = self::$base58_encoder[$next_character];
        }
        return implode('', array_reverse($string));
    }

    public function remove0x_prefix($string) {
        return (substr($string, 0, 2) === '0x') ? substr($string, 2) : $string;
    }

    public function parse_number($value, $default = null) {
        if ($value === null) {
            return $default;
        } else {
            try {
                return $this->number($value);
            } catch (Exception $e) {
                return $default;
            }
        }
    }

    public function omit_zero($string_number) {
        try {
            if ($string_number === null || $string_number === '') {
                return null;
            }
            if (floatval($string_number) === 0.0) {
                return null;
            }
            return $string_number;
        } catch (Exception $e) {
            return $string_number;
        }
    }

    public function sleep($milliseconds) {
        sleep($milliseconds / 1000);
    }

    public function check_order_arguments ($market, $type, $side, $amount, $price, $params) {
        if ($price === null) {
            if ($type === 'limit') {
                  throw new ArgumentsRequired ($this->id + ' create_order() requires a price argument for a limit order');
             }
        }
        if ($amount <= 0) {
            throw new ArgumentsRequired ($this->id + ' create_order() amount should be above 0');
        }
    }

    public function handle_http_status_code($http_status_code, $status_text, $url, $method, $body) {
        $string_code = (string) $http_status_code;
        if (array_key_exists($string_code, $this->httpExceptions)) {
            $error_class = $this->httpExceptions[$string_code];
            if (substr($error_class, 0, 6) !== '\\ccxt\\') {
                $error_class = '\\ccxt\\' . $error_class;
            }
            throw new $error_class($this->id . ' ' . implode(' ', array($this->id, $url, $method, $http_status_code, $body)));
        }
    }

    public static function crc32($string, $signed = false) {
        $unsigned = \crc32($string);
        if ($signed && ($unsigned >= 0x80000000)) {
            return $unsigned - 0x100000000;
        } else {
            return $unsigned;
        }
    }

    function clone($obj) {
        return is_array($obj) ? $obj : $this->deep_extend($obj);
    }

    function parse_to_big_int($value) {
        return intval($value);
    }

    public function string_to_chars_array ($value) {
        return str_split($value);
    }

    function value_is_defined($value){
        return isset($value) && !is_null($value);
    }

    function array_slice($array, $first, $second = null){
        if ($second === null) {
            return array_slice($array, $first);
        } else {
            return array_slice($array, $first, $second);
        }
    }

    function get_property($obj, $property, $defaultValue = null){
        return (property_exists($obj, $property) ? $obj->$property : $defaultValue);
    }

    function set_property($obj, $property, $defaultValue = null){
        $obj->$property = $defaultValue;
    }

    function un_camel_case($str){
        return self::underscore($str);
    }

    public function fix_stringified_json_members($content) {
        // when stringified json has members with their values also stringified, like:
        // 'array("code":0, "data":array("order":array("orderId":1742968678528512345,"symbol":"BTC-USDT", "takeProfit":"array(\"type\":\"TAKE_PROFIT\",\"stopPrice\":43320.1)","reduceOnly":false)))'
        // we can fix with below manipulations
        // @ts-ignore
        $modifiedContent = str_replace('\\', '', $content);
        $modifiedContent = str_replace('"{', '{', $modifiedContent);
        $modifiedContent = str_replace('}"', '}', $modifiedContent);
        return $modifiedContent;
    }

    public function stream_reconnect_on_error($topic) {
        return function(Message $message) use ($topic) {
            if ($message->error) {
                try {
                    $this->stream_reconnect();
                } catch (Exception $e) {
                    $this->log ("Stream failed to reconnect: ", $e);
                }
            }
        };
    }

    public function stream_to_symbol($topic) {
        return function(Message $message) use ($topic) {
            $payload = $message->payload;
            $symbol = isset($payload['symbol']) ? $payload['symbol'] : null;
            if ($symbol) {
                $newTopic = "{$topic}::{$symbol}";
                $this->stream->produce($newTopic, $payload);
            }
        };
    }
    
    public function extend_exchange_options($newOptions) {
        $this->options = array_merge($this->options, $newOptions);
    }

    public function create_safe_dictionary() {
        return array();
    }

    // ########################################################################
    // ########################################################################
    // ########################################################################
    // ########################################################################
    // ########                        ########                        ########
    // ########                        ########                        ########
    // ########                        ########                        ########
    // ########                        ########                        ########
    // ########        ########################        ########################
    // ########        ########################        ########################
    // ########        ########################        ########################
    // ########        ########################        ########################
    // ########                        ########                        ########
    // ########                        ########                        ########
    // ########                        ########                        ########
    // ########                        ########                        ########
    // ########################################################################
    // ########################################################################
    // ########################################################################
    // ########################################################################
    // ########        ########        ########                        ########
    // ########        ########        ########                        ########
    // ########        ########        ########                        ########
    // ########        ########        ########                        ########
    // ################        ########################        ################
    // ################        ########################        ################
    // ################        ########################        ################
    // ################        ########################        ################
    // ########        ########        ################        ################
    // ########        ########        ################        ################
    // ########        ########        ################        ################
    // ########        ########        ################        ################
    // ########################################################################
    // ########################################################################
    // ########################################################################
    // ########################################################################

    // METHODS BELOW THIS LINE ARE TRANSPILED FROM JAVASCRIPT TO PYTHON AND PHP

<<<<<<< HEAD
    public function setup_stream() {
        $stream = $this->stream;
        if ($this->stream !== null) {
            $stream->subscribe ('tickers', $this->stream_to_symbol('tickers'), true);
            $stream->subscribe ('orderbooks', $this->stream_to_symbol('orderbooks'), true);
            $stream->subscribe ('orders', $this->stream_to_symbol('orders'), true);
            $stream->subscribe ('positions', $this->stream_to_symbol('positions'), true);
            $stream->subscribe ('trades', $this->stream_to_symbol('trades'), true);
            $stream->subscribe ('myTrades', $this->stream_to_symbol('myTrades'), true);
        }
    }

    public function stream_produce(string $topic, mixed $payload = null, mixed $error = null) {
        $stream = $this->stream;
        $stream->produce ($topic, $payload, $error);
    }

    public function stream_reconnect() {
        if ($this->verbose) {
            $this->log ('reconnecting active watch functions');
        }
        $stream = $this->stream;
        $activeFunctions = $stream->active_watch_functions;
        $tasks = array();
        for ($i = 0; $i < count($activeFunctions); $i++) {
            $activeFunction = $activeFunctions[$i];
            $method = $this->safe_string($activeFunction, 'method');
            $args = $this->safe_list($activeFunction, 'args');
            $future = $this->spawn ($this->$method, ...$args);
            $tasks[] = $future;
        }
        return Promise\all($tasks);
=======
    public function describe() {
        return array(
            'id' => null,
            'name' => null,
            'countries' => null,
            'enableRateLimit' => true,
            'rateLimit' => 2000, // milliseconds = seconds * 1000
            'timeout' => $this->timeout, // milliseconds = seconds * 1000
            'certified' => false, // if certified by the CCXT dev team
            'pro' => false, // if it is integrated with CCXT Pro for WebSocket support
            'alias' => false, // whether this exchange is an alias to another exchange
            'dex' => false,
            'has' => array(
                'publicAPI' => true,
                'privateAPI' => true,
                'CORS' => null,
                'sandbox' => null,
                'spot' => null,
                'margin' => null,
                'swap' => null,
                'future' => null,
                'option' => null,
                'addMargin' => null,
                'borrowCrossMargin' => null,
                'borrowIsolatedMargin' => null,
                'borrowMargin' => null,
                'cancelAllOrders' => null,
                'cancelAllOrdersWs' => null,
                'cancelOrder' => true,
                'cancelOrderWs' => null,
                'cancelOrders' => null,
                'cancelOrdersWs' => null,
                'closeAllPositions' => null,
                'closePosition' => null,
                'createDepositAddress' => null,
                'createLimitBuyOrder' => null,
                'createLimitBuyOrderWs' => null,
                'createLimitOrder' => true,
                'createLimitOrderWs' => null,
                'createLimitSellOrder' => null,
                'createLimitSellOrderWs' => null,
                'createMarketBuyOrder' => null,
                'createMarketBuyOrderWs' => null,
                'createMarketBuyOrderWithCost' => null,
                'createMarketBuyOrderWithCostWs' => null,
                'createMarketOrder' => true,
                'createMarketOrderWs' => true,
                'createMarketOrderWithCost' => null,
                'createMarketOrderWithCostWs' => null,
                'createMarketSellOrder' => null,
                'createMarketSellOrderWs' => null,
                'createMarketSellOrderWithCost' => null,
                'createMarketSellOrderWithCostWs' => null,
                'createOrder' => true,
                'createOrderWs' => null,
                'createOrders' => null,
                'createOrderWithTakeProfitAndStopLoss' => null,
                'createOrderWithTakeProfitAndStopLossWs' => null,
                'createPostOnlyOrder' => null,
                'createPostOnlyOrderWs' => null,
                'createReduceOnlyOrder' => null,
                'createReduceOnlyOrderWs' => null,
                'createStopLimitOrder' => null,
                'createStopLimitOrderWs' => null,
                'createStopLossOrder' => null,
                'createStopLossOrderWs' => null,
                'createStopMarketOrder' => null,
                'createStopMarketOrderWs' => null,
                'createStopOrder' => null,
                'createStopOrderWs' => null,
                'createTakeProfitOrder' => null,
                'createTakeProfitOrderWs' => null,
                'createTrailingAmountOrder' => null,
                'createTrailingAmountOrderWs' => null,
                'createTrailingPercentOrder' => null,
                'createTrailingPercentOrderWs' => null,
                'createTriggerOrder' => null,
                'createTriggerOrderWs' => null,
                'deposit' => null,
                'editOrder' => 'emulated',
                'editOrderWs' => null,
                'fetchAccounts' => null,
                'fetchBalance' => true,
                'fetchBalanceWs' => null,
                'fetchBidsAsks' => null,
                'fetchBorrowInterest' => null,
                'fetchBorrowRate' => null,
                'fetchBorrowRateHistories' => null,
                'fetchBorrowRateHistory' => null,
                'fetchBorrowRates' => null,
                'fetchBorrowRatesPerSymbol' => null,
                'fetchCanceledAndClosedOrders' => null,
                'fetchCanceledOrders' => null,
                'fetchClosedOrder' => null,
                'fetchClosedOrders' => null,
                'fetchClosedOrdersWs' => null,
                'fetchConvertCurrencies' => null,
                'fetchConvertQuote' => null,
                'fetchConvertTrade' => null,
                'fetchConvertTradeHistory' => null,
                'fetchCrossBorrowRate' => null,
                'fetchCrossBorrowRates' => null,
                'fetchCurrencies' => 'emulated',
                'fetchCurrenciesWs' => 'emulated',
                'fetchDeposit' => null,
                'fetchDepositAddress' => null,
                'fetchDepositAddresses' => null,
                'fetchDepositAddressesByNetwork' => null,
                'fetchDeposits' => null,
                'fetchDepositsWithdrawals' => null,
                'fetchDepositsWs' => null,
                'fetchDepositWithdrawFee' => null,
                'fetchDepositWithdrawFees' => null,
                'fetchFundingHistory' => null,
                'fetchFundingRate' => null,
                'fetchFundingRateHistory' => null,
                'fetchFundingRates' => null,
                'fetchGreeks' => null,
                'fetchIndexOHLCV' => null,
                'fetchIsolatedBorrowRate' => null,
                'fetchIsolatedBorrowRates' => null,
                'fetchMarginAdjustmentHistory' => null,
                'fetchIsolatedPositions' => null,
                'fetchL2OrderBook' => true,
                'fetchL3OrderBook' => null,
                'fetchLastPrices' => null,
                'fetchLedger' => null,
                'fetchLedgerEntry' => null,
                'fetchLeverage' => null,
                'fetchLeverages' => null,
                'fetchLeverageTiers' => null,
                'fetchLiquidations' => null,
                'fetchMarginMode' => null,
                'fetchMarginModes' => null,
                'fetchMarketLeverageTiers' => null,
                'fetchMarkets' => true,
                'fetchMarketsWs' => null,
                'fetchMarkOHLCV' => null,
                'fetchMyLiquidations' => null,
                'fetchMySettlementHistory' => null,
                'fetchMyTrades' => null,
                'fetchMyTradesWs' => null,
                'fetchOHLCV' => null,
                'fetchOHLCVWs' => null,
                'fetchOpenInterest' => null,
                'fetchOpenInterestHistory' => null,
                'fetchOpenOrder' => null,
                'fetchOpenOrders' => null,
                'fetchOpenOrdersWs' => null,
                'fetchOption' => null,
                'fetchOptionChain' => null,
                'fetchOrder' => null,
                'fetchOrderBook' => true,
                'fetchOrderBooks' => null,
                'fetchOrderBookWs' => null,
                'fetchOrders' => null,
                'fetchOrdersByStatus' => null,
                'fetchOrdersWs' => null,
                'fetchOrderTrades' => null,
                'fetchOrderWs' => null,
                'fetchPermissions' => null,
                'fetchPosition' => null,
                'fetchPositionHistory' => null,
                'fetchPositionsHistory' => null,
                'fetchPositionWs' => null,
                'fetchPositionMode' => null,
                'fetchPositions' => null,
                'fetchPositionsWs' => null,
                'fetchPositionsForSymbol' => null,
                'fetchPositionsForSymbolWs' => null,
                'fetchPositionsRisk' => null,
                'fetchPremiumIndexOHLCV' => null,
                'fetchSettlementHistory' => null,
                'fetchStatus' => null,
                'fetchTicker' => true,
                'fetchTickerWs' => null,
                'fetchTickers' => null,
                'fetchTickersWs' => null,
                'fetchTime' => null,
                'fetchTrades' => true,
                'fetchTradesWs' => null,
                'fetchTradingFee' => null,
                'fetchTradingFees' => null,
                'fetchTradingFeesWs' => null,
                'fetchTradingLimits' => null,
                'fetchTransactionFee' => null,
                'fetchTransactionFees' => null,
                'fetchTransactions' => null,
                'fetchTransfer' => null,
                'fetchTransfers' => null,
                'fetchUnderlyingAssets' => null,
                'fetchVolatilityHistory' => null,
                'fetchWithdrawAddresses' => null,
                'fetchWithdrawal' => null,
                'fetchWithdrawals' => null,
                'fetchWithdrawalsWs' => null,
                'fetchWithdrawalWhitelist' => null,
                'reduceMargin' => null,
                'repayCrossMargin' => null,
                'repayIsolatedMargin' => null,
                'setLeverage' => null,
                'setMargin' => null,
                'setMarginMode' => null,
                'setPositionMode' => null,
                'signIn' => null,
                'transfer' => null,
                'watchBalance' => null,
                'watchMyTrades' => null,
                'watchOHLCV' => null,
                'watchOHLCVForSymbols' => null,
                'watchOrderBook' => null,
                'watchOrderBookForSymbols' => null,
                'watchOrders' => null,
                'watchOrdersForSymbols' => null,
                'watchPosition' => null,
                'watchPositions' => null,
                'watchStatus' => null,
                'watchTicker' => null,
                'watchTickers' => null,
                'watchTrades' => null,
                'watchTradesForSymbols' => null,
                'watchLiquidations' => null,
                'watchLiquidationsForSymbols' => null,
                'watchMyLiquidations' => null,
                'watchMyLiquidationsForSymbols' => null,
                'withdraw' => null,
                'ws' => null,
            ),
            'urls' => array(
                'logo' => null,
                'api' => null,
                'www' => null,
                'doc' => null,
                'fees' => null,
            ),
            'api' => null,
            'requiredCredentials' => array(
                'apiKey' => true,
                'secret' => true,
                'uid' => false,
                'accountId' => false,
                'login' => false,
                'password' => false,
                'twofa' => false, // 2-factor authentication (one-time password key)
                'privateKey' => false, // a "0x"-prefixed hexstring private key for a wallet
                'walletAddress' => false, // the wallet address "0x"-prefixed hexstring
                'token' => false, // reserved for HTTP auth in some cases
            ),
            'markets' => null, // to be filled manually or by fetchMarkets
            'currencies' => array(), // to be filled manually or by fetchMarkets
            'timeframes' => null, // redefine if the exchange has.fetchOHLCV
            'fees' => array(
                'trading' => array(
                    'tierBased' => null,
                    'percentage' => null,
                    'taker' => null,
                    'maker' => null,
                ),
                'funding' => array(
                    'tierBased' => null,
                    'percentage' => null,
                    'withdraw' => array(),
                    'deposit' => array(),
                ),
            ),
            'status' => array(
                'status' => 'ok',
                'updated' => null,
                'eta' => null,
                'url' => null,
            ),
            'exceptions' => null,
            'httpExceptions' => array(
                '422' => '\\ccxt\\ExchangeError',
                '418' => '\\ccxt\\DDoSProtection',
                '429' => '\\ccxt\\RateLimitExceeded',
                '404' => '\\ccxt\\ExchangeNotAvailable',
                '409' => '\\ccxt\\ExchangeNotAvailable',
                '410' => '\\ccxt\\ExchangeNotAvailable',
                '451' => '\\ccxt\\ExchangeNotAvailable',
                '500' => '\\ccxt\\ExchangeNotAvailable',
                '501' => '\\ccxt\\ExchangeNotAvailable',
                '502' => '\\ccxt\\ExchangeNotAvailable',
                '520' => '\\ccxt\\ExchangeNotAvailable',
                '521' => '\\ccxt\\ExchangeNotAvailable',
                '522' => '\\ccxt\\ExchangeNotAvailable',
                '525' => '\\ccxt\\ExchangeNotAvailable',
                '526' => '\\ccxt\\ExchangeNotAvailable',
                '400' => '\\ccxt\\ExchangeNotAvailable',
                '403' => '\\ccxt\\ExchangeNotAvailable',
                '405' => '\\ccxt\\ExchangeNotAvailable',
                '503' => '\\ccxt\\ExchangeNotAvailable',
                '530' => '\\ccxt\\ExchangeNotAvailable',
                '408' => '\\ccxt\\RequestTimeout',
                '504' => '\\ccxt\\RequestTimeout',
                '401' => '\\ccxt\\AuthenticationError',
                '407' => '\\ccxt\\AuthenticationError',
                '511' => '\\ccxt\\AuthenticationError',
            ),
            'commonCurrencies' => array(
                'XBT' => 'BTC',
                'BCC' => 'BCH',
                'BCHSV' => 'BSV',
            ),
            'precisionMode' => TICK_SIZE,
            'paddingMode' => NO_PADDING,
            'limits' => array(
                'leverage' => array( 'min' => null, 'max' => null ),
                'amount' => array( 'min' => null, 'max' => null ),
                'price' => array( 'min' => null, 'max' => null ),
                'cost' => array( 'min' => null, 'max' => null ),
            ),
        );
>>>>>>> f68b08aa
    }

    public function safe_bool_n($dictionaryOrList, array $keys, ?bool $defaultValue = null) {
        /**
         * @ignore
         * safely extract boolean $value from dictionary or list
         * @return array(bool | null)
         */
        $value = $this->safe_value_n($dictionaryOrList, $keys, $defaultValue);
        if (is_bool($value)) {
            return $value;
        }
        return $defaultValue;
    }

    public function safe_bool_2($dictionary, int|string $key1, int|string $key2, ?bool $defaultValue = null) {
        /**
         * @ignore
         * safely extract boolean value from $dictionary or list
         * @return array(bool | null)
         */
        return $this->safe_bool_n($dictionary, array( $key1, $key2 ), $defaultValue);
    }

    public function safe_bool($dictionary, int|string $key, ?bool $defaultValue = null) {
        /**
         * @ignore
         * safely extract boolean value from $dictionary or list
         * @return array(bool | null)
         */
        return $this->safe_bool_n($dictionary, array( $key ), $defaultValue);
    }

    public function safe_dict_n($dictionaryOrList, array $keys, ?array $defaultValue = null) {
        /**
         * @ignore
         * safely extract a dictionary from dictionary or list
         * @return array(object | null)
         */
        $value = $this->safe_value_n($dictionaryOrList, $keys, $defaultValue);
        if ($value === null) {
            return $defaultValue;
        }
        if ((gettype($value) === 'array')) {
            if (gettype($value) !== 'array' || array_keys($value) !== array_keys(array_keys($value))) {
                return $value;
            }
        }
        return $defaultValue;
    }

    public function safe_dict($dictionary, int|string $key, ?array $defaultValue = null) {
        /**
         * @ignore
         * safely extract a $dictionary from $dictionary or list
         * @return array(object | null)
         */
        return $this->safe_dict_n($dictionary, array( $key ), $defaultValue);
    }

    public function safe_dict_2($dictionary, int|string $key1, string $key2, ?array $defaultValue = null) {
        /**
         * @ignore
         * safely extract a $dictionary from $dictionary or list
         * @return array(object | null)
         */
        return $this->safe_dict_n($dictionary, array( $key1, $key2 ), $defaultValue);
    }

    public function safe_list_n($dictionaryOrList, array $keys, ?array $defaultValue = null) {
        /**
         * @ignore
         * safely extract an Array from dictionary or list
         * @return array(Array | null)
         */
        $value = $this->safe_value_n($dictionaryOrList, $keys, $defaultValue);
        if ($value === null) {
            return $defaultValue;
        }
        if (gettype($value) === 'array' && array_keys($value) === array_keys(array_keys($value))) {
            return $value;
        }
        return $defaultValue;
    }

    public function safe_list_2($dictionaryOrList, int|string $key1, string $key2, ?array $defaultValue = null) {
        /**
         * @ignore
         * safely extract an Array from dictionary or list
         * @return array(Array | null)
         */
        return $this->safe_list_n($dictionaryOrList, array( $key1, $key2 ), $defaultValue);
    }

    public function safe_list($dictionaryOrList, int|string $key, ?array $defaultValue = null) {
        /**
         * @ignore
         * safely extract an Array from dictionary or list
         * @return array(Array | null)
         */
        return $this->safe_list_n($dictionaryOrList, array( $key ), $defaultValue);
    }

    public function handle_deltas($orderbook, $deltas) {
        for ($i = 0; $i < count($deltas); $i++) {
            $this->handle_delta($orderbook, $deltas[$i]);
        }
    }

    public function handle_delta($bookside, $delta) {
        throw new NotSupported($this->id . ' handleDelta not supported yet');
    }

    public function handle_deltas_with_keys(mixed $bookSide, $deltas, int|string $priceKey = 0, int|string $amountKey = 1, int|string $countOrIdKey = 2) {
        for ($i = 0; $i < count($deltas); $i++) {
            $bidAsk = $this->parse_bid_ask($deltas[$i], $priceKey, $amountKey, $countOrIdKey);
            $bookSide->storeArray ($bidAsk);
        }
    }

    public function get_cache_index($orderbook, $deltas) {
        // return the first index of the cache that can be applied to the $orderbook or -1 if not possible
        return -1;
    }

    public function find_timeframe($timeframe, $timeframes = null) {
        if ($timeframes === null) {
            $timeframes = $this->timeframes;
        }
        $keys = is_array($timeframes) ? array_keys($timeframes) : array();
        for ($i = 0; $i < count($keys); $i++) {
            $key = $keys[$i];
            if ($timeframes[$key] === $timeframe) {
                return $key;
            }
        }
        return null;
    }

    public function check_proxy_url_settings(?string $url = null, ?string $method = null, $headers = null, $body = null) {
        $usedProxies = array();
        $proxyUrl = null;
        if ($this->proxyUrl !== null) {
            $usedProxies[] = 'proxyUrl';
            $proxyUrl = $this->proxyUrl;
        }
        if ($this->proxy_url !== null) {
            $usedProxies[] = 'proxy_url';
            $proxyUrl = $this->proxy_url;
        }
        if ($this->proxyUrlCallback !== null) {
            $usedProxies[] = 'proxyUrlCallback';
            $proxyUrl = $this->proxyUrlCallback ($url, $method, $headers, $body);
        }
        if ($this->proxy_url_callback !== null) {
            $usedProxies[] = 'proxy_url_callback';
            $proxyUrl = $this->proxy_url_callback ($url, $method, $headers, $body);
        }
        // backwards-compatibility
        if ($this->proxy !== null) {
            $usedProxies[] = 'proxy';
            if (is_callable($this->proxy)) {
                $proxyUrl = $this->proxy ($url, $method, $headers, $body);
            } else {
                $proxyUrl = $this->proxy;
            }
        }
        $length = count($usedProxies);
        if ($length > 1) {
            $joinedProxyNames = implode(',', $usedProxies);
            throw new InvalidProxySettings($this->id . ' you have multiple conflicting proxy settings (' . $joinedProxyNames . '), please use only one from : $proxyUrl, proxy_url, proxyUrlCallback, proxy_url_callback');
        }
        return $proxyUrl;
    }

    public function check_proxy_settings(?string $url = null, ?string $method = null, $headers = null, $body = null) {
        $usedProxies = array();
        $httpProxy = null;
        $httpsProxy = null;
        $socksProxy = null;
        // $httpProxy
        if ($this->value_is_defined($this->httpProxy)) {
            $usedProxies[] = 'httpProxy';
            $httpProxy = $this->httpProxy;
        }
        if ($this->value_is_defined($this->http_proxy)) {
            $usedProxies[] = 'http_proxy';
            $httpProxy = $this->http_proxy;
        }
        if ($this->httpProxyCallback !== null) {
            $usedProxies[] = 'httpProxyCallback';
            $httpProxy = $this->httpProxyCallback ($url, $method, $headers, $body);
        }
        if ($this->http_proxy_callback !== null) {
            $usedProxies[] = 'http_proxy_callback';
            $httpProxy = $this->http_proxy_callback ($url, $method, $headers, $body);
        }
        // $httpsProxy
        if ($this->value_is_defined($this->httpsProxy)) {
            $usedProxies[] = 'httpsProxy';
            $httpsProxy = $this->httpsProxy;
        }
        if ($this->value_is_defined($this->https_proxy)) {
            $usedProxies[] = 'https_proxy';
            $httpsProxy = $this->https_proxy;
        }
        if ($this->httpsProxyCallback !== null) {
            $usedProxies[] = 'httpsProxyCallback';
            $httpsProxy = $this->httpsProxyCallback ($url, $method, $headers, $body);
        }
        if ($this->https_proxy_callback !== null) {
            $usedProxies[] = 'https_proxy_callback';
            $httpsProxy = $this->https_proxy_callback ($url, $method, $headers, $body);
        }
        // $socksProxy
        if ($this->value_is_defined($this->socksProxy)) {
            $usedProxies[] = 'socksProxy';
            $socksProxy = $this->socksProxy;
        }
        if ($this->value_is_defined($this->socks_proxy)) {
            $usedProxies[] = 'socks_proxy';
            $socksProxy = $this->socks_proxy;
        }
        if ($this->socksProxyCallback !== null) {
            $usedProxies[] = 'socksProxyCallback';
            $socksProxy = $this->socksProxyCallback ($url, $method, $headers, $body);
        }
        if ($this->socks_proxy_callback !== null) {
            $usedProxies[] = 'socks_proxy_callback';
            $socksProxy = $this->socks_proxy_callback ($url, $method, $headers, $body);
        }
        // check
        $length = count($usedProxies);
        if ($length > 1) {
            $joinedProxyNames = implode(',', $usedProxies);
            throw new InvalidProxySettings($this->id . ' you have multiple conflicting proxy settings (' . $joinedProxyNames . '), please use only one from => $httpProxy, $httpsProxy, httpProxyCallback, httpsProxyCallback, $socksProxy, socksProxyCallback');
        }
        return array( $httpProxy, $httpsProxy, $socksProxy );
    }

    public function check_ws_proxy_settings() {
        $usedProxies = array();
        $wsProxy = null;
        $wssProxy = null;
        $wsSocksProxy = null;
        // ws proxy
        if ($this->value_is_defined($this->wsProxy)) {
            $usedProxies[] = 'wsProxy';
            $wsProxy = $this->wsProxy;
        }
        if ($this->value_is_defined($this->ws_proxy)) {
            $usedProxies[] = 'ws_proxy';
            $wsProxy = $this->ws_proxy;
        }
        // wss proxy
        if ($this->value_is_defined($this->wssProxy)) {
            $usedProxies[] = 'wssProxy';
            $wssProxy = $this->wssProxy;
        }
        if ($this->value_is_defined($this->wss_proxy)) {
            $usedProxies[] = 'wss_proxy';
            $wssProxy = $this->wss_proxy;
        }
        // ws socks proxy
        if ($this->value_is_defined($this->wsSocksProxy)) {
            $usedProxies[] = 'wsSocksProxy';
            $wsSocksProxy = $this->wsSocksProxy;
        }
        if ($this->value_is_defined($this->ws_socks_proxy)) {
            $usedProxies[] = 'ws_socks_proxy';
            $wsSocksProxy = $this->ws_socks_proxy;
        }
        // check
        $length = count($usedProxies);
        if ($length > 1) {
            $joinedProxyNames = implode(',', $usedProxies);
            throw new InvalidProxySettings($this->id . ' you have multiple conflicting proxy settings (' . $joinedProxyNames . '), please use only one from => $wsProxy, $wssProxy, wsSocksProxy');
        }
        return array( $wsProxy, $wssProxy, $wsSocksProxy );
    }

    public function check_conflicting_proxies($proxyAgentSet, $proxyUrlSet) {
        if ($proxyAgentSet && $proxyUrlSet) {
            throw new InvalidProxySettings($this->id . ' you have multiple conflicting proxy settings, please use only one from : proxyUrl, httpProxy, httpsProxy, socksProxy');
        }
    }

    public function find_message_hashes($client, string $element) {
        $result = array();
        $messageHashes = is_array($client->futures) ? array_keys($client->futures) : array();
        for ($i = 0; $i < count($messageHashes); $i++) {
            $messageHash = $messageHashes[$i];
            if (mb_strpos($messageHash, $element) !== false) {
                $result[] = $messageHash;
            }
        }
        return $result;
    }

    public function filter_by_limit(mixed $array, ?int $limit = null, int|string $key = 'timestamp', bool $fromStart = false) {
        if ($this->value_is_defined($limit)) {
            $arrayLength = count($array);
            if ($arrayLength > 0) {
                $ascending = true;
                if ((is_array($array[0]) && array_key_exists($key, $array[0]))) {
                    $first = $array[0][$key];
                    $last = $array[$arrayLength - 1][$key];
                    if ($first !== null && $last !== null) {
                        $ascending = $first <= $last;  // true if $array is sorted in $ascending order based on 'timestamp'
                    }
                }
                if ($fromStart) {
                    if ($limit > $arrayLength) {
                        $limit = $arrayLength;
                    }
                    $array = $ascending ? $this->array_slice($array, 0, $limit) : $this->array_slice($array, -$limit);
                } else {
                    $array = $ascending ? $this->array_slice($array, -$limit) : $this->array_slice($array, 0, $limit);
                }
            }
        }
        return $array;
    }

    public function filter_by_since_limit(mixed $array, ?int $since = null, ?int $limit = null, int|string $key = 'timestamp', $tail = false) {
        $sinceIsDefined = $this->value_is_defined($since);
        $parsedArray = $this->to_array($array);
        $result = $parsedArray;
        if ($sinceIsDefined) {
            $result = [ ];
            for ($i = 0; $i < count($parsedArray); $i++) {
                $entry = $parsedArray[$i];
                $value = $this->safe_value($entry, $key);
                if ($value && ($value >= $since)) {
                    $result[] = $entry;
                }
            }
        }
        if ($tail && $limit !== null) {
            return $this->array_slice($result, -$limit);
        }
        // if the user provided a 'since' argument
        // we want to $limit the $result starting from the 'since'
        $shouldFilterFromStart = !$tail && $sinceIsDefined;
        return $this->filter_by_limit($result, $limit, $key, $shouldFilterFromStart);
    }

    public function filter_by_value_since_limit(mixed $array, int|string $field, $value = null, ?int $since = null, ?int $limit = null, $key = 'timestamp', $tail = false) {
        $valueIsDefined = $this->value_is_defined($value);
        $sinceIsDefined = $this->value_is_defined($since);
        $parsedArray = $this->to_array($array);
        $result = $parsedArray;
        // single-pass filter for both symbol and $since
        if ($valueIsDefined || $sinceIsDefined) {
            $result = [ ];
            for ($i = 0; $i < count($parsedArray); $i++) {
                $entry = $parsedArray[$i];
                $entryFiledEqualValue = $entry[$field] === $value;
                $firstCondition = $valueIsDefined ? $entryFiledEqualValue : true;
                $entryKeyValue = $this->safe_value($entry, $key);
                $entryKeyGESince = ($entryKeyValue) && $since && ($entryKeyValue >= $since);
                $secondCondition = $sinceIsDefined ? $entryKeyGESince : true;
                if ($firstCondition && $secondCondition) {
                    $result[] = $entry;
                }
            }
        }
        if ($tail && $limit !== null) {
            return $this->array_slice($result, -$limit);
        }
        return $this->filter_by_limit($result, $limit, $key, $sinceIsDefined);
    }

    public function set_sandbox_mode(bool $enabled) {
        if ($enabled) {
            if (is_array($this->urls) && array_key_exists('test', $this->urls)) {
                if (gettype($this->urls['api']) === 'string') {
                    $this->urls['apiBackup'] = $this->urls['api'];
                    $this->urls['api'] = $this->urls['test'];
                } else {
                    $this->urls['apiBackup'] = $this->clone($this->urls['api']);
                    $this->urls['api'] = $this->clone($this->urls['test']);
                }
            } else {
                throw new NotSupported($this->id . ' does not have a sandbox URL');
            }
        } elseif (is_array($this->urls) && array_key_exists('apiBackup', $this->urls)) {
            if (gettype($this->urls['api']) === 'string') {
                $this->urls['api'] = $this->urls['apiBackup'];
            } else {
                $this->urls['api'] = $this->clone($this->urls['apiBackup']);
            }
            $newUrls = $this->omit($this->urls, 'apiBackup');
            $this->urls = $newUrls;
        }
    }

    public function sign($path, mixed $api = 'public', $method = 'GET', $params = array (), mixed $headers = null, mixed $body = null) {
        return array();
    }

    public function fetch_accounts($params = array ()) {
        throw new NotSupported($this->id . ' fetchAccounts() is not supported yet');
    }

    public function fetch_trades(string $symbol, ?int $since = null, ?int $limit = null, $params = array ()) {
        throw new NotSupported($this->id . ' fetchTrades() is not supported yet');
    }

    public function fetch_trades_ws(string $symbol, ?int $since = null, ?int $limit = null, $params = array ()) {
        throw new NotSupported($this->id . ' fetchTradesWs() is not supported yet');
    }

    public function watch_liquidations(string $symbol, ?int $since = null, ?int $limit = null, $params = array ()) {
        if ($this->has['watchLiquidationsForSymbols']) {
            return $this->watch_liquidations_for_symbols(array( $symbol ), $since, $limit, $params);
        }
        throw new NotSupported($this->id . ' watchLiquidations() is not supported yet');
    }

    public function watch_liquidations_for_symbols(array $symbols, ?int $since = null, ?int $limit = null, $params = array ()) {
        throw new NotSupported($this->id . ' watchLiquidationsForSymbols() is not supported yet');
    }

    public function watch_my_liquidations(string $symbol, ?int $since = null, ?int $limit = null, $params = array ()) {
        if ($this->has['watchMyLiquidationsForSymbols']) {
            return $this->watch_my_liquidations_for_symbols(array( $symbol ), $since, $limit, $params);
        }
        throw new NotSupported($this->id . ' watchMyLiquidations() is not supported yet');
    }

    public function watch_my_liquidations_for_symbols(array $symbols, ?int $since = null, ?int $limit = null, $params = array ()) {
        throw new NotSupported($this->id . ' watchMyLiquidationsForSymbols() is not supported yet');
    }

    public function watch_trades(string $symbol, ?int $since = null, ?int $limit = null, $params = array ()) {
        throw new NotSupported($this->id . ' watchTrades() is not supported yet');
    }

    public function subscribe_trades(string $symbol, mixed $callback = null, bool $synchronous = true, $params = array ()) {
        /**
         * subscribe $callback to be called with each trade
         * @param {string[]} symbols unified $symbol of the market to fetch trades for
         * @param {Function} $callback Consumer function to be called with each update
         * @param {boolean} $synchronous if set to true, the $callback will wait to finish before passing next message
         * @param {array} [$params] extra parameters specific to the exchange API endpoint
         */
        $this->load_markets();
        $stream = $this->stream;
        if ($callback !== null) {
            $stream->subscribe ('trades::' . $symbol, $callback, $synchronous);
        }
        $stream->add_watch_function('watchTrades', array( $symbol, null, null, $params ));
        $this->watchTrades ($symbol, null, null, $params);
    }

    public function watch_trades_for_symbols(array $symbols, ?int $since = null, ?int $limit = null, $params = array ()) {
        throw new NotSupported($this->id . ' watchTradesForSymbols() is not supported yet');
    }

    public function subscribe_trades_for_symbols(array $symbols, mixed $callback = null, bool $synchronous = true, $params = array ()) {
        /**
         * subscribe $callback to be called with each trade
         * @param {string[]} $symbols unified symbol of the market to fetch trades for
         * @param {Function} $callback Consumer function to be called with each update
         * @param {boolean} $synchronous if set to true, the $callback will wait to finish before passing next message
         * @param {array} [$params] extra parameters specific to the exchange API endpoint
         */
        $this->load_markets();
        $symbols = $this->market_symbols($symbols, null, true);
        $stream = $this->stream;
        if ($callback !== null) {
            for ($i = 0; $i < count($symbols); $i++) {
                $stream->subscribe ('trades::' . $symbols[$i], $callback, $synchronous);
            }
            if ($this->is_empty($symbols)) {
                $stream->subscribe ('trades', $callback, $synchronous);
            }
        }
        $stream->add_watch_function('watchTradesForSymbols', array( $symbols, null, null, $params ));
        $this->watchTradesForSymbols ($symbols, null, null, $params);
    }

    public function watch_my_trades_for_symbols(array $symbols, ?int $since = null, ?int $limit = null, $params = array ()) {
        throw new NotSupported($this->id . ' watchMyTradesForSymbols() is not supported yet');
    }

    public function subscribe_my_trades_for_symbols(array $symbols, mixed $callback = null, bool $synchronous = true, $params = array ()) {
        /**
         * subscribe $callback to be called with each user trade
         * @param {string[]} $symbols unified symbol of the market to fetch trades for
         * @param {Function} $callback Consumer function to be called with each update
         * @param {boolean} $synchronous if set to true, the $callback will wait to finish before passing next message
         * @param {array} [$params] extra parameters specific to the exchange API endpoint
         */
        $this->load_markets();
        $symbols = $this->market_symbols($symbols, null, true);
        $stream = $this->stream;
        if ($callback !== null) {
            if ($this->is_empty($symbols)) {
                $stream->subscribe ('myTrades', $callback, $synchronous);
            } else {
                for ($i = 0; $i < count($symbols); $i++) {
                    $stream->subscribe ('myTrades::' . $symbols[$i], $callback, $synchronous);
                }
            }
        }
        $stream->add_watch_function('watchMyTradesForSymbols', array( $symbols, null, null, $params ));
        $this->watchMyTradesForSymbols ($symbols, null, null, $params);
    }

    public function watch_orders_for_symbols(array $symbols, ?int $since = null, ?int $limit = null, $params = array ()) {
        throw new NotSupported($this->id . ' watchOrdersForSymbols() is not supported yet');
    }

    public function subscribe_orders_for_symbols(array $symbols, mixed $callback = null, bool $synchronous = true, $params = array ()) {
        /**
         * subscribe $callback to be called with order
         * @param {string[]} $symbols unified symbol of the market to fetch orders for
         * @param {Function} $callback Consumer function to be called with each update
         * @param {boolean} $synchronous if set to true, the $callback will wait to finish before passing next message
         * @param {array} [$params] extra parameters specific to the exchange API endpoint
         */
        $this->load_markets();
        $symbols = $this->market_symbols($symbols, null, true);
        $stream = $this->stream;
        if ($callback !== null) {
            for ($i = 0; $i < count($symbols); $i++) {
                $stream->subscribe ('orders::' . $symbols[$i], $callback, $synchronous);
            }
            if ($this->is_empty($symbols)) {
                $stream->subscribe ('orders', $callback, $synchronous);
            }
        }
        $stream->add_watch_function('watchOrdersForSymbols', array( $symbols, null, null, $params ));
        $this->watchOrdersForSymbols ($symbols, null, null, $params);
    }

    public function watch_ohlcv_for_symbols(array $symbolsAndTimeframes, ?int $since = null, ?int $limit = null, $params = array ()) {
        throw new NotSupported($this->id . ' watchOHLCVForSymbols() is not supported yet');
    }

    public function subscribe_ohlcv_for_symbols(array $symbolsAndTimeframes, mixed $callback = null, bool $synchronous = true, $params = array ()) {
        /**
         * subscribe $callback to be called with order
         * @param {string[]} symbols unified $symbol of the market to fetch orders for
         * @param {Function} $callback Consumer function to be called with each update
         * @param {boolean} $synchronous if set to true, the $callback will wait to finish before passing next message
         * @param {array} [$params] extra parameters specific to the exchange API endpoint
         */
        $this->load_markets();
        $stream = $this->stream;
        if ($callback !== null) {
            for ($i = 0; $i < count($symbolsAndTimeframes); $i++) {
                $symbol = $this->symbol ($symbolsAndTimeframes[$i][0]);
                $timeframe = $symbolsAndTimeframes[$i][1];
                $stream->subscribe ('ohlcv' . '::' . $symbol . '::' . $timeframe, $callback, $synchronous);
            }
            if ($this->is_empty($symbolsAndTimeframes)) {
                $stream->subscribe ('ohlcv', $callback, $synchronous);
            }
        }
        $stream->add_watch_function('watchOHLCVForSymbols', array( $symbolsAndTimeframes, null, null, $params ));
        $this->watchOHLCVForSymbols ($symbolsAndTimeframes, null, null, $params);
    }

    public function watch_order_book_for_symbols(array $symbols, ?int $limit = null, $params = array ()) {
        throw new NotSupported($this->id . ' watchOrderBookForSymbols() is not supported yet');
    }

    public function subscribe_order_book_for_symbols(array $symbols, mixed $callback = null, bool $synchronous = true, $params = array ()) {
        /**
         * subscribes to information on open orders with bid (buy) and ask (sell) prices, volumes and other data
         * @param {string[]} $symbols unified array of $symbols
         * @param {Function} $callback function to call when receiving an update
         * @param {boolean} $synchronous if set to true, the $callback will wait to finish before passing next message
         * @param {array} [$params] extra parameters specific to the exchange API endpoint
         * @return {array} A dictionary of ~@link https://docs.ccxt.com/#/?id=order-book-structure order book structures~ indexed by market $symbols
         */
        $this->load_markets();
        $stream = $this->stream;
        $symbols = $this->market_symbols($symbols, null, true);
        if ($callback !== null) {
            for ($i = 0; $i < count($symbols); $i++) {
                $stream->subscribe ('orderbooks::' . $symbols[$i], $callback, $synchronous);
            }
            if ($this->is_empty($symbols)) {
                $stream->subscribe ('orderbooks', $callback, $synchronous);
            }
        }
        $stream->add_watch_function('watchOrderBookForSymbols', array( $symbols, null, $params ));
        $this->watchOrderBookForSymbols ($symbols, null, $params);
    }

    public function fetch_deposit_addresses(?array $codes = null, $params = array ()) {
        throw new NotSupported($this->id . ' fetchDepositAddresses() is not supported yet');
    }

    public function fetch_order_book(string $symbol, ?int $limit = null, $params = array ()) {
        throw new NotSupported($this->id . ' fetchOrderBook() is not supported yet');
    }

    public function fetch_margin_mode(string $symbol, $params = array ()) {
        if ($this->has['fetchMarginModes']) {
            $marginModes = $this->fetch_margin_modes(array( $symbol ), $params);
            return $this->safe_dict($marginModes, $symbol);
        } else {
            throw new NotSupported($this->id . ' fetchMarginMode() is not supported yet');
        }
    }

    public function fetch_margin_modes(?array $symbols = null, $params = array ()) {
        throw new NotSupported($this->id . ' fetchMarginModes () is not supported yet');
    }

    public function fetch_rest_order_book_safe($symbol, $limit = null, $params = array ()) {
        $fetchSnapshotMaxRetries = $this->handle_option('watchOrderBook', 'maxRetries', 3);
        for ($i = 0; $i < $fetchSnapshotMaxRetries; $i++) {
            try {
                $orderBook = $this->fetch_order_book($symbol, $limit, $params);
                return $orderBook;
            } catch (Exception $e) {
                if (($i + 1) === $fetchSnapshotMaxRetries) {
                    throw $e;
                }
            }
        }
        return null;
    }

    public function watch_order_book(string $symbol, ?int $limit = null, $params = array ()) {
        throw new NotSupported($this->id . ' watchOrderBook() is not supported yet');
    }

    public function subscribe_order_book(string $symbol, mixed $callback = null, bool $synchronous = true, $params = array ()) {
        /**
         * subscribe to information on open orders with bid (buy) and ask (sell) prices, volumes and other data
         * @param {string} $symbol unified $symbol of the market to fetch the order book for
         * @param {Function} $callback Consumer function to be called with each update
         * @param {boolean} $synchronous if set to true, the $callback will wait to finish before passing next message
         * @return {array} A dictionary of ~@link https://docs.ccxt.com/#/?id=order-book-structure order book structures~ indexed by market symbols
         */
        $this->subscribeOrderBookForSymbols (array( $symbol ), $callback, $synchronous, $params);
    }

    public function fetch_time($params = array ()) {
        throw new NotSupported($this->id . ' fetchTime() is not supported yet');
    }

    public function fetch_trading_limits(?array $symbols = null, $params = array ()) {
        throw new NotSupported($this->id . ' fetchTradingLimits() is not supported yet');
    }

    public function parse_market(array $market) {
        throw new NotSupported($this->id . ' parseMarket() is not supported yet');
    }

    public function parse_markets($markets) {
        $result = array();
        for ($i = 0; $i < count($markets); $i++) {
            $result[] = $this->parse_market($markets[$i]);
        }
        return $result;
    }

    public function parse_ticker(array $ticker, ?array $market = null) {
        throw new NotSupported($this->id . ' parseTicker() is not supported yet');
    }

    public function parse_deposit_address($depositAddress, ?array $currency = null) {
        throw new NotSupported($this->id . ' parseDepositAddress() is not supported yet');
    }

    public function parse_trade(array $trade, ?array $market = null) {
        throw new NotSupported($this->id . ' parseTrade() is not supported yet');
    }

    public function parse_transaction(array $transaction, ?array $currency = null) {
        throw new NotSupported($this->id . ' parseTransaction() is not supported yet');
    }

    public function parse_transfer(array $transfer, ?array $currency = null) {
        throw new NotSupported($this->id . ' parseTransfer() is not supported yet');
    }

    public function parse_account(array $account) {
        throw new NotSupported($this->id . ' parseAccount() is not supported yet');
    }

    public function parse_ledger_entry(array $item, ?array $currency = null) {
        throw new NotSupported($this->id . ' parseLedgerEntry() is not supported yet');
    }

    public function parse_order(array $order, ?array $market = null) {
        throw new NotSupported($this->id . ' parseOrder() is not supported yet');
    }

    public function fetch_cross_borrow_rates($params = array ()) {
        throw new NotSupported($this->id . ' fetchCrossBorrowRates() is not supported yet');
    }

    public function fetch_isolated_borrow_rates($params = array ()) {
        throw new NotSupported($this->id . ' fetchIsolatedBorrowRates() is not supported yet');
    }

    public function parse_market_leverage_tiers($info, ?array $market = null) {
        throw new NotSupported($this->id . ' parseMarketLeverageTiers() is not supported yet');
    }

    public function fetch_leverage_tiers(?array $symbols = null, $params = array ()) {
        throw new NotSupported($this->id . ' fetchLeverageTiers() is not supported yet');
    }

    public function parse_position(array $position, ?array $market = null) {
        throw new NotSupported($this->id . ' parsePosition() is not supported yet');
    }

    public function parse_funding_rate_history($info, ?array $market = null) {
        throw new NotSupported($this->id . ' parseFundingRateHistory() is not supported yet');
    }

    public function parse_borrow_interest(array $info, ?array $market = null) {
        throw new NotSupported($this->id . ' parseBorrowInterest() is not supported yet');
    }

    public function parse_isolated_borrow_rate(array $info, ?array $market = null) {
        throw new NotSupported($this->id . ' parseIsolatedBorrowRate() is not supported yet');
    }

    public function parse_ws_trade(array $trade, ?array $market = null) {
        throw new NotSupported($this->id . ' parseWsTrade() is not supported yet');
    }

    public function parse_ws_order(array $order, ?array $market = null) {
        throw new NotSupported($this->id . ' parseWsOrder() is not supported yet');
    }

    public function parse_ws_order_trade(array $trade, ?array $market = null) {
        throw new NotSupported($this->id . ' parseWsOrderTrade() is not supported yet');
    }

    public function parse_ws_ohlcv($ohlcv, ?array $market = null) {
        return $this->parse_ohlcv($ohlcv, $market);
    }

    public function fetch_funding_rates(?array $symbols = null, $params = array ()) {
        throw new NotSupported($this->id . ' fetchFundingRates() is not supported yet');
    }

    public function watch_funding_rate(string $symbol, $params = array ()) {
        throw new NotSupported($this->id . ' watchFundingRate() is not supported yet');
    }

    public function watch_funding_rates(array $symbols, $params = array ()) {
        throw new NotSupported($this->id . ' watchFundingRates() is not supported yet');
    }

    public function watch_funding_rates_for_symbols(array $symbols, $params = array ()) {
        return $this->watch_funding_rates($symbols, $params);
    }

    public function transfer(string $code, float $amount, string $fromAccount, string $toAccount, $params = array ()) {
        throw new NotSupported($this->id . ' transfer() is not supported yet');
    }

    public function withdraw(string $code, float $amount, string $address, $tag = null, $params = array ()) {
        throw new NotSupported($this->id . ' withdraw() is not supported yet');
    }

    public function create_deposit_address(string $code, $params = array ()) {
        throw new NotSupported($this->id . ' createDepositAddress() is not supported yet');
    }

    public function set_leverage(?int $leverage, ?string $symbol = null, $params = array ()) {
        throw new NotSupported($this->id . ' setLeverage() is not supported yet');
    }

    public function fetch_leverage(string $symbol, $params = array ()) {
        if ($this->has['fetchLeverages']) {
            $leverages = $this->fetch_leverages(array( $symbol ), $params);
            return $this->safe_dict($leverages, $symbol);
        } else {
            throw new NotSupported($this->id . ' fetchLeverage() is not supported yet');
        }
    }

    public function fetch_leverages(?array $symbols = null, $params = array ()) {
        throw new NotSupported($this->id . ' fetchLeverages() is not supported yet');
    }

    public function set_position_mode(bool $hedged, ?string $symbol = null, $params = array ()) {
        throw new NotSupported($this->id . ' setPositionMode() is not supported yet');
    }

    public function add_margin(string $symbol, float $amount, $params = array ()) {
        throw new NotSupported($this->id . ' addMargin() is not supported yet');
    }

    public function reduce_margin(string $symbol, float $amount, $params = array ()) {
        throw new NotSupported($this->id . ' reduceMargin() is not supported yet');
    }

    public function set_margin(string $symbol, float $amount, $params = array ()) {
        throw new NotSupported($this->id . ' setMargin() is not supported yet');
    }

    public function fetch_margin_adjustment_history(?string $symbol = null, ?string $type = null, ?float $since = null, ?float $limit = null, $params = array ()) {
        /**
         * fetches the history of margin added or reduced from contract isolated positions
         * @param {string} [$symbol] unified market $symbol
         * @param {string} [$type] "add" or "reduce"
         * @param {int} [$since] timestamp in ms of the earliest change to fetch
         * @param {int} [$limit] the maximum amount of changes to fetch
         * @param {array} $params extra parameters specific to the exchange api endpoint
         * @return {array[]} a list of ~@link https://docs.ccxt.com/#/?id=margin-loan-structure margin structures~
         */
        throw new NotSupported($this->id . ' fetchMarginAdjustmentHistory() is not supported yet');
    }

    public function set_margin_mode(string $marginMode, ?string $symbol = null, $params = array ()) {
        throw new NotSupported($this->id . ' setMarginMode() is not supported yet');
    }

    public function fetch_deposit_addresses_by_network(string $code, $params = array ()) {
        throw new NotSupported($this->id . ' fetchDepositAddressesByNetwork() is not supported yet');
    }

    public function fetch_open_interest_history(string $symbol, $timeframe = '1h', ?int $since = null, ?int $limit = null, $params = array ()) {
        throw new NotSupported($this->id . ' fetchOpenInterestHistory() is not supported yet');
    }

    public function fetch_open_interest(string $symbol, $params = array ()) {
        throw new NotSupported($this->id . ' fetchOpenInterest() is not supported yet');
    }

    public function sign_in($params = array ()) {
        throw new NotSupported($this->id . ' signIn() is not supported yet');
    }

    public function fetch_payment_methods($params = array ()) {
        throw new NotSupported($this->id . ' fetchPaymentMethods() is not supported yet');
    }

    public function parse_to_int($number) {
        // Solve Common intvalmisuse ex => intval((since / (string) 1000))
        // using a $number which is not valid in ts
        $stringifiedNumber = $this->number_to_string($number);
        $convertedNumber = floatval($stringifiedNumber);
        return intval($convertedNumber);
    }

    public function parse_to_numeric($number) {
        $stringVersion = $this->number_to_string($number); // this will convert 1.0 and 1 to "1" and 1.1 to "1.1"
        // keep this in mind:
        // in JS => 1 == 1.0 is true;  1 === 1.0 is true
        // in Python => 1 == 1.0 is true
        // in PHP 1 == 1.0 is true, but 1 === 1.0 is false
        if (mb_strpos($stringVersion, '.') !== false) {
            return floatval($stringVersion);
        }
        return intval($stringVersion);
    }

    public function is_round_number(float $value) {
        // this method is similar to isInteger, but this is more loyal and does not check for types.
        // i.e. isRoundNumber(1.000) returns true, while isInteger(1.000) returns false
        $res = $this->parse_to_numeric((fmod($value, 1)));
        return $res === 0;
    }

    public function safe_integer_omit_zero(array $obj, int|string $key, ?int $defaultValue = null) {
        $timestamp = $this->safe_integer($obj, $key, $defaultValue);
        if ($timestamp === null || $timestamp === 0) {
            return null;
        }
        return $timestamp;
    }

    public function after_construct() {
        $this->create_networks_by_id_object();
        $this->setup_stream();
    }

    public function orderbook_checksum_message(?string $symbol) {
        return $symbol . '  = false';
    }

    public function create_networks_by_id_object() {
        // automatically generate network-id-to-code mappings
        $networkIdsToCodesGenerated = $this->invert_flat_string_dictionary($this->safe_value($this->options, 'networks', array())); // invert defined networks dictionary
        $this->options['networksById'] = $this->extend($networkIdsToCodesGenerated, $this->safe_value($this->options, 'networksById', array())); // support manually overriden "networksById" dictionary too
    }

    public function get_default_options() {
        return array(
            'defaultNetworkCodeReplacements' => array(
                'ETH' => array( 'ERC20' => 'ETH' ),
                'TRX' => array( 'TRC20' => 'TRX' ),
                'CRO' => array( 'CRC20' => 'CRONOS' ),
            ),
        );
    }

    public function safe_ledger_entry(array $entry, ?array $currency = null) {
        $currency = $this->safe_currency(null, $currency);
        $direction = $this->safe_string($entry, 'direction');
        $before = $this->safe_string($entry, 'before');
        $after = $this->safe_string($entry, 'after');
        $amount = $this->safe_string($entry, 'amount');
        if ($amount !== null) {
            if ($before === null && $after !== null) {
                $before = Precise::string_sub($after, $amount);
            } elseif ($before !== null && $after === null) {
                $after = Precise::string_add($before, $amount);
            }
        }
        if ($before !== null && $after !== null) {
            if ($direction === null) {
                if (Precise::string_gt($before, $after)) {
                    $direction = 'out';
                }
                if (Precise::string_gt($after, $before)) {
                    $direction = 'in';
                }
            }
        }
        $fee = $this->safe_value($entry, 'fee');
        if ($fee !== null) {
            $fee['cost'] = $this->safe_number($fee, 'cost');
        }
        $timestamp = $this->safe_integer($entry, 'timestamp');
        $info = $this->safe_dict($entry, 'info', array());
        return array(
            'id' => $this->safe_string($entry, 'id'),
            'timestamp' => $timestamp,
            'datetime' => $this->iso8601($timestamp),
            'direction' => $direction,
            'account' => $this->safe_string($entry, 'account'),
            'referenceId' => $this->safe_string($entry, 'referenceId'),
            'referenceAccount' => $this->safe_string($entry, 'referenceAccount'),
            'type' => $this->safe_string($entry, 'type'),
            'currency' => $currency['code'],
            'amount' => $this->parse_number($amount),
            'before' => $this->parse_number($before),
            'after' => $this->parse_number($after),
            'status' => $this->safe_string($entry, 'status'),
            'fee' => $fee,
            'info' => $info,
        );
    }

    public function safe_currency_structure(array $currency) {
        return $this->extend(array(
            'info' => null,
            'id' => null,
            'numericId' => null,
            'code' => null,
            'precision' => null,
            'type' => null,
            'name' => null,
            'active' => null,
            'deposit' => null,
            'withdraw' => null,
            'fee' => null,
            'fees' => array(),
            'networks' => array(),
            'limits' => array(
                'deposit' => array(
                    'min' => null,
                    'max' => null,
                ),
                'withdraw' => array(
                    'min' => null,
                    'max' => null,
                ),
            ),
        ), $currency);
    }

    public function safe_market_structure(?array $market = null) {
        $cleanStructure = array(
            'id' => null,
            'lowercaseId' => null,
            'symbol' => null,
            'base' => null,
            'quote' => null,
            'settle' => null,
            'baseId' => null,
            'quoteId' => null,
            'settleId' => null,
            'type' => null,
            'spot' => null,
            'margin' => null,
            'swap' => null,
            'future' => null,
            'option' => null,
            'index' => null,
            'active' => null,
            'contract' => null,
            'linear' => null,
            'inverse' => null,
            'subType' => null,
            'taker' => null,
            'maker' => null,
            'contractSize' => null,
            'expiry' => null,
            'expiryDatetime' => null,
            'strike' => null,
            'optionType' => null,
            'precision' => array(
                'amount' => null,
                'price' => null,
                'cost' => null,
                'base' => null,
                'quote' => null,
            ),
            'limits' => array(
                'leverage' => array(
                    'min' => null,
                    'max' => null,
                ),
                'amount' => array(
                    'min' => null,
                    'max' => null,
                ),
                'price' => array(
                    'min' => null,
                    'max' => null,
                ),
                'cost' => array(
                    'min' => null,
                    'max' => null,
                ),
            ),
            'created' => null,
            'info' => null,
        );
        if ($market !== null) {
            $result = $this->extend($cleanStructure, $market);
            // set null swap/future/etc
            if ($result['spot']) {
                if ($result['contract'] === null) {
                    $result['contract'] = false;
                }
                if ($result['swap'] === null) {
                    $result['swap'] = false;
                }
                if ($result['future'] === null) {
                    $result['future'] = false;
                }
                if ($result['option'] === null) {
                    $result['option'] = false;
                }
                if ($result['index'] === null) {
                    $result['index'] = false;
                }
            }
            return $result;
        }
        return $cleanStructure;
    }

    public function set_markets($markets, $currencies = null) {
        $values = array();
        $this->markets_by_id = array();
        // handle marketId conflicts
        // we insert spot $markets first
        $marketValues = $this->sort_by($this->to_array($markets), 'spot', true, true);
        for ($i = 0; $i < count($marketValues); $i++) {
            $value = $marketValues[$i];
            if (is_array($this->markets_by_id) && array_key_exists($value['id'], $this->markets_by_id)) {
                ($this->markets_by_id[$value['id']])[] = $value;
            } else {
                $this->markets_by_id[$value['id']] = array( $value );
            }
            $market = $this->deep_extend($this->safe_market_structure(), array(
                'precision' => $this->precision,
                'limits' => $this->limits,
            ), $this->fees['trading'], $value);
            if ($market['linear']) {
                $market['subType'] = 'linear';
            } elseif ($market['inverse']) {
                $market['subType'] = 'inverse';
            } else {
                $market['subType'] = null;
            }
            $values[] = $market;
        }
        $this->markets = $this->index_by($values, 'symbol');
        $marketsSortedBySymbol = $this->keysort($this->markets);
        $marketsSortedById = $this->keysort($this->markets_by_id);
        $this->symbols = is_array($marketsSortedBySymbol) ? array_keys($marketsSortedBySymbol) : array();
        $this->ids = is_array($marketsSortedById) ? array_keys($marketsSortedById) : array();
        if ($currencies !== null) {
            // $currencies is always null when called in constructor but not when called from loadMarkets
            $this->currencies = $this->deep_extend($this->currencies, $currencies);
        } else {
            $baseCurrencies = array();
            $quoteCurrencies = array();
            for ($i = 0; $i < count($values); $i++) {
                $market = $values[$i];
                $defaultCurrencyPrecision = ($this->precisionMode === DECIMAL_PLACES) ? 8 : $this->parse_number('1e-8');
                $marketPrecision = $this->safe_dict($market, 'precision', array());
                if (is_array($market) && array_key_exists('base', $market)) {
                    $currency = $this->safe_currency_structure(array(
                        'id' => $this->safe_string_2($market, 'baseId', 'base'),
                        'numericId' => $this->safe_integer($market, 'baseNumericId'),
                        'code' => $this->safe_string($market, 'base'),
                        'precision' => $this->safe_value_2($marketPrecision, 'base', 'amount', $defaultCurrencyPrecision),
                    ));
                    $baseCurrencies[] = $currency;
                }
                if (is_array($market) && array_key_exists('quote', $market)) {
                    $currency = $this->safe_currency_structure(array(
                        'id' => $this->safe_string_2($market, 'quoteId', 'quote'),
                        'numericId' => $this->safe_integer($market, 'quoteNumericId'),
                        'code' => $this->safe_string($market, 'quote'),
                        'precision' => $this->safe_value_2($marketPrecision, 'quote', 'price', $defaultCurrencyPrecision),
                    ));
                    $quoteCurrencies[] = $currency;
                }
            }
            $baseCurrencies = $this->sort_by($baseCurrencies, 'code', false, '');
            $quoteCurrencies = $this->sort_by($quoteCurrencies, 'code', false, '');
            $this->baseCurrencies = $this->index_by($baseCurrencies, 'code');
            $this->quoteCurrencies = $this->index_by($quoteCurrencies, 'code');
            $allCurrencies = $this->array_concat($baseCurrencies, $quoteCurrencies);
            $groupedCurrencies = $this->group_by($allCurrencies, 'code');
            $codes = is_array($groupedCurrencies) ? array_keys($groupedCurrencies) : array();
            $resultingCurrencies = array();
            for ($i = 0; $i < count($codes); $i++) {
                $code = $codes[$i];
                $groupedCurrenciesCode = $this->safe_list($groupedCurrencies, $code, array());
                $highestPrecisionCurrency = $this->safe_value($groupedCurrenciesCode, 0);
                for ($j = 1; $j < count($groupedCurrenciesCode); $j++) {
                    $currentCurrency = $groupedCurrenciesCode[$j];
                    if ($this->precisionMode === TICK_SIZE) {
                        $highestPrecisionCurrency = ($currentCurrency['precision'] < $highestPrecisionCurrency['precision']) ? $currentCurrency : $highestPrecisionCurrency;
                    } else {
                        $highestPrecisionCurrency = ($currentCurrency['precision'] > $highestPrecisionCurrency['precision']) ? $currentCurrency : $highestPrecisionCurrency;
                    }
                }
                $resultingCurrencies[] = $highestPrecisionCurrency;
            }
            $sortedCurrencies = $this->sort_by($resultingCurrencies, 'code');
            $this->currencies = $this->deep_extend($this->currencies, $this->index_by($sortedCurrencies, 'code'));
        }
        $this->currencies_by_id = $this->index_by($this->currencies, 'id');
        $currenciesSortedByCode = $this->keysort($this->currencies);
        $this->codes = is_array($currenciesSortedByCode) ? array_keys($currenciesSortedByCode) : array();
        return $this->markets;
    }

    public function get_describe_for_extended_ws_exchange(mixed $currentRestInstance, mixed $parentRestInstance, array $wsBaseDescribe) {
        $extendedRestDescribe = $this->deep_extend($parentRestInstance->describe (), $currentRestInstance->describe ());
        $superWithRestDescribe = $this->deep_extend($extendedRestDescribe, $wsBaseDescribe);
        return $superWithRestDescribe;
    }

    public function safe_balance(array $balance) {
        $balances = $this->omit($balance, array( 'info', 'timestamp', 'datetime', 'free', 'used', 'total' ));
        $codes = is_array($balances) ? array_keys($balances) : array();
        $balance['free'] = array();
        $balance['used'] = array();
        $balance['total'] = array();
        $debtBalance = array();
        for ($i = 0; $i < count($codes); $i++) {
            $code = $codes[$i];
            $total = $this->safe_string($balance[$code], 'total');
            $free = $this->safe_string($balance[$code], 'free');
            $used = $this->safe_string($balance[$code], 'used');
            $debt = $this->safe_string($balance[$code], 'debt');
            if (($total === null) && ($free !== null) && ($used !== null)) {
                $total = Precise::string_add($free, $used);
            }
            if (($free === null) && ($total !== null) && ($used !== null)) {
                $free = Precise::string_sub($total, $used);
            }
            if (($used === null) && ($total !== null) && ($free !== null)) {
                $used = Precise::string_sub($total, $free);
            }
            $balance[$code]['free'] = $this->parse_number($free);
            $balance[$code]['used'] = $this->parse_number($used);
            $balance[$code]['total'] = $this->parse_number($total);
            $balance['free'][$code] = $balance[$code]['free'];
            $balance['used'][$code] = $balance[$code]['used'];
            $balance['total'][$code] = $balance[$code]['total'];
            if ($debt !== null) {
                $balance[$code]['debt'] = $this->parse_number($debt);
                $debtBalance[$code] = $balance[$code]['debt'];
            }
        }
        $debtBalanceArray = is_array($debtBalance) ? array_keys($debtBalance) : array();
        $length = count($debtBalanceArray);
        if ($length) {
            $balance['debt'] = $debtBalance;
        }
        return $balance;
    }

    public function safe_order(array $order, ?array $market = null) {
        // parses numbers
        // * it is important pass the $trades $rawTrades
        $amount = $this->omit_zero($this->safe_string($order, 'amount'));
        $remaining = $this->safe_string($order, 'remaining');
        $filled = $this->safe_string($order, 'filled');
        $cost = $this->safe_string($order, 'cost');
        $average = $this->omit_zero($this->safe_string($order, 'average'));
        $price = $this->omit_zero($this->safe_string($order, 'price'));
        $lastTradeTimeTimestamp = $this->safe_integer($order, 'lastTradeTimestamp');
        $symbol = $this->safe_string($order, 'symbol');
        $side = $this->safe_string($order, 'side');
        $status = $this->safe_string($order, 'status');
        $parseFilled = ($filled === null);
        $parseCost = ($cost === null);
        $parseLastTradeTimeTimestamp = ($lastTradeTimeTimestamp === null);
        $fee = $this->safe_value($order, 'fee');
        $parseFee = ($fee === null);
        $parseFees = $this->safe_value($order, 'fees') === null;
        $parseSymbol = $symbol === null;
        $parseSide = $side === null;
        $shouldParseFees = $parseFee || $parseFees;
        $fees = $this->safe_list($order, 'fees', array());
        $trades = array();
        $isTriggerOrSLTpOrder = (($this->safe_string($order, 'triggerPrice') !== null || ($this->safe_string($order, 'stopLossPrice') !== null)) || ($this->safe_string($order, 'takeProfitPrice') !== null));
        if ($parseFilled || $parseCost || $shouldParseFees) {
            $rawTrades = $this->safe_value($order, 'trades', $trades);
            $oldNumber = $this->number;
            // we parse $trades here!
            $this->number = 'strval';
            $firstTrade = $this->safe_value($rawTrades, 0);
            // parse $trades if they haven't already been parsed
            $tradesAreParsed = (($firstTrade !== null) && (is_array($firstTrade) && array_key_exists('info', $firstTrade)) && (is_array($firstTrade) && array_key_exists('id', $firstTrade)));
            if (!$tradesAreParsed) {
                $trades = $this->parse_trades($rawTrades, $market);
            } else {
                $trades = $rawTrades;
            }
            $this->number = $oldNumber;
            $tradesLength = 0;
            $isArray = gettype($trades) === 'array' && array_keys($trades) === array_keys(array_keys($trades));
            if ($isArray) {
                $tradesLength = count($trades);
            }
            if ($isArray && ($tradesLength > 0)) {
                // move properties that are defined in $trades up into the $order
                if ($order['symbol'] === null) {
                    $order['symbol'] = $trades[0]['symbol'];
                }
                if ($order['side'] === null) {
                    $order['side'] = $trades[0]['side'];
                }
                if ($order['type'] === null) {
                    $order['type'] = $trades[0]['type'];
                }
                if ($order['id'] === null) {
                    $order['id'] = $trades[0]['order'];
                }
                if ($parseFilled) {
                    $filled = '0';
                }
                if ($parseCost) {
                    $cost = '0';
                }
                for ($i = 0; $i < count($trades); $i++) {
                    $trade = $trades[$i];
                    $tradeAmount = $this->safe_string($trade, 'amount');
                    if ($parseFilled && ($tradeAmount !== null)) {
                        $filled = Precise::string_add($filled, $tradeAmount);
                    }
                    $tradeCost = $this->safe_string($trade, 'cost');
                    if ($parseCost && ($tradeCost !== null)) {
                        $cost = Precise::string_add($cost, $tradeCost);
                    }
                    if ($parseSymbol) {
                        $symbol = $this->safe_string($trade, 'symbol');
                    }
                    if ($parseSide) {
                        $side = $this->safe_string($trade, 'side');
                    }
                    $tradeTimestamp = $this->safe_value($trade, 'timestamp');
                    if ($parseLastTradeTimeTimestamp && ($tradeTimestamp !== null)) {
                        if ($lastTradeTimeTimestamp === null) {
                            $lastTradeTimeTimestamp = $tradeTimestamp;
                        } else {
                            $lastTradeTimeTimestamp = max ($lastTradeTimeTimestamp, $tradeTimestamp);
                        }
                    }
                    if ($shouldParseFees) {
                        $tradeFees = $this->safe_value($trade, 'fees');
                        if ($tradeFees !== null) {
                            for ($j = 0; $j < count($tradeFees); $j++) {
                                $tradeFee = $tradeFees[$j];
                                $fees[] = $this->extend(array(), $tradeFee);
                            }
                        } else {
                            $tradeFee = $this->safe_value($trade, 'fee');
                            if ($tradeFee !== null) {
                                $fees[] = $this->extend(array(), $tradeFee);
                            }
                        }
                    }
                }
            }
        }
        if ($shouldParseFees) {
            $reducedFees = $this->reduceFees ? $this->reduce_fees_by_currency($fees) : $fees;
            $reducedLength = count($reducedFees);
            for ($i = 0; $i < $reducedLength; $i++) {
                $reducedFees[$i]['cost'] = $this->safe_number($reducedFees[$i], 'cost');
                if (is_array($reducedFees[$i]) && array_key_exists('rate', $reducedFees[$i])) {
                    $reducedFees[$i]['rate'] = $this->safe_number($reducedFees[$i], 'rate');
                }
            }
            if (!$parseFee && ($reducedLength === 0)) {
                // copy $fee to avoid modification by reference
                $feeCopy = $this->deep_extend($fee);
                $feeCopy['cost'] = $this->safe_number($feeCopy, 'cost');
                if (is_array($feeCopy) && array_key_exists('rate', $feeCopy)) {
                    $feeCopy['rate'] = $this->safe_number($feeCopy, 'rate');
                }
                $reducedFees[] = $feeCopy;
            }
            $order['fees'] = $reducedFees;
            if ($parseFee && ($reducedLength === 1)) {
                $order['fee'] = $reducedFees[0];
            }
        }
        if ($amount === null) {
            // ensure $amount = $filled . $remaining
            if ($filled !== null && $remaining !== null) {
                $amount = Precise::string_add($filled, $remaining);
            } elseif ($status === 'closed') {
                $amount = $filled;
            }
        }
        if ($filled === null) {
            if ($amount !== null && $remaining !== null) {
                $filled = Precise::string_sub($amount, $remaining);
            } elseif ($status === 'closed' && $amount !== null) {
                $filled = $amount;
            }
        }
        if ($remaining === null) {
            if ($amount !== null && $filled !== null) {
                $remaining = Precise::string_sub($amount, $filled);
            } elseif ($status === 'closed') {
                $remaining = '0';
            }
        }
        // ensure that the $average field is calculated correctly
        $inverse = $this->safe_bool($market, 'inverse', false);
        $contractSize = $this->number_to_string($this->safe_value($market, 'contractSize', 1));
        // $inverse
        // $price = $filled * contract size / $cost
        //
        // linear
        // $price = $cost / ($filled * contract size)
        if ($average === null) {
            if (($filled !== null) && ($cost !== null) && Precise::string_gt($filled, '0')) {
                $filledTimesContractSize = Precise::string_mul($filled, $contractSize);
                if ($inverse) {
                    $average = Precise::string_div($filledTimesContractSize, $cost);
                } else {
                    $average = Precise::string_div($cost, $filledTimesContractSize);
                }
            }
        }
        // similarly
        // $inverse
        // $cost = $filled * contract size / $price
        //
        // linear
        // $cost = $filled * contract size * $price
        $costPriceExists = ($average !== null) || ($price !== null);
        if ($parseCost && ($filled !== null) && $costPriceExists) {
            $multiplyPrice = null;
            if ($average === null) {
                $multiplyPrice = $price;
            } else {
                $multiplyPrice = $average;
            }
            // contract trading
            $filledTimesContractSize = Precise::string_mul($filled, $contractSize);
            if ($inverse) {
                $cost = Precise::string_div($filledTimesContractSize, $multiplyPrice);
            } else {
                $cost = Precise::string_mul($filledTimesContractSize, $multiplyPrice);
            }
        }
        // support for $market orders
        $orderType = $this->safe_value($order, 'type');
        $emptyPrice = ($price === null) || Precise::string_equals($price, '0');
        if ($emptyPrice && ($orderType === 'market')) {
            $price = $average;
        }
        // we have $trades with string values at this point so we will mutate them
        for ($i = 0; $i < count($trades); $i++) {
            $entry = $trades[$i];
            $entry['amount'] = $this->safe_number($entry, 'amount');
            $entry['price'] = $this->safe_number($entry, 'price');
            $entry['cost'] = $this->safe_number($entry, 'cost');
            $tradeFee = $this->safe_dict($entry, 'fee', array());
            $tradeFee['cost'] = $this->safe_number($tradeFee, 'cost');
            if (is_array($tradeFee) && array_key_exists('rate', $tradeFee)) {
                $tradeFee['rate'] = $this->safe_number($tradeFee, 'rate');
            }
            $entryFees = $this->safe_list($entry, 'fees', array());
            for ($j = 0; $j < count($entryFees); $j++) {
                $entryFees[$j]['cost'] = $this->safe_number($entryFees[$j], 'cost');
            }
            $entry['fees'] = $entryFees;
            $entry['fee'] = $tradeFee;
        }
        $timeInForce = $this->safe_string($order, 'timeInForce');
        $postOnly = $this->safe_value($order, 'postOnly');
        // timeInForceHandling
        if ($timeInForce === null) {
            if (!$isTriggerOrSLTpOrder && ($this->safe_string($order, 'type') === 'market')) {
                $timeInForce = 'IOC';
            }
            // allow $postOnly override
            if ($postOnly) {
                $timeInForce = 'PO';
            }
        } elseif ($postOnly === null) {
            // $timeInForce is not null here
            $postOnly = $timeInForce === 'PO';
        }
        $timestamp = $this->safe_integer($order, 'timestamp');
        $lastUpdateTimestamp = $this->safe_integer($order, 'lastUpdateTimestamp');
        $datetime = $this->safe_string($order, 'datetime');
        if ($datetime === null) {
            $datetime = $this->iso8601($timestamp);
        }
        $triggerPrice = $this->parse_number($this->safe_string_2($order, 'triggerPrice', 'stopPrice'));
        $takeProfitPrice = $this->parse_number($this->safe_string($order, 'takeProfitPrice'));
        $stopLossPrice = $this->parse_number($this->safe_string($order, 'stopLossPrice'));
        return $this->extend($order, array(
            'id' => $this->safe_string($order, 'id'),
            'clientOrderId' => $this->safe_string($order, 'clientOrderId'),
            'timestamp' => $timestamp,
            'datetime' => $datetime,
            'symbol' => $symbol,
            'type' => $this->safe_string($order, 'type'),
            'side' => $side,
            'lastTradeTimestamp' => $lastTradeTimeTimestamp,
            'lastUpdateTimestamp' => $lastUpdateTimestamp,
            'price' => $this->parse_number($price),
            'amount' => $this->parse_number($amount),
            'cost' => $this->parse_number($cost),
            'average' => $this->parse_number($average),
            'filled' => $this->parse_number($filled),
            'remaining' => $this->parse_number($remaining),
            'timeInForce' => $timeInForce,
            'postOnly' => $postOnly,
            'trades' => $trades,
            'reduceOnly' => $this->safe_value($order, 'reduceOnly'),
            'stopPrice' => $triggerPrice,  // ! deprecated, use $triggerPrice instead
            'triggerPrice' => $triggerPrice,
            'takeProfitPrice' => $takeProfitPrice,
            'stopLossPrice' => $stopLossPrice,
            'status' => $status,
            'fee' => $this->safe_value($order, 'fee'),
        ));
    }

    public function parse_orders(array $orders, ?array $market = null, ?int $since = null, ?int $limit = null, $params = array ()) {
        //
        // the value of $orders is either a dict or a list
        //
        // dict
        //
        //     {
        //         'id1' => array( ... ),
        //         'id2' => array( ... ),
        //         'id3' => array( ... ),
        //         ...
        //     }
        //
        // list
        //
        //     array(
        //         array( 'id' => 'id1', ... ),
        //         array( 'id' => 'id2', ... ),
        //         array( 'id' => 'id3', ... ),
        //         ...
        //     )
        //
        $results = array();
        if (gettype($orders) === 'array' && array_keys($orders) === array_keys(array_keys($orders))) {
            for ($i = 0; $i < count($orders); $i++) {
                $order = $this->extend($this->parse_order($orders[$i], $market), $params);
                $results[] = $order;
            }
        } else {
            $ids = is_array($orders) ? array_keys($orders) : array();
            for ($i = 0; $i < count($ids); $i++) {
                $id = $ids[$i];
                $order = $this->extend($this->parse_order($this->extend(array( 'id' => $id ), $orders[$id]), $market), $params);
                $results[] = $order;
            }
        }
        $results = $this->sort_by($results, 'timestamp');
        $symbol = ($market !== null) ? $market['symbol'] : null;
        return $this->filter_by_symbol_since_limit($results, $symbol, $since, $limit);
    }

    public function calculate_fee(string $symbol, string $type, string $side, float $amount, float $price, $takerOrMaker = 'taker', $params = array ()) {
        /**
         * calculates the presumptive fee that would be charged for an order
         * @param {string} $symbol unified $market $symbol
         * @param {string} $type 'market' or 'limit'
         * @param {string} $side 'buy' or 'sell'
         * @param {float} $amount how much you want to trade, in units of the base currency on most exchanges, or number of contracts
         * @param {float} $price the $price for the order to be filled at, in units of the quote currency
         * @param {string} $takerOrMaker 'taker' or 'maker'
         * @param {array} $params
         * @return {array} contains the $rate, the percentage multiplied to the order $amount to obtain the fee $amount, and $cost, the total value of the fee in units of the quote currency, for the order
         */
        if ($type === 'market' && $takerOrMaker === 'maker') {
            throw new ArgumentsRequired($this->id . ' calculateFee() - you have provided incompatible arguments - "market" $type order can not be "maker". Change either the "type" or the "takerOrMaker" argument to calculate the fee.');
        }
        $market = $this->markets[$symbol];
        $feeSide = $this->safe_string($market, 'feeSide', 'quote');
        $useQuote = null;
        if ($feeSide === 'get') {
            // the fee is always in the currency you get
            $useQuote = $side === 'sell';
        } elseif ($feeSide === 'give') {
            // the fee is always in the currency you give
            $useQuote = $side === 'buy';
        } else {
            // the fee is always in $feeSide currency
            $useQuote = $feeSide === 'quote';
        }
        $cost = $this->number_to_string($amount);
        $key = null;
        if ($useQuote) {
            $priceString = $this->number_to_string($price);
            $cost = Precise::string_mul($cost, $priceString);
            $key = 'quote';
        } else {
            $key = 'base';
        }
        // for derivatives, the fee is in 'settle' currency
        if (!$market['spot']) {
            $key = 'settle';
        }
        // even if `$takerOrMaker` argument was set to 'maker', for 'market' orders we should forcefully override it to 'taker'
        if ($type === 'market') {
            $takerOrMaker = 'taker';
        }
        $rate = $this->safe_string($market, $takerOrMaker);
        $cost = Precise::string_mul($cost, $rate);
        return array(
            'type' => $takerOrMaker,
            'currency' => $market[$key],
            'rate' => $this->parse_number($rate),
            'cost' => $this->parse_number($cost),
        );
    }

    public function safe_liquidation(array $liquidation, ?array $market = null) {
        $contracts = $this->safe_string($liquidation, 'contracts');
        $contractSize = $this->safe_string($market, 'contractSize');
        $price = $this->safe_string($liquidation, 'price');
        $baseValue = $this->safe_string($liquidation, 'baseValue');
        $quoteValue = $this->safe_string($liquidation, 'quoteValue');
        if (($baseValue === null) && ($contracts !== null) && ($contractSize !== null) && ($price !== null)) {
            $baseValue = Precise::string_mul($contracts, $contractSize);
        }
        if (($quoteValue === null) && ($baseValue !== null) && ($price !== null)) {
            $quoteValue = Precise::string_mul($baseValue, $price);
        }
        $liquidation['contracts'] = $this->parse_number($contracts);
        $liquidation['contractSize'] = $this->parse_number($contractSize);
        $liquidation['price'] = $this->parse_number($price);
        $liquidation['baseValue'] = $this->parse_number($baseValue);
        $liquidation['quoteValue'] = $this->parse_number($quoteValue);
        return $liquidation;
    }

    public function safe_trade(array $trade, ?array $market = null) {
        $amount = $this->safe_string($trade, 'amount');
        $price = $this->safe_string($trade, 'price');
        $cost = $this->safe_string($trade, 'cost');
        if ($cost === null) {
            // contract trading
            $contractSize = $this->safe_string($market, 'contractSize');
            $multiplyPrice = $price;
            if ($contractSize !== null) {
                $inverse = $this->safe_bool($market, 'inverse', false);
                if ($inverse) {
                    $multiplyPrice = Precise::string_div('1', $price);
                }
                $multiplyPrice = Precise::string_mul($multiplyPrice, $contractSize);
            }
            $cost = Precise::string_mul($multiplyPrice, $amount);
        }
        $parseFee = $this->safe_value($trade, 'fee') === null;
        $parseFees = $this->safe_value($trade, 'fees') === null;
        $shouldParseFees = $parseFee || $parseFees;
        $fees = array();
        $fee = $this->safe_value($trade, 'fee');
        if ($shouldParseFees) {
            $reducedFees = $this->reduceFees ? $this->reduce_fees_by_currency($fees) : $fees;
            $reducedLength = count($reducedFees);
            for ($i = 0; $i < $reducedLength; $i++) {
                $reducedFees[$i]['cost'] = $this->safe_number($reducedFees[$i], 'cost');
                if (is_array($reducedFees[$i]) && array_key_exists('rate', $reducedFees[$i])) {
                    $reducedFees[$i]['rate'] = $this->safe_number($reducedFees[$i], 'rate');
                }
            }
            if (!$parseFee && ($reducedLength === 0)) {
                // copy $fee to avoid modification by reference
                $feeCopy = $this->deep_extend($fee);
                $feeCopy['cost'] = $this->safe_number($feeCopy, 'cost');
                if (is_array($feeCopy) && array_key_exists('rate', $feeCopy)) {
                    $feeCopy['rate'] = $this->safe_number($feeCopy, 'rate');
                }
                $reducedFees[] = $feeCopy;
            }
            if ($parseFees) {
                $trade['fees'] = $reducedFees;
            }
            if ($parseFee && ($reducedLength === 1)) {
                $trade['fee'] = $reducedFees[0];
            }
            $tradeFee = $this->safe_value($trade, 'fee');
            if ($tradeFee !== null) {
                $tradeFee['cost'] = $this->safe_number($tradeFee, 'cost');
                if (is_array($tradeFee) && array_key_exists('rate', $tradeFee)) {
                    $tradeFee['rate'] = $this->safe_number($tradeFee, 'rate');
                }
                $trade['fee'] = $tradeFee;
            }
        }
        $trade['amount'] = $this->parse_number($amount);
        $trade['price'] = $this->parse_number($price);
        $trade['cost'] = $this->parse_number($cost);
        return $trade;
    }

    public function find_nearest_ceiling(array $arr, float $providedValue) {
        //  $i->e. findNearestCeiling ([ 10, 30, 50],  23) returns 30
        $length = count($arr);
        for ($i = 0; $i < $length; $i++) {
            $current = $arr[$i];
            if ($providedValue <= $current) {
                return $current;
            }
        }
        return $arr[$length - 1];
    }

    public function invert_flat_string_dictionary($dict) {
        $reversed = array();
        $keys = is_array($dict) ? array_keys($dict) : array();
        for ($i = 0; $i < count($keys); $i++) {
            $key = $keys[$i];
            $value = $dict[$key];
            if (gettype($value) === 'string') {
                $reversed[$value] = $key;
            }
        }
        return $reversed;
    }

    public function reduce_fees_by_currency($fees) {
        //
        // this function takes a list of $fee structures having the following format
        //
        //     string = true
        //
        //     array(
        //         array( 'currency' => 'BTC', 'cost' => '0.1' ),
        //         array( 'currency' => 'BTC', 'cost' => '0.2'  ),
        //         array( 'currency' => 'BTC', 'cost' => '0.2', 'rate' => '0.00123' ),
        //         array( 'currency' => 'BTC', 'cost' => '0.4', 'rate' => '0.00123' ),
        //         array( 'currency' => 'BTC', 'cost' => '0.5', 'rate' => '0.00456' ),
        //         array( 'currency' => 'USDT', 'cost' => '12.3456' ),
        //     )
        //
        //     string = false
        //
        //     array(
        //         array( 'currency' => 'BTC', 'cost' => 0.1 ),
        //         array( 'currency' => 'BTC', 'cost' => 0.2 ),
        //         array( 'currency' => 'BTC', 'cost' => 0.2, 'rate' => 0.00123 ),
        //         array( 'currency' => 'BTC', 'cost' => 0.4, 'rate' => 0.00123 ),
        //         array( 'currency' => 'BTC', 'cost' => 0.5, 'rate' => 0.00456 ),
        //         array( 'currency' => 'USDT', 'cost' => 12.3456 ),
        //     )
        //
        // and returns a $reduced $fee list, where $fees are summed per currency and $rate (if any)
        //
        //     string = true
        //
        //     array(
        //         array( 'currency' => 'BTC', 'cost' => '0.4'  ),
        //         array( 'currency' => 'BTC', 'cost' => '0.6', 'rate' => '0.00123' ),
        //         array( 'currency' => 'BTC', 'cost' => '0.5', 'rate' => '0.00456' ),
        //         array( 'currency' => 'USDT', 'cost' => '12.3456' ),
        //     )
        //
        //     string  = false
        //
        //     array(
        //         array( 'currency' => 'BTC', 'cost' => 0.3  ),
        //         array( 'currency' => 'BTC', 'cost' => 0.6, 'rate' => 0.00123 ),
        //         array( 'currency' => 'BTC', 'cost' => 0.5, 'rate' => 0.00456 ),
        //         array( 'currency' => 'USDT', 'cost' => 12.3456 ),
        //     )
        //
        $reduced = array();
        for ($i = 0; $i < count($fees); $i++) {
            $fee = $fees[$i];
            $feeCurrencyCode = $this->safe_string($fee, 'currency');
            if ($feeCurrencyCode !== null) {
                $rate = $this->safe_string($fee, 'rate');
                $cost = $this->safe_value($fee, 'cost');
                if (Precise::string_eq($cost, '0')) {
                    // omit zero $cost $fees
                    continue;
                }
                if (!(is_array($reduced) && array_key_exists($feeCurrencyCode, $reduced))) {
                    $reduced[$feeCurrencyCode] = array();
                }
                $rateKey = ($rate === null) ? '' : $rate;
                if (is_array($reduced[$feeCurrencyCode]) && array_key_exists($rateKey, $reduced[$feeCurrencyCode])) {
                    $reduced[$feeCurrencyCode][$rateKey]['cost'] = Precise::string_add($reduced[$feeCurrencyCode][$rateKey]['cost'], $cost);
                } else {
                    $reduced[$feeCurrencyCode][$rateKey] = array(
                        'currency' => $feeCurrencyCode,
                        'cost' => $cost,
                    );
                    if ($rate !== null) {
                        $reduced[$feeCurrencyCode][$rateKey]['rate'] = $rate;
                    }
                }
            }
        }
        $result = array();
        $feeValues = is_array($reduced) ? array_values($reduced) : array();
        for ($i = 0; $i < count($feeValues); $i++) {
            $reducedFeeValues = is_array($feeValues[$i]) ? array_values($feeValues[$i]) : array();
            $result = $this->array_concat($result, $reducedFeeValues);
        }
        return $result;
    }

    public function safe_ticker(array $ticker, ?array $market = null) {
        $open = $this->omit_zero($this->safe_string($ticker, 'open'));
        $close = $this->omit_zero($this->safe_string($ticker, 'close'));
        $last = $this->omit_zero($this->safe_string($ticker, 'last'));
        $change = $this->omit_zero($this->safe_string($ticker, 'change'));
        $percentage = $this->omit_zero($this->safe_string($ticker, 'percentage'));
        $average = $this->omit_zero($this->safe_string($ticker, 'average'));
        $vwap = $this->omit_zero($this->safe_string($ticker, 'vwap'));
        $baseVolume = $this->safe_string($ticker, 'baseVolume');
        $quoteVolume = $this->safe_string($ticker, 'quoteVolume');
        if ($vwap === null) {
            $vwap = Precise::string_div($this->omit_zero($quoteVolume), $baseVolume);
        }
        if (($last !== null) && ($close === null)) {
            $close = $last;
        } elseif (($last === null) && ($close !== null)) {
            $last = $close;
        }
        if (($last !== null) && ($open !== null)) {
            if ($change === null) {
                $change = Precise::string_sub($last, $open);
            }
            if ($average === null) {
                $average = Precise::string_div(Precise::string_add($last, $open), '2');
            }
        }
        if (($percentage === null) && ($change !== null) && ($open !== null) && Precise::string_gt($open, '0')) {
            $percentage = Precise::string_mul(Precise::string_div($change, $open), '100');
        }
        if (($change === null) && ($percentage !== null) && ($open !== null)) {
            $change = Precise::string_div(Precise::string_mul($percentage, $open), '100');
        }
        if (($open === null) && ($last !== null) && ($change !== null)) {
            $open = Precise::string_sub($last, $change);
        }
        // timestamp and symbol operations don't belong in safeTicker
        // they should be done in the derived classes
        return $this->extend($ticker, array(
            'bid' => $this->parse_number($this->omit_zero($this->safe_string($ticker, 'bid'))),
            'bidVolume' => $this->safe_number($ticker, 'bidVolume'),
            'ask' => $this->parse_number($this->omit_zero($this->safe_string($ticker, 'ask'))),
            'askVolume' => $this->safe_number($ticker, 'askVolume'),
            'high' => $this->parse_number($this->omit_zero($this->safe_string($ticker, 'high'))),
            'low' => $this->parse_number($this->omit_zero($this->safe_string($ticker, 'low'))),
            'open' => $this->parse_number($this->omit_zero($open)),
            'close' => $this->parse_number($this->omit_zero($close)),
            'last' => $this->parse_number($this->omit_zero($last)),
            'change' => $this->parse_number($change),
            'percentage' => $this->parse_number($percentage),
            'average' => $this->parse_number($average),
            'vwap' => $this->parse_number($vwap),
            'baseVolume' => $this->parse_number($baseVolume),
            'quoteVolume' => $this->parse_number($quoteVolume),
            'previousClose' => $this->safe_number($ticker, 'previousClose'),
        ));
    }

    public function fetch_borrow_rate(string $code, $amount, $params = array ()) {
        throw new NotSupported($this->id . ' fetchBorrowRate is deprecated, please use fetchCrossBorrowRate or fetchIsolatedBorrowRate instead');
    }

    public function repay_cross_margin(string $code, $amount, $params = array ()) {
        throw new NotSupported($this->id . ' repayCrossMargin is not support yet');
    }

    public function repay_isolated_margin(string $symbol, string $code, $amount, $params = array ()) {
        throw new NotSupported($this->id . ' repayIsolatedMargin is not support yet');
    }

    public function borrow_cross_margin(string $code, float $amount, $params = array ()) {
        throw new NotSupported($this->id . ' borrowCrossMargin is not support yet');
    }

    public function borrow_isolated_margin(string $symbol, string $code, float $amount, $params = array ()) {
        throw new NotSupported($this->id . ' borrowIsolatedMargin is not support yet');
    }

    public function borrow_margin(string $code, $amount, ?string $symbol = null, $params = array ()) {
        throw new NotSupported($this->id . ' borrowMargin is deprecated, please use borrowCrossMargin or borrowIsolatedMargin instead');
    }

    public function repay_margin(string $code, $amount, ?string $symbol = null, $params = array ()) {
        throw new NotSupported($this->id . ' repayMargin is deprecated, please use repayCrossMargin or repayIsolatedMargin instead');
    }

    public function fetch_ohlcv(string $symbol, $timeframe = '1m', ?int $since = null, ?int $limit = null, $params = array ()) {
        $message = '';
        if ($this->has['fetchTrades']) {
            $message = '. If you want to build OHLCV candles from trade executions data, visit https://github.com/ccxt/ccxt/tree/master/examples/ and see "build-ohlcv-bars" file';
        }
        throw new NotSupported($this->id . ' fetchOHLCV() is not supported yet' . $message);
    }

    public function fetch_ohlcv_ws(string $symbol, $timeframe = '1m', ?int $since = null, ?int $limit = null, $params = array ()) {
        $message = '';
        if ($this->has['fetchTradesWs']) {
            $message = '. If you want to build OHLCV candles from trade executions data, visit https://github.com/ccxt/ccxt/tree/master/examples/ and see "build-ohlcv-bars" file';
        }
        throw new NotSupported($this->id . ' fetchOHLCVWs() is not supported yet. Try using fetchOHLCV instead.' . $message);
    }

    public function watch_ohlcv(string $symbol, $timeframe = '1m', ?int $since = null, ?int $limit = null, $params = array ()) {
        throw new NotSupported($this->id . ' watchOHLCV() is not supported yet');
    }

    public function subscribe_ohlcv(string $symbol, $timeframe = '1m', mixed $callback = null, bool $synchronous = true, $params = array ()) {
        /**
         * watches historical candlestick data containing the open, high, low, and close price, and the volume of a market
         * @param {string} $symbol unified $symbol of the market to fetch OHLCV data for
         * @param {string} $timeframe the length of time each candle represents
         * @param {Function} $callback Consumer function to be called with each update
         * @param {boolean} $synchronous if set to true, the $callback will wait to finish before passing next message
         * @param {array} [$params] extra parameters specific to the exchange API endpoint
         * @return {int[][]} A list of candles ordered, open, high, low, close, volume
         */
        $this->load_markets();
        $symbol = $this->symbol ($symbol);
        $stream = $this->stream;
        if ($callback !== null) {
            $stream->subscribe ('ohlcv::' . $symbol . '::' . $timeframe, $callback, $synchronous);
        }
        $stream->add_watch_function('watchOHLCV', array( $symbol, $timeframe, null, null, $params ));
        $this->watchOHLCV ($symbol, $timeframe, null, null, $params);
    }
    
    public function convert_trading_view_to_ohlcv(array $ohlcvs, $timestamp = 't', $open = 'o', $high = 'h', $low = 'l', $close = 'c', $volume = 'v', $ms = false) {
        $result = array();
        $timestamps = $this->safe_list($ohlcvs, $timestamp, array());
        $opens = $this->safe_list($ohlcvs, $open, array());
        $highs = $this->safe_list($ohlcvs, $high, array());
        $lows = $this->safe_list($ohlcvs, $low, array());
        $closes = $this->safe_list($ohlcvs, $close, array());
        $volumes = $this->safe_list($ohlcvs, $volume, array());
        for ($i = 0; $i < count($timestamps); $i++) {
            $result[] = array(
                $ms ? $this->safe_integer($timestamps, $i) : $this->safe_timestamp($timestamps, $i),
                $this->safe_value($opens, $i),
                $this->safe_value($highs, $i),
                $this->safe_value($lows, $i),
                $this->safe_value($closes, $i),
                $this->safe_value($volumes, $i),
            );
        }
        return $result;
    }

    public function convert_ohlcv_to_trading_view(array $ohlcvs, $timestamp = 't', $open = 'o', $high = 'h', $low = 'l', $close = 'c', $volume = 'v', $ms = false) {
        $result = array();
        $result[$timestamp] = array();
        $result[$open] = array();
        $result[$high] = array();
        $result[$low] = array();
        $result[$close] = array();
        $result[$volume] = array();
        for ($i = 0; $i < count($ohlcvs); $i++) {
            $ts = $ms ? $ohlcvs[$i][0] : $this->parse_to_int($ohlcvs[$i][0] / 1000);
            $result[$timestamp][] = $ts;
            $result[$open][] = $ohlcvs[$i][1];
            $result[$high][] = $ohlcvs[$i][2];
            $result[$low][] = $ohlcvs[$i][3];
            $result[$close][] = $ohlcvs[$i][4];
            $result[$volume][] = $ohlcvs[$i][5];
        }
        return $result;
    }

    public function fetch_web_endpoint($method, $endpointMethod, $returnAsJson, $startRegex = null, $endRegex = null) {
        $errorMessage = '';
        $options = $this->safe_value($this->options, $method, array());
        $muteOnFailure = $this->safe_bool($options, 'webApiMuteFailure', true);
        try {
            // if it was not explicitly disabled, then don't fetch
            if ($this->safe_bool($options, 'webApiEnable', true) !== true) {
                return null;
            }
            $maxRetries = $this->safe_value($options, 'webApiRetries', 10);
            $response = null;
            $retry = 0;
            while ($retry < $maxRetries) {
                try {
                    $response = $this->$endpointMethod (array());
                    break;
                } catch (Exception $e) {
                    $retry = $retry + 1;
                    if ($retry === $maxRetries) {
                        throw $e;
                    }
                }
            }
            $content = $response;
            if ($startRegex !== null) {
                $splitted_by_start = explode($startRegex, $content);
                $content = $splitted_by_start[1]; // we need second part after start
            }
            if ($endRegex !== null) {
                $splitted_by_end = explode($endRegex, $content);
                $content = $splitted_by_end[0]; // we need first part after start
            }
            if ($returnAsJson && (gettype($content) === 'string')) {
                $jsoned = $this->parse_json(trim($content)); // $content should be trimmed before json parsing
                if ($jsoned) {
                    return $jsoned; // if parsing was not successfull, exception should be thrown
                } else {
                    throw new BadResponse('could not parse the $response into json');
                }
            } else {
                return $content;
            }
        } catch (Exception $e) {
            $errorMessage = $this->id . ' ' . $method . '() failed to fetch correct data from website. Probably webpage markup has been changed, breaking the page custom parser.';
        }
        if ($muteOnFailure) {
            return null;
        } else {
            throw new BadResponse($errorMessage);
        }
    }

    public function market_ids(?array $symbols = null) {
        if ($symbols === null) {
            return $symbols;
        }
        $result = array();
        for ($i = 0; $i < count($symbols); $i++) {
            $result[] = $this->market_id($symbols[$i]);
        }
        return $result;
    }

    public function markets_for_symbols(?array $symbols = null) {
        if ($symbols === null) {
            return $symbols;
        }
        $result = array();
        for ($i = 0; $i < count($symbols); $i++) {
            $result[] = $this->market($symbols[$i]);
        }
        return $result;
    }

    public function market_symbols(?array $symbols = null, ?string $type = null, $allowEmpty = true, $sameTypeOnly = false, $sameSubTypeOnly = false) {
        if ($symbols === null) {
            if (!$allowEmpty) {
                throw new ArgumentsRequired($this->id . ' empty list of $symbols is not supported');
            }
            return $symbols;
        }
        $symbolsLength = count($symbols);
        if ($symbolsLength === 0) {
            if (!$allowEmpty) {
                throw new ArgumentsRequired($this->id . ' empty list of $symbols is not supported');
            }
            return $symbols;
        }
        $result = array();
        $marketType = null;
        $isLinearSubType = null;
        for ($i = 0; $i < count($symbols); $i++) {
            $market = $this->market($symbols[$i]);
            if ($sameTypeOnly && ($marketType !== null)) {
                if ($market['type'] !== $marketType) {
                    throw new BadRequest($this->id . ' $symbols must be of the same $type, either ' . $marketType . ' or ' . $market['type'] . '.');
                }
            }
            if ($sameSubTypeOnly && ($isLinearSubType !== null)) {
                if ($market['linear'] !== $isLinearSubType) {
                    throw new BadRequest($this->id . ' $symbols must be of the same subType, either linear or inverse.');
                }
            }
            if ($type !== null && $market['type'] !== $type) {
                throw new BadRequest($this->id . ' $symbols must be of the same $type ' . $type . '. If the $type is incorrect you can change it in options or the params of the request');
            }
            $marketType = $market['type'];
            if (!$market['spot']) {
                $isLinearSubType = $market['linear'];
            }
            $symbol = $this->safe_string($market, 'symbol', $symbols[$i]);
            $result[] = $symbol;
        }
        return $result;
    }

    public function market_codes(?array $codes = null) {
        if ($codes === null) {
            return $codes;
        }
        $result = array();
        for ($i = 0; $i < count($codes); $i++) {
            $result[] = $this->common_currency_code($codes[$i]);
        }
        return $result;
    }

    public function parse_bids_asks($bidasks, int|string $priceKey = 0, int|string $amountKey = 1, int|string $countOrIdKey = 2) {
        $bidasks = $this->to_array($bidasks);
        $result = array();
        for ($i = 0; $i < count($bidasks); $i++) {
            $result[] = $this->parse_bid_ask($bidasks[$i], $priceKey, $amountKey, $countOrIdKey);
        }
        return $result;
    }

    public function fetch_l2_order_book(string $symbol, ?int $limit = null, $params = array ()) {
        $orderbook = $this->fetch_order_book($symbol, $limit, $params);
        return $this->extend($orderbook, array(
            'asks' => $this->sort_by($this->aggregate($orderbook['asks']), 0),
            'bids' => $this->sort_by($this->aggregate($orderbook['bids']), 0, true),
        ));
    }

    public function filter_by_symbol($objects, ?string $symbol = null) {
        if ($symbol === null) {
            return $objects;
        }
        $result = array();
        for ($i = 0; $i < count($objects); $i++) {
            $objectSymbol = $this->safe_string($objects[$i], 'symbol');
            if ($objectSymbol === $symbol) {
                $result[] = $objects[$i];
            }
        }
        return $result;
    }

    public function parse_ohlcv($ohlcv, ?array $market = null): array {
        if (gettype($ohlcv) === 'array' && array_keys($ohlcv) === array_keys(array_keys($ohlcv))) {
            return array(
                $this->safe_integer($ohlcv, 0), // timestamp
                $this->safe_number($ohlcv, 1), // open
                $this->safe_number($ohlcv, 2), // high
                $this->safe_number($ohlcv, 3), // low
                $this->safe_number($ohlcv, 4), // close
                $this->safe_number($ohlcv, 5), // volume
            );
        }
        return $ohlcv;
    }

    public function network_code_to_id(string $networkCode, ?string $currencyCode = null) {
        /**
         * @ignore
         * tries to convert the provided $networkCode (which is expected to be an unified $network code) to a $network id. In order to achieve this, derived class needs to have 'options->networks' defined.
         * @param {string} $networkCode unified $network code
         * @param {string} $currencyCode unified $currency code, but this argument is not required by default, unless there is an exchange (like huobi) that needs an override of the method to be able to pass $currencyCode argument additionally
         * @return {string|null} exchange-specific $network id
         */
        if ($networkCode === null) {
            return null;
        }
        $networkIdsByCodes = $this->safe_value($this->options, 'networks', array());
        $networkId = $this->safe_string($networkIdsByCodes, $networkCode);
        // for example, if 'ETH' is passed for $networkCode, but 'ETH' $key not defined in `options->networks` object
        if ($networkId === null) {
            if ($currencyCode === null) {
                $currencies = is_array($this->currencies) ? array_values($this->currencies) : array();
                for ($i = 0; $i < count($currencies); $i++) {
                    $currency = array( $i );
                    $networks = $this->safe_dict($currency, 'networks');
                    $network = $this->safe_dict($networks, $networkCode);
                    $networkId = $this->safe_string($network, 'id');
                    if ($networkId !== null) {
                        break;
                    }
                }
            } else {
                // if $currencyCode was provided, then we try to find if that $currencyCode has a replacement ($i->e. ERC20 for ETH) or is in the $currency
                $defaultNetworkCodeReplacements = $this->safe_value($this->options, 'defaultNetworkCodeReplacements', array());
                if (is_array($defaultNetworkCodeReplacements) && array_key_exists($currencyCode, $defaultNetworkCodeReplacements)) {
                    // if there is a replacement for the passed $networkCode, then we use it to find $network-id in `options->networks` object
                    $replacementObject = $defaultNetworkCodeReplacements[$currencyCode]; // $i->e. array( 'ERC20' => 'ETH' )
                    $keys = is_array($replacementObject) ? array_keys($replacementObject) : array();
                    for ($i = 0; $i < count($keys); $i++) {
                        $key = $keys[$i];
                        $value = $replacementObject[$key];
                        // if $value matches to provided unified $networkCode, then we use it's $key to find $network-id in `options->networks` object
                        if ($value === $networkCode) {
                            $networkId = $this->safe_string($networkIdsByCodes, $key);
                            break;
                        }
                    }
                } else {
                    // serach for $network inside $currency
                    $currency = $this->safe_dict($this->currencies, $currencyCode);
                    $networks = $this->safe_dict($currency, 'networks');
                    $network = $this->safe_dict($networks, $networkCode);
                    $networkId = $this->safe_string($network, 'id');
                }
            }
            // if it wasn't found, we just set the provided $value to $network-id
            if ($networkId === null) {
                $networkId = $networkCode;
            }
        }
        return $networkId;
    }

    public function network_id_to_code(?string $networkId = null, ?string $currencyCode = null) {
        /**
         * @ignore
         * tries to convert the provided exchange-specific $networkId to an unified network Code. In order to achieve this, derived class needs to have "options['networksById']" defined.
         * @param {string} $networkId exchange specific network id/title, like => TRON, Trc-20, usdt-erc20, etc
         * @param {string|null} $currencyCode unified currency code, but this argument is not required by default, unless there is an exchange (like huobi) that needs an override of the method to be able to pass $currencyCode argument additionally
         * @return {string|null} unified network code
         */
        if ($networkId === null) {
            return null;
        }
        $networkCodesByIds = $this->safe_dict($this->options, 'networksById', array());
        $networkCode = $this->safe_string($networkCodesByIds, $networkId, $networkId);
        // replace mainnet network-codes (i.e. ERC20->ETH)
        if ($currencyCode !== null) {
            $defaultNetworkCodeReplacements = $this->safe_dict($this->options, 'defaultNetworkCodeReplacements', array());
            if (is_array($defaultNetworkCodeReplacements) && array_key_exists($currencyCode, $defaultNetworkCodeReplacements)) {
                $replacementObject = $this->safe_dict($defaultNetworkCodeReplacements, $currencyCode, array());
                $networkCode = $this->safe_string($replacementObject, $networkCode, $networkCode);
            }
        }
        return $networkCode;
    }

    public function handle_network_code_and_params($params) {
        $networkCodeInParams = $this->safe_string_2($params, 'networkCode', 'network');
        if ($networkCodeInParams !== null) {
            $params = $this->omit($params, array( 'networkCode', 'network' ));
        }
        // if it was not defined by user, we should not set it from 'defaultNetworks', because handleNetworkCodeAndParams is for only request-side and thus we do not fill it with anything. We can only use 'defaultNetworks' after parsing response-side
        return array( $networkCodeInParams, $params );
    }

    public function default_network_code(string $currencyCode) {
        $defaultNetworkCode = null;
        $defaultNetworks = $this->safe_dict($this->options, 'defaultNetworks', array());
        if (is_array($defaultNetworks) && array_key_exists($currencyCode, $defaultNetworks)) {
            // if currency had set its network in "defaultNetworks", use it
            $defaultNetworkCode = $defaultNetworks[$currencyCode];
        } else {
            // otherwise, try to use the global-scope 'defaultNetwork' value (even if that network is not supported by currency, it doesn't make any problem, this will be just used "at first" if currency supports this network at all)
            $defaultNetwork = $this->safe_string($this->options, 'defaultNetwork');
            if ($defaultNetwork !== null) {
                $defaultNetworkCode = $defaultNetwork;
            }
        }
        return $defaultNetworkCode;
    }

    public function select_network_code_from_unified_networks($currencyCode, $networkCode, $indexedNetworkEntries) {
        return $this->select_network_key_from_networks($currencyCode, $networkCode, $indexedNetworkEntries, true);
    }

    public function select_network_id_from_raw_networks($currencyCode, $networkCode, $indexedNetworkEntries) {
        return $this->select_network_key_from_networks($currencyCode, $networkCode, $indexedNetworkEntries, false);
    }

    public function select_network_key_from_networks($currencyCode, $networkCode, $indexedNetworkEntries, $isIndexedByUnifiedNetworkCode = false) {
        // this method is used against raw & unparse network entries, which are just indexed by network id
        $chosenNetworkId = null;
        $availableNetworkIds = is_array($indexedNetworkEntries) ? array_keys($indexedNetworkEntries) : array();
        $responseNetworksLength = count($availableNetworkIds);
        if ($networkCode !== null) {
            if ($responseNetworksLength === 0) {
                throw new NotSupported($this->id . ' - ' . $networkCode . ' network did not return any result for ' . $currencyCode);
            } else {
                // if $networkCode was provided by user, we should check it after response, referenced exchange doesn't support network-code during request
                $networkId = $isIndexedByUnifiedNetworkCode ? $networkCode : $this->network_code_to_id($networkCode, $currencyCode);
                if (is_array($indexedNetworkEntries) && array_key_exists($networkId, $indexedNetworkEntries)) {
                    $chosenNetworkId = $networkId;
                } else {
                    throw new NotSupported($this->id . ' - ' . $networkId . ' network was not found for ' . $currencyCode . ', use one of ' . implode(', ', $availableNetworkIds));
                }
            }
        } else {
            if ($responseNetworksLength === 0) {
                throw new NotSupported($this->id . ' - no networks were returned for ' . $currencyCode);
            } else {
                // if $networkCode was not provided by user, then we try to use the default network (if it was defined in "defaultNetworks"), otherwise, we just return the first network entry
                $defaultNetworkCode = $this->default_network_code($currencyCode);
                $defaultNetworkId = $isIndexedByUnifiedNetworkCode ? $defaultNetworkCode : $this->network_code_to_id($defaultNetworkCode, $currencyCode);
                $chosenNetworkId = (is_array($indexedNetworkEntries) && array_key_exists($defaultNetworkId, $indexedNetworkEntries)) ? $defaultNetworkId : $availableNetworkIds[0];
            }
        }
        return $chosenNetworkId;
    }

    public function safe_number_2(array $dictionary, int|string $key1, int|string $key2, $d = null) {
        $value = $this->safe_string_2($dictionary, $key1, $key2);
        return $this->parse_number($value, $d);
    }

    public function parse_order_book(array $orderbook, string $symbol, ?int $timestamp = null, $bidsKey = 'bids', $asksKey = 'asks', int|string $priceKey = 0, int|string $amountKey = 1, int|string $countOrIdKey = 2) {
        $bids = $this->parse_bids_asks($this->safe_value($orderbook, $bidsKey, array()), $priceKey, $amountKey, $countOrIdKey);
        $asks = $this->parse_bids_asks($this->safe_value($orderbook, $asksKey, array()), $priceKey, $amountKey, $countOrIdKey);
        return array(
            'symbol' => $symbol,
            'bids' => $this->sort_by($bids, 0, true),
            'asks' => $this->sort_by($asks, 0),
            'timestamp' => $timestamp,
            'datetime' => $this->iso8601($timestamp),
            'nonce' => null,
        );
    }

    public function parse_ohlcvs(mixed $ohlcvs, mixed $market = null, string $timeframe = '1m', ?int $since = null, ?int $limit = null) {
        $results = array();
        for ($i = 0; $i < count($ohlcvs); $i++) {
            $results[] = $this->parse_ohlcv($ohlcvs[$i], $market);
        }
        $sorted = $this->sort_by($results, 0);
        return $this->filter_by_since_limit($sorted, $since, $limit, 0);
    }

    public function parse_leverage_tiers(mixed $response, ?array $symbols = null, $marketIdKey = null) {
        // $marketIdKey should only be null when $response is a dictionary
        $symbols = $this->market_symbols($symbols);
        $tiers = array();
        $symbolsLength = 0;
        if ($symbols !== null) {
            $symbolsLength = count($symbols);
        }
        $noSymbols = ($symbols === null) || ($symbolsLength === 0);
        if (gettype($response) === 'array' && array_keys($response) === array_keys(array_keys($response))) {
            for ($i = 0; $i < count($response); $i++) {
                $item = $response[$i];
                $id = $this->safe_string($item, $marketIdKey);
                $market = $this->safe_market($id, null, null, 'swap');
                $symbol = $market['symbol'];
                $contract = $this->safe_bool($market, 'contract', false);
                if ($contract && ($noSymbols || $this->in_array($symbol, $symbols))) {
                    $tiers[$symbol] = $this->parse_market_leverage_tiers($item, $market);
                }
            }
        } else {
            $keys = is_array($response) ? array_keys($response) : array();
            for ($i = 0; $i < count($keys); $i++) {
                $marketId = $keys[$i];
                $item = $response[$marketId];
                $market = $this->safe_market($marketId, null, null, 'swap');
                $symbol = $market['symbol'];
                $contract = $this->safe_bool($market, 'contract', false);
                if ($contract && ($noSymbols || $this->in_array($symbol, $symbols))) {
                    $tiers[$symbol] = $this->parse_market_leverage_tiers($item, $market);
                }
            }
        }
        return $tiers;
    }

    public function load_trading_limits(?array $symbols = null, $reload = false, $params = array ()) {
        if ($this->has['fetchTradingLimits']) {
            if ($reload || !(is_array($this->options) && array_key_exists('limitsLoaded', $this->options))) {
                $response = $this->fetch_trading_limits($symbols);
                for ($i = 0; $i < count($symbols); $i++) {
                    $symbol = $symbols[$i];
                    $this->markets[$symbol] = $this->deep_extend($this->markets[$symbol], $response[$symbol]);
                }
                $this->options['limitsLoaded'] = $this->milliseconds();
            }
        }
        return $this->markets;
    }

    public function safe_position(array $position) {
        // simplified version of => /pull/12765/
        $unrealizedPnlString = $this->safe_string($position, 'unrealisedPnl');
        $initialMarginString = $this->safe_string($position, 'initialMargin');
        //
        // PERCENTAGE
        //
        $percentage = $this->safe_value($position, 'percentage');
        if (($percentage === null) && ($unrealizedPnlString !== null) && ($initialMarginString !== null)) {
            // was done in all implementations ( aax, btcex, bybit, deribit, ftx, gate, kucoinfutures, phemex )
            $percentageString = Precise::string_mul(Precise::string_div($unrealizedPnlString, $initialMarginString, 4), '100');
            $position['percentage'] = $this->parse_number($percentageString);
        }
        // if $contractSize is null get from $market
        $contractSize = $this->safe_number($position, 'contractSize');
        $symbol = $this->safe_string($position, 'symbol');
        $market = null;
        if ($symbol !== null) {
            $market = $this->safe_value($this->markets, $symbol);
        }
        if ($contractSize === null && $market !== null) {
            $contractSize = $this->safe_number($market, 'contractSize');
            $position['contractSize'] = $contractSize;
        }
        return $position;
    }

    public function parse_positions(array $positions, ?array $symbols = null, $params = array ()) {
        $symbols = $this->market_symbols($symbols);
        $positions = $this->to_array($positions);
        $result = array();
        for ($i = 0; $i < count($positions); $i++) {
            $position = $this->extend($this->parse_position($positions[$i], null), $params);
            $result[] = $position;
        }
        return $this->filter_by_array_positions($result, 'symbol', $symbols, false);
    }

    public function parse_accounts(array $accounts, $params = array ()) {
        $accounts = $this->to_array($accounts);
        $result = array();
        for ($i = 0; $i < count($accounts); $i++) {
            $account = $this->extend($this->parse_account($accounts[$i]), $params);
            $result[] = $account;
        }
        return $result;
    }

    public function parse_trades(array $trades, ?array $market = null, ?int $since = null, ?int $limit = null, $params = array ()) {
        $trades = $this->to_array($trades);
        $result = array();
        for ($i = 0; $i < count($trades); $i++) {
            $trade = $this->extend($this->parse_trade($trades[$i], $market), $params);
            $result[] = $trade;
        }
        $result = $this->sort_by_2($result, 'timestamp', 'id');
        $symbol = ($market !== null) ? $market['symbol'] : null;
        return $this->filter_by_symbol_since_limit($result, $symbol, $since, $limit);
    }

    public function parse_transactions(array $transactions, ?array $currency = null, ?int $since = null, ?int $limit = null, $params = array ()) {
        $transactions = $this->to_array($transactions);
        $result = array();
        for ($i = 0; $i < count($transactions); $i++) {
            $transaction = $this->extend($this->parse_transaction($transactions[$i], $currency), $params);
            $result[] = $transaction;
        }
        $result = $this->sort_by($result, 'timestamp');
        $code = ($currency !== null) ? $currency['code'] : null;
        return $this->filter_by_currency_since_limit($result, $code, $since, $limit);
    }

    public function parse_transfers(array $transfers, ?array $currency = null, ?int $since = null, ?int $limit = null, $params = array ()) {
        $transfers = $this->to_array($transfers);
        $result = array();
        for ($i = 0; $i < count($transfers); $i++) {
            $transfer = $this->extend($this->parse_transfer($transfers[$i], $currency), $params);
            $result[] = $transfer;
        }
        $result = $this->sort_by($result, 'timestamp');
        $code = ($currency !== null) ? $currency['code'] : null;
        return $this->filter_by_currency_since_limit($result, $code, $since, $limit);
    }

    public function parse_ledger($data, ?array $currency = null, ?int $since = null, ?int $limit = null, $params = array ()) {
        $result = array();
        $arrayData = $this->to_array($data);
        for ($i = 0; $i < count($arrayData); $i++) {
            $itemOrItems = $this->parse_ledger_entry($arrayData[$i], $currency);
            if (gettype($itemOrItems) === 'array' && array_keys($itemOrItems) === array_keys(array_keys($itemOrItems))) {
                for ($j = 0; $j < count($itemOrItems); $j++) {
                    $result[] = $this->extend($itemOrItems[$j], $params);
                }
            } else {
                $result[] = $this->extend($itemOrItems, $params);
            }
        }
        $result = $this->sort_by($result, 'timestamp');
        $code = ($currency !== null) ? $currency['code'] : null;
        return $this->filter_by_currency_since_limit($result, $code, $since, $limit);
    }

    public function nonce() {
        return $this->seconds();
    }

    public function set_headers($headers) {
        return $headers;
    }

    public function market_id(string $symbol) {
        $market = $this->market($symbol);
        if ($market !== null) {
            return $market['id'];
        }
        return $symbol;
    }

    public function symbol(string $symbol) {
        $market = $this->market($symbol);
        return $this->safe_string($market, 'symbol', $symbol);
    }

    public function handle_param_string(array $params, string $paramName, ?string $defaultValue = null) {
        $value = $this->safe_string($params, $paramName, $defaultValue);
        if ($value !== null) {
            $params = $this->omit($params, $paramName);
        }
        return array( $value, $params );
    }

    public function handle_param_string_2(array $params, string $paramName1, string $paramName2, ?string $defaultValue = null) {
        $value = $this->safe_string_2($params, $paramName1, $paramName2, $defaultValue);
        if ($value !== null) {
            $params = $this->omit($params, array( $paramName1, $paramName2 ));
        }
        return array( $value, $params );
    }

    public function handle_param_integer(array $params, string $paramName, ?int $defaultValue = null) {
        $value = $this->safe_integer($params, $paramName, $defaultValue);
        if ($value !== null) {
            $params = $this->omit($params, $paramName);
        }
        return array( $value, $params );
    }

    public function handle_param_integer_2(array $params, string $paramName1, string $paramName2, ?int $defaultValue = null) {
        $value = $this->safe_integer_2($params, $paramName1, $paramName2, $defaultValue);
        if ($value !== null) {
            $params = $this->omit($params, array( $paramName1, $paramName2 ));
        }
        return array( $value, $params );
    }

    public function handle_param_bool(array $params, string $paramName, ?Bool $defaultValue = null) {
        $value = $this->safe_bool($params, $paramName, $defaultValue);
        if ($value !== null) {
            $params = $this->omit($params, $paramName);
        }
        return array( $value, $params );
    }

    public function handle_param_bool_2(array $params, string $paramName1, string $paramName2, ?Bool $defaultValue = null) {
        $value = $this->safe_bool_2($params, $paramName1, $paramName2, $defaultValue);
        if ($value !== null) {
            $params = $this->omit($params, array( $paramName1, $paramName2 ));
        }
        return array( $value, $params );
    }

    public function resolve_path($path, $params) {
        return array(
            $this->implode_params($path, $params),
            $this->omit($params, $this->extract_params($path)),
        );
    }

    public function get_list_from_object_values($objects, int|string $key) {
        $newArray = $this->to_array($objects);
        $results = array();
        for ($i = 0; $i < count($newArray); $i++) {
            $results[] = $newArray[$i][$key];
        }
        return $results;
    }

    public function get_symbols_for_market_type(?string $marketType = null, ?string $subType = null, bool $symbolWithActiveStatus = true, bool $symbolWithUnknownStatus = true) {
        $filteredMarkets = $this->markets;
        if ($marketType !== null) {
            $filteredMarkets = $this->filter_by($filteredMarkets, 'type', $marketType);
        }
        if ($subType !== null) {
            $this->check_required_argument('getSymbolsForMarketType', $subType, 'subType', array( 'linear', 'inverse', 'quanto' ));
            $filteredMarkets = $this->filter_by($filteredMarkets, 'subType', $subType);
        }
        $activeStatuses = array();
        if ($symbolWithActiveStatus) {
            $activeStatuses[] = true;
        }
        if ($symbolWithUnknownStatus) {
            $activeStatuses[] = null;
        }
        $filteredMarkets = $this->filter_by_array($filteredMarkets, 'active', $activeStatuses, false);
        return $this->get_list_from_object_values($filteredMarkets, 'symbol');
    }

    public function filter_by_array($objects, int|string $key, $values = null, $indexed = true) {
        $objects = $this->to_array($objects);
        // return all of them if no $values were passed
        if ($values === null || !$values) {
            return $indexed ? $this->index_by($objects, $key) : $objects;
        }
        $results = array();
        for ($i = 0; $i < count($objects); $i++) {
            if ($this->in_array($objects[$i][$key], $values)) {
                $results[] = $objects[$i];
            }
        }
        return $indexed ? $this->index_by($results, $key) : $results;
    }

    public function fetch2($path, mixed $api = 'public', $method = 'GET', $params = array (), mixed $headers = null, mixed $body = null, $config = array ()) {
        if ($this->enableRateLimit) {
            $cost = $this->calculate_rate_limiter_cost($api, $method, $path, $params, $config);
            $this->throttle($cost);
        }
        $this->lastRestRequestTimestamp = $this->milliseconds();
        $request = $this->sign($path, $api, $method, $params, $headers, $body);
        $this->last_request_headers = $request['headers'];
        $this->last_request_body = $request['body'];
        $this->last_request_url = $request['url'];
        $retries = null;
        list($retries, $params) = $this->handle_option_and_params($params, $path, 'maxRetriesOnFailure', 0);
        $retryDelay = null;
        list($retryDelay, $params) = $this->handle_option_and_params($params, $path, 'maxRetriesOnFailureDelay', 0);
        for ($i = 0; $i < $retries + 1; $i++) {
            try {
                return $this->fetch($request['url'], $request['method'], $request['headers'], $request['body']);
            } catch (Exception $e) {
                if ($e instanceof NetworkError) {
                    if ($i < $retries) {
                        if ($this->verbose) {
                            $this->log('Request failed with the error => ' . (string) $e . ', retrying ' . ($i . (string) 1) . ' of ' . (string) $retries . '...');
                        }
                        if (($retryDelay !== null) && ($retryDelay !== 0)) {
                            $this->sleep($retryDelay);
                        }
                        continue;
                    }
                }
                throw $e;
            }
        }
        return null; // this line is never reached, but exists for c# value return requirement
    }

    public function request($path, mixed $api = 'public', $method = 'GET', $params = array (), mixed $headers = null, mixed $body = null, $config = array ()) {
        return $this->fetch2($path, $api, $method, $params, $headers, $body, $config);
    }

    public function load_accounts($reload = false, $params = array ()) {
        if ($reload) {
            $this->accounts = $this->fetch_accounts($params);
        } else {
            if ($this->accounts) {
                return $this->accounts;
            } else {
                $this->accounts = $this->fetch_accounts($params);
            }
        }
        $this->accountsById = $this->index_by($this->accounts, 'id');
        return $this->accounts;
    }

    public function build_ohlcvc(array $trades, string $timeframe = '1m', float $since = 0, float $limit = 2147483647) {
        // given a sorted arrays of $trades (recent last) and a $timeframe builds an array of OHLCV candles
        // note, default $limit value (2147483647) is max int32 value
        $ms = $this->parse_timeframe($timeframe) * 1000;
        $ohlcvs = array();
        $i_timestamp = 0;
        // $open = 1;
        $i_high = 2;
        $i_low = 3;
        $i_close = 4;
        $i_volume = 5;
        $i_count = 6;
        $tradesLength = count($trades);
        $oldest = min ($tradesLength, $limit);
        for ($i = 0; $i < $oldest; $i++) {
            $trade = $trades[$i];
            $ts = $trade['timestamp'];
            if ($ts < $since) {
                continue;
            }
            $openingTime = (int) floor($ts / $ms) * $ms; // shift to the edge of m/h/d (but not M)
            if ($openingTime < $since) { // we don't need bars, that have opening time earlier than requested
                continue;
            }
            $ohlcv_length = count($ohlcvs);
            $candle = $ohlcv_length - 1;
            if (($candle === -1) || ($openingTime >= $this->sum($ohlcvs[$candle][$i_timestamp], $ms))) {
                // moved to a new $timeframe -> create a new $candle from opening $trade
                $ohlcvs[] = [
                    $openingTime, // timestamp
                    $trade['price'], // O
                    $trade['price'], // H
                    $trade['price'], // L
                    $trade['price'], // C
                    $trade['amount'], // V
                    1, // count
                ];
            } else {
                // still processing the same $timeframe -> update opening $trade
                $ohlcvs[$candle][$i_high] = max ($ohlcvs[$candle][$i_high], $trade['price']);
                $ohlcvs[$candle][$i_low] = min ($ohlcvs[$candle][$i_low], $trade['price']);
                $ohlcvs[$candle][$i_close] = $trade['price'];
                $ohlcvs[$candle][$i_volume] = $this->sum($ohlcvs[$candle][$i_volume], $trade['amount']);
                $ohlcvs[$candle][$i_count] = $this->sum($ohlcvs[$candle][$i_count], 1);
            }
        }
        return $ohlcvs;
    }

    public function parse_trading_view_ohlcv($ohlcvs, $market = null, $timeframe = '1m', ?int $since = null, ?int $limit = null) {
        $result = $this->convert_trading_view_to_ohlcv($ohlcvs);
        return $this->parse_ohlcvs($result, $market, $timeframe, $since, $limit);
    }

    public function edit_limit_buy_order(string $id, string $symbol, float $amount, ?float $price = null, $params = array ()) {
        return $this->edit_limit_order($id, $symbol, 'buy', $amount, $price, $params);
    }

    public function edit_limit_sell_order(string $id, string $symbol, float $amount, ?float $price = null, $params = array ()) {
        return $this->edit_limit_order($id, $symbol, 'sell', $amount, $price, $params);
    }

    public function edit_limit_order(string $id, string $symbol, string $side, float $amount, ?float $price = null, $params = array ()) {
        return $this->edit_order($id, $symbol, 'limit', $side, $amount, $price, $params);
    }

    public function edit_order(string $id, string $symbol, string $type, string $side, ?float $amount = null, ?float $price = null, $params = array ()) {
        $this->cancel_order($id, $symbol);
        return $this->create_order($symbol, $type, $side, $amount, $price, $params);
    }

    public function edit_order_ws(string $id, string $symbol, string $type, string $side, ?float $amount = null, ?float $price = null, $params = array ()) {
        $this->cancel_order_ws($id, $symbol);
        return $this->create_order_ws($symbol, $type, $side, $amount, $price, $params);
    }

    public function fetch_permissions($params = array ()) {
        throw new NotSupported($this->id . ' fetchPermissions() is not supported yet');
    }

    public function fetch_position(string $symbol, $params = array ()) {
        throw new NotSupported($this->id . ' fetchPosition() is not supported yet');
    }

    public function fetch_position_ws(string $symbol, $params = array ()) {
        throw new NotSupported($this->id . ' fetchPositionWs() is not supported yet');
    }

    public function watch_position(?string $symbol = null, $params = array ()) {
        throw new NotSupported($this->id . ' watchPosition() is not supported yet');
    }

    public function subscribe_position(string $symbol, mixed $callback = null, bool $synchronous = true, $params = array ()) {
        $this->load_markets();
        $symbol = $this->symbol ($symbol);
        $stream = $this->stream;
        if ($callback !== null) {
            $stream->subscribe ('positions::' . $symbol, $callback, $synchronous);
        }
        $stream->add_watch_function('watchPosition', array( $symbol, null, $params ));
        $this->watchPosition ($symbol, $params);
    }

    public function watch_positions(?array $symbols = null, ?int $since = null, ?int $limit = null, $params = array ()) {
        throw new NotSupported($this->id . ' watchPositions() is not supported yet');
    }

    public function subscribe_positions(?array $symbols = null, mixed $callback = null, bool $synchronous = true, $params = array ()) {
        $this->load_markets();
        $symbols = $this->market_symbols($symbols, null, true);
        if ($callback !== null) {
            $stream = $this->stream;
            if ($this->is_empty($symbols)) {
                $stream->subscribe ('positions', $callback, $synchronous);
            } else {
                for ($i = 0; $i < count($symbols); $i++) {
                    $stream->subscribe ('positions::' . $symbols[$i], $callback, $synchronous);
                }
            }
        }
        $this->watchPositions ($symbols, null, null, $params);
    }

    public function watch_position_for_symbols(?array $symbols = null, ?int $since = null, ?int $limit = null, $params = array ()) {
        return $this->watch_positions($symbols, $since, $limit, $params);
    }

    public function subscribe_position_for_symbols(?array $symbols = null, mixed $callback = null, bool $synchronous = true, $params = array ()) {
        $this->subscribePositions ($symbols, $callback, $synchronous, $params);
    }

    public function fetch_positions_for_symbol(string $symbol, $params = array ()) {
        /**
         * fetches all open positions for specific $symbol, unlike fetchPositions (which is designed to work with multiple symbols) so this method might be preffered for one-market position, because of less rate-limit consumption and speed
         * @param {string} $symbol unified market $symbol
         * @param {array} $params extra parameters specific to the endpoint
         * @return {array[]} a list of ~@link https://docs.ccxt.com/#/?id=position-structure position structure~ with maximum 3 items - possible one position for "one-way" mode, and possible two positions (long & short) for "two-way" (a.k.a. hedge) mode
         */
        throw new NotSupported($this->id . ' fetchPositionsForSymbol() is not supported yet');
    }

    public function fetch_positions_for_symbol_ws(string $symbol, $params = array ()) {
        /**
         * fetches all open positions for specific $symbol, unlike fetchPositions (which is designed to work with multiple symbols) so this method might be preffered for one-market position, because of less rate-limit consumption and speed
         * @param {string} $symbol unified market $symbol
         * @param {array} $params extra parameters specific to the endpoint
         * @return {array[]} a list of ~@link https://docs.ccxt.com/#/?id=position-structure position structure~ with maximum 3 items - possible one position for "one-way" mode, and possible two positions (long & short) for "two-way" (a.k.a. hedge) mode
         */
        throw new NotSupported($this->id . ' fetchPositionsForSymbol() is not supported yet');
    }

    public function fetch_positions(?array $symbols = null, $params = array ()) {
        throw new NotSupported($this->id . ' fetchPositions() is not supported yet');
    }

    public function fetch_positions_ws(?array $symbols = null, $params = array ()) {
        throw new NotSupported($this->id . ' fetchPositions() is not supported yet');
    }

    public function fetch_positions_risk(?array $symbols = null, $params = array ()) {
        throw new NotSupported($this->id . ' fetchPositionsRisk() is not supported yet');
    }

    public function fetch_bids_asks(?array $symbols = null, $params = array ()) {
        throw new NotSupported($this->id . ' fetchBidsAsks() is not supported yet');
    }

    public function fetch_borrow_interest(?string $code = null, ?string $symbol = null, ?int $since = null, ?int $limit = null, $params = array ()) {
        throw new NotSupported($this->id . ' fetchBorrowInterest() is not supported yet');
    }

    public function fetch_ledger(?string $code = null, ?int $since = null, ?int $limit = null, $params = array ()) {
        throw new NotSupported($this->id . ' fetchLedger() is not supported yet');
    }

    public function fetch_ledger_entry(string $id, ?string $code = null, $params = array ()) {
        throw new NotSupported($this->id . ' fetchLedgerEntry() is not supported yet');
    }

    public function parse_bid_ask($bidask, int|string $priceKey = 0, int|string $amountKey = 1, int|string $countOrIdKey = 2) {
        $price = $this->safe_number($bidask, $priceKey);
        $amount = $this->safe_number($bidask, $amountKey);
        $countOrId = $this->safe_integer($bidask, $countOrIdKey);
        $bidAsk = array( $price, $amount );
        if ($countOrId !== null) {
            $bidAsk[] = $countOrId;
        }
        return $bidAsk;
    }

    public function safe_currency(?string $currencyId, ?array $currency = null) {
        if (($currencyId === null) && ($currency !== null)) {
            return $currency;
        }
        if (($this->currencies_by_id !== null) && (is_array($this->currencies_by_id) && array_key_exists($currencyId, $this->currencies_by_id)) && ($this->currencies_by_id[$currencyId] !== null)) {
            return $this->currencies_by_id[$currencyId];
        }
        $code = $currencyId;
        if ($currencyId !== null) {
            $code = $this->common_currency_code(strtoupper($currencyId));
        }
        return $this->safe_currency_structure(array(
            'id' => $currencyId,
            'code' => $code,
            'precision' => null,
        ));
    }

    public function safe_market(?string $marketId, ?array $market = null, ?string $delimiter = null, ?string $marketType = null) {
        $result = $this->safe_market_structure(array(
            'symbol' => $marketId,
            'marketId' => $marketId,
        ));
        if ($marketId !== null) {
            if (($this->markets_by_id !== null) && (is_array($this->markets_by_id) && array_key_exists($marketId, $this->markets_by_id))) {
                $markets = $this->markets_by_id[$marketId];
                $numMarkets = count($markets);
                if ($numMarkets === 1) {
                    return $markets[0];
                } else {
                    if ($marketType === null) {
                        if ($market === null) {
                            throw new ArgumentsRequired($this->id . ' safeMarket() requires a fourth argument for ' . $marketId . ' to disambiguate between different $markets with the same $market id');
                        } else {
                            $marketType = $market['type'];
                        }
                    }
                    for ($i = 0; $i < count($markets); $i++) {
                        $currentMarket = $markets[$i];
                        if ($currentMarket[$marketType]) {
                            return $currentMarket;
                        }
                    }
                }
            } elseif ($delimiter !== null && $delimiter !== '') {
                $parts = explode($delimiter, $marketId);
                $partsLength = count($parts);
                if ($partsLength === 2) {
                    $result['baseId'] = $this->safe_string($parts, 0);
                    $result['quoteId'] = $this->safe_string($parts, 1);
                    $result['base'] = $this->safe_currency_code($result['baseId']);
                    $result['quote'] = $this->safe_currency_code($result['quoteId']);
                    $result['symbol'] = $result['base'] . '/' . $result['quote'];
                    return $result;
                } else {
                    return $result;
                }
            }
        }
        if ($market !== null) {
            return $market;
        }
        return $result;
    }

    public function check_required_credentials($error = true) {
        /**
         * @ignore
         * @param {boolean} $error throw an $error that a credential is required if true
         * @return {boolean} true if all required credentials have been set, otherwise false or an $error is thrown is param $error=true
         */
        $keys = is_array($this->requiredCredentials) ? array_keys($this->requiredCredentials) : array();
        for ($i = 0; $i < count($keys); $i++) {
            $key = $keys[$i];
            if ($this->requiredCredentials[$key] && !$this->$key) {
                if ($error) {
                    throw new AuthenticationError($this->id . ' requires "' . $key . '" credential');
                } else {
                    return false;
                }
            }
        }
        return true;
    }

    public function oath() {
        if ($this->twofa !== null) {
            return $this->totp($this->twofa);
        } else {
            throw new ExchangeError($this->id . ' exchange.twofa has not been set for 2FA Two-Factor Authentication');
        }
    }

    public function fetch_balance($params = array ()) {
        throw new NotSupported($this->id . ' fetchBalance() is not supported yet');
    }

    public function fetch_balance_ws($params = array ()) {
        throw new NotSupported($this->id . ' fetchBalanceWs() is not supported yet');
    }

    public function parse_balance($response) {
        throw new NotSupported($this->id . ' parseBalance() is not supported yet');
    }

    public function watch_balance($params = array ()) {
        throw new NotSupported($this->id . ' watchBalance() is not supported yet');
    }

    public function subscribe_balance(mixed $callback = null, bool $synchronous = true, $params = array ()) {
        $stream = $this->stream;
        if ($callback !== null) {
            $stream->subscribe ('balances', $callback, $synchronous);
        }
        $stream->add_watch_function('watchBalance', array( $params ));
        $this->watchBalance ($params);
    }

    public function fetch_partial_balance($part, $params = array ()) {
        $balance = $this->fetch_balance($params);
        return $balance[$part];
    }

    public function fetch_free_balance($params = array ()) {
        return $this->fetch_partial_balance('free', $params);
    }

    public function fetch_used_balance($params = array ()) {
        return $this->fetch_partial_balance('used', $params);
    }

    public function fetch_total_balance($params = array ()) {
        return $this->fetch_partial_balance('total', $params);
    }

    public function fetch_status($params = array ()) {
        throw new NotSupported($this->id . ' fetchStatus() is not supported yet');
    }

    public function fetch_transaction_fee(string $code, $params = array ()) {
        if (!$this->has['fetchTransactionFees']) {
            throw new NotSupported($this->id . ' fetchTransactionFee() is not supported yet');
        }
        return $this->fetch_transaction_fees(array( $code ), $params);
    }

    public function fetch_transaction_fees(?array $codes = null, $params = array ()) {
        throw new NotSupported($this->id . ' fetchTransactionFees() is not supported yet');
    }

    public function fetch_deposit_withdraw_fees(?array $codes = null, $params = array ()) {
        throw new NotSupported($this->id . ' fetchDepositWithdrawFees() is not supported yet');
    }

    public function fetch_deposit_withdraw_fee(string $code, $params = array ()) {
        if (!$this->has['fetchDepositWithdrawFees']) {
            throw new NotSupported($this->id . ' fetchDepositWithdrawFee() is not supported yet');
        }
        $fees = $this->fetch_deposit_withdraw_fees(array( $code ), $params);
        return $this->safe_value($fees, $code);
    }

    public function get_supported_mapping($key, $mapping = array ()) {
        if (is_array($mapping) && array_key_exists($key, $mapping)) {
            return $mapping[$key];
        } else {
            throw new NotSupported($this->id . ' ' . $key . ' does not have a value in mapping');
        }
    }

    public function fetch_cross_borrow_rate(string $code, $params = array ()) {
        $this->load_markets();
        if (!$this->has['fetchBorrowRates']) {
            throw new NotSupported($this->id . ' fetchCrossBorrowRate() is not supported yet');
        }
        $borrowRates = $this->fetch_cross_borrow_rates($params);
        $rate = $this->safe_value($borrowRates, $code);
        if ($rate === null) {
            throw new ExchangeError($this->id . ' fetchCrossBorrowRate() could not find the borrow $rate for currency $code ' . $code);
        }
        return $rate;
    }

    public function fetch_isolated_borrow_rate(string $symbol, $params = array ()) {
        $this->load_markets();
        if (!$this->has['fetchBorrowRates']) {
            throw new NotSupported($this->id . ' fetchIsolatedBorrowRate() is not supported yet');
        }
        $borrowRates = $this->fetch_isolated_borrow_rates($params);
        $rate = $this->safe_dict($borrowRates, $symbol);
        if ($rate === null) {
            throw new ExchangeError($this->id . ' fetchIsolatedBorrowRate() could not find the borrow $rate for market $symbol ' . $symbol);
        }
        return $rate;
    }

    public function handle_option_and_params(array $params, string $methodName, string $optionName, $defaultValue = null) {
        // This method can be used to obtain method specific properties, i.e => $this->handle_option_and_params($params, 'fetchPosition', 'marginMode', 'isolated')
        $defaultOptionName = 'default' . $this->capitalize($optionName); // we also need to check the 'defaultXyzWhatever'
        // check if $params contain the key
        $value = $this->safe_value_2($params, $optionName, $defaultOptionName);
        if ($value !== null) {
            $params = $this->omit($params, array( $optionName, $defaultOptionName ));
        } else {
            // handle routed methods like "watchTrades > watchTradesForSymbols" (or "watchTicker > watchTickers")
            list($methodName, $params) = $this->handle_param_string($params, 'callerMethodName', $methodName);
            // check if exchange has properties for this method
            $exchangeWideMethodOptions = $this->safe_value($this->options, $methodName);
            if ($exchangeWideMethodOptions !== null) {
                // check if the option is defined inside this method's props
                $value = $this->safe_value_2($exchangeWideMethodOptions, $optionName, $defaultOptionName);
            }
            if ($value === null) {
                // if it's still null, check if global exchange-wide option exists
                $value = $this->safe_value_2($this->options, $optionName, $defaultOptionName);
            }
            // if it's still null, use the default $value
            $value = ($value !== null) ? $value : $defaultValue;
        }
        return array( $value, $params );
    }

    public function handle_option_and_params_2(array $params, string $methodName1, string $optionName1, string $optionName2, $defaultValue = null) {
        $value = null;
        list($value, $params) = $this->handle_option_and_params($params, $methodName1, $optionName1, $defaultValue);
        // if still null, try $optionName2
        $value2 = null;
        list($value2, $params) = $this->handle_option_and_params($params, $methodName1, $optionName2, $value);
        return array( $value2, $params );
    }

    public function handle_option(string $methodName, string $optionName, $defaultValue = null) {
        // eslint-disable-next-line no-unused-vars
        list($result, $empty) = $this->handle_option_and_params(array(), $methodName, $optionName, $defaultValue);
        return $result;
    }

    public function handle_market_type_and_params(string $methodName, ?array $market = null, $params = array (), $defaultValue = null) {
        /**
         * @ignore
         * @param $methodName the method calling handleMarketTypeAndParams
         * @param {Market} $market
         * @param {array} $params
         * @param {string} [$params->type] $type assigned by user
         * @param {string} [$params->defaultType] same.type
         * @param {string} [$defaultValue] assigned programatically in the method calling handleMarketTypeAndParams
         * @return array([string, object]) the $market $type and $params with $type and $defaultType omitted
         */
        $defaultType = $this->safe_string_2($this->options, 'defaultType', 'type', 'spot');
        if ($defaultValue === null) {  // $defaultValue takes precendence over exchange wide $defaultType
            $defaultValue = $defaultType;
        }
        $methodOptions = $this->safe_dict($this->options, $methodName);
        $methodType = $defaultValue;
        if ($methodOptions !== null) {  // user defined $methodType takes precedence over $defaultValue
            if (gettype($methodOptions) === 'string') {
                $methodType = $methodOptions;
            } else {
                $methodType = $this->safe_string_2($methodOptions, 'defaultType', 'type', $methodType);
            }
        }
        $marketType = ($market === null) ? $methodType : $market['type'];
        $type = $this->safe_string_2($params, 'defaultType', 'type', $marketType);
        $params = $this->omit($params, array( 'defaultType', 'type' ));
        return array( $type, $params );
    }

    public function handle_sub_type_and_params(string $methodName, $market = null, $params = array (), $defaultValue = null) {
        $subType = null;
        // if set in $params, it takes precedence
        $subTypeInParams = $this->safe_string_2($params, 'subType', 'defaultSubType');
        // avoid omitting if it's not present
        if ($subTypeInParams !== null) {
            $subType = $subTypeInParams;
            $params = $this->omit($params, array( 'subType', 'defaultSubType' ));
        } else {
            // at first, check from $market object
            if ($market !== null) {
                if ($market['linear']) {
                    $subType = 'linear';
                } elseif ($market['inverse']) {
                    $subType = 'inverse';
                }
            }
            // if it was not defined in $market object
            if ($subType === null) {
                $values = $this->handle_option_and_params(array(), $methodName, 'subType', $defaultValue); // no need to re-test $params here
                $subType = $values[0];
            }
        }
        return array( $subType, $params );
    }

    public function handle_margin_mode_and_params(string $methodName, $params = array (), $defaultValue = null) {
        /**
         * @ignore
         * @param {array} [$params] extra parameters specific to the exchange API endpoint
         * @return {Array} the marginMode in lowercase by $params["marginMode"], $params["defaultMarginMode"] $this->options["marginMode"] or $this->options["defaultMarginMode"]
         */
        return $this->handle_option_and_params($params, $methodName, 'marginMode', $defaultValue);
    }

    public function throw_exactly_matched_exception($exact, $string, $message) {
        if ($string === null) {
            return;
        }
        if (is_array($exact) && array_key_exists($string, $exact)) {
            throw new $exact[$string]($message);
        }
    }

    public function throw_broadly_matched_exception($broad, $string, $message) {
        $broadKey = $this->find_broadly_matched_key($broad, $string);
        if ($broadKey !== null) {
            throw new $broad[$broadKey]($message);
        }
    }

    public function find_broadly_matched_key($broad, $string) {
        // a helper for matching error strings exactly vs broadly
        $keys = is_array($broad) ? array_keys($broad) : array();
        for ($i = 0; $i < count($keys); $i++) {
            $key = $keys[$i];
            if ($string !== null) { // #issues/12698
                if (mb_strpos($string, $key) !== false) {
                    return $key;
                }
            }
        }
        return null;
    }

    public function handle_errors(int $statusCode, string $statusText, string $url, string $method, array $responseHeaders, string $responseBody, $response, $requestHeaders, $requestBody) {
        // it is a stub $method that must be overrided in the derived exchange classes
        // throw new NotSupported($this->id . ' handleErrors() not implemented yet');
        return null;
    }

    public function calculate_rate_limiter_cost($api, $method, $path, $params, $config = array ()) {
        return $this->safe_value($config, 'cost', 1);
    }

    public function fetch_ticker(string $symbol, $params = array ()) {
        if ($this->has['fetchTickers']) {
            $this->load_markets();
            $market = $this->market($symbol);
            $symbol = $market['symbol'];
            $tickers = $this->fetch_tickers(array( $symbol ), $params);
            $ticker = $this->safe_dict($tickers, $symbol);
            if ($ticker === null) {
                throw new NullResponse($this->id . ' fetchTickers() could not find a $ticker for ' . $symbol);
            } else {
                return $ticker;
            }
        } else {
            throw new NotSupported($this->id . ' fetchTicker() is not supported yet');
        }
    }

    public function fetch_ticker_ws(string $symbol, $params = array ()) {
        if ($this->has['fetchTickersWs']) {
            $this->load_markets();
            $market = $this->market($symbol);
            $symbol = $market['symbol'];
            $tickers = $this->fetch_tickers_ws(array( $symbol ), $params);
            $ticker = $this->safe_dict($tickers, $symbol);
            if ($ticker === null) {
                throw new NullResponse($this->id . ' fetchTickerWs() could not find a $ticker for ' . $symbol);
            } else {
                return $ticker;
            }
        } else {
            throw new NotSupported($this->id . ' fetchTickerWs() is not supported yet');
        }
    }

    public function watch_ticker(string $symbol, $params = array ()) {
        throw new NotSupported($this->id . ' watchTicker() is not supported yet');
    }

    public function subscribe_ticker(string $symbol, mixed $callback = null, bool $synchronous = true, $params = array ()) {
        /**
         * subscribe to watchTicker
         * @param {string} $symbol unified $symbol of the market to watch ticker
         * @param {Function} $callback function to call when receiving an update
         * @param {boolean} $synchronous if set to true, the $callback will wait to finish before passing next message
         * @param {array} [$params] extra parameters specific to the exchange API endpoint
         */
        $this->load_markets();
        $symbol = $this->symbol ($symbol);
        $stream = $this->stream;
        if ($callback !== null) {
            $stream->subscribe ('tickers::' . $symbol, $callback, $synchronous);
        }
        $stream->add_watch_function('watchTicker', array( $symbol, $params ));
        $this->watchTicker ($symbol, $params);
    }

    public function fetch_tickers(?array $symbols = null, $params = array ()) {
        throw new NotSupported($this->id . ' fetchTickers() is not supported yet');
    }

    public function fetch_tickers_ws(?array $symbols = null, $params = array ()) {
        throw new NotSupported($this->id . ' fetchTickers() is not supported yet');
    }

    public function fetch_order_books(?array $symbols = null, ?int $limit = null, $params = array ()) {
        throw new NotSupported($this->id . ' fetchOrderBooks() is not supported yet');
    }

    public function watch_bids_asks(?array $symbols = null, $params = array ()) {
        throw new NotSupported($this->id . ' watchBidsAsks() is not supported yet');
    }

    public function watch_tickers(?array $symbols = null, $params = array ()) {
        throw new NotSupported($this->id . ' watchTickers() is not supported yet');
    }

    public function subscribe_tickers(?array $symbols = null, mixed $callback = null, bool $synchronous = true, $params = array ()) {
        /**
         * subscribe to watchTickers
         * @param {string[]} $symbols unified $symbols of the market to watch tickers
         * @param {Function} $callback function to call when receiving an update
         * @param {boolean} $synchronous if set to true, the $callback will wait to finish before passing next message
         * @param {array} [$params] extra parameters specific to the exchange API endpoint
         */
        $this->load_markets();
        $symbols = $this->market_symbols($symbols, null, true);
        $stream = $this->stream;
        if ($callback !== null) {
            if ($this->is_empty($symbols)) {
                $stream->subscribe ('tickers', $callback, $synchronous);
            } else {
                for ($i = 0; $i < count($symbols); $i++) {
                    $stream->subscribe ('tickers::' . $symbols[$i], $callback, $synchronous);
                }
            }
        }
        $stream->add_watch_function('watchTickers', array( $symbols, $params ));
        $this->watchTickers ($symbols, $params);
    }

    public function fetch_order(string $id, ?string $symbol = null, $params = array ()) {
        throw new NotSupported($this->id . ' fetchOrder() is not supported yet');
    }

    public function fetch_order_ws(string $id, ?string $symbol = null, $params = array ()) {
        throw new NotSupported($this->id . ' fetchOrderWs() is not supported yet');
    }

    public function fetch_order_status(string $id, ?string $symbol = null, $params = array ()) {
        // TODO => TypeScript => change method signature by replacing
        // Promise<string> with Promise<Order['status']>.
        $order = $this->fetch_order($id, $symbol, $params);
        return $order['status'];
    }

    public function fetch_unified_order($order, $params = array ()) {
        return $this->fetch_order($this->safe_string($order, 'id'), $this->safe_string($order, 'symbol'), $params);
    }

    public function create_order(string $symbol, string $type, string $side, float $amount, ?float $price = null, $params = array ()) {
        throw new NotSupported($this->id . ' createOrder() is not supported yet');
    }

    public function create_trailing_amount_order(string $symbol, string $type, string $side, float $amount, ?float $price = null, $trailingAmount = null, $trailingTriggerPrice = null, $params = array ()) {
        /**
         * create a trailing order by providing the $symbol, $type, $side, $amount, $price and $trailingAmount
         * @param {string} $symbol unified $symbol of the market to create an order in
         * @param {string} $type 'market' or 'limit'
         * @param {string} $side 'buy' or 'sell'
         * @param {float} $amount how much you want to trade in units of the base currency, or number of contracts
         * @param {float} [$price] the $price for the order to be filled at, in units of the quote currency, ignored in market orders
         * @param {float} $trailingAmount the quote $amount to trail away from the current market $price
         * @param {float} [$trailingTriggerPrice] the $price to activate a trailing order, default uses the $price argument
         * @param {array} [$params] extra parameters specific to the exchange API endpoint
         * @return {array} an ~@link https://docs.ccxt.com/#/?id=order-structure order structure~
         */
        if ($trailingAmount === null) {
            throw new ArgumentsRequired($this->id . ' createTrailingAmountOrder() requires a $trailingAmount argument');
        }
        $params['trailingAmount'] = $trailingAmount;
        if ($trailingTriggerPrice !== null) {
            $params['trailingTriggerPrice'] = $trailingTriggerPrice;
        }
        if ($this->has['createTrailingAmountOrder']) {
            return $this->create_order($symbol, $type, $side, $amount, $price, $params);
        }
        throw new NotSupported($this->id . ' createTrailingAmountOrder() is not supported yet');
    }

    public function create_trailing_amount_order_ws(string $symbol, string $type, string $side, float $amount, ?float $price = null, $trailingAmount = null, $trailingTriggerPrice = null, $params = array ()) {
        /**
         * create a trailing order by providing the $symbol, $type, $side, $amount, $price and $trailingAmount
         * @param {string} $symbol unified $symbol of the market to create an order in
         * @param {string} $type 'market' or 'limit'
         * @param {string} $side 'buy' or 'sell'
         * @param {float} $amount how much you want to trade in units of the base currency, or number of contracts
         * @param {float} [$price] the $price for the order to be filled at, in units of the quote currency, ignored in market orders
         * @param {float} $trailingAmount the quote $amount to trail away from the current market $price
         * @param {float} [$trailingTriggerPrice] the $price to activate a trailing order, default uses the $price argument
         * @param {array} [$params] extra parameters specific to the exchange API endpoint
         * @return {array} an ~@link https://docs.ccxt.com/#/?id=order-structure order structure~
         */
        if ($trailingAmount === null) {
            throw new ArgumentsRequired($this->id . ' createTrailingAmountOrderWs() requires a $trailingAmount argument');
        }
        $params['trailingAmount'] = $trailingAmount;
        if ($trailingTriggerPrice !== null) {
            $params['trailingTriggerPrice'] = $trailingTriggerPrice;
        }
        if ($this->has['createTrailingAmountOrderWs']) {
            return $this->create_order_ws($symbol, $type, $side, $amount, $price, $params);
        }
        throw new NotSupported($this->id . ' createTrailingAmountOrderWs() is not supported yet');
    }

    public function create_trailing_percent_order(string $symbol, string $type, string $side, float $amount, ?float $price = null, $trailingPercent = null, $trailingTriggerPrice = null, $params = array ()) {
        /**
         * create a trailing order by providing the $symbol, $type, $side, $amount, $price and $trailingPercent
         * @param {string} $symbol unified $symbol of the market to create an order in
         * @param {string} $type 'market' or 'limit'
         * @param {string} $side 'buy' or 'sell'
         * @param {float} $amount how much you want to trade in units of the base currency, or number of contracts
         * @param {float} [$price] the $price for the order to be filled at, in units of the quote currency, ignored in market orders
         * @param {float} $trailingPercent the percent to trail away from the current market $price
         * @param {float} [$trailingTriggerPrice] the $price to activate a trailing order, default uses the $price argument
         * @param {array} [$params] extra parameters specific to the exchange API endpoint
         * @return {array} an ~@link https://docs.ccxt.com/#/?id=order-structure order structure~
         */
        if ($trailingPercent === null) {
            throw new ArgumentsRequired($this->id . ' createTrailingPercentOrder() requires a $trailingPercent argument');
        }
        $params['trailingPercent'] = $trailingPercent;
        if ($trailingTriggerPrice !== null) {
            $params['trailingTriggerPrice'] = $trailingTriggerPrice;
        }
        if ($this->has['createTrailingPercentOrder']) {
            return $this->create_order($symbol, $type, $side, $amount, $price, $params);
        }
        throw new NotSupported($this->id . ' createTrailingPercentOrder() is not supported yet');
    }

    public function create_trailing_percent_order_ws(string $symbol, string $type, string $side, float $amount, ?float $price = null, $trailingPercent = null, $trailingTriggerPrice = null, $params = array ()) {
        /**
         * create a trailing order by providing the $symbol, $type, $side, $amount, $price and $trailingPercent
         * @param {string} $symbol unified $symbol of the market to create an order in
         * @param {string} $type 'market' or 'limit'
         * @param {string} $side 'buy' or 'sell'
         * @param {float} $amount how much you want to trade in units of the base currency, or number of contracts
         * @param {float} [$price] the $price for the order to be filled at, in units of the quote currency, ignored in market orders
         * @param {float} $trailingPercent the percent to trail away from the current market $price
         * @param {float} [$trailingTriggerPrice] the $price to activate a trailing order, default uses the $price argument
         * @param {array} [$params] extra parameters specific to the exchange API endpoint
         * @return {array} an ~@link https://docs.ccxt.com/#/?id=order-structure order structure~
         */
        if ($trailingPercent === null) {
            throw new ArgumentsRequired($this->id . ' createTrailingPercentOrderWs() requires a $trailingPercent argument');
        }
        $params['trailingPercent'] = $trailingPercent;
        if ($trailingTriggerPrice !== null) {
            $params['trailingTriggerPrice'] = $trailingTriggerPrice;
        }
        if ($this->has['createTrailingPercentOrderWs']) {
            return $this->create_order_ws($symbol, $type, $side, $amount, $price, $params);
        }
        throw new NotSupported($this->id . ' createTrailingPercentOrderWs() is not supported yet');
    }

    public function create_market_order_with_cost(string $symbol, string $side, float $cost, $params = array ()) {
        /**
         * create a market order by providing the $symbol, $side and $cost
         * @param {string} $symbol unified $symbol of the market to create an order in
         * @param {string} $side 'buy' or 'sell'
         * @param {float} $cost how much you want to trade in units of the quote currency
         * @param {array} [$params] extra parameters specific to the exchange API endpoint
         * @return {array} an ~@link https://docs.ccxt.com/#/?id=order-structure order structure~
         */
        if ($this->has['createMarketOrderWithCost'] || ($this->has['createMarketBuyOrderWithCost'] && $this->has['createMarketSellOrderWithCost'])) {
            return $this->create_order($symbol, 'market', $side, $cost, 1, $params);
        }
        throw new NotSupported($this->id . ' createMarketOrderWithCost() is not supported yet');
    }

    public function create_market_buy_order_with_cost(string $symbol, float $cost, $params = array ()) {
        /**
         * create a market buy order by providing the $symbol and $cost
         * @param {string} $symbol unified $symbol of the market to create an order in
         * @param {float} $cost how much you want to trade in units of the quote currency
         * @param {array} [$params] extra parameters specific to the exchange API endpoint
         * @return {array} an ~@link https://docs.ccxt.com/#/?id=order-structure order structure~
         */
        if ($this->options['createMarketBuyOrderRequiresPrice'] || $this->has['createMarketBuyOrderWithCost']) {
            return $this->create_order($symbol, 'market', 'buy', $cost, 1, $params);
        }
        throw new NotSupported($this->id . ' createMarketBuyOrderWithCost() is not supported yet');
    }

    public function create_market_sell_order_with_cost(string $symbol, float $cost, $params = array ()) {
        /**
         * create a market sell order by providing the $symbol and $cost
         * @param {string} $symbol unified $symbol of the market to create an order in
         * @param {float} $cost how much you want to trade in units of the quote currency
         * @param {array} [$params] extra parameters specific to the exchange API endpoint
         * @return {array} an ~@link https://docs.ccxt.com/#/?id=order-structure order structure~
         */
        if ($this->options['createMarketSellOrderRequiresPrice'] || $this->has['createMarketSellOrderWithCost']) {
            return $this->create_order($symbol, 'market', 'sell', $cost, 1, $params);
        }
        throw new NotSupported($this->id . ' createMarketSellOrderWithCost() is not supported yet');
    }

    public function create_market_order_with_cost_ws(string $symbol, string $side, float $cost, $params = array ()) {
        /**
         * create a market order by providing the $symbol, $side and $cost
         * @param {string} $symbol unified $symbol of the market to create an order in
         * @param {string} $side 'buy' or 'sell'
         * @param {float} $cost how much you want to trade in units of the quote currency
         * @param {array} [$params] extra parameters specific to the exchange API endpoint
         * @return {array} an ~@link https://docs.ccxt.com/#/?id=order-structure order structure~
         */
        if ($this->has['createMarketOrderWithCostWs'] || ($this->has['createMarketBuyOrderWithCostWs'] && $this->has['createMarketSellOrderWithCostWs'])) {
            return $this->create_order_ws($symbol, 'market', $side, $cost, 1, $params);
        }
        throw new NotSupported($this->id . ' createMarketOrderWithCostWs() is not supported yet');
    }

    public function create_trigger_order(string $symbol, string $type, string $side, float $amount, ?float $price = null, ?float $triggerPrice = null, $params = array ()) {
        /**
         * create a trigger stop order ($type 1)
         * @param {string} $symbol unified $symbol of the market to create an order in
         * @param {string} $type 'market' or 'limit'
         * @param {string} $side 'buy' or 'sell'
         * @param {float} $amount how much you want to trade in units of the base currency or the number of contracts
         * @param {float} [$price] the $price to fulfill the order, in units of the quote currency, ignored in market orders
         * @param {float} $triggerPrice the $price to trigger the stop order, in units of the quote currency
         * @param {array} [$params] extra parameters specific to the exchange API endpoint
         * @return {array} an ~@link https://docs.ccxt.com/#/?id=order-structure order structure~
         */
        if ($triggerPrice === null) {
            throw new ArgumentsRequired($this->id . ' createTriggerOrder() requires a $triggerPrice argument');
        }
        $params['triggerPrice'] = $triggerPrice;
        if ($this->has['createTriggerOrder']) {
            return $this->create_order($symbol, $type, $side, $amount, $price, $params);
        }
        throw new NotSupported($this->id . ' createTriggerOrder() is not supported yet');
    }

    public function create_trigger_order_ws(string $symbol, string $type, string $side, float $amount, ?float $price = null, ?float $triggerPrice = null, $params = array ()) {
        /**
         * create a trigger stop order ($type 1)
         * @param {string} $symbol unified $symbol of the market to create an order in
         * @param {string} $type 'market' or 'limit'
         * @param {string} $side 'buy' or 'sell'
         * @param {float} $amount how much you want to trade in units of the base currency or the number of contracts
         * @param {float} [$price] the $price to fulfill the order, in units of the quote currency, ignored in market orders
         * @param {float} $triggerPrice the $price to trigger the stop order, in units of the quote currency
         * @param {array} [$params] extra parameters specific to the exchange API endpoint
         * @return {array} an ~@link https://docs.ccxt.com/#/?id=order-structure order structure~
         */
        if ($triggerPrice === null) {
            throw new ArgumentsRequired($this->id . ' createTriggerOrderWs() requires a $triggerPrice argument');
        }
        $params['triggerPrice'] = $triggerPrice;
        if ($this->has['createTriggerOrderWs']) {
            return $this->create_order_ws($symbol, $type, $side, $amount, $price, $params);
        }
        throw new NotSupported($this->id . ' createTriggerOrderWs() is not supported yet');
    }

    public function create_stop_loss_order(string $symbol, string $type, string $side, float $amount, ?float $price = null, ?float $stopLossPrice = null, $params = array ()) {
        /**
         * create a trigger stop loss order ($type 2)
         * @param {string} $symbol unified $symbol of the market to create an order in
         * @param {string} $type 'market' or 'limit'
         * @param {string} $side 'buy' or 'sell'
         * @param {float} $amount how much you want to trade in units of the base currency or the number of contracts
         * @param {float} [$price] the $price to fulfill the order, in units of the quote currency, ignored in market orders
         * @param {float} $stopLossPrice the $price to trigger the stop loss order, in units of the quote currency
         * @param {array} [$params] extra parameters specific to the exchange API endpoint
         * @return {array} an ~@link https://docs.ccxt.com/#/?id=order-structure order structure~
         */
        if ($stopLossPrice === null) {
            throw new ArgumentsRequired($this->id . ' createStopLossOrder() requires a $stopLossPrice argument');
        }
        $params['stopLossPrice'] = $stopLossPrice;
        if ($this->has['createStopLossOrder']) {
            return $this->create_order($symbol, $type, $side, $amount, $price, $params);
        }
        throw new NotSupported($this->id . ' createStopLossOrder() is not supported yet');
    }

    public function create_stop_loss_order_ws(string $symbol, string $type, string $side, float $amount, ?float $price = null, ?float $stopLossPrice = null, $params = array ()) {
        /**
         * create a trigger stop loss order ($type 2)
         * @param {string} $symbol unified $symbol of the market to create an order in
         * @param {string} $type 'market' or 'limit'
         * @param {string} $side 'buy' or 'sell'
         * @param {float} $amount how much you want to trade in units of the base currency or the number of contracts
         * @param {float} [$price] the $price to fulfill the order, in units of the quote currency, ignored in market orders
         * @param {float} $stopLossPrice the $price to trigger the stop loss order, in units of the quote currency
         * @param {array} [$params] extra parameters specific to the exchange API endpoint
         * @return {array} an ~@link https://docs.ccxt.com/#/?id=order-structure order structure~
         */
        if ($stopLossPrice === null) {
            throw new ArgumentsRequired($this->id . ' createStopLossOrderWs() requires a $stopLossPrice argument');
        }
        $params['stopLossPrice'] = $stopLossPrice;
        if ($this->has['createStopLossOrderWs']) {
            return $this->create_order_ws($symbol, $type, $side, $amount, $price, $params);
        }
        throw new NotSupported($this->id . ' createStopLossOrderWs() is not supported yet');
    }

    public function create_take_profit_order(string $symbol, string $type, string $side, float $amount, ?float $price = null, ?float $takeProfitPrice = null, $params = array ()) {
        /**
         * create a trigger take profit order ($type 2)
         * @param {string} $symbol unified $symbol of the market to create an order in
         * @param {string} $type 'market' or 'limit'
         * @param {string} $side 'buy' or 'sell'
         * @param {float} $amount how much you want to trade in units of the base currency or the number of contracts
         * @param {float} [$price] the $price to fulfill the order, in units of the quote currency, ignored in market orders
         * @param {float} $takeProfitPrice the $price to trigger the take profit order, in units of the quote currency
         * @param {array} [$params] extra parameters specific to the exchange API endpoint
         * @return {array} an ~@link https://docs.ccxt.com/#/?id=order-structure order structure~
         */
        if ($takeProfitPrice === null) {
            throw new ArgumentsRequired($this->id . ' createTakeProfitOrder() requires a $takeProfitPrice argument');
        }
        $params['takeProfitPrice'] = $takeProfitPrice;
        if ($this->has['createTakeProfitOrder']) {
            return $this->create_order($symbol, $type, $side, $amount, $price, $params);
        }
        throw new NotSupported($this->id . ' createTakeProfitOrder() is not supported yet');
    }

    public function create_take_profit_order_ws(string $symbol, string $type, string $side, float $amount, ?float $price = null, ?float $takeProfitPrice = null, $params = array ()) {
        /**
         * create a trigger take profit order ($type 2)
         * @param {string} $symbol unified $symbol of the market to create an order in
         * @param {string} $type 'market' or 'limit'
         * @param {string} $side 'buy' or 'sell'
         * @param {float} $amount how much you want to trade in units of the base currency or the number of contracts
         * @param {float} [$price] the $price to fulfill the order, in units of the quote currency, ignored in market orders
         * @param {float} $takeProfitPrice the $price to trigger the take profit order, in units of the quote currency
         * @param {array} [$params] extra parameters specific to the exchange API endpoint
         * @return {array} an ~@link https://docs.ccxt.com/#/?id=order-structure order structure~
         */
        if ($takeProfitPrice === null) {
            throw new ArgumentsRequired($this->id . ' createTakeProfitOrderWs() requires a $takeProfitPrice argument');
        }
        $params['takeProfitPrice'] = $takeProfitPrice;
        if ($this->has['createTakeProfitOrderWs']) {
            return $this->create_order_ws($symbol, $type, $side, $amount, $price, $params);
        }
        throw new NotSupported($this->id . ' createTakeProfitOrderWs() is not supported yet');
    }

    public function create_order_with_take_profit_and_stop_loss(string $symbol, string $type, string $side, float $amount, ?float $price = null, ?float $takeProfit = null, ?float $stopLoss = null, $params = array ()) {
        /**
         * create an order with a stop loss or take profit attached ($type 3)
         * @param {string} $symbol unified $symbol of the market to create an order in
         * @param {string} $type 'market' or 'limit'
         * @param {string} $side 'buy' or 'sell'
         * @param {float} $amount how much you want to trade in units of the base currency or the number of contracts
         * @param {float} [$price] the $price to fulfill the order, in units of the quote currency, ignored in market orders
         * @param {float} [$takeProfit] the take profit $price, in units of the quote currency
         * @param {float} [$stopLoss] the stop loss $price, in units of the quote currency
         * @param {array} [$params] extra parameters specific to the exchange API endpoint
         * @param {string} [$params->takeProfitType] *not available on all exchanges* 'limit' or 'market'
         * @param {string} [$params->stopLossType] *not available on all exchanges* 'limit' or 'market'
         * @param {string} [$params->takeProfitPriceType] *not available on all exchanges* 'last', 'mark' or 'index'
         * @param {string} [$params->stopLossPriceType] *not available on all exchanges* 'last', 'mark' or 'index'
         * @param {float} [$params->takeProfitLimitPrice] *not available on all exchanges* limit $price for a limit take profit order
         * @param {float} [$params->stopLossLimitPrice] *not available on all exchanges* stop loss for a limit stop loss order
         * @param {float} [$params->takeProfitAmount] *not available on all exchanges* the $amount for a take profit
         * @param {float} [$params->stopLossAmount] *not available on all exchanges* the $amount for a stop loss
         * @return {array} an ~@link https://docs.ccxt.com/#/?id=order-structure order structure~
         */
        $params = $this->set_take_profit_and_stop_loss_params($symbol, $type, $side, $amount, $price, $takeProfit, $stopLoss, $params);
        if ($this->has['createOrderWithTakeProfitAndStopLoss']) {
            return $this->create_order($symbol, $type, $side, $amount, $price, $params);
        }
        throw new NotSupported($this->id . ' createOrderWithTakeProfitAndStopLoss() is not supported yet');
    }

    public function set_take_profit_and_stop_loss_params(string $symbol, string $type, string $side, float $amount, ?float $price = null, ?float $takeProfit = null, ?float $stopLoss = null, $params = array ()) {
        if (($takeProfit === null) && ($stopLoss === null)) {
            throw new ArgumentsRequired($this->id . ' createOrderWithTakeProfitAndStopLoss() requires either a $takeProfit or $stopLoss argument');
        }
        if ($takeProfit !== null) {
            $params['takeProfit'] = array(
                'triggerPrice' => $takeProfit,
            );
        }
        if ($stopLoss !== null) {
            $params['stopLoss'] = array(
                'triggerPrice' => $stopLoss,
            );
        }
        $takeProfitType = $this->safe_string($params, 'takeProfitType');
        $takeProfitPriceType = $this->safe_string($params, 'takeProfitPriceType');
        $takeProfitLimitPrice = $this->safe_string($params, 'takeProfitLimitPrice');
        $takeProfitAmount = $this->safe_string($params, 'takeProfitAmount');
        $stopLossType = $this->safe_string($params, 'stopLossType');
        $stopLossPriceType = $this->safe_string($params, 'stopLossPriceType');
        $stopLossLimitPrice = $this->safe_string($params, 'stopLossLimitPrice');
        $stopLossAmount = $this->safe_string($params, 'stopLossAmount');
        if ($takeProfitType !== null) {
            $params['takeProfit']['type'] = $takeProfitType;
        }
        if ($takeProfitPriceType !== null) {
            $params['takeProfit']['priceType'] = $takeProfitPriceType;
        }
        if ($takeProfitLimitPrice !== null) {
            $params['takeProfit']['price'] = $this->parse_to_numeric($takeProfitLimitPrice);
        }
        if ($takeProfitAmount !== null) {
            $params['takeProfit']['amount'] = $this->parse_to_numeric($takeProfitAmount);
        }
        if ($stopLossType !== null) {
            $params['stopLoss']['type'] = $stopLossType;
        }
        if ($stopLossPriceType !== null) {
            $params['stopLoss']['priceType'] = $stopLossPriceType;
        }
        if ($stopLossLimitPrice !== null) {
            $params['stopLoss']['price'] = $this->parse_to_numeric($stopLossLimitPrice);
        }
        if ($stopLossAmount !== null) {
            $params['stopLoss']['amount'] = $this->parse_to_numeric($stopLossAmount);
        }
        $params = $this->omit($params, array( 'takeProfitType', 'takeProfitPriceType', 'takeProfitLimitPrice', 'takeProfitAmount', 'stopLossType', 'stopLossPriceType', 'stopLossLimitPrice', 'stopLossAmount' ));
        return $params;
    }

    public function create_order_with_take_profit_and_stop_loss_ws(string $symbol, string $type, string $side, float $amount, ?float $price = null, ?float $takeProfit = null, ?float $stopLoss = null, $params = array ()) {
        /**
         * create an order with a stop loss or take profit attached ($type 3)
         * @param {string} $symbol unified $symbol of the market to create an order in
         * @param {string} $type 'market' or 'limit'
         * @param {string} $side 'buy' or 'sell'
         * @param {float} $amount how much you want to trade in units of the base currency or the number of contracts
         * @param {float} [$price] the $price to fulfill the order, in units of the quote currency, ignored in market orders
         * @param {float} [$takeProfit] the take profit $price, in units of the quote currency
         * @param {float} [$stopLoss] the stop loss $price, in units of the quote currency
         * @param {array} [$params] extra parameters specific to the exchange API endpoint
         * @param {string} [$params->takeProfitType] *not available on all exchanges* 'limit' or 'market'
         * @param {string} [$params->stopLossType] *not available on all exchanges* 'limit' or 'market'
         * @param {string} [$params->takeProfitPriceType] *not available on all exchanges* 'last', 'mark' or 'index'
         * @param {string} [$params->stopLossPriceType] *not available on all exchanges* 'last', 'mark' or 'index'
         * @param {float} [$params->takeProfitLimitPrice] *not available on all exchanges* limit $price for a limit take profit order
         * @param {float} [$params->stopLossLimitPrice] *not available on all exchanges* stop loss for a limit stop loss order
         * @param {float} [$params->takeProfitAmount] *not available on all exchanges* the $amount for a take profit
         * @param {float} [$params->stopLossAmount] *not available on all exchanges* the $amount for a stop loss
         * @return {array} an ~@link https://docs.ccxt.com/#/?id=order-structure order structure~
         */
        $params = $this->set_take_profit_and_stop_loss_params($symbol, $type, $side, $amount, $price, $takeProfit, $stopLoss, $params);
        if ($this->has['createOrderWithTakeProfitAndStopLossWs']) {
            return $this->create_order_ws($symbol, $type, $side, $amount, $price, $params);
        }
        throw new NotSupported($this->id . ' createOrderWithTakeProfitAndStopLossWs() is not supported yet');
    }

    public function create_orders(array $orders, $params = array ()) {
        throw new NotSupported($this->id . ' createOrders() is not supported yet');
    }

    public function create_order_ws(string $symbol, string $type, string $side, float $amount, ?float $price = null, $params = array ()) {
        throw new NotSupported($this->id . ' createOrderWs() is not supported yet');
    }

    public function cancel_order(string $id, ?string $symbol = null, $params = array ()) {
        throw new NotSupported($this->id . ' cancelOrder() is not supported yet');
    }

    public function cancel_order_ws(string $id, ?string $symbol = null, $params = array ()) {
        throw new NotSupported($this->id . ' cancelOrderWs() is not supported yet');
    }

    public function cancel_orders_ws(array $ids, ?string $symbol = null, $params = array ()) {
        throw new NotSupported($this->id . ' cancelOrdersWs() is not supported yet');
    }

    public function cancel_all_orders(?string $symbol = null, $params = array ()) {
        throw new NotSupported($this->id . ' cancelAllOrders() is not supported yet');
    }

    public function cancel_all_orders_after(?int $timeout, $params = array ()) {
        throw new NotSupported($this->id . ' cancelAllOrdersAfter() is not supported yet');
    }

    public function cancel_orders_for_symbols(array $orders, $params = array ()) {
        throw new NotSupported($this->id . ' cancelOrdersForSymbols() is not supported yet');
    }

    public function cancel_all_orders_ws(?string $symbol = null, $params = array ()) {
        throw new NotSupported($this->id . ' cancelAllOrdersWs() is not supported yet');
    }

    public function cancel_unified_order($order, $params = array ()) {
        return $this->cancel_order($this->safe_string($order, 'id'), $this->safe_string($order, 'symbol'), $params);
    }

    public function fetch_orders(?string $symbol = null, ?int $since = null, ?int $limit = null, $params = array ()) {
        if ($this->has['fetchOpenOrders'] && $this->has['fetchClosedOrders']) {
            throw new NotSupported($this->id . ' fetchOrders() is not supported yet, consider using fetchOpenOrders() and fetchClosedOrders() instead');
        }
        throw new NotSupported($this->id . ' fetchOrders() is not supported yet');
    }

    public function fetch_orders_ws(?string $symbol = null, ?int $since = null, ?int $limit = null, $params = array ()) {
        throw new NotSupported($this->id . ' fetchOrdersWs() is not supported yet');
    }

    public function fetch_order_trades(string $id, ?string $symbol = null, ?int $since = null, ?int $limit = null, $params = array ()) {
        throw new NotSupported($this->id . ' fetchOrderTrades() is not supported yet');
    }

    public function watch_orders(?string $symbol = null, ?int $since = null, ?int $limit = null, $params = array ()) {
        throw new NotSupported($this->id . ' watchOrders() is not supported yet');
    }

    public function subscribe_raw(mixed $callback, bool $synchronous = true) {
        /**
         * subscribe to all raw messages received from websocket
         * @param {string[]} symbols unified symbols of the market to watch tickers
         * @param {Function} $callback function to call when receiving an update
         * @param {boolean} $synchronous if set to true, the $callback will wait to finish before passing next message
         */
        $stream = $this->stream;
        $stream->subscribe ('raw', $callback, $synchronous);
    }

    public function subscribe_errors(mixed $callback, bool $synchronous = true) {
        /**
         * subscribe to all errors thrown by $stream
         * @param {string[]} symbols unified symbols of the market to watch tickers
         * @param {Function} $callback function to call when receiving an update
         * @param {boolean} $synchronous if set to true, the $callback will wait to finish before passing next message
         */
        $stream = $this->stream;
        $stream->subscribe ('errors', $callback, $synchronous);
    }

    public function subscribe_orders(?string $symbol = null, mixed $callback = null, bool $synchronous = true, $params = array ()) {
        /**
         * subscribes information on multiple orders made by the user
         * @param {string} $symbol unified market $symbol of the market the orders were made in
         * @param {Function} $callback function to call when receiving an update
         * @param {boolean} $synchronous if set to true, the $callback will wait to finish before passing next message
         * @param {array} [$params] extra parameters specific to the exchange API endpoint
         */
        $this->load_markets();
        $symbol = $this->symbol ($symbol);
        $stream = $this->stream;
        if ($callback !== null) {
            if ($symbol === null) {
                $stream->subscribe ('orders', $callback, $synchronous);
            } else {
                $stream->subscribe ('orders::' . $symbol, $callback, $synchronous);
            }
        }
        $stream->add_watch_function('watchOrders', array( $symbol, null, null, $params ));
        $this->watchOrders ($symbol, null, null, $params);
    }

    public function fetch_open_orders(?string $symbol = null, ?int $since = null, ?int $limit = null, $params = array ()) {
        if ($this->has['fetchOrders']) {
            $orders = $this->fetch_orders($symbol, $since, $limit, $params);
            return $this->filter_by($orders, 'status', 'open');
        }
        throw new NotSupported($this->id . ' fetchOpenOrders() is not supported yet');
    }

    public function fetch_open_orders_ws(?string $symbol = null, ?int $since = null, ?int $limit = null, $params = array ()) {
        if ($this->has['fetchOrdersWs']) {
            $orders = $this->fetch_orders_ws($symbol, $since, $limit, $params);
            return $this->filter_by($orders, 'status', 'open');
        }
        throw new NotSupported($this->id . ' fetchOpenOrdersWs() is not supported yet');
    }

    public function fetch_closed_orders(?string $symbol = null, ?int $since = null, ?int $limit = null, $params = array ()) {
        if ($this->has['fetchOrders']) {
            $orders = $this->fetch_orders($symbol, $since, $limit, $params);
            return $this->filter_by($orders, 'status', 'closed');
        }
        throw new NotSupported($this->id . ' fetchClosedOrders() is not supported yet');
    }

    public function fetch_canceled_and_closed_orders(?string $symbol = null, ?int $since = null, ?int $limit = null, $params = array ()) {
        throw new NotSupported($this->id . ' fetchCanceledAndClosedOrders() is not supported yet');
    }

    public function fetch_closed_orders_ws(?string $symbol = null, ?int $since = null, ?int $limit = null, $params = array ()) {
        if ($this->has['fetchOrdersWs']) {
            $orders = $this->fetch_orders_ws($symbol, $since, $limit, $params);
            return $this->filter_by($orders, 'status', 'closed');
        }
        throw new NotSupported($this->id . ' fetchClosedOrdersWs() is not supported yet');
    }

    public function fetch_my_trades(?string $symbol = null, ?int $since = null, ?int $limit = null, $params = array ()) {
        throw new NotSupported($this->id . ' fetchMyTrades() is not supported yet');
    }

    public function fetch_my_liquidations(?string $symbol = null, ?int $since = null, ?int $limit = null, $params = array ()) {
        throw new NotSupported($this->id . ' fetchMyLiquidations() is not supported yet');
    }

    public function fetch_liquidations(string $symbol, ?int $since = null, ?int $limit = null, $params = array ()) {
        throw new NotSupported($this->id . ' fetchLiquidations() is not supported yet');
    }

    public function fetch_my_trades_ws(?string $symbol = null, ?int $since = null, ?int $limit = null, $params = array ()) {
        throw new NotSupported($this->id . ' fetchMyTradesWs() is not supported yet');
    }

    public function watch_my_trades(?string $symbol = null, ?int $since = null, ?int $limit = null, $params = array ()) {
        throw new NotSupported($this->id . ' watchMyTrades() is not supported yet');
    }

    public function subscribe_my_trades(?string $symbol = null, mixed $callback = null, bool $synchronous = true, $params = array ()) {
        /**
         * watches information on multiple trades made by the user
         * @param {string} $symbol unified market $symbol of the market orders were made in
         * @param {Function} $callback function to call when receiving an update
         * @param {boolean} $synchronous if set to true, the $callback will wait to finish before passing next message
         * @param {array} [$params] extra parameters specific to the exchange API endpoint
         */
        $this->load_markets();
        $symbol = $this->symbol ($symbol);
        $stream = $this->stream;
        if ($callback !== null) {
            $stream->subscribe ('myTrades::' . $symbol, $callback, $synchronous);
        }
        $stream->add_watch_function('watchMyTrades', array( $symbol, null, null, $params ));
        $this->watchMyTrades ($symbol, null, null, $params);
    }

    public function fetch_greeks(string $symbol, $params = array ()) {
        throw new NotSupported($this->id . ' fetchGreeks() is not supported yet');
    }

    public function fetch_option_chain(string $code, $params = array ()) {
        throw new NotSupported($this->id . ' fetchOptionChain() is not supported yet');
    }

    public function fetch_option(string $symbol, $params = array ()) {
        throw new NotSupported($this->id . ' fetchOption() is not supported yet');
    }

    public function fetch_convert_quote(string $fromCode, string $toCode, ?float $amount = null, $params = array ()) {
        throw new NotSupported($this->id . ' fetchConvertQuote() is not supported yet');
    }

    public function fetch_deposits_withdrawals(?string $code = null, ?int $since = null, ?int $limit = null, $params = array ()) {
        /**
         * fetch history of deposits and withdrawals
         * @param {string} [$code] unified currency $code for the currency of the deposit/withdrawals, default is null
         * @param {int} [$since] timestamp in ms of the earliest deposit/withdrawal, default is null
         * @param {int} [$limit] max number of deposit/withdrawals to return, default is null
         * @param {array} [$params] extra parameters specific to the exchange API endpoint
         * @return {array} a list of ~@link https://docs.ccxt.com/#/?id=transaction-structure transaction structures~
         */
        throw new NotSupported($this->id . ' fetchDepositsWithdrawals() is not supported yet');
    }

    public function fetch_deposits(?string $symbol = null, ?int $since = null, ?int $limit = null, $params = array ()) {
        throw new NotSupported($this->id . ' fetchDeposits() is not supported yet');
    }

    public function fetch_withdrawals(?string $symbol = null, ?int $since = null, ?int $limit = null, $params = array ()) {
        throw new NotSupported($this->id . ' fetchWithdrawals() is not supported yet');
    }

    public function fetch_deposits_ws(?string $code = null, ?int $since = null, ?int $limit = null, $params = array ()) {
        throw new NotSupported($this->id . ' fetchDepositsWs() is not supported yet');
    }

    public function fetch_withdrawals_ws(?string $code = null, ?int $since = null, ?int $limit = null, $params = array ()) {
        throw new NotSupported($this->id . ' fetchWithdrawalsWs() is not supported yet');
    }

    public function fetch_funding_rate_history(?string $symbol = null, ?int $since = null, ?int $limit = null, $params = array ()) {
        throw new NotSupported($this->id . ' fetchFundingRateHistory() is not supported yet');
    }

    public function fetch_funding_history(?string $symbol = null, ?int $since = null, ?int $limit = null, $params = array ()) {
        throw new NotSupported($this->id . ' fetchFundingHistory() is not supported yet');
    }

    public function close_position(string $symbol, ?string $side = null, $params = array ()) {
        throw new NotSupported($this->id . ' closePosition() is not supported yet');
    }

    public function close_all_positions($params = array ()) {
        throw new NotSupported($this->id . ' closeAllPositions() is not supported yet');
    }

    public function fetch_l3_order_book(string $symbol, ?int $limit = null, $params = array ()) {
        throw new BadRequest($this->id . ' fetchL3OrderBook() is not supported yet');
    }

    public function parse_last_price($price, ?array $market = null) {
        throw new NotSupported($this->id . ' parseLastPrice() is not supported yet');
    }

    public function fetch_deposit_address(string $code, $params = array ()) {
        if ($this->has['fetchDepositAddresses']) {
            $depositAddresses = $this->fetch_deposit_addresses(array( $code ), $params);
            $depositAddress = $this->safe_value($depositAddresses, $code);
            if ($depositAddress === null) {
                throw new InvalidAddress($this->id . ' fetchDepositAddress() could not find a deposit address for ' . $code . ', make sure you have created a corresponding deposit address in your wallet on the exchange website');
            } else {
                return $depositAddress;
            }
        } elseif ($this->has['fetchDepositAddressesByNetwork']) {
            $network = $this->safe_string($params, 'network');
            $params = $this->omit($params, 'network');
            $addressStructures = $this->fetch_deposit_addresses_by_network($code, $params);
            if ($network !== null) {
                return $this->safe_dict($addressStructures, $network);
            } else {
                $keys = is_array($addressStructures) ? array_keys($addressStructures) : array();
                $key = $this->safe_string($keys, 0);
                return $this->safe_dict($addressStructures, $key);
            }
        } else {
            throw new NotSupported($this->id . ' fetchDepositAddress() is not supported yet');
        }
    }

    public function account(): array {
        return array(
            'free' => null,
            'used' => null,
            'total' => null,
        );
    }

    public function common_currency_code(string $code) {
        if (!$this->substituteCommonCurrencyCodes) {
            return $code;
        }
        return $this->safe_string($this->commonCurrencies, $code, $code);
    }

    public function currency(string $code) {
        if ($this->currencies === null) {
            throw new ExchangeError($this->id . ' currencies not loaded');
        }
        if (gettype($code) === 'string') {
            if (is_array($this->currencies) && array_key_exists($code, $this->currencies)) {
                return $this->currencies[$code];
            } elseif (is_array($this->currencies_by_id) && array_key_exists($code, $this->currencies_by_id)) {
                return $this->currencies_by_id[$code];
            }
        }
        throw new ExchangeError($this->id . ' does not have currency $code ' . $code);
    }

    public function market(string $symbol) {
        if ($this->markets === null) {
            throw new ExchangeError($this->id . ' $markets not loaded');
        }
        if (is_array($this->markets) && array_key_exists($symbol, $this->markets)) {
            return $this->markets[$symbol];
        } elseif (is_array($this->markets_by_id) && array_key_exists($symbol, $this->markets_by_id)) {
            $markets = $this->markets_by_id[$symbol];
            $defaultType = $this->safe_string_2($this->options, 'defaultType', 'defaultSubType', 'spot');
            for ($i = 0; $i < count($markets); $i++) {
                $market = $markets[$i];
                if ($market[$defaultType]) {
                    return $market;
                }
            }
            return $markets[0];
        } elseif ((str_ends_with($symbol, '-C')) || (str_ends_with($symbol, '-P')) || (str_starts_with($symbol, 'C-')) || (str_starts_with($symbol, 'P-'))) {
            return $this->create_expired_option_market($symbol);
        }
        throw new BadSymbol($this->id . ' does not have $market $symbol ' . $symbol);
    }

    public function create_expired_option_market(string $symbol) {
        throw new NotSupported($this->id . ' createExpiredOptionMarket () is not supported yet');
    }

    public function handle_withdraw_tag_and_params($tag, $params) {
        if (($tag !== null) && (gettype($tag) === 'array')) {
            $params = $this->extend($tag, $params);
            $tag = null;
        }
        if ($tag === null) {
            $tag = $this->safe_string($params, 'tag');
            if ($tag !== null) {
                $params = $this->omit($params, 'tag');
            }
        }
        return array( $tag, $params );
    }

    public function create_limit_order(string $symbol, string $side, float $amount, float $price, $params = array ()) {
        return $this->create_order($symbol, 'limit', $side, $amount, $price, $params);
    }

    public function create_limit_order_ws(string $symbol, string $side, float $amount, float $price, $params = array ()) {
        return $this->create_order_ws($symbol, 'limit', $side, $amount, $price, $params);
    }

    public function create_market_order(string $symbol, string $side, float $amount, ?float $price = null, $params = array ()) {
        return $this->create_order($symbol, 'market', $side, $amount, $price, $params);
    }

    public function create_market_order_ws(string $symbol, string $side, float $amount, ?float $price = null, $params = array ()) {
        return $this->create_order_ws($symbol, 'market', $side, $amount, $price, $params);
    }

    public function create_limit_buy_order(string $symbol, float $amount, float $price, $params = array ()) {
        return $this->create_order($symbol, 'limit', 'buy', $amount, $price, $params);
    }

    public function create_limit_buy_order_ws(string $symbol, float $amount, float $price, $params = array ()) {
        return $this->create_order_ws($symbol, 'limit', 'buy', $amount, $price, $params);
    }

    public function create_limit_sell_order(string $symbol, float $amount, float $price, $params = array ()) {
        return $this->create_order($symbol, 'limit', 'sell', $amount, $price, $params);
    }

    public function create_limit_sell_order_ws(string $symbol, float $amount, float $price, $params = array ()) {
        return $this->create_order_ws($symbol, 'limit', 'sell', $amount, $price, $params);
    }

    public function create_market_buy_order(string $symbol, float $amount, $params = array ()) {
        return $this->create_order($symbol, 'market', 'buy', $amount, null, $params);
    }

    public function create_market_buy_order_ws(string $symbol, float $amount, $params = array ()) {
        return $this->create_order_ws($symbol, 'market', 'buy', $amount, null, $params);
    }

    public function create_market_sell_order(string $symbol, float $amount, $params = array ()) {
        return $this->create_order($symbol, 'market', 'sell', $amount, null, $params);
    }

    public function create_market_sell_order_ws(string $symbol, float $amount, $params = array ()) {
        return $this->create_order_ws($symbol, 'market', 'sell', $amount, null, $params);
    }

    public function cost_to_precision(string $symbol, $cost) {
        $market = $this->market($symbol);
        return $this->decimal_to_precision($cost, TRUNCATE, $market['precision']['price'], $this->precisionMode, $this->paddingMode);
    }

    public function price_to_precision(string $symbol, $price) {
        $market = $this->market($symbol);
        $result = $this->decimal_to_precision($price, ROUND, $market['precision']['price'], $this->precisionMode, $this->paddingMode);
        if ($result === '0') {
            throw new InvalidOrder($this->id . ' $price of ' . $market['symbol'] . ' must be greater than minimum $price precision of ' . $this->number_to_string($market['precision']['price']));
        }
        return $result;
    }

    public function amount_to_precision(string $symbol, $amount) {
        $market = $this->market($symbol);
        $result = $this->decimal_to_precision($amount, TRUNCATE, $market['precision']['amount'], $this->precisionMode, $this->paddingMode);
        if ($result === '0') {
            throw new InvalidOrder($this->id . ' $amount of ' . $market['symbol'] . ' must be greater than minimum $amount precision of ' . $this->number_to_string($market['precision']['amount']));
        }
        return $result;
    }

    public function fee_to_precision(string $symbol, $fee) {
        $market = $this->market($symbol);
        return $this->decimal_to_precision($fee, ROUND, $market['precision']['price'], $this->precisionMode, $this->paddingMode);
    }

    public function currency_to_precision(string $code, $fee, $networkCode = null) {
        $currency = $this->currencies[$code];
        $precision = $this->safe_value($currency, 'precision');
        if ($networkCode !== null) {
            $networks = $this->safe_dict($currency, 'networks', array());
            $networkItem = $this->safe_dict($networks, $networkCode, array());
            $precision = $this->safe_value($networkItem, 'precision', $precision);
        }
        if ($precision === null) {
            return $this->force_string($fee);
        } else {
            return $this->decimal_to_precision($fee, ROUND, $precision, $this->precisionMode, $this->paddingMode);
        }
    }

    public function force_string($value) {
        if (gettype($value) !== 'string') {
            return $this->number_to_string($value);
        }
        return $value;
    }

    public function is_tick_precision() {
        return $this->precisionMode === TICK_SIZE;
    }

    public function is_decimal_precision() {
        return $this->precisionMode === DECIMAL_PLACES;
    }

    public function is_significant_precision() {
        return $this->precisionMode === SIGNIFICANT_DIGITS;
    }

    public function safe_number($obj, int|string $key, ?float $defaultNumber = null) {
        $value = $this->safe_string($obj, $key);
        return $this->parse_number($value, $defaultNumber);
    }

    public function safe_number_n(array $obj, array $arr, ?float $defaultNumber = null) {
        $value = $this->safe_string_n($obj, $arr);
        return $this->parse_number($value, $defaultNumber);
    }

    public function parse_precision(?string $precision) {
        /**
         * @ignore
         * @param {string} $precision The number of digits to the right of the decimal
         * @return {string} a string number equal to 1e-$precision
         */
        if ($precision === null) {
            return null;
        }
        $precisionNumber = intval($precision);
        if ($precisionNumber === 0) {
            return '1';
        }
        $parsedPrecision = '0.';
        for ($i = 0; $i < $precisionNumber - 1; $i++) {
            $parsedPrecision = $parsedPrecision . '0';
        }
        return $parsedPrecision . '1';
    }

    public function integer_precision_to_amount(?string $precision) {
        /**
         * @ignore
         * handles positive & negative numbers too. parsePrecision() does not handle negative numbers, but this method handles
         * @param {string} $precision The number of digits to the right of the decimal
         * @return {string} a string number equal to 1e-$precision
         */
        if ($precision === null) {
            return null;
        }
        if (Precise::string_ge($precision, '0')) {
            return $this->parse_precision($precision);
        } else {
            $positivePrecisionString = Precise::string_abs($precision);
            $positivePrecision = intval($positivePrecisionString);
            $parsedPrecision = '1';
            for ($i = 0; $i < $positivePrecision - 1; $i++) {
                $parsedPrecision = $parsedPrecision . '0';
            }
            return $parsedPrecision . '0';
        }
    }

    public function load_time_difference($params = array ()) {
        $serverTime = $this->fetch_time($params);
        $after = $this->milliseconds();
        $this->options['timeDifference'] = $after - $serverTime;
        return $this->options['timeDifference'];
    }

    public function implode_hostname(string $url) {
        return $this->implode_params($url, array( 'hostname' => $this->hostname ));
    }

    public function fetch_market_leverage_tiers(string $symbol, $params = array ()) {
        if ($this->has['fetchLeverageTiers']) {
            $market = $this->market($symbol);
            if (!$market['contract']) {
                throw new BadSymbol($this->id . ' fetchMarketLeverageTiers() supports contract markets only');
            }
            $tiers = $this->fetch_leverage_tiers(array( $symbol ));
            return $this->safe_value($tiers, $symbol);
        } else {
            throw new NotSupported($this->id . ' fetchMarketLeverageTiers() is not supported yet');
        }
    }

    public function create_post_only_order(string $symbol, string $type, string $side, float $amount, ?float $price = null, $params = array ()) {
        if (!$this->has['createPostOnlyOrder']) {
            throw new NotSupported($this->id . 'createPostOnlyOrder() is not supported yet');
        }
        $query = $this->extend($params, array( 'postOnly' => true ));
        return $this->create_order($symbol, $type, $side, $amount, $price, $query);
    }

    public function create_post_only_order_ws(string $symbol, string $type, string $side, float $amount, ?float $price = null, $params = array ()) {
        if (!$this->has['createPostOnlyOrderWs']) {
            throw new NotSupported($this->id . 'createPostOnlyOrderWs() is not supported yet');
        }
        $query = $this->extend($params, array( 'postOnly' => true ));
        return $this->create_order_ws($symbol, $type, $side, $amount, $price, $query);
    }

    public function create_reduce_only_order(string $symbol, string $type, string $side, float $amount, ?float $price = null, $params = array ()) {
        if (!$this->has['createReduceOnlyOrder']) {
            throw new NotSupported($this->id . 'createReduceOnlyOrder() is not supported yet');
        }
        $query = $this->extend($params, array( 'reduceOnly' => true ));
        return $this->create_order($symbol, $type, $side, $amount, $price, $query);
    }

    public function create_reduce_only_order_ws(string $symbol, string $type, string $side, float $amount, ?float $price = null, $params = array ()) {
        if (!$this->has['createReduceOnlyOrderWs']) {
            throw new NotSupported($this->id . 'createReduceOnlyOrderWs() is not supported yet');
        }
        $query = $this->extend($params, array( 'reduceOnly' => true ));
        return $this->create_order_ws($symbol, $type, $side, $amount, $price, $query);
    }

    public function create_stop_order(string $symbol, string $type, string $side, float $amount, ?float $price = null, ?float $stopPrice = null, $params = array ()) {
        if (!$this->has['createStopOrder']) {
            throw new NotSupported($this->id . ' createStopOrder() is not supported yet');
        }
        if ($stopPrice === null) {
            throw new ArgumentsRequired($this->id . ' create_stop_order() requires a $stopPrice argument');
        }
        $query = $this->extend($params, array( 'stopPrice' => $stopPrice ));
        return $this->create_order($symbol, $type, $side, $amount, $price, $query);
    }

    public function create_stop_order_ws(string $symbol, string $type, string $side, float $amount, ?float $price = null, ?float $stopPrice = null, $params = array ()) {
        if (!$this->has['createStopOrderWs']) {
            throw new NotSupported($this->id . ' createStopOrderWs() is not supported yet');
        }
        if ($stopPrice === null) {
            throw new ArgumentsRequired($this->id . ' createStopOrderWs() requires a $stopPrice argument');
        }
        $query = $this->extend($params, array( 'stopPrice' => $stopPrice ));
        return $this->create_order_ws($symbol, $type, $side, $amount, $price, $query);
    }

    public function create_stop_limit_order(string $symbol, string $side, float $amount, float $price, float $stopPrice, $params = array ()) {
        if (!$this->has['createStopLimitOrder']) {
            throw new NotSupported($this->id . ' createStopLimitOrder() is not supported yet');
        }
        $query = $this->extend($params, array( 'stopPrice' => $stopPrice ));
        return $this->create_order($symbol, 'limit', $side, $amount, $price, $query);
    }

    public function create_stop_limit_order_ws(string $symbol, string $side, float $amount, float $price, float $stopPrice, $params = array ()) {
        if (!$this->has['createStopLimitOrderWs']) {
            throw new NotSupported($this->id . ' createStopLimitOrderWs() is not supported yet');
        }
        $query = $this->extend($params, array( 'stopPrice' => $stopPrice ));
        return $this->create_order_ws($symbol, 'limit', $side, $amount, $price, $query);
    }

    public function create_stop_market_order(string $symbol, string $side, float $amount, float $stopPrice, $params = array ()) {
        if (!$this->has['createStopMarketOrder']) {
            throw new NotSupported($this->id . ' createStopMarketOrder() is not supported yet');
        }
        $query = $this->extend($params, array( 'stopPrice' => $stopPrice ));
        return $this->create_order($symbol, 'market', $side, $amount, null, $query);
    }

    public function create_stop_market_order_ws(string $symbol, string $side, float $amount, float $stopPrice, $params = array ()) {
        if (!$this->has['createStopMarketOrderWs']) {
            throw new NotSupported($this->id . ' createStopMarketOrderWs() is not supported yet');
        }
        $query = $this->extend($params, array( 'stopPrice' => $stopPrice ));
        return $this->create_order_ws($symbol, 'market', $side, $amount, null, $query);
    }

    public function safe_currency_code(?string $currencyId, ?array $currency = null) {
        $currency = $this->safe_currency($currencyId, $currency);
        return $currency['code'];
    }

    public function filter_by_symbol_since_limit($array, ?string $symbol = null, ?int $since = null, ?int $limit = null, $tail = false) {
        return $this->filter_by_value_since_limit($array, 'symbol', $symbol, $since, $limit, 'timestamp', $tail);
    }

    public function filter_by_currency_since_limit($array, $code = null, ?int $since = null, ?int $limit = null, $tail = false) {
        return $this->filter_by_value_since_limit($array, 'currency', $code, $since, $limit, 'timestamp', $tail);
    }

    public function filter_by_symbols_since_limit($array, ?array $symbols = null, ?int $since = null, ?int $limit = null, $tail = false) {
        $result = $this->filter_by_array($array, 'symbol', $symbols, false);
        return $this->filter_by_since_limit($result, $since, $limit, 'timestamp', $tail);
    }

    public function parse_last_prices($pricesData, ?array $symbols = null, $params = array ()) {
        //
        // the value of tickers is either a dict or a list
        //
        // dict
        //
        //     {
        //         'marketId1' => array( ... ),
        //         'marketId2' => array( ... ),
        //         ...
        //     }
        //
        // list
        //
        //     array(
        //         array( 'market' => 'marketId1', ... ),
        //         array( 'market' => 'marketId2', ... ),
        //         ...
        //     )
        //
        $results = array();
        if (gettype($pricesData) === 'array' && array_keys($pricesData) === array_keys(array_keys($pricesData))) {
            for ($i = 0; $i < count($pricesData); $i++) {
                $priceData = $this->extend($this->parse_last_price($pricesData[$i]), $params);
                $results[] = $priceData;
            }
        } else {
            $marketIds = is_array($pricesData) ? array_keys($pricesData) : array();
            for ($i = 0; $i < count($marketIds); $i++) {
                $marketId = $marketIds[$i];
                $market = $this->safe_market($marketId);
                $priceData = $this->extend($this->parse_last_price($pricesData[$marketId], $market), $params);
                $results[] = $priceData;
            }
        }
        $symbols = $this->market_symbols($symbols);
        return $this->filter_by_array($results, 'symbol', $symbols);
    }

    public function parse_tickers($tickers, ?array $symbols = null, $params = array ()) {
        //
        // the value of $tickers is either a dict or a list
        //
        //
        // dict
        //
        //     {
        //         'marketId1' => array( ... ),
        //         'marketId2' => array( ... ),
        //         'marketId3' => array( ... ),
        //         ...
        //     }
        //
        // list
        //
        //     array(
        //         array( 'market' => 'marketId1', ... ),
        //         array( 'market' => 'marketId2', ... ),
        //         array( 'market' => 'marketId3', ... ),
        //         ...
        //     )
        //
        $results = array();
        if (gettype($tickers) === 'array' && array_keys($tickers) === array_keys(array_keys($tickers))) {
            for ($i = 0; $i < count($tickers); $i++) {
                $ticker = $this->extend($this->parse_ticker($tickers[$i]), $params);
                $results[] = $ticker;
            }
        } else {
            $marketIds = is_array($tickers) ? array_keys($tickers) : array();
            for ($i = 0; $i < count($marketIds); $i++) {
                $marketId = $marketIds[$i];
                $market = $this->safe_market($marketId);
                $ticker = $this->extend($this->parse_ticker($tickers[$marketId], $market), $params);
                $results[] = $ticker;
            }
        }
        $symbols = $this->market_symbols($symbols);
        return $this->filter_by_array($results, 'symbol', $symbols);
    }

    public function parse_deposit_addresses($addresses, ?array $codes = null, $indexed = true, $params = array ()) {
        $result = array();
        for ($i = 0; $i < count($addresses); $i++) {
            $address = $this->extend($this->parse_deposit_address($addresses[$i]), $params);
            $result[] = $address;
        }
        if ($codes !== null) {
            $result = $this->filter_by_array($result, 'currency', $codes, false);
        }
        if ($indexed) {
            return $this->index_by($result, 'currency');
        }
        return $result;
    }

    public function parse_borrow_interests($response, ?array $market = null) {
        $interests = array();
        for ($i = 0; $i < count($response); $i++) {
            $row = $response[$i];
            $interests[] = $this->parse_borrow_interest($row, $market);
        }
        return $interests;
    }

    public function parse_isolated_borrow_rates(mixed $info) {
        $result = array();
        for ($i = 0; $i < count($info); $i++) {
            $item = $info[$i];
            $borrowRate = $this->parse_isolated_borrow_rate($item);
            $symbol = $this->safe_string($borrowRate, 'symbol');
            $result[$symbol] = $borrowRate;
        }
        return $result;
    }

    public function parse_funding_rate_histories($response, $market = null, ?int $since = null, ?int $limit = null) {
        $rates = array();
        for ($i = 0; $i < count($response); $i++) {
            $entry = $response[$i];
            $rates[] = $this->parse_funding_rate_history($entry, $market);
        }
        $sorted = $this->sort_by($rates, 'timestamp');
        $symbol = ($market === null) ? null : $market['symbol'];
        return $this->filter_by_symbol_since_limit($sorted, $symbol, $since, $limit);
    }

    public function safe_symbol(?string $marketId, ?array $market = null, ?string $delimiter = null, ?string $marketType = null) {
        $market = $this->safe_market($marketId, $market, $delimiter, $marketType);
        return $market['symbol'];
    }

    public function parse_funding_rate(string $contract, ?array $market = null) {
        throw new NotSupported($this->id . ' parseFundingRate() is not supported yet');
    }

    public function parse_funding_rates($response, ?array $market = null) {
        $result = array();
        for ($i = 0; $i < count($response); $i++) {
            $parsed = $this->parse_funding_rate($response[$i], $market);
            $result[$parsed['symbol']] = $parsed;
        }
        return $result;
    }

    public function handle_trigger_and_params($params) {
        $isTrigger = $this->safe_bool_2($params, 'trigger', 'stop');
        if ($isTrigger) {
            $params = $this->omit($params, array( 'trigger', 'stop' ));
        }
        return array( $isTrigger, $params );
    }

    public function is_trigger_order($params) {
        // for backwards compatibility
        return $this->handle_trigger_and_params($params);
    }

    public function is_post_only(bool $isMarketOrder, $exchangeSpecificParam, $params = array ()) {
        /**
         * @ignore
         * @param {string} type Order type
         * @param {boolean} $exchangeSpecificParam exchange specific $postOnly
         * @param {array} [$params] exchange specific $params
         * @return {boolean} true if a post only order, false otherwise
         */
        $timeInForce = $this->safe_string_upper($params, 'timeInForce');
        $postOnly = $this->safe_bool_2($params, 'postOnly', 'post_only', false);
        // we assume $timeInForce is uppercase from safeStringUpper ($params, 'timeInForce')
        $ioc = $timeInForce === 'IOC';
        $fok = $timeInForce === 'FOK';
        $timeInForcePostOnly = $timeInForce === 'PO';
        $postOnly = $postOnly || $timeInForcePostOnly || $exchangeSpecificParam;
        if ($postOnly) {
            if ($ioc || $fok) {
                throw new InvalidOrder($this->id . ' $postOnly orders cannot have $timeInForce equal to ' . $timeInForce);
            } elseif ($isMarketOrder) {
                throw new InvalidOrder($this->id . ' market orders cannot be postOnly');
            } else {
                return true;
            }
        } else {
            return false;
        }
    }

    public function handle_post_only(bool $isMarketOrder, bool $exchangeSpecificPostOnlyOption, mixed $params = array ()) {
        /**
         * @ignore
         * @param {string} type Order type
         * @param {boolean} exchangeSpecificBoolean exchange specific $postOnly
         * @param {array} [$params] exchange specific $params
         * @return {Array}
         */
        $timeInForce = $this->safe_string_upper($params, 'timeInForce');
        $postOnly = $this->safe_bool($params, 'postOnly', false);
        $ioc = $timeInForce === 'IOC';
        $fok = $timeInForce === 'FOK';
        $po = $timeInForce === 'PO';
        $postOnly = $postOnly || $po || $exchangeSpecificPostOnlyOption;
        if ($postOnly) {
            if ($ioc || $fok) {
                throw new InvalidOrder($this->id . ' $postOnly orders cannot have $timeInForce equal to ' . $timeInForce);
            } elseif ($isMarketOrder) {
                throw new InvalidOrder($this->id . ' market orders cannot be postOnly');
            } else {
                if ($po) {
                    $params = $this->omit($params, 'timeInForce');
                }
                $params = $this->omit($params, 'postOnly');
                return array( true, $params );
            }
        }
        return array( false, $params );
    }

    public function fetch_last_prices(?array $symbols = null, $params = array ()) {
        throw new NotSupported($this->id . ' fetchLastPrices() is not supported yet');
    }

    public function fetch_trading_fees($params = array ()) {
        throw new NotSupported($this->id . ' fetchTradingFees() is not supported yet');
    }

    public function fetch_trading_fees_ws($params = array ()) {
        throw new NotSupported($this->id . ' fetchTradingFeesWs() is not supported yet');
    }

    public function fetch_trading_fee(string $symbol, $params = array ()) {
        if (!$this->has['fetchTradingFees']) {
            throw new NotSupported($this->id . ' fetchTradingFee() is not supported yet');
        }
        $fees = $this->fetch_trading_fees($params);
        return $this->safe_dict($fees, $symbol);
    }

    public function fetch_convert_currencies($params = array ()) {
        throw new NotSupported($this->id . ' fetchConvertCurrencies() is not supported yet');
    }

    public function parse_open_interest($interest, ?array $market = null) {
        throw new NotSupported($this->id . ' parseOpenInterest () is not supported yet');
    }

    public function parse_open_interests($response, $market = null, ?int $since = null, ?int $limit = null) {
        $interests = array();
        for ($i = 0; $i < count($response); $i++) {
            $entry = $response[$i];
            $interest = $this->parse_open_interest($entry, $market);
            $interests[] = $interest;
        }
        $sorted = $this->sort_by($interests, 'timestamp');
        $symbol = $this->safe_string($market, 'symbol');
        return $this->filter_by_symbol_since_limit($sorted, $symbol, $since, $limit);
    }

    public function fetch_funding_rate(string $symbol, $params = array ()) {
        if ($this->has['fetchFundingRates']) {
            $this->load_markets();
            $market = $this->market($symbol);
            $symbol = $market['symbol'];
            if (!$market['contract']) {
                throw new BadSymbol($this->id . ' fetchFundingRate() supports contract markets only');
            }
            $rates = $this->fetch_funding_rates(array( $symbol ), $params);
            $rate = $this->safe_value($rates, $symbol);
            if ($rate === null) {
                throw new NullResponse($this->id . ' fetchFundingRate () returned no data for ' . $symbol);
            } else {
                return $rate;
            }
        } else {
            throw new NotSupported($this->id . ' fetchFundingRate () is not supported yet');
        }
    }

    public function fetch_mark_ohlcv($symbol, $timeframe = '1m', ?int $since = null, ?int $limit = null, $params = array ()) {
        /**
         * fetches historical mark price candlestick data containing the open, high, low, and close price of a market
         * @param {string} $symbol unified $symbol of the market to fetch OHLCV data for
         * @param {string} $timeframe the length of time each candle represents
         * @param {int} [$since] timestamp in ms of the earliest candle to fetch
         * @param {int} [$limit] the maximum amount of candles to fetch
         * @param {array} [$params] extra parameters specific to the exchange API endpoint
         * @return {float[][]} A list of candles ordered, open, high, low, close, null
         */
        if ($this->has['fetchMarkOHLCV']) {
            $request = array(
                'price' => 'mark',
            );
            return $this->fetch_ohlcv($symbol, $timeframe, $since, $limit, $this->extend($request, $params));
        } else {
            throw new NotSupported($this->id . ' fetchMarkOHLCV () is not supported yet');
        }
    }

    public function fetch_index_ohlcv(string $symbol, $timeframe = '1m', ?int $since = null, ?int $limit = null, $params = array ()) {
        /**
         * fetches historical index price candlestick data containing the open, high, low, and close price of a market
         * @param {string} $symbol unified $symbol of the market to fetch OHLCV data for
         * @param {string} $timeframe the length of time each candle represents
         * @param {int} [$since] timestamp in ms of the earliest candle to fetch
         * @param {int} [$limit] the maximum amount of candles to fetch
         * @param {array} [$params] extra parameters specific to the exchange API endpoint
         * @return array() A list of candles ordered, open, high, low, close, null
         */
        if ($this->has['fetchIndexOHLCV']) {
            $request = array(
                'price' => 'index',
            );
            return $this->fetch_ohlcv($symbol, $timeframe, $since, $limit, $this->extend($request, $params));
        } else {
            throw new NotSupported($this->id . ' fetchIndexOHLCV () is not supported yet');
        }
    }

    public function fetch_premium_index_ohlcv(string $symbol, $timeframe = '1m', ?int $since = null, ?int $limit = null, $params = array ()) {
        /**
         * fetches historical premium index price candlestick data containing the open, high, low, and close price of a market
         * @param {string} $symbol unified $symbol of the market to fetch OHLCV data for
         * @param {string} $timeframe the length of time each candle represents
         * @param {int} [$since] timestamp in ms of the earliest candle to fetch
         * @param {int} [$limit] the maximum amount of candles to fetch
         * @param {array} [$params] extra parameters specific to the exchange API endpoint
         * @return {float[][]} A list of candles ordered, open, high, low, close, null
         */
        if ($this->has['fetchPremiumIndexOHLCV']) {
            $request = array(
                'price' => 'premiumIndex',
            );
            return $this->fetch_ohlcv($symbol, $timeframe, $since, $limit, $this->extend($request, $params));
        } else {
            throw new NotSupported($this->id . ' fetchPremiumIndexOHLCV () is not supported yet');
        }
    }

    public function handle_time_in_force($params = array ()) {
        /**
         * @ignore
         * Must add $timeInForce to $this->options to use this method
         * @return {string} returns the exchange specific value for $timeInForce
         */
        $timeInForce = $this->safe_string_upper($params, 'timeInForce'); // supported values GTC, IOC, PO
        if ($timeInForce !== null) {
            $exchangeValue = $this->safe_string($this->options['timeInForce'], $timeInForce);
            if ($exchangeValue === null) {
                throw new ExchangeError($this->id . ' does not support $timeInForce "' . $timeInForce . '"');
            }
            return $exchangeValue;
        }
        return null;
    }

    public function convert_type_to_account($account) {
        /**
         * @ignore
         * Must add $accountsByType to $this->options to use this method
         * @param {string} $account key for $account name in $this->options['accountsByType']
         * @return the exchange specific $account name or the isolated margin id for transfers
         */
        $accountsByType = $this->safe_dict($this->options, 'accountsByType', array());
        $lowercaseAccount = strtolower($account);
        if (is_array($accountsByType) && array_key_exists($lowercaseAccount, $accountsByType)) {
            return $accountsByType[$lowercaseAccount];
        } elseif ((is_array($this->markets) && array_key_exists($account, $this->markets)) || (is_array($this->markets_by_id) && array_key_exists($account, $this->markets_by_id))) {
            $market = $this->market($account);
            return $market['id'];
        } else {
            return $account;
        }
    }

    public function check_required_argument(string $methodName, $argument, $argumentName, $options = []) {
        /**
         * @ignore
         * @param {string} $methodName the name of the method that the $argument is being checked for
         * @param {string} $argument the argument's actual value provided
         * @param {string} $argumentName the name of the $argument being checked (for logging purposes)
         * @param {string[]} $options a list of $options that the $argument can be
         * @return {null}
         */
        $optionsLength = count($options);
        if (($argument === null) || (($optionsLength > 0) && (!($this->in_array($argument, $options))))) {
            $messageOptions = implode(', ', $options);
            $message = $this->id . ' ' . $methodName . '() requires a ' . $argumentName . ' argument';
            if ($messageOptions !== '') {
                $message .= ', one of ' . '(' . $messageOptions . ')';
            }
            throw new ArgumentsRequired($message);
        }
    }

    public function check_required_margin_argument(string $methodName, ?string $symbol, string $marginMode) {
        /**
         * @ignore
         * @param {string} $symbol unified $symbol of the market
         * @param {string} $methodName name of the method that requires a $symbol
         * @param {string} $marginMode is either 'isolated' or 'cross'
         */
        if (($marginMode === 'isolated') && ($symbol === null)) {
            throw new ArgumentsRequired($this->id . ' ' . $methodName . '() requires a $symbol argument for isolated margin');
        } elseif (($marginMode === 'cross') && ($symbol !== null)) {
            throw new ArgumentsRequired($this->id . ' ' . $methodName . '() cannot have a $symbol argument for cross margin');
        }
    }

    public function parse_deposit_withdraw_fees($response, ?array $codes = null, $currencyIdKey = null) {
        /**
         * @ignore
         * @param {object[]|array} $response unparsed $response from the exchange
         * @param {string[]|null} $codes the unified $currency $codes to fetch transactions fees for, returns all currencies when null
         * @param {str} $currencyIdKey *should only be null when $response is a $dictionary* the object key that corresponds to the $currency id
         * @return {array} objects with withdraw and deposit fees, indexed by $currency $codes
         */
        $depositWithdrawFees = array();
        $isArray = gettype($response) === 'array' && array_keys($response) === array_keys(array_keys($response));
        $responseKeys = $response;
        if (!$isArray) {
            $responseKeys = is_array($response) ? array_keys($response) : array();
        }
        for ($i = 0; $i < count($responseKeys); $i++) {
            $entry = $responseKeys[$i];
            $dictionary = $isArray ? $entry : $response[$entry];
            $currencyId = $isArray ? $this->safe_string($dictionary, $currencyIdKey) : $entry;
            $currency = $this->safe_currency($currencyId);
            $code = $this->safe_string($currency, 'code');
            if (($codes === null) || ($this->in_array($code, $codes))) {
                $depositWithdrawFees[$code] = $this->parse_deposit_withdraw_fee($dictionary, $currency);
            }
        }
        return $depositWithdrawFees;
    }

    public function parse_deposit_withdraw_fee($fee, ?array $currency = null) {
        throw new NotSupported($this->id . ' parseDepositWithdrawFee() is not supported yet');
    }

    public function deposit_withdraw_fee($info) {
        return array(
            'info' => $info,
            'withdraw' => array(
                'fee' => null,
                'percentage' => null,
            ),
            'deposit' => array(
                'fee' => null,
                'percentage' => null,
            ),
            'networks' => array(),
        );
    }

    public function assign_default_deposit_withdraw_fees($fee, $currency = null) {
        /**
         * @ignore
         * Takes a depositWithdrawFee structure and assigns the default values for withdraw and deposit
         * @param {array} $fee A deposit withdraw $fee structure
         * @param {array} $currency A $currency structure, the response from $this->currency()
         * @return {array} A deposit withdraw $fee structure
         */
        $networkKeys = is_array($fee['networks']) ? array_keys($fee['networks']) : array();
        $numNetworks = count($networkKeys);
        if ($numNetworks === 1) {
            $fee['withdraw'] = $fee['networks'][$networkKeys[0]]['withdraw'];
            $fee['deposit'] = $fee['networks'][$networkKeys[0]]['deposit'];
            return $fee;
        }
        $currencyCode = $this->safe_string($currency, 'code');
        for ($i = 0; $i < $numNetworks; $i++) {
            $network = $networkKeys[$i];
            if ($network === $currencyCode) {
                $fee['withdraw'] = $fee['networks'][$networkKeys[$i]]['withdraw'];
                $fee['deposit'] = $fee['networks'][$networkKeys[$i]]['deposit'];
            }
        }
        return $fee;
    }

    public function parse_income($info, ?array $market = null) {
        throw new NotSupported($this->id . ' parseIncome () is not supported yet');
    }

    public function parse_incomes($incomes, $market = null, ?int $since = null, ?int $limit = null) {
        /**
         * @ignore
         * parses funding fee info from exchange response
         * @param {array[]} $incomes each item describes once instance of currency being received or paid
         * @param {array} $market ccxt $market
         * @param {int} [$since] when defined, the response items are filtered to only include items after this timestamp
         * @param {int} [$limit] limits the number of items in the response
         * @return {array[]} an array of ~@link https://docs.ccxt.com/#/?id=funding-history-structure funding history structures~
         */
        $result = array();
        for ($i = 0; $i < count($incomes); $i++) {
            $entry = $incomes[$i];
            $parsed = $this->parse_income($entry, $market);
            $result[] = $parsed;
        }
        $sorted = $this->sort_by($result, 'timestamp');
        return $this->filter_by_since_limit($sorted, $since, $limit);
    }

    public function get_market_from_symbols(?array $symbols = null) {
        if ($symbols === null) {
            return null;
        }
        $firstMarket = $this->safe_string($symbols, 0);
        $market = $this->market($firstMarket);
        return $market;
    }

    public function parse_ws_ohlcvs(mixed $ohlcvs, mixed $market = null, string $timeframe = '1m', ?int $since = null, ?int $limit = null) {
        $results = array();
        for ($i = 0; $i < count($ohlcvs); $i++) {
            $results[] = $this->parse_ws_ohlcv($ohlcvs[$i], $market);
        }
        return $results;
    }

    public function fetch_transactions(?string $code = null, ?int $since = null, ?int $limit = null, $params = array ()) {
        /**
         * @deprecated
         * *DEPRECATED* use fetchDepositsWithdrawals instead
         * @param {string} $code unified currency $code for the currency of the deposit/withdrawals, default is null
         * @param {int} [$since] timestamp in ms of the earliest deposit/withdrawal, default is null
         * @param {int} [$limit] max number of deposit/withdrawals to return, default is null
         * @param {array} [$params] extra parameters specific to the exchange API endpoint
         * @return {array} a list of ~@link https://docs.ccxt.com/#/?id=transaction-structure transaction structures~
         */
        if ($this->has['fetchDepositsWithdrawals']) {
            return $this->fetch_deposits_withdrawals($code, $since, $limit, $params);
        } else {
            throw new NotSupported($this->id . ' fetchTransactions () is not supported yet');
        }
    }

    public function filter_by_array_positions($objects, int|string $key, $values = null, $indexed = true) {
        /**
         * @ignore
         * Typed wrapper for filterByArray that returns a list of positions
         */
        return $this->filter_by_array($objects, $key, $values, $indexed);
    }

    public function filter_by_array_tickers($objects, int|string $key, $values = null, $indexed = true) {
        /**
         * @ignore
         * Typed wrapper for filterByArray that returns a dictionary of tickers
         */
        return $this->filter_by_array($objects, $key, $values, $indexed);
    }

    public function create_ohlcv_object(string $symbol, string $timeframe, $data) {
        $res = array();
        $res[$symbol] = array();
        $res[$symbol][$timeframe] = $data;
        return $res;
    }

    public function handle_max_entries_per_request_and_params(string $method, ?int $maxEntriesPerRequest = null, $params = array ()) {
        $newMaxEntriesPerRequest = null;
        list($newMaxEntriesPerRequest, $params) = $this->handle_option_and_params($params, $method, 'maxEntriesPerRequest');
        if (($newMaxEntriesPerRequest !== null) && ($newMaxEntriesPerRequest !== $maxEntriesPerRequest)) {
            $maxEntriesPerRequest = $newMaxEntriesPerRequest;
        }
        if ($maxEntriesPerRequest === null) {
            $maxEntriesPerRequest = 1000; // default to 1000
        }
        return array( $maxEntriesPerRequest, $params );
    }

    public function fetch_paginated_call_dynamic(string $method, ?string $symbol = null, ?int $since = null, ?int $limit = null, $params = array (), ?int $maxEntriesPerRequest = null) {
        $maxCalls = null;
        list($maxCalls, $params) = $this->handle_option_and_params($params, $method, 'paginationCalls', 10);
        $maxRetries = null;
        list($maxRetries, $params) = $this->handle_option_and_params($params, $method, 'maxRetries', 3);
        $paginationDirection = null;
        list($paginationDirection, $params) = $this->handle_option_and_params($params, $method, 'paginationDirection', 'backward');
        $paginationTimestamp = null;
        $calls = 0;
        $result = array();
        $errors = 0;
        $until = $this->safe_integer_2($params, 'untill', 'till'); // do not omit it from $params here
        list($maxEntriesPerRequest, $params) = $this->handle_max_entries_per_request_and_params($method, $maxEntriesPerRequest, $params);
        if (($paginationDirection === 'forward')) {
            if ($since === null) {
                throw new ArgumentsRequired($this->id . ' pagination requires a $since argument when $paginationDirection set to forward');
            }
            $paginationTimestamp = $since;
        }
        while (($calls < $maxCalls)) {
            $calls += 1;
            try {
                if ($paginationDirection === 'backward') {
                    // do it backwards, starting from the $last
                    // UNTIL filtering is required in order to work
                    if ($paginationTimestamp !== null) {
                        $params['until'] = $paginationTimestamp - 1;
                    }
                    $response = $this->$method ($symbol, null, $maxEntriesPerRequest, $params);
                    $responseLength = count($response);
                    if ($this->verbose) {
                        $backwardMessage = 'Dynamic pagination call ' . $this->number_to_string($calls) . ' $method ' . $method . ' $response length ' . $this->number_to_string($responseLength);
                        if ($paginationTimestamp !== null) {
                            $backwardMessage .= ' timestamp ' . $this->number_to_string($paginationTimestamp);
                        }
                        $this->log($backwardMessage);
                    }
                    if ($responseLength === 0) {
                        break;
                    }
                    $errors = 0;
                    $result = $this->array_concat($result, $response);
                    $firstElement = $this->safe_value($response, 0);
                    $paginationTimestamp = $this->safe_integer_2($firstElement, 'timestamp', 0);
                    if (($since !== null) && ($paginationTimestamp <= $since)) {
                        break;
                    }
                } else {
                    // do it forwards, starting from the $since
                    $response = $this->$method ($symbol, $paginationTimestamp, $maxEntriesPerRequest, $params);
                    $responseLength = count($response);
                    if ($this->verbose) {
                        $forwardMessage = 'Dynamic pagination call ' . $this->number_to_string($calls) . ' $method ' . $method . ' $response length ' . $this->number_to_string($responseLength);
                        if ($paginationTimestamp !== null) {
                            $forwardMessage .= ' timestamp ' . $this->number_to_string($paginationTimestamp);
                        }
                        $this->log($forwardMessage);
                    }
                    if ($responseLength === 0) {
                        break;
                    }
                    $errors = 0;
                    $result = $this->array_concat($result, $response);
                    $last = $this->safe_value($response, $responseLength - 1);
                    $paginationTimestamp = $this->safe_integer($last, 'timestamp') - 1;
                    if (($until !== null) && ($paginationTimestamp >= $until)) {
                        break;
                    }
                }
            } catch (Exception $e) {
                $errors += 1;
                if ($errors > $maxRetries) {
                    throw $e;
                }
            }
        }
        $uniqueResults = $this->remove_repeated_elements_from_array($result);
        $key = ($method === 'fetchOHLCV') ? 0 : 'timestamp';
        return $this->filter_by_since_limit($uniqueResults, $since, $limit, $key);
    }

    public function safe_deterministic_call(string $method, ?string $symbol = null, ?int $since = null, ?int $limit = null, ?string $timeframe = null, $params = array ()) {
        $maxRetries = null;
        list($maxRetries, $params) = $this->handle_option_and_params($params, $method, 'maxRetries', 3);
        $errors = 0;
        while ($errors <= $maxRetries) {
            try {
                if ($timeframe && $method !== 'fetchFundingRateHistory') {
                    return $this->$method ($symbol, $timeframe, $since, $limit, $params);
                } else {
                    return $this->$method ($symbol, $since, $limit, $params);
                }
            } catch (Exception $e) {
                if ($e instanceof RateLimitExceeded) {
                    throw $e; // if we are rate limited, we should not retry and fail fast
                }
                $errors += 1;
                if ($errors > $maxRetries) {
                    throw $e;
                }
            }
        }
        return array();
    }

    public function fetch_paginated_call_deterministic(string $method, ?string $symbol = null, ?int $since = null, ?int $limit = null, ?string $timeframe = null, $params = array (), $maxEntriesPerRequest = null) {
        $maxCalls = null;
        list($maxCalls, $params) = $this->handle_option_and_params($params, $method, 'paginationCalls', 10);
        list($maxEntriesPerRequest, $params) = $this->handle_max_entries_per_request_and_params($method, $maxEntriesPerRequest, $params);
        $current = $this->milliseconds();
        $tasks = array();
        $time = $this->parse_timeframe($timeframe) * 1000;
        $step = $time * $maxEntriesPerRequest;
        $currentSince = $current - ($maxCalls * $step) - 1;
        if ($since !== null) {
            $currentSince = max ($currentSince, $since);
        } else {
            $currentSince = max ($currentSince, 1241440531000); // avoid timestamps older than 2009
        }
        $until = $this->safe_integer_2($params, 'until', 'till'); // do not omit it here
        if ($until !== null) {
            $requiredCalls = (int) ceil(($until - $since) / $step);
            if ($requiredCalls > $maxCalls) {
                throw new BadRequest($this->id . ' the number of required calls is greater than the max number of calls allowed, either increase the paginationCalls or decrease the $since-$until gap. Current paginationCalls $limit is ' . (string) $maxCalls . ' required calls is ' . (string) $requiredCalls);
            }
        }
        for ($i = 0; $i < $maxCalls; $i++) {
            if (($until !== null) && ($currentSince >= $until)) {
                break;
            }
            if ($currentSince >= $current) {
                break;
            }
            $tasks[] = $this->safe_deterministic_call($method, $symbol, $currentSince, $maxEntriesPerRequest, $timeframe, $params);
            $currentSince = $this->sum($currentSince, $step) - 1;
        }
        $results = $tasks;
        $result = array();
        for ($i = 0; $i < count($results); $i++) {
            $result = $this->array_concat($result, $results[$i]);
        }
        $uniqueResults = $this->remove_repeated_elements_from_array($result);
        $key = ($method === 'fetchOHLCV') ? 0 : 'timestamp';
        return $this->filter_by_since_limit($uniqueResults, $since, $limit, $key);
    }

    public function fetch_paginated_call_cursor(string $method, ?string $symbol = null, $since = null, $limit = null, $params = array (), $cursorReceived = null, $cursorSent = null, $cursorIncrement = null, $maxEntriesPerRequest = null) {
        $maxCalls = null;
        list($maxCalls, $params) = $this->handle_option_and_params($params, $method, 'paginationCalls', 10);
        $maxRetries = null;
        list($maxRetries, $params) = $this->handle_option_and_params($params, $method, 'maxRetries', 3);
        list($maxEntriesPerRequest, $params) = $this->handle_max_entries_per_request_and_params($method, $maxEntriesPerRequest, $params);
        $cursorValue = null;
        $i = 0;
        $errors = 0;
        $result = array();
        while ($i < $maxCalls) {
            try {
                if ($cursorValue !== null) {
                    if ($cursorIncrement !== null) {
                        $cursorValue = $this->parse_to_int($cursorValue) . $cursorIncrement;
                    }
                    $params[$cursorSent] = $cursorValue;
                }
                $response = null;
                if ($method === 'fetchAccounts') {
                    $response = $this->$method ($params);
                } elseif ($method === 'getLeverageTiersPaginated') {
                    $response = $this->$method ($symbol, $params);
                } else {
                    $response = $this->$method ($symbol, $since, $maxEntriesPerRequest, $params);
                }
                $errors = 0;
                $responseLength = count($response);
                if ($this->verbose) {
                    $cursorString = ($cursorValue === null) ? '' : $cursorValue;
                    $iteration = ($i + 1);
                    $cursorMessage = 'Cursor pagination call ' . (string) $iteration . ' $method ' . $method . ' $response length ' . (string) $responseLength . ' cursor ' . $cursorString;
                    $this->log($cursorMessage);
                }
                if ($responseLength === 0) {
                    break;
                }
                $result = $this->array_concat($result, $response);
                $last = $this->safe_value($response, $responseLength - 1);
                $cursorValue = $this->safe_value($last['info'], $cursorReceived);
                if ($cursorValue === null) {
                    break;
                }
                $lastTimestamp = $this->safe_integer($last, 'timestamp');
                if ($lastTimestamp !== null && $lastTimestamp < $since) {
                    break;
                }
            } catch (Exception $e) {
                $errors += 1;
                if ($errors > $maxRetries) {
                    throw $e;
                }
            }
            $i += 1;
        }
        $sorted = $this->sort_cursor_paginated_result($result);
        $key = ($method === 'fetchOHLCV') ? 0 : 'timestamp';
        return $this->filter_by_since_limit($sorted, $since, $limit, $key);
    }

    public function fetch_paginated_call_incremental(string $method, ?string $symbol = null, $since = null, $limit = null, $params = array (), $pageKey = null, $maxEntriesPerRequest = null) {
        $maxCalls = null;
        list($maxCalls, $params) = $this->handle_option_and_params($params, $method, 'paginationCalls', 10);
        $maxRetries = null;
        list($maxRetries, $params) = $this->handle_option_and_params($params, $method, 'maxRetries', 3);
        list($maxEntriesPerRequest, $params) = $this->handle_max_entries_per_request_and_params($method, $maxEntriesPerRequest, $params);
        $i = 0;
        $errors = 0;
        $result = array();
        while ($i < $maxCalls) {
            try {
                $params[$pageKey] = $i + 1;
                $response = $this->$method ($symbol, $since, $maxEntriesPerRequest, $params);
                $errors = 0;
                $responseLength = count($response);
                if ($this->verbose) {
                    $iteration = ($i . (string) 1);
                    $incrementalMessage = 'Incremental pagination call ' . $iteration . ' $method ' . $method . ' $response length ' . (string) $responseLength;
                    $this->log($incrementalMessage);
                }
                if ($responseLength === 0) {
                    break;
                }
                $result = $this->array_concat($result, $response);
            } catch (Exception $e) {
                $errors += 1;
                if ($errors > $maxRetries) {
                    throw $e;
                }
            }
            $i += 1;
        }
        $sorted = $this->sort_cursor_paginated_result($result);
        $key = ($method === 'fetchOHLCV') ? 0 : 'timestamp';
        return $this->filter_by_since_limit($sorted, $since, $limit, $key);
    }

    public function sort_cursor_paginated_result($result) {
        $first = $this->safe_value($result, 0);
        if ($first !== null) {
            if (is_array($first) && array_key_exists('timestamp', $first)) {
                return $this->sort_by($result, 'timestamp', true);
            }
            if (is_array($first) && array_key_exists('id', $first)) {
                return $this->sort_by($result, 'id', true);
            }
        }
        return $result;
    }

    public function remove_repeated_elements_from_array($input) {
        $uniqueResult = array();
        for ($i = 0; $i < count($input); $i++) {
            $entry = $input[$i];
            $id = $this->safe_string($entry, 'id');
            if ($id !== null) {
                if ($this->safe_string($uniqueResult, $id) === null) {
                    $uniqueResult[$id] = $entry;
                }
            } else {
                $timestamp = $this->safe_integer_2($entry, 'timestamp', 0);
                if ($timestamp !== null) {
                    if ($this->safe_string($uniqueResult, $timestamp) === null) {
                        $uniqueResult[$timestamp] = $entry;
                    }
                }
            }
        }
        $values = is_array($uniqueResult) ? array_values($uniqueResult) : array();
        $valuesLength = count($values);
        if ($valuesLength > 0) {
            return $values;
        }
        return $input;
    }

    public function handle_until_option(string $key, $request, $params, $multiplier = 1) {
        $until = $this->safe_integer_2($params, 'until', 'till');
        if ($until !== null) {
            $request[$key] = $this->parse_to_int($until * $multiplier);
            $params = $this->omit($params, array( 'until', 'till' ));
        }
        return array( $request, $params );
    }

    public function safe_open_interest(array $interest, ?array $market = null) {
        $symbol = $this->safe_string($interest, 'symbol');
        if ($symbol === null) {
            $symbol = $this->safe_string($market, 'symbol');
        }
        return $this->extend($interest, array(
            'symbol' => $symbol,
            'baseVolume' => $this->safe_number($interest, 'baseVolume'), // deprecated
            'quoteVolume' => $this->safe_number($interest, 'quoteVolume'), // deprecated
            'openInterestAmount' => $this->safe_number($interest, 'openInterestAmount'),
            'openInterestValue' => $this->safe_number($interest, 'openInterestValue'),
            'timestamp' => $this->safe_integer($interest, 'timestamp'),
            'datetime' => $this->safe_string($interest, 'datetime'),
            'info' => $this->safe_value($interest, 'info'),
        ));
    }

    public function parse_liquidation($liquidation, ?array $market = null) {
        throw new NotSupported($this->id . ' parseLiquidation () is not supported yet');
    }

    public function parse_liquidations(array $liquidations, ?array $market = null, ?int $since = null, ?int $limit = null) {
        /**
         * @ignore
         * parses liquidation info from the exchange response
         * @param {array[]} $liquidations each item describes an instance of a liquidation event
         * @param {array} $market ccxt $market
         * @param {int} [$since] when defined, the response items are filtered to only include items after this timestamp
         * @param {int} [$limit] limits the number of items in the response
         * @return {array[]} an array of ~@link https://docs.ccxt.com/#/?id=liquidation-structure liquidation structures~
         */
        $result = array();
        for ($i = 0; $i < count($liquidations); $i++) {
            $entry = $liquidations[$i];
            $parsed = $this->parse_liquidation($entry, $market);
            $result[] = $parsed;
        }
        $sorted = $this->sort_by($result, 'timestamp');
        $symbol = $this->safe_string($market, 'symbol');
        return $this->filter_by_symbol_since_limit($sorted, $symbol, $since, $limit);
    }

    public function parse_greeks(array $greeks, ?array $market = null) {
        throw new NotSupported($this->id . ' parseGreeks () is not supported yet');
    }

    public function parse_option(array $chain, ?array $currency = null, ?array $market = null) {
        throw new NotSupported($this->id . ' parseOption () is not supported yet');
    }

    public function parse_option_chain(mixed $response, ?string $currencyKey = null, ?string $symbolKey = null) {
        $optionStructures = array();
        for ($i = 0; $i < count($response); $i++) {
            $info = $response[$i];
            $currencyId = $this->safe_string($info, $currencyKey);
            $currency = $this->safe_currency($currencyId);
            $marketId = $this->safe_string($info, $symbolKey);
            $market = $this->safe_market($marketId, null, null, 'option');
            $optionStructures[$market['symbol']] = $this->parse_option($info, $currency, $market);
        }
        return $optionStructures;
    }

    public function parse_margin_modes(mixed $response, ?array $symbols = null, ?string $symbolKey = null, ?string $marketType = null) {
        $marginModeStructures = array();
        if ($marketType === null) {
            $marketType = 'swap'; // default to swap
        }
        for ($i = 0; $i < count($response); $i++) {
            $info = $response[$i];
            $marketId = $this->safe_string($info, $symbolKey);
            $market = $this->safe_market($marketId, null, null, $marketType);
            if (($symbols === null) || $this->in_array($market['symbol'], $symbols)) {
                $marginModeStructures[$market['symbol']] = $this->parse_margin_mode($info, $market);
            }
        }
        return $marginModeStructures;
    }

    public function parse_margin_mode(array $marginMode, ?array $market = null) {
        throw new NotSupported($this->id . ' parseMarginMode () is not supported yet');
    }

    public function parse_leverages(mixed $response, ?array $symbols = null, ?string $symbolKey = null, ?string $marketType = null) {
        $leverageStructures = array();
        if ($marketType === null) {
            $marketType = 'swap'; // default to swap
        }
        for ($i = 0; $i < count($response); $i++) {
            $info = $response[$i];
            $marketId = $this->safe_string($info, $symbolKey);
            $market = $this->safe_market($marketId, null, null, $marketType);
            if (($symbols === null) || $this->in_array($market['symbol'], $symbols)) {
                $leverageStructures[$market['symbol']] = $this->parse_leverage($info, $market);
            }
        }
        return $leverageStructures;
    }

    public function parse_leverage(array $leverage, ?array $market = null) {
        throw new NotSupported($this->id . ' parseLeverage () is not supported yet');
    }

    public function parse_conversions(array $conversions, ?string $code = null, ?string $fromCurrencyKey = null, ?string $toCurrencyKey = null, ?int $since = null, ?int $limit = null, $params = array ()) {
        $conversions = $this->to_array($conversions);
        $result = array();
        $fromCurrency = null;
        $toCurrency = null;
        for ($i = 0; $i < count($conversions); $i++) {
            $entry = $conversions[$i];
            $fromId = $this->safe_string($entry, $fromCurrencyKey);
            $toId = $this->safe_string($entry, $toCurrencyKey);
            if ($fromId !== null) {
                $fromCurrency = $this->safe_currency($fromId);
            }
            if ($toId !== null) {
                $toCurrency = $this->safe_currency($toId);
            }
            $conversion = $this->extend($this->parse_conversion($entry, $fromCurrency, $toCurrency), $params);
            $result[] = $conversion;
        }
        $sorted = $this->sort_by($result, 'timestamp');
        $currency = null;
        if ($code !== null) {
            $currency = $this->safe_currency($code);
            $code = $currency['code'];
        }
        if ($code === null) {
            return $this->filter_by_since_limit($sorted, $since, $limit);
        }
        $fromConversion = $this->filter_by($sorted, 'fromCurrency', $code);
        $toConversion = $this->filter_by($sorted, 'toCurrency', $code);
        $both = $this->array_concat($fromConversion, $toConversion);
        return $this->filter_by_since_limit($both, $since, $limit);
    }

    public function parse_conversion(array $conversion, ?array $fromCurrency = null, ?array $toCurrency = null) {
        throw new NotSupported($this->id . ' parseConversion () is not supported yet');
    }

    public function convert_expire_date(string $date) {
        // parse YYMMDD to datetime string
        $year = mb_substr($date, 0, 2 - 0);
        $month = mb_substr($date, 2, 4 - 2);
        $day = mb_substr($date, 4, 6 - 4);
        $reconstructedDate = '20' . $year . '-' . $month . '-' . $day . 'T00:00:00Z';
        return $reconstructedDate;
    }

    public function convert_expire_date_to_market_id_date(string $date) {
        // parse 240119 to 19JAN24
        $year = mb_substr($date, 0, 2 - 0);
        $monthRaw = mb_substr($date, 2, 4 - 2);
        $month = null;
        $day = mb_substr($date, 4, 6 - 4);
        if ($monthRaw === '01') {
            $month = 'JAN';
        } elseif ($monthRaw === '02') {
            $month = 'FEB';
        } elseif ($monthRaw === '03') {
            $month = 'MAR';
        } elseif ($monthRaw === '04') {
            $month = 'APR';
        } elseif ($monthRaw === '05') {
            $month = 'MAY';
        } elseif ($monthRaw === '06') {
            $month = 'JUN';
        } elseif ($monthRaw === '07') {
            $month = 'JUL';
        } elseif ($monthRaw === '08') {
            $month = 'AUG';
        } elseif ($monthRaw === '09') {
            $month = 'SEP';
        } elseif ($monthRaw === '10') {
            $month = 'OCT';
        } elseif ($monthRaw === '11') {
            $month = 'NOV';
        } elseif ($monthRaw === '12') {
            $month = 'DEC';
        }
        $reconstructedDate = $day . $month . $year;
        return $reconstructedDate;
    }

    public function convert_market_id_expire_date(string $date) {
        // parse 03JAN24 to 240103
        $monthMappping = array(
            'JAN' => '01',
            'FEB' => '02',
            'MAR' => '03',
            'APR' => '04',
            'MAY' => '05',
            'JUN' => '06',
            'JUL' => '07',
            'AUG' => '08',
            'SEP' => '09',
            'OCT' => '10',
            'NOV' => '11',
            'DEC' => '12',
        );
        // if exchange omits first zero and provides i.e. '3JAN24' instead of '03JAN24'
        if (strlen($date) === 6) {
            $date = '0' . $date;
        }
        $year = mb_substr($date, 0, 2 - 0);
        $monthName = mb_substr($date, 2, 5 - 2);
        $month = $this->safe_string($monthMappping, $monthName);
        $day = mb_substr($date, 5, 7 - 5);
        $reconstructedDate = $day . $month . $year;
        return $reconstructedDate;
    }

    public function fetch_position_history(string $symbol, ?int $since = null, ?int $limit = null, $params = array ()) {
        /**
         * fetches the history of margin added or reduced from contract isolated $positions
         * @param {string} [$symbol] unified market $symbol
         * @param {int} [$since] timestamp in ms of the position
         * @param {int} [$limit] the maximum amount of candles to fetch, default=1000
         * @param {array} $params extra parameters specific to the exchange api endpoint
         * @return {array[]} a list of ~@link https://docs.ccxt.com/#/?id=position-structure position structures~
         */
        if ($this->has['fetchPositionsHistory']) {
            $positions = $this->fetch_positions_history(array( $symbol ), $since, $limit, $params);
            return $this->safe_dict($positions, 0);
        } else {
            throw new NotSupported($this->id . ' fetchPositionHistory () is not supported yet');
        }
    }

    public function fetch_positions_history(?array $symbols = null, ?int $since = null, ?int $limit = null, $params = array ()) {
        /**
         * fetches the history of margin added or reduced from contract isolated positions
         * @param {string} [symbol] unified market symbol
         * @param {int} [$since] timestamp in ms of the position
         * @param {int} [$limit] the maximum amount of candles to fetch, default=1000
         * @param {array} $params extra parameters specific to the exchange api endpoint
         * @return {array[]} a list of ~@link https://docs.ccxt.com/#/?id=position-structure position structures~
         */
        throw new NotSupported($this->id . ' fetchPositionsHistory () is not supported yet');
    }

    public function parse_margin_modification(array $data, ?array $market = null) {
        throw new NotSupported($this->id . ' parseMarginModification() is not supported yet');
    }

    public function parse_margin_modifications(mixed $response, ?array $symbols = null, ?string $symbolKey = null, ?string $marketType = null) {
        $marginModifications = array();
        for ($i = 0; $i < count($response); $i++) {
            $info = $response[$i];
            $marketId = $this->safe_string($info, $symbolKey);
            $market = $this->safe_market($marketId, null, null, $marketType);
            if (($symbols === null) || $this->in_array($market['symbol'], $symbols)) {
                $marginModifications[] = $this->parse_margin_modification($info, $market);
            }
        }
        return $marginModifications;
    }

    public function fetch_transfer(string $id, ?string $code = null, $params = array ()) {
        /**
         * fetches a transfer
         * @param {string} $id transfer $id
         * @param {[string]} $code unified currency $code
         * @param {array} $params extra parameters specific to the exchange api endpoint
         * @return {array} a ~@link https://docs.ccxt.com/#/?$id=transfer-structure transfer structure~
         */
        throw new NotSupported($this->id . ' fetchTransfer () is not supported yet');
    }

    public function fetch_transfers(?string $code = null, ?int $since = null, ?int $limit = null, $params = array ()) {
        /**
         * fetches a transfer
         * @param {string} id transfer id
         * @param {int} [$since] timestamp in ms of the earliest transfer to fetch
         * @param {int} [$limit] the maximum amount of transfers to fetch
         * @param {array} $params extra parameters specific to the exchange api endpoint
         * @return {array} a ~@link https://docs.ccxt.com/#/?id=transfer-structure transfer structure~
         */
        throw new NotSupported($this->id . ' fetchTransfers () is not supported yet');
    }
}<|MERGE_RESOLUTION|>--- conflicted
+++ resolved
@@ -2288,7 +2288,6 @@
 
     // METHODS BELOW THIS LINE ARE TRANSPILED FROM JAVASCRIPT TO PYTHON AND PHP
 
-<<<<<<< HEAD
     public function setup_stream() {
         $stream = $this->stream;
         if ($this->stream !== null) {
@@ -2321,7 +2320,6 @@
             $tasks[] = $future;
         }
         return Promise\all($tasks);
-=======
     public function describe() {
         return array(
             'id' => null,
@@ -2635,7 +2633,6 @@
                 'cost' => array( 'min' => null, 'max' => null ),
             ),
         );
->>>>>>> f68b08aa
     }
 
     public function safe_bool_n($dictionaryOrList, array $keys, ?bool $defaultValue = null) {
