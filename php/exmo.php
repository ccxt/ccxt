<?php

namespace ccxt;

class exmo extends Exchange {

    public function describe () {
        return array_replace_recursive (parent::describe (), array (
            'id' => 'exmo',
            'name' => 'EXMO',
            'countries' => array ( 'ES', 'RU' ), // Spain, Russia
            'rateLimit' => 1000, // once every 350 ms ≈ 180 requests per minute ≈ 3 requests per second
            'version' => 'v1',
            'hasCORS' => false,
            'hasFetchTickers' => true,
            'hasWithdraw' => true,
            'urls' => array (
                'logo' => 'https://user-images.githubusercontent.com/1294454/27766491-1b0ea956-5eda-11e7-9225-40d67b481b8d.jpg',
                'api' => 'https://api.exmo.com',
                'www' => 'https://exmo.me',
                'doc' => array (
                    'https://exmo.me/en/api_doc',
                    'https://github.com/exmo-dev/exmo_api_lib/tree/master/nodejs',
                ),
            ),
            'api' => array (
                'public' => array (
                    'get' => array (
                        'currency',
                        'order_book',
                        'pair_settings',
                        'ticker',
                        'trades',
                    ),
                ),
                'private' => array (
                    'post' => array (
                        'user_info',
                        'order_create',
                        'order_cancel',
                        'user_open_orders',
                        'user_trades',
                        'user_cancelled_orders',
                        'order_trades',
                        'required_amount',
                        'deposit_address',
                        'withdraw_crypt',
                        'withdraw_get_txid',
                        'excode_create',
                        'excode_load',
                        'wallet_history',
                    ),
                ),
            ),
            'fees' => array (
                'trading' => array (
                    'maker' => 0.2 / 100,
                    'taker' => 0.2 / 100,
                ),
            ),
        ));
    }

    public function fetch_markets () {
        $markets = $this->publicGetPairSettings ();
        $keys = array_keys ($markets);
        $result = array ();
        for ($p = 0; $p < count ($keys); $p++) {
            $id = $keys[$p];
            $market = $markets[$id];
            $symbol = str_replace ('_', '/', $id);
            list ($base, $quote) = explode ('/', $symbol);
            $result[] = array (
                'id' => $id,
                'symbol' => $symbol,
                'base' => $base,
                'quote' => $quote,
                'limits' => array (
                    'amount' => array (
                        'min' => $market['min_quantity'],
                        'max' => $market['max_quantity'],
                    ),
                    'price' => array (
                        'min' => $market['min_price'],
                        'max' => $market['max_price'],
                    ),
                    'cost' => array (
                        'min' => $market['min_amount'],
                        'max' => $market['max_amount'],
                    ),
                ),
                'precision' => array (
                    'amount' => 8,
                    'price' => 8,
                ),
                'info' => $market,
            );
        }
        return $result;
    }

    public function fetch_balance ($params = array ()) {
        $this->load_markets();
        $response = $this->privatePostUserInfo ();
        $result = array ( 'info' => $response );
        $currencies = array_keys ($this->currencies);
        for ($i = 0; $i < count ($currencies); $i++) {
            $currency = $currencies[$i];
            $account = $this->account ();
            if (is_array ($response['balances']) && array_key_exists ($currency, $response['balances']))
                $account['free'] = floatval ($response['balances'][$currency]);
            if (is_array ($response['reserved']) && array_key_exists ($currency, $response['reserved']))
                $account['used'] = floatval ($response['reserved'][$currency]);
            $account['total'] = $this->sum ($account['free'], $account['used']);
            $result[$currency] = $account;
        }
        return $this->parse_balance($result);
    }

    public function fetch_order_book ($symbol, $params = array ()) {
        $this->load_markets();
        $market = $this->market ($symbol);
        $response = $this->publicGetOrderBook (array_merge (array (
            'pair' => $market['id'],
        ), $params));
        $orderbook = $response[$market['id']];
        return $this->parse_order_book($orderbook, null, 'bid', 'ask');
    }

    public function parse_ticker ($ticker, $market = null) {
        $timestamp = $ticker['updated'] * 1000;
        $symbol = null;
        if ($market)
            $symbol = $market['symbol'];
        return array (
            'symbol' => $symbol,
            'timestamp' => $timestamp,
            'datetime' => $this->iso8601 ($timestamp),
            'high' => floatval ($ticker['high']),
            'low' => floatval ($ticker['low']),
            'bid' => floatval ($ticker['buy_price']),
            'ask' => floatval ($ticker['sell_price']),
            'vwap' => null,
            'open' => null,
            'close' => null,
            'first' => null,
            'last' => floatval ($ticker['last_trade']),
            'change' => null,
            'percentage' => null,
            'average' => floatval ($ticker['avg']),
            'baseVolume' => floatval ($ticker['vol']),
            'quoteVolume' => floatval ($ticker['vol_curr']),
            'info' => $ticker,
        );
    }

    public function fetch_tickers ($symbols = null, $params = array ()) {
        $this->load_markets();
        $response = $this->publicGetTicker ($params);
        $result = array ();
        $ids = array_keys ($response);
        for ($i = 0; $i < count ($ids); $i++) {
            $id = $ids[$i];
            $market = $this->markets_by_id[$id];
            $symbol = $market['symbol'];
            $ticker = $response[$id];
            $result[$symbol] = $this->parse_ticker($ticker, $market);
        }
        return $result;
    }

    public function fetch_ticker ($symbol, $params = array ()) {
        $this->load_markets();
        $response = $this->publicGetTicker ($params);
        $market = $this->market ($symbol);
        return $this->parse_ticker($response[$market['id']], $market);
    }

    public function parse_trade ($trade, $market) {
        $timestamp = $trade['date'] * 1000;
        return array (
            'id' => (string) $trade['trade_id'],
            'info' => $trade,
            'timestamp' => $timestamp,
            'datetime' => $this->iso8601 ($timestamp),
            'symbol' => $market['symbol'],
            'order' => null,
            'type' => null,
            'side' => $trade['type'],
            'price' => floatval ($trade['price']),
            'amount' => floatval ($trade['quantity']),
        );
    }

    public function fetch_trades ($symbol, $since = null, $limit = null, $params = array ()) {
        $this->load_markets();
        $market = $this->market ($symbol);
        $response = $this->publicGetTrades (array_merge (array (
            'pair' => $market['id'],
        ), $params));
        return $this->parse_trades($response[$market['id']], $market, $since, $limit);
    }

    public function create_order ($symbol, $type, $side, $amount, $price = null, $params = array ()) {
        $this->load_markets();
        $prefix = '';
        if ($type == 'market')
            $prefix = 'market_';
        if ($price === null)
            $price = 0;
        $order = array (
            'pair' => $this->market_id($symbol),
            'quantity' => $amount,
            'price' => $price,
            'type' => $prefix . $side,
        );
        $response = $this->privatePostOrderCreate (array_merge ($order, $params));
        return array (
            'info' => $response,
            'id' => (string) $response['order_id'],
        );
    }

    public function cancel_order ($id, $symbol = null, $params = array ()) {
        $this->load_markets();
        return $this->privatePostOrderCancel (array ( 'order_id' => $id ));
    }

    public function withdraw ($currency, $amount, $address, $params = array ()) {
        $this->load_markets();
        $result = $this->privatePostWithdrawCrypt (array_merge (array (
            'amount' => $amount,
            'currency' => $currency,
            'address' => $address,
        ), $params));
        return array (
            'info' => $result,
            'id' => $result['task_id'],
        );
    }

    public function sign ($path, $api = 'public', $method = 'GET', $params = array (), $headers = null, $body = null) {
        $url = $this->urls['api'] . '/' . $this->version . '/' . $path;
        if ($api == 'public') {
            if ($params)
                $url .= '?' . $this->urlencode ($params);
        } else {
            $this->check_required_credentials();
            $nonce = $this->nonce ();
            $body = $this->urlencode (array_merge (array ( 'nonce' => $nonce ), $params));
            $headers = array (
                'Content-Type' => 'application/x-www-form-urlencoded',
                'Key' => $this->apiKey,
                'Sign' => $this->hmac ($this->encode ($body), $this->encode ($this->secret), 'sha512'),
            );
        }
        return array ( 'url' => $url, 'method' => $method, 'body' => $body, 'headers' => $headers );
    }

    public function request ($path, $api = 'public', $method = 'GET', $params = array (), $headers = null, $body = null) {
        $response = $this->fetch2 ($path, $api, $method, $params, $headers, $body);
        if (is_array ($response) && array_key_exists ('result', $response)) {
            if ($response['result'])
                return $response;
            throw new ExchangeError ($this->id . ' ' . $this->json ($response));
        }
        return $response;
    }
<<<<<<< HEAD
}
=======
}
>>>>>>> a79cb3e8
<|MERGE_RESOLUTION|>--- conflicted
+++ resolved
@@ -266,8 +266,4 @@
         }
         return $response;
     }
-<<<<<<< HEAD
-}
-=======
-}
->>>>>>> a79cb3e8
+}