<?php

namespace ccxt\pro;

use ccxt\async\Throttler;
use ccxt\BaseError;
use ccxt\ExchangeClosedByUser;
use ccxt\ExchangeError;
use Exception;
use React\Async;
use React\EventLoop\Loop;

trait ClientTrait {

    public $clients = array();

    // streaming-specific options
    public $streaming = array(
        'keepAlive' => 30000,
        'heartbeat' => true,
        'ping' => null,
        'maxPingPongMisses' => 2.0,
    );

    public $newUpdates = true;

    public function inflate($data) {
        return \ccxt\pro\inflate($data); // zlib_decode($data);
    }

    public function inflate64($data) {
        return \ccxt\pro\inflate64($data); // zlib_decode(base64_decode($data));
    }

    public function gunzip($data) {
        return \ccxt\pro\gunzip($data);
    }

    public function order_book ($snapshot = array(), $depth = PHP_INT_MAX) {
        return new OrderBook($snapshot, $depth);
    }

    public function indexed_order_book($snapshot = array(), $depth = PHP_INT_MAX) {
        return new IndexedOrderBook($snapshot, $depth);
    }

    public function counted_order_book($snapshot = array(), $depth = PHP_INT_MAX) {
        return new CountedOrderBook($snapshot, $depth);
    }

    public function client($url) : Client {
        if (!array_key_exists($url, $this->clients)) {
            $on_message = array($this, 'handle_message');
            $on_error = array($this, 'on_error');
            $on_close = array($this, 'on_close');
            $on_connected = array($this, 'on_connected');
            $ws_options = $this->safe_value($this->options, 'ws', array());
            $ws_connections_config = $this->get_ws_rate_limit_config($url, 'connections');
            $ws_messages_config = $this->get_ws_rate_limit_config($url, 'messages');
            $options = array_replace_recursive(array(
                'log' => array($this, 'log'),
                'verbose' => $this->verbose,
            ), $this->streaming, $ws_options);
            $this->clients[$url] = new Client($url, $on_message, $on_error, $on_close, $on_connected, $options);
            $this->clients[$url]->connections_throttler = new Throttler($ws_connections_config);
            $this->clients[$url]->messages_throttler = new Throttler($ws_messages_config);
            $this->configure_proxy_client($this->clients[$url]);
        }
        return $this->clients[$url];
    }

    // the ellipsis packing/unpacking requires PHP 5.6+ :(
    public function spawn($method, ... $args) {
        $future = new Future();
        $promise = Async\async(function () use ($method, $args) {
            return Async\await($method(...$args));
        }) ();
        $promise->then(function ($result) use ($future){
            $future->resolve($result);
        }, function ($error) use ($future) {
            $future->reject($error);
        });
        return $future;
    }

    public function delay($timeout, $method, ... $args) {
        Loop::addTimer($timeout / 1000, function () use ($method, $args) {
            $this->spawn($method, ...$args);
        });
    }

    private function configure_proxy_client($client) {
        [ $httpProxy, $httpsProxy, $socksProxy ] = $this->check_ws_proxy_settings();
        $selected_proxy_address = $httpProxy ? $httpProxy : ($httpsProxy ? $httpsProxy : $socksProxy );
        $proxy_connector = $this->setProxyAgents($httpProxy, $httpsProxy, $socksProxy);
        $client->set_ws_connector($selected_proxy_address, $proxy_connector);
    }

    public function watch_multiple($url, $message_hashes, $message = null, $subscribe_hashes = null, $subscription = null, $message_cost = 1) {
        $client = $this->client($url);

        $future = Future::race(array_map(array($client, 'future'), $message_hashes));

        $missing_subscriptions = array();
        if ($subscribe_hashes !== null) {
            for ($i = 0; $i < count($subscribe_hashes); $i++) {
                $subscribe_hash = $subscribe_hashes[$i];
                if (!array_key_exists($subscribe_hash, $client->subscriptions)) {
                    $missing_subscriptions[] = $subscribe_hash;
                    $client->subscriptions[$subscribe_hash] = $subscription ?? true;
                }
            }
        }
        $connected = null;
<<<<<<< HEAD
        if ($this->enableRateLimit) {
=======
        if ($this->enableWsRateLimit) {
>>>>>>> e64816cd
            $cost = $this->get_ws_rate_limit_cost($url, 'connections');
            $throttler = $client->connections_throttler;
            Async\await($throttler($cost));
        }
        $connected = $client->connect();

        if ($missing_subscriptions) {
            $connected->then(
                function($result) use ($client, $message, $message_hashes, $subscribe_hashes, $future, $message_cost) {
                    // todo: decouple signing from subscriptions
                    if ($message) {
<<<<<<< HEAD
                        if ($this->enableRateLimit) {
=======
                        if ($this->enableWsRateLimit) {
>>>>>>> e64816cd
                            if($message_cost == null) {
                                $message_cost = $this->get_ws_rate_limit_cost($client->url, 'messages');
                            }
                            $throttler = $client->messages_throttler;
                            Async\await($throttler($message_cost));
                        }
                        try {
                            Async\await($client->send($message));
                        } catch (Exception $error) {
                            $client->on_error($error);
                        }
                    }
                },
                function($error) use ($client, $message_hashes, $subscribe_hashes, $future) {
                    $future->reject($error);
                    foreach ($subscribe_hashes as $subscribe_hash) {
                        unset($client->subscriptions[$subscribe_hash]);
                    }
                }
            );
        }
        return $future;
    }

    public function watch($url, $message_hash, $message = null, $subscribe_hash = null, $subscription = null, $message_cost = 1) {
        $client = $this->client($url);

        if (($subscribe_hash == null) && array_key_exists($message_hash, $client->futures)) {
            return $client->futures[$message_hash];
        }
        $future = $client->future($message_hash);
        $subscribed = isset($client->subscriptions[$subscribe_hash]);
        if (!$subscribed) {
            $client->subscriptions[$subscribe_hash] = $subscription ?? true;
        }
        $connected = null;
<<<<<<< HEAD
        if ($this->enableRateLimit) {
=======
        if ($this->enableWsRateLimit) {
>>>>>>> e64816cd
            $cost = $this->get_ws_rate_limit_cost($url, 'connections');
            $throttler = $client->connections_throttler;
            Async\await($throttler($cost));
        }
        $connected = $client->connect();
        if (!$subscribed) {
            $connected->then(
                function($result) use ($client, $message, $message_cost, $url) {
                    // todo: decouple signing from subscriptions
                    if ($message) {
<<<<<<< HEAD
                        if ($this->enableRateLimit) {
=======
                        if ($this->enableWsRateLimit) {
>>>>>>> e64816cd
                            if($message_cost == null) {
                                $message_cost = $this->get_ws_rate_limit_cost($url, 'messages');
                            }
                            $throttler = $client->messages_throttler;
                            Async\await($throttler($message_cost));
                        }
                        try {
                            Async\await($client->send($message));
                        } catch (Exception $error) {
                            $client->on_error($error);
                        }
                    }
                },
                function($error) use ($client, $subscribe_hash, $message_hash) {
                    $client->reject($error, $message_hash);
                    unset($client->subscriptions[$subscribe_hash]);
                }
            );
        }
        return $future;
    }

    public function on_connected($client, $message = null) {
        // for user hooks
        // echo "Connected to " . $client->url . "\n";
    }

    public function on_error(Client $client, $error) {
        if (array_key_exists($client->url, $this->clients) && $this->clients[$client->url]->error) {
            unset($this->clients[$client->url]);
        }
    }

    public function on_close(Client $client, $message) {
        if ($client->error) {
            // connection closed by the user or due to an error, do nothing
        } else {
            // server disconnected a working connection
            if (array_key_exists($client->url, $this->clients)) {
                unset($this->clients[$client->url]);
            }
        }
    }

    public function close() {
        // make sure to close the exchange once you are finished using the websocket connections
        // so that the event loop can complete it's work and go to sleep
        foreach ($this->clients as $client) {
            $client->error = new ExchangeClosedByUser ($this->id . ' closed by user');
            $client->close();
            $url = $client->url;
            unset($this->clients[$url]);
        }
    }

    public function __destruct() {
        parent::__destruct();
        $this->close();
    }

    public function load_order_book($client, $messageHash, $symbol, $limit = null, $params = array()) {
        return Async\async(function () use ($client, $messageHash, $symbol, $limit, $params) {
            if (!array_key_exists($symbol, $this->orderbooks)) {
                $client->reject(new ExchangeError($this->id . ' loadOrderBook() orderbook is not initiated'), $messageHash);
                return;
            }
            try {
                $stored = $this->orderbooks[$symbol];
                $maxRetries = $this->handle_option('watchOrderBook', 'maxRetries', 3);
                $tries = 0;
                while ($tries < $maxRetries) {
                    $orderBook = Async\await($this->fetch_order_book($symbol, $limit, $params));
                    $index = $this->get_cache_index($orderBook, $stored->cache);
                    if ($index >= 0) {
                        $stored->reset($orderBook);
                        $this->handle_deltas($stored, array_slice($stored->cache, $index));
                        $stored->cache = array();
                        $client->resolve($stored, $messageHash);
                        return;
                    }
                    $tries++;
                }
                $client->reject (new ExchangeError ($this->id . ' nonce is behind the cache after ' . strval($tries) . ' tries.' ), $messageHash);
                unset($this->clients[$client->url]);
            } catch (BaseError $e) {
                $client->reject($e, $messageHash);
                Async\await($this->load_order_book($client, $messageHash, $symbol, $limit, $params));
            }
        }) ();
    }
}<|MERGE_RESOLUTION|>--- conflicted
+++ resolved
@@ -112,11 +112,7 @@
             }
         }
         $connected = null;
-<<<<<<< HEAD
-        if ($this->enableRateLimit) {
-=======
         if ($this->enableWsRateLimit) {
->>>>>>> e64816cd
             $cost = $this->get_ws_rate_limit_cost($url, 'connections');
             $throttler = $client->connections_throttler;
             Async\await($throttler($cost));
@@ -128,11 +124,7 @@
                 function($result) use ($client, $message, $message_hashes, $subscribe_hashes, $future, $message_cost) {
                     // todo: decouple signing from subscriptions
                     if ($message) {
-<<<<<<< HEAD
-                        if ($this->enableRateLimit) {
-=======
                         if ($this->enableWsRateLimit) {
->>>>>>> e64816cd
                             if($message_cost == null) {
                                 $message_cost = $this->get_ws_rate_limit_cost($client->url, 'messages');
                             }
@@ -169,11 +161,7 @@
             $client->subscriptions[$subscribe_hash] = $subscription ?? true;
         }
         $connected = null;
-<<<<<<< HEAD
-        if ($this->enableRateLimit) {
-=======
         if ($this->enableWsRateLimit) {
->>>>>>> e64816cd
             $cost = $this->get_ws_rate_limit_cost($url, 'connections');
             $throttler = $client->connections_throttler;
             Async\await($throttler($cost));
@@ -184,11 +172,7 @@
                 function($result) use ($client, $message, $message_cost, $url) {
                     // todo: decouple signing from subscriptions
                     if ($message) {
-<<<<<<< HEAD
-                        if ($this->enableRateLimit) {
-=======
                         if ($this->enableWsRateLimit) {
->>>>>>> e64816cd
                             if($message_cost == null) {
                                 $message_cost = $this->get_ws_rate_limit_cost($url, 'messages');
                             }
