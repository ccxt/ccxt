--- conflicted
+++ resolved
@@ -189,12 +189,7 @@
     );
 
     foreach ($symbols as $s) {
-<<<<<<< HEAD
-        if (in_array ($s, $exchange->symbols) &&
-            (array_key_exists ('active', $exchange->markets[$s]) ? $exchange->markets[$s]['active'] : true)) {
-=======
-        if (in_array($s, $exchange->symbols)) {
->>>>>>> 79e71077
+        if (in_array ($s, $exchange->symbols) && (array_key_exists ('active', $exchange->markets[$s]) ? $exchange->markets[$s]['active'] : true)) {
             $symbol = $s;
             break;
         }
