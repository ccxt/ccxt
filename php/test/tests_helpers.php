<?php

namespace ccxt\pro;

function equals($a, $b) {
    return json_encode($a) === json_encode($b);
}


namespace ccxt;

function equals($a, $b) {
    return json_encode($a) === json_encode($b);
}

use Exception; // a common import

error_reporting(E_ALL | E_STRICT);
date_default_timezone_set('UTC');
ini_set('memory_limit', '512M');

define('rootDir', __DIR__ . '/../../');

include_once rootDir .'/vendor/autoload.php';
use React\Async;
use React\Promise;

// the below approach is being deprecated in PHP (keep this commented area for a while)
//
// assert_options (ASSERT_CALLBACK, function(string $file, int $line, ?string $assertion, string $description = null){
//     $args = func_get_args();
//     $message = '';
//     try {
//         $message = "[ASSERT_ERROR] - [ $file : $line ] $description";
//     } catch (\Exception $exc) {
//         $message = "[ASSERT_ERROR] -" . json_encode($args);
//     }
//     $message = substr($message, 0, LOG_CHARS_LENGTH);
//     dump($message);
//     exit;
// });
//
//
// the below one is the accepted way of handling assertion errors nowadays (however, keep this also commented here for a while)
//
// set_exception_handler( function (\Throwable $e) {
//     if ($e instanceof \AssertionError) {
//         dump('[ASSERT_ERROR] -' . exception_message($e));
//         exit_script(0);
//     }
//     throw $e;
// } );

// ############## detect cli arguments ############## //
array_shift($argv); // remove first argument (which is script path)

function filter_argvs($argsArray, $needle, $include = true) {
    return array_values(array_filter($argsArray, function ($x) use ($needle, $include) { return ($include && str_contains($x, $needle) || (!$include && !str_contains($x, $needle))); }));
};

function select_argv ($argsArray, $needle) {
    $foundArray = array_values(array_filter($argsArray, function ($x) use ($needle) { return str_contains($x, $needle); }));
    return count($foundArray) > 0 ? $foundArray[0] : null;
}

$argvs_filtered = filter_argvs ($argv, '--', false);
$argvExchange = $argvs_filtered[0] ?? null;
$argvSymbol   = select_argv ($argv, '/');
$argvMethod   = select_argv ($argv, '()');
// #################################################### //



// non-transpiled part, but shared names among langs
function get_cli_arg_value ($arg) {
    return in_array($arg, $GLOBALS['argv']);
}

define('EXT', 'php');
define('LANG', 'PHP');
define('IS_SYNCHRONOUS', get_cli_arg_value('--sync'));
define('PROXY_TEST_FILE_NAME', 'proxies');
define('ROOT_DIR', rootDir);
define('ENV_VARS', $_ENV);
define('NEW_LINE', "\n");
define('LOG_CHARS_LENGTH', 1000000); // no need to trim

function dump(...$s) {
    $args = array_map(function ($arg) {
        if (is_array($arg) || is_object($arg)) {
            return json_encode($arg);
        } else {
            return $arg;
        }
    }, func_get_args());
    echo implode(' ', $args) . "\n";
}

function convert_ascii($s) {
    return $s; // stub
}

function json_parse($s) {
    return json_decode($s, true);
}

function json_stringify($s) {
    return json_encode($s);
}

function convert_to_snake_case($input) {
    $res = strtolower(preg_replace('/(?<!^)(?=[A-Z])/', '_', $input));
    return str_replace('o_h_l_c_v', 'ohlcv', $res);
}

function get_test_name($methodName) {
    return 'test_' . convert_to_snake_case($methodName);
}

function io_file_exists($path) {
    return file_exists($path);
}

function io_file_read($path, $decode = true) {
    $content = file_get_contents($path);
    return $decode ? json_decode($content, true) : $content;
}

function io_dir_read($path) {
    $files = scandir($path);
    $cleanFiles = array();

    foreach ($files as $file) {
        if ($file !== '.' && $file !== '..') {
            $cleanFiles[] = $file;
        }
    }

    return $cleanFiles;
}

function call_method_sync($testFiles, $methodName, $exchange, $skippedProperties, $args) {
    $methodNameWithNameSpace = '\\ccxt\\' . $testFiles[$methodName];
    return call_user_func($methodNameWithNameSpace, $exchange, $skippedProperties, ... $args);
}

function call_method($testFiles, $methodName, $exchange, $skippedProperties, $args) {
    return call_method_sync($testFiles, $methodName, $exchange, $skippedProperties, $args);
}

function call_overriden_method($exchange, $methodName, $args) {
    // $overridenMethod = $exchange->{$methodName};
    // return $overridenMethod(... $args);
    return $exchange->call_method($methodName, ... $args);
}

function call_exchange_method_dynamically($exchange, $methodName, $args) {
    return $exchange->{$methodName}(... $args);
}

function call_exchange_method_dynamically_sync($exchange, $methodName, $args) {
    return $exchange->{$methodName}(... $args);
}
function exception_message($exc) {
    $full_trace = $exc->getTrace();
    // temporarily disable below line, so we dump whole array
    // $items = array_slice($full_trace, 0, 12); // 12 members are enough for proper trace
    $items = $full_trace;
    $output = '';
    foreach ($items as $item) {
        if (array_key_exists('file', $item)) {
            $output .= $item['file'];
            if (array_key_exists('line', $item)) {
                $output .= ':' . $item['line'];
            }
            if (array_key_exists('class', $item)) {
                $output .= ' ::: ' . $item['class'];
            }
            if (array_key_exists('function', $item)) {
                $output .= ' > ' . $item['function'];
            }
            $output .= "\n";
        }
    }
    $output = preg_replace('/(\n(.*?)\/home\/travis\/build\/ccxt\/ccxt\/vendor\/)(.*?)\r/', '', $output); // remove excessive lines like: https://app.travis-ci.com/github/ccxt/ccxt/builds/268171081#L3483
    $origin_message = null;
    try{
        $origin_message = $exc->getMessage() . "\n" . $exc->getFile() . ':' . $exc->getLine();
    } catch (\Throwable $exc) { 
        $origin_message = '';
    }
    $final_message = '[' . get_class($exc) . '] ' . $origin_message . "\n" . $output;
    return substr($final_message, 0, LOG_CHARS_LENGTH);
}

// stub for c#
function get_root_exception($exc) {
    return $exc;
}

function exit_script($code = 0) {
    exit($code);
}

function get_exchange_prop ($exchange, $prop, $defaultValue = null) {
    return property_exists ($exchange, $prop) ? $exchange->{$prop} : $defaultValue;
}

function set_exchange_prop ($exchange, $prop, $value) {
    $exchange->{$prop} = $value;
    // set snake case too
    $exchange->{convert_to_snake_case($prop)} = $value;
}
function create_dynamic_class ($exchangeId, $originalClass, $args) {
    $async_suffix = IS_SYNCHRONOUS ? '_async' : '_sync';
    $filePath = sys_get_temp_dir() . '/temp_dynamic_class_' . $exchangeId . $async_suffix . '.php';
    $newClassName = $exchangeId . '_mock' . $async_suffix ;
    if (IS_SYNCHRONOUS) {
        $content = '<?php if (!class_exists("'.$newClassName.'"))  {
            #[\\AllowDynamicProperties]
            class '. $newClassName . ' extends ' . $originalClass . ' {
                public $fetch_result = null;
                public function fetch($url, $method = "GET", $headers = null, $body = null) {
                    if ($this->fetch_result) {
                        return $this->fetch_result;
                    }
                    return parent::fetch($url, $method, $headers, $body);
                }
            }
        }';
    } else {
        $content = '<?php 
        use React\Async;
        if (!class_exists("'.$newClassName.'"))  {
            #[\\AllowDynamicProperties]
            class '. $newClassName . ' extends ' . $originalClass . ' {
                public $fetch_result = null;
                public function fetch($url, $method = "GET", $headers = null, $body = null) {
                    return Async\async (function() use ($url, $method, $headers, $body){
                        if ($this->fetch_result) {
                            return $this->fetch_result;
                        }
                        return  Async\await(parent::fetch($url, $method, $headers, $body));
                    })();
                }
            }
        }';
    }
    file_put_contents ($filePath, $content);
    include_once $filePath;
    $initedClass = new $newClassName($args);
    // unlink ($filePath);
    return $initedClass;
}

function init_exchange ($exchangeId, $args, $is_ws = false) {
    $exchangeClassString = '\\ccxt\\' . (IS_SYNCHRONOUS ? '' : 'async\\') . $exchangeId;
    if ($is_ws) {
        $exchangeClassString = '\\ccxt\\pro\\' . $exchangeId;
    }
    $newClass = create_dynamic_class ($exchangeId, $exchangeClassString, $args);
    return $newClass;
}

function get_test_files_sync ($properties, $ws = false) {
    $func = function() use ($properties, $ws){
        $tests = array();
<<<<<<< HEAD
        $finalPropList = array_merge ($properties, [proxyTestFileName, 'features']);
=======
        $finalPropList = array_merge ($properties, [PROXY_TEST_FILE_NAME]);
>>>>>>> d3e3344d
        for ($i = 0; $i < count($finalPropList); $i++) {
            $methodName = $finalPropList[$i];
            $name_snake_case = convert_to_snake_case($methodName);
            $dir_to_test = $ws ? dirname(__DIR__) . '/pro/test/Exchange/' : __DIR__ . '/exchange/' . (IS_SYNCHRONOUS ? 'sync' : 'async') .'/';
            $test_method_name = 'test_'. $name_snake_case;
            $test_file = $dir_to_test . $test_method_name . '.' . EXT;
            if (io_file_exists ($test_file)) {
                include_once $test_file;
                $tests[$methodName] = $test_method_name;
            }
        }
        return $tests;
    };
    if (IS_SYNCHRONOUS) {
        return $func();
    } else {
        return Async\async ($func)();
    }
}

function get_test_files ($properties, $ws = false) {
    return get_test_files_sync($properties, $ws);
}

function is_null_value($value) {
    return $value === null;
}

function close($exchange) {
    $func = function() use ($exchange) {
        // for WS classes
        if (method_exists($exchange, 'close')) {
            return $exchange->close();
        }
        return true;
    };
    if (IS_SYNCHRONOUS) {
        return $func();
    } else {
        return Async\async ($func)();
    }
}

function set_fetch_response($exchange, $data) {
    $exchange->fetch_result = $data;
    return $exchange;
}<|MERGE_RESOLUTION|>--- conflicted
+++ resolved
@@ -265,11 +265,7 @@
 function get_test_files_sync ($properties, $ws = false) {
     $func = function() use ($properties, $ws){
         $tests = array();
-<<<<<<< HEAD
-        $finalPropList = array_merge ($properties, [proxyTestFileName, 'features']);
-=======
-        $finalPropList = array_merge ($properties, [PROXY_TEST_FILE_NAME]);
->>>>>>> d3e3344d
+        $finalPropList = array_merge ($properties, [PROXY_TEST_FILE_NAME, 'features']);
         for ($i = 0; $i < count($finalPropList); $i++) {
             $methodName = $finalPropList[$i];
             $name_snake_case = convert_to_snake_case($methodName);
