--- conflicted
+++ resolved
@@ -137,12 +137,6 @@
     return $cleanFiles;
 }
 
-<<<<<<< HEAD
-function convert_ascii($input) {
-    return $input; // stub for c#
-}
-=======
->>>>>>> 54061ab9
 
 function call_method($testFiles, $methodName, $exchange, $skippedProperties, $args) {
     $methodNameWithNameSpace = '\\ccxt\\' . $testFiles[$methodName];
