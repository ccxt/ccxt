--- conflicted
+++ resolved
@@ -35,11 +35,7 @@
 use Elliptic\EC;
 use BN\BN;
 
-<<<<<<< HEAD
-$version = '1.24.40';
-=======
 $version = '1.24.52';
->>>>>>> 0fbbe3b7
 
 // rounding mode
 const TRUNCATE = 0;
@@ -58,11 +54,7 @@
 
 class Exchange {
 
-<<<<<<< HEAD
-    const VERSION = '1.24.40';
-=======
     const VERSION = '1.24.52';
->>>>>>> 0fbbe3b7
 
     public static $exchanges = array(
         '_1btcxe',
