declare module 'ccxt' {

    export interface Market {
        id: string;
        symbol: string;
        base: string;
        quote: string;
        info: any;
    }

    export interface OrderBook {
        bids: number[][];
        asks: number[][];
        timestamp: number;
        datetime: string;
    }

    export interface Trade {
        info: {};                  // the original decoded JSON as is
        id: string;                // string trade id
        timestamp: number;         // Unix timestamp in milliseconds
        datetime: string;          // ISO8601 datetime with milliseconds;
        symbol: string;            // symbol in CCXT format
        order?: string;            // string order id or undefined/None/null
        type?: 'market' | 'limit'; // order type, 'market', 'limit' or undefined/None/null
        side: 'buy' | 'sell';
        price: number;             // float price in quote currency
        amount: number;            // amount of base currency
    }

    export interface Ticker {
        symbol: string,
<<<<<<< HEAD
        timestamp: number,
=======
        timestamp: Date,
>>>>>>> 091b9a68
        datetime: string,
        high: number,
        low: number,
        bid: number,
        ask: number,
        vwap?: number,
        open?: number,
        close?: number,
        first?: number,
        last?: number,
        change?: number,
        percentage?: number,
        average?: number,
        baseVolume?: number,
        quoteVolume?: number,
        info: {}
    }

    export interface Tickers {
        [symbol: string]: Ticker
    }

    // timestamp, open, high, low, close, volume
    export type OHLCV = [number, number, number, number, number, number];

    export class Exchange {

        readonly rateLimit: number;
        readonly hasFetchOHLCV: boolean;

        public verbose: boolean;
        public substituteCommonCurrencyCodes: boolean;
        public hasFetchTickers: boolean;

        fetch (url: string, method: string, headers?: any, body?: any): Promise<any>;
        handleResponse (url: string, method: string, headers?: any, body?: any): any;
        loadMarkets (reload?: boolean): Promise<Market[]>;
        fetchOrderStatus (id: string, market: string): Promise<string>;
        account (): any;
        commonCurrencyCode (currency: string): string;
        market (symbol: string): Market;
        marketId (symbol: string): string;
        marketIds (symbols: string): string[];
        symbol (symbol: string): string;
        createOrder (market: string, type: string, side: string, amount: string, price?: string, params?: any): Promise<any>;
        fetchBalance (params?: any): Promise<any>;
        fetchOrderBook (market: string, params?: any): Promise<OrderBook>;
        fetchTicker (market: string): Promise<Ticker>;
        fetchTickers (): Promise<Tickers>;
        fetchTrades (symbol: string, params?: {}): Promise<Trade[]>;
        fetchOHLCV? (symbol: string, params?: {}): Promise<OHLCV[]>;
        cancelOrder (id: string): Promise<any>;
        deposit (currency: string, amount: string, address: string, params?: any): Promise<any>;
        withdraw (currency: string, amount: string, address: string, params?: any): Promise<any>;
        request (path: string, api: string, method: string, params?: any, headers?: any, body?: any): Promise<any>;
    }

    /* tslint:disable */

    export class _1broker extends Exchange {}
    export class _1btcxe extends Exchange {}
    export class acx extends Exchange {}
    export class allcoin extends okcoinusd {}
    export class anxpro extends Exchange {}
    export class binance extends Exchange {}
    export class bit2c extends Exchange {}
    export class bitbay extends Exchange {}
    export class bitcoincoid extends Exchange {}
    export class bitfinex extends Exchange {}
    export class bitfinex2 extends bitfinex {}
    export class bitflyer extends Exchange {}
    export class bithumb extends Exchange {}
    export class bitlish extends Exchange {}
    export class bitmarket extends Exchange {}
    export class bitmex extends Exchange {}
    export class bitso extends Exchange {}
    export class bitstamp extends Exchange {}
    export class bitstamp1 extends Exchange {}
    export class bittrex extends Exchange {}
    export class bl3p extends Exchange {}
    export class bleutrade extends bittrex {}
    export class btcbox extends Exchange {}
    export class btcchina extends Exchange {}
    export class btcexchange extends btcturk {}
    export class btcmarkets extends Exchange {}
    export class btctradeua extends Exchange {}
    export class btcturk extends Exchange {}
    export class btcx extends Exchange {}
    export class bter extends Exchange {}
    export class bxinth extends Exchange {}
    export class ccex extends Exchange {}
    export class cex extends Exchange {}
    export class chbtc extends zb {}
    export class chilebit extends foxbit {}
    export class coincheck extends Exchange {}
    export class coinfloor extends Exchange {}
    export class coingi extends Exchange {}
    export class coinmarketcap extends Exchange {}
    export class coinmate extends Exchange {}
    export class coinsecure extends Exchange {}
    export class coinspot extends Exchange {}
    export class cryptopia extends Exchange {}
    export class dsx extends liqui {}
    export class exmo extends Exchange {}
    export class flowbtc extends Exchange {}
    export class foxbit extends Exchange {}
    export class fybse extends Exchange {}
    export class fybsg extends fybse {}
    export class gatecoin extends Exchange {}
    export class gateio extends bter {}
    export class gdax extends Exchange {}
    export class gemini extends Exchange {}
    export class hitbtc extends Exchange {}
    export class hitbtc2 extends hitbtc {}
    export class huobi extends Exchange {}
    export class huobicny extends huobipro {}
    export class huobipro extends Exchange {}
    export class independentreserve extends Exchange {}
    export class itbit extends Exchange {}
    export class jubi extends btcbox {}
    export class kraken extends Exchange {}
    export class kuna extends acx {}
    export class lakebtc extends Exchange {}
    export class liqui extends Exchange {}
    export class livecoin extends Exchange {}
    export class luno extends Exchange {}
    export class mercado extends Exchange {}
    export class mixcoins extends Exchange {}
    export class nova extends Exchange {}
    export class okcoincny extends okcoinusd {}
    export class okcoinusd extends Exchange {}
    export class okex extends okcoinusd {}
    export class paymium extends Exchange {}
    export class poloniex extends Exchange {}
    export class qryptos extends Exchange {}
    export class quadrigacx extends Exchange {}
    export class quoine extends qryptos {}
    export class southxchange extends Exchange {}
    export class surbitcoin extends foxbit {}
    export class therock extends Exchange {}
    export class tidex extends liqui {}
    export class urdubit extends foxbit {}
    export class vaultoro extends Exchange {}
    export class vbtc extends foxbit {}
    export class virwox extends Exchange {}
    export class wex extends liqui {}
    export class xbtce extends Exchange {}
    export class yobit extends liqui {}
    export class yunbi extends acx {}
    export class zaif extends Exchange {}
    export class zb extends Exchange {}

    /* tslint:enable */
}<|MERGE_RESOLUTION|>--- conflicted
+++ resolved
@@ -30,11 +30,7 @@
 
     export interface Ticker {
         symbol: string,
-<<<<<<< HEAD
-        timestamp: number,
-=======
         timestamp: Date,
->>>>>>> 091b9a68
         datetime: string,
         high: number,
         low: number,
