--- conflicted
+++ resolved
@@ -1,9 +1,10 @@
-declare module "@2525venturesbv/ccxt" {
+declare module 'ccxt' {
+
   /**
    * Represents an associative array of a same type.
    */
   interface Dictionary<T> {
-    [key: string]: T;
+      [key: string]: T;
   }
 
   // errors.js -----------------------------------------
@@ -47,814 +48,405 @@
   export const version: string;
   export const exchanges: string[];
 
-<<<<<<< HEAD
   export interface MinMax {
-    min: number;
-    max: number | undefined;
-  }
-=======
-    export interface MinMax {
-        min: number | undefined;
-        max: number | undefined;
-    }
-
-    export interface Market {
-        id: string;
-        symbol: string;
-        base: string;
-        quote: string;
-        baseId: string;
-        quoteId: string;
-        active?: boolean | undefined;
-        type?: string;
-        spot?: boolean;
-        margin?: boolean;
-        swap?: boolean;
-        future?: boolean;
-        option?: boolean;
-        contract?: boolean;
-        settle?: string | undefined;
-        settleId?: string | undefined;
-        contractSize?: number | undefined;
-        linear?: boolean | undefined;
-        inverse?: boolean | undefined;
-        expiry?: number | undefined;
-        expiryDatetime?: string | undefined;
-        strike?: number | undefined;
-        optionType?: string | undefined;
-        taker?: number | undefined;
-        maker?: number | undefined;
-        percentage?: boolean | undefined;
-        tierBased?: boolean | undefined;
-        feeSide?: string | undefined;
-        precision: {
-            amount: number | undefined,
-            price: number | undefined
-        };
-        limits: {
-            amount?: MinMax,
-            cost?: MinMax,
-            leverage?: MinMax,
-            price?: MinMax,
-        };
-        info: any;
-    }
->>>>>>> 49807647
+      min: number | undefined;
+      max: number | undefined;
+  }
 
   export interface Market {
-    id: string;
-    symbol: string;
-    base: string;
-    quote: string;
-    baseId: string;
-    quoteId: string;
-    type?: string;
-    spot?: boolean;
-    margin?: boolean;
-    swap?: boolean;
-    future?: boolean;
-    option?: boolean;
-    active: boolean;
-    precision: { base: number; quote: number; amount: number; price: number };
-    limits: { amount: MinMax; price: MinMax; cost?: MinMax };
-    tierBased: boolean;
-    percentage: boolean;
-    taker: number;
-    maker: number;
-    info: any;
+      id: string;
+      symbol: string;
+      base: string;
+      quote: string;
+      baseId: string;
+      quoteId: string;
+      active?: boolean | undefined;
+      type?: string;
+      spot?: boolean;
+      margin?: boolean;
+      swap?: boolean;
+      future?: boolean;
+      option?: boolean;
+      contract?: boolean;
+      settle?: string | undefined;
+      settleId?: string | undefined;
+      contractSize?: number | undefined;
+      linear?: boolean | undefined;
+      inverse?: boolean | undefined;
+      expiry?: number | undefined;
+      expiryDatetime?: string | undefined;
+      strike?: number | undefined;
+      optionType?: string | undefined;
+      taker?: number | undefined;
+      maker?: number | undefined;
+      percentage?: boolean | undefined;
+      tierBased?: boolean | undefined;
+      feeSide?: string | undefined;
+      precision: {
+          amount: number | undefined,
+          price: number | undefined
+      };
+      limits: {
+          amount?: MinMax,
+          cost?: MinMax,
+          leverage?: MinMax,
+          price?: MinMax,
+      };
+      info: any;
   }
 
   export interface Order {
-    id: string;
-    clientOrderId: string;
-    datetime: string;
-    timestamp: number;
-    lastTradeTimestamp: number;
-    status: "open" | "closed" | "canceled";
-    symbol: string;
-    type: string;
-    timeInForce?: string;
-    side: "buy" | "sell";
-    price: number;
-    average?: number;
-    amount: number;
-    filled: number;
-    remaining: number;
-    cost: number;
-    trades: Trade[];
-    fee: Fee;
-    info: any;
+      id: string;
+      clientOrderId: string;
+      datetime: string;
+      timestamp: number;
+      lastTradeTimestamp: number;
+      status: 'open' | 'closed' | 'canceled';
+      symbol: string;
+      type: string;
+      timeInForce?: string;
+      side: 'buy' | 'sell';
+      price: number;
+      average?: number;
+      amount: number;
+      filled: number;
+      remaining: number;
+      cost: number;
+      trades: Trade[];
+      fee: Fee;
+      info: any;
   }
 
   export interface OrderBook {
-    asks: [number, number][];
-    bids: [number, number][];
-    datetime: string;
-    timestamp: number;
-    nonce: number;
+      asks: [number, number][];
+      bids: [number, number][];
+      datetime: string;
+      timestamp: number;
+      nonce: number;
   }
 
   export interface Trade {
-    amount: number; // amount of base currency
-    datetime: string; // ISO8601 datetime with milliseconds;
-    id: string; // string trade id
-    info: any; // the original decoded JSON as is
-    order?: string; // string order id or undefined/None/null
-    price: number; // float price in quote currency
-    timestamp: number; // Unix timestamp in milliseconds
-    type?: string; // order type, 'market', 'limit', ... or undefined/None/null
-    side: "buy" | "sell"; // direction of the trade, 'buy' or 'sell'
-    symbol: string; // symbol in CCXT format
-    takerOrMaker: "taker" | "maker"; // string, 'taker' or 'maker'
-    cost: number; // total cost (including fees), `price * amount`
-    fee: Fee;
+      amount: number;                  // amount of base currency
+      datetime: string;                // ISO8601 datetime with milliseconds;
+      id: string;                      // string trade id
+      info: any;                        // the original decoded JSON as is
+      order?: string;                  // string order id or undefined/None/null
+      price: number;                   // float price in quote currency
+      timestamp: number;               // Unix timestamp in milliseconds
+      type?: string;                   // order type, 'market', 'limit', ... or undefined/None/null
+      side: 'buy' | 'sell';            // direction of the trade, 'buy' or 'sell'
+      symbol: string;                  // symbol in CCXT format
+      takerOrMaker: 'taker' | 'maker'; // string, 'taker' or 'maker'
+      cost: number;                    // total cost (including fees), `price * amount`
+      fee: Fee;
   }
 
   export interface Ticker {
-    symbol: string;
-    info: any;
-    timestamp: number;
-    datetime: string;
-    high: number;
-    low: number;
-    bid: number;
-    bidVolume?: number;
-    ask: number;
-    askVolume?: number;
-    vwap?: number;
-    open?: number;
-    close?: number;
-    last?: number;
-    previousClose?: number;
-    change?: number;
-    percentage?: number;
-    average?: number;
-    quoteVolume?: number;
-    baseVolume?: number;
+      symbol: string;
+      info: any;
+      timestamp: number;
+      datetime: string;
+      high: number;
+      low: number;
+      bid: number;
+      bidVolume?: number;
+      ask: number;
+      askVolume?: number;
+      vwap?: number;
+      open?: number;
+      close?: number;
+      last?: number;
+      previousClose?: number;
+      change?: number;
+      percentage?: number;
+      average?: number;
+      quoteVolume?: number;
+      baseVolume?: number;
   }
 
   export interface Transaction {
-    info: any;
-    id: string;
-    txid?: string;
-    timestamp: number;
-    datetime: string;
-    address: string;
-    type: "deposit" | "withdrawal";
-    amount: number;
-    currency: string;
-    status: "pending" | "ok";
-    updated: number;
-    fee: Fee;
+      info: any;
+      id: string;
+      txid?: string;
+      timestamp: number;
+      datetime: string;
+      address: string;
+      type: "deposit" | "withdrawal";
+      amount: number;
+      currency: string;
+      status: "pending" | "ok";
+      updated: number;
+      fee: Fee;
   }
 
   export interface Tickers extends Dictionary<Ticker> {
-    info: any;
+      info: any;
   }
 
   export interface Currency {
-    id: string;
-    code: string;
-    numericId?: number;
-    precision: number;
+      id: string;
+      code: string;
+      numericId?: number;
+      precision: number;
   }
 
   export interface Balance {
-    free: number;
-    used: number;
-    total: number;
-  }
-
-  export interface PartialBalances extends Dictionary<number> {}
+      free: number;
+      used: number;
+      total: number;
+  }
+
+  export interface PartialBalances extends Dictionary<number> {
+  }
 
   export interface Balances extends Dictionary<Balance> {
-    info: any;
+      info: any;
   }
 
   export interface DepositAddress {
-    currency: string;
-    address: string;
-    status: string;
-    info: any;
+      currency: string;
+      address: string;
+      status: string;
+      info: any;
   }
 
   export interface Fee {
-    type: "taker" | "maker";
-    currency: string;
-    rate: number;
-    cost: number;
+      type: 'taker' | 'maker';
+      currency: string;
+      rate: number;
+      cost: number;
   }
 
   export interface WithdrawalResponse {
-    info: any;
-    id: string;
+      info: any;
+      id: string;
   }
 
   export interface DepositAddressResponse {
-    currency: string;
-    address: string;
-    info: any;
-    tag?: string;
+      currency: string;
+      address: string;
+      info: any;
+      tag?: string;
   }
 
   /** [ timestamp, open, high, low, close, volume ] */
   export type OHLCV = [number, number, number, number, number, number];
 
-<<<<<<< HEAD
   /** Request parameters */
   type Params = Dictionary<string | number | boolean | string[]>;
-=======
-    export class Exchange {
-        constructor(config?: {[key in keyof Exchange]?: Exchange[key]});
-        // allow dynamic keys
-        [key: string]: any;
-        // properties
-        version: string;
-        apiKey: string;
-        secret: string;
-        password: string;
-        uid: string;
-        requiredCredentials: {
-            apiKey: boolean;
-            secret: boolean;
-            uid: boolean;
-            login: boolean;
-            password: boolean;
-            twofa: boolean;
-            privateKey: boolean;
-            walletAddress: boolean;
-            token: boolean;
-        };
-        options: {
-            [key: string]: any;
-        };
-        urls: {
-            logo: string;
-            api: string | Dictionary<string>;
-            test: string | Dictionary<string>;
-            www: string;
-            doc: string[];
-            api_management?: string;
-            fees: string;
-            referral: string;
-        };
-        precisionMode: number;
-        hash: any;
-        hmac: any;
-        jwt: any;
-        binaryConcat: any;
-        stringToBinary: any;
-        stringToBase64: any;
-        base64ToBinary: any;
-        base64ToString: any;
-        binaryToString: any;
-        utf16ToBase64: any;
-        urlencode: any;
-        pluck: any;
-        unique: any;
-        extend: any;
-        deepExtend: any;
-        flatten: any;
-        groupBy: any;
-        indexBy: any;
-        sortBy: any;
-        keysort: any;
-        decimal: any;
-        safeFloat: any;
-        safeString: any;
-        safeInteger: any;
-        safeValue: any;
-        capitalize: any;
-        json: JSON["stringify"]
-        sum: any;
-        ordered: any;
-        aggregate: any;
-        truncate: any;
-        name: string;
-        // nodeVersion: string;
-        fees: object;
-        enableRateLimit: boolean;
-        countries: string[];
-        // set by loadMarkets
-        markets: Dictionary<Market>;
-        markets_by_id: Dictionary<Market>;
-        currencies: Dictionary<Currency>;
-        ids: string[];
-        symbols: string[];
-        id: string;
-        proxy: string;
-        parse8601: typeof Date.parse
-        milliseconds: typeof Date.now;
-        rateLimit: number;  // milliseconds = seconds * 1000
-        timeout: number; // milliseconds
-        verbose: boolean;
-        twofa: boolean;// two-factor authentication
-        substituteCommonCurrencyCodes: boolean;
-        timeframes: Dictionary<number | string>;
-        has: Dictionary<boolean | 'emulated'>; // https://github.com/ccxt/ccxt/pull/1984
-        balance: object;
-        orderbooks: object;
-        orders: object;
-        trades: object;
-        userAgent: { 'User-Agent': string } | false;
-        limits: { amount: MinMax, price: MinMax, cost: MinMax };
-        hasCancelAllOrders: boolean;
-        hasCancelOrder: boolean;
-        hasCancelOrders: boolean;
-        hasCORS: boolean;
-        hasCreateDepositAddress: boolean;
-        hasCreateLimitOrder: boolean;
-        hasCreateMarketOrder: boolean;
-        hasCreateOrder: boolean;
-        hasDeposit: boolean;
-        hasEditOrder: boolean;
-        hasFetchBalance: boolean;
-        hasFetchBidsAsks: boolean;
-        hasFetchClosedOrders: boolean;
-        hasFetchCurrencies: boolean;
-        hasFetchDepositAddress: boolean;
-        hasFetchDeposits: boolean;
-        hasFetchFundingFees: boolean;
-        hasFetchL2OrderBook: boolean;
-        hasFetchLedger: boolean;
-        hasFetchMarkets: boolean;
-        hasFetchMyTrades: boolean;
-        hasFetchOHLCV: boolean;
-        hasFetchOpenOrders: boolean;
-        hasFetchOrder: boolean;
-        hasFetchOrderBook: boolean;
-        hasFetchOrderBooks: boolean;
-        hasFetchOrders: boolean;
-        hasFetchStatus: boolean;
-        hasFetchTicker: boolean;
-        hasFetchTickers: boolean;
-        hasFetchTime: boolean;
-        hasFetchTrades: boolean;
-        hasFetchTradingFee: boolean;
-        hasFetchTradingFees: boolean;
-        hasFetchTradingLimits: boolean;
-        hasFetchTransactions: boolean;
-        hasFetchWithdrawals: boolean;
-        hasPrivateAPI: boolean;
-        hasPublicAPI: boolean;
-        hasWithdraw: boolean;
->>>>>>> 49807647
 
   export class Exchange {
-    constructor(config?: { [key in keyof Exchange]?: Exchange[key] });
-    // allow dynamic keys
-    [key: string]: any;
-    // properties
-    version: string;
-    apiKey: string;
-    secret: string;
-    password: string;
-    uid: string;
-    requiredCredentials: {
-      apiKey: boolean;
-      secret: boolean;
-      uid: boolean;
-      login: boolean;
-      password: boolean;
-      twofa: boolean;
-      privateKey: boolean;
-      walletAddress: boolean;
-      token: boolean;
-    };
-    options: {
+      constructor(config?: {[key in keyof Exchange]?: Exchange[key]});
+      // allow dynamic keys
       [key: string]: any;
-    };
-    urls: {
-      logo: string;
-      api: string | Dictionary<string>;
-      test: string | Dictionary<string>;
-      www: string;
-      doc: string[];
-      api_management?: string;
-      fees: string;
-      referral: string;
-    };
-    precisionMode: number;
-    hash: any;
-    hmac: any;
-    jwt: any;
-    binaryConcat: any;
-    stringToBinary: any;
-    stringToBase64: any;
-    base64ToBinary: any;
-    base64ToString: any;
-    binaryToString: any;
-    utf16ToBase64: any;
-    urlencode: any;
-    pluck: any;
-    unique: any;
-    extend: any;
-    deepExtend: any;
-    flatten: any;
-    groupBy: any;
-    indexBy: any;
-    sortBy: any;
-    keysort: any;
-    decimal: any;
-    safeFloat: any;
-    safeString: any;
-    safeInteger: any;
-    safeValue: any;
-    capitalize: any;
-    json: JSON["stringify"];
-    sum: any;
-    ordered: any;
-    aggregate: any;
-    truncate: any;
-    name: string;
-    // nodeVersion: string;
-    fees: object;
-    enableRateLimit: boolean;
-    countries: string[];
-    // set by loadMarkets
-    markets: Dictionary<Market>;
-    marketsById: Dictionary<Market>;
-    currencies: Dictionary<Currency>;
-    ids: string[];
-    symbols: string[];
-    id: string;
-    proxy: string;
-    parse8601: typeof Date.parse;
-    milliseconds: typeof Date.now;
-    rateLimit: number; // milliseconds = seconds * 1000
-    timeout: number; // milliseconds
-    verbose: boolean;
-    twofa: boolean; // two-factor authentication
-    substituteCommonCurrencyCodes: boolean;
-    timeframes: Dictionary<number | string>;
-    has: Dictionary<boolean | "emulated">; // https://github.com/ccxt/ccxt/pull/1984
-    balance: object;
-    orderbooks: object;
-    orders: object;
-    trades: object;
-    userAgent: { "User-Agent": string } | false;
-    limits: { amount: MinMax; price: MinMax; cost: MinMax };
-    hasCancelAllOrders: boolean;
-    hasCancelOrder: boolean;
-    hasCancelOrders: boolean;
-    hasCORS: boolean;
-    hasCreateDepositAddress: boolean;
-    hasCreateLimitOrder: boolean;
-    hasCreateMarketOrder: boolean;
-    hasCreateOrder: boolean;
-    hasDeposit: boolean;
-    hasEditOrder: boolean;
-    hasFetchBalance: boolean;
-    hasFetchBidsAsks: boolean;
-    hasFetchClosedOrders: boolean;
-    hasFetchCurrencies: boolean;
-    hasFetchDepositAddress: boolean;
-    hasFetchDeposits: boolean;
-    hasFetchFundingFees: boolean;
-    hasFetchL2OrderBook: boolean;
-    hasFetchLedger: boolean;
-    hasFetchMarkets: boolean;
-    hasFetchMyTrades: boolean;
-    hasFetchOHLCV: boolean;
-    hasFetchOpenOrders: boolean;
-    hasFetchOrder: boolean;
-    hasFetchOrderBook: boolean;
-    hasFetchOrderBooks: boolean;
-    hasFetchOrders: boolean;
-    hasFetchStatus: boolean;
-    hasFetchTicker: boolean;
-    hasFetchTickers: boolean;
-    hasFetchTime: boolean;
-    hasFetchTrades: boolean;
-    hasFetchTradingFee: boolean;
-    hasFetchTradingFees: boolean;
-    hasFetchTradingLimits: boolean;
-    hasFetchTransactions: boolean;
-    hasFetchWithdrawals: boolean;
-    hasPrivateAPI: boolean;
-    hasPublicAPI: boolean;
-    hasWithdraw: boolean;
-
-    // methods
-    account(): Balance;
-    cancelAllOrders(...args: any): Promise<any>; // TODO: add function signatures
-    cancelOrder(id: string, symbol?: string, params?: Params): Promise<Order>;
-    cancelOrders(...args: any): Promise<any>; // TODO: add function signatures
-    checkRequiredCredentials(): void;
-    commonCurrencyCode(currency: string): string;
-    createDepositAddress(
-      currency: string,
-      params?: Params
-    ): Promise<DepositAddressResponse>;
-    createLimitOrder(
-      symbol: string,
-      side: Order["side"],
-      amount: number,
-      price: number,
-      params?: Params
-    ): Promise<Order>;
-    createLimitBuyOrder(
-      symbol: string,
-      amount: number,
-      price: number,
-      params?: Params
-    ): Promise<Order>;
-    createLimitSellOrder(
-      symbol: string,
-      amount: number,
-      price: number,
-      params?: Params
-    ): Promise<Order>;
-    createMarketOrder(
-      symbol: string,
-      side: Order["side"],
-      amount: number,
-      price?: number,
-      params?: Params
-    ): Promise<Order>;
-    createOrder(
-      symbol: string,
-      type: Order["type"],
-      side: Order["side"],
-      amount: number,
-      price?: number,
-      params?: Params
-    ): Promise<Order>;
-    decode(str: string): string;
-    defaults(): any;
-    defineRestApi(api: any, methodName: any, options?: Dictionary<any>): void;
-    deposit(...args: any): Promise<any>; // TODO: add function signatures
-    describe(): any;
-    editOrder(
-      id: string,
-      symbol: string,
-      type: Order["type"],
-      side: Order["side"],
-      amount: number,
-      price?: number,
-      params?: Params
-    ): Promise<Order>;
-    encode(str: string): string;
-    encodeURIComponent(...args: any[]): string;
-    extractParams(str: string): string[];
-    fetch(
-      url: string,
-      method?: string,
-      headers?: any,
-      body?: any
-    ): Promise<any>;
-    fetch2(
-      path: any,
-      api?: string,
-      method?: string,
-      params?: Params,
-      headers?: any,
-      body?: any
-    ): Promise<any>;
-    fetchBalance(params?: Params): Promise<Balances>;
-    fetchBidsAsks(symbols?: string[], params?: Params): Promise<any>;
-    fetchClosedOrders(
-      symbol?: string,
-      since?: number,
-      limit?: number,
-      params?: Params
-    ): Promise<Order[]>;
-    fetchCurrencies(params?: Params): Promise<Dictionary<Currency>>;
-    fetchDepositAddress(
-      currency: string,
-      params?: Params
-    ): Promise<DepositAddressResponse>;
-    fetchDeposits(
-      currency?: string,
-      since?: number,
-      limit?: number,
-      params?: Params
-    ): Promise<Transaction[]>;
-    fetchFreeBalance(params?: Params): Promise<PartialBalances>;
-    fetchFundingFees(...args: any): Promise<any>; // TODO: add function signatures
-    fetchL2OrderBook(...args: any): Promise<any>; // TODO: add function signatures
-    fetchLedger(...args: any): Promise<any>; // TODO: add function signatures
-    fetchMarkets(): Promise<Market[]>;
-    fetchMyTrades(
-      symbol?: string,
-      since?: any,
-      limit?: any,
-      params?: Params
-    ): Promise<Trade[]>;
-    fetchOHLCV(
-      symbol: string,
-      timeframe?: string,
-      since?: number,
-      limit?: number,
-      params?: Params
-    ): Promise<OHLCV[]>;
-    fetchOpenOrders(
-      symbol?: string,
-      since?: number,
-      limit?: number,
-      params?: Params
-    ): Promise<Order[]>;
-    fetchOrder(id: string, symbol: string, params?: Params): Promise<Order>;
-    fetchOrderBook(
-      symbol: string,
-      limit?: number,
-      params?: Params
-    ): Promise<OrderBook>;
-    fetchOrderBooks(...args: any): Promise<any>; // TODO: add function signatures
-    fetchOrders(
-      symbol?: string,
-      since?: number,
-      limit?: number,
-      params?: Params
-    ): Promise<Order[]>;
-    fetchOrderStatus(id: string, market: string): Promise<string>;
-    fetchStatus(...args: any): Promise<any>; // TODO: add function signatures
-    fetchTicker(symbol: string, params?: Params): Promise<Ticker>;
-    fetchTickers(
-      symbols?: string[],
-      params?: Params
-    ): Promise<Dictionary<Ticker>>;
-    fetchTime(params?: Params): Promise<number>;
-    fetchTotalBalance(params?: Params): Promise<PartialBalances>;
-    fetchTrades(
-      symbol: string,
-      since?: number,
-      limit?: number,
-      params?: Params
-    ): Promise<Trade[]>;
-    fetchTradingFee(...args: any): Promise<any>; // TODO: add function signatures
-    fetchTradingFees(...args: any): Promise<any>; // TODO: add function signatures
-    fetchTradingLimits(...args: any): Promise<any>; // TODO: add function signatures
-    fetchTransactions(
-      currency?: string,
-      since?: number,
-      limit?: number,
-      params?: Params
-    ): Promise<Transaction[]>;
-    fetchUsedBalance(params?: Params): Promise<PartialBalances>;
-    fetchWithdrawals(
-      currency?: string,
-      since?: number,
-      limit?: number,
-      params?: Params
-    ): Promise<Transaction[]>;
-    getMarket(symbol: string): Market;
-    initRestRateLimiter(): void;
-    iso8601(timestamp: number | string): string;
-    loadMarkets(reload?: boolean): Promise<Dictionary<Market>>;
-    market(symbol: string): Market;
-    marketId(symbol: string): string;
-    marketIds(symbols: string[]): string[];
-    microseconds(): number;
-    nonce(): number;
-    parseTimeframe(timeframe: string): number;
-    purgeCachedOrders(timestamp: number): void;
-    request(
-      path: string,
-      api?: string,
-      method?: string,
-      params?: Params,
-      headers?: any,
-      body?: any
-    ): Promise<any>;
-    seconds(): number;
-    setMarkets(markets: Market[], currencies?: Currency[]): Dictionary<Market>;
-    symbol(symbol: string): string;
-    withdraw(
-      currency: string,
-      amount: number,
-      address: string,
-      tag?: string,
-      params?: Params
-    ): Promise<WithdrawalResponse>;
-    YmdHMS(timestamp: string, infix: string): string;
-  }
-
-<<<<<<< HEAD
+      // properties
+      version: string;
+      apiKey: string;
+      secret: string;
+      password: string;
+      uid: string;
+      requiredCredentials: {
+          apiKey: boolean;
+          secret: boolean;
+          uid: boolean;
+          login: boolean;
+          password: boolean;
+          twofa: boolean;
+          privateKey: boolean;
+          walletAddress: boolean;
+          token: boolean;
+      };
+      options: {
+          [key: string]: any;
+      };
+      urls: {
+          logo: string;
+          api: string | Dictionary<string>;
+          test: string | Dictionary<string>;
+          www: string;
+          doc: string[];
+          api_management?: string;
+          fees: string;
+          referral: string;
+      };
+      precisionMode: number;
+      hash: any;
+      hmac: any;
+      jwt: any;
+      binaryConcat: any;
+      stringToBinary: any;
+      stringToBase64: any;
+      base64ToBinary: any;
+      base64ToString: any;
+      binaryToString: any;
+      utf16ToBase64: any;
+      urlencode: any;
+      pluck: any;
+      unique: any;
+      extend: any;
+      deepExtend: any;
+      flatten: any;
+      groupBy: any;
+      indexBy: any;
+      sortBy: any;
+      keysort: any;
+      decimal: any;
+      safeFloat: any;
+      safeString: any;
+      safeInteger: any;
+      safeValue: any;
+      capitalize: any;
+      json: JSON["stringify"]
+      sum: any;
+      ordered: any;
+      aggregate: any;
+      truncate: any;
+      name: string;
+      // nodeVersion: string;
+      fees: object;
+      enableRateLimit: boolean;
+      countries: string[];
+      // set by loadMarkets
+      markets: Dictionary<Market>;
+      markets_by_id: Dictionary<Market>;
+      currencies: Dictionary<Currency>;
+      ids: string[];
+      symbols: string[];
+      id: string;
+      proxy: string;
+      parse8601: typeof Date.parse
+      milliseconds: typeof Date.now;
+      rateLimit: number;  // milliseconds = seconds * 1000
+      timeout: number; // milliseconds
+      verbose: boolean;
+      twofa: boolean;// two-factor authentication
+      substituteCommonCurrencyCodes: boolean;
+      timeframes: Dictionary<number | string>;
+      has: Dictionary<boolean | 'emulated'>; // https://github.com/ccxt/ccxt/pull/1984
+      balance: object;
+      orderbooks: object;
+      orders: object;
+      trades: object;
+      userAgent: { 'User-Agent': string } | false;
+      limits: { amount: MinMax, price: MinMax, cost: MinMax };
+      hasCancelAllOrders: boolean;
+      hasCancelOrder: boolean;
+      hasCancelOrders: boolean;
+      hasCORS: boolean;
+      hasCreateDepositAddress: boolean;
+      hasCreateLimitOrder: boolean;
+      hasCreateMarketOrder: boolean;
+      hasCreateOrder: boolean;
+      hasDeposit: boolean;
+      hasEditOrder: boolean;
+      hasFetchBalance: boolean;
+      hasFetchBidsAsks: boolean;
+      hasFetchClosedOrders: boolean;
+      hasFetchCurrencies: boolean;
+      hasFetchDepositAddress: boolean;
+      hasFetchDeposits: boolean;
+      hasFetchFundingFees: boolean;
+      hasFetchL2OrderBook: boolean;
+      hasFetchLedger: boolean;
+      hasFetchMarkets: boolean;
+      hasFetchMyTrades: boolean;
+      hasFetchOHLCV: boolean;
+      hasFetchOpenOrders: boolean;
+      hasFetchOrder: boolean;
+      hasFetchOrderBook: boolean;
+      hasFetchOrderBooks: boolean;
+      hasFetchOrders: boolean;
+      hasFetchStatus: boolean;
+      hasFetchTicker: boolean;
+      hasFetchTickers: boolean;
+      hasFetchTime: boolean;
+      hasFetchTrades: boolean;
+      hasFetchTradingFee: boolean;
+      hasFetchTradingFees: boolean;
+      hasFetchTradingLimits: boolean;
+      hasFetchTransactions: boolean;
+      hasFetchWithdrawals: boolean;
+      hasPrivateAPI: boolean;
+      hasPublicAPI: boolean;
+      hasWithdraw: boolean;
+
+      // methods
+      account (): Balance;
+      cancelAllOrders (...args: any): Promise<any>; // TODO: add function signatures
+      cancelOrder (id: string, symbol?: string, params?: Params): Promise<Order>;
+      cancelOrders (...args: any): Promise<any>; // TODO: add function signatures
+      checkRequiredCredentials (): void;
+      commonCurrencyCode (currency: string): string;
+      createDepositAddress (currency: string, params?: Params): Promise<DepositAddressResponse>;
+      createLimitOrder (symbol: string, side: Order['side'], amount: number, price: number, params?: Params): Promise<Order>;
+      createLimitBuyOrder (symbol: string, amount: number, price: number, params?: Params): Promise<Order>;
+      createLimitSellOrder (symbol: string, amount: number, price: number, params?: Params): Promise<Order>;
+      createMarketOrder (symbol: string, side: Order['side'], amount: number, price?: number, params?: Params): Promise<Order>;
+      createOrder (symbol: string, type: Order['type'], side: Order['side'], amount: number, price?: number, params?: Params): Promise<Order>;
+      decode (str: string): string;
+      defaults (): any;
+      defineRestApi (api: any, methodName: any, options?: Dictionary<any>): void;
+      deposit (...args: any): Promise<any>; // TODO: add function signatures
+      describe (): any;
+      editOrder (id: string, symbol: string, type: Order['type'], side: Order['side'], amount: number, price?: number, params?: Params): Promise<Order>;
+      encode (str: string): string;
+      encodeURIComponent (...args: any[]): string;
+      extractParams (str: string): string[];
+      fetch (url: string, method?: string, headers?: any, body?: any): Promise<any>;
+      fetch2 (path: any, api?: string, method?: string, params?: Params, headers?: any, body?: any): Promise<any>;
+      fetchBalance (params?: Params): Promise<Balances>;
+      fetchBidsAsks (symbols?: string[], params?: Params): Promise<any>;
+      fetchClosedOrders (symbol?: string, since?: number, limit?: number, params?: Params): Promise<Order[]>;
+      fetchCurrencies (params?: Params): Promise<Dictionary<Currency>>;
+      fetchDepositAddress (currency: string, params?: Params): Promise<DepositAddressResponse>;
+      fetchDeposits (currency?: string, since?: number, limit?: number, params?: Params): Promise<Transaction[]>;
+      fetchFreeBalance (params?: Params): Promise<PartialBalances>;
+      fetchFundingFees (...args: any): Promise<any>; // TODO: add function signatures
+      fetchL2OrderBook (...args: any): Promise<any>; // TODO: add function signatures
+      fetchLedger (...args: any): Promise<any>; // TODO: add function signatures
+      fetchMarkets (): Promise<Market[]>;
+      fetchMyTrades (symbol?: string, since?: any, limit?: any, params?: Params): Promise<Trade[]>;
+      fetchOHLCV (symbol: string, timeframe?: string, since?: number, limit?: number, params?: Params): Promise<OHLCV[]>;
+      fetchOpenOrders (symbol?: string, since?: number, limit?: number, params?: Params): Promise<Order[]>;
+      fetchOrder (id: string, symbol: string, params?: Params): Promise<Order>;
+      fetchOrderBook (symbol: string, limit?: number, params?: Params): Promise<OrderBook>;
+      fetchOrderBooks (...args: any): Promise<any>; // TODO: add function signatures
+      fetchOrders (symbol?: string, since?: number, limit?: number, params?: Params): Promise<Order[]>;
+      fetchOrderStatus (id: string, market: string): Promise<string>;
+      fetchStatus (...args: any): Promise<any>; // TODO: add function signatures
+      fetchTicker (symbol: string, params?: Params): Promise<Ticker>;
+      fetchTickers (symbols?: string[], params?: Params): Promise<Dictionary<Ticker>>;
+      fetchTime (params?: Params): Promise<number>;
+      fetchTotalBalance (params?: Params): Promise<PartialBalances>;
+      fetchTrades (symbol: string, since?: number, limit?: number, params?: Params): Promise<Trade[]>;
+      fetchTradingFee (...args: any): Promise<any>; // TODO: add function signatures
+      fetchTradingFees (...args: any): Promise<any>; // TODO: add function signatures
+      fetchTradingLimits (...args: any): Promise<any>; // TODO: add function signatures
+      fetchTransactions (currency?: string, since?: number, limit?: number, params?: Params): Promise<Transaction[]>;
+      fetchUsedBalance (params?: Params): Promise<PartialBalances>;
+      fetchWithdrawals (currency?: string, since?: number, limit?: number, params?: Params): Promise<Transaction[]>;
+      getMarket (symbol: string): Market;
+      initRestRateLimiter (): void;
+      iso8601 (timestamp: number | string): string;
+      loadMarkets (reload?: boolean): Promise<Dictionary<Market>>;
+      market (symbol: string): Market;
+      marketId (symbol: string): string;
+      marketIds (symbols: string[]): string[];
+      microseconds (): number;
+      nonce (): number;
+      parseTimeframe (timeframe: string): number;
+      purgeCachedOrders (timestamp: number): void;
+      request (path: string, api?: string, method?: string, params?: Params, headers?: any, body?: any): Promise<any>;
+      seconds (): number;
+      setMarkets (markets: Market[], currencies?: Currency[]): Dictionary<Market>;
+      symbol (symbol: string): string;
+      withdraw (currency: string, amount: number, address: string, tag?: string, params?: Params): Promise<WithdrawalResponse>;
+      YmdHMS (timestamp: string, infix: string) : string;
+  }
+
   /* tslint:disable */
-=======
-    export class aax extends Exchange {}
-    export class ascendex extends Exchange {}
-    export class bequant extends hitbtc {}
-    export class bibox extends Exchange {}
-    export class bigone extends Exchange {}
-    export class binance extends Exchange {}
-    export class binancecoinm extends binance {}
-    export class binanceus extends binance {}
-    export class binanceusdm extends binance {}
-    export class bit2c extends Exchange {}
-    export class bitbank extends Exchange {}
-    export class bitbay extends zonda {}
-    export class bitbns extends Exchange {}
-    export class bitcoincom extends fmfwio {}
-    export class bitfinex extends Exchange {}
-    export class bitfinex2 extends bitfinex {}
-    export class bitflyer extends Exchange {}
-    export class bitforex extends Exchange {}
-    export class bitget extends Exchange {}
-    export class bithumb extends Exchange {}
-    export class bitmart extends Exchange {}
-    export class bitmex extends Exchange {}
-    export class bitopro extends Exchange {}
-    export class bitpanda extends Exchange {}
-    export class bitrue extends Exchange {}
-    export class bitso extends Exchange {}
-    export class bitstamp extends Exchange {}
-    export class bitstamp1 extends Exchange {}
-    export class bittrex extends Exchange {}
-    export class bitvavo extends Exchange {}
-    export class bkex extends Exchange {}
-    export class bl3p extends Exchange {}
-    export class blockchaincom extends Exchange {}
-    export class btcalpha extends Exchange {}
-    export class btcbox extends Exchange {}
-    export class btcmarkets extends Exchange {}
-    export class btctradeua extends Exchange {}
-    export class btcturk extends Exchange {}
-    export class buda extends Exchange {}
-    export class bw extends Exchange {}
-    export class bybit extends Exchange {}
-    export class bytetrade extends Exchange {}
-    export class cdax extends Exchange {}
-    export class cex extends Exchange {}
-    export class coinbase extends Exchange {}
-    export class coinbaseprime extends coinbasepro {}
-    export class coinbasepro extends Exchange {}
-    export class coincheck extends Exchange {}
-    export class coinex extends Exchange {}
-    export class coinfalcon extends Exchange {}
-    export class coinmate extends Exchange {}
-    export class coinone extends Exchange {}
-    export class coinspot extends Exchange {}
-    export class crex24 extends Exchange {}
-    export class cryptocom extends Exchange {}
-    export class currencycom extends Exchange {}
-    export class delta extends Exchange {}
-    export class deribit extends Exchange {}
-    export class digifinex extends Exchange {}
-    export class eqonex extends Exchange {}
-    export class exmo extends Exchange {}
-    export class flowbtc extends ndax {}
-    export class fmfwio extends hitbtc {}
-    export class ftx extends Exchange {}
-    export class ftxus extends ftx {}
-    export class gateio extends Exchange {}
-    export class gemini extends Exchange {}
-    export class hitbtc extends Exchange {}
-    export class hitbtc3 extends Exchange {}
-    export class hollaex extends Exchange {}
-    export class huobi extends Exchange {}
-    export class huobijp extends Exchange {}
-    export class huobipro extends huobi {}
-    export class idex extends Exchange {}
-    export class independentreserve extends Exchange {}
-    export class indodax extends Exchange {}
-    export class itbit extends Exchange {}
-    export class kraken extends Exchange {}
-    export class kucoin extends Exchange {}
-    export class kucoinfutures extends kucoin {}
-    export class kuna extends Exchange {}
-    export class latoken extends Exchange {}
-    export class lbank extends Exchange {}
-    export class liquid extends Exchange {}
-    export class luno extends Exchange {}
-    export class lykke extends Exchange {}
-    export class mercado extends Exchange {}
-    export class mexc extends Exchange {}
-    export class ndax extends Exchange {}
-    export class novadax extends Exchange {}
-    export class oceanex extends Exchange {}
-    export class okcoin extends Exchange {}
-    export class okex extends okx {}
-    export class okex5 extends okex {}
-    export class okx extends Exchange {}
-    export class paymium extends Exchange {}
-    export class phemex extends Exchange {}
-    export class poloniex extends Exchange {}
-    export class probit extends Exchange {}
-    export class qtrade extends Exchange {}
-    export class ripio extends Exchange {}
-    export class stex extends Exchange {}
-    export class therock extends Exchange {}
-    export class tidebit extends Exchange {}
-    export class tidex extends Exchange {}
-    export class timex extends Exchange {}
-    export class upbit extends Exchange {}
-    export class vcc extends Exchange {}
-    export class wavesexchange extends Exchange {}
-    export class wazirx extends Exchange {}
-    export class whitebit extends Exchange {}
-    export class woo extends Exchange {}
-    export class xena extends Exchange {}
-    export class yobit extends Exchange {}
-    export class zaif extends Exchange {}
-    export class zb extends Exchange {}
-    export class zipmex extends ndax {}
-    export class zonda extends Exchange {}
->>>>>>> 49807647
 
   export class aax extends Exchange {}
-  export class aofex extends Exchange {}
   export class ascendex extends Exchange {}
   export class bequant extends hitbtc {}
   export class bibox extends Exchange {}
@@ -867,7 +459,7 @@
   export class bitbank extends Exchange {}
   export class bitbay extends zonda {}
   export class bitbns extends Exchange {}
-  export class bitcoincom extends hitbtc {}
+  export class bitcoincom extends fmfwio {}
   export class bitfinex extends Exchange {}
   export class bitfinex2 extends bitfinex {}
   export class bitflyer extends Exchange {}
@@ -876,6 +468,7 @@
   export class bithumb extends Exchange {}
   export class bitmart extends Exchange {}
   export class bitmex extends Exchange {}
+  export class bitopro extends Exchange {}
   export class bitpanda extends Exchange {}
   export class bitrue extends Exchange {}
   export class bitso extends Exchange {}
@@ -883,7 +476,9 @@
   export class bitstamp1 extends Exchange {}
   export class bittrex extends Exchange {}
   export class bitvavo extends Exchange {}
+  export class bkex extends Exchange {}
   export class bl3p extends Exchange {}
+  export class blockchaincom extends Exchange {}
   export class btcalpha extends Exchange {}
   export class btcbox extends Exchange {}
   export class btcmarkets extends Exchange {}
@@ -901,19 +496,19 @@
   export class coincheck extends Exchange {}
   export class coinex extends Exchange {}
   export class coinfalcon extends Exchange {}
-  export class coinmarketcap extends Exchange {}
   export class coinmate extends Exchange {}
   export class coinone extends Exchange {}
   export class coinspot extends Exchange {}
   export class crex24 extends Exchange {}
+  export class cryptocom extends Exchange {}
   export class currencycom extends Exchange {}
   export class delta extends Exchange {}
   export class deribit extends Exchange {}
   export class digifinex extends Exchange {}
   export class eqonex extends Exchange {}
-  export class equos extends eqonex {}
   export class exmo extends Exchange {}
-  export class flowbtc extends Exchange {}
+  export class flowbtc extends ndax {}
+  export class fmfwio extends hitbtc {}
   export class ftx extends Exchange {}
   export class ftxus extends ftx {}
   export class gateio extends Exchange {}
@@ -930,9 +525,9 @@
   export class itbit extends Exchange {}
   export class kraken extends Exchange {}
   export class kucoin extends Exchange {}
+  export class kucoinfutures extends kucoin {}
   export class kuna extends Exchange {}
   export class latoken extends Exchange {}
-  export class latoken1 extends Exchange {}
   export class lbank extends Exchange {}
   export class liquid extends Exchange {}
   export class litebitpro extends Exchange {}
@@ -943,10 +538,10 @@
   export class ndax extends Exchange {}
   export class novadax extends Exchange {}
   export class oceanex extends Exchange {}
-  export class okcoin extends okex3 {}
-  export class okex extends Exchange {}
-  export class okex3 extends Exchange {}
+  export class okcoin extends Exchange {}
+  export class okex extends okx {}
   export class okex5 extends okex {}
+  export class okx extends Exchange {}
   export class paymium extends Exchange {}
   export class phemex extends Exchange {}
   export class poloniex extends Exchange {}
@@ -961,7 +556,9 @@
   export class upbit extends Exchange {}
   export class vcc extends Exchange {}
   export class wavesexchange extends Exchange {}
+  export class wazirx extends Exchange {}
   export class whitebit extends Exchange {}
+  export class woo extends Exchange {}
   export class xena extends Exchange {}
   export class yobit extends Exchange {}
   export class zaif extends Exchange {}
@@ -969,244 +566,127 @@
   export class zipmex extends ndax {}
   export class zonda extends Exchange {}
 
-<<<<<<< HEAD
   /* tslint:enable */
-=======
-    export type ExchangeId =
-        | 'aax'
-        | 'ascendex'
-        | 'bequant'
-        | 'bibox'
-        | 'bigone'
-        | 'binance'
-        | 'binancecoinm'
-        | 'binanceus'
-        | 'binanceusdm'
-        | 'bit2c'
-        | 'bitbank'
-        | 'bitbay'
-        | 'bitbns'
-        | 'bitcoincom'
-        | 'bitfinex'
-        | 'bitfinex2'
-        | 'bitflyer'
-        | 'bitforex'
-        | 'bitget'
-        | 'bithumb'
-        | 'bitmart'
-        | 'bitmex'
-        | 'bitopro'
-        | 'bitpanda'
-        | 'bitrue'
-        | 'bitso'
-        | 'bitstamp'
-        | 'bitstamp1'
-        | 'bittrex'
-        | 'bitvavo'
-        | 'bkex'
-        | 'bl3p'
-        | 'blockchaincom'
-        | 'btcalpha'
-        | 'btcbox'
-        | 'btcmarkets'
-        | 'btctradeua'
-        | 'btcturk'
-        | 'buda'
-        | 'bw'
-        | 'bybit'
-        | 'bytetrade'
-        | 'cdax'
-        | 'cex'
-        | 'coinbase'
-        | 'coinbaseprime'
-        | 'coinbasepro'
-        | 'coincheck'
-        | 'coinex'
-        | 'coinfalcon'
-        | 'coinmate'
-        | 'coinone'
-        | 'coinspot'
-        | 'crex24'
-        | 'cryptocom'
-        | 'currencycom'
-        | 'delta'
-        | 'deribit'
-        | 'digifinex'
-        | 'eqonex'
-        | 'exmo'
-        | 'flowbtc'
-        | 'fmfwio'
-        | 'ftx'
-        | 'ftxus'
-        | 'gateio'
-        | 'gemini'
-        | 'hitbtc'
-        | 'hitbtc3'
-        | 'hollaex'
-        | 'huobi'
-        | 'huobijp'
-        | 'huobipro'
-        | 'idex'
-        | 'independentreserve'
-        | 'indodax'
-        | 'itbit'
-        | 'kraken'
-        | 'kucoin'
-        | 'kucoinfutures'
-        | 'kuna'
-        | 'latoken'
-        | 'lbank'
-        | 'liquid'
-        | 'luno'
-        | 'lykke'
-        | 'mercado'
-        | 'mexc'
-        | 'ndax'
-        | 'novadax'
-        | 'oceanex'
-        | 'okcoin'
-        | 'okex'
-        | 'okex5'
-        | 'okx'
-        | 'paymium'
-        | 'phemex'
-        | 'poloniex'
-        | 'probit'
-        | 'qtrade'
-        | 'ripio'
-        | 'stex'
-        | 'therock'
-        | 'tidebit'
-        | 'tidex'
-        | 'timex'
-        | 'upbit'
-        | 'vcc'
-        | 'wavesexchange'
-        | 'wazirx'
-        | 'whitebit'
-        | 'woo'
-        | 'xena'
-        | 'yobit'
-        | 'zaif'
-        | 'zb'
-        | 'zipmex'
-        | 'zonda'
->>>>>>> 49807647
 
   export type ExchangeId =
-    | "aax"
-    | "aofex"
-    | "ascendex"
-    | "bequant"
-    | "bibox"
-    | "bigone"
-    | "binance"
-    | "binancecoinm"
-    | "binanceus"
-    | "binanceusdm"
-    | "bit2c"
-    | "bitbank"
-    | "bitbay"
-    | "bitbns"
-    | "bitcoincom"
-    | "bitfinex"
-    | "bitfinex2"
-    | "bitflyer"
-    | "bitforex"
-    | "bitget"
-    | "bithumb"
-    | "bitmart"
-    | "bitmex"
-    | "bitpanda"
-    | "bitrue"
-    | "bitso"
-    | "bitstamp"
-    | "bitstamp1"
-    | "bittrex"
-    | "bitvavo"
-    | "bl3p"
-    | "btcalpha"
-    | "btcbox"
-    | "btcmarkets"
-    | "btctradeua"
-    | "btcturk"
-    | "buda"
-    | "bw"
-    | "bybit"
-    | "bytetrade"
-    | "cdax"
-    | "cex"
-    | "coinbase"
-    | "coinbaseprime"
-    | "coinbasepro"
-    | "coincheck"
-    | "coinex"
-    | "coinfalcon"
-    | "coinmarketcap"
-    | "coinmate"
-    | "coinone"
-    | "coinspot"
-    | "crex24"
-    | "currencycom"
-    | "delta"
-    | "deribit"
-    | "digifinex"
-    | "eqonex"
-    | "equos"
-    | "exmo"
-    | "flowbtc"
-    | "ftx"
-    | "ftxus"
-    | "gateio"
-    | "gemini"
-    | "hitbtc"
-    | "hitbtc3"
-    | "hollaex"
-    | "huobi"
-    | "huobijp"
-    | "huobipro"
-    | "idex"
-    | "independentreserve"
-    | "indodax"
-    | "itbit"
-    | "kraken"
-    | "kucoin"
-    | "kuna"
-    | "latoken"
-    | "latoken1"
-    | "lbank"
-    | "liquid"
-    | "litebitpro"
-    | "luno"
-    | "lykke"
-    | "mercado"
-    | "mexc"
-    | "ndax"
-    | "novadax"
-    | "oceanex"
-    | "okcoin"
-    | "okex"
-    | "okex3"
-    | "okex5"
-    | "paymium"
-    | "phemex"
-    | "poloniex"
-    | "probit"
-    | "qtrade"
-    | "ripio"
-    | "stex"
-    | "therock"
-    | "tidebit"
-    | "tidex"
-    | "timex"
-    | "upbit"
-    | "vcc"
-    | "wavesexchange"
-    | "whitebit"
-    | "xena"
-    | "yobit"
-    | "zaif"
-    | "zb"
-    | "zipmex"
-    | "zonda";
+      | 'aax'
+      | 'ascendex'
+      | 'bequant'
+      | 'bibox'
+      | 'bigone'
+      | 'binance'
+      | 'binancecoinm'
+      | 'binanceus'
+      | 'binanceusdm'
+      | 'bit2c'
+      | 'bitbank'
+      | 'bitbay'
+      | 'bitbns'
+      | 'bitcoincom'
+      | 'bitfinex'
+      | 'bitfinex2'
+      | 'bitflyer'
+      | 'bitforex'
+      | 'bitget'
+      | 'bithumb'
+      | 'bitmart'
+      | 'bitmex'
+      | 'bitopro'
+      | 'bitpanda'
+      | 'bitrue'
+      | 'bitso'
+      | 'bitstamp'
+      | 'bitstamp1'
+      | 'bittrex'
+      | 'bitvavo'
+      | 'bkex'
+      | 'bl3p'
+      | 'blockchaincom'
+      | 'btcalpha'
+      | 'btcbox'
+      | 'btcmarkets'
+      | 'btctradeua'
+      | 'btcturk'
+      | 'buda'
+      | 'bw'
+      | 'bybit'
+      | 'bytetrade'
+      | 'cdax'
+      | 'cex'
+      | 'coinbase'
+      | 'coinbaseprime'
+      | 'coinbasepro'
+      | 'coincheck'
+      | 'coinex'
+      | 'coinfalcon'
+      | 'coinmate'
+      | 'coinone'
+      | 'coinspot'
+      | 'crex24'
+      | 'cryptocom'
+      | 'currencycom'
+      | 'delta'
+      | 'deribit'
+      | 'digifinex'
+      | 'eqonex'
+      | 'exmo'
+      | 'flowbtc'
+      | 'fmfwio'
+      | 'ftx'
+      | 'ftxus'
+      | 'gateio'
+      | 'gemini'
+      | 'hitbtc'
+      | 'hitbtc3'
+      | 'hollaex'
+      | 'huobi'
+      | 'huobijp'
+      | 'huobipro'
+      | 'idex'
+      | 'independentreserve'
+      | 'indodax'
+      | 'itbit'
+      | 'kraken'
+      | 'kucoin'
+      | 'kucoinfutures'
+      | 'kuna'
+      | 'latoken'
+      | 'lbank'
+      | 'liquid'
+      | 'litebitpro'
+      | 'luno'
+      | 'lykke'
+      | 'mercado'
+      | 'mexc'
+      | 'ndax'
+      | 'novadax'
+      | 'oceanex'
+      | 'okcoin'
+      | 'okex'
+      | 'okex5'
+      | 'okx'
+      | 'paymium'
+      | 'phemex'
+      | 'poloniex'
+      | 'probit'
+      | 'qtrade'
+      | 'ripio'
+      | 'stex'
+      | 'therock'
+      | 'tidebit'
+      | 'tidex'
+      | 'timex'
+      | 'upbit'
+      | 'vcc'
+      | 'wavesexchange'
+      | 'wazirx'
+      | 'whitebit'
+      | 'woo'
+      | 'xena'
+      | 'yobit'
+      | 'zaif'
+      | 'zb'
+      | 'zipmex'
+      | 'zonda'
+
 }