declare module 'ccxt' {

    /**
     * Represents an associative array of a same type.
     */
    interface Dictionary<T> {
        [key: string]: T;
    }

    // errors.js -----------------------------------------

    export class BaseError extends Error {
        constructor(message: string);
    }

    export class ExchangeError extends BaseError {}
    export class AuthenticationError extends ExchangeError {}
    export class PermissionDenied extends AuthenticationError {}
    export class AccountSuspended extends AuthenticationError {}
    export class ArgumentsRequired extends ExchangeError {}
    export class BadRequest extends ExchangeError {}
    export class BadSymbol extends BadRequest {}
    export class BadResponse extends ExchangeError {}
    export class NullResponse extends BadResponse {}
    export class InsufficientFunds extends ExchangeError {}
    export class InvalidAddress extends ExchangeError {}
    export class AddressPending extends InvalidAddress {}
    export class InvalidOrder extends ExchangeError {}
    export class OrderNotFound extends InvalidOrder {}
    export class OrderNotCached extends InvalidOrder {}
    export class CancelPending extends InvalidOrder {}
    export class OrderImmediatelyFillable extends InvalidOrder {}
    export class OrderNotFillable extends InvalidOrder {}
    export class DuplicateOrderId extends InvalidOrder {}
    export class NotSupported extends ExchangeError {}
    export class NetworkError extends BaseError {}
    export class DDoSProtection extends NetworkError {}
    export class RateLimitExceeded extends DDoSProtection {}
    export class ExchangeNotAvailable extends NetworkError {}
    export class OnMaintenance extends ExchangeNotAvailable {}
    export class InvalidNonce extends NetworkError {}
    export class RequestTimeout extends NetworkError {}

    // -----------------------------------------------

    export const version: string;
    export const exchanges: string[];

    export interface MinMax {
        min: number;
        max: number | undefined;
    }

    export interface Market {
        id: string;
        symbol: string;
        base: string;
        quote: string;
        baseId: string;
        quoteId: string;
        type?: string;
        spot?: boolean;
        margin?: boolean;
        swap?: boolean;
        future?: boolean;
        active: boolean;
        precision: { base: number, quote: number, amount: number, price: number };
        limits: { amount: MinMax, price: MinMax, cost?: MinMax };
        tierBased: boolean;
        percentage: boolean;
        taker: number;
        maker: number;
        info: any;
    }

    export interface Order {
        id: string;
        clientOrderId: string;
        datetime: string;
        timestamp: number;
        lastTradeTimestamp: number;
        status: 'open' | 'closed' | 'canceled';
        symbol: string;
        type: string;
        timeInForce?: string;
        side: 'buy' | 'sell';
        price: number;
        average?: number;
        amount: number;
        filled: number;
        remaining: number;
        cost: number;
        trades: Trade[];
        fee: Fee;
        info: any;
    }

    export interface OrderBook {
        asks: [number, number][];
        bids: [number, number][];
        datetime: string;
        timestamp: number;
        nonce: number;
    }

    export interface Trade {
        amount: number;                  // amount of base currency
        datetime: string;                // ISO8601 datetime with milliseconds;
        id: string;                      // string trade id
        info: any;                        // the original decoded JSON as is
        order?: string;                  // string order id or undefined/None/null
        price: number;                   // float price in quote currency
        timestamp: number;               // Unix timestamp in milliseconds
        type?: string;                   // order type, 'market', 'limit', ... or undefined/None/null
        side: 'buy' | 'sell';            // direction of the trade, 'buy' or 'sell'
        symbol: string;                  // symbol in CCXT format
        takerOrMaker: 'taker' | 'maker'; // string, 'taker' or 'maker'
        cost: number;                    // total cost (including fees), `price * amount`
        fee: Fee;
    }

    export interface Ticker {
        symbol: string;
        info: any;
        timestamp: number;
        datetime: string;
        high: number;
        low: number;
        bid: number;
        bidVolume?: number;
        ask: number;
        askVolume?: number;
        vwap?: number;
        open?: number;
        close?: number;
        last?: number;
        previousClose?: number;
        change?: number;
        percentage?: number;
        average?: number;
        quoteVolume?: number;
        baseVolume?: number;
    }

    export interface Transaction {
        info: any;
        id: string;
        txid?: string;
        timestamp: number;
        datetime: string;
        address: string;
        type: "deposit" | "withdrawal";
        amount: number;
        currency: string;
        status: "pending" | "ok";
        updated: number;
        fee: Fee;
    }

    export interface Tickers extends Dictionary<Ticker> {
        info: any;
    }

    export interface Currency {
        id: string;
        code: string;
        numericId?: number;
        precision: number;
    }

    export interface Balance {
        free: number;
        used: number;
        total: number;
    }

    export interface PartialBalances extends Dictionary<number> {
    }

    export interface Balances extends Dictionary<Balance> {
        info: any;
    }

    export interface DepositAddress {
        currency: string;
        address: string;
        status: string;
        info: any;
    }

    export interface Fee {
        type: 'taker' | 'maker';
        currency: string;
        rate: number;
        cost: number;
    }

    export interface WithdrawalResponse {
        info: any;
        id: string;
    }

    export interface DepositAddressResponse {
        currency: string;
        address: string;
        info: any;
        tag?: string;
    }

    /** [ timestamp, open, high, low, close, volume ] */
    export type OHLCV = [number, number, number, number, number, number];

    /** Request parameters */
    type Params = Dictionary<string | number>;

    export class Exchange {
        constructor(config?: {[key in keyof Exchange]?: Exchange[key]});
        // allow dynamic keys
        [key: string]: any;
        // properties
        version: string;
        apiKey: string;
        secret: string;
        password: string;
        uid: string;
        requiredCredentials: {
            apiKey: boolean;
            secret: boolean;
            uid: boolean;
            login: boolean;
            password: boolean;
            twofa: boolean;
            privateKey: boolean;
            walletAddress: boolean;
            token: boolean;
        };
        options: {
            [key: string]: any;
        };
        urls: {
            logo: string;
            api: string | Dictionary<string>;
            test: string | Dictionary<string>;
            www: string;
            doc: string[];
            api_management?: string;
            fees: string;
            referral: string;
        };
        precisionMode: number;
        hash: any;
        hmac: any;
        jwt: any;
        binaryConcat: any;
        stringToBinary: any;
        stringToBase64: any;
        base64ToBinary: any;
        base64ToString: any;
        binaryToString: any;
        utf16ToBase64: any;
        urlencode: any;
        pluck: any;
        unique: any;
        extend: any;
        deepExtend: any;
        flatten: any;
        groupBy: any;
        indexBy: any;
        sortBy: any;
        keysort: any;
        decimal: any;
        safeFloat: any;
        safeString: any;
        safeInteger: any;
        safeValue: any;
        capitalize: any;
        json: JSON["stringify"]
        sum: any;
        ordered: any;
        aggregate: any;
        truncate: any;
        name: string;
        // nodeVersion: string;
        fees: object;
        enableRateLimit: boolean;
        countries: string[];
        // set by loadMarkets
        markets: Dictionary<Market>;
        marketsById: Dictionary<Market>;
        currencies: Dictionary<Currency>;
        ids: string[];
        symbols: string[];
        id: string;
        proxy: string;
        parse8601: typeof Date.parse
        milliseconds: typeof Date.now;
        rateLimit: number;  // milliseconds = seconds * 1000
        timeout: number; // milliseconds
        verbose: boolean;
        twofa: boolean;// two-factor authentication
        substituteCommonCurrencyCodes: boolean;
        timeframes: Dictionary<number | string>;
        has: Dictionary<boolean | 'emulated'>; // https://github.com/ccxt/ccxt/pull/1984
        balance: object;
        orderbooks: object;
        orders: object;
        trades: object;
        userAgent: { 'User-Agent': string } | false;
        limits: { amount: MinMax, price: MinMax, cost: MinMax };
        hasCancelAllOrders: boolean;
        hasCancelOrder: boolean;
        hasCancelOrders: boolean;
        hasCORS: boolean;
        hasCreateDepositAddress: boolean;
        hasCreateLimitOrder: boolean;
        hasCreateMarketOrder: boolean;
        hasCreateOrder: boolean;
        hasDeposit: boolean;
        hasEditOrder: boolean;
        hasFetchBalance: boolean;
        hasFetchBidsAsks: boolean;
        hasFetchClosedOrders: boolean;
        hasFetchCurrencies: boolean;
        hasFetchDepositAddress: boolean;
        hasFetchDeposits: boolean;
        hasFetchFundingFees: boolean;
        hasFetchL2OrderBook: boolean;
        hasFetchLedger: boolean;
        hasFetchMarkets: boolean;
        hasFetchMyTrades: boolean;
        hasFetchOHLCV: boolean;
        hasFetchOpenOrders: boolean;
        hasFetchOrder: boolean;
        hasFetchOrderBook: boolean;
        hasFetchOrderBooks: boolean;
        hasFetchOrders: boolean;
        hasFetchStatus: boolean;
        hasFetchTicker: boolean;
        hasFetchTickers: boolean;
        hasFetchTime: boolean;
        hasFetchTrades: boolean;
        hasFetchTradingFee: boolean;
        hasFetchTradingFees: boolean;
        hasFetchTradingLimits: boolean;
        hasFetchTransactions: boolean;
        hasFetchWithdrawals: boolean;
        hasPrivateAPI: boolean;
        hasPublicAPI: boolean;
        hasWithdraw: boolean;

        // methods
        account (): Balance;
        cancelAllOrders (...args: any): Promise<any>; // TODO: add function signatures
        cancelOrder (id: string, symbol?: string, params?: Params): Promise<Order>;
        cancelOrders (...args: any): Promise<any>; // TODO: add function signatures
        checkRequiredCredentials (): void;
        commonCurrencyCode (currency: string): string;
        createDepositAddress (currency: string, params?: Params): Promise<DepositAddressResponse>;
        createLimitOrder (symbol: string, side: Order['side'], amount: number, price: number, params?: Params): Promise<Order>;
        createLimitBuyOrder (symbol: string, amount: number, price: number, params?: Params): Promise<Order>;
        createLimitSellOrder (symbol: string, amount: number, price: number, params?: Params): Promise<Order>;
        createMarketOrder (symbol: string, side: Order['side'], amount: number, price?: number, params?: Params): Promise<Order>;
        createOrder (symbol: string, type: Order['type'], side: Order['side'], amount: number, price?: number, params?: Params): Promise<Order>;
        decode (str: string): string;
        defaults (): any;
        defineRestApi (api: any, methodName: any, options?: Dictionary<any>): void;
        deposit (...args: any): Promise<any>; // TODO: add function signatures
        describe (): any;
        editOrder (id: string, symbol: string, type: Order['type'], side: Order['side'], amount: number, price?: number, params?: Params): Promise<Order>;
        encode (str: string): string;
        encodeURIComponent (...args: any[]): string;
        extractParams (str: string): string[];
        fetch (url: string, method?: string, headers?: any, body?: any): Promise<any>;
        fetch2 (path: any, api?: string, method?: string, params?: Params, headers?: any, body?: any): Promise<any>;
        fetchBalance (params?: Params): Promise<Balances>;
        fetchBidsAsks (symbols?: string[], params?: Params): Promise<any>;
        fetchClosedOrders (symbol?: string, since?: number, limit?: number, params?: Params): Promise<Order[]>;
        fetchCurrencies (params?: Params): Promise<Dictionary<Currency>>;
        fetchDepositAddress (currency: string, params?: Params): Promise<DepositAddressResponse>;
        fetchDeposits (currency?: string, since?: number, limit?: number, params?: Params): Promise<Transaction[]>;
        fetchFreeBalance (params?: Params): Promise<PartialBalances>;
        fetchFundingFees (...args: any): Promise<any>; // TODO: add function signatures
        fetchL2OrderBook (...args: any): Promise<any>; // TODO: add function signatures
        fetchLedger (...args: any): Promise<any>; // TODO: add function signatures
        fetchMarkets (): Promise<Market[]>;
        fetchMyTrades (symbol?: string, since?: any, limit?: any, params?: Params): Promise<Trade[]>;
        fetchOHLCV (symbol: string, timeframe?: string, since?: number, limit?: number, params?: Params): Promise<OHLCV[]>;
        fetchOpenOrders (symbol?: string, since?: number, limit?: number, params?: Params): Promise<Order[]>;
        fetchOrder (id: string, symbol: string, params?: Params): Promise<Order>;
        fetchOrderBook (symbol: string, limit?: number, params?: Params): Promise<OrderBook>;
        fetchOrderBooks (...args: any): Promise<any>; // TODO: add function signatures
        fetchOrders (symbol?: string, since?: number, limit?: number, params?: Params): Promise<Order[]>;
        fetchOrderStatus (id: string, market: string): Promise<string>;
        fetchStatus (...args: any): Promise<any>; // TODO: add function signatures
        fetchTicker (symbol: string, params?: Params): Promise<Ticker>;
        fetchTickers (symbols?: string[], params?: Params): Promise<Dictionary<Ticker>>;
        fetchTime (params?: Params): Promise<number>;
        fetchTotalBalance (params?: Params): Promise<PartialBalances>;
        fetchTrades (symbol: string, since?: number, limit?: number, params?: Params): Promise<Trade[]>;
        fetchTradingFee (...args: any): Promise<any>; // TODO: add function signatures
        fetchTradingFees (...args: any): Promise<any>; // TODO: add function signatures
        fetchTradingLimits (...args: any): Promise<any>; // TODO: add function signatures
        fetchTransactions (currency?: string, since?: number, limit?: number, params?: Params): Promise<Transaction[]>;
        fetchUsedBalance (params?: Params): Promise<PartialBalances>;
        fetchWithdrawals (currency?: string, since?: number, limit?: number, params?: Params): Promise<Transaction[]>;
        getMarket (symbol: string): Market;
        initRestRateLimiter (): void;
        iso8601 (timestamp: number | string): string;
        loadMarkets (reload?: boolean): Promise<Dictionary<Market>>;
        market (symbol: string): Market;
        marketId (symbol: string): string;
        marketIds (symbols: string[]): string[];
        microseconds (): number;
        nonce (): number;
        parseTimeframe (timeframe: string): number;
        purgeCachedOrders (timestamp: number): void;
        request (path: string, api?: string, method?: string, params?: Params, headers?: any, body?: any): Promise<any>;
        seconds (): number;
        setMarkets (markets: Market[], currencies?: Currency[]): Dictionary<Market>;
        symbol (symbol: string): string;
        withdraw (currency: string, amount: number, address: string, tag?: string, params?: Params): Promise<WithdrawalResponse>;
        YmdHMS (timestamp: string, infix: string) : string;
    }

    /* tslint:disable */

    export class aax extends Exchange {}
    export class aofex extends Exchange {}
    export class ascendex extends Exchange {}
    export class bequant extends hitbtc {}
    export class bibox extends Exchange {}
    export class bigone extends Exchange {}
    export class binance extends Exchange {}
    export class binanceus extends binance {}
    export class bit2c extends Exchange {}
    export class bitbank extends Exchange {}
    export class bitbay extends Exchange {}
    export class bitcoincom extends hitbtc {}
    export class bitfinex extends Exchange {}
    export class bitfinex2 extends bitfinex {}
    export class bitflyer extends Exchange {}
    export class bitforex extends Exchange {}
    export class bitget extends Exchange {}
    export class bithumb extends Exchange {}
    export class bitkk extends zb {}
    export class bitmart extends Exchange {}
    export class bitmex extends Exchange {}
    export class bitpanda extends Exchange {}
    export class bitso extends Exchange {}
    export class bitstamp extends Exchange {}
    export class bitstamp1 extends Exchange {}
    export class bittrex extends Exchange {}
    export class bitvavo extends Exchange {}
    export class bitz extends Exchange {}
    export class bl3p extends Exchange {}
    export class braziliex extends Exchange {}
    export class btcalpha extends Exchange {}
    export class btcbox extends Exchange {}
    export class btcmarkets extends Exchange {}
    export class btctradeua extends Exchange {}
    export class btcturk extends Exchange {}
    export class buda extends Exchange {}
    export class bw extends Exchange {}
    export class bybit extends Exchange {}
    export class bytetrade extends Exchange {}
    export class cdax extends huobipro {}
    export class cex extends Exchange {}
    export class coinbase extends Exchange {}
    export class coinbaseprime extends coinbasepro {}
    export class coinbasepro extends Exchange {}
    export class coincheck extends Exchange {}
    export class coinegg extends Exchange {}
    export class coinex extends Exchange {}
    export class coinfalcon extends Exchange {}
    export class coinfloor extends Exchange {}
    export class coingi extends Exchange {}
    export class coinmarketcap extends Exchange {}
    export class coinmate extends Exchange {}
    export class coinone extends Exchange {}
    export class coinspot extends Exchange {}
    export class crex24 extends Exchange {}
    export class currencycom extends Exchange {}
    export class delta extends Exchange {}
    export class deribit extends Exchange {}
    export class digifinex extends Exchange {}
    export class equos extends Exchange {}
    export class eterbase extends Exchange {}
    export class exmo extends Exchange {}
    export class exx extends Exchange {}
    export class flowbtc extends Exchange {}
    export class ftx extends Exchange {}
    export class gateio extends Exchange {}
    export class gemini extends Exchange {}
<<<<<<< HEAD
    export class gooplex extends Exchange {}
=======
    export class gopax extends Exchange {}
>>>>>>> de012a97
    export class hbtc extends Exchange {}
    export class hitbtc extends Exchange {}
    export class hollaex extends Exchange {}
    export class huobijp extends huobipro {}
    export class huobipro extends Exchange {}
    export class idex extends Exchange {}
    export class independentreserve extends Exchange {}
    export class indodax extends Exchange {}
    export class itbit extends Exchange {}
    export class kraken extends Exchange {}
    export class kucoin extends Exchange {}
    export class kuna extends Exchange {}
    export class lakebtc extends Exchange {}
    export class latoken extends Exchange {}
    export class lbank extends Exchange {}
    export class liquid extends Exchange {}
    export class luno extends Exchange {}
    export class lykke extends Exchange {}
    export class mercado extends Exchange {}
    export class mixcoins extends Exchange {}
    export class ndax extends Exchange {}
    export class novadax extends Exchange {}
    export class oceanex extends Exchange {}
    export class okcoin extends okex {}
    export class okex extends Exchange {}
    export class paymium extends Exchange {}
    export class phemex extends Exchange {}
    export class poloniex extends Exchange {}
    export class probit extends Exchange {}
    export class qtrade extends Exchange {}
    export class rightbtc extends Exchange {}
    export class ripio extends Exchange {}
    export class southxchange extends Exchange {}
    export class stex extends Exchange {}
    export class therock extends Exchange {}
    export class tidebit extends Exchange {}
    export class tidex extends Exchange {}
    export class timex extends Exchange {}
    export class upbit extends Exchange {}
    export class vcc extends Exchange {}
    export class wavesexchange extends Exchange {}
    export class whitebit extends Exchange {}
    export class xbtce extends Exchange {}
    export class xena extends Exchange {}
    export class yobit extends Exchange {}
    export class zaif extends Exchange {}
    export class zb extends Exchange {}

    /* tslint:enable */

    export type ExchangeId =
        | 'aax'
        | 'aofex'
        | 'ascendex'
        | 'bequant'
        | 'bibox'
        | 'bigone'
        | 'binance'
        | 'binanceus'
        | 'bit2c'
        | 'bitbank'
        | 'bitbay'
        | 'bitcoincom'
        | 'bitfinex'
        | 'bitfinex2'
        | 'bitflyer'
        | 'bitforex'
        | 'bitget'
        | 'bithumb'
        | 'bitkk'
        | 'bitmart'
        | 'bitmex'
        | 'bitpanda'
        | 'bitso'
        | 'bitstamp'
        | 'bitstamp1'
        | 'bittrex'
        | 'bitvavo'
        | 'bitz'
        | 'bl3p'
        | 'braziliex'
        | 'btcalpha'
        | 'btcbox'
        | 'btcmarkets'
        | 'btctradeua'
        | 'btcturk'
        | 'buda'
        | 'bw'
        | 'bybit'
        | 'bytetrade'
        | 'cdax'
        | 'cex'
        | 'coinbase'
        | 'coinbaseprime'
        | 'coinbasepro'
        | 'coincheck'
        | 'coinegg'
        | 'coinex'
        | 'coinfalcon'
        | 'coinfloor'
        | 'coingi'
        | 'coinmarketcap'
        | 'coinmate'
        | 'coinone'
        | 'coinspot'
        | 'crex24'
        | 'currencycom'
        | 'delta'
        | 'deribit'
        | 'digifinex'
        | 'equos'
        | 'eterbase'
        | 'exmo'
        | 'exx'
        | 'flowbtc'
        | 'ftx'
        | 'gateio'
        | 'gemini'
        | 'gopax'
        | 'hbtc'
        | 'hitbtc'
        | 'hollaex'
        | 'huobijp'
        | 'huobipro'
        | 'idex'
        | 'independentreserve'
        | 'indodax'
        | 'itbit'
        | 'kraken'
        | 'kucoin'
        | 'kuna'
        | 'lakebtc'
        | 'latoken'
        | 'lbank'
        | 'liquid'
        | 'luno'
        | 'lykke'
        | 'mercado'
        | 'mixcoins'
        | 'ndax'
        | 'novadax'
        | 'oceanex'
        | 'okcoin'
        | 'okex'
        | 'paymium'
        | 'phemex'
        | 'poloniex'
        | 'probit'
        | 'qtrade'
        | 'rightbtc'
        | 'ripio'
        | 'southxchange'
        | 'stex'
        | 'therock'
        | 'tidebit'
        | 'tidex'
        | 'timex'
        | 'upbit'
        | 'vcc'
        | 'wavesexchange'
        | 'whitebit'
        | 'xbtce'
        | 'xena'
        | 'yobit'
        | 'zaif'
        | 'zb'

}<|MERGE_RESOLUTION|>--- conflicted
+++ resolved
@@ -491,11 +491,7 @@
     export class ftx extends Exchange {}
     export class gateio extends Exchange {}
     export class gemini extends Exchange {}
-<<<<<<< HEAD
-    export class gooplex extends Exchange {}
-=======
     export class gopax extends Exchange {}
->>>>>>> de012a97
     export class hbtc extends Exchange {}
     export class hitbtc extends Exchange {}
     export class hollaex extends Exchange {}
