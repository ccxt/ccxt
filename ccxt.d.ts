declare module 'ccxt' {

    /**
     * Represents an associative array of a same type.
     */
    interface Dictionary<T> {
        [key: string]: T;
    }

<<<<<<< HEAD
    // Marker interface for symbol strings in CCXT format (ASSET/QUOTE)
    // Can substitute it with nominal types when the feature is available:
    // https://github.com/Microsoft/TypeScript/issues/202
    interface TickerSymbol extends String {}
    

    // error.js -----------------------------------------
=======
    // errors.js -----------------------------------------
>>>>>>> 0f2b0fc2

    export class BaseError extends Error {
        constructor(message: string);
    }
    export class _1btcxe extends Exchange {}
    export class acx extends Exchange {}
    export class adara extends Exchange {}
    export class anxpro extends Exchange {}
    export class bcex extends Exchange {}
    export class bequant extends hitbtc2 {}
    export class bibox extends Exchange {}
    export class bigone extends Exchange {}
    export class binance extends Exchange {}
    export class binanceje extends binance {}
    export class binanceus extends binance {}
    export class bit2c extends Exchange {}
    export class bitbank extends Exchange {}
    export class bitbay extends Exchange {}
    export class bitfinex extends Exchange {}
    export class bitfinex2 extends bitfinex {}
    export class bitflyer extends Exchange {}
    export class bitforex extends Exchange {}
    export class bithumb extends Exchange {}
    export class bitkk extends zb {}
    export class bitlish extends Exchange {}
    export class bitmart extends Exchange {}
    export class bitmax extends Exchange {}
    export class bitmex extends Exchange {}
    export class bitso extends Exchange {}
    export class bitstamp extends Exchange {}
    export class bitstamp1 extends Exchange {}
    export class bittrex extends Exchange {}
    export class bitz extends Exchange {}
    export class bl3p extends Exchange {}
    export class bleutrade extends bittrex {}
    export class braziliex extends Exchange {}
    export class btcalpha extends Exchange {}
    export class btcbox extends Exchange {}
    export class btcchina extends Exchange {}
    export class btcmarkets extends Exchange {}
    export class btctradeim extends coinegg {}
    export class btctradeua extends Exchange {}
    export class btcturk extends Exchange {}
    export class buda extends Exchange {}
    export class bw extends Exchange {}
    export class bytetrade extends Exchange {}
    export class cex extends Exchange {}
    export class chilebit extends foxbit {}
    export class cobinhood extends Exchange {}
    export class coinbase extends Exchange {}
    export class coinbaseprime extends coinbasepro {}
    export class coinbasepro extends Exchange {}
    export class coincheck extends Exchange {}
    export class coinegg extends Exchange {}
    export class coinex extends Exchange {}
    export class coinfalcon extends Exchange {}
    export class coinfloor extends Exchange {}
    export class coingi extends Exchange {}
    export class coinmarketcap extends Exchange {}
    export class coinmate extends Exchange {}
    export class coinone extends Exchange {}
    export class coinspot extends Exchange {}
    export class coolcoin extends coinegg {}
    export class coss extends Exchange {}
    export class crex24 extends Exchange {}
    export class deribit extends Exchange {}
    export class digifinex extends Exchange {}
    export class dsx extends Exchange {}
    export class exmo extends Exchange {}
    export class exx extends Exchange {}
    export class fcoin extends Exchange {}
    export class fcoinjp extends fcoin {}
    export class flowbtc extends Exchange {}
    export class foxbit extends Exchange {}
    export class ftx extends Exchange {}
    export class fybse extends Exchange {}
    export class gateio extends Exchange {}
    export class gemini extends Exchange {}
    export class hitbtc extends Exchange {}
    export class hitbtc2 extends hitbtc {}
    export class huobipro extends Exchange {}
    export class huobiru extends huobipro {}
    export class ice3x extends Exchange {}
    export class idex extends Exchange {}
    export class independentreserve extends Exchange {}
    export class indodax extends Exchange {}
    export class itbit extends Exchange {}
    export class kkex extends Exchange {}
    export class kraken extends Exchange {}
    export class kucoin extends Exchange {}
    export class kuna extends acx {}
    export class lakebtc extends Exchange {}
    export class latoken extends Exchange {}
    export class lbank extends Exchange {}
    export class liquid extends Exchange {}
    export class livecoin extends Exchange {}
    export class luno extends Exchange {}
    export class lykke extends Exchange {}
    export class mercado extends Exchange {}
    export class mixcoins extends Exchange {}
    export class oceanex extends Exchange {}
    export class okcoincny extends okcoinusd {}
    export class okcoinusd extends Exchange {}
    export class okex extends okcoinusd {}
    export class okex3 extends Exchange {}
    export class paymium extends Exchange {}
    export class poloniex extends Exchange {}
    export class rightbtc extends Exchange {}
    export class southxchange extends Exchange {}
    export class stex extends Exchange {}
    export class stronghold extends Exchange {}
    export class surbitcoin extends foxbit {}
    export class theocean extends Exchange {}
    export class therock extends Exchange {}
    export class tidebit extends Exchange {}
    export class tidex extends Exchange {}
    export class timex extends Exchange {}
    export class upbit extends Exchange {}
    export class vaultoro extends Exchange {}
    export class vbtc extends foxbit {}
    export class whitebit extends Exchange {}
    export class xbtce extends Exchange {}
    export class yobit extends Exchange {}
    export class zaif extends Exchange {}
    export class zb extends Exchange {}


    // -----------------------------------------------

    export const version: string;
    export const exchanges: string[];

    export interface MinMax {
        min: number;
        max: number | undefined;
    }

    export interface Market {
        id: string;
        symbol: TickerSymbol;
        base: string;
        quote: string;
        baseId: string,
        quoteId: string,
        active: boolean;
        precision: { base: number, quote: number, amount: number, price: number };
        limits: { amount: MinMax, price: MinMax, cost?: MinMax };
        tierBased: boolean,
        percentage: boolean,
        taker: number,
        maker: number,
        info: any,
    }

    export interface Order {
        id: string;
        datetime: string;
        timestamp: number;
        lastTradeTimestamp: number;
        status: 'open' | 'closed' | 'canceled';
        symbol: TickerSymbol;
        type: 'market' | 'limit';
        side: 'buy' | 'sell';
        price: number;
        average?: number;
        amount: number;
        filled: number;
        remaining: number;
        cost: number;
        trades: Trade[];
        fee: Fee;
        info: any;
    }

    export interface OrderBook {
        asks: [number, number][];
        bids: [number, number][];
        datetime: string;
        timestamp: number;
        nonce: number;
    }

    export interface Trade {
        amount: number;                  // amount of base currency
        datetime: string;                // ISO8601 datetime with milliseconds;
        id: string;                      // string trade id
        info: any;                        // the original decoded JSON as is
        order?: string;                  // string order id or undefined/None/null
        price: number;                   // float price in quote currency
        timestamp: number;               // Unix timestamp in milliseconds
        type?: 'market' | 'limit';       // order type, 'market', 'limit' or undefined/None/null
        side: 'buy' | 'sell';            // direction of the trade, 'buy' or 'sell'
        symbol: TickerSymbol;            // symbol in CCXT format
        takerOrMaker: 'taker' | 'maker'; // string, 'taker' or 'maker'
        cost: number;                    // total cost (including fees), `price * amount`
        fee: Fee;
    }

    export interface Ticker {
        symbol: TickerSymbol;
        info: any;
        timestamp: number;
        datetime: string;
        high: number;
        low: number;
        bid: number;
        bidVolume?: number;
        ask: number;
        askVolume?: number;
        vwap?: number;
        open?: number;
        close?: number;
        last?: number;
        previousClose?: number;
        change?: number;
        percentage?: number;
        average?: number;
        quoteVolume?: number;
        baseVolume?: number;
    }

    export interface Transaction {
        info: any;
        id: string;
        txid?: string;
        timestamp: number;
        datetime: string;
        address: string;
        type: "deposit" | "withdrawal";
        amount: number;
        currency: string;
        status: "pending" | "ok";
        updated: number;
        fee: Fee;
    }

    export interface Tickers extends Dictionary<Ticker> {
        info: any;
    }

    export interface Currency {
        id: string;
        code: string;
        numericId?: number;
        precision: number;
    }

    export interface Balance {
        free: number;
        used: number;
        total: number;
    }

    export interface PartialBalances extends Dictionary<number> {
    }

    export interface Balances extends Dictionary<Balance> {
        info: any;
    }

    export interface DepositAddress {
        currency: string;
        address: string;
        status: string;
        info: any;
    }

    export interface Fee {
        type: 'taker' | 'maker';
        currency: string;
        rate: number;
        cost: number;
    }

    export interface WithdrawalResponse {
        info: any;
        id: string;
    }

    export interface DepositAddressResponse {
        currency: string;
        address: string;
        info: any;
        tag?: string;
    }

    /** [ timestamp, open, high, low, close, volume ] */
    export type OHLCV = [number, number, number, number, number, number];

    /** Request parameters */
    type Params = Dictionary<string | number>;

    export class Exchange {
        constructor(config?: {[key in keyof Exchange]?: Exchange[key]});
        // allow dynamic keys
        [key: string]: any;
        // properties
        version: string;
        apiKey: string;
        secret: string;
        password: string;
        uid: string;
        requiredCredentials: {
            apiKey: boolean;
            secret: boolean;
            uid: boolean;
            login: boolean;
            password: boolean;
            twofa: boolean;
            privateKey: boolean;
            walletAddress: boolean;
            token: boolean;
        };
        options: {
            [key: string]: any;
            fetchTradesMethod: 'publicGetAggTrades' | string;
            fetchTickersMethod: 'publicGetTicker24hr' | string;
            defaultTimeInForce: 'GTC' | string;
            defaultLimitOrderType: 'limit' | 'market' | string;
            hasAlreadyAuthenticatedSuccessfully: boolean;
            warnOnFetchOpenOrdersWithoutSymbol: boolean;
            recvWindow: number;
            timeDifference: number;
            adjustForTimeDifference: boolean;
            parseOrderToPrecision: boolean;
            newOrderRespType: {
                market: 'FULL' | string;
                limit: 'RESULT' | string;
            };
        };
        urls: {
            logo: string;
            api: string | Dictionary<string>;
            test: string | Dictionary<string>;
            www: string;
            doc: string[];
            api_management?: string;
            fees: string;
            referral: string;
        };
        precisionMode: number;
        hash: any;
        hmac: any;
        jwt: any;
        binaryConcat: any;
        stringToBinary: any;
        stringToBase64: any;
        base64ToBinary: any;
        base64ToString: any;
        binaryToString: any;
        utf16ToBase64: any;
        urlencode: any;
        pluck: any;
        unique: any;
        extend: any;
        deepExtend: any;
        flatten: any;
        groupBy: any;
        indexBy: any;
        sortBy: any;
        keysort: any;
        decimal: any;
        safeFloat: any;
        safeString: any;
        safeInteger: any;
        safeValue: any;
        capitalize: any;
        json: JSON["stringify"]
        sum: any;
        ordered: any;
        aggregate: any;
        truncate: any;
        name: string;
        // nodeVersion: string;
        fees: object;
        enableRateLimit: boolean;
        countries: string[];
        // set by loadMarkets
        markets: Dictionary<Market>;
        marketsById: Dictionary<Market>;
        currencies: Dictionary<Currency>;
        ids: string[];
        symbols: TickerSymbol[];
        id: string;
        proxy: string;
        parse8601: typeof Date.parse
        milliseconds: typeof Date.now;
        rateLimit: number;  // milliseconds = seconds * 1000
        timeout: number; // milliseconds
        verbose: boolean;
        twofa: boolean;// two-factor authentication
        substituteCommonCurrencyCodes: boolean;
        timeframes: Dictionary<number | string>;
        has: Dictionary<boolean | 'emulated'>; // https://github.com/ccxt/ccxt/pull/1984
        balance: object;
        orderbooks: object;
        orders: object;
        trades: object;
        userAgent: { 'User-Agent': string } | false;
        limits: { amount: MinMax, price: MinMax, cost: MinMax };
        hasCancelAllOrders: boolean;
        hasCancelOrder: boolean;
        hasCancelOrders: boolean;
        hasCORS: boolean;
        hasCreateDepositAddress: boolean;
        hasCreateLimitOrder: boolean;
        hasCreateMarketOrder: boolean;
        hasCreateOrder: boolean;
        hasDeposit: boolean;
        hasEditOrder: boolean;
        hasFetchBalance: boolean;
        hasFetchBidsAsks: boolean;
        hasFetchClosedOrders: boolean;
        hasFetchCurrencies: boolean;
        hasFetchDepositAddress: boolean;
        hasFetchDeposits: boolean;
        hasFetchFundingFees: boolean;
        hasFetchL2OrderBook: boolean;
        hasFetchLedger: boolean;
        hasFetchMarkets: boolean;
        hasFetchMyTrades: boolean;
        hasFetchOHLCV: boolean;
        hasFetchOpenOrders: boolean;
        hasFetchOrder: boolean;
        hasFetchOrderBook: boolean;
        hasFetchOrderBooks: boolean;
        hasFetchOrders: boolean;
        hasFetchStatus: boolean;
        hasFetchTicker: boolean;
        hasFetchTickers: boolean;
        hasFetchTime: boolean;
        hasFetchTrades: boolean;
        hasFetchTradingFee: boolean;
        hasFetchTradingFees: boolean;
        hasFetchTradingLimits: boolean;
        hasFetchTransactions: boolean;
        hasFetchWithdrawals: boolean;
        hasPrivateAPI: boolean;
        hasPublicAPI: boolean;
        hasWithdraw: boolean;

        // methods
        account (): Balance;
        cancelAllOrders (...args: any): Promise<any>; // TODO: add function signatures
        cancelOrder (id: string, symbol?: string, params?: Params): Promise<Order>;
        cancelOrders (...args: any): Promise<any>; // TODO: add function signatures
        checkRequiredCredentials (): void;
        commonCurrencyCode (currency: string): string;
        createDepositAddress (currency: string, params?: Params): Promise<DepositAddressResponse>;
        createLimitOrder (symbol: string, side: Order['side'], amount: number, price?: number, params?: Params): Promise<Order>;
        createMarketOrder (symbol: string, side: Order['side'], amount: number, price?: number, params?: Params): Promise<Order>;
        createOrder (symbol: string, type: Order['type'], side: Order['side'], amount: number, price?: number, params?: Params): Promise<Order>;
        decode (str: string): string;
        defaults (): any;
        defineRestApi (api: any, methodName: any, options?: Dictionary<any>): void;
        deposit (...args: any): Promise<any>; // TODO: add function signatures
        describe (): any;
        editOrder (id: string, symbol: string, type: Order['type'], side: Order['side'], amount: number, price?: number, params?: Params): Promise<Order>;
        encode (str: string): string;
        encodeURIComponent (...args: any[]): string;
        extractParams (str: string): string[];
        fetch (url: string, method?: string, headers?: any, body?: any): Promise<any>;
        fetch2 (path: any, api?: string, method?: string, params?: Params, headers?: any, body?: any): Promise<any>;
        fetchBalance (params?: Params): Promise<Balances>;
        fetchBidsAsks (symbols?: string[], params?: Params): Promise<any>;
        fetchClosedOrders (symbol?: string, since?: number, limit?: number, params?: Params): Promise<Order[]>;
        fetchCurrencies (params?: Params): Promise<Dictionary<Currency>>;
        fetchDepositAddress (currency: string, params?: Params): Promise<DepositAddressResponse>;
        fetchDeposits (currency?: string, since?: number, limit?: number, params?: Params): Promise<Transaction[]>;
        fetchFreeBalance (params?: Params): Promise<PartialBalances>;
        fetchFundingFees (...args: any): Promise<any>; // TODO: add function signatures
        fetchL2OrderBook (...args: any): Promise<any>; // TODO: add function signatures
        fetchLedger (...args: any): Promise<any>; // TODO: add function signatures
        fetchMarkets (): Promise<Market[]>;
        fetchMyTrades (symbol?: TickerSymbol, since?: any, limit?: any, params?: Params): Promise<any>;
        fetchOHLCV (symbol: TickerSymbol, timeframe?: string, since?: number, limit?: number, params?: Params): Promise<OHLCV[]>;
        fetchOpenOrders (symbol?: TickerSymbol, since?: number, limit?: number, params?: Params): Promise<Order[]>;
        fetchOrder (id: string, symbol: TickerSymbol, params?: Params): Promise<Order>;
        fetchOrderBook (symbol: TickerSymbol, limit?: number, params?: Params): Promise<OrderBook>;
        fetchOrderBooks (...args: any): Promise<any>; // TODO: add function signatures
        fetchOrders (symbol?: TickerSymbol, since?: number, limit?: number, params?: Params): Promise<Order[]>;
        fetchOrderStatus (id: string, market: string): Promise<string>;
        fetchStatus (...args: any): Promise<any>; // TODO: add function signatures
        fetchTicker (symbol: TickerSymbol, params?: Params): Promise<Ticker>;
        fetchTickers (symbols?: TickerSymbol[], params?: Params): Promise<Dictionary<Ticker>>;
        fetchTime (params?: Params): Promise<number>;
        fetchTotalBalance (params?: Params): Promise<PartialBalances>;
        fetchTrades (symbol: TickerSymbol, since?: number, limit?: number, params?: Params): Promise<Trade[]>;
        fetchTradingFee (...args: any): Promise<any>; // TODO: add function signatures
        fetchTradingFees (...args: any): Promise<any>; // TODO: add function signatures
        fetchTradingLimits (...args: any): Promise<any>; // TODO: add function signatures
        fetchTransactions (currency?: string, since?: number, limit?: number, params?: Params): Promise<Transaction[]>;
        fetchUsedBalance (params?: Params): Promise<PartialBalances>;
        fetchWithdrawals (currency?: string, since?: number, limit?: number, params?: Params): Promise<Transaction[]>;
        getMarket (symbol: TickerSymbol): Market;
        handleResponse (url: string, method: string, headers?: any, body?: any): any;
        initRestRateLimiter (): void;
        iso8601 (timestamp: number | string): string;
        loadMarkets (reload?: boolean): Promise<Dictionary<Market>>;
        market (symbol: TickerSymbol): Market;
        marketId (symbol: TickerSymbol): string;
        marketIds (symbols: TickerSymbol[]): string[];
        microseconds (): number;
        nonce (): number;
        purgeCachedOrders (timestamp: number): void;
        request (path: string, api?: string, method?: string, params?: Params, headers?: any, body?: any): Promise<any>;
        seconds (): number;
        setMarkets (markets: Market[], currencies?: Currency[]): Dictionary<Market>;
        symbol (symbol: TickerSymbol): string;
        withdraw (currency: string, amount: number, address: string, tag?: string, params?: Params): Promise<WithdrawalResponse>;
        YmdHMS (timestamp: string, infix: string) : string;
    }

    /* tslint:disable */

    export class _1btcxe extends Exchange {}
    export class acx extends Exchange {}
    export class adara extends Exchange {}
    export class anxpro extends Exchange {}
    export class bcex extends Exchange {}
    export class bequant extends hitbtc2 {}
    export class bibox extends Exchange {}
    export class bigone extends Exchange {}
    export class binance extends Exchange {}
    export class binanceje extends binance {}
    export class binanceus extends binance {}
    export class bit2c extends Exchange {}
    export class bitbank extends Exchange {}
    export class bitbay extends Exchange {}
    export class bitfinex extends Exchange {}
    export class bitfinex2 extends bitfinex {}
    export class bitflyer extends Exchange {}
    export class bitforex extends Exchange {}
    export class bithumb extends Exchange {}
    export class bitkk extends zb {}
    export class bitlish extends Exchange {}
    export class bitmart extends Exchange {}
    export class bitmax extends Exchange {}
    export class bitmex extends Exchange {}
    export class bitso extends Exchange {}
    export class bitstamp extends Exchange {}
    export class bitstamp1 extends Exchange {}
    export class bittrex extends Exchange {}
    export class bitz extends Exchange {}
    export class bl3p extends Exchange {}
    export class bleutrade extends bittrex {}
    export class braziliex extends Exchange {}
    export class btcalpha extends Exchange {}
    export class btcbox extends Exchange {}
    export class btcchina extends Exchange {}
    export class btcmarkets extends Exchange {}
    export class btctradeim extends coinegg {}
    export class btctradeua extends Exchange {}
    export class btcturk extends Exchange {}
    export class buda extends Exchange {}
    export class bw extends Exchange {}
    export class bytetrade extends Exchange {}
    export class cex extends Exchange {}
    export class chilebit extends foxbit {}
    export class cobinhood extends Exchange {}
    export class coinbase extends Exchange {}
    export class coinbaseprime extends coinbasepro {}
    export class coinbasepro extends Exchange {}
    export class coincheck extends Exchange {}
    export class coinegg extends Exchange {}
    export class coinex extends Exchange {}
    export class coinfalcon extends Exchange {}
    export class coinfloor extends Exchange {}
    export class coingi extends Exchange {}
    export class coinmarketcap extends Exchange {}
    export class coinmate extends Exchange {}
    export class coinone extends Exchange {}
    export class coinspot extends Exchange {}
    export class coolcoin extends coinegg {}
    export class coss extends Exchange {}
    export class crex24 extends Exchange {}
    export class deribit extends Exchange {}
    export class digifinex extends Exchange {}
    export class dsx extends Exchange {}
    export class exmo extends Exchange {}
    export class exx extends Exchange {}
    export class fcoin extends Exchange {}
    export class fcoinjp extends fcoin {}
    export class flowbtc extends Exchange {}
    export class foxbit extends Exchange {}
    export class ftx extends Exchange {}
    export class fybse extends Exchange {}
    export class gateio extends Exchange {}
    export class gemini extends Exchange {}
    export class hitbtc extends Exchange {}
    export class hitbtc2 extends hitbtc {}
    export class huobipro extends Exchange {}
    export class huobiru extends huobipro {}
    export class ice3x extends Exchange {}
    export class idex extends Exchange {}
    export class independentreserve extends Exchange {}
    export class indodax extends Exchange {}
    export class itbit extends Exchange {}
    export class kkex extends Exchange {}
    export class kraken extends Exchange {}
    export class kucoin extends Exchange {}
    export class kuna extends acx {}
    export class lakebtc extends Exchange {}
    export class latoken extends Exchange {}
    export class lbank extends Exchange {}
    export class liquid extends Exchange {}
    export class livecoin extends Exchange {}
    export class luno extends Exchange {}
    export class lykke extends Exchange {}
    export class mercado extends Exchange {}
    export class mixcoins extends Exchange {}
    export class oceanex extends Exchange {}
    export class okcoincny extends okcoinusd {}
    export class okcoinusd extends Exchange {}
    export class okex extends okcoinusd {}
    export class okex3 extends Exchange {}
    export class paymium extends Exchange {}
    export class poloniex extends Exchange {}
    export class rightbtc extends Exchange {}
    export class southxchange extends Exchange {}
    export class stex extends Exchange {}
    export class stronghold extends Exchange {}
    export class surbitcoin extends foxbit {}
    export class theocean extends Exchange {}
    export class therock extends Exchange {}
    export class tidebit extends Exchange {}
    export class tidex extends Exchange {}
    export class timex extends Exchange {}
    export class upbit extends Exchange {}
    export class vaultoro extends Exchange {}
    export class vbtc extends foxbit {}
    export class whitebit extends Exchange {}
    export class xbtce extends Exchange {}
    export class yobit extends Exchange {}
    export class zaif extends Exchange {}
    export class zb extends Exchange {}

    /* tslint:enable */

}<|MERGE_RESOLUTION|>--- conflicted
+++ resolved
@@ -7,7 +7,6 @@
         [key: string]: T;
     }
 
-<<<<<<< HEAD
     // Marker interface for symbol strings in CCXT format (ASSET/QUOTE)
     // Can substitute it with nominal types when the feature is available:
     // https://github.com/Microsoft/TypeScript/issues/202
@@ -15,9 +14,6 @@
     
 
     // error.js -----------------------------------------
-=======
-    // errors.js -----------------------------------------
->>>>>>> 0f2b0fc2
 
     export class BaseError extends Error {
         constructor(message: string);
