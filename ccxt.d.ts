--- conflicted
+++ resolved
@@ -496,13 +496,10 @@
     export class coincheck extends Exchange {}
     export class coinex extends Exchange {}
     export class coinfalcon extends Exchange {}
-<<<<<<< HEAD
     export class coinflex extends Exchange {}
     export class coinfloor extends Exchange {}
     export class coingi extends Exchange {}
     export class coinmarketcap extends Exchange {}
-=======
->>>>>>> 8190d843
     export class coinmate extends Exchange {}
     export class coinone extends Exchange {}
     export class coinspot extends Exchange {}
