{
<<<<<<< HEAD
  "name": "@cedelabs/ccxt",
  "version": "4.1.36",
=======
  "name": "ccxt",
  "version": "4.1.52",
>>>>>>> 556c8a61
  "description": "A JavaScript / TypeScript / Python / C# / PHP cryptocurrency trading library with support for 130+ exchanges",
  "unpkg": "dist/ccxt.browser.js",
  "type": "module",
  "exports": {
    ".": {
      "import": "./js/ccxt.js",
      "require": "./dist/ccxt.cjs"
    }
  },
  "engines": {
    "node": ">=15.0.0"
  },
  "repository": {
    "type": "git",
    "url": "https://github.com/ccxt/ccxt.git"
  },
  "readme": "README.md",
  "scripts": {
    "docker": "docker-compose run --rm ccxt",
    "fixTSBug": "node build/fixTSBug",
    "build-docs": "node jsdoc2md.js && node examples2md.js",
    "serve-docs": "docsify serve ./wiki",
    "tsBuild": "tsc || true",
    "tsBuildExamples": "tsc -p ./examples/tsconfig.json",
    "emitAPI": "node build/generateImplicitAPI.js",
    "build": "npm run pre-transpile && npm run transpile && npm run update-badges",
    "force-build": "npm run pre-transpile && npm run force-transpile-fast && npm run post-transpile && npm run update-badges",
    "force-build-slow": "npm run pre-transpile && npm run force-transpile && npm run post-transpile && npm run update-badges",
    "pre-transpile": "npm run export-exchanges && npm run vss && npm run tsBuild && npm run emitAPI && npm run tsBuildExamples && npm run check-js-syntax && npm run bundle",
    "pre-transpile-pr": "npm run export-exchanges && npm run tsBuild && npm run emitAPI && npm run check-js-syntax",
    "post-transpile": "npm run check-python-syntax && npm run check-php-syntax",
    "test-ws": "npm run build && node run-tests-ws",
    "test": "npm run build && npm run commonjs-test && npm run static-tests && node run-tests",
    "fast-test": "npm run commonjs-test && node run-tests --js",
    "commonjs-test": "node test-commonjs.cjs",
    "fast-test-ws": "node run-tests-ws --js",
    "test-js": "npm run commonjs-test && node run-tests --js",
    "test-js-ws": "node run-tests-ws --js",
    "test-py": "node run-tests --python",
    "test-py-ws": "node run-tests-ws --python",
    "test-php": "node run-tests --php",
    "test-php-ws": "node run-tests-ws --php",
    "test-base": "npm run test-js-base && npm run test-python-base && npm run test-php-base && npm run id-tests && npm run static-tests",
    "test-base-ws": "npm run test-js-base-ws && npm run test-python-base-ws && npm run test-php-base-ws",
    "test-js-base": "node ./js/src/test/base/test.base.js",
    "test-cede": "npm run tsBuild; node ./js/src/test/cede/test.cede.js",
    "test-js-base-ws": "npm run test-js-cache && npm run test-js-orderbook",
    "test-python-base": "python3 python/ccxt/test/base/test_number.py && python3 python/ccxt/test/base/test_crypto.py",
    "test-python-base-ws": "npm run test-python-cache && npm run test-python-orderbook",
    "test-php-base": "php -f php/test/base/test_number.php && php -f php/test/base/test_crypto.php",
    "test-php-base-ws": "npm run test-php-cache && npm run test-php-orderbook",
    "cli.js": "node ./examples/js/cli.js",
    "cli.py": "python3 ./examples/py/cli.py",
    "cli.php": "php ./examples/php/cli.php",
    "cli.ts": "node --loader ts-node/esm examples/ts/cli.ts",
    "export-exchanges": "node build/export-exchanges",
    "capabilities": "node ./examples/js/exchange-capabilities.js",
    "git-ignore-generated-files": "node build/git-ignore-generated-files.cjs",
    "git-unignore-generated-files": "node build/git-ignore-generated-files.cjs --unignore",
    "update-badges": "node build/update-badges",
    "update-links": "node build/update-links",
    "transpile": "npm run transpileRest && npm run transpileWs",
    "transpileRest": "node build/transpile",
    "transpileWs": "node build/transpileWS",
    "force-transpile": "npm run force-transpileRest && npm run force-transpileWs",
    "force-transpile-fast": "npm run dev-force-transpile",
    "dev-force-transpile": "npm run fast-force-transpileRest && npm run fast-force-transpileWs",
    "force-transpileRest": "node build/transpile --force",
    "fast-force-transpileRest": "node build/transpile.js --multiprocess",
    "force-transpileWs": "node build/transpileWS --force",
    "fast-force-transpileWs": "node build/transpileWS.js --multiprocess",
    "test-js-cache": "node js/src/pro/test/base/test.Cache.js",
    "test-js-orderbook": "node js/src/pro/test/base/test.OrderBook.js",
    "test-python-cache": "python python/ccxt/pro/test/test_cache.py",
    "test-python-orderbook": "python python/ccxt/pro/test/test_order_book.py",
    "test-ws-php-base": "npm run test-php-cache && npm run test-php-orderbook",
    "test-php-cache": "php -f php/pro/test/Cache.php",
    "test-php-orderbook": "php -f php/pro/test/OrderBook.php",
    "vss": "node build/vss",
    "lint": "eslint",
    "check-syntax": "npm run transpile && npm run check-js-syntax && npm run check-python-syntax && npm run check-php-syntax",
    "check-js-syntax": "node -e \"console.log(process.cwd())\" && eslint --version && eslint \"ts/src/*.ts\" \"ts/src/base/Exchange.ts\" \"ts/src/pro/*.ts\" --cache --cache-location .cache/eslintcache --cache-strategy metadata",
    "eslint": "eslint",
    "check-python-syntax": "cd python && tox -e qa && cd ..",
    "check-python-types": "cd python && tox -e type && cd ..",
    "check-php-syntax": "npm run check-rest-php-syntax && npm run check-ws-php-syntax",
    "check-rest-php-syntax": "php -f php/test/syntax.php",
    "check-ws-php-syntax": "php -f php/pro/test/syntax.php",
    "bundle": "npm run bundle-cjs && npm run bundle-browser",
    "bundle-cjs": "rollup -c rollup.config.js",
    "bundle-browser": "webpack build -c webpack.config.js && webpack build -c webpack.config.js --optimization-minimize --output-filename ccxt.browser.min.js",
    "copy-python-files": "npm run copy-python-package && npm run copy-python-license && npm run copy-python-keys && npm run copy-python-readme",
    "copy-python-package": "node build/copy package.json python/package.json",
    "copy-python-license": "node build/copy LICENSE.txt python/LICENSE.txt",
    "copy-python-keys": "node build/copy keys.json python/keys.json",
    "copy-python-readme": "node build/copy README.md python/README.md",
    "postinstall": "node postinstall.js",
    "validate-types": "node --loader ts-node/esm build/validate-return-type.ts",
    "static-js": "node js/src/test/test.js --static",
    "static-py": "python python/ccxt/test/test_async.py --static",
    "static-php": "php php/test/test_async.php --static",
    "static-tests": "npm run static-js && npm run static-py && npm run static-php",
    "id-tests-js": "node js/src/test/test.js --idTests",
    "id-tests-py": "python python/ccxt/test/test_async.py --idTests",
    "id-tests-php": "php php/test/test_async.php --idTests",
    "id-tests": "npm run id-tests-js && npm run id-tests-py && npm run id-tests-php"
  },
  "types": "./js/ccxt.d.ts",
  "devDependencies": {
    "@rollup/plugin-commonjs": "^21.0.3",
    "@rollup/plugin-json": "^4.1.0",
    "@types/node": "^18.15.11",
    "@typescript-eslint/eslint-plugin": "^5.30.5",
    "@typescript-eslint/parser": "^5.30.5",
    "ansicolor": "1.1.81",
    "as-table": "1.0.37",
    "asciichart": "^1.5.25",
    "assert": "^2.0.0",
    "ast-transpiler": "^0.0.25",
    "docsify": "^4.13.1",
    "eslint": "^8.8.0",
    "eslint-config-airbnb-base": "15.0.0",
    "eslint-plugin-import": "2.25.4",
    "esmify": "^2.1.1",
    "https-proxy-agent": "^5.0.1",
    "jsdoc-to-markdown": "^8.0.0",
    "ololog": "1.1.155",
    "piscina": "^3.2.0",
    "replace-in-file": "^6.3.5",
    "rollup": "^2.70.1",
    "rollup-plugin-execute": "1.1.1",
    "terser-webpack-plugin": "^5.3.9",
    "ts-loader": "^9.4.2",
    "ts-node": "^10.9.1",
    "typescript": "4.7.4",
    "webpack": "^5.76.2",
    "webpack-cli": "^5.0.1"
  },
  "author": {
    "name": "Igor Kroitor",
    "email": "igor.kroitor@gmail.com",
    "url": "https://github.com/kroitor"
  },
  "license": "MIT",
  "bugs": {
    "url": "https://github.com/ccxt/ccxt/issues"
  },
  "homepage": "https://ccxt.com",
  "keywords": [
    "algorithmic",
    "algotrading",
    "altcoin",
    "altcoins",
    "api",
    "arbitrage",
    "real-time",
    "realtime",
    "backtest",
    "backtesting",
    "bitcoin",
    "bot",
    "btc",
    "cny",
    "coin",
    "coins",
    "crypto",
    "cryptocurrency",
    "crypto currency",
    "crypto market",
    "currency",
    "currencies",
    "darkcoin",
    "dash",
    "digital currency",
    "doge",
    "dogecoin",
    "e-commerce",
    "etc",
    "eth",
    "ether",
    "ethereum",
    "exchange",
    "exchanges",
    "eur",
    "framework",
    "invest",
    "investing",
    "investor",
    "library",
    "light",
    "litecoin",
    "ltc",
    "market",
    "market data",
    "markets",
    "merchandise",
    "merchant",
    "minimal",
    "ohlcv",
    "order",
    "orderbook",
    "order book",
    "price",
    "price data",
    "pricefeed",
    "private",
    "public",
    "ripple",
    "strategy",
    "ticker",
    "tickers",
    "toolkit",
    "trade",
    "trader",
    "trading",
    "usd",
    "volume",
    "websocket",
    "websockets",
    "web socket",
    "web sockets",
    "ws",
    "xbt",
    "xrp",
    "zec",
    "zerocoin"
  ],
  "collective": {
    "type": "opencollective",
    "url": "https://opencollective.com/ccxt",
    "logo": "https://opencollective.com/ccxt/logo.txt"
  },
  "ethereum": "0x26a3CB49578F07000575405a57888681249c35Fd",
  "dependencies": {
    "ws": "^8.8.1"
  }
}<|MERGE_RESOLUTION|>--- conflicted
+++ resolved
@@ -1,11 +1,6 @@
 {
-<<<<<<< HEAD
   "name": "@cedelabs/ccxt",
   "version": "4.1.36",
-=======
-  "name": "ccxt",
-  "version": "4.1.52",
->>>>>>> 556c8a61
   "description": "A JavaScript / TypeScript / Python / C# / PHP cryptocurrency trading library with support for 130+ exchanges",
   "unpkg": "dist/ccxt.browser.js",
   "type": "module",
