--- conflicted
+++ resolved
@@ -116,11 +116,7 @@
     "as-table": "1.0.37",
     "asciichart": "^1.5.25",
     "assert": "^2.0.0",
-<<<<<<< HEAD
-    "ast-transpiler": "^0.0.22",
-=======
     "ast-transpiler": "^0.0.24",
->>>>>>> 99637b9d
     "eslint": "^8.8.0",
     "eslint-config-airbnb-base": "15.0.0",
     "eslint-plugin-import": "2.25.4",
