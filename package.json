{
  "name": "ccxt",
  "version": "4.4.66",
  "description": "A JavaScript / TypeScript / Python / C# / PHP cryptocurrency trading library with support for 100+ exchanges",
  "unpkg": "dist/ccxt.browser.min.js",
  "type": "module",
  "exports": {
    ".": {
      "import": "./js/ccxt.js",
      "require": "./dist/ccxt.cjs"
    }
  },
  "bin": {
    "ccxt": "examples/js/cli.js"
  },
  "engines": {
    "node": ">=15.0.0"
  },
  "publishConfig": {
    "registry": "https://registry.npmjs.com"
  },
  "repository": {
    "type": "git",
    "url": "https://github.com/ccxt/ccxt.git"
  },
  "readme": "README.md",
  "scripts": {
    "instrument": "nyc instrument js/ jsInstrumented/",
    "nyc-coverage": "nyc --reporter=html --reporter=lcov --exclude='js/src/pro/**' --exclude='js/src/base/**' --exclude='js/src/test/**' --exclude='js/src/abstract/**' --exclude='js/src/static_dependencies' node jsInstrumented/src/test/tests.init.js --requestTests --responseTests",
    "coverage-js": "npm run instrument && npm run nyc-coverage && rm -rf jsInstrumented",
    "docker": "docker-compose run --rm ccxt",
    "fixTSBug": "node build/fixTSBug",
    "transpileCsSingle": "tsx build/csharpTranspiler.ts",
    "transpileCS": "tsx build/csharpTranspiler.ts --multi",
    "transpileCSWs": "tsx build/csharpTranspiler.ts --ws",
    "buildCS": "dotnet build cs/ccxt.sln",
    "buildGO": "cd go && go build ./v4 && cd ..",
    "transpileGO": "tsx build/goTranspiler.ts",
    "buildCSRelease": "dotnet build cs --configuration Release",
    "csharp": "npm run transpileCS && npm run transpileCSWs && npm run buildCS",
    "go": "npm run transpileGO && npm run buildGO",
    "force-build//WithoutGo": "npm run pre-transpile && npm run force-transpile-fast && npm run csharp && npm run post-transpile && npm run update-badges",
    "force-build": "npm run pre-transpile && npm run go && npm run force-transpile-fast && npm run csharp && npm run post-transpile && npm run update-badges",
    "//TMPCommentforce-build": "npm run pre-transpile && npm run force-transpile-fast && npm run csharp && npm run go && npm run post-transpile && npm run update-badges",
    "build-docs": "node jsdoc2md.js && node examples2md.js",
    "serve-docs": "docsify serve ./wiki",
    "tsBuildFile": "tsc --skipLibCheck --strictNullChecks false --strict --noImplicitAny false --esModuleInterop --isolatedModules false --forceConsistentCasingInFileNames --removeComments false --target ES2020 --declaration --allowJs --checkJs false --moduleResolution Node --module ES2022 --outDir ./js/src --lib ES2020.BigInt --lib dom ",
    "addJsHeaders": "tsx build/transpile.ts --js-headers",
    "tsBuild": "tsc && npm run addJsHeaders || echo \"\"",
    "tsBuildExamples": "tsc -p ./examples/tsconfig.json",
    "emitAPI": "tsx build/generateImplicitAPI.ts",
    "emitAPITs": "tsx build/generateImplicitAPI.ts -- --ts",
    "emitAPIPy": "tsx build/generateImplicitAPI.ts -- --python",
    "emitAPIPhp": "tsx build/generateImplicitAPI.ts -- --php",
    "emitAPIGo": "tsx build/generateImplicitAPI.ts -- --go",
    "emitAPICs": "tsx build/generateImplicitAPI.ts -- --csharp",
    "build": "npm run pre-transpile && npm run transpile && npm run post-transpile && npm run update-badges && npm run build-docs",
    "force-build-slow": "npm run pre-transpile && npm run force-transpile && npm run post-transpile && npm run update-badges",
    "pre-transpile-js": "npm run export-exchanges && npm run vss && npm run emitAPITs && npm run tsBuild && npm run validate-types && npm run tsBuildExamples && npm run check-js-syntax && npm run bundle",
    "pre-transpile-py": "npm run export-exchanges && npm run emitAPIPy",
    "pre-transpile-php": "npm run export-exchanges && npm run emitAPIPhp",
    "pre-transpile-go": "npm run export-exchanges && npm run emitAPIGo",
    "pre-transpile-js-simple": "npm run export-exchanges && npm run emitAPITs && tsc && npm run validate-types",
    "pre-transpile-cs": "npm run export-exchanges && npm run emitAPICs",
    "pre-transpile": "npm run export-exchanges && npm run vss && npm run tsBuild && npm run emitAPI && npm run validate-types && npm run tsBuildExamples && npm run copy-python-files && npm run check-js-syntax && npm run bundle",
    "pre-transpile-pr": "npm run export-exchanges && npm run tsBuild && npm run emitAPI && npm run check-js-syntax",
    "post-transpile": "npm run check-python-syntax && npm run check-php-syntax",
    "cli.js": "node ./examples/js/cli.js",
    "cli.py": "python3 ./examples/py/cli.py",
    "cli.php": "php ./examples/php/cli.php",
    "cli.ts": "tsx examples/ts/cli.ts",
    "cli.cs": "dotnet run --project \"./cs/cli/cli.csproj\"",
    "cli.go": "go run ./go/cli/main.go",
    "export-exchanges": "node build/export-exchanges",
    "capabilities": "node ./examples/js/exchange-capabilities.js",
    "git-ignore-generated-files": "node build/git-ignore-generated-files.cjs",
    "git-unignore-generated-files": "node build/git-ignore-generated-files.cjs --unignore",
    "update-badges": "node build/update-badges",
    "update-links": "node build/update-links",
    "transpile": "npm run transpileRest && npm run transpileWs",
    "transpileRest": "tsx build/transpile.ts",
    "transpileWs": "tsx build/transpileWS.ts",
    "force-transpile": "npm run force-transpileRest && npm run force-transpileWs",
    "force-transpile-fast": "npm run dev-force-transpile",
    "force-transpile-fast-py": "npm run fast-force-transpileRest-py && npm run fast-force-transpileWs-py",
    "force-transpile-fast-php": "npm run fast-force-transpileRest-php && npm run fast-force-transpileWs-php",
    "dev-force-transpile": "npm run fast-force-transpileRest && npm run fast-force-transpileWs",
    "force-transpileRest": "tsx build/transpile.ts --force",
    "fast-force-transpileRest-py": "tsx build/transpile.ts --multiprocess --force --python",
    "fast-force-transpileRest-php": "tsx build/transpile.ts --multiprocess --force --php",
    "fast-force-transpileRest": "tsx build/transpile.ts --multiprocess --force",
    "force-transpileWs": "tsx build/transpileWS.ts --force",
    "fast-force-transpileWs": "tsx build/transpileWS.ts --multiprocess --force",
    "fast-force-transpileWs-py": "tsx build/transpileWS.ts --multiprocess --force --python",
    "fast-force-transpileWs-php": "tsx build/transpileWS.ts --multiprocess --force --php",
    "vss": "node build/vss",
    "lint": "eslint \"ts/src/*.ts\" \"ts/src/base/Exchange.ts\" \"ts/src/pro/*.ts\" --cache --cache-location .cache/eslintcache --cache-strategy metadata",
    "check-syntax": "npm run transpile && npm run check-js-syntax && npm run check-python-syntax && npm run check-php-syntax",
    "check-js-syntax": "node -e \"console.log(process.cwd())\" && eslint --version && npm run lint",
    "eslint": "eslint",
    "check-python-syntax": "cd python && tox -e qa && cd ..",
    "check-python-types": "cd python && tox -e type && cd ..",
    "check-php-syntax": "npm run check-rest-php-syntax && npm run check-ws-php-syntax",
    "check-rest-php-syntax": "php -f php/test/custom/syntax.php",
    "check-ws-php-syntax": "php -f php/pro/test/custom/syntax.php",
    "bundle": "npm run bundle-cjs && npm run bundle-browser",
    "bundle-cjs": "rollup -c rollup.config.js",
    "bundle-browser": "webpack build -c webpack.config.js && webpack build -c webpack.config.js --optimization-minimize --output-filename ccxt.browser.min.js",
    "copy-python-files": "npm run copy-python-package && npm run copy-python-license && npm run copy-python-keys && npm run copy-python-readme",
    "copy-python-package": "node build/copy package.json python/package.json",
    "copy-python-license": "node build/copy LICENSE.txt python/LICENSE.txt",
    "copy-python-keys": "node build/copy keys.json python/keys.json",
    "copy-python-readme": "node build/copy README.md python/README.md",
    "postinstall": "node postinstall.js",
    "validate-types": "tsx build/validate-types.ts",
    "runtests": "node run-tests",
    "live-tests": "node run-tests --useProxy",
    "live-tests-rest": "npm run live-tests",
    "live-tests-ws": "npm run live-tests -- --ws",
    "live-tests-rest-ts": "npm run live-tests -- --ts",
    "live-tests-ws-ts": "npm run live-tests -- --ts     --ws",
    "live-tests-rest-js": "npm run live-tests -- --js",
    "live-tests-ws-js": "npm run live-tests -- --js     --ws",
    "live-tests-rest-py": "npm run live-tests -- --python",
    "live-tests-ws-py": "npm run live-tests -- --python --ws",
    "live-tests-rest-php": "npm run live-tests -- --php",
    "live-tests-ws-php": "npm run live-tests -- --php    --ws",
    "live-tests-rest-csharp": "npm run live-tests -- --csharp",
    "live-tests-rest-go": "npm run live-tests -- --go",
    "live-tests-ws-csharp": "npm run live-tests -- --csharp --ws",
    "ti-ts": "tsx ts/src/test/tests.init.ts",
    "ti-js": "node js/src/test/tests.init.js",
    "ti-py": "python3 python/ccxt/test/tests_init.py",
    "ti-php": "php php/test/tests_init.php",
    "ti-cs": "dotnet run --project cs/tests/tests.csproj",
    "ti-go": "cd go/ && go run ./tests/main.go",
    "request-ts": "npm run ti-ts  -- --requestTests",
    "request-js": "npm run ti-js  -- --requestTests",
    "request-py-async": "npm run ti-py  -- --requestTests",
    "request-py-sync": "npm run ti-py  -- --requestTests --sync",
    "request-py": "npm run request-py-sync && npm run request-py-async",
    "request-php-async": "npm run ti-php -- --requestTests",
    "request-php-sync": "npm run ti-php -- --requestTests --sync",
    "request-php": "npm run request-php-sync && npm run request-php-async",
    "request-cs": "npm run ti-cs  -- --requestTests",
    "request-go": "cd go/ && npm run ti-go -- --requestTests && cd ../",
    "request-tests//withoutGo": "npm run request-js && npm run request-py && npm run request-php && npm run request-cs",
    "request-tests": "npm run request-js && npm run request-py && npm run request-php && npm run request-cs && npm run request-go",
    "response-ts": "npm run ti-ts  -- --responseTests",
    "response-js": "npm run ti-js  -- --responseTests",
    "response-py-sync": "npm run ti-py  -- --responseTests --sync",
    "response-py-async": "npm run ti-py  -- --responseTests",
    "response-py": "npm run response-py-sync && npm run response-py-async",
    "response-cs": "npm run ti-cs  -- --responseTests",
    "response-go": "cd go/ && npm run ti-go  -- --responseTests && cd ../",
    "response-php-async": "npm run ti-php -- --responseTests",
    "response-php-sync": "npm run ti-php -- --responseTests --sync",
    "response-php": "npm run response-php-sync && npm run response-php-async",
    "response-tests": "npm run response-js && npm run response-py && npm run response-php && npm run response-cs && npm run response-go",
    "response-tests//withoutGo": "npm run response-js && npm run response-py && npm run response-php && npm run response-cs",
    "static-updater": "tsx ./utils/update-static-json --update",
    "id-tests-js": "npm run ti-js  -- --idTests",
    "id-tests-py": "npm run ti-py  -- --idTests",
    "id-tests-php": "npm run ti-php -- --idTests",
    "id-tests-cs": "npm run ti-cs  -- --idTests",
    "id-tests-go": "npm run ti-go  -- --idTests",
    "id-tests": "npm run id-tests-js && npm run id-tests-py && npm run id-tests-php && npm run id-tests-cs",
    "id-tests//withGO": "npm run id-tests-js && npm run id-tests-py && npm run id-tests-php && npm run id-tests-cs && npm run id-tests-go",
    "test-base-rest-ts": "npm run ti-ts  -- --baseTests",
    "test-base-rest-js": "npm run ti-js  -- --baseTests",
    "test-base-rest-py": "npm run ti-py  -- --baseTests",
    "test-base-rest-php": "npm run ti-php -- --baseTests",
    "test-base-rest-cs": "npm run ti-cs  -- --baseTests",
    "test-base-rest-go": "cd go/ && npm run ti-go  -- --baseTests && cd ../",
    "test-base-ws-ts": "npm run ti-ts  -- --baseTests --ws",
    "test-base-ws-js": "npm run ti-js  -- --baseTests --ws",
    "test-base-ws-py": "npm run ti-py  -- --baseTests --ws",
    "test-base-ws-php": "npm run ti-php -- --baseTests --ws",
    "test-base-ws-cs": "npm run ti-cs  -- --baseTests --ws",
    "test-base-rest": "npm run test-base-rest-js && npm run test-base-rest-py && npm run test-base-rest-php && npm run test-base-rest-cs",
    "test-base-ws": "npm run test-base-ws-js   && npm run test-base-ws-py   && npm run test-base-ws-php   && npm run test-base-ws-cs",
    "test": "npm run build && npm run commonjs-test && npm run id-tests && npm run request-tests && npm run response-tests && npm run live-tests",
    "commonjs-test": "node ./utils/test-commonjs.cjs",
    "package-test": "./utils/package-test.sh",
    "test-freshness": "tsx ./utils/test-freshness.ts",
    "benchmark": "tsx examples/ts/benchmark.ts",
    "cleanup-old-tags": "tsx ./build/cleanup-old-tags.ts",
    "test-types-go": "cd go && go run ./tests/types/types.go"
  },
  "types": "./js/ccxt.d.ts",
  "devDependencies": {
    "@rollup/plugin-commonjs": "^21.0.3",
    "@rollup/plugin-json": "^4.1.0",
    "@rollup/plugin-node-resolve": "^15.2.3",
    "@types/node": "^18.15.11",
    "@typescript-eslint/eslint-plugin": "^5.30.5",
    "@typescript-eslint/parser": "^5.30.5",
    "ansicolor": "1.1.81",
    "as-table": "1.0.37",
    "asciichart": "^1.5.25",
    "assert": "^2.0.0",
    "ast-transpiler": "^0.0.65",
<<<<<<< HEAD
    "docsify": "^4.13.1",
    "docsify-cli": "^4.4.4",
=======
    "docsify": "^4.11.4",
>>>>>>> b395409f
    "eslint": "8.22.0",
    "eslint-config-airbnb-base": "15.0.0",
    "eslint-plugin-import": "2.25.4",
    "eslint-plugin-jsdoc": "^46.9.0",
    "esmify": "^2.1.1",
    "https-proxy-agent": "^5.0.1",
    "jsdoc-to-markdown": "^8.0.0",
    "ololog": "1.1.155",
    "piscina": "^3.2.0",
    "replace-in-file": "^6.3.5",
    "rollup": "^2.70.1",
    "rollup-plugin-execute": "1.1.1",
    "terser-webpack-plugin": "^5.3.9",
    "ts-loader": "^9.4.2",
    "tsx": "^4.7.2",
    "typescript": "4.7.4",
    "webpack": "^5.76.2",
    "webpack-cli": "^5.0.1"
  },
  "author": {
    "name": "Igor Kroitor",
    "email": "igor.kroitor@gmail.com",
    "url": "https://github.com/kroitor"
  },
  "license": "MIT",
  "bugs": {
    "url": "https://github.com/ccxt/ccxt/issues"
  },
  "homepage": "https://ccxt.com",
  "keywords": [
    "algorithmic",
    "algotrading",
    "altcoin",
    "altcoins",
    "api",
    "arbitrage",
    "real-time",
    "realtime",
    "backtest",
    "backtesting",
    "bitcoin",
    "bot",
    "btc",
    "cny",
    "coin",
    "coins",
    "crypto",
    "cryptocurrency",
    "crypto currency",
    "crypto market",
    "currency",
    "currencies",
    "darkcoin",
    "dash",
    "digital currency",
    "doge",
    "dogecoin",
    "e-commerce",
    "etc",
    "eth",
    "ether",
    "ethereum",
    "exchange",
    "exchanges",
    "eur",
    "framework",
    "invest",
    "investing",
    "investor",
    "library",
    "light",
    "litecoin",
    "ltc",
    "market",
    "market data",
    "markets",
    "merchandise",
    "merchant",
    "minimal",
    "ohlcv",
    "order",
    "orderbook",
    "order book",
    "price",
    "price data",
    "pricefeed",
    "private",
    "public",
    "ripple",
    "strategy",
    "ticker",
    "tickers",
    "toolkit",
    "trade",
    "trader",
    "trading",
    "usd",
    "volume",
    "websocket",
    "websockets",
    "web socket",
    "web sockets",
    "ws",
    "xbt",
    "xrp",
    "zec",
    "zerocoin"
  ],
  "collective": {
    "type": "opencollective",
    "url": "https://opencollective.com/ccxt",
    "logo": "https://opencollective.com/ccxt/logo.txt"
  },
  "ethereum": "0x26a3CB49578F07000575405a57888681249c35Fd",
  "dependencies": {
    "@opentelemetry/api": "^1.9.0",
    "@opentelemetry/auto-instrumentations-node": "^0.50.0",
    "@opentelemetry/exporter-trace-otlp-http": "^0.41.1",
    "@opentelemetry/sdk-metrics": "^1.26.0",
    "@opentelemetry/sdk-node": "^0.53.0",
    "@opentelemetry/sdk-trace-node": "^1.26.0",
    "@opentelemetry/semantic-conventions": "^1.13.0",
    "ws": "^8.8.1"
  }
}<|MERGE_RESOLUTION|>--- conflicted
+++ resolved
@@ -200,12 +200,8 @@
     "asciichart": "^1.5.25",
     "assert": "^2.0.0",
     "ast-transpiler": "^0.0.65",
-<<<<<<< HEAD
     "docsify": "^4.13.1",
     "docsify-cli": "^4.4.4",
-=======
-    "docsify": "^4.11.4",
->>>>>>> b395409f
     "eslint": "8.22.0",
     "eslint-config-airbnb-base": "15.0.0",
     "eslint-plugin-import": "2.25.4",
