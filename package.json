{
  "name": "ccxt",
  "version": "4.1.91",
  "description": "A JavaScript / TypeScript / Python / C# / PHP cryptocurrency trading library with support for 100+ exchanges",
  "unpkg": "dist/ccxt.browser.js",
  "type": "module",
  "exports": {
    ".": {
      "import": "./js/ccxt.js",
      "require": "./dist/ccxt.cjs"
    }
  },
  "engines": {
    "node": ">=15.0.0"
  },
  "publishConfig": {
    "registry": "https://registry.npmjs.com"
  },
  "repository": {
    "type": "git",
    "url": "https://github.com/ccxt/ccxt.git"
  },
  "readme": "README.md",
  "scripts": {
    "docker": "docker-compose run --rm ccxt",
    "fixTSBug": "node build/fixTSBug",
    "transpileCSharp": "node --no-warnings --loader ts-node/esm build/csharpTranspiler.ts --multi",
<<<<<<< HEAD
    "transpileCSharpWs": "node --no-warnings --loader ts-node/esm build/csharpTranspiler.ts --ws",
    "buildCsharp": "dotnet build c#/ccxt.sln",
    "debug":"cat -n c#/src/base/Exchange.Wrappers.cs",
    "csharp": "npm run transpileCSharp && npm run transpileCSharpWs && npm run buildCsharp",
=======
    "buildCsharp": "dotnet build c#/ccxt.sln",
    "debug":"cat -n c#/src/base/Exchange.Wrappers.cs",
    "csharp": "npm run transpileCSharp && npm run buildCsharp",
>>>>>>> f69a3c44
    "force-build": "npm run pre-transpile && npm run force-transpile-fast && npm run csharp && npm run post-transpile && npm run update-badges",
    "build-docs": "node jsdoc2md.js && node examples2md.js",
    "serve-docs": "docsify serve ./wiki",
    "tsBuild": "tsc || true",
    "tsBuildExamples": "tsc -p ./examples/tsconfig.json",
    "emitAPI": "node build/generateImplicitAPI.js",
    "build": "npm run pre-transpile && npm run transpile && npm run post-transpile && npm run update-badges && npm run build-docs",
    "force-build-slow": "npm run pre-transpile && npm run force-transpile && npm run post-transpile && npm run update-badges",
    "pre-transpile": "npm run export-exchanges && npm run vss && npm run tsBuild && npm run emitAPI && npm run validate-types && npm run tsBuildExamples && npm run copy-python-files && npm run check-js-syntax && npm run bundle",
    "pre-transpile-pr": "npm run export-exchanges && npm run tsBuild && npm run emitAPI && npm run check-js-syntax",
    "post-transpile": "npm run check-python-syntax && npm run check-php-syntax",
    "test-ws": "npm run build && node run-tests-ws",
    "test": "npm run build && npm run commonjs-test && npm run static-tests && node run-tests",
    "fast-test": "npm run commonjs-test && node run-tests --js",
    "commonjs-test": "node test-commonjs.cjs",
    "fast-test-ws": "node run-tests-ws --js",
    "test-js": "npm run commonjs-test && node run-tests --js",
    "test-js-ws": "node run-tests-ws --js",
    "test-py": "node run-tests --python",
    "test-py-ws": "node run-tests-ws --python",
    "test-php": "node run-tests --php",
    "test-php-ws": "node run-tests-ws --php",
    "test-base": "npm run test-js-base && npm run test-python-base && npm run test-php-base && npm run test-csharp-base && npm run id-tests && npm run static-tests",
<<<<<<< HEAD
    "test-base-ws": "npm run test-js-base-ws && npm run test-python-base-ws && npm run test-php-base-ws && npm run test-csharp-base-ws",
=======
    "test-base-ws": "npm run test-js-base-ws && npm run test-python-base-ws && npm run test-php-base-ws",
>>>>>>> f69a3c44
    "test-js-base": "node ./js/src/test/base/test.base.js",
    "test-js-base-ws": "npm run test-js-cache && npm run test-js-orderbook",
    "test-python-base": "python3 python/ccxt/test/base/test_number.py && python3 python/ccxt/test/base/test_crypto.py",
    "test-python-base-ws": "npm run test-python-cache && npm run test-python-orderbook",
    "test-php-base": "php -f php/test/base/test_number.php && php -f php/test/base/test_crypto.php",
    "test-php-base-ws": "npm run test-php-cache && npm run test-php-orderbook",
    "test-csharp-base": "dotnet run --project c#/tests/tests.csproj --base",
    "cli.js": "node ./examples/js/cli.js",
    "cli.py": "python3 ./examples/py/cli.py",
    "cli.php": "php ./examples/php/cli.php",
    "cli.ts": "node --loader ts-node/esm examples/ts/cli.ts",
    "cli.cs": "dotnet run --project \"./c#/cli/cli.csproj\"",
    "export-exchanges": "node build/export-exchanges",
    "capabilities": "node ./examples/js/exchange-capabilities.js",
    "git-ignore-generated-files": "node build/git-ignore-generated-files.cjs",
    "git-unignore-generated-files": "node build/git-ignore-generated-files.cjs --unignore",
    "update-badges": "node build/update-badges",
    "update-links": "node build/update-links",
    "transpile": "npm run transpileRest && npm run transpileWs",
    "transpileRest": "node build/transpile",
    "transpileWs": "node build/transpileWS",
    "force-transpile": "npm run force-transpileRest && npm run force-transpileWs",
    "force-transpile-fast": "npm run dev-force-transpile",
    "dev-force-transpile": "npm run fast-force-transpileRest && npm run fast-force-transpileWs",
    "force-transpileRest": "node build/transpile --force",
    "fast-force-transpileRest": "node build/transpile.js --multiprocess",
    "force-transpileWs": "node build/transpileWS --force",
    "fast-force-transpileWs": "node build/transpileWS.js --multiprocess",
    "test-js-cache": "node js/src/pro/test/base/test.Cache.js",
    "test-js-orderbook": "node js/src/pro/test/base/test.OrderBook.js",
    "test-python-cache": "python python/ccxt/pro/test/test_cache.py",
    "test-python-orderbook": "python python/ccxt/pro/test/test_order_book.py",
    "test-ws-php-base": "npm run test-php-cache && npm run test-php-orderbook",
    "test-php-cache": "php -f php/pro/test/Cache.php",
    "test-csharp-cache": "dotnet run --project c#/tests/tests.csproj --cache",
    "test-php-orderbook": "php -f php/pro/test/OrderBook.php",
    "test-csharp-orderbook": "dotnet run --project c#/tests/tests.csproj --orderbook",
    "test-ws-csharp-base": "npm run test-csharp-cache && npm run test-csharp-orderbook",
    "vss": "node build/vss",
    "lint": "eslint \"ts/src/*.ts\" \"ts/src/base/Exchange.ts\" \"ts/src/pro/*.ts\" --cache --cache-location .cache/eslintcache --cache-strategy metadata",
    "check-syntax": "npm run transpile && npm run check-js-syntax && npm run check-python-syntax && npm run check-php-syntax",
    "check-js-syntax": "node -e \"console.log(process.cwd())\" && eslint --version && npm run lint",
    "eslint": "eslint",
    "check-python-syntax": "cd python && tox -e qa && cd ..",
    "check-python-types": "cd python && tox -e type && cd ..",
    "check-php-syntax": "npm run check-rest-php-syntax && npm run check-ws-php-syntax",
    "check-rest-php-syntax": "php -f php/test/syntax.php",
    "check-ws-php-syntax": "php -f php/pro/test/syntax.php",
    "bundle": "npm run bundle-cjs && npm run bundle-browser",
    "bundle-cjs": "rollup -c rollup.config.js",
    "bundle-browser": "webpack build -c webpack.config.js && webpack build -c webpack.config.js --optimization-minimize --output-filename ccxt.browser.min.js",
    "copy-python-files": "npm run copy-python-package && npm run copy-python-license && npm run copy-python-keys && npm run copy-python-readme",
    "copy-python-package": "node build/copy package.json python/package.json",
    "copy-python-license": "node build/copy LICENSE.txt python/LICENSE.txt",
    "copy-python-keys": "node build/copy keys.json python/keys.json",
    "copy-python-readme": "node build/copy README.md python/README.md",
    "postinstall": "node postinstall.js",
    "validate-types": "node --loader ts-node/esm build/validate-return-type.ts",
    "response-js": "node js/src/test/test.js --responseTests",
    "request-js": "node js/src/test/test.js --requestTests",
    "request-py": "python3 python/ccxt/test/test_async.py --requestTests",
    "response-py": "python3 python/ccxt/test/test_async.py --responseTests",
    "request-csharp": "dotnet run --project c#/tests/tests.csproj --requestTests",
    "response-csharp": "dotnet run --project c#/tests/tests.csproj --responseTests",
    "request-php": "php php/test/test_async.php --requestTests",
    "response-php": "php php/test/test_async.php --responseTests",
    "request-tests": "npm run request-js && npm run request-py && npm run request-php && npm run request-csharp",
    "response-tests": "npm run response-js && npm run response-py && npm run response-php && npm run response-csharp",
    "static-tests": "npm run request-tests && npm run response-tests",
    "id-tests-js": "node js/src/test/test.js --idTests",
    "id-tests-py": "python python/ccxt/test/test_async.py --idTests",
    "id-tests-php": "php php/test/test_async.php --idTests",
    "id-tests-csharp": "dotnet run --project c#/tests/tests.csproj --idTests",
    "id-tests": "npm run id-tests-js && npm run id-tests-py && npm run id-tests-php && npm run id-tests-csharp"
  },
  "types": "./js/ccxt.d.ts",
  "devDependencies": {
    "@rollup/plugin-commonjs": "^21.0.3",
    "@rollup/plugin-json": "^4.1.0",
    "@rollup/plugin-node-resolve": "^15.2.3",
    "@types/node": "^18.15.11",
    "@typescript-eslint/eslint-plugin": "^5.30.5",
    "@typescript-eslint/parser": "^5.30.5",
    "ansicolor": "1.1.81",
    "as-table": "1.0.37",
    "asciichart": "^1.5.25",
    "assert": "^2.0.0",
    "ast-transpiler": "^0.0.33",
    "docsify": "^4.13.1",
    "eslint": "8.22.0",
    "eslint-config-airbnb-base": "15.0.0",
    "eslint-plugin-import": "2.25.4",
    "eslint-plugin-jsdoc": "^46.9.0",
    "esmify": "^2.1.1",
    "https-proxy-agent": "^5.0.1",
    "jsdoc-to-markdown": "^8.0.0",
    "ololog": "1.1.155",
    "piscina": "^3.2.0",
    "replace-in-file": "^6.3.5",
    "rollup": "^2.70.1",
    "rollup-plugin-execute": "1.1.1",
    "terser-webpack-plugin": "^5.3.9",
    "ts-loader": "^9.4.2",
    "ts-node": "^10.9.1",
    "typescript": "4.7.4",
    "webpack": "^5.76.2",
    "webpack-cli": "^5.0.1"
  },
  "author": {
    "name": "Igor Kroitor",
    "email": "igor.kroitor@gmail.com",
    "url": "https://github.com/kroitor"
  },
  "license": "MIT",
  "bugs": {
    "url": "https://github.com/ccxt/ccxt/issues"
  },
  "homepage": "https://ccxt.com",
  "keywords": [
    "algorithmic",
    "algotrading",
    "altcoin",
    "altcoins",
    "api",
    "arbitrage",
    "real-time",
    "realtime",
    "backtest",
    "backtesting",
    "bitcoin",
    "bot",
    "btc",
    "cny",
    "coin",
    "coins",
    "crypto",
    "cryptocurrency",
    "crypto currency",
    "crypto market",
    "currency",
    "currencies",
    "darkcoin",
    "dash",
    "digital currency",
    "doge",
    "dogecoin",
    "e-commerce",
    "etc",
    "eth",
    "ether",
    "ethereum",
    "exchange",
    "exchanges",
    "eur",
    "framework",
    "invest",
    "investing",
    "investor",
    "library",
    "light",
    "litecoin",
    "ltc",
    "market",
    "market data",
    "markets",
    "merchandise",
    "merchant",
    "minimal",
    "ohlcv",
    "order",
    "orderbook",
    "order book",
    "price",
    "price data",
    "pricefeed",
    "private",
    "public",
    "ripple",
    "strategy",
    "ticker",
    "tickers",
    "toolkit",
    "trade",
    "trader",
    "trading",
    "usd",
    "volume",
    "websocket",
    "websockets",
    "web socket",
    "web sockets",
    "ws",
    "xbt",
    "xrp",
    "zec",
    "zerocoin"
  ],
  "collective": {
    "type": "opencollective",
    "url": "https://opencollective.com/ccxt",
    "logo": "https://opencollective.com/ccxt/logo.txt"
  },
  "ethereum": "0x26a3CB49578F07000575405a57888681249c35Fd",
  "dependencies": {
    "ws": "^8.8.1"
  }
}<|MERGE_RESOLUTION|>--- conflicted
+++ resolved
@@ -25,16 +25,10 @@
     "docker": "docker-compose run --rm ccxt",
     "fixTSBug": "node build/fixTSBug",
     "transpileCSharp": "node --no-warnings --loader ts-node/esm build/csharpTranspiler.ts --multi",
-<<<<<<< HEAD
     "transpileCSharpWs": "node --no-warnings --loader ts-node/esm build/csharpTranspiler.ts --ws",
     "buildCsharp": "dotnet build c#/ccxt.sln",
     "debug":"cat -n c#/src/base/Exchange.Wrappers.cs",
     "csharp": "npm run transpileCSharp && npm run transpileCSharpWs && npm run buildCsharp",
-=======
-    "buildCsharp": "dotnet build c#/ccxt.sln",
-    "debug":"cat -n c#/src/base/Exchange.Wrappers.cs",
-    "csharp": "npm run transpileCSharp && npm run buildCsharp",
->>>>>>> f69a3c44
     "force-build": "npm run pre-transpile && npm run force-transpile-fast && npm run csharp && npm run post-transpile && npm run update-badges",
     "build-docs": "node jsdoc2md.js && node examples2md.js",
     "serve-docs": "docsify serve ./wiki",
@@ -58,11 +52,7 @@
     "test-php": "node run-tests --php",
     "test-php-ws": "node run-tests-ws --php",
     "test-base": "npm run test-js-base && npm run test-python-base && npm run test-php-base && npm run test-csharp-base && npm run id-tests && npm run static-tests",
-<<<<<<< HEAD
     "test-base-ws": "npm run test-js-base-ws && npm run test-python-base-ws && npm run test-php-base-ws && npm run test-csharp-base-ws",
-=======
-    "test-base-ws": "npm run test-js-base-ws && npm run test-python-base-ws && npm run test-php-base-ws",
->>>>>>> f69a3c44
     "test-js-base": "node ./js/src/test/base/test.base.js",
     "test-js-base-ws": "npm run test-js-cache && npm run test-js-orderbook",
     "test-python-base": "python3 python/ccxt/test/base/test_number.py && python3 python/ccxt/test/base/test_crypto.py",
