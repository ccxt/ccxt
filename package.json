--- conflicted
+++ resolved
@@ -32,12 +32,8 @@
     "transpileCSWs": "tsx build/csharpTranspiler.ts --ws",
     "buildCS": "dotnet build cs/ccxt.sln",
     "buildGO": "go build -C go ./v4",
-<<<<<<< HEAD
+    "formatGO": "go fmt -C go v4 tests",
     "transpileGO": "tsx build/goTranspiler.ts && tsx build/goTranspiler.ts --ws",
-=======
-    "formatGO": "go fmt -C go v4 tests",
-    "transpileGO": "tsx build/goTranspiler.ts",
->>>>>>> c649e36f
     "buildCSRelease": "dotnet build cs --configuration Release",
     "csharp": "npm run transpileCS && npm run transpileCSWs && npm run buildCS",
     "go": "npm run transpileGO && npm run buildGO && npm run formatGO",
