package ccxt

import (
	"sync"
	"time"

	u "github.com/google/uuid"
)

type TimestampedCost struct {
	Timestamp int64
	Cost      float64
}

type Throttler struct {
	Queue   Queue
	Running bool
	Config  map[string]interface{}
	Timestamps []TimestampedCost
	Mutex      sync.Mutex
}

func NewThrottler(config map[string]interface{}) Throttler {
	defaultConfig := map[string]interface{}{
		"refillRate":  1.0,
		"delay":       0.001,
		"capacity":    1.0,
		"maxLimiterRequests": 2000,
		"tokens":      0,
		"cost":        1.0,
		"algorithm":   "leakyBucket",
		"rateLimit":   0.0,
		"windowSize":  60000.0,
	}

	return Throttler{
		Queue:   NewQueue(),
		Running: false,
		Config:  ExtendMap(defaultConfig, config),
		Timestamps: []TimestampedCost{},
	}
}

func (t *Throttler) Throttle(cost2 interface{}) <-chan bool {
<<<<<<< HEAD
	var cost float64 = -1

	if cost2 != nil {
		cost = cost2.(float64)
	} else {
		t.Mutex.Lock()
		cost = ToFloat64(t.Config["cost"])
		t.Mutex.Unlock()
=======
	if cost2 == nil {
		cost2 = t.Config["cost"]
>>>>>>> 287d2c8d
	}
	cost := ToFloat64(cost2)
	task := make(chan bool)

	queueElement := QueueElement{
		Cost: cost,
		Task: task,
		Id:   u.New().String(),
	}

	t.Queue.Enqueue(queueElement)

	t.Mutex.Lock()
	if !t.Running {
		t.Running = true
		algorithm := t.Config["algorithm"]
		t.Mutex.Unlock()

		if algorithm == "leakyBucket" {
			go t.leakyBucketLoop()
		} else {
			go t.rollingWindowLoop()
		}
	} else {
		t.Mutex.Unlock()
	}

	return task
}

func (t *Throttler) leakyBucketLoop() {

	lastTimestamp := Milliseconds()
	for {
		if t.Queue.IsEmpty() {
			t.Mutex.Lock()
			t.Running = false
			t.Mutex.Unlock()
			return
		}

		first, _ := t.Queue.Peek()
		task := first.Task
		cost := first.Cost

		t.Mutex.Lock()
		tokens := ToFloat64(t.Config["tokens"])
		if tokens >= 0 {
			t.Config["tokens"] = tokens - cost
			t.Mutex.Unlock()

			if task != nil {
				task <- true
				close(task)
			}
			t.Queue.Dequeue()
		} else {
			sleepTime := ToFloat64(t.Config["delay"]) * 1000
			t.Mutex.Unlock()
			time.Sleep(time.Duration(sleepTime) * time.Millisecond)

			current := Milliseconds()
			elapsed := current - lastTimestamp
			lastTimestamp = current

			t.Mutex.Lock()
			sumTokens := ToFloat64(t.Config["refillRate"]) * ToFloat64(elapsed)
			tokens = ToFloat64(t.Config["tokens"]) + sumTokens
			t.Config["tokens"] = MathMin(tokens, ToFloat64(t.Config["capacity"]))
			t.Mutex.Unlock()
		}
	}
}

func (t *Throttler) rollingWindowLoop() {
	for {
		if t.Queue.IsEmpty() {
			t.Mutex.Lock()
			t.Running = false
			t.Mutex.Unlock()
			return
		}

		first, _ := t.Queue.Peek()
		task := first.Task
		cost := first.Cost
		now := Milliseconds()

		t.Mutex.Lock()
		windowSize := ToFloat64(t.Config["windowSize"])
		maxWeight := ToFloat64(t.Config["maxWeight"])
		t.Timestamps = filterTimestamps(t.Timestamps, now, windowSize)
		totalCost := sumCosts(t.Timestamps)

		if totalCost+cost <= maxWeight {
			t.Timestamps = append(t.Timestamps, TimestampedCost{Timestamp: now, Cost: cost})
			t.Mutex.Unlock()

			if task != nil {
				task <- true
				close(task)
			}
			t.Queue.Dequeue()
		} else {
			waitTime := int64((t.Timestamps[0].Timestamp + int64(windowSize)) - now)
			t.Mutex.Unlock()

			if waitTime > 0 {
				time.Sleep(time.Duration(waitTime) * time.Millisecond)
			}
		}
	}
}

func filterTimestamps(timestamps []TimestampedCost, now int64, windowSize float64) []TimestampedCost {
	result := []TimestampedCost{}
	for _, t := range timestamps {
		if float64(now-t.Timestamp) < windowSize {
			result = append(result, t)
		}
	}
	return result
}

func sumCosts(timestamps []TimestampedCost) float64 {
	sum := 0.0
	for _, t := range timestamps {
		sum += t.Cost
	}
	return sum
}

func Milliseconds() int64 {
	return time.Now().UnixNano() / int64(time.Millisecond)
}<|MERGE_RESOLUTION|>--- conflicted
+++ resolved
@@ -42,19 +42,10 @@
 }
 
 func (t *Throttler) Throttle(cost2 interface{}) <-chan bool {
-<<<<<<< HEAD
-	var cost float64 = -1
-
-	if cost2 != nil {
-		cost = cost2.(float64)
-	} else {
-		t.Mutex.Lock()
-		cost = ToFloat64(t.Config["cost"])
-		t.Mutex.Unlock()
-=======
 	if cost2 == nil {
+	  t.Mutex.Lock()
 		cost2 = t.Config["cost"]
->>>>>>> 287d2c8d
+    t.Mutex.Unlock()
 	}
 	cost := ToFloat64(cost2)
 	task := make(chan bool)
