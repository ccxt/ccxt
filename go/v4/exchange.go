package ccxt

import (
	"crypto/rand"
	"encoding/hex"
	j "encoding/json"
	"errors"
	"fmt"
	"math"
	random2 "math/rand"
	"net/http"
	"net/url"
	"reflect"
	"regexp"
	"runtime/debug"
	"strconv"
	"strings"
	"sync"
	"time"

	"golang.org/x/net/proxy"
)

type Exchange struct {
	MarketsMutex *sync.Mutex
	// cachedCurrenciesMutex  sync.Mutex
	loadMu                 sync.Mutex
	marketsLoading         bool
	marketsLoaded          bool
	loadMarketsSubscribers []chan interface{}
	Itf                    interface{}
	DerivedExchange        IDerivedExchange
	methodCache            sync.Map
	cacheLoaded            bool
	Version                string
	Id                     string
	Name                   string
	Options                *sync.Map
	Has                    map[string]interface{}
	Api                    map[string]interface{}
	TransformedApi         map[string]interface{}
	Markets                *sync.Map
	Markets_by_id          *sync.Map
	Currencies_by_id       *sync.Map
	Currencies             *sync.Map
	RequiredCredentials    map[string]interface{}
	HttpExceptions         map[string]interface{}
	MarketsById            *sync.Map
	Timeframes             map[string]interface{}
	Features               map[string]interface{}
	Exceptions             map[string]interface{}
	Precision              map[string]interface{}
	Urls                   interface{}
	UserAgents             map[string]interface{}
	Timeout                int64
	MAX_VALUE              float64
	RateLimit              float64
	TokenBucket            map[string]interface{}
	Throttler              *Throttler
	NewUpdates             bool
	Alias                  bool
	Verbose                bool
	UserAgent              string
	EnableRateLimit        bool
	Url                    string
	Hostname               string
	BaseCurrencies         *sync.Map
	QuoteCurrencies        *sync.Map
	ReloadingMarkets       bool
	MarketsLoading         bool
	Symbols                []string
	Codes                  []string
	Ids                    []string
	CommonCurrencies       map[string]interface{}
	PrecisionMode          int
	Limits                 map[string]interface{}
	Fees                   map[string]interface{}
	CurrenciesById         *sync.Map
	ReduceFees             bool

	AccountsById interface{}
	Accounts     interface{}

	// timestamps
	LastRestRequestTimestamp int64
	LastRequestHeaders       interface{}
	Last_request_headers     interface{}
	Last_http_response       interface{}
	LastRequestBody          interface{}
	Last_request_body        interface{}
	Last_request_url         interface{}
	LastRequestUrl           string
	Headers                  interface{}
	ReturnResponseHeaders    bool

	// type check this
	Number interface{}
	// keys
	Secret        string
	ApiKey        string
	Password      string
	Uid           string
	AccountId     string
	Token         string
	Login         string
	PrivateKey    string
	WalletAddress string

	httpClient *http.Client

	HttpProxy            interface{}
	HttpsProxy           interface{}
	Http_proxy           interface{}
	Https_proxy          interface{}
	Proxy                interface{}
	ProxyUrl             interface{}
	ProxyUrlCallback     interface{}
	Proxy_url            interface{}
	Proxy_url_callback   interface{}
	SocksProxy           interface{}
	Socks_proxy          interface{}
	SocksProxyCallback   interface{}
	Socks_proxy_callback interface{}

	HttpsProxyCallback   interface{}
	Https_proxy_callback interface{}

	HttpProxyCallback   interface{}
	Http_proxy_callback interface{}
	SocksroxyCallback   interface{}

	WsSocksProxy   string
	Ws_socks_proxy string

	WssProxy  string
	Wss_proxy string

	WsProxy  string
	Ws_proxy string

	HttpProxyAgentModule         interface{} // or interface{} if you don't have a type yet
	HttpsProxyAgentModule        interface{}
	SocksProxyAgentModule        interface{}
	SocksProxyAgentModuleChecked bool
	ProxyDictionaries            map[string]interface{}
	ProxiesModulesLoading        chan struct{} // or something to represent a Promise/future

	SubstituteCommonCurrencyCodes bool

<<<<<<< HEAD
	Twofa string

	// WS - updated to use thread-safe sync.Map (except cache objects)
	Ohlcvs         interface{} // map[string]map[string]*ArrayCacheByTimestamp
	Trades         interface{} // map[string]*ArrayCache
	Tickers        *sync.Map
	Orders         interface{} // *ArrayCache  // cache object, not a map
	MyTrades       interface{} // *ArrayCache  // cache object, not a map
	Orderbooks     *sync.Map
	Liquidations   *sync.Map
	FundingRates   interface{}
	Bidsasks       *sync.Map
	TriggerOrders  interface{} // *ArrayCache
	Transactions   *sync.Map
	MyLiquidations *sync.Map
=======
	// WS
	Clients    interface{}
	Ohlcvs     interface{}
	Trades     interface{}
	Tickers    interface{}
	Orders     interface{}
	Positions  interface{}
	MyTrades   interface{}
	Orderbooks interface{}
	Bidsasks   interface{}
>>>>>>> e8d05f96

	PaddingMode int

	MinFundingAddressLength int
	MaxEntriesPerRequest    int

	// tests only
	FetchResponse interface{}

	IsSandboxModeEnabled bool

	// ws
	WsClients   map[string]interface{} // one websocket client per URL
	WsClientsMu sync.Mutex
	Balance     interface{}
	Positions   interface{}
	Clients     map[string]interface{}
	newUpdates  bool
	streaming   map[string]interface{}
}

const (
	DECIMAL_PLACES     int = 2
	SIGNIFICANT_DIGITS int = 3
	TICK_SIZE          int = 4
)

const TRUNCATE int = 0

const (
	NO_PADDING        = 5
	PAD_WITH_ZERO int = 6
)

// var ROUND int = 0

func (this *Exchange) InitParent(userConfig map[string]interface{}, exchangeConfig map[string]interface{}, itf interface{}) {
	// this = &Exchange{}
	if this.Options == nil {
		this.Options = &sync.Map{} // by default sync.map is nil
	}
	if this.MarketsMutex == nil {
		this.MarketsMutex = &sync.Mutex{}
	}
	describeValues := this.Describe()
	if userConfig == nil {
		userConfig = map[string]interface{}{}
	}

	extendedProperties := this.DeepExtend(describeValues, exchangeConfig)
	extendedProperties = this.DeepExtend(extendedProperties, userConfig)
	this.Itf = itf
	// this.id = SafeString(extendedProperties, "id", "").(string)
	// this.Id = this.id333
	// this.itf = itf

	// warmup itf cache

	limit := 10000
	// Initialize WebSocket data structures with thread-safe sync.Map
	this.Trades = make(map[string]*ArrayCache)
	this.Tickers = &sync.Map{}
	this.Orderbooks = &sync.Map{}
	this.Ohlcvs = make(map[string]map[string]*ArrayCacheByTimestamp)
	this.Orders = NewArrayCache(limit)
	this.TriggerOrders = NewArrayCache(limit)
	this.MyTrades = NewArrayCache(limit)
	this.Transactions = &sync.Map{}
	this.Liquidations = &sync.Map{}
	this.MyLiquidations = &sync.Map{}
	this.Clients = make(map[string]interface{})
	this.Balance = make(map[string]interface{})

	// beforeNs := time.Now().UnixNano()
	// this.WarmUpCache(this.Itf)
	// afterNs := time.Now().UnixNano()
	// fmt.Println("Warmup cache took: ", afterNs-beforeNs)

	this.Currencies = &sync.Map{}
	this.FundingRates = make(map[string]interface{})
	this.Bidsasks = &sync.Map{}
	this.ProxyDictionaries = make(map[string]interface{})
	this.AccountsById = make(map[string]interface{})
	this.Accounts = make([]interface{}, 0)

	this.initializeProperties(extendedProperties)
	this.AfterConstruct()

	this.streaming = this.SafeDict(extendedProperties, "streaming", map[string]interface{}{}).(map[string]interface{})
	this.transformApiNew(this.Api)
	transport := &http.Transport{}

	this.httpClient = &http.Client{
		Timeout:   30 * time.Second,
		Transport: transport,
	}
	userOptions := this.SafeDict(userConfig, "options")
	if userOptions == nil {
		userOptions = map[string]interface{}{}
	}
	if IsTrue(IsTrue(this.SafeBool(userOptions, "sandbox")) || IsTrue(this.SafeBool(userOptions, "testnet"))) {
		this.SetSandboxMode(true)
	}

	// fmt.Println(this.TransformedApi)
}

func (this *Exchange) Init(userConfig map[string]interface{}) {
	if this.Options == nil {
		this.Options = &sync.Map{} // by default sync.map is nil
	}

	if this.MarketsMutex == nil {
		this.MarketsMutex = &sync.Mutex{}
	}
	// to do
}

func NewExchange() ICoreExchange {
	exchange := &Exchange{}
	exchange.Init(map[string]interface{}{})
	return exchange
}

func (this *Exchange) WarmUpCache() {
	// itf fields
	if this.cacheLoaded {
		return
	}
	this.cacheLoaded = true
	itf := this.Itf
	baseValue := reflect.ValueOf(itf)
	baseType := baseValue.Type()

	for i := 0; i < baseType.NumMethod(); i++ {
		method := baseType.Method(i)
		name := method.Name
		cacheKey := fmt.Sprintf("%s", name)

		methodValue := baseValue.MethodByName(name)
		methodType := method.Type
		numIn := methodType.NumIn()
		isVariadic := methodType.IsVariadic()

		cacheValue := map[string]interface{}{
			"method":      method,
			"methodValue": methodValue,
			"methodType":  methodType,
			"numIn":       numIn,
			"isVariadic":  isVariadic,
		}

		this.methodCache.Store(cacheKey, cacheValue)
	}
}

func (this *Exchange) InitThrottler() {
	this.Throttler = NewThrottler(this.TokenBucket)
}

/*
*
  - @method
  - @name Exchange#loadMarkets
  - @description Loads and prepares the markets for trading.
  - @param {boolean} param.reload - If true, the markets will be reloaded from the exchange.
  - @param {object} params - Additional exchange-specific parameters for the request.
  - @throws An error if the markets cannot be loaded or prepared.
*/
func (this *Exchange) LoadMarkets(params ...interface{}) <-chan interface{} {
	reload := GetArg(params, 0, false).(bool)
	this.loadMu.Lock()

	if this.marketsLoaded && !reload {
		out := make(chan interface{}, 1)
		out <- this.Markets
		close(out)
		this.loadMu.Unlock()
		return out
	}

	ch := make(chan interface{}, 1)
	this.loadMarketsSubscribers = append(this.loadMarketsSubscribers, ch)

	if !this.marketsLoading || reload {
		this.marketsLoading = true
		markets := <-this.LoadMarketsHelper(params...)
		this.marketsLoaded = true
		this.marketsLoading = false
		for _, ch := range this.loadMarketsSubscribers {
			ch <- markets
			close(ch)
		}
		this.loadMarketsSubscribers = nil
	}

	this.loadMu.Unlock()
	return ch
}

func (this *Exchange) LoadMarketsHelper(params ...interface{}) <-chan interface{} {
	ch := make(chan interface{})

	go func() {
		defer close(ch)
		defer func() {
			if r := recover(); r != nil {
				stack := debug.Stack()
				panicMsg := fmt.Sprintf("panic: %v\nStack trace:\n%s", r, stack)
				ch <- panicMsg
			}
		}()
		reload := GetArg(params, 0, false).(bool)
		params := GetArg(params, 1, map[string]interface{}{})
		this.WarmUpCache()
		if !reload {
			if this.Markets != nil {
				if this.Markets_by_id == nil {
					// Only lock when writing
					this.MarketsMutex.Lock()
					result := this.SetMarkets(this.Markets, nil)
					this.MarketsMutex.Unlock()
					ch <- result
					return
				}
				ch <- this.Markets
				return
			}
		}

		var currencies interface{} = nil
		hasFetchCurrencies := this.Has["fetchCurrencies"]
		if IsBool(hasFetchCurrencies) && IsTrue(hasFetchCurrencies) {
			currencies = <-this.DerivedExchange.FetchCurrencies(params)
			// this.cachedCurrenciesMutex.Lock()
			// this.Options["cachedCurrencies"] = currencies
			this.Options.Store("cachedCurrencies", currencies)
			// this.cachedCurrenciesMutex.Unlock()
		}

		markets := <-this.DerivedExchange.FetchMarkets(params)
		PanicOnError(markets)

		// this.cachedCurrenciesMutex.Lock()
		// delete(this.Options, "cachedCurrencies")
		// this.Options.Del
		this.Options.Delete("cachedCurrencies")
		// this.cachedCurrenciesMutex.Unlock()

		// Lock only for writing
		this.MarketsMutex.Lock()
		result := this.SetMarkets(markets, currencies)
		this.MarketsMutex.Unlock()

		ch <- result
	}()
	return ch
}

func (this *Exchange) Throttle(cost interface{}) <-chan interface{} {
	// to do
	ch := make(chan interface{})
	go func() {
		defer close(ch)
		task := <-this.Throttler.Throttle(cost)
		ch <- task
	}()
	return ch
}

func (this *Exchange) FetchMarkets(optionalArgs ...interface{}) <-chan interface{} {
	ch := make(chan interface{})
	go func() interface{} {
		// defer close(ch)
		// markets := <-this.callInternal("fetchMarkets", optionalArgs)
		// return markets
		return this.Markets
	}()
	return ch
}

func (this *Exchange) FetchCurrencies(optionalArgs ...interface{}) <-chan interface{} {
	ch := make(chan interface{})
	go func() interface{} {
		defer close(ch)
		// markets := <-this.callInternal("fetchCurrencies", optionalArgs)
		// return markets
		return this.Currencies
	}()
	return ch
}

func (this *Exchange) Sleep(milliseconds interface{}) <-chan bool {
	var duration time.Duration

	// Type assertion to handle various types for milliseconds
	ch := make(chan bool)
	go func() interface{} {
		switch v := milliseconds.(type) {
		case int:
			duration = time.Duration(v) * time.Millisecond
		case float64:
			duration = time.Duration(v * float64(time.Millisecond))
		case time.Duration:
			// If already a time.Duration, use it directly
			duration = v
		default:
			return false
		}

		// Sleep for the specified duration
		time.Sleep(duration)
		return true
	}()
	return ch
}

func Unique(obj interface{}) []string {
	// Type assertion to check if obj is of type []string
	strList, ok := obj.([]string)
	if !ok {
		return nil
	}

	// Use a map to ensure uniqueness
	uniqueMap := make(map[string]struct{})
	var result []string

	for _, str := range strList {
		// Check if the string is already in the map
		if _, exists := uniqueMap[str]; !exists {
			uniqueMap[str] = struct{}{}
			result = append(result, str)
		}
	}

	return result
}

func (this *Exchange) Log(args ...interface{}) {
	// convert to str and print
	fmt.Println(args...)
}

func (this *Exchange) callEndpoint(endpoint2 interface{}, parameters interface{}) <-chan interface{} {
	ch := make(chan interface{})

	go func() {
		defer close(ch)
		defer func() {
			if r := recover(); r != nil {
				stack := debug.Stack()
				panicMsg := fmt.Sprintf("panic: %v\nStack trace:\n%s", r, stack)
				ch <- panicMsg
			}
		}()

		endpoint := endpoint2.(string)
		if val, ok := this.TransformedApi[endpoint]; ok {
			endPointData := val.(map[string]interface{})
			// endPointData := this.TransformedApi[endpoint].(map[string]interface{})
			method := endPointData["method"].(string)
			path := endPointData["path"].(string)
			api := endPointData["api"]
			var cost float64 = 1
			if valCost, ok := endPointData["cost"]; ok {
				cost = valCost.(float64)
			}
			res := <-this.Fetch2(path, api, method, parameters, map[string]interface{}{}, nil, map[string]interface{}{"cost": cost})
			PanicOnError(res)
			ch <- res
		} else {
			ch <- nil
		}
	}()
	return ch
}

func (this *Exchange) ConvertToBigInt(data interface{}) interface{} {
	return ParseInt(data)
}

func (this *Exchange) CreateSafeDictionary() *sync.Map {
	// Create a new sync.Map to hold the safe dictionary
	return &sync.Map{}
}

// error related functions

type ErrorType string

type Error struct {
	Type    ErrorType
	Message string
	Stack   string
}

func (e *Error) Error() string {
	return fmt.Sprintf("[ccxtError]::[%s]::[%s]\nStack:\n%s", e.Type, e.Message, e.Stack)
}

func NewError(errType interface{}, message ...interface{}) error {
	typeErr := ToString(errType)
	msg := ""
	stack := ""
	if len(message) > 0 {
		msg = ToString(message[0])
		if len(message) > 1 {
			stack = ToString(message[1])
		}
	}
	return &Error{Type: ErrorType(string(typeErr)), Message: msg, Stack: stack}
}

func Exception(v ...interface{}) error {
	return NewError("Exception", v...)
}

func IsError(res interface{}) bool {
	resStr, ok := res.(string)
	if ok {
		return strings.HasPrefix(resStr, "panic:")
	}
	return false
}

func CreateReturnError(res interface{}) error {
	resStr := res.(string)
	resStr = strings.ReplaceAll(resStr, "panic:", "")
	if strings.Contains(resStr, "ccxtError") {
		// resStr = strings.ReplaceAll(resStr, "ccxtError", "")
		splitted := strings.Split(resStr, "::")
		s1 := splitted[1]
		s2 := splitted[2]
		exceptionName := s1[1 : len(s1)-1]
		message := s2[1 : len(s2)-1]
		return CreateError(exceptionName, message, res)

	}
	return Exception(resStr)
}

// emd of error related functions

func ToSafeFloat(v interface{}) (float64, error) {
	switch v := v.(type) {
	case float64:
		return v, nil
	case float32:
		return float64(v), nil
	case int:
		return float64(v), nil
	case int64:
		return float64(v), nil
	case string:
		return strconv.ParseFloat(v, 64)
	default:
		return 0, errors.New("cannot convert to float")
	}
}

// json converts an object to a JSON string
func (this *Exchange) Json(object interface{}) interface{} {
	jsonBytes, err := j.Marshal(object)
	if err != nil {
		return nil
	}
	return string(jsonBytes)
}

func (this *Exchange) ParseNumber(v interface{}, a ...interface{}) interface{} {
	if (v == nil) || (v == "") {
		// return default value if exists
		if len(a) > 0 {
			return a[0]
		}
		return nil
	}
	f, err := ToSafeFloat(v)
	if err == nil {
		return f
	}
	return nil
}

func (this *Exchange) ValueIsDefined(v interface{}) bool {
	if v == nil {
		return false
	}
	if str, ok := v.(string); ok {
		return str != ""
	}
	return true
}

// func (this *Exchange) CreateSafeDictionary() interface{} {
// 	return map[string]interface{}{}
// }

func (this *Exchange) ConvertToSafeDictionary(data interface{}) interface{} {
	return data
}

func (this *Exchange) callDynamically(name2 interface{}, args ...interface{}) <-chan interface{} {
	return this.callInternal(name2.(string), args...)
}

func (this *Exchange) CallDynamically(name2 interface{}, args ...interface{}) <-chan interface{} {
	return this.callInternal(name2.(string), args...)
}

// clone creates a deep copy of the input object. It supports arrays, slices, and maps.
func (this *Exchange) Clone(object interface{}) interface{} {
	return this.DeepCopy(reflect.ValueOf(object)).Interface()
}

func (this *Exchange) DeepCopy(value reflect.Value) reflect.Value {
	switch value.Kind() {
	case reflect.Array, reflect.Slice:
		// Create a new slice/array of the same type and length
		copy := reflect.MakeSlice(value.Type(), value.Len(), value.Cap())
		for i := 0; i < value.Len(); i++ {
			copy.Index(i).Set(this.DeepCopy(value.Index(i)))
		}
		return copy
	case reflect.Map:
		// Create a new map of the same type
		copy := reflect.MakeMap(value.Type())
		for _, key := range value.MapKeys() {
			copy.SetMapIndex(key, this.DeepCopy(value.MapIndex(key)))
		}
		return copy
	default:
		// For other types, just return the value
		return reflect.ValueOf(value.Interface())
	}
}

type IArrayCache interface {
	ToArray() []interface{}
}

func (this *Exchange) ArraySlice(array interface{}, first interface{}, second ...interface{}) interface{} {
	// If the incoming object implements IArrayCache convert it first.
	if cache, ok := array.(IArrayCache); ok {
		return this.ArraySlice(cache.ToArray(), first, second...)
	}

	firstInt := reflect.ValueOf(first).Convert(reflect.TypeOf(0)).Interface().(int)
	parsedArray := reflect.ValueOf(array)

	if parsedArray.Kind() != reflect.Slice {
		return nil
	}

	length := parsedArray.Len()
	isArrayCache := reflect.TypeOf(array).Implements(reflect.TypeOf((*IArrayCache)(nil)).Elem())

	if len(second) == 0 {
		if firstInt < 0 {
			index := length + firstInt
			if index < 0 {
				index = 0
			}
			if isArrayCache {
				return reflect.ValueOf(array).Interface().(IArrayCache).ToArray()[index:]
			}
			return this.sliceToInterface(parsedArray.Slice(index, length))
		}
		if isArrayCache {
			return reflect.ValueOf(array).Interface().(IArrayCache).ToArray()[firstInt:]
		}
		return this.sliceToInterface(parsedArray.Slice(firstInt, length))
	}

	secondInt := reflect.ValueOf(second[0]).Convert(reflect.TypeOf(0)).Interface().(int)
	if isArrayCache {
		return reflect.ValueOf(array).Interface().(IArrayCache).ToArray()[firstInt:secondInt]
	}
	return this.sliceToInterface(parsedArray.Slice(firstInt, secondInt))
}

func (this *Exchange) sliceToInterface(value reflect.Value) []interface{} {
	length := value.Len()
	result := make([]interface{}, length)
	for i := 0; i < length; i++ {
		result[i] = value.Index(i).Interface()
	}
	return result
}

// Example ArrayCache implementation for testing
type exampleArrayCache struct {
	data []interface{}
}

func (e *exampleArrayCache) ToArray() []interface{} {
	return e.data
}

func (this *Exchange) ParseTimeframe(timeframe interface{}) interface{} {
	str, ok := timeframe.(string)
	if !ok {
		return nil
	}

	if len(str) < 2 {
		return nil
	}

	amount, err := strconv.Atoi(str[:len(str)-1])
	if err != nil {
		return nil
	}

	unit := str[len(str)-1:]
	scale := 0
	switch unit {
	case "y":
		scale = 60 * 60 * 24 * 365
	case "M":
		scale = 60 * 60 * 24 * 30
	case "w":
		scale = 60 * 60 * 24 * 7
	case "d":
		scale = 60 * 60 * 24
	case "h":
		scale = 60 * 60
	case "m":
		scale = 60
	case "s":
		scale = 1
	default:
		return nil
	}

	result := amount * scale
	return result
}

func Totp(secret interface{}) string {
	return ""
}

func (this *Exchange) ParseJson(input interface{}) interface{} {
	return ParseJSON(input)
}

// type Dict map[string]interface{}

func (this *Exchange) transformApiNew(api Dict, paths ...string) {
	if api == nil {
		return
	}

	if paths == nil {
		paths = []string{}
	}

	for key, value := range api {
		if isHttpMethod(key) {
			var endpoints []string
			if dictValue, ok := value.(map[string]interface{}); ok {
				for endpoint := range dictValue {
					endpoints = append(endpoints, endpoint)
				}
			} else {
				if listValue, ok := value.([]interface{}); ok {
					for _, item := range listValue {
						if s, ok := item.(string); ok {
							endpoints = append(endpoints, s)
						}
					}
				}
			}

			for _, endpoint := range endpoints {
				cost := 1.0
				if dictValue, ok := value.(map[string]interface{}); ok {
					if config, ok := dictValue[endpoint]; ok {
						if dictConfig, ok := config.(map[string]interface{}); ok {
							if rl, success := dictConfig["cost"]; success {
								if rlFloat, ok := rl.(float64); ok {
									cost = rlFloat
								} else if rlString, ok := rl.(string); ok {
									cost = parseCost(rlString)
								}
							}
						} else if config != nil {
							cost = parseCost(fmt.Sprintf("%v", config))
						}
					}
				}

				pattern := `[^a-zA-Z0-9]`
				rgx := regexp.MustCompile(pattern)
				result := rgx.Split(endpoint, -1)

				pathParts := append(paths, key)
				for _, part := range result {
					if len(part) > 0 {
						pathParts = append(pathParts, part)
					}
				}

				for i, part := range pathParts {
					pathParts[i] = strings.Title(part)
				}
				path := strings.Join(pathParts, "")
				if len(path) > 0 {
					path = strings.ToLower(string(path[0])) + path[1:]
				}

				apiObj := interface{}(paths)
				if len(paths) == 1 {
					apiObj = paths[0]
				}

				this.TransformedApi[path] = map[string]interface{}{
					"method": strings.ToUpper(key),
					"path":   endpoint,
					"api":    apiObj,
					"cost":   cost,
				}
			}
		} else {
			if nestedDict, ok := value.(map[string]interface{}); ok {
				this.transformApiNew(nestedDict, append(paths, key)...)
			}
		}
	}
}

func isHttpMethod(key string) bool {
	// Add your implementation of HTTP method check
	httpMethods := []string{"GET", "POST", "PUT", "DELETE", "PATCH"}
	for _, method := range httpMethods {
		if strings.EqualFold(method, key) {
			return true
		}
	}
	return false
}

func parseCost(costStr string) float64 {
	// Add your implementation for parsing cost
	var cost float64
	fmt.Sscanf(costStr, "%f", &cost)
	return cost
}

// func (this *Exchange) callInternal(name2 string, args ...interface{}) interface{} {
// 	name := strings.Title(strings.ToLower(name2))
// 	baseType := reflect.TypeOf(this.Itf)

// 	for i := 0; i < baseType.NumMethod(); i++ {
// 		method := baseType.Method(i)
// 		if name == method.Name {
// 			methodType := method.Type
// 			numIn := methodType.NumIn()
// 			isVariadic := methodType.IsVariadic()

// 			in := make([]reflect.Value, numIn)
// 			argCount := len(args)

// 			for k := 0; k < numIn; k++ {
// 				if k < argCount {
// 					param := args[k]
// 					if param == nil {
// 						// Get the type of the k-th parameter
// 						paramType := methodType.In(k)
// 						// Create a zero value of the parameter type (which will be `nil` for pointers, slices, maps, etc.)
// 						in[k] = reflect.Zero(paramType)
// 					} else {
// 						in[k] = reflect.ValueOf(param)
// 					}
// 				} else {
// 					paramType := methodType.In(k)
// 					in[k] = reflect.Zero(paramType)
// 				}
// 			}

// 			if isVariadic && argCount >= numIn-1 {
// 				variadicArgs := make([]reflect.Value, argCount-(numIn-1))
// 				for k := numIn - 1; k < argCount; k++ {
// 					param := args[k]
// 					if param == nil {
// 						paramType := methodType.In(numIn - 1).Elem()
// 						variadicArgs[k-(numIn-1)] = reflect.Zero(paramType)
// 					} else {
// 						variadicArgs[k-(numIn-1)] = reflect.ValueOf(param)
// 					}
// 				}
// 				in[numIn-1] = reflect.ValueOf(variadicArgs)
// 			}

// 			res := reflect.ValueOf(this.Itf).MethodByName(name).Call(in)
// 			return res[0].Interface()
// 		}
// 	}
// 	return nil
// }

func (this *Exchange) CheckRequiredDependencies() {
	// to do
}

func (this *Exchange) FixStringifiedJsonMembers(a interface{}) string {
	aStr := a.(string)
	aStr = strings.ReplaceAll(aStr, "\\", "")
	aStr = strings.ReplaceAll(aStr, "\"{", "{")
	aStr = strings.ReplaceAll(aStr, "}\"", "}")
	return aStr
}

func (this *Exchange) IsEmpty(a interface{}) bool {
	if a == nil {
		return true
	}

	v := reflect.ValueOf(a)

	switch v.Kind() {
	case reflect.String:
		return v.Len() == 0
	case reflect.Slice, reflect.Array:
		return v.Len() == 0
	case reflect.Map:
		return v.Len() == 0
	default:
		return false
	}
}

func (this *Exchange) CallInternal(name2 string, args ...interface{}) <-chan interface{} {
	return this.callInternal(name2, args...)
}

func (this *Exchange) callInternal(name2 string, args ...interface{}) <-chan interface{} {
	ch := make(chan interface{})
	go func() {
		defer close(ch)
		defer func() {
			if r := recover(); r != nil {
				if r != "break" {
					stack := debug.Stack()
					panicMsg := fmt.Sprintf("panic: %v\nStack trace:\n%s", r, stack)
					ch <- panicMsg
				}
			}
		}()

		this.WarmUpCache()

		res := <-CallInternalMethod(&this.methodCache, this.Itf, name2, args...)
		ch <- res
	}()
	// res := <-CallInternalMethod(this.Itf, name2, args...)
	// return res
	return ch
}

func (this *Exchange) BinaryLength(binary interface{}) int {
	return this.binaryLength(binary)
}

func (this *Exchange) binaryLength(binary interface{}) int {
	var length int

	// Handle different types for the length parameter
	switch v := binary.(type) {
	case []byte:
		length = len(v)
	case string:
		length = len(v)
	default:
		panic(fmt.Sprintf("unsupported binary: %v", reflect.TypeOf(binary)))
	}

	return length
}

func (this *Exchange) RandomBytes(length interface{}) string {
	var byteLength int

	// Handle different types for the length parameter
	switch v := length.(type) {
	case int:
		byteLength = v
	case int32:
		byteLength = int(v)
	case int64:
		byteLength = int(v)
	case float32:
		byteLength = int(v)
	case float64:
		byteLength = int(v)
	default:
		panic(fmt.Sprintf("unsupported length type: %v", reflect.TypeOf(length)))
	}

	if byteLength <= 0 {
		panic("length must be greater than 0")
	}

	x := make([]byte, byteLength)
	_, err := rand.Read(x)
	if err != nil {
		panic(fmt.Sprintf("failed to generate random bytes: %v", err))
	}

	return hex.EncodeToString(x)
}

func (this *Exchange) IsJsonEncodedObject(str interface{}) bool {
	// Attempt to assert the input to a string type
	str2, ok := str.(string)
	if !ok {
		return false
	}

	// Check if the string starts with "{" or "["
	if strings.HasPrefix(str2, "{") || strings.HasPrefix(str2, "[") {
		return true
	}
	return false
}

func (this *Exchange) StringToCharsArray(value interface{}) []string {
	// Attempt to assert the input to a string type
	str, ok := value.(string)
	if !ok {
		panic(fmt.Sprintf("unsupported type: %v, expected string", reflect.TypeOf(value)))
	}

	// Initialize a slice to hold the characters
	chars := make([]string, len(str))

	// Loop through each character in the string and add it to the slice
	for i, char := range str {
		chars[i] = string(char)
	}

	return chars
}

func (this *Exchange) GetMarket(symbol string) MarketInterface {
	// market := this.Markets[symbol]
	market, ok := this.Markets.Load(symbol)
	if !ok {
		return NewMarketInterface(nil)
	}
	return NewMarketInterface(market)
}

func (this *Exchange) GetMarketsList() []MarketInterface {
	var markets []MarketInterface
	// for _, market := range this.Markets {
	// 	markets = append(markets, NewMarketInterface(market))
	// }
	this.Markets.Range(func(key, value interface{}) bool {
		markets = append(markets, NewMarketInterface(value))
		return true

	})
	return markets
}

func (this *Exchange) GetCurrency(currencyId string) Currency {
	// market := this.Currencies[currency]
	currency, ok := this.Currencies.Load(currencyId)
	if !ok {
		return NewCurrency(nil)
	}
	return NewCurrency(currency)
}

func (this *Exchange) GetCurrenciesList() []Currency {
	var currencies []Currency
	// for _, currency := range this.Currencies {
	// 	currencies = append(currencies, NewCurrency(currency))
	// }
	// }
	this.Currencies.Range(func(key, value interface{}) bool {
		currencies = append(currencies, NewCurrency(value))
		return true
	})
	return currencies
}

func (this *Exchange) SetProperty(obj interface{}, property interface{}, defaultValue interface{}) {
	// Convert property to string
	propName, ok := property.(string)
	if !ok {
		// fmt.Println("Property should be a string")
		return
	}

	// Get the reflection object for the obj
	val := reflect.ValueOf(obj).Elem()

	// Get the field by name
	field := val.FieldByName(propName)

	// Check if the field exists and is settable
	if field.IsValid() && field.CanSet() {
		// Set the field with the default value, casting it to the right type
		field.Set(reflect.ValueOf(defaultValue))
	} else {
		// fmt.Printf("Field '%s' is either invalid or cannot be set\n", propName)
	}
}

func (this *Exchange) GetProperty(obj interface{}, property interface{}) interface{} {
	// Convert property to string
	propName, ok := property.(string)
	if !ok {
		// fmt.Println("Property should be a string")
		return nil
	}

	// Get the reflection object for the obj
	val := reflect.ValueOf(obj).Elem()

	// Get the field by name
	field := val.FieldByName(propName)

	// Check if the field exists and can be accessed
	if field.IsValid() && field.CanInterface() {
		// Return the field value as an interface{}
		return field.Interface()
	} else {
		// fmt.Printf("Field '%s' is either invalid or cannot be accessed\n", propName)
		return nil
	}
}

func (this *Exchange) Unique(obj interface{}) []string {
	// Type assertion to check if obj is a slice of strings
	if list, ok := obj.([]string); ok {
		// Create a map to track unique strings
		uniqueMap := make(map[string]bool)
		var uniqueList []string

		// Iterate over the list and add only unique elements
		for _, item := range list {
			if !uniqueMap[item] {
				uniqueMap[item] = true
				uniqueList = append(uniqueList, item)
			}
		}

		return uniqueList
	}

	// If obj is not a []string, return an empty slice
	return []string{}
}

// func (this *Exchange) callInternal(name2 string, args ...interface{}) interface{} {
// 	name := strings.Title(strings.ToLower(name2))
// 	baseType := reflect.TypeOf(this.Itf)

// 	// baseValue := reflect.ValueOf(this.Itf)
// 	// method3 := baseValue.MethodByName(name)
// 	// fmt.Println(method3.Interface())
// 	// method2, err := baseType.MethodByName(name)

// 	// if !err {
// 	// 	fmt.Println((method2))
// 	// }

// 	for i := 0; i < baseType.NumMethod(); i++ {
// 		method := baseType.Method(i)
// 		if name == method.Name {
// 			// methodType := method.Type
// 			in := make([]reflect.Value, len(args))
// 			for k, param := range args {
// 				val := reflect.ValueOf(param)
// 				if !val.IsValid() {
// 					//fmt.Println(val)
// 					//panic("value is invalid")
// 					// paramType := val.Type()
// 					// in[k] = reflect.Zero(paramType)
// 					val = reflect.Zero(nil)
// 				}
// 				in[k] = val
// 			}
// 			var res []reflect.Value
// 			/*temp := reflect.ValueOf(this.Itf).MethodByName(name)
// 			x1 := reflect.ValueOf(temp).FieldByName("flag").Uint()*/
// 			res = reflect.ValueOf(this.Itf).MethodByName(name).Call(in)
// 			return res[0].Interface().(interface{})
// 		}
// 	}
// 	return nil
// }

func (this *Exchange) RetrieveStarkAccount(sig interface{}, account interface{}, hash interface{}) interface{} {
	return nil // to do
}

func (this *Exchange) StarknetEncodeStructuredData(a interface{}, b interface{}, c interface{}, d interface{}) interface{} {
	return nil // to do
}

func (this *Exchange) StarknetSign(a interface{}, b interface{}) interface{} {
	return nil // to do
}

func (this *Exchange) GetZKContractSignatureObj(seed interface{}, params interface{}) <-chan interface{} {
	ch := make(chan interface{})

	go func() {
		defer close(ch)
		defer func() {
			if r := recover(); r != nil {
				stack := debug.Stack()
				panicMsg := fmt.Sprintf("panic: %v\nStack trace:\n%s", r, stack)
				ch <- panicMsg
			}
		}()

		ch <- "panic:" + "Apex currently does not support create order in Go language"
	}()
	return ch
}

func (this *Exchange) GetZKTransferSignatureObj(seed interface{}, params interface{}) <-chan interface{} {
	ch := make(chan interface{})

	go func() {
		defer close(ch)
		defer func() {
			if r := recover(); r != nil {
				stack := debug.Stack()
				panicMsg := fmt.Sprintf("panic: %v\nStack trace:\n%s", r, stack)
				ch <- panicMsg
			}
		}()

		ch <- "panic:" + "Apex currently does not support transfer asset in Go language"
	}()
	return ch
}

func (this *Exchange) ExtendExchangeOptions(options2 interface{}) {
	options := options2.(map[string]interface{})
	extended := this.Extend(this.SafeMapToMap(this.Options), options)
	this.Options = this.MapToSafeMap(extended)
}

// func (this *Exchange) Init(userConfig map[string]interface{}) {
// }

func (this *Exchange) RandNumber(size interface{}) int64 {
	// Try casting interface{} to int
	intSize, ok := size.(int)
	if !ok {
		fmt.Println("Invalid size type; expected int")
		return 0
	}

	random2.Seed(time.Now().UnixNano())
	number := ""

	for i := 0; i < intSize; i++ {
		digit := random2.Intn(10) // Random digit 0-9
		number += strconv.Itoa(digit)
	}

	result, err := strconv.ParseInt(number, 10, 64)
	if err != nil {
		fmt.Println("Error converting string to int64:", err)
		return 0
	}

	return result
}

func (this *Exchange) UpdateProxySettings() {
	proxyUrl := this.CheckProxyUrlSettings(nil, nil, nil, nil)
	proxies := this.CheckProxySettings(nil, "", nil, nil)
	httProxy := this.SafeString(proxies, 0)
	httpsProxy := this.SafeString(proxies, 1)
	socksProxy := this.SafeString(proxies, 2)

	hasHttProxyDefined := (httProxy != nil) || (httpsProxy != nil) || (socksProxy != nil)
	this.CheckConflictingProxies(hasHttProxyDefined, proxyUrl)

	if hasHttProxyDefined {
		proxyTransport := &http.Transport{
			// MaxIdleConns:       100,
			// IdleConnTimeout:    90 * time.Second,
			// DisableCompression: false,
			// DisableKeepAlives:  false,
		}

		proxyUrlStr := ""
		if httProxy != nil {
			proxyUrlStr = httProxy.(string)
		} else {
			proxyUrlStr = httpsProxy.(string)
		}
		proxyURLParsed, _ := url.Parse(proxyUrlStr)
		proxyTransport.Proxy = http.ProxyURL(proxyURLParsed)

		this.httpClient.Transport = proxyTransport
	}
}

func (this *Exchange) callEndpointAsync(endpointName string, args ...interface{}) <-chan interface{} {
	parameters := GetArg(args, 0, nil)
	ch := make(chan interface{})
	go func() {
		defer close(ch)
		defer func() {
			if r := recover(); r != nil {
				ch <- "panic:" + ToString(r)
			}
		}()
		ch <- (<-this.callEndpoint(endpointName, parameters))
		PanicOnError(ch)
	}()
	return ch
}

// returns a future (implemented as a channel) that will be resolved by client.Resolve(data, messageHash)
//
// Signature in the generated code varies (2-5 parameters), therefore the variadic form is used and parsed internally
//   - url (string) – WS endpoint
//   - messageHash (string)
//   - [message]      subscribe payload (optional)
//   - [subscribeHash] key for "subscriptions" map (optional)
//   - [subscription]  arbitrary value stored in subscriptions (optional)
func (this *Exchange) Watch(args ...interface{}) <-chan interface{} {

	url, _ := args[0].(string)
	messageHash, _ := args[1].(string)
	var message interface{}
	var subscribeHash interface{}
	var subscription interface{}

	if len(args) >= 3 {
		message = args[2]
	}
	if len(args) >= 4 {
		subscribeHash = args[3]
	} else {
		subscribeHash = messageHash
	}
	if len(args) >= 5 {
		subscription = args[4]
	}

	client := this.Client(url)
	// todo: calculate the backoff using the clients cache
	backoffDelay := 0
	//
	//  watchOrderBook ---- future ----+---------------+----→ user
	//                                 |               |
	//                                 ↓               ↑
	//                                 |               |
	//                              connect ......→ resolve
	//                                 |               |
	//                                 ↓               ↑
	//                                 |               |
	//                             subscribe -----→ receive
	//
	if subscribeHash == nil {
		client.FuturesMu.RLock()
		// Use read lock when checking for existing futures
		if fut, ok := client.Futures[messageHash]; ok {
			client.FuturesMu.RUnlock()
			return fut.(*Future).Await()
		}
		client.FuturesMu.RUnlock()
	}
	future := client.NewFuture(messageHash)
	// read and write subscription, this is done before connecting the client
	// to avoid race conditions when other parts of the code read or write to the client.subscriptions
    client.SubscriptionsMu.Lock()
    clientSubscription := SafeValue(client.Subscriptions, subscribeHash, nil)
    if clientSubscription == nil {
        if subscription != nil {
            client.Subscriptions[subscribeHash.(string)] = subscription
        } else {
            // client.Subscriptions[subscribeHash.(string)] = make(chan interface{})
            client.Subscriptions[subscribeHash.(string)] = true
        }
    }
    client.SubscriptionsMu.Unlock()
	// we intentionally do not use await here to avoid unhandled exceptions
	// the policy is to make sure that 100% of promises are resolved or rejected
	// either with a call to client.resolve or client.reject with
	//  a proper exception class instance
	client.ConnectMu.Lock()
	connected, err := client.Connect(backoffDelay)
	client.ConnectMu.Unlock()
	if err != nil {
		client.SubscriptionsMu.Lock()
		delete(client.Subscriptions, subscribeHash.(string))
		future.Reject(err)
		client.SubscriptionsMu.Unlock()
		return future.Await()
	}
	// the following is executed only if the catch-clause does not
	// catch any connection-level exceptions from the client
	// (connection established successfully)
	if clientSubscription == nil {
		go func() {
			select {
			case result := <-connected.Await():
				if err, ok := result.(error); ok {
					delete(client.Subscriptions, subscribeHash.(string))
					future.Reject(err)
					return
				}
				options := SafeValue(this.Options, "ws", make(map[string]interface{}))
				cost := SafeValue(options, "cost", 1)
				if message != nil {
					if this.EnableRateLimit && client.Throttle != nil {
						// add cost here |
						//               |
						//               V
						if throttleFunc, ok := client.Throttle.(func(interface{}) error); ok {
							if err := throttleFunc(cost); err != nil {
								client.OnError(err)
								return
							}
						}
					}
                    sendFutureChannel := <-client.Send(message)
					if err, ok := sendFutureChannel.(error); ok {
						client.OnError(err)
                        client.SubscriptionsMu.Lock()
                        delete(client.Subscriptions, subscribeHash.(string))
                        client.SubscriptionsMu.Unlock()
					}
				}
			}
		}()
	}
	return future.Await()
}

// ------------------- WS helper wrappers (parity with TS) ------------------

// OrderBook returns a new mutable order-book using our Go implementation.
func (this *Exchange) OrderBook(optionalArgs ...interface{}) *WsOrderBook {
	snapshot := GetArg(optionalArgs, 0, map[string]interface{}{})
	depth := GetArg(optionalArgs, 1, math.MaxInt32)
	orderBook := NewWsOrderBook(snapshot, depth)
	return orderBook
}

// IndexedOrderBook and CountedOrderBook share the same implementation for now.
func (this *Exchange) IndexedOrderBook(optionalArgs ...interface{}) *IndexedOrderBook {
	snapshot := GetArg(optionalArgs, 0, map[string]interface{}{})
	depth := GetArg(optionalArgs, 1, 9007199254740991)
	orderBook := NewIndexedOrderBook(snapshot, depth)
	return orderBook
}

func (this *Exchange) CountedOrderBook(optionalArgs ...interface{}) *CountedOrderBook {
	snapshot := GetArg(optionalArgs, 0, map[string]interface{}{})
	depth := GetArg(optionalArgs, 1, 9007199254740991)
	orderBook := NewCountedOrderBook(snapshot, depth)
	return orderBook
}

// func (this *Exchange) setOwner(cli *WSClient) {
// 	if this.DerivedExchange != nil {
// 		cli.Owner = this.DerivedExchange.(*Exchange)
// 	} else {
// 		cli.Owner = this
// 	}
// }

func (this *Exchange) SetProxyAgents(httpProxy interface{}, httpsProxy interface{}, socksProxy interface{}) (interface{}, error) {
	var transport *http.Transport

	// Handle HTTP proxy
	if httpProxy != "" {
		proxyURL, err := url.Parse(httpProxy.(string))
		if err != nil {
			return nil, BadRequest(this.Id + " invalid HTTP proxy URL: " + err.Error())
		}
		transport = &http.Transport{
			Proxy: http.ProxyURL(proxyURL),
		}
	} else if httpsProxy != "" {
		// Handle HTTPS proxy
		proxyURL, err := url.Parse(httpsProxy.(string))
		if err != nil {
			return nil, BadRequest(this.Id + " invalid HTTPS proxy URL: " + err.Error())
		}
		transport = &http.Transport{
			Proxy: http.ProxyURL(proxyURL),
		}
	} else if socksProxy != "" {
		// Handle SOCKS proxy
		proxyURL, err := url.Parse(socksProxy.(string))
		if err != nil {
			return nil, BadRequest(this.Id + " invalid SOCKS proxy URL: " + err.Error())
		}

		// Create SOCKS5 dialer
		dialer, err := proxy.SOCKS5("tcp", proxyURL.Host, nil, proxy.Direct)
		if err != nil {
			return nil, BadRequest(this.Id + " failed to create SOCKS5 dialer: " + err.Error())
		}

		transport = &http.Transport{
			Dial: dialer.Dial,
		}
	}

	return transport, nil
}

func (this *Exchange) GetHttpAgentIfNeeded(url string) (interface{}, error) {
	// if isNode { // TODO: implement this
	if len(url) >= 5 && url[:5] == "ws://" {
		if this.HttpProxy == nil {
			return nil, NotSupported(this.Id + " to use proxy with non-ssl ws:// urls, at first run `await exchange.loadHttpProxyAgent()` method")
		}
		return this.HttpProxy, nil
	}
	// }
	return nil, nil // no agent needed
}

func (this *Exchange) Ping(client interface{}) interface{} {
	return nil
}

func (this *Exchange) HandleMessage(client interface{}, message interface{}) {
	// stub to override
}

func (this *Exchange) OnConnected(client interface{}, message interface{}) {
	// for user hooks
	// fmt.Println('Connected to', client.url)
}

func (this *Exchange) OnError(client interface{}, err interface{}) {
	this.WsClientsMu.Lock()
	if c, ok := this.Clients[client.(ClientInterface).GetUrl()]; ok && c.(ClientInterface).GetError() != nil {
		delete(this.Clients, client.(ClientInterface).GetUrl())
	}
	this.WsClientsMu.Unlock()
	client.(ClientInterface).SetError(fmt.Errorf("%v", err))
}

func (this *Exchange) OnClose(client interface{}, err interface{}) {
	if client.(*Client).Error != nil {
		// connection closed due to an error, do nothing
	} else {
		this.WsClientsMu.Lock()
		delete(this.Clients, client.(*Client).Url)
		this.WsClientsMu.Unlock()
	}
}

// Client returns (and caches) a *WSClient for the given WS URL.
func (this *Exchange) Client(url interface{}) *WSClient {
	// TODO: what to do with errors
	this.WsClientsMu.Lock()
	defer this.WsClientsMu.Unlock()
	if client, ok := this.Clients[url.(string)]; ok {
		return client.(*WSClient)
	}
	// TODO: add options to NewWSClient
	wsOptions := SafeValue(this.Options, "ws", map[string]interface{}{})
	// proxy agents
	proxies := this.CheckWsProxySettings()
	var httpProxy, httpsProxy, socksProxy string
	if proxySlice, ok := proxies.([]interface{}); ok {
		httpProxy, _ = proxySlice[0].(string)
		httpsProxy, _ = proxySlice[1].(string)
		socksProxy, _ = proxySlice[2].(string)
	}

	chosenAgent, err := this.SetProxyAgents(httpProxy, httpsProxy, socksProxy)
	if err != nil {
		return nil //, err
	}
	httpProxyAgent, err := this.GetHttpAgentIfNeeded(url.(string))
	if err != nil {
		return nil //, err
	}
	var finalAgent interface{}
	if chosenAgent != nil {
		finalAgent = chosenAgent
	} else if httpProxyAgent != nil {
		finalAgent = httpProxyAgent
	}

	options := DeepExtend(
		this.streaming,
		map[string]interface{}{
			"Log":      this.Log,
			"Ping":     this.DerivedExchange.Ping,
			"Verbose":  this.Verbose,
			"Throttle": NewThrottler(this.TokenBucket),
			"Options": map[string]interface{}{
				"Agent": finalAgent,
			},
			"DecompressBinary": this.SafeBool(this.Options, "decompressBinary", true),
		},
		wsOptions,
	)
	var proxyUrl string = this.getWsProxy()
	client := NewWSClient(url.(string), this.DerivedExchange.HandleMessage, this.DerivedExchange.OnError, this.DerivedExchange.OnClose, this.DerivedExchange.OnConnected, proxyUrl, options)

	this.Clients[url.(string)] = client
	return client
}

func (this *Exchange) getWsProxy() string {
	proxies := this.CheckWsProxySettings()
	var proxyUrl string
	if proxySlice, ok := proxies.([]interface{}); ok {
		httpProxy, _ := proxySlice[0].(string)
		httpsProxy, _ := proxySlice[1].(string)
		socksProxy, _ := proxySlice[2].(string)
		if httpProxy != "" {
			proxyUrl = httpProxy
		} else if httpsProxy != "" {
			proxyUrl = httpsProxy
		} else if socksProxy != "" {
			proxyUrl = socksProxy
		}
	}
	return proxyUrl
}

func (this *Exchange) WatchMultiple(args ...interface{}) <-chan interface{} {
	url, _ := args[0].(string)
	var messageHashes []string

	// Handle both []string and []interface{} for messageHashes
	if hashes, ok := args[1].([]string); ok {
		messageHashes = hashes
	} else if hashesInterface, ok := args[1].([]interface{}); ok {
		// Convert []interface{} to []string
		messageHashes = make([]string, len(hashesInterface))
		for i, hash := range hashesInterface {
			if str, ok := hash.(string); ok {
				messageHashes[i] = str
			}
		}
	}
	var message interface{}
	var subscribeHashes interface{}
	var subscription interface{}

	if len(args) >= 3 {
		message = args[2]
	}
	if len(args) >= 4 {
		subscribeHashes = args[3]
	} else {
		subscribeHashes = messageHashes
	}
	if len(args) >= 5 {
		subscription = args[4]
	}

	client := this.Client(url)
	// todo: calculate the backoff using the clients cache
	backoffDelay := 0
	//
	//  watchOrderBook ---- future ----+---------------+----→ user
	//                                 |               |
	//                                 ↓               ↑
	//                                 |               |
	//                              connect ......→ resolve
	//                                 |               |
	//                                 ↓               ↑
	//                                 |               |
	//                             subscribe -----→ receive
	//
	futures := make([]*Future, len(messageHashes))
	for i, messageHash := range messageHashes {
		futures[i] = client.NewFuture(messageHash)
	}
	future := FutureRace(futures)
	// read and write subscription, this is done before connecting the client
	// to avoid race conditions when other parts of the code read or write to the client.subscriptions
	missingSubscriptions := []string{}
    client.SubscriptionsMu.Lock()
    if subscribeHashes != nil {
		// Handle both []string and []interface{} for subscribeHashes
		var subscribeHashesList []interface{}
		if hashes, ok := subscribeHashes.([]string); ok {
			subscribeHashesList = make([]interface{}, len(hashes))
			for i, hash := range hashes {
				subscribeHashesList[i] = hash
			}
		} else if hashes, ok := subscribeHashes.([]interface{}); ok {
			subscribeHashesList = hashes
		}

		for _, subscribeHash := range subscribeHashesList {
			if hashStr, ok := subscribeHash.(string); ok {
                if _, exists := client.Subscriptions[hashStr]; !exists {
					missingSubscriptions = append(missingSubscriptions, hashStr)
					if subscription != nil {
						client.Subscriptions[hashStr] = subscription
					} else {
						client.Subscriptions[hashStr] = make(chan interface{})
					}
				}
			}
		}
    }
    client.SubscriptionsMu.Unlock()
	// we intentionally do not use await here to avoid unhandled exceptions
	// the policy is to make sure that 100% of promises are resolved or rejected
	// either with a call to client.resolve or client.reject with
	//  a proper exception class instance
	client.ConnectMu.Lock()
	connected, err := client.Connect(backoffDelay)
	client.ConnectMu.Unlock()
	if err != nil {
		future.Reject(err)
		for _, h := range missingSubscriptions {
			client.SubscriptionsMu.Lock()
			delete(client.Subscriptions, h)
			client.SubscriptionsMu.Unlock()
		}
		return future.Await()
	}
	// the following is executed only if the catch-clause does not
	// catch any connection-level exceptions from the client
	// (connection established successfully)
	if subscribeHashes == nil || len(missingSubscriptions) > 0 {
		go func() {
			select {
			case result := <-connected.Await():
				if err, ok := result.(error); ok {
					for _, subscribeHash := range missingSubscriptions {
						delete(client.Subscriptions, subscribeHash)
					}
					future.Reject(err)
					return
				}
				options := SafeValue(this.Options, "ws", make(map[string]interface{}))
				cost := SafeValue(options, "cost", 1)
				if message != nil {
					if this.EnableRateLimit && client.Throttle != nil {
						// add cost here |
						//               |
						//               V
						if throttleFunc, ok := client.Throttle.(func(interface{}) error); ok {
							if err := throttleFunc(cost); err != nil {
								client.OnError(err)
							}
						}
					}
                    sendFutureChannel := <-client.Send(message)
					if err, ok := sendFutureChannel.(error); ok {
                        client.SubscriptionsMu.Lock()
                        for _, subscribeHash := range missingSubscriptions {
                            delete(client.Subscriptions, subscribeHash)
                        }
                        client.SubscriptionsMu.Unlock()
						future.Reject(err)
					}
				}
			}
		}()
	}
	return future.Await()
}

// func (this *Exchange) Spawn(method interface{}, args ...interface{}) <-chan interface{} {
// 	future := NewFuture()

// 	go func() {
// 		response := <-(CallDynamically(method, args...).(<-chan interface{}))
// 		if err, ok := response.(error); ok {
// 			future.Reject(err)
// 		} else {
// 			future.Resolve(response)
// 		}
// 	}()
// 	return future.Await()
// }

func (this *Exchange) Spawn(method interface{}, args ...interface{}) *Future {
	future := NewFuture()

	go func() {
		response := <-(CallDynamically(method, args...).(<-chan interface{}))
		if err, ok := response.(error); ok {
			future.Reject(err)
		} else {
			future.Resolve(response)
		}
	}()
	return future
}

func (this *Exchange) Delay(timeout interface{}, method interface{}, args ...interface{}) {
	var timeoutMs int64
	switch v := timeout.(type) {
	case int:
		timeoutMs = int64(v)
	case int64:
		timeoutMs = v
	default:
		panic(fmt.Sprintf("timeout must be int or int64, got %T", timeout))
	}
	time.AfterFunc(time.Duration(timeoutMs)*time.Millisecond, func() {
		this.Spawn(method, args...)
	})
}

func (this *Exchange) LoadOrderBook(client interface{}, messageHash interface{}, symbol interface{}, optionalArgs ...interface{}) <-chan interface{} {
	limit := GetArg(optionalArgs, 0, nil)
	params := GetArg(optionalArgs, 1, map[string]interface{}{})
	maxRetries := this.HandleOption("watchOrderBook", "snapshotMaxRetries", 3)
	tries := 0
	if stored, exists := this.Orderbooks.Load(symbol.(string)); exists {
		for tries < maxRetries.(int) {
			cache := this.GetProperty(stored, "Cache")
			orderBook := <-this.FetchRestOrderBookSafe(symbol, limit, params)
			index := ToFloat64(this.DerivedExchange.GetCacheIndex(orderBook, cache))
			if index >= 0 {
				// Call Reset method on stored orderbook
				stored.(OrderBookInterface).Reset(orderBook)
				this.DerivedExchange.HandleDeltas(stored, cache.([]interface{})[int(index):])
				stored.(OrderBookInterface).SetCache(map[string]interface{}{})
				// this.SetProperty(cache, "length", 0)
				client.(*Client).Resolve(stored, messageHash)
				return nil
			}
			tries++
		}
		errorMsg := fmt.Sprintf("%s nonce is behind the cache after %v tries.", this.Id, maxRetries)
		client.(*Client).Reject(ExchangeError(errorMsg), messageHash)
		delete(this.Clients, client.(*Client).Url)
	} else {
		client.(*Client).Reject(ExchangeError(this.Id+" loadOrderBook() orderbook is not initiated"), messageHash)
		return nil
	}
	// TODO: don't know where this fits
	// catch (e) {
	// 	client.reject (e, messageHash);
	// 	await this.loadOrderBook (client, messageHash, symbol, limit, params);
	// }
	return nil
}

func (this *Exchange) Close() []error {
	this.WsClientsMu.Lock()
	clients := make([]*WSClient, 0, len(this.WsClients))
	for _, c := range this.WsClients {
		clients = append(clients, c.(*WSClient))
	}
	this.WsClients = make(map[string]interface{})
	this.WsClientsMu.Unlock()
	errs := make([]error, 0)
	for _, c := range clients {
		if future := c.Close(); future != nil {
			if errVal, ok := (<-future.Await()).(error); ok {
				errs = append(errs, errVal)
			}
		}
	}
	return errs
}

// ---------------- Connection lifecycle helpers ----------------

func CallDynamically(fn interface{}, args ...interface{}) interface{} {
	v := reflect.ValueOf(fn)
	in := make([]reflect.Value, len(args))
	for i, a := range args {
		r := reflect.ValueOf(a)
		if !r.IsValid() {
			r = reflect.Zero(reflect.TypeOf((*interface{})(nil)).Elem())
		}
		in[i] = r
	}
	out := v.Call(in)
	if len(out) > 0 {
		return out[0].Interface()
	}
	return nil
}

func (this *Exchange) Crc32(str interface{}, signed2 bool) int64 {
	// signed := false
	// if len(signed2) > 0 {
	// 	if b, ok := signed2[0].(bool); ok {
	// 		signed = b
	// 	}
	// }
	return Crc32(str.(string), signed2)
}

func (this *Exchange) IsBinaryMessage(message interface{}) bool {
	if _, ok := message.([]byte); ok {
		return true
	}
	return false
}

func (this *Exchange) DecodeProtoMsg(message interface{}) interface{} {
	return nil //tmp add protobuf
}<|MERGE_RESOLUTION|>--- conflicted
+++ resolved
@@ -147,7 +147,6 @@
 
 	SubstituteCommonCurrencyCodes bool
 
-<<<<<<< HEAD
 	Twofa string
 
 	// WS - updated to use thread-safe sync.Map (except cache objects)
@@ -163,18 +162,6 @@
 	TriggerOrders  interface{} // *ArrayCache
 	Transactions   *sync.Map
 	MyLiquidations *sync.Map
-=======
-	// WS
-	Clients    interface{}
-	Ohlcvs     interface{}
-	Trades     interface{}
-	Tickers    interface{}
-	Orders     interface{}
-	Positions  interface{}
-	MyTrades   interface{}
-	Orderbooks interface{}
-	Bidsasks   interface{}
->>>>>>> e8d05f96
 
 	PaddingMode int
 
@@ -1456,17 +1443,17 @@
 	future := client.NewFuture(messageHash)
 	// read and write subscription, this is done before connecting the client
 	// to avoid race conditions when other parts of the code read or write to the client.subscriptions
-    client.SubscriptionsMu.Lock()
-    clientSubscription := SafeValue(client.Subscriptions, subscribeHash, nil)
-    if clientSubscription == nil {
-        if subscription != nil {
-            client.Subscriptions[subscribeHash.(string)] = subscription
-        } else {
-            // client.Subscriptions[subscribeHash.(string)] = make(chan interface{})
-            client.Subscriptions[subscribeHash.(string)] = true
-        }
-    }
-    client.SubscriptionsMu.Unlock()
+	client.SubscriptionsMu.Lock()
+	clientSubscription := SafeValue(client.Subscriptions, subscribeHash, nil)
+	if clientSubscription == nil {
+		if subscription != nil {
+			client.Subscriptions[subscribeHash.(string)] = subscription
+		} else {
+			// client.Subscriptions[subscribeHash.(string)] = make(chan interface{})
+			client.Subscriptions[subscribeHash.(string)] = true
+		}
+	}
+	client.SubscriptionsMu.Unlock()
 	// we intentionally do not use await here to avoid unhandled exceptions
 	// the policy is to make sure that 100% of promises are resolved or rejected
 	// either with a call to client.resolve or client.reject with
@@ -1507,12 +1494,12 @@
 							}
 						}
 					}
-                    sendFutureChannel := <-client.Send(message)
+					sendFutureChannel := <-client.Send(message)
 					if err, ok := sendFutureChannel.(error); ok {
 						client.OnError(err)
-                        client.SubscriptionsMu.Lock()
-                        delete(client.Subscriptions, subscribeHash.(string))
-                        client.SubscriptionsMu.Unlock()
+						client.SubscriptionsMu.Lock()
+						delete(client.Subscriptions, subscribeHash.(string))
+						client.SubscriptionsMu.Unlock()
 					}
 				}
 			}
@@ -1767,8 +1754,8 @@
 	// read and write subscription, this is done before connecting the client
 	// to avoid race conditions when other parts of the code read or write to the client.subscriptions
 	missingSubscriptions := []string{}
-    client.SubscriptionsMu.Lock()
-    if subscribeHashes != nil {
+	client.SubscriptionsMu.Lock()
+	if subscribeHashes != nil {
 		// Handle both []string and []interface{} for subscribeHashes
 		var subscribeHashesList []interface{}
 		if hashes, ok := subscribeHashes.([]string); ok {
@@ -1782,7 +1769,7 @@
 
 		for _, subscribeHash := range subscribeHashesList {
 			if hashStr, ok := subscribeHash.(string); ok {
-                if _, exists := client.Subscriptions[hashStr]; !exists {
+				if _, exists := client.Subscriptions[hashStr]; !exists {
 					missingSubscriptions = append(missingSubscriptions, hashStr)
 					if subscription != nil {
 						client.Subscriptions[hashStr] = subscription
@@ -1792,8 +1779,8 @@
 				}
 			}
 		}
-    }
-    client.SubscriptionsMu.Unlock()
+	}
+	client.SubscriptionsMu.Unlock()
 	// we intentionally do not use await here to avoid unhandled exceptions
 	// the policy is to make sure that 100% of promises are resolved or rejected
 	// either with a call to client.resolve or client.reject with
@@ -1837,13 +1824,13 @@
 							}
 						}
 					}
-                    sendFutureChannel := <-client.Send(message)
+					sendFutureChannel := <-client.Send(message)
 					if err, ok := sendFutureChannel.(error); ok {
-                        client.SubscriptionsMu.Lock()
-                        for _, subscribeHash := range missingSubscriptions {
-                            delete(client.Subscriptions, subscribeHash)
-                        }
-                        client.SubscriptionsMu.Unlock()
+						client.SubscriptionsMu.Lock()
+						for _, subscribeHash := range missingSubscriptions {
+							delete(client.Subscriptions, subscribeHash)
+						}
+						client.SubscriptionsMu.Unlock()
 						future.Reject(err)
 					}
 				}
