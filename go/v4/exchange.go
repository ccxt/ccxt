package ccxt

import (
	"crypto/rand"
	"encoding/hex"
	j "encoding/json"
	"errors"
	"fmt"
	"math"
	random2 "math/rand"
	"net/http"
	"net/url"
	"reflect"
	"regexp"
	"runtime/debug"
	"strconv"
	"strings"
	"sync"
	"time"

	"golang.org/x/net/proxy"
)

type Exchange struct {
	MarketsMutex *sync.Mutex
	// cachedCurrenciesMutex  sync.Mutex
	loadMu                 sync.Mutex
	marketsLoading         bool
	marketsLoaded          bool
	loadMarketsSubscribers []chan interface{}
	Itf                    interface{}
	DerivedExchange        IDerivedExchange
	methodCache            sync.Map
	cacheLoaded            bool
	Version                string
	Id                     string
	Name                   string
	Options                *sync.Map
	Has                    map[string]interface{}
	Api                    map[string]interface{}
	TransformedApi         map[string]interface{}
	Markets                *sync.Map
	Markets_by_id          *sync.Map
	Currencies_by_id       *sync.Map
	Currencies             *sync.Map
	RequiredCredentials    map[string]interface{}
	HttpExceptions         map[string]interface{}
	MarketsById            *sync.Map
	Timeframes             map[string]interface{}
	Features               map[string]interface{}
	Exceptions             map[string]interface{}
	Precision              map[string]interface{}
	Urls                   interface{}
	UserAgents             map[string]interface{}
	Timeout                int64
	MAX_VALUE              float64
	RateLimit              float64
	TokenBucket            map[string]interface{}
	Throttler              *Throttler
	NewUpdates             bool
	Alias                  bool
	Verbose                bool
	UserAgent              string
	EnableRateLimit        bool
	Url                    string
	Hostname               string
	BaseCurrencies         *sync.Map
	QuoteCurrencies        *sync.Map
	ReloadingMarkets       bool
	MarketsLoading         bool
	Symbols                []string
	Codes                  []string
	Ids                    []string
	CommonCurrencies       map[string]interface{}
	PrecisionMode          int
	Limits                 map[string]interface{}
	Fees                   map[string]interface{}
	CurrenciesById         *sync.Map
	ReduceFees             bool

	AccountsById interface{}
	Accounts     interface{}

	// timestamps
	LastRestRequestTimestamp int64
	LastRequestHeaders       interface{}
	Last_request_headers     interface{}
	Last_http_response       interface{}
	LastRequestBody          interface{}
	Last_request_body        interface{}
	Last_request_url         interface{}
	LastRequestUrl           string
	Headers                  interface{}
	ReturnResponseHeaders    bool

	// type check this
	Number interface{}
	// keys
	Secret        string
	ApiKey        string
	Password      string
	Uid           string
	AccountId     string
	Token         string
	Login         string
	PrivateKey    string
	WalletAddress string

	httpClient *http.Client

	HttpProxy            interface{}
	HttpsProxy           interface{}
	Http_proxy           interface{}
	Https_proxy          interface{}
	Proxy                interface{}
	ProxyUrl             interface{}
	ProxyUrlCallback     interface{}
	Proxy_url            interface{}
	Proxy_url_callback   interface{}
	SocksProxy           interface{}
	Socks_proxy          interface{}
	SocksProxyCallback   interface{}
	Socks_proxy_callback interface{}

	HttpsProxyCallback   interface{}
	Https_proxy_callback interface{}

	HttpProxyCallback   interface{}
	Http_proxy_callback interface{}
	SocksroxyCallback   interface{}

	WsSocksProxy   string
	Ws_socks_proxy string

	WssProxy  string
	Wss_proxy string

	WsProxy  string
	Ws_proxy string

	HttpProxyAgentModule         interface{} // or interface{} if you don't have a type yet
	HttpsProxyAgentModule        interface{}
	SocksProxyAgentModule        interface{}
	SocksProxyAgentModuleChecked bool
	ProxyDictionaries            map[string]interface{}
	ProxiesModulesLoading        chan struct{} // or something to represent a Promise/future

	SubstituteCommonCurrencyCodes bool

	Twofa string

	// WS - updated to use thread-safe sync.Map (except cache objects)
	Ohlcvs         interface{} // map[string]map[string]*ArrayCacheByTimestamp
	Trades         interface{} // map[string]*ArrayCache
	Tickers        *sync.Map
	Orders         interface{} // *ArrayCache  // cache object, not a map
	MyTrades       interface{} // *ArrayCache  // cache object, not a map
	Orderbooks     *sync.Map
	Liquidations   *sync.Map
	FundingRates   interface{}
	Bidsasks       *sync.Map
	TriggerOrders  interface{} // *ArrayCache
	Transactions   *sync.Map
	MyLiquidations *sync.Map

	PaddingMode int

	MinFundingAddressLength int
	MaxEntriesPerRequest    int

	// tests only
	FetchResponse interface{}

	IsSandboxModeEnabled bool

<<<<<<< HEAD
	Stream *Stream
=======
	// ws
	WsClients   map[string]interface{} // one websocket client per URL
	WsClientsMu sync.Mutex
	Balance     interface{}
	Positions   interface{}
	Clients     map[string]interface{}
	newUpdates  bool
	streaming   map[string]interface{}
>>>>>>> 418b5f8d
}

const (
	DECIMAL_PLACES     int = 2
	SIGNIFICANT_DIGITS int = 3
	TICK_SIZE          int = 4
)

const TRUNCATE int = 0

const (
	NO_PADDING        = 5
	PAD_WITH_ZERO int = 6
)

// var ROUND int = 0

func (this *Exchange) InitParent(userConfig map[string]interface{}, exchangeConfig map[string]interface{}, itf interface{}) {
	// this = &Exchange{}
	if this.Options == nil {
		this.Options = &sync.Map{} // by default sync.map is nil
	}
	if this.MarketsMutex == nil {
		this.MarketsMutex = &sync.Mutex{}
	}
	describeValues := this.Describe()
	if userConfig == nil {
		userConfig = map[string]interface{}{}
	}

	extendedProperties := this.DeepExtend(describeValues, exchangeConfig)
	extendedProperties = this.DeepExtend(extendedProperties, userConfig)
	this.Itf = itf
	// this.id = SafeString(extendedProperties, "id", "").(string)
	// this.Id = this.id333
	// this.itf = itf

	// warmup itf cache

	limit := 10000
	// Initialize WebSocket data structures with thread-safe sync.Map
	this.Trades = make(map[string]*ArrayCache)
	this.Tickers = &sync.Map{}
	this.Orderbooks = &sync.Map{}
	this.Ohlcvs = make(map[string]map[string]*ArrayCacheByTimestamp)
	this.Orders = NewArrayCache(limit)
	this.TriggerOrders = NewArrayCache(limit)
	this.MyTrades = NewArrayCache(limit)
	this.Transactions = &sync.Map{}
	this.Liquidations = &sync.Map{}
	this.MyLiquidations = &sync.Map{}
	this.Clients = make(map[string]interface{})
	this.Balance = make(map[string]interface{})

	// beforeNs := time.Now().UnixNano()
	// this.WarmUpCache(this.Itf)
	// afterNs := time.Now().UnixNano()
	// fmt.Println("Warmup cache took: ", afterNs-beforeNs)

	this.Currencies = &sync.Map{}
	this.FundingRates = make(map[string]interface{})
	this.Bidsasks = &sync.Map{}
	this.ProxyDictionaries = make(map[string]interface{})
	this.AccountsById = make(map[string]interface{})
	this.Accounts = make([]interface{}, 0)

	this.initializeProperties(extendedProperties)
	this.AfterConstruct()

	this.streaming = this.SafeDict(extendedProperties, "streaming", map[string]interface{}{}).(map[string]interface{})
	this.transformApiNew(this.Api)
	transport := &http.Transport{}

	this.httpClient = &http.Client{
		Timeout:   30 * time.Second,
		Transport: transport,
	}
	userOptions := this.SafeDict(userConfig, "options")
	if userOptions == nil {
		userOptions = map[string]interface{}{}
	}
	if IsTrue(IsTrue(this.SafeBool(userOptions, "sandbox")) || IsTrue(this.SafeBool(userOptions, "testnet"))) {
		this.SetSandboxMode(true)
	}

	// fmt.Println(this.TransformedApi)
}

func (this *Exchange) Init(userConfig map[string]interface{}) {
	if this.Options == nil {
		this.Options = &sync.Map{} // by default sync.map is nil
	}

	if this.MarketsMutex == nil {
		this.MarketsMutex = &sync.Mutex{}
	}
	// to do
}

func NewExchange() ICoreExchange {
	exchange := &Exchange{}
	exchange.Stream = &Stream{}
	exchange.Init(map[string]interface{}{})
	return exchange
}

func (this *Exchange) WarmUpCache() {
	// itf fields
	if this.cacheLoaded {
		return
	}
	this.cacheLoaded = true
	itf := this.Itf
	baseValue := reflect.ValueOf(itf)
	baseType := baseValue.Type()

	for i := 0; i < baseType.NumMethod(); i++ {
		method := baseType.Method(i)
		name := method.Name
		cacheKey := fmt.Sprintf("%s", name)

		methodValue := baseValue.MethodByName(name)
		methodType := method.Type
		numIn := methodType.NumIn()
		isVariadic := methodType.IsVariadic()

		cacheValue := map[string]interface{}{
			"method":      method,
			"methodValue": methodValue,
			"methodType":  methodType,
			"numIn":       numIn,
			"isVariadic":  isVariadic,
		}

		this.methodCache.Store(cacheKey, cacheValue)
	}
}

func (this *Exchange) InitThrottler() {
	this.Throttler = NewThrottler(this.TokenBucket)
}

/*
*
  - @method
  - @name Exchange#loadMarkets
  - @description Loads and prepares the markets for trading.
  - @param {boolean} param.reload - If true, the markets will be reloaded from the exchange.
  - @param {object} params - Additional exchange-specific parameters for the request.
  - @throws An error if the markets cannot be loaded or prepared.
*/
func (this *Exchange) LoadMarkets(params ...interface{}) <-chan interface{} {
	reload := GetArg(params, 0, false).(bool)
	this.loadMu.Lock()

	if this.marketsLoaded && !reload {
		out := make(chan interface{}, 1)
		out <- this.Markets
		close(out)
		this.loadMu.Unlock()
		return out
	}

	ch := make(chan interface{}, 1)
	this.loadMarketsSubscribers = append(this.loadMarketsSubscribers, ch)

	if !this.marketsLoading || reload {
		this.marketsLoading = true
		markets := <-this.LoadMarketsHelper(params...)
		this.marketsLoaded = true
		this.marketsLoading = false
		for _, ch := range this.loadMarketsSubscribers {
			ch <- markets
			close(ch)
		}
		this.loadMarketsSubscribers = nil
	}

	this.loadMu.Unlock()
	return ch
}

func (this *Exchange) LoadMarketsHelper(params ...interface{}) <-chan interface{} {
	ch := make(chan interface{})

	go func() {
		defer close(ch)
		defer func() {
			if r := recover(); r != nil {
				stack := debug.Stack()
				panicMsg := fmt.Sprintf("panic: %v\nStack trace:\n%s", r, stack)
				ch <- panicMsg
			}
		}()
		reload := GetArg(params, 0, false).(bool)
		params := GetArg(params, 1, map[string]interface{}{})
		this.WarmUpCache()
		if !reload {
			if this.Markets != nil {
				if this.Markets_by_id == nil {
					// Only lock when writing
					this.MarketsMutex.Lock()
					result := this.SetMarkets(this.Markets, nil)
					this.MarketsMutex.Unlock()
					ch <- result
					return
				}
				ch <- this.Markets
				return
			}
		}

		var currencies interface{} = nil
		hasFetchCurrencies := this.Has["fetchCurrencies"]
		if IsBool(hasFetchCurrencies) && IsTrue(hasFetchCurrencies) {
			currencies = <-this.DerivedExchange.FetchCurrencies(params)
			// this.cachedCurrenciesMutex.Lock()
			// this.Options["cachedCurrencies"] = currencies
			this.Options.Store("cachedCurrencies", currencies)
			// this.cachedCurrenciesMutex.Unlock()
		}

		markets := <-this.DerivedExchange.FetchMarkets(params)
		PanicOnError(markets)

		// this.cachedCurrenciesMutex.Lock()
		// delete(this.Options, "cachedCurrencies")
		// this.Options.Del
		this.Options.Delete("cachedCurrencies")
		// this.cachedCurrenciesMutex.Unlock()

		// Lock only for writing
		this.MarketsMutex.Lock()
		result := this.SetMarkets(markets, currencies)
		this.MarketsMutex.Unlock()

		ch <- result
	}()
	return ch
}

func (this *Exchange) Throttle(cost interface{}) <-chan interface{} {
	// to do
	ch := make(chan interface{})
	go func() {
		defer close(ch)
		task := <-this.Throttler.Throttle(cost)
		ch <- task
	}()
	return ch
}

func (this *Exchange) FetchMarkets(optionalArgs ...interface{}) <-chan interface{} {
	ch := make(chan interface{})
	go func() interface{} {
		// defer close(ch)
		// markets := <-this.callInternal("fetchMarkets", optionalArgs)
		// return markets
		return this.Markets
	}()
	return ch
}

func (this *Exchange) FetchCurrencies(optionalArgs ...interface{}) <-chan interface{} {
	ch := make(chan interface{})
	go func() interface{} {
		defer close(ch)
		// markets := <-this.callInternal("fetchCurrencies", optionalArgs)
		// return markets
		return this.Currencies
	}()
	return ch
}

func (this *Exchange) Sleep(milliseconds interface{}) <-chan bool {
	var duration time.Duration

	// Type assertion to handle various types for milliseconds
	ch := make(chan bool)
	go func() interface{} {
		switch v := milliseconds.(type) {
		case int:
			duration = time.Duration(v) * time.Millisecond
		case float64:
			duration = time.Duration(v * float64(time.Millisecond))
		case time.Duration:
			// If already a time.Duration, use it directly
			duration = v
		default:
			return false
		}

		// Sleep for the specified duration
		time.Sleep(duration)
		return true
	}()
	return ch
}

func Unique(obj interface{}) []string {
	// Type assertion to check if obj is of type []string
	strList, ok := obj.([]string)
	if !ok {
		return nil
	}

	// Use a map to ensure uniqueness
	uniqueMap := make(map[string]struct{})
	var result []string

	for _, str := range strList {
		// Check if the string is already in the map
		if _, exists := uniqueMap[str]; !exists {
			uniqueMap[str] = struct{}{}
			result = append(result, str)
		}
	}

	return result
}

func (this *Exchange) Log(args ...interface{}) {
	// convert to str and print
	fmt.Println(args...)
}

func (this *Exchange) callEndpoint(endpoint2 interface{}, parameters interface{}) <-chan interface{} {
	ch := make(chan interface{})

	go func() {
		defer close(ch)
		defer func() {
			if r := recover(); r != nil {
				stack := debug.Stack()
				panicMsg := fmt.Sprintf("panic: %v\nStack trace:\n%s", r, stack)
				ch <- panicMsg
			}
		}()

		endpoint := endpoint2.(string)
		if val, ok := this.TransformedApi[endpoint]; ok {
			endPointData := val.(map[string]interface{})
			// endPointData := this.TransformedApi[endpoint].(map[string]interface{})
			method := endPointData["method"].(string)
			path := endPointData["path"].(string)
			api := endPointData["api"]
			var cost float64 = 1
			if valCost, ok := endPointData["cost"]; ok {
				cost = valCost.(float64)
			}
			res := <-this.Fetch2(path, api, method, parameters, map[string]interface{}{}, nil, map[string]interface{}{"cost": cost})
			PanicOnError(res)
			ch <- res
		} else {
			ch <- nil
		}
	}()
	return ch
}

func (this *Exchange) ConvertToBigInt(data interface{}) interface{} {
	return ParseInt(data)
}

func (this *Exchange) CreateSafeDictionary() *sync.Map {
	// Create a new sync.Map to hold the safe dictionary
	return &sync.Map{}
}

// error related functions

type ErrorType string

type Error struct {
	Type    ErrorType
	Message string
	Stack   string
}

func (e *Error) Error() string {
	return fmt.Sprintf("[ccxtError]::[%s]::[%s]\nStack:\n%s", e.Type, e.Message, e.Stack)
}

func NewError(errType interface{}, message ...interface{}) error {
	typeErr := ToString(errType)
	msg := ""
	stack := ""
	if len(message) > 0 {
		msg = ToString(message[0])
		if len(message) > 1 {
			stack = ToString(message[1])
		}
	}
	return &Error{Type: ErrorType(string(typeErr)), Message: msg, Stack: stack}
}

func Exception(v ...interface{}) error {
	return NewError("Exception", v...)
}

func IsError(res interface{}) bool {
	resStr, ok := res.(string)
	if ok {
		return strings.HasPrefix(resStr, "panic:")
	}
	return false
}

func CreateReturnError(res interface{}) error {
	resStr := res.(string)
	resStr = strings.ReplaceAll(resStr, "panic:", "")
	if strings.Contains(resStr, "ccxtError") {
		// resStr = strings.ReplaceAll(resStr, "ccxtError", "")
		splitted := strings.Split(resStr, "::")
		s1 := splitted[1]
		s2 := splitted[2]
		exceptionName := s1[1 : len(s1)-1]
		message := s2[1 : len(s2)-1]
		return CreateError(exceptionName, message, res)

	}
	return Exception(resStr)
}

// emd of error related functions

func ToSafeFloat(v interface{}) (float64, error) {
	switch v := v.(type) {
	case float64:
		return v, nil
	case float32:
		return float64(v), nil
	case int:
		return float64(v), nil
	case int64:
		return float64(v), nil
	case string:
		return strconv.ParseFloat(v, 64)
	default:
		return 0, errors.New("cannot convert to float")
	}
}

// json converts an object to a JSON string
func (this *Exchange) Json(object interface{}) interface{} {
	jsonBytes, err := j.Marshal(object)
	if err != nil {
		return nil
	}
	return string(jsonBytes)
}

func (this *Exchange) ParseNumber(v interface{}, a ...interface{}) interface{} {
	if (v == nil) || (v == "") {
		// return default value if exists
		if len(a) > 0 {
			return a[0]
		}
		return nil
	}
	f, err := ToSafeFloat(v)
	if err == nil {
		return f
	}
	return nil
}

func (this *Exchange) ValueIsDefined(v interface{}) bool {
	if v == nil {
		return false
	}
	if str, ok := v.(string); ok {
		return str != ""
	}
	return true
}

// func (this *Exchange) CreateSafeDictionary() interface{} {
// 	return map[string]interface{}{}
// }

func (this *Exchange) ConvertToSafeDictionary(data interface{}) interface{} {
	return data
}

func (this *Exchange) callDynamically(name2 interface{}, args ...interface{}) <-chan interface{} {
	return this.callInternal(name2.(string), args...)
}

func (this *Exchange) CallDynamically(name2 interface{}, args ...interface{}) <-chan interface{} {
	return this.callInternal(name2.(string), args...)
}

// clone creates a deep copy of the input object. It supports arrays, slices, and maps.
func (this *Exchange) Clone(object interface{}) interface{} {
	return this.DeepCopy(reflect.ValueOf(object)).Interface()
}

func (this *Exchange) DeepCopy(value reflect.Value) reflect.Value {
	switch value.Kind() {
	case reflect.Array, reflect.Slice:
		// Create a new slice/array of the same type and length
		copy := reflect.MakeSlice(value.Type(), value.Len(), value.Cap())
		for i := 0; i < value.Len(); i++ {
			copy.Index(i).Set(this.DeepCopy(value.Index(i)))
		}
		return copy
	case reflect.Map:
		// Create a new map of the same type
		copy := reflect.MakeMap(value.Type())
		for _, key := range value.MapKeys() {
			copy.SetMapIndex(key, this.DeepCopy(value.MapIndex(key)))
		}
		return copy
	default:
		// For other types, just return the value
		return reflect.ValueOf(value.Interface())
	}
}

type IArrayCache interface {
	ToArray() []interface{}
}

func (this *Exchange) ArraySlice(array interface{}, first interface{}, second ...interface{}) interface{} {
	// If the incoming object implements IArrayCache convert it first.
	if cache, ok := array.(IArrayCache); ok {
		return this.ArraySlice(cache.ToArray(), first, second...)
	}

	firstInt := reflect.ValueOf(first).Convert(reflect.TypeOf(0)).Interface().(int)
	parsedArray := reflect.ValueOf(array)

	if parsedArray.Kind() != reflect.Slice {
		return nil
	}

	length := parsedArray.Len()
	isArrayCache := reflect.TypeOf(array).Implements(reflect.TypeOf((*IArrayCache)(nil)).Elem())

	if len(second) == 0 {
		if firstInt < 0 {
			index := length + firstInt
			if index < 0 {
				index = 0
			}
			if isArrayCache {
				return reflect.ValueOf(array).Interface().(IArrayCache).ToArray()[index:]
			}
			return this.sliceToInterface(parsedArray.Slice(index, length))
		}
		if isArrayCache {
			return reflect.ValueOf(array).Interface().(IArrayCache).ToArray()[firstInt:]
		}
		return this.sliceToInterface(parsedArray.Slice(firstInt, length))
	}

	secondInt := reflect.ValueOf(second[0]).Convert(reflect.TypeOf(0)).Interface().(int)
	if isArrayCache {
		return reflect.ValueOf(array).Interface().(IArrayCache).ToArray()[firstInt:secondInt]
	}
	return this.sliceToInterface(parsedArray.Slice(firstInt, secondInt))
}

func (this *Exchange) sliceToInterface(value reflect.Value) []interface{} {
	length := value.Len()
	result := make([]interface{}, length)
	for i := 0; i < length; i++ {
		result[i] = value.Index(i).Interface()
	}
	return result
}

// Example ArrayCache implementation for testing
type exampleArrayCache struct {
	data []interface{}
}

func (e *exampleArrayCache) ToArray() []interface{} {
	return e.data
}

func (this *Exchange) ParseTimeframe(timeframe interface{}) interface{} {
	str, ok := timeframe.(string)
	if !ok {
		return nil
	}

	if len(str) < 2 {
		return nil
	}

	amount, err := strconv.Atoi(str[:len(str)-1])
	if err != nil {
		return nil
	}

	unit := str[len(str)-1:]
	scale := 0
	switch unit {
	case "y":
		scale = 60 * 60 * 24 * 365
	case "M":
		scale = 60 * 60 * 24 * 30
	case "w":
		scale = 60 * 60 * 24 * 7
	case "d":
		scale = 60 * 60 * 24
	case "h":
		scale = 60 * 60
	case "m":
		scale = 60
	case "s":
		scale = 1
	default:
		return nil
	}

	result := amount * scale
	return result
}

func Totp(secret interface{}) string {
	return ""
}

func (this *Exchange) ParseJson(input interface{}) interface{} {
	return ParseJSON(input)
}

// type Dict map[string]interface{}

func (this *Exchange) transformApiNew(api Dict, paths ...string) {
	if api == nil {
		return
	}

	if paths == nil {
		paths = []string{}
	}

	for key, value := range api {
		if isHttpMethod(key) {
			var endpoints []string
			if dictValue, ok := value.(map[string]interface{}); ok {
				for endpoint := range dictValue {
					endpoints = append(endpoints, endpoint)
				}
			} else {
				if listValue, ok := value.([]interface{}); ok {
					for _, item := range listValue {
						if s, ok := item.(string); ok {
							endpoints = append(endpoints, s)
						}
					}
				}
			}

			for _, endpoint := range endpoints {
				cost := 1.0
				if dictValue, ok := value.(map[string]interface{}); ok {
					if config, ok := dictValue[endpoint]; ok {
						if dictConfig, ok := config.(map[string]interface{}); ok {
							if rl, success := dictConfig["cost"]; success {
								if rlFloat, ok := rl.(float64); ok {
									cost = rlFloat
								} else if rlString, ok := rl.(string); ok {
									cost = parseCost(rlString)
								}
							}
						} else if config != nil {
							cost = parseCost(fmt.Sprintf("%v", config))
						}
					}
				}

				pattern := `[^a-zA-Z0-9]`
				rgx := regexp.MustCompile(pattern)
				result := rgx.Split(endpoint, -1)

				pathParts := append(paths, key)
				for _, part := range result {
					if len(part) > 0 {
						pathParts = append(pathParts, part)
					}
				}

				for i, part := range pathParts {
					pathParts[i] = strings.Title(part)
				}
				path := strings.Join(pathParts, "")
				if len(path) > 0 {
					path = strings.ToLower(string(path[0])) + path[1:]
				}

				apiObj := interface{}(paths)
				if len(paths) == 1 {
					apiObj = paths[0]
				}

				this.TransformedApi[path] = map[string]interface{}{
					"method": strings.ToUpper(key),
					"path":   endpoint,
					"api":    apiObj,
					"cost":   cost,
				}
			}
		} else {
			if nestedDict, ok := value.(map[string]interface{}); ok {
				this.transformApiNew(nestedDict, append(paths, key)...)
			}
		}
	}
}

func isHttpMethod(key string) bool {
	// Add your implementation of HTTP method check
	httpMethods := []string{"GET", "POST", "PUT", "DELETE", "PATCH"}
	for _, method := range httpMethods {
		if strings.EqualFold(method, key) {
			return true
		}
	}
	return false
}

func parseCost(costStr string) float64 {
	// Add your implementation for parsing cost
	var cost float64
	fmt.Sscanf(costStr, "%f", &cost)
	return cost
}

// func (this *Exchange) callInternal(name2 string, args ...interface{}) interface{} {
// 	name := strings.Title(strings.ToLower(name2))
// 	baseType := reflect.TypeOf(this.Itf)

// 	for i := 0; i < baseType.NumMethod(); i++ {
// 		method := baseType.Method(i)
// 		if name == method.Name {
// 			methodType := method.Type
// 			numIn := methodType.NumIn()
// 			isVariadic := methodType.IsVariadic()

// 			in := make([]reflect.Value, numIn)
// 			argCount := len(args)

// 			for k := 0; k < numIn; k++ {
// 				if k < argCount {
// 					param := args[k]
// 					if param == nil {
// 						// Get the type of the k-th parameter
// 						paramType := methodType.In(k)
// 						// Create a zero value of the parameter type (which will be `nil` for pointers, slices, maps, etc.)
// 						in[k] = reflect.Zero(paramType)
// 					} else {
// 						in[k] = reflect.ValueOf(param)
// 					}
// 				} else {
// 					paramType := methodType.In(k)
// 					in[k] = reflect.Zero(paramType)
// 				}
// 			}

// 			if isVariadic && argCount >= numIn-1 {
// 				variadicArgs := make([]reflect.Value, argCount-(numIn-1))
// 				for k := numIn - 1; k < argCount; k++ {
// 					param := args[k]
// 					if param == nil {
// 						paramType := methodType.In(numIn - 1).Elem()
// 						variadicArgs[k-(numIn-1)] = reflect.Zero(paramType)
// 					} else {
// 						variadicArgs[k-(numIn-1)] = reflect.ValueOf(param)
// 					}
// 				}
// 				in[numIn-1] = reflect.ValueOf(variadicArgs)
// 			}

// 			res := reflect.ValueOf(this.Itf).MethodByName(name).Call(in)
// 			return res[0].Interface()
// 		}
// 	}
// 	return nil
// }

func (this *Exchange) CheckRequiredDependencies() {
	// to do
}

func (this *Exchange) FixStringifiedJsonMembers(a interface{}) string {
	aStr := a.(string)
	aStr = strings.ReplaceAll(aStr, "\\", "")
	aStr = strings.ReplaceAll(aStr, "\"{", "{")
	aStr = strings.ReplaceAll(aStr, "}\"", "}")
	return aStr
}

func (this *Exchange) IsEmpty(a interface{}) bool {
	if a == nil {
		return true
	}

	v := reflect.ValueOf(a)

	switch v.Kind() {
	case reflect.String:
		return v.Len() == 0
	case reflect.Slice, reflect.Array:
		return v.Len() == 0
	case reflect.Map:
		return v.Len() == 0
	default:
		return false
	}
}

func (this *Exchange) CallInternal(name2 string, args ...interface{}) <-chan interface{} {
	return this.callInternal(name2, args...)
}

func (this *Exchange) callInternal(name2 string, args ...interface{}) <-chan interface{} {
	ch := make(chan interface{})
	go func() {
		defer close(ch)
		defer func() {
			if r := recover(); r != nil {
				if r != "break" {
					stack := debug.Stack()
					panicMsg := fmt.Sprintf("panic: %v\nStack trace:\n%s", r, stack)
					ch <- panicMsg
				}
			}
		}()

		this.WarmUpCache()

		res := <-CallInternalMethod(&this.methodCache, this.Itf, name2, args...)
		ch <- res
	}()
	// res := <-CallInternalMethod(this.Itf, name2, args...)
	// return res
	return ch
}

func (this *Exchange) BinaryLength(binary interface{}) int {
	return this.binaryLength(binary)
}

func (this *Exchange) binaryLength(binary interface{}) int {
	var length int

	// Handle different types for the length parameter
	switch v := binary.(type) {
	case []byte:
		length = len(v)
	case string:
		length = len(v)
	default:
		panic(fmt.Sprintf("unsupported binary: %v", reflect.TypeOf(binary)))
	}

	return length
}

func (this *Exchange) RandomBytes(length interface{}) string {
	var byteLength int

	// Handle different types for the length parameter
	switch v := length.(type) {
	case int:
		byteLength = v
	case int32:
		byteLength = int(v)
	case int64:
		byteLength = int(v)
	case float32:
		byteLength = int(v)
	case float64:
		byteLength = int(v)
	default:
		panic(fmt.Sprintf("unsupported length type: %v", reflect.TypeOf(length)))
	}

	if byteLength <= 0 {
		panic("length must be greater than 0")
	}

	x := make([]byte, byteLength)
	_, err := rand.Read(x)
	if err != nil {
		panic(fmt.Sprintf("failed to generate random bytes: %v", err))
	}

	return hex.EncodeToString(x)
}

func (this *Exchange) IsJsonEncodedObject(str interface{}) bool {
	// Attempt to assert the input to a string type
	str2, ok := str.(string)
	if !ok {
		return false
	}

	// Check if the string starts with "{" or "["
	if strings.HasPrefix(str2, "{") || strings.HasPrefix(str2, "[") {
		return true
	}
	return false
}

func (this *Exchange) StringToCharsArray(value interface{}) []string {
	// Attempt to assert the input to a string type
	str, ok := value.(string)
	if !ok {
		panic(fmt.Sprintf("unsupported type: %v, expected string", reflect.TypeOf(value)))
	}

	// Initialize a slice to hold the characters
	chars := make([]string, len(str))

	// Loop through each character in the string and add it to the slice
	for i, char := range str {
		chars[i] = string(char)
	}

	return chars
}

func (this *Exchange) GetMarket(symbol string) MarketInterface {
	// market := this.Markets[symbol]
	market, ok := this.Markets.Load(symbol)
	if !ok {
		return NewMarketInterface(nil)
	}
	return NewMarketInterface(market)
}

func (this *Exchange) GetMarketsList() []MarketInterface {
	var markets []MarketInterface
	// for _, market := range this.Markets {
	// 	markets = append(markets, NewMarketInterface(market))
	// }
	this.Markets.Range(func(key, value interface{}) bool {
		markets = append(markets, NewMarketInterface(value))
		return true

	})
	return markets
}

func (this *Exchange) GetCurrency(currencyId string) Currency {
	// market := this.Currencies[currency]
	currency, ok := this.Currencies.Load(currencyId)
	if !ok {
		return NewCurrency(nil)
	}
	return NewCurrency(currency)
}

func (this *Exchange) GetCurrenciesList() []Currency {
	var currencies []Currency
	// for _, currency := range this.Currencies {
	// 	currencies = append(currencies, NewCurrency(currency))
	// }
	// }
	this.Currencies.Range(func(key, value interface{}) bool {
		currencies = append(currencies, NewCurrency(value))
		return true
	})
	return currencies
}

func (this *Exchange) SetProperty(obj interface{}, property interface{}, defaultValue interface{}) {
	// Convert property to string
	propName, ok := property.(string)
	if !ok {
		// fmt.Println("Property should be a string")
		return
	}

	// Get the reflection object for the obj
	val := reflect.ValueOf(obj).Elem()

	// Get the field by name
	field := val.FieldByName(propName)

	// Check if the field exists and is settable
	if field.IsValid() && field.CanSet() {
		// Set the field with the default value, casting it to the right type
		field.Set(reflect.ValueOf(defaultValue))
	} else {
		// fmt.Printf("Field '%s' is either invalid or cannot be set\n", propName)
	}
}

func (this *Exchange) GetProperty(obj interface{}, property interface{}) interface{} {
	// Convert property to string
	propName, ok := property.(string)
	if !ok {
		// fmt.Println("Property should be a string")
		return nil
	}

	// Get the reflection object for the obj
	val := reflect.ValueOf(obj).Elem()

	// Get the field by name
	field := val.FieldByName(propName)

	// Check if the field exists and can be accessed
	if field.IsValid() && field.CanInterface() {
		// Return the field value as an interface{}
		return field.Interface()
	} else {
		// fmt.Printf("Field '%s' is either invalid or cannot be accessed\n", propName)
		return nil
	}
}

func (this *Exchange) Unique(obj interface{}) []string {
	// Type assertion to check if obj is a slice of strings
	if list, ok := obj.([]string); ok {
		// Create a map to track unique strings
		uniqueMap := make(map[string]bool)
		var uniqueList []string

		// Iterate over the list and add only unique elements
		for _, item := range list {
			if !uniqueMap[item] {
				uniqueMap[item] = true
				uniqueList = append(uniqueList, item)
			}
		}

		return uniqueList
	}

	// If obj is not a []string, return an empty slice
	return []string{}
}

// func (this *Exchange) callInternal(name2 string, args ...interface{}) interface{} {
// 	name := strings.Title(strings.ToLower(name2))
// 	baseType := reflect.TypeOf(this.Itf)

// 	// baseValue := reflect.ValueOf(this.Itf)
// 	// method3 := baseValue.MethodByName(name)
// 	// fmt.Println(method3.Interface())
// 	// method2, err := baseType.MethodByName(name)

// 	// if !err {
// 	// 	fmt.Println((method2))
// 	// }

// 	for i := 0; i < baseType.NumMethod(); i++ {
// 		method := baseType.Method(i)
// 		if name == method.Name {
// 			// methodType := method.Type
// 			in := make([]reflect.Value, len(args))
// 			for k, param := range args {
// 				val := reflect.ValueOf(param)
// 				if !val.IsValid() {
// 					//fmt.Println(val)
// 					//panic("value is invalid")
// 					// paramType := val.Type()
// 					// in[k] = reflect.Zero(paramType)
// 					val = reflect.Zero(nil)
// 				}
// 				in[k] = val
// 			}
// 			var res []reflect.Value
// 			/*temp := reflect.ValueOf(this.Itf).MethodByName(name)
// 			x1 := reflect.ValueOf(temp).FieldByName("flag").Uint()*/
// 			res = reflect.ValueOf(this.Itf).MethodByName(name).Call(in)
// 			return res[0].Interface().(interface{})
// 		}
// 	}
// 	return nil
// }

func (this *Exchange) RetrieveStarkAccount(sig interface{}, account interface{}, hash interface{}) interface{} {
	return nil // to do
}

func (this *Exchange) StarknetEncodeStructuredData(a interface{}, b interface{}, c interface{}, d interface{}) interface{} {
	return nil // to do
}

func (this *Exchange) StarknetSign(a interface{}, b interface{}) interface{} {
	return nil // to do
}

func (this *Exchange) GetZKContractSignatureObj(seed interface{}, params interface{}) <-chan interface{} {
	ch := make(chan interface{})

	go func() {
		defer close(ch)
		defer func() {
			if r := recover(); r != nil {
				stack := debug.Stack()
				panicMsg := fmt.Sprintf("panic: %v\nStack trace:\n%s", r, stack)
				ch <- panicMsg
			}
		}()

		ch <- "panic:" + "Apex currently does not support create order in Go language"
	}()
	return ch
}

func (this *Exchange) GetZKTransferSignatureObj(seed interface{}, params interface{}) <-chan interface{} {
	ch := make(chan interface{})

	go func() {
		defer close(ch)
		defer func() {
			if r := recover(); r != nil {
				stack := debug.Stack()
				panicMsg := fmt.Sprintf("panic: %v\nStack trace:\n%s", r, stack)
				ch <- panicMsg
			}
		}()

		ch <- "panic:" + "Apex currently does not support transfer asset in Go language"
	}()
	return ch
}

func (this *Exchange) ExtendExchangeOptions(options2 interface{}) {
	options := options2.(map[string]interface{})
	extended := this.Extend(this.SafeMapToMap(this.Options), options)
	this.Options = this.MapToSafeMap(extended)
}

// func (this *Exchange) Init(userConfig map[string]interface{}) {
// }

func (this *Exchange) RandNumber(size interface{}) int64 {
	// Try casting interface{} to int
	intSize, ok := size.(int)
	if !ok {
		fmt.Println("Invalid size type; expected int")
		return 0
	}

	random2.Seed(time.Now().UnixNano())
	number := ""

	for i := 0; i < intSize; i++ {
		digit := random2.Intn(10) // Random digit 0-9
		number += strconv.Itoa(digit)
	}

	result, err := strconv.ParseInt(number, 10, 64)
	if err != nil {
		fmt.Println("Error converting string to int64:", err)
		return 0
	}

	return result
}

func (this *Exchange) UpdateProxySettings() {
	proxyUrl := this.CheckProxyUrlSettings(nil, nil, nil, nil)
	proxies := this.CheckProxySettings(nil, "", nil, nil)
	httProxy := this.SafeString(proxies, 0)
	httpsProxy := this.SafeString(proxies, 1)
	socksProxy := this.SafeString(proxies, 2)

	hasHttProxyDefined := (httProxy != nil) || (httpsProxy != nil) || (socksProxy != nil)
	this.CheckConflictingProxies(hasHttProxyDefined, proxyUrl)

	if hasHttProxyDefined {
		proxyTransport := &http.Transport{
			// MaxIdleConns:       100,
			// IdleConnTimeout:    90 * time.Second,
			// DisableCompression: false,
			// DisableKeepAlives:  false,
		}

		proxyUrlStr := ""
		if httProxy != nil {
			proxyUrlStr = httProxy.(string)
		} else {
			proxyUrlStr = httpsProxy.(string)
		}
		proxyURLParsed, _ := url.Parse(proxyUrlStr)
		proxyTransport.Proxy = http.ProxyURL(proxyURLParsed)

		this.httpClient.Transport = proxyTransport
	}
}

// StreamToSymbol returns a callback that produces messages to topic::symbol
func (this *Exchange) StreamToSymbol(topic interface{}) interface{} {
	return func(message map[string]interface{}) {
		payload, _ := message["payload"].(map[string]interface{})
		symbol, _ := payload["symbol"].(string)
		topicStr := ToString(topic)
		this.Stream.Produce(topicStr+"::"+symbol, payload, nil)
	}
}

// StreamReconnectOnError returns a callback that attempts to reconnect on error
func (this *Exchange) StreamReconnectOnError() interface{} {
	return func(message map[string]interface{}) {
		error := message["payload"]
		msgErr := message["error"]
		if error != nil && !isExchangeClosedByUser(msgErr) {
			defer func() {
				if r := recover(); r != nil {
					fmt.Println("Failed to reconnect to stream:", r)
				}
			}()
			// In Go, just call the method (no await)
			_ = this.StreamReconnect()
		}
	}
}

// isExchangeClosedByUser checks if the error is of type ExchangeClosedByUser (dummy for now)
func isExchangeClosedByUser(err interface{}) bool {
	// You can implement a more robust check if you have a custom error type
	return false // always false for now
}

// StreamOHLCVS returns a callback that parses ohlcvs topic and produces to ohlcvs symbol and timeframe topics
func (this *Exchange) StreamOHLCVS() interface{} {
	return func(message map[string]interface{}) {
		payload, _ := message["payload"].(map[string]interface{})
		err := message["error"]
		symbol, _ := payload["symbol"].(string)
		ohlcv := payload["ohlcv"]
		if symbol != "" {
			this.StreamProduce("ohlcvs::"+symbol, ohlcv, err)
			timeframe, _ := payload["timeframe"].(string)
			if timeframe != "" {
				this.StreamProduce("ohlcvs::"+symbol+"::"+timeframe, ohlcv, err)
			}
		}
	}
}

// Spawn executes a method asynchronously and returns a channel that will receive the result
func (this *Exchange) Spawn(method interface{}, args ...interface{}) <-chan interface{} {
	ch := make(chan interface{})

	go func() {
		defer close(ch)
		defer func() {
			if r := recover(); r != nil {
				if r != "break" {
					ch <- "panic:" + ToString(r)
				}
			}
		}()

		// Convert method to reflect.Value
		methodValue := reflect.ValueOf(method)
		if methodValue.Kind() != reflect.Func {
			ch <- "panic:method is not a function"
			return
		}

		// Convert args to reflect.Value slice
		in := make([]reflect.Value, len(args))
		for i, arg := range args {
			in[i] = reflect.ValueOf(arg)
		}

		// Call the method
		results := methodValue.Call(in)

		// Handle the results
		if len(results) > 0 {
			if results[0].Kind() == reflect.Chan {
				// If the result is a channel, forward its values
				resultChan := results[0]
				for {
					val, ok := resultChan.Recv()
					if !ok {
						break // channel is closed
					}
					ch <- val.Interface()
				}
			} else {
				// If the result is not a channel, send it directly
				ch <- results[0].Interface()
			}
		} else {
			ch <- nil
		}
	}()
	return ch
}

// returns a future (implemented as a channel) that will be resolved by client.Resolve(data, messageHash)
//
// Signature in the generated code varies (2-5 parameters), therefore the variadic form is used and parsed internally
//   - url (string) – WS endpoint
//   - messageHash (string)
//   - [message]      subscribe payload (optional)
//   - [subscribeHash] key for "subscriptions" map (optional)
//   - [subscription]  arbitrary value stored in subscriptions (optional)
func (this *Exchange) Watch(args ...interface{}) <-chan interface{} {

	url, _ := args[0].(string)
	messageHash, _ := args[1].(string)
	var message interface{}
	var subscribeHash interface{}
	var subscription interface{}

	if len(args) >= 3 {
		message = args[2]
	}
	if len(args) >= 4 {
		subscribeHash = args[3]
	} else {
		subscribeHash = messageHash
	}
	if len(args) >= 5 {
		subscription = args[4]
	}

	client := this.Client(url)
	// todo: calculate the backoff using the clients cache
	backoffDelay := 0
	//
	//  watchOrderBook ---- future ----+---------------+----→ user
	//                                 |               |
	//                                 ↓               ↑
	//                                 |               |
	//                              connect ......→ resolve
	//                                 |               |
	//                                 ↓               ↑
	//                                 |               |
	//                             subscribe -----→ receive
	//
	if subscribeHash == nil {
		client.FuturesMu.RLock()
		// Use read lock when checking for existing futures
		if fut, ok := client.Futures[messageHash]; ok {
			client.FuturesMu.RUnlock()
			return fut.(*Future).Await()
		}
		client.FuturesMu.RUnlock()
	}
	future := client.NewFuture(messageHash)
	// read and write subscription, this is done before connecting the client
	// to avoid race conditions when other parts of the code read or write to the client.subscriptions
	client.SubscriptionsMu.Lock()
	clientSubscription := SafeValue(client.Subscriptions, subscribeHash, nil)
	if clientSubscription == nil {
		if subscription != nil {
			client.Subscriptions[subscribeHash.(string)] = subscription
		} else {
			// client.Subscriptions[subscribeHash.(string)] = make(chan interface{})
			client.Subscriptions[subscribeHash.(string)] = true
		}
	}
	client.SubscriptionsMu.Unlock()
	// we intentionally do not use await here to avoid unhandled exceptions
	// the policy is to make sure that 100% of promises are resolved or rejected
	// either with a call to client.resolve or client.reject with
	//  a proper exception class instance
	client.ConnectMu.Lock()
	connected, err := client.Connect(backoffDelay)
	client.ConnectMu.Unlock()
	if err != nil {
		client.SubscriptionsMu.Lock()
		delete(client.Subscriptions, subscribeHash.(string))
		future.Reject(err)
		client.SubscriptionsMu.Unlock()
		return future.Await()
	}
	// the following is executed only if the catch-clause does not
	// catch any connection-level exceptions from the client
	// (connection established successfully)
	if clientSubscription == nil {
		go func() {
			result := <-connected.Await()
			if err, ok := result.(error); ok {
				delete(client.Subscriptions, subscribeHash.(string))
				future.Reject(err)
				return
			}
			options := SafeValue(this.Options, "ws", make(map[string]interface{}))
			cost := SafeValue(options, "cost", 1)
			if message != nil {
				if this.EnableRateLimit && client.Throttle != nil {
					// add cost here |
					//               |
					//               V
					if throttleFunc, ok := client.Throttle.(func(interface{}) error); ok {
						if err := throttleFunc(cost); err != nil {
							client.OnError(err)
							return
						}
					}
				}
				sendFutureChannel := <-client.Send(message)
				if err, ok := sendFutureChannel.(error); ok {
					client.OnError(err)
					client.SubscriptionsMu.Lock()
					delete(client.Subscriptions, subscribeHash.(string))
					client.SubscriptionsMu.Unlock()
				}
			}
		}()
	}
	return future.Await()
}

// ------------------- WS helper wrappers (parity with TS) ------------------

// OrderBook returns a new mutable order-book using our Go implementation.
func (this *Exchange) OrderBook(optionalArgs ...interface{}) *WsOrderBook {
	snapshot := GetArg(optionalArgs, 0, map[string]interface{}{})
	depth := GetArg(optionalArgs, 1, math.MaxInt32)
	orderBook := NewWsOrderBook(snapshot, depth)
	return orderBook
}

// IndexedOrderBook and CountedOrderBook share the same implementation for now.
func (this *Exchange) IndexedOrderBook(optionalArgs ...interface{}) *IndexedOrderBook {
	snapshot := GetArg(optionalArgs, 0, map[string]interface{}{})
	depth := GetArg(optionalArgs, 1, 9007199254740991)
	orderBook := NewIndexedOrderBook(snapshot, depth)
	return orderBook
}

func (this *Exchange) CountedOrderBook(optionalArgs ...interface{}) *CountedOrderBook {
	snapshot := GetArg(optionalArgs, 0, map[string]interface{}{})
	depth := GetArg(optionalArgs, 1, 9007199254740991)
	orderBook := NewCountedOrderBook(snapshot, depth)
	return orderBook
}

// func (this *Exchange) setOwner(cli *WSClient) {
// 	if this.DerivedExchange != nil {
// 		cli.Owner = this.DerivedExchange.(*Exchange)
// 	} else {
// 		cli.Owner = this
// 	}
// }

func (this *Exchange) SetProxyAgents(httpProxy interface{}, httpsProxy interface{}, socksProxy interface{}) (interface{}, error) {
	var transport *http.Transport

	// Handle HTTP proxy
	if httpProxy != "" {
		proxyURL, err := url.Parse(httpProxy.(string))
		if err != nil {
			return nil, BadRequest(this.Id + " invalid HTTP proxy URL: " + err.Error())
		}
		transport = &http.Transport{
			Proxy: http.ProxyURL(proxyURL),
		}
	} else if httpsProxy != "" {
		// Handle HTTPS proxy
		proxyURL, err := url.Parse(httpsProxy.(string))
		if err != nil {
			return nil, BadRequest(this.Id + " invalid HTTPS proxy URL: " + err.Error())
		}
		transport = &http.Transport{
			Proxy: http.ProxyURL(proxyURL),
		}
	} else if socksProxy != "" {
		// Handle SOCKS proxy
		proxyURL, err := url.Parse(socksProxy.(string))
		if err != nil {
			return nil, BadRequest(this.Id + " invalid SOCKS proxy URL: " + err.Error())
		}

		// Create SOCKS5 dialer
		dialer, err := proxy.SOCKS5("tcp", proxyURL.Host, nil, proxy.Direct)
		if err != nil {
			return nil, BadRequest(this.Id + " failed to create SOCKS5 dialer: " + err.Error())
		}

		transport = &http.Transport{
			Dial: dialer.Dial,
		}
	}

	return transport, nil
}

func (this *Exchange) GetHttpAgentIfNeeded(url string) (interface{}, error) {
	// if isNode { // TODO: implement this
	if len(url) >= 5 && url[:5] == "ws://" {
		if this.HttpProxy == nil {
			return nil, NotSupported(this.Id + " to use proxy with non-ssl ws:// urls, at first run `await exchange.loadHttpProxyAgent()` method")
		}
		return this.HttpProxy, nil
	}
	// }
	return nil, nil // no agent needed
}

func (this *Exchange) Ping(client interface{}) interface{} {
	return nil
}

func (this *Exchange) HandleMessage(client interface{}, message interface{}) {
	// stub to override
}

func (this *Exchange) OnConnected(client interface{}, message interface{}) {
	// for user hooks
	// fmt.Println('Connected to', client.url)
}

func (this *Exchange) OnError(client interface{}, err interface{}) {
	this.WsClientsMu.Lock()
	if c, ok := this.Clients[client.(ClientInterface).GetUrl()]; ok && c.(ClientInterface).GetError() != nil {
		delete(this.Clients, client.(ClientInterface).GetUrl())
	}
	this.WsClientsMu.Unlock()
	client.(ClientInterface).SetError(fmt.Errorf("%v", err))
}

func (this *Exchange) OnClose(client interface{}, err interface{}) {
	if client.(*Client).Error != nil {
		// connection closed due to an error, do nothing
	} else {
		this.WsClientsMu.Lock()
		delete(this.Clients, client.(*Client).Url)
		this.WsClientsMu.Unlock()
	}
}

// Client returns (and caches) a *WSClient for the given WS URL.
func (this *Exchange) Client(url interface{}) *WSClient {
	// TODO: what to do with errors
	this.WsClientsMu.Lock()
	defer this.WsClientsMu.Unlock()
	if client, ok := this.Clients[url.(string)]; ok {
		return client.(*WSClient)
	}
	// TODO: add options to NewWSClient
	wsOptions := SafeValue(this.Options, "ws", map[string]interface{}{})
	// proxy agents
	proxies := this.CheckWsProxySettings()
	var httpProxy, httpsProxy, socksProxy string
	if proxySlice, ok := proxies.([]interface{}); ok {
		httpProxy, _ = proxySlice[0].(string)
		httpsProxy, _ = proxySlice[1].(string)
		socksProxy, _ = proxySlice[2].(string)
	}

	chosenAgent, err := this.SetProxyAgents(httpProxy, httpsProxy, socksProxy)
	if err != nil {
		return nil //, err
	}
	httpProxyAgent, err := this.GetHttpAgentIfNeeded(url.(string))
	if err != nil {
		return nil //, err
	}
	var finalAgent interface{}
	if chosenAgent != nil {
		finalAgent = chosenAgent
	} else if httpProxyAgent != nil {
		finalAgent = httpProxyAgent
	}

	options := DeepExtend(
		this.streaming,
		map[string]interface{}{
			"Log":      this.Log,
			"Ping":     this.DerivedExchange.Ping,
			"Verbose":  this.Verbose,
			"Throttle": NewThrottler(this.TokenBucket),
			"Options": map[string]interface{}{
				"Agent": finalAgent,
			},
			"DecompressBinary": this.SafeBool(this.Options, "decompressBinary", true),
		},
		wsOptions,
	)
	var proxyUrl string = this.getWsProxy()
	client := NewWSClient(url.(string), this.DerivedExchange.HandleMessage, this.DerivedExchange.OnError, this.DerivedExchange.OnClose, this.DerivedExchange.OnConnected, proxyUrl, options)

	this.Clients[url.(string)] = client
	return client
}

func (this *Exchange) getWsProxy() string {
	proxies := this.CheckWsProxySettings()
	var proxyUrl string
	if proxySlice, ok := proxies.([]interface{}); ok {
		httpProxy, _ := proxySlice[0].(string)
		httpsProxy, _ := proxySlice[1].(string)
		socksProxy, _ := proxySlice[2].(string)
		if httpProxy != "" {
			proxyUrl = httpProxy
		} else if httpsProxy != "" {
			proxyUrl = httpsProxy
		} else if socksProxy != "" {
			proxyUrl = socksProxy
		}
	}
	return proxyUrl
}

func (this *Exchange) WatchMultiple(args ...interface{}) <-chan interface{} {
	url, _ := args[0].(string)
	var messageHashes []string

	// Handle both []string and []interface{} for messageHashes
	if hashes, ok := args[1].([]string); ok {
		messageHashes = hashes
	} else if hashesInterface, ok := args[1].([]interface{}); ok {
		// Convert []interface{} to []string
		messageHashes = make([]string, len(hashesInterface))
		for i, hash := range hashesInterface {
			if str, ok := hash.(string); ok {
				messageHashes[i] = str
			}
		}
	}
	var message interface{}
	var subscribeHashes interface{}
	var subscription interface{}

	if len(args) >= 3 {
		message = args[2]
	}
	if len(args) >= 4 {
		subscribeHashes = args[3]
	} else {
		subscribeHashes = messageHashes
	}
	if len(args) >= 5 {
		subscription = args[4]
	}

	client := this.Client(url)
	// todo: calculate the backoff using the clients cache
	backoffDelay := 0
	//
	//  watchOrderBook ---- future ----+---------------+----→ user
	//                                 |               |
	//                                 ↓               ↑
	//                                 |               |
	//                              connect ......→ resolve
	//                                 |               |
	//                                 ↓               ↑
	//                                 |               |
	//                             subscribe -----→ receive
	//
	futures := make([]*Future, len(messageHashes))
	for i, messageHash := range messageHashes {
		futures[i] = client.NewFuture(messageHash)
	}
	future := FutureRace(futures)
	// read and write subscription, this is done before connecting the client
	// to avoid race conditions when other parts of the code read or write to the client.subscriptions
	missingSubscriptions := []string{}
	client.SubscriptionsMu.Lock()
	if subscribeHashes != nil {
		// Handle both []string and []interface{} for subscribeHashes
		var subscribeHashesList []interface{}
		if hashes, ok := subscribeHashes.([]string); ok {
			subscribeHashesList = make([]interface{}, len(hashes))
			for i, hash := range hashes {
				subscribeHashesList[i] = hash
			}
		} else if hashes, ok := subscribeHashes.([]interface{}); ok {
			subscribeHashesList = hashes
		}

		for _, subscribeHash := range subscribeHashesList {
			if hashStr, ok := subscribeHash.(string); ok {
				if _, exists := client.Subscriptions[hashStr]; !exists {
					missingSubscriptions = append(missingSubscriptions, hashStr)
					if subscription != nil {
						client.Subscriptions[hashStr] = subscription
					} else {
						client.Subscriptions[hashStr] = make(chan interface{})
					}
				}
			}
		}
	}
	client.SubscriptionsMu.Unlock()
	// we intentionally do not use await here to avoid unhandled exceptions
	// the policy is to make sure that 100% of promises are resolved or rejected
	// either with a call to client.resolve or client.reject with
	//  a proper exception class instance
	client.ConnectMu.Lock()
	connected, err := client.Connect(backoffDelay)
	client.ConnectMu.Unlock()
	if err != nil {
		future.Reject(err)
		for _, h := range missingSubscriptions {
			client.SubscriptionsMu.Lock()
			delete(client.Subscriptions, h)
			client.SubscriptionsMu.Unlock()
		}
		return future.Await()
	}
	// the following is executed only if the catch-clause does not
	// catch any connection-level exceptions from the client
	// (connection established successfully)
	if subscribeHashes == nil || len(missingSubscriptions) > 0 {
		go func() {
			result := <-connected.Await()
			if err, ok := result.(error); ok {
				for _, subscribeHash := range missingSubscriptions {
					delete(client.Subscriptions, subscribeHash)
				}
				future.Reject(err)
				return
			}
			options := SafeValue(this.Options, "ws", make(map[string]interface{}))
			cost := SafeValue(options, "cost", 1)
			if message != nil {
				if this.EnableRateLimit && client.Throttle != nil {
					// add cost here |
					//               |
					//               V
					if throttleFunc, ok := client.Throttle.(func(interface{}) error); ok {
						if err := throttleFunc(cost); err != nil {
							client.OnError(err)
						}
					}
				}
				sendFutureChannel := <-client.Send(message)
				if err, ok := sendFutureChannel.(error); ok {
					client.SubscriptionsMu.Lock()
					for _, subscribeHash := range missingSubscriptions {
						delete(client.Subscriptions, subscribeHash)
					}
					client.SubscriptionsMu.Unlock()
					future.Reject(err)
				}
			}
		}()
	}
	return future.Await()
}

// func (this *Exchange) Spawn(method interface{}, args ...interface{}) <-chan interface{} {
// 	future := NewFuture()

// 	go func() {
// 		response := <-(CallDynamically(method, args...).(<-chan interface{}))
// 		if err, ok := response.(error); ok {
// 			future.Reject(err)
// 		} else {
// 			future.Resolve(response)
// 		}
// 	}()
// 	return future.Await()
// }

func (this *Exchange) Spawn(method interface{}, args ...interface{}) *Future {
	future := NewFuture()

	go func() {
		response := <-(CallDynamically(method, args...).(<-chan interface{}))
		if err, ok := response.(error); ok {
			future.Reject(err)
		} else {
			future.Resolve(response)
		}
	}()
	return future
}

func (this *Exchange) Delay(timeout interface{}, method interface{}, args ...interface{}) {
	var timeoutMs int64
	switch v := timeout.(type) {
	case int:
		timeoutMs = int64(v)
	case int64:
		timeoutMs = v
	default:
		panic(fmt.Sprintf("timeout must be int or int64, got %T", timeout))
	}
	time.AfterFunc(time.Duration(timeoutMs)*time.Millisecond, func() {
		this.Spawn(method, args...)
	})
}

func (this *Exchange) LoadOrderBook(client interface{}, messageHash interface{}, symbol interface{}, optionalArgs ...interface{}) <-chan interface{} {
	limit := GetArg(optionalArgs, 0, nil)
	params := GetArg(optionalArgs, 1, map[string]interface{}{})
	maxRetries := this.HandleOption("watchOrderBook", "snapshotMaxRetries", 3)
	tries := 0
	if stored, exists := this.Orderbooks.Load(symbol.(string)); exists {
		for tries < maxRetries.(int) {
			cache := this.GetProperty(stored, "Cache")
			orderBook := <-this.FetchRestOrderBookSafe(symbol, limit, params)
			index := ToFloat64(this.DerivedExchange.GetCacheIndex(orderBook, cache))
			if index >= 0 {
				// Call Reset method on stored orderbook
				stored.(OrderBookInterface).Reset(orderBook)
				this.DerivedExchange.HandleDeltas(stored, cache.([]interface{})[int(index):])
				stored.(OrderBookInterface).SetCache(map[string]interface{}{})
				// this.SetProperty(cache, "length", 0)
				client.(*Client).Resolve(stored, messageHash)
				return nil
			}
			tries++
		}
		errorMsg := fmt.Sprintf("%s nonce is behind the cache after %v tries.", this.Id, maxRetries)
		client.(*Client).Reject(ExchangeError(errorMsg), messageHash)
		delete(this.Clients, client.(*Client).Url)
	} else {
		client.(*Client).Reject(ExchangeError(this.Id+" loadOrderBook() orderbook is not initiated"), messageHash)
		return nil
	}
	// TODO: don't know where this fits
	// catch (e) {
	// 	client.reject (e, messageHash);
	// 	await this.loadOrderBook (client, messageHash, symbol, limit, params);
	// }
	return nil
}

func (this *Exchange) Close() []error {
	this.WsClientsMu.Lock()
	clients := make([]*WSClient, 0, len(this.Clients))
	for _, c := range this.Clients {
		clients = append(clients, c.(*WSClient))
	}
	this.Clients = make(map[string]interface{})
	this.WsClientsMu.Unlock()
	errs := make([]error, 0)
	for _, c := range clients {
		if future := c.Close(); future != nil {
			if errVal, ok := (<-future.Await()).(error); ok {
				errs = append(errs, errVal)
			}

			userClosedError := ExchangeClosedByUser()
			c.OnError(userClosedError)
		}
	}
	return errs
}

// ---------------- Connection lifecycle helpers ----------------

func CallDynamically(fn interface{}, args ...interface{}) interface{} {
	v := reflect.ValueOf(fn)
	in := make([]reflect.Value, len(args))
	for i, a := range args {
		r := reflect.ValueOf(a)
		if !r.IsValid() {
			r = reflect.Zero(reflect.TypeOf((*interface{})(nil)).Elem())
		}
		in[i] = r
	}
	out := v.Call(in)
	if len(out) > 0 {
		return out[0].Interface()
	}
	return nil
}

func (this *Exchange) Crc32(str interface{}, signed2 bool) int64 {
	// signed := false
	// if len(signed2) > 0 {
	// 	if b, ok := signed2[0].(bool); ok {
	// 		signed = b
	// 	}
	// }
	return Crc32(str.(string), signed2)
}

func (this *Exchange) IsBinaryMessage(message interface{}) bool {
	if _, ok := message.([]byte); ok {
		return true
	}
	return false
}

func (this *Exchange) DecodeProtoMsg(message interface{}) interface{} {
	return nil //tmp add protobuf
}<|MERGE_RESOLUTION|>--- conflicted
+++ resolved
@@ -173,9 +173,8 @@
 
 	IsSandboxModeEnabled bool
 
-<<<<<<< HEAD
 	Stream *Stream
-=======
+
 	// ws
 	WsClients   map[string]interface{} // one websocket client per URL
 	WsClientsMu sync.Mutex
@@ -184,7 +183,6 @@
 	Clients     map[string]interface{}
 	newUpdates  bool
 	streaming   map[string]interface{}
->>>>>>> 418b5f8d
 }
 
 const (
