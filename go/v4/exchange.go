--- conflicted
+++ resolved
@@ -18,8 +18,12 @@
 )
 
 type Exchange struct {
-<<<<<<< HEAD
 	marketsMutex        sync.Mutex
+	cachedCurrenciesMutex  sync.Mutex
+	loadMu                 sync.Mutex
+	marketsLoading         bool
+	marketsLoaded          bool
+	loadMarketsSubscribers []chan interface{}
 	Itf                 interface{}
 	DerivedExchange     IDerivedExchange
 	methodCache         sync.Map
@@ -32,8 +36,8 @@
 	Api                 map[string]interface{}
 	TransformedApi      map[string]interface{}
 	Markets             map[string]interface{}
-	Markets_by_id       map[string]interface{}
-	Currencies_by_id    map[string]interface{}
+	Markets_by_id       *sync.Map
+	Currencies_by_id    *sync.Map
 	Currencies          map[string]interface{}
 	RequiredCredentials map[string]interface{}
 	HttpExceptions      map[string]interface{}
@@ -55,8 +59,8 @@
 	UserAgent           string
 	EnableRateLimit     bool
 	RateLimiterAlgorithm	string  // rollingWindow or leakyBucket
-    MaxLimiterRequests	int
-    RollingWindowSize	int
+	MaxLimiterRequests	int
+	RollingWindowSize	int
 	Url                 string
 	Hostname            string
 	BaseCurrencies      map[string]interface{}
@@ -72,63 +76,6 @@
 	Fees                map[string]interface{}
 	CurrenciesById      map[string]interface{}
 	ReduceFees          bool
-=======
-	marketsMutex          sync.Mutex
-	cachedCurrenciesMutex sync.Mutex
-	loadMu        sync.Mutex
-	marketsLoading		bool
-	marketsLoaded bool
-	loadMarketsSubscribers   []chan interface{}
-	Itf                   interface{}
-	DerivedExchange       IDerivedExchange
-	methodCache           sync.Map
-	cacheLoaded           bool
-	Version               string
-	Id                    string
-	Name                  string
-	Options               map[string]interface{}
-	Has                   map[string]interface{}
-	Api                   map[string]interface{}
-	TransformedApi        map[string]interface{}
-	Markets               map[string]interface{}
-	Markets_by_id         *sync.Map
-	Currencies_by_id      *sync.Map
-	Currencies            map[string]interface{}
-	RequiredCredentials   map[string]interface{}
-	HttpExceptions        map[string]interface{}
-	MarketsById           map[string]interface{}
-	Timeframes            map[string]interface{}
-	Features              map[string]interface{}
-	Exceptions            map[string]interface{}
-	Precision             map[string]interface{}
-	Urls                  interface{}
-	UserAgents            map[string]interface{}
-	Timeout               int64
-	MAX_VALUE             float64
-	RateLimit             float64
-	TokenBucket           map[string]interface{}
-	Throttler             Throttler
-	NewUpdates            bool
-	Alias                 bool
-	Verbose               bool
-	UserAgent             string
-	EnableRateLimit       bool
-	Url                   string
-	Hostname              string
-	BaseCurrencies        map[string]interface{}
-	QuoteCurrencies       map[string]interface{}
-	ReloadingMarkets      bool
-	MarketsLoading        bool
-	Symbols               []string
-	Codes                 []string
-	Ids                   []string
-	CommonCurrencies      map[string]interface{}
-	PrecisionMode         int
-	Limits                map[string]interface{}
-	Fees                  map[string]interface{}
-	CurrenciesById        map[string]interface{}
-	ReduceFees            bool
->>>>>>> 6e06e825
 
 	AccountsById interface{}
 	Accounts     interface{}
@@ -333,7 +280,7 @@
 
 	if !this.marketsLoading || reload {
 		this.marketsLoading = true
-		markets := <- this.LoadMarketsHelper(params...)
+		markets := <-this.LoadMarketsHelper(params...)
 		this.marketsLoaded = true
 		this.marketsLoading = false
 		for _, ch := range this.loadMarketsSubscribers {
@@ -347,7 +294,6 @@
 	return ch
 
 }
-
 
 func (this *Exchange) LoadMarketsHelper(params ...interface{}) <-chan interface{} {
 	ch := make(chan interface{})
