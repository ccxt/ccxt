--- conflicted
+++ resolved
@@ -18,66 +18,6 @@
 )
 
 type Exchange struct {
-<<<<<<< HEAD
-	marketsMutex          sync.Mutex
-	cachedCurrenciesMutex sync.Mutex
-	loadMu        sync.Mutex
-	marketsLoading		bool
-	marketsLoaded bool
-	loadMarketsSubscribers   []chan interface{}
-	Itf                   interface{}
-	DerivedExchange       IDerivedExchange
-	methodCache           sync.Map
-	cacheLoaded           bool
-	Version               string
-	Id                    string
-	Name                  string
-	Options               map[string]interface{}
-	Has                   map[string]interface{}
-	Api                   map[string]interface{}
-	TransformedApi        map[string]interface{}
-	Markets               map[string]interface{}
-	Markets_by_id         *sync.Map
-	Currencies_by_id      *sync.Map
-	Currencies            map[string]interface{}
-	RequiredCredentials   map[string]interface{}
-	HttpExceptions        map[string]interface{}
-	MarketsById           map[string]interface{}
-	Timeframes            map[string]interface{}
-	Features              map[string]interface{}
-	Exceptions            map[string]interface{}
-	Precision             map[string]interface{}
-	Urls                  interface{}
-	UserAgents            map[string]interface{}
-	Timeout               int64
-	MAX_VALUE             float64
-	RateLimit             float64
-	RateLimiterAlgorithm  string  // rollingWindow or leakyBucket
-	MaxLimiterRequests    int
-	RollingWindowSize     int
-	TokenBucket           map[string]interface{}
-	Throttler             Throttler
-	NewUpdates            bool
-	Alias                 bool
-	Verbose               bool
-	UserAgent             string
-	EnableRateLimit       bool
-	Url                   string
-	Hostname              string
-	BaseCurrencies        map[string]interface{}
-	QuoteCurrencies       map[string]interface{}
-	ReloadingMarkets      bool
-	MarketsLoading        bool
-	Symbols               []string
-	Codes                 []string
-	Ids                   []string
-	CommonCurrencies      map[string]interface{}
-	PrecisionMode         int
-	Limits                map[string]interface{}
-	Fees                  map[string]interface{}
-	CurrenciesById        map[string]interface{}
-	ReduceFees            bool
-=======
 	marketsMutex sync.Mutex
 	// cachedCurrenciesMutex  sync.Mutex
 	loadMu                 sync.Mutex
@@ -111,6 +51,9 @@
 	Timeout                int64
 	MAX_VALUE              float64
 	RateLimit              float64
+	RateLimiterAlgorithm   string  // rollingWindow or leakyBucket
+	MaxLimiterRequests     int
+	RollingWindowSize      int
 	TokenBucket            map[string]interface{}
 	Throttler              Throttler
 	NewUpdates             bool
@@ -133,7 +76,6 @@
 	Fees                   map[string]interface{}
 	CurrenciesById         map[string]interface{}
 	ReduceFees             bool
->>>>>>> 2eabd344
 
 	AccountsById interface{}
 	Accounts     interface{}
