package ccxt

import (
	"crypto/rand"
	"encoding/hex"
	j "encoding/json"
	"errors"
	"fmt"
	"net/http"
	"net/url"
	"reflect"
	"regexp"
	"strconv"
	"strings"
	"sync"
	"time"
)

type Exchange struct {
	marketsMutex        sync.Mutex
	Itf                 interface{}
	DerivedExchange     IDerivedExchange
	methodCache         sync.Map
	cacheLoaded         bool
	Version             string
	Id                  string
	Name                string
	Options             map[string]interface{}
	Has                 map[string]interface{}
	Api                 map[string]interface{}
	TransformedApi      map[string]interface{}
	Markets             map[string]interface{}
	Markets_by_id       map[string]interface{}
	Currencies_by_id    map[string]interface{}
	Currencies          map[string]interface{}
	RequiredCredentials map[string]interface{}
	HttpExceptions      map[string]interface{}
	MarketsById         map[string]interface{}
	Timeframes          map[string]interface{}
	Features            map[string]interface{}
	Exceptions          map[string]interface{}
	Precision           map[string]interface{}
	Urls                interface{}
	UserAgents          map[string]interface{}
	Timeout             int64
	MAX_VALUE           float64
	RateLimit           float64
	TokenBucket         map[string]interface{}
	Throttler           Throttler
	NewUpdates          bool
	Alias               bool
	Verbose             bool
	UserAgent           string
	EnableRateLimit     bool
	Url                 string
	Hostname            string
	BaseCurrencies      map[string]interface{}
	QuoteCurrencies     map[string]interface{}
	ReloadingMarkets    bool
	MarketsLoading      bool
	Symbols             []string
	Codes               []string
	Ids                 []string
	CommonCurrencies    map[string]interface{}
	PrecisionMode       int
	Limits              map[string]interface{}
	Fees                map[string]interface{}
	CurrenciesById      map[string]interface{}
	ReduceFees          bool

	AccountsById interface{}
	Accounts     interface{}

	// timestamps
	LastRestRequestTimestamp int64
	LastRequestHeaders       interface{}
	Last_request_headers     interface{}
	Last_http_response       interface{}
	LastRequestBody          interface{}
	Last_request_body        interface{}
	Last_request_url         interface{}
	LastRequestUrl           interface{}
	Headers                  interface{}

	// type check this
	Number interface{}
	// keys
	Secret        string
	ApiKey        string
	Password      string
	Uid           string
	AccountId     string
	Token         string
	Login         string
	PrivateKey    string
	WalletAddress string

	httpClient *http.Client

	HttpProxy            interface{}
	HttpsProxy           interface{}
	Http_proxy           interface{}
	Https_proxy          interface{}
	Proxy                interface{}
	ProxyUrl             interface{}
	ProxyUrlCallback     interface{}
	Proxy_url            interface{}
	Proxy_url_callback   interface{}
	SocksProxy           interface{}
	Socks_proxy          interface{}
	SocksProxyCallback   interface{}
	Socks_proxy_callback interface{}

	HttpsProxyCallback   interface{}
	Https_proxy_callback interface{}

	HttpProxyCallback   interface{}
	Http_proxy_callback interface{}
	SocksroxyCallback   interface{}

	WsSocksProxy   string
	Ws_socks_proxy string

	WssProxy  string
	Wss_proxy string

	WsProxy  string
	Ws_proxy string

	SubstituteCommonCurrencyCodes bool

	Twofa interface{}

	//WS
	Ohlcvs     interface{}
	Trades     interface{}
	Tickers    interface{}
	Orders     interface{}
	MyTrades   interface{}
	Orderbooks interface{}

	PaddingMode int

	MinFundingAddressLength int
	MaxEntriesPerRequest    int

	// tests only
	FetchResponse interface{}

	IsSandboxModeEnabled bool
}

const DECIMAL_PLACES int = 2
const SIGNIFICANT_DIGITS int = 3
const TICK_SIZE int = 4

const TRUNCATE int = 0

const NO_PADDING = 5
const PAD_WITH_ZERO int = 6

// var ROUND int = 0

func (this *Exchange) InitParent(userConfig map[string]interface{}, exchangeConfig map[string]interface{}, itf interface{}) {
	// this = &Exchange{}
	var describeValues = this.Describe()
	if userConfig == nil {
		userConfig = map[string]interface{}{}
	}
	var extendedProperties = this.DeepExtend(describeValues, exchangeConfig)
	extendedProperties = this.DeepExtend(extendedProperties, userConfig)
	this.Itf = itf
	// this.id = SafeString(extendedProperties, "id", "").(string)
	// this.Id = this.id333
	// this.itf = itf

	// warmup itf cache

	this.initializeProperties(extendedProperties)
	// beforeNs := time.Now().UnixNano()
	// this.WarmUpCache(this.Itf)
	// afterNs := time.Now().UnixNano()
	// fmt.Println("Warmup cache took: ", afterNs-beforeNs)

	this.AfterConstruct()

<<<<<<< HEAD
	if (this.Markets != nil) && (len(this.Markets) > 0) {
		this.DerivedExchange.SetMarkets(this.Markets, nil)
	}

=======
>>>>>>> ed5054a4
	this.transformApiNew(this.Api)
	transport := &http.Transport{}

	this.httpClient = &http.Client{
		Timeout:   30 * time.Second,
		Transport: transport,
	}

	// fmt.Println(this.TransformedApi)
}

func (this *Exchange) Init(userConfig map[string]interface{}) {
	// to do
}

func NewExchange() IExchange {
	exchange := &Exchange{}
	exchange.Init(map[string]interface{}{})
	return exchange
}

func (this *Exchange) WarmUpCache() {
	// itf fields
	if this.cacheLoaded {
		return
	}
	this.cacheLoaded = true
	itf := this.Itf
	baseValue := reflect.ValueOf(itf)
	baseType := baseValue.Type()

	for i := 0; i < baseType.NumMethod(); i++ {
		method := baseType.Method(i)
		name := method.Name
		cacheKey := fmt.Sprintf("%s", name)

		methodValue := baseValue.MethodByName(name)
		methodType := method.Type
		numIn := methodType.NumIn()
		isVariadic := methodType.IsVariadic()

		cacheValue := map[string]interface{}{
			"method":      method,
			"methodValue": methodValue,
			"methodType":  methodType,
			"numIn":       numIn,
			"isVariadic":  isVariadic,
		}

		this.methodCache.Store(cacheKey, cacheValue)
	}
}

func (this *Exchange) InitThrottler() {
	this.Throttler = NewThrottler(this.TokenBucket)
}

func (this *Exchange) LoadMarkets(params ...interface{}) <-chan interface{} {
	ch := make(chan interface{})

	go func() {
		defer close(ch)
		defer func() {
			if r := recover(); r != nil {
				ch <- "panic:" + ToString(r)
			}
		}()
		this.WarmUpCache()
		if this.Markets != nil && len(this.Markets) > 0 {
			if this.Markets_by_id == nil && len(this.Markets) > 0 {
				// Only lock when writing
				this.marketsMutex.Lock()
				result := this.DerivedExchange.SetMarkets(this.Markets, nil)
				this.marketsMutex.Unlock()
				ch <- result
				return
			}
			ch <- this.Markets
			return
		}

		var currencies interface{} = nil
		var defaultParams = map[string]interface{}{}
		hasFetchCurrencies := this.Has["fetchCurrencies"]
		if IsBool(hasFetchCurrencies) && IsTrue(hasFetchCurrencies) {
			currencies = <-this.DerivedExchange.FetchCurrencies(defaultParams)
		}

		markets := <-this.DerivedExchange.FetchMarkets(defaultParams)
		PanicOnError(markets)

		// Lock only for writing
		this.marketsMutex.Lock()
		result := this.DerivedExchange.SetMarkets(markets, currencies)
		this.marketsMutex.Unlock()

		ch <- result
	}()
	return ch
}

func (this *Exchange) Throttle(cost interface{}) <-chan interface{} {
	// to do
	ch := make(chan interface{})
	go func() {
		defer close(ch)
		task := <-this.Throttler.Throttle(cost)
		ch <- task
	}()
	return ch
}

func (this *Exchange) FetchMarkets(optionalArgs ...interface{}) <-chan interface{} {
	ch := make(chan interface{})
	go func() interface{} {
		// defer close(ch)
		// markets := <-this.callInternal("fetchMarkets", optionalArgs)
		// return markets
		return this.Markets
	}()
	return ch
}

func (this *Exchange) FetchCurrencies(optionalArgs ...interface{}) <-chan interface{} {
	ch := make(chan interface{})
	go func() interface{} {
		defer close(ch)
		// markets := <-this.callInternal("fetchCurrencies", optionalArgs)
		// return markets
		return this.Currencies
	}()
	return ch
}

func (this *Exchange) Sleep(milliseconds interface{}) <-chan bool {
	var duration time.Duration

	// Type assertion to handle various types for milliseconds
	ch := make(chan bool)
	go func() interface{} {
		switch v := milliseconds.(type) {
		case int:
			duration = time.Duration(v) * time.Millisecond
		case float64:
			duration = time.Duration(v * float64(time.Millisecond))
		case time.Duration:
			// If already a time.Duration, use it directly
			duration = v
		default:
			return false
		}

		// Sleep for the specified duration
		time.Sleep(duration)
		return true
	}()
	return ch
}

func Unique(obj interface{}) []string {
	// Type assertion to check if obj is of type []string
	strList, ok := obj.([]string)
	if !ok {
		return nil
	}

	// Use a map to ensure uniqueness
	uniqueMap := make(map[string]struct{})
	var result []string

	for _, str := range strList {
		// Check if the string is already in the map
		if _, exists := uniqueMap[str]; !exists {
			uniqueMap[str] = struct{}{}
			result = append(result, str)
		}
	}

	return result
}

func (this *Exchange) Log(args ...interface{}) {
	// convert to str and print
	fmt.Println(args)
}

func (this *Exchange) callEndpoint(endpoint2 interface{}, parameters interface{}) <-chan interface{} {
	ch := make(chan interface{})

	go func() {
		defer close(ch)

		defer func() {
			if r := recover(); r != nil {
				ch <- "panic:" + ToString(r)
			}
		}()

		endpoint := endpoint2.(string)
		if val, ok := this.TransformedApi[endpoint]; ok {
			endPointData := val.(map[string]interface{})
			// endPointData := this.TransformedApi[endpoint].(map[string]interface{})
			method := endPointData["method"].(string)
			path := endPointData["path"].(string)
			api := endPointData["api"]
			var cost float64 = 1
			if valCost, ok := endPointData["cost"]; ok {
				cost = valCost.(float64)
			}
			res := <-this.Fetch2(path, api, method, parameters, map[string]interface{}{}, nil, map[string]interface{}{"cost": cost})
			PanicOnError(res)
			ch <- res
		}
		ch <- nil
	}()
	return ch
}

// error related functions

type ErrorType string

type Error struct {
	Type    ErrorType
	Message string
	Stack   string
}

func (e *Error) Error() string {
	return fmt.Sprintf("[ccxtError]::[%s]::[%s]\nStack:\n%s", e.Type, e.Message, e.Stack)
}

func NewError(errType interface{}, message ...interface{}) error {
	typeErr := ToString(errType)
	msg := ""
	stack := ""
	if len(message) > 0 {
		msg = ToString(message[0])
		if len(message) > 1 {
			stack = ToString(message[1])
		}
	}
	return &Error{Type: ErrorType(string(typeErr)), Message: msg, Stack: stack}
}

func Exception(v ...interface{}) error {
	return NewError("Exception", v...)
}

func IsError(res interface{}) bool {
	resStr, ok := res.(string)
	if ok {
		return strings.HasPrefix(resStr, "panic:")
	}
	return false
}

func CreateReturnError(res interface{}) error {
	resStr := res.(string)
	resStr = strings.ReplaceAll(resStr, "panic:", "")
	if strings.Contains(resStr, "ccxtError") {
		// resStr = strings.ReplaceAll(resStr, "ccxtError", "")
		splitted := strings.Split(resStr, "::")
		s1 := splitted[1]
		s2 := splitted[2]
		exceptionName := s1[1 : len(s1)-1]
		message := s2[1 : len(s2)-1]
		return CreateError(exceptionName, message, res)

	}
	return Exception(resStr)
}

// emd of error related functions

func ToSafeFloat(v interface{}) (float64, error) {
	switch v := v.(type) {
	case float64:
		return v, nil
	case float32:
		return float64(v), nil
	case int:
		return float64(v), nil
	case int64:
		return float64(v), nil
	case string:
		return strconv.ParseFloat(v, 64)
	default:
		return 0, errors.New("cannot convert to float")
	}
}

// json converts an object to a JSON string
func (this *Exchange) Json(object interface{}) interface{} {
	jsonBytes, err := j.Marshal(object)
	if err != nil {
		return nil
	}
	return string(jsonBytes)
}

func (this *Exchange) ParseNumber(v interface{}, a ...interface{}) interface{} {
	if (v == nil) || (v == "") {
		// return default value if exists
		if len(a) > 0 {
			return a[0]
		}
		return nil
	}
	f, err := ToSafeFloat(v)
	if err == nil {
		return f
	}
	return nil
}

func (this *Exchange) ValueIsDefined(v interface{}) bool {
	return v != nil
}

func (this *Exchange) callDynamically(name2 interface{}, args ...interface{}) <-chan interface{} {
	return this.callInternal(name2.(string), args...)
}

// clone creates a deep copy of the input object. It supports arrays, slices, and maps.
func (this *Exchange) Clone(object interface{}) interface{} {
	return this.DeepCopy(reflect.ValueOf(object)).Interface()
}

func (this *Exchange) DeepCopy(value reflect.Value) reflect.Value {
	switch value.Kind() {
	case reflect.Array, reflect.Slice:
		// Create a new slice/array of the same type and length
		copy := reflect.MakeSlice(value.Type(), value.Len(), value.Cap())
		for i := 0; i < value.Len(); i++ {
			copy.Index(i).Set(this.DeepCopy(value.Index(i)))
		}
		return copy
	case reflect.Map:
		// Create a new map of the same type
		copy := reflect.MakeMap(value.Type())
		for _, key := range value.MapKeys() {
			copy.SetMapIndex(key, this.DeepCopy(value.MapIndex(key)))
		}
		return copy
	default:
		// For other types, just return the value
		return reflect.ValueOf(value.Interface())
	}
}

type ArrayCache interface {
	ToArray() []interface{}
}

func (this *Exchange) ArraySlice(array interface{}, first interface{}, second ...interface{}) interface{} {
	firstInt := reflect.ValueOf(first).Convert(reflect.TypeOf(0)).Interface().(int)
	parsedArray := reflect.ValueOf(array)

	if parsedArray.Kind() != reflect.Slice {
		return nil
	}

	length := parsedArray.Len()
	isArrayCache := reflect.TypeOf(array).Implements(reflect.TypeOf((*ArrayCache)(nil)).Elem())

	if len(second) == 0 {
		if firstInt < 0 {
			index := length + firstInt
			if index < 0 {
				index = 0
			}
			if isArrayCache {
				return reflect.ValueOf(array).Interface().(ArrayCache).ToArray()[index:]
			}
			return this.sliceToInterface(parsedArray.Slice(index, length))
		}
		if isArrayCache {
			return reflect.ValueOf(array).Interface().(ArrayCache).ToArray()[firstInt:]
		}
		return this.sliceToInterface(parsedArray.Slice(firstInt, length))
	}

	secondInt := reflect.ValueOf(second[0]).Convert(reflect.TypeOf(0)).Interface().(int)
	if isArrayCache {
		return reflect.ValueOf(array).Interface().(ArrayCache).ToArray()[firstInt:secondInt]
	}
	return this.sliceToInterface(parsedArray.Slice(firstInt, secondInt))
}

func (this *Exchange) sliceToInterface(value reflect.Value) []interface{} {
	length := value.Len()
	result := make([]interface{}, length)
	for i := 0; i < length; i++ {
		result[i] = value.Index(i).Interface()
	}
	return result
}

// Example ArrayCache implementation for testing
type exampleArrayCache struct {
	data []interface{}
}

func (e *exampleArrayCache) ToArray() []interface{} {
	return e.data
}

func (this *Exchange) ParseTimeframe(timeframe interface{}) interface{} {
	str, ok := timeframe.(string)
	if !ok {
		return nil
	}

	if len(str) < 2 {
		return nil
	}

	amount, err := strconv.Atoi(str[:len(str)-1])
	if err != nil {
		return nil
	}

	unit := str[len(str)-1:]
	scale := 0
	switch unit {
	case "y":
		scale = 60 * 60 * 24 * 365
	case "M":
		scale = 60 * 60 * 24 * 30
	case "w":
		scale = 60 * 60 * 24 * 7
	case "d":
		scale = 60 * 60 * 24
	case "h":
		scale = 60 * 60
	case "m":
		scale = 60
	case "s":
		scale = 1
	default:
		return nil
	}

	result := amount * scale
	return result
}

func Totp(secret interface{}) string {
	return ""
}

func (this *Exchange) ParseJson(input interface{}) interface{} {
	return ParseJSON(input)
}

// type Dict map[string]interface{}

func (this *Exchange) transformApiNew(api Dict, paths ...string) {
	if api == nil {
		return
	}

	if paths == nil {
		paths = []string{}
	}

	for key, value := range api {
		if isHttpMethod(key) {
			var endpoints []string
			if dictValue, ok := value.(map[string]interface{}); ok {
				for endpoint := range dictValue {
					endpoints = append(endpoints, endpoint)
				}
			} else {
				if listValue, ok := value.([]interface{}); ok {
					for _, item := range listValue {
						if s, ok := item.(string); ok {
							endpoints = append(endpoints, s)
						}
					}
				}
			}

			for _, endpoint := range endpoints {
				cost := 1.0
				if dictValue, ok := value.(map[string]interface{}); ok {
					if config, ok := dictValue[endpoint]; ok {
						if dictConfig, ok := config.(map[string]interface{}); ok {
							if rl, success := dictConfig["cost"]; success {
								if rlFloat, ok := rl.(float64); ok {
									cost = rlFloat
								} else if rlString, ok := rl.(string); ok {
									cost = parseCost(rlString)
								}
							}
						} else if config != nil {
							cost = parseCost(fmt.Sprintf("%v", config))
						}
					}
				}

				pattern := `[^a-zA-Z0-9]`
				rgx := regexp.MustCompile(pattern)
				result := rgx.Split(endpoint, -1)

				pathParts := append(paths, key)
				for _, part := range result {
					if len(part) > 0 {
						pathParts = append(pathParts, part)
					}
				}

				for i, part := range pathParts {
					pathParts[i] = strings.Title(part)
				}
				path := strings.Join(pathParts, "")
				if len(path) > 0 {
					path = strings.ToLower(string(path[0])) + path[1:]
				}

				apiObj := interface{}(paths)
				if len(paths) == 1 {
					apiObj = paths[0]
				}

				this.TransformedApi[path] = map[string]interface{}{
					"method": strings.ToUpper(key),
					"path":   endpoint,
					"api":    apiObj,
					"cost":   cost,
				}
			}
		} else {
			if nestedDict, ok := value.(map[string]interface{}); ok {
				this.transformApiNew(nestedDict, append(paths, key)...)
			}
		}
	}
}

func isHttpMethod(key string) bool {
	// Add your implementation of HTTP method check
	httpMethods := []string{"GET", "POST", "PUT", "DELETE", "PATCH"}
	for _, method := range httpMethods {
		if strings.EqualFold(method, key) {
			return true
		}
	}
	return false
}

func parseCost(costStr string) float64 {
	// Add your implementation for parsing cost
	var cost float64
	fmt.Sscanf(costStr, "%f", &cost)
	return cost
}

// func (this *Exchange) callInternal(name2 string, args ...interface{}) interface{} {
// 	name := strings.Title(strings.ToLower(name2))
// 	baseType := reflect.TypeOf(this.Itf)

// 	for i := 0; i < baseType.NumMethod(); i++ {
// 		method := baseType.Method(i)
// 		if name == method.Name {
// 			methodType := method.Type
// 			numIn := methodType.NumIn()
// 			isVariadic := methodType.IsVariadic()

// 			in := make([]reflect.Value, numIn)
// 			argCount := len(args)

// 			for k := 0; k < numIn; k++ {
// 				if k < argCount {
// 					param := args[k]
// 					if param == nil {
// 						// Get the type of the k-th parameter
// 						paramType := methodType.In(k)
// 						// Create a zero value of the parameter type (which will be `nil` for pointers, slices, maps, etc.)
// 						in[k] = reflect.Zero(paramType)
// 					} else {
// 						in[k] = reflect.ValueOf(param)
// 					}
// 				} else {
// 					paramType := methodType.In(k)
// 					in[k] = reflect.Zero(paramType)
// 				}
// 			}

// 			if isVariadic && argCount >= numIn-1 {
// 				variadicArgs := make([]reflect.Value, argCount-(numIn-1))
// 				for k := numIn - 1; k < argCount; k++ {
// 					param := args[k]
// 					if param == nil {
// 						paramType := methodType.In(numIn - 1).Elem()
// 						variadicArgs[k-(numIn-1)] = reflect.Zero(paramType)
// 					} else {
// 						variadicArgs[k-(numIn-1)] = reflect.ValueOf(param)
// 					}
// 				}
// 				in[numIn-1] = reflect.ValueOf(variadicArgs)
// 			}

// 			res := reflect.ValueOf(this.Itf).MethodByName(name).Call(in)
// 			return res[0].Interface()
// 		}
// 	}
// 	return nil
// }

func (this *Exchange) CheckRequiredDependencies() {
	// to do
}

func (this *Exchange) FixStringifiedJsonMembers(a interface{}) string {
	aStr := a.(string)
	aStr = strings.ReplaceAll(aStr, "\\", "")
	aStr = strings.ReplaceAll(aStr, "\"{", "{")
	aStr = strings.ReplaceAll(aStr, "}\"", "}")
	return aStr
}

func (this *Exchange) IsEmpty(a interface{}) bool {
	if a == nil {
		return true
	}

	v := reflect.ValueOf(a)

	switch v.Kind() {
	case reflect.String:
		return v.Len() == 0
	case reflect.Slice, reflect.Array:
		return v.Len() == 0
	case reflect.Map:
		return v.Len() == 0
	default:
		return false
	}
}

func (this *Exchange) CallInternal(name2 string, args ...interface{}) <-chan interface{} {
	return this.callInternal(name2, args...)
}

func (this *Exchange) callInternal(name2 string, args ...interface{}) <-chan interface{} {
	ch := make(chan interface{})
	go func() {
		defer close(ch)
		defer func() {
			if r := recover(); r != nil {
				if r != "break" {
					ch <- "panic:" + ToString(r)
				}
			}
		}()

		this.WarmUpCache()

		res := <-CallInternalMethod(&this.methodCache, this.Itf, name2, args...)
		ch <- res
	}()
	// res := <-CallInternalMethod(this.Itf, name2, args...)
	// return res
	return ch
}

func (this *Exchange) RandomBytes(length interface{}) string {
	var byteLength int

	// Handle different types for the length parameter
	switch v := length.(type) {
	case int:
		byteLength = v
	case int32:
		byteLength = int(v)
	case int64:
		byteLength = int(v)
	case float32:
		byteLength = int(v)
	case float64:
		byteLength = int(v)
	default:
		panic(fmt.Sprintf("unsupported length type: %v", reflect.TypeOf(length)))
	}

	if byteLength <= 0 {
		panic("length must be greater than 0")
	}

	x := make([]byte, byteLength)
	_, err := rand.Read(x)
	if err != nil {
		panic(fmt.Sprintf("failed to generate random bytes: %v", err))
	}

	return hex.EncodeToString(x)
}

func (this *Exchange) IsJsonEncodedObject(str interface{}) bool {
	// Attempt to assert the input to a string type
	str2, ok := str.(string)
	if !ok {
		return false
	}

	// Check if the string starts with "{" or "["
	if strings.HasPrefix(str2, "{") || strings.HasPrefix(str2, "[") {
		return true
	}
	return false
}

func (this *Exchange) StringToCharsArray(value interface{}) []string {
	// Attempt to assert the input to a string type
	str, ok := value.(string)
	if !ok {
		panic(fmt.Sprintf("unsupported type: %v, expected string", reflect.TypeOf(value)))
	}

	// Initialize a slice to hold the characters
	chars := make([]string, len(str))

	// Loop through each character in the string and add it to the slice
	for i, char := range str {
		chars[i] = string(char)
	}

	return chars
}

func (this *Exchange) GetMarket(symbol string) MarketInterface {
	market := this.Markets[symbol]
	return NewMarketInterface(market)
}

func (this *Exchange) GetMarketsList() []MarketInterface {
	var markets []MarketInterface
	for _, market := range this.Markets {
		markets = append(markets, NewMarketInterface(market))
	}
	return markets
}

func (this *Exchange) GetCurrency(currency string) Currency {
	market := this.Currencies[currency]
	return NewCurrency(market)
}

func (this *Exchange) GetCurrenciesList() []Currency {
	var currencies []Currency
	for _, currency := range this.Currencies {
		currencies = append(currencies, NewCurrency(currency))
	}
	return currencies
}

func (this *Exchange) SetProperty(obj interface{}, property interface{}, defaultValue interface{}) {
	// Convert property to string
	propName, ok := property.(string)
	if !ok {
		// fmt.Println("Property should be a string")
		return
	}

	// Get the reflection object for the obj
	val := reflect.ValueOf(obj).Elem()

	// Get the field by name
	field := val.FieldByName(propName)

	// Check if the field exists and is settable
	if field.IsValid() && field.CanSet() {
		// Set the field with the default value, casting it to the right type
		field.Set(reflect.ValueOf(defaultValue))
	} else {
		// fmt.Printf("Field '%s' is either invalid or cannot be set\n", propName)
	}
}

func (this *Exchange) GetProperty(obj interface{}, property interface{}) interface{} {
	// Convert property to string
	propName, ok := property.(string)
	if !ok {
		// fmt.Println("Property should be a string")
		return nil
	}

	// Get the reflection object for the obj
	val := reflect.ValueOf(obj).Elem()

	// Get the field by name
	field := val.FieldByName(propName)

	// Check if the field exists and can be accessed
	if field.IsValid() && field.CanInterface() {
		// Return the field value as an interface{}
		return field.Interface()
	} else {
		// fmt.Printf("Field '%s' is either invalid or cannot be accessed\n", propName)
		return nil
	}
}

func (this *Exchange) Unique(obj interface{}) []string {
	// Type assertion to check if obj is a slice of strings
	if list, ok := obj.([]string); ok {
		// Create a map to track unique strings
		uniqueMap := make(map[string]bool)
		var uniqueList []string

		// Iterate over the list and add only unique elements
		for _, item := range list {
			if !uniqueMap[item] {
				uniqueMap[item] = true
				uniqueList = append(uniqueList, item)
			}
		}

		return uniqueList
	}

	// If obj is not a []string, return an empty slice
	return []string{}
}

// func (this *Exchange) callInternal(name2 string, args ...interface{}) interface{} {
// 	name := strings.Title(strings.ToLower(name2))
// 	baseType := reflect.TypeOf(this.Itf)

// 	// baseValue := reflect.ValueOf(this.Itf)
// 	// method3 := baseValue.MethodByName(name)
// 	// fmt.Println(method3.Interface())
// 	// method2, err := baseType.MethodByName(name)

// 	// if !err {
// 	// 	fmt.Println((method2))
// 	// }

// 	for i := 0; i < baseType.NumMethod(); i++ {
// 		method := baseType.Method(i)
// 		if name == method.Name {
// 			// methodType := method.Type
// 			in := make([]reflect.Value, len(args))
// 			for k, param := range args {
// 				val := reflect.ValueOf(param)
// 				if !val.IsValid() {
// 					//fmt.Println(val)
// 					//panic("value is invalid")
// 					// paramType := val.Type()
// 					// in[k] = reflect.Zero(paramType)
// 					val = reflect.Zero(nil)
// 				}
// 				in[k] = val
// 			}
// 			var res []reflect.Value
// 			/*temp := reflect.ValueOf(this.Itf).MethodByName(name)
// 			x1 := reflect.ValueOf(temp).FieldByName("flag").Uint()*/
// 			res = reflect.ValueOf(this.Itf).MethodByName(name).Call(in)
// 			return res[0].Interface().(interface{})
// 		}
// 	}
// 	return nil
// }

func (this *Exchange) RetrieveStarkAccount(sig interface{}, account interface{}, hash interface{}) interface{} {
	return nil // to do
}

func (this *Exchange) StarknetEncodeStructuredData(a interface{}, b interface{}, c interface{}, d interface{}) interface{} {
	return nil // to do
}

func (this *Exchange) StarknetSign(a interface{}, b interface{}) interface{} {
	return nil // to do
}

func (this *Exchange) ExtendExchangeOptions(options2 interface{}) {
	options := options2.(map[string]interface{})
	extended := this.Extend(this.Options, options)
	this.Options = extended
}

// func (this *Exchange) Init(userConfig map[string]interface{}) {
// }

func (this *Exchange) UpdateProxySettings() {
	proxyUrl := this.CheckProxyUrlSettings(nil, nil, nil, nil)
	proxies := this.CheckProxySettings(nil, "", nil, nil)
	httProxy := this.SafeString(proxies, 0)
	httpsProxy := this.SafeString(proxies, 1)
	socksProxy := this.SafeString(proxies, 2)

	hasHttProxyDefined := (httProxy != nil) || (httpsProxy != nil) || (socksProxy != nil)
	this.CheckConflictingProxies(hasHttProxyDefined, proxyUrl)

	if hasHttProxyDefined {
		proxyTransport := &http.Transport{
			// MaxIdleConns:       100,
			// IdleConnTimeout:    90 * time.Second,
			// DisableCompression: false,
			// DisableKeepAlives:  false,
		}

		proxyUrlStr := ""
		if httProxy != nil {
			proxyUrlStr = httProxy.(string)
		} else {
			proxyUrlStr = httpsProxy.(string)
		}
		proxyURLParsed, _ := url.Parse(proxyUrlStr)
		proxyTransport.Proxy = http.ProxyURL(proxyURLParsed)

		this.httpClient.Transport = proxyTransport
	}
}<|MERGE_RESOLUTION|>--- conflicted
+++ resolved
@@ -183,14 +183,6 @@
 	// fmt.Println("Warmup cache took: ", afterNs-beforeNs)
 
 	this.AfterConstruct()
-
-<<<<<<< HEAD
-	if (this.Markets != nil) && (len(this.Markets) > 0) {
-		this.DerivedExchange.SetMarkets(this.Markets, nil)
-	}
-
-=======
->>>>>>> ed5054a4
 	this.transformApiNew(this.Api)
 	transport := &http.Transport{}
 
