--- conflicted
+++ resolved
@@ -1,7 +1,3 @@
-<<<<<<< HEAD
-
-=======
->>>>>>> 522ec5dd
 package ccxt
 
 import (
