--- conflicted
+++ resolved
@@ -3,11 +3,8 @@
 import (
 	"fmt"
 	"math"
-<<<<<<< HEAD
 	"strings"
-=======
 	"sync"
->>>>>>> 620c36ed
 	"time"
 )
 
@@ -657,25 +654,25 @@
 func (b *Balance) String() string {
 	var result strings.Builder
 	result.WriteString("Balance{")
-	
+
 	if b.Free != nil {
 		result.WriteString(fmt.Sprintf(" Free:%v", *b.Free))
 	} else {
 		result.WriteString(" Free:nil")
 	}
-	
+
 	if b.Used != nil {
 		result.WriteString(fmt.Sprintf(" Used:%v", *b.Used))
 	} else {
 		result.WriteString(" Used:nil")
 	}
-	
+
 	if b.Total != nil {
 		result.WriteString(fmt.Sprintf(" Total:%v", *b.Total))
 	} else {
 		result.WriteString(" Total:nil")
 	}
-	
+
 	result.WriteString("}")
 	return result.String()
 }
@@ -780,7 +777,7 @@
 func (b *Balances) String() string {
 	var result strings.Builder
 	result.WriteString("Balances{")
-	
+
 	if len(b.Balances) > 0 {
 		result.WriteString(" Balances:{")
 		for key, balance := range b.Balances {
@@ -788,7 +785,7 @@
 		}
 		result.WriteString("}")
 	}
-	
+
 	if len(b.Free) > 0 {
 		result.WriteString(" Free:{")
 		for key, value := range b.Free {
@@ -800,7 +797,7 @@
 		}
 		result.WriteString("}")
 	}
-	
+
 	if len(b.Used) > 0 {
 		result.WriteString(" Used:{")
 		for key, value := range b.Used {
@@ -812,7 +809,7 @@
 		}
 		result.WriteString("}")
 	}
-	
+
 	if len(b.Total) > 0 {
 		result.WriteString(" Total:{")
 		for key, value := range b.Total {
@@ -824,7 +821,7 @@
 		}
 		result.WriteString("}")
 	}
-	
+
 	result.WriteString("}")
 	return result.String()
 }
