--- conflicted
+++ resolved
@@ -190,11 +190,7 @@
 	if difference == 0 {
 		return p
 	}
-<<<<<<< HEAD
-	p.Decimals = int(ParseInt(p.Decimals) - difference)  // TODO: loss of precsion by converting to int, should be int64
-=======
-	p.Decimals = int(ParseInt(p.Decimals) - difference) // TODO: loss of precsion by converting to int, should be int64
->>>>>>> b1de9671
+	p.Decimals = int(ParseInt(p.Decimals) - difference) // TODO: loss of precision by converting to int, should be int64
 	p.integer = new(big.Int)
 	p.integer.SetString(str[:i+1], 10)
 	return p
