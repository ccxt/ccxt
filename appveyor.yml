--- conflicted
+++ resolved
@@ -1,10 +1,6 @@
-<<<<<<< HEAD
-image: Visual Studio 2022
-=======
 image:
   - Visual Studio 2022
 
->>>>>>> 58d75b3a
 environment:
   matrix:
     - nodejs_version: '20'
