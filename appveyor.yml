--- conflicted
+++ resolved
@@ -1,13 +1,8 @@
-image: Visual Studio 2022
 environment:
   matrix:
     - nodejs_version: '18'
 install:
-<<<<<<< HEAD
-  - winget install Microsoft.DotNet.SDK.7
-=======
   - ps: Invoke-WebRequest -Uri 'https://dot.net/v1/dotnet-install.ps1' -UseBasicParsing -OutFile "$env:temp\dotnet-install.ps1" & $env:temp\dotnet-install.ps1 -Architecture x64 -Version '7.0.100' -InstallDir "$env:ProgramFiles\dotnet"
->>>>>>> 766092aa
   - ps: Install-Product node $env:nodejs_version
   - set LIB=C:\OpenSSL-Win64\lib;%LIB%
   - set INCLUDE=C:\OpenSSL-Win64\include;%INCLUDE%
