--- conflicted
+++ resolved
@@ -109,11 +109,7 @@
     'ftx':                     require ('./js/ftx.js'),
     'gateio':                  require ('./js/gateio.js'),
     'gemini':                  require ('./js/gemini.js'),
-<<<<<<< HEAD
-    'gooplex':                 require ('./js/gooplex.js'),
-=======
     'gopax':                   require ('./js/gopax.js'),
->>>>>>> de012a97
     'hbtc':                    require ('./js/hbtc.js'),
     'hitbtc':                  require ('./js/hitbtc.js'),
     'hollaex':                 require ('./js/hollaex.js'),
