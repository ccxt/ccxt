--- conflicted
+++ resolved
@@ -35,11 +35,7 @@
 //-----------------------------------------------------------------------------
 // this is updated by vss.js when building
 
-<<<<<<< HEAD
-const version = '1.18.1311'
-=======
 const version = '1.18.1312'
->>>>>>> 6fe8a5f9
 
 Exchange.ccxtVersion = version
 
