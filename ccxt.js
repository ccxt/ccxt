--- conflicted
+++ resolved
@@ -36,11 +36,7 @@
 //-----------------------------------------------------------------------------
 // this is updated by vss.js when building
 
-<<<<<<< HEAD
-const version = '1.77.76'
-=======
 const version = '1.77.77'
->>>>>>> 9da81668
 
 Exchange.ccxtVersion = version
 
