"use strict";

/*

MIT License

Copyright (c) 2017 Igor Kroitor

Permission is hereby granted, free of charge, to any person obtaining a copy
of this software and associated documentation files (the "Software"), to deal
in the Software without restriction, including without limitation the rights
to use, copy, modify, merge, publish, distribute, sublicense, and/or sell
copies of the Software, and to permit persons to whom the Software is
furnished to do so, subject to the following conditions:

The above copyright notice and this permission notice shall be included in all
copies or substantial portions of the Software.

THE SOFTWARE IS PROVIDED "AS IS", WITHOUT WARRANTY OF ANY KIND, EXPRESS OR
IMPLIED, INCLUDING BUT NOT LIMITED TO THE WARRANTIES OF MERCHANTABILITY,
FITNESS FOR A PARTICULAR PURPOSE AND NONINFRINGEMENT. IN NO EVENT SHALL THE
AUTHORS OR COPYRIGHT HOLDERS BE LIABLE FOR ANY CLAIM, DAMAGES OR OTHER
LIABILITY, WHETHER IN AN ACTION OF CONTRACT, TORT OR OTHERWISE, ARISING FROM,
OUT OF OR IN CONNECTION WITH THE SOFTWARE OR THE USE OR OTHER DEALINGS IN THE
SOFTWARE.

*/

//-----------------------------------------------------------------------------

const Exchange  = require ('./js/base/Exchange')
    , functions = require ('./js/base/functions')
    , errors    = require ('./js/base/errors')

//-----------------------------------------------------------------------------
// this is updated by vss.js when building

<<<<<<< HEAD
const version = '1.18.1219'
=======
const version = '1.18.1225'
>>>>>>> 79db2cd1

Exchange.ccxtVersion = version

//-----------------------------------------------------------------------------

const exchanges = {
    '_1btcxe':                 require ('./js/_1btcxe.js'),
    'acx':                     require ('./js/acx.js'),
    'adara':                   require ('./js/adara.js'),
    'allcoin':                 require ('./js/allcoin.js'),
    'anxpro':                  require ('./js/anxpro.js'),
    'bcex':                    require ('./js/bcex.js'),
    'bequant':                 require ('./js/bequant.js'),
    'bibox':                   require ('./js/bibox.js'),
    'bigone':                  require ('./js/bigone.js'),
    'binance':                 require ('./js/binance.js'),
    'binanceje':               require ('./js/binanceje.js'),
    'binanceus':               require ('./js/binanceus.js'),
    'bit2c':                   require ('./js/bit2c.js'),
    'bitbank':                 require ('./js/bitbank.js'),
    'bitbay':                  require ('./js/bitbay.js'),
    'bitfinex':                require ('./js/bitfinex.js'),
    'bitfinex2':               require ('./js/bitfinex2.js'),
    'bitflyer':                require ('./js/bitflyer.js'),
    'bitforex':                require ('./js/bitforex.js'),
    'bithumb':                 require ('./js/bithumb.js'),
    'bitkk':                   require ('./js/bitkk.js'),
    'bitlish':                 require ('./js/bitlish.js'),
    'bitmart':                 require ('./js/bitmart.js'),
    'bitmex':                  require ('./js/bitmex.js'),
    'bitso':                   require ('./js/bitso.js'),
    'bitstamp':                require ('./js/bitstamp.js'),
    'bitstamp1':               require ('./js/bitstamp1.js'),
    'bittrex':                 require ('./js/bittrex.js'),
    'bitz':                    require ('./js/bitz.js'),
    'bl3p':                    require ('./js/bl3p.js'),
    'bleutrade':               require ('./js/bleutrade.js'),
    'braziliex':               require ('./js/braziliex.js'),
    'btcalpha':                require ('./js/btcalpha.js'),
    'btcbox':                  require ('./js/btcbox.js'),
    'btcchina':                require ('./js/btcchina.js'),
    'btcmarkets':              require ('./js/btcmarkets.js'),
    'btctradeim':              require ('./js/btctradeim.js'),
    'btctradeua':              require ('./js/btctradeua.js'),
    'btcturk':                 require ('./js/btcturk.js'),
    'buda':                    require ('./js/buda.js'),
    'bxinth':                  require ('./js/bxinth.js'),
    'cex':                     require ('./js/cex.js'),
    'chilebit':                require ('./js/chilebit.js'),
    'cobinhood':               require ('./js/cobinhood.js'),
    'coinbase':                require ('./js/coinbase.js'),
    'coinbaseprime':           require ('./js/coinbaseprime.js'),
    'coinbasepro':             require ('./js/coinbasepro.js'),
    'coincheck':               require ('./js/coincheck.js'),
    'coinegg':                 require ('./js/coinegg.js'),
    'coinex':                  require ('./js/coinex.js'),
    'coinexchange':            require ('./js/coinexchange.js'),
    'coinfalcon':              require ('./js/coinfalcon.js'),
    'coinfloor':               require ('./js/coinfloor.js'),
    'coingi':                  require ('./js/coingi.js'),
    'coinmarketcap':           require ('./js/coinmarketcap.js'),
    'coinmate':                require ('./js/coinmate.js'),
    'coinone':                 require ('./js/coinone.js'),
    'coinspot':                require ('./js/coinspot.js'),
    'cointiger':               require ('./js/cointiger.js'),
    'coolcoin':                require ('./js/coolcoin.js'),
    'coss':                    require ('./js/coss.js'),
    'crex24':                  require ('./js/crex24.js'),
    'crypton':                 require ('./js/crypton.js'),
    'deribit':                 require ('./js/deribit.js'),
    'digifinex':               require ('./js/digifinex.js'),
    'dsx':                     require ('./js/dsx.js'),
    'dx':                      require ('./js/dx.js'),
    'ethfinex':                require ('./js/ethfinex.js'),
    'exmo':                    require ('./js/exmo.js'),
    'exx':                     require ('./js/exx.js'),
    'fcoin':                   require ('./js/fcoin.js'),
    'fcoinjp':                 require ('./js/fcoinjp.js'),
    'flowbtc':                 require ('./js/flowbtc.js'),
    'foxbit':                  require ('./js/foxbit.js'),
    'fybse':                   require ('./js/fybse.js'),
    'gateio':                  require ('./js/gateio.js'),
    'gdax':                    require ('./js/gdax.js'),
    'gemini':                  require ('./js/gemini.js'),
    'hitbtc':                  require ('./js/hitbtc.js'),
    'hitbtc2':                 require ('./js/hitbtc2.js'),
    'huobipro':                require ('./js/huobipro.js'),
    'huobiru':                 require ('./js/huobiru.js'),
    'ice3x':                   require ('./js/ice3x.js'),
    'idex':                    require ('./js/idex.js'),
    'independentreserve':      require ('./js/independentreserve.js'),
    'indodax':                 require ('./js/indodax.js'),
    'itbit':                   require ('./js/itbit.js'),
    'kkex':                    require ('./js/kkex.js'),
    'kraken':                  require ('./js/kraken.js'),
    'kucoin':                  require ('./js/kucoin.js'),
    'kucoin2':                 require ('./js/kucoin2.js'),
    'kuna':                    require ('./js/kuna.js'),
    'lakebtc':                 require ('./js/lakebtc.js'),
    'latoken':                 require ('./js/latoken.js'),
    'lbank':                   require ('./js/lbank.js'),
    'liquid':                  require ('./js/liquid.js'),
    'livecoin':                require ('./js/livecoin.js'),
    'luno':                    require ('./js/luno.js'),
    'lykke':                   require ('./js/lykke.js'),
    'mandala':                 require ('./js/mandala.js'),
    'mercado':                 require ('./js/mercado.js'),
    'mixcoins':                require ('./js/mixcoins.js'),
    'negociecoins':            require ('./js/negociecoins.js'),
    'nova':                    require ('./js/nova.js'),
    'oceanex':                 require ('./js/oceanex.js'),
    'okcoincny':               require ('./js/okcoincny.js'),
    'okcoinusd':               require ('./js/okcoinusd.js'),
    'okex':                    require ('./js/okex.js'),
    'okex3':                   require ('./js/okex3.js'),
    'paymium':                 require ('./js/paymium.js'),
    'poloniex':                require ('./js/poloniex.js'),
    'rightbtc':                require ('./js/rightbtc.js'),
    'southxchange':            require ('./js/southxchange.js'),
    'stronghold':              require ('./js/stronghold.js'),
    'surbitcoin':              require ('./js/surbitcoin.js'),
    'theocean':                require ('./js/theocean.js'),
    'therock':                 require ('./js/therock.js'),
    'tidebit':                 require ('./js/tidebit.js'),
    'tidex':                   require ('./js/tidex.js'),
    'upbit':                   require ('./js/upbit.js'),
    'vaultoro':                require ('./js/vaultoro.js'),
    'vbtc':                    require ('./js/vbtc.js'),
    'virwox':                  require ('./js/virwox.js'),
    'xbtce':                   require ('./js/xbtce.js'),
    'yobit':                   require ('./js/yobit.js'),
    'zaif':                    require ('./js/zaif.js'),
    'zb':                      require ('./js/zb.js'),    
}

//-----------------------------------------------------------------------------

module.exports = Object.assign ({ version, Exchange, exchanges: Object.keys (exchanges) }, exchanges, functions, errors)

//-----------------------------------------------------------------------------<|MERGE_RESOLUTION|>--- conflicted
+++ resolved
@@ -35,11 +35,7 @@
 //-----------------------------------------------------------------------------
 // this is updated by vss.js when building
 
-<<<<<<< HEAD
-const version = '1.18.1219'
-=======
 const version = '1.18.1225'
->>>>>>> 79db2cd1
 
 Exchange.ccxtVersion = version
 
