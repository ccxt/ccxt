--- conflicted
+++ resolved
@@ -36,11 +36,7 @@
 //-----------------------------------------------------------------------------
 // this is updated by vss.js when building
 
-<<<<<<< HEAD
-const version = '1.57.91'
-=======
 const version = '1.57.92'
->>>>>>> f10f1aa3
 
 Exchange.ccxtVersion = version
 
