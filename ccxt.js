--- conflicted
+++ resolved
@@ -35,11 +35,7 @@
 //-----------------------------------------------------------------------------
 // this is updated by vss.js when building
 
-<<<<<<< HEAD
-const version = '1.18.847'
-=======
 const version = '1.18.862'
->>>>>>> 60f066ce
 
 Exchange.ccxtVersion = version
 
