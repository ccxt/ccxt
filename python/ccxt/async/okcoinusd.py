--- conflicted
+++ resolved
@@ -592,10 +592,6 @@
         url = self.urls['api'][api] + url
         return {'url': url, 'method': method, 'body': body, 'headers': headers}
 
-<<<<<<< HEAD
-    async def request(self, path, api='public', method='GET', params={}, headers=None, body=None, proxy=''):
-        response = await self.fetch2(path, api, method, params, headers, body, proxy)
-=======
     def handle_errors(self, code, reason, url, method, headers, body):
         response = json.loads(body)
         if 'error_code' in response:
@@ -606,7 +602,6 @@
                 raise ExceptionClass(message)
             else:
                 raise ExchangeError(message)
->>>>>>> 189b2caa
         if 'result' in response:
             if not response['result']:
                 raise ExchangeError(self.id + ' ' + self.json(response))