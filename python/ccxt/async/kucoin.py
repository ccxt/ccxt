--- conflicted
+++ resolved
@@ -579,13 +579,7 @@
             response = json.loads(body)
             self.throw_exception_on_error(response)
 
-<<<<<<< HEAD
     async def request(self, path, api='public', method='GET', params={}, headers=None, body=None, proxy=''):
         response = await self.fetch2(path, api, method, params, headers, body, proxy)
-        self.throw_exception_or_error_code(response)
-=======
-    async def request(self, path, api='public', method='GET', params={}, headers=None, body=None):
-        response = await self.fetch2(path, api, method, params, headers, body)
         self.throw_exception_on_error(response)
->>>>>>> 189b2caa
         return response