# -*- coding: utf-8 -*-

from ccxt.async.base.exchange import Exchange
import json
from ccxt.base.errors import ExchangeError


class coinsecure (Exchange):

    def describe(self):
        return self.deep_extend(super(coinsecure, self).describe(), {
            'id': 'coinsecure',
            'name': 'Coinsecure',
            'countries': 'IN',  # India
            'rateLimit': 1000,
            'version': 'v1',
            'hasCORS': True,
            'urls': {
                'logo': 'https://user-images.githubusercontent.com/1294454/27766472-9cbd200a-5ed9-11e7-9551-2267ad7bac08.jpg',
                'api': 'https://api.coinsecure.in',
                'www': 'https://coinsecure.in',
                'doc': [
                    'https://api.coinsecure.in',
                    'https://github.com/coinsecure/plugins',
                ],
            },
            'requiredCredentials': {
                'apiKey': True,
                'secret': False,
            },
            'api': {
                'public': {
                    'get': [
                        'bitcoin/search/confirmation/{txid}',
                        'exchange/ask/low',
                        'exchange/ask/orders',
                        'exchange/bid/high',
                        'exchange/bid/orders',
                        'exchange/lastTrade',
                        'exchange/max24Hr',
                        'exchange/min24Hr',
                        'exchange/ticker',
                        'exchange/trades',
                    ],
                },
                'private': {
                    'get': [
                        'mfa/authy/call',
                        'mfa/authy/sms',
                        'netki/search/{netkiName}',
                        'user/bank/otp/{number}',
                        'user/kyc/otp/{number}',
                        'user/profile/phone/otp/{number}',
                        'user/wallet/coin/address/{id}',
                        'user/wallet/coin/deposit/confirmed/all',
                        'user/wallet/coin/deposit/confirmed/{id}',
                        'user/wallet/coin/deposit/unconfirmed/all',
                        'user/wallet/coin/deposit/unconfirmed/{id}',
                        'user/wallet/coin/wallets',
                        'user/exchange/bank/fiat/accounts',
                        'user/exchange/bank/fiat/balance/available',
                        'user/exchange/bank/fiat/balance/pending',
                        'user/exchange/bank/fiat/balance/total',
                        'user/exchange/bank/fiat/deposit/cancelled',
                        'user/exchange/bank/fiat/deposit/unverified',
                        'user/exchange/bank/fiat/deposit/verified',
                        'user/exchange/bank/fiat/withdraw/cancelled',
                        'user/exchange/bank/fiat/withdraw/completed',
                        'user/exchange/bank/fiat/withdraw/unverified',
                        'user/exchange/bank/fiat/withdraw/verified',
                        'user/exchange/ask/cancelled',
                        'user/exchange/ask/completed',
                        'user/exchange/ask/pending',
                        'user/exchange/bid/cancelled',
                        'user/exchange/bid/completed',
                        'user/exchange/bid/pending',
                        'user/exchange/bank/coin/addresses',
                        'user/exchange/bank/coin/balance/available',
                        'user/exchange/bank/coin/balance/pending',
                        'user/exchange/bank/coin/balance/total',
                        'user/exchange/bank/coin/deposit/cancelled',
                        'user/exchange/bank/coin/deposit/unverified',
                        'user/exchange/bank/coin/deposit/verified',
                        'user/exchange/bank/coin/withdraw/cancelled',
                        'user/exchange/bank/coin/withdraw/completed',
                        'user/exchange/bank/coin/withdraw/unverified',
                        'user/exchange/bank/coin/withdraw/verified',
                        'user/exchange/bank/summary',
                        'user/exchange/coin/fee',
                        'user/exchange/fiat/fee',
                        'user/exchange/kycs',
                        'user/exchange/referral/coin/paid',
                        'user/exchange/referral/coin/successful',
                        'user/exchange/referral/fiat/paid',
                        'user/exchange/referrals',
                        'user/exchange/trade/summary',
                        'user/login/token/{token}',
                        'user/summary',
                        'user/wallet/summary',
                        'wallet/coin/withdraw/cancelled',
                        'wallet/coin/withdraw/completed',
                        'wallet/coin/withdraw/unverified',
                        'wallet/coin/withdraw/verified',
                    ],
                    'post': [
                        'login',
                        'login/initiate',
                        'login/password/forgot',
                        'mfa/authy/initiate',
                        'mfa/ga/initiate',
                        'signup',
                        'user/netki/update',
                        'user/profile/image/update',
                        'user/exchange/bank/coin/withdraw/initiate',
                        'user/exchange/bank/coin/withdraw/newVerifycode',
                        'user/exchange/bank/fiat/withdraw/initiate',
                        'user/exchange/bank/fiat/withdraw/newVerifycode',
                        'user/password/change',
                        'user/password/reset',
                        'user/wallet/coin/withdraw/initiate',
                        'wallet/coin/withdraw/newVerifycode',
                    ],
                    'put': [
                        'signup/verify/{token}',
                        'user/exchange/kyc',
                        'user/exchange/bank/fiat/deposit/new',
                        'user/exchange/ask/new',
                        'user/exchange/bid/new',
                        'user/exchange/instant/buy',
                        'user/exchange/instant/sell',
                        'user/exchange/bank/coin/withdraw/verify',
                        'user/exchange/bank/fiat/account/new',
                        'user/exchange/bank/fiat/withdraw/verify',
                        'user/mfa/authy/initiate/enable',
                        'user/mfa/ga/initiate/enable',
                        'user/netki/create',
                        'user/profile/phone/new',
                        'user/wallet/coin/address/new',
                        'user/wallet/coin/new',
                        'user/wallet/coin/withdraw/sendToExchange',
                        'user/wallet/coin/withdraw/verify',
                    ],
                    'delete': [
                        'user/gcm/{code}',
                        'user/logout',
                        'user/exchange/bank/coin/withdraw/unverified/cancel/{withdrawID}',
                        'user/exchange/bank/fiat/deposit/cancel/{depositID}',
                        'user/exchange/ask/cancel/{orderID}',
                        'user/exchange/bid/cancel/{orderID}',
                        'user/exchange/bank/fiat/withdraw/unverified/cancel/{withdrawID}',
                        'user/mfa/authy/disable/{code}',
                        'user/mfa/ga/disable/{code}',
                        'user/profile/phone/delete',
                        'user/profile/image/delete/{netkiName}',
                        'user/wallet/coin/withdraw/unverified/cancel/{withdrawID}',
                    ],
                },
            },
            'markets': {
                'BTC/INR': {'id': 'BTC/INR', 'symbol': 'BTC/INR', 'base': 'BTC', 'quote': 'INR'},
            },
            'fees': {
                'trading': {
                    'maker': 0.4 / 100,
                    'taker': 0.4 / 100,
                },
            },
        })

    async def fetch_balance(self, params={}):
        response = await self.privateGetUserExchangeBankSummary()
        balance = response['message']
        coin = {
            'free': balance['availableCoinBalance'],
            'used': balance['pendingCoinBalance'],
            'total': balance['totalCoinBalance'],
        }
        fiat = {
            'free': balance['availableFiatBalance'],
            'used': balance['pendingFiatBalance'],
            'total': balance['totalFiatBalance'],
        }
        result = {
            'info': balance,
            'BTC': coin,
            'INR': fiat,
        }
        return self.parse_balance(result)

    async def fetch_order_book(self, symbol, params={}):
        bids = await self.publicGetExchangeBidOrders(params)
        asks = await self.publicGetExchangeAskOrders(params)
        orderbook = {
            'bids': bids['message'],
            'asks': asks['message'],
        }
        return self.parse_order_book(orderbook, None, 'bids', 'asks', 'rate', 'vol')

    async def fetch_ticker(self, symbol, params={}):
        response = await self.publicGetExchangeTicker(params)
        ticker = response['message']
        timestamp = ticker['timestamp']
        baseVolume = float(ticker['coinvolume'])
        if symbol == 'BTC/INR':
            satoshi = 0.00000001
            baseVolume = baseVolume * satoshi
        quoteVolume = float(ticker['fiatvolume']) / 100
        vwap = quoteVolume / baseVolume
        return {
            'symbol': symbol,
            'timestamp': timestamp,
            'datetime': self.iso8601(timestamp),
            'high': float(ticker['high']) / 100,
            'low': float(ticker['low']) / 100,
            'bid': float(ticker['bid']) / 100,
            'ask': float(ticker['ask']) / 100,
            'vwap': vwap,
            'open': float(ticker['open']) / 100,
            'close': None,
            'first': None,
            'last': float(ticker['lastPrice']) / 100,
            'change': None,
            'percentage': None,
            'average': None,
            'baseVolume': baseVolume,
            'quoteVolume': quoteVolume,
            'info': ticker,
        }

    def parse_trade(self, trade, symbol=None):
        timestamp = trade['time']
        side = 'buy' if (trade['ordType'] == 'bid') else 'sell'
        return {
            'id': None,
            'timestamp': timestamp,
            'datetime': self.iso8601(timestamp),
            'order': None,
            'symbol': symbol,
            'type': None,
            'side': side,
            'price': self.safe_float(trade, 'rate') / 100,
            'amount': self.safe_float(trade, 'vol') / 100000000,
            'fee': None,
            'info': trade,
        }

    async def fetch_trades(self, symbol, since=None, limit=None, params={}):
        result = await self.publicGetExchangeTrades(params)
        if 'message' in result:
            trades = result['message']
            return self.parse_trades(trades, symbol)

    async def create_order(self, market, type, side, amount, price=None, params={}):
        method = 'privatePutUserExchange'
        order = {}
        if type == 'market':
            method += 'Instant' + self.capitalize(side)
            if side == 'buy':
                order['maxFiat'] = amount
            else:
                order['maxVol'] = amount
        else:
            direction = 'Bid' if (side == 'buy') else 'Ask'
            method += direction + 'New'
            order['rate'] = price
            order['vol'] = amount
        response = await getattr(self, method)(self.extend(order, params))
        return {
            'info': response,
            'id': response['message']['orderID'],
        }

    async def cancel_order(self, id, symbol=None, params={}):
        raise ExchangeError(self.id + ' cancelOrder() is not fully implemented yet')
        method = 'privateDeleteUserExchangeAskCancelOrderId'  # TODO fixme, have to specify order side here
        return await getattr(self, method)({'orderID': id})

    def sign(self, path, api='public', method='GET', params={}, headers=None, body=None):
        url = self.urls['api'] + '/' + self.version + '/' + self.implode_params(path, params)
        query = self.omit(params, self.extract_params(path))
        if api == 'private':
            self.check_required_credentials()
            headers = {'Authorization': self.apiKey}
            if query:
                body = self.json(query)
                headers['Content-Type'] = 'application/json'
        return {'url': url, 'method': method, 'body': body, 'headers': headers}

<<<<<<< HEAD
    async def request(self, path, api='public', method='GET', params={}, headers=None, body=None, proxy=''):
        response = await self.fetch2(path, api, method, params, headers, body, proxy)
        if 'success' in response:
            if response['success']:
                return response
        raise ExchangeError(self.id + ' ' + self.json(response))
=======
    def handle_errors(self, code, reason, url, method, headers, body):
        if code == 200:
            if (body[0] == '{') or (body[0] == '['):
                response = json.loads(body)
                if 'success' in response:
                    success = response['success']
                    if not success:
                        raise ExchangeError(self.id + ' error returned: ' + body)
                    if not('message' in list(response.keys())):
                        raise ExchangeError(self.id + ' malformed response: no "message" in response: ' + body)
                else:
                    raise ExchangeError(self.id + ' malformed response: no "success" in response: ' + body)
            else:
                # if not a JSON response
                raise ExchangeError(self.id + ' returned a non-JSON reply: ' + body)
>>>>>>> af84d9e4
<|MERGE_RESOLUTION|>--- conflicted
+++ resolved
@@ -286,14 +286,14 @@
                 headers['Content-Type'] = 'application/json'
         return {'url': url, 'method': method, 'body': body, 'headers': headers}
 
-<<<<<<< HEAD
-    async def request(self, path, api='public', method='GET', params={}, headers=None, body=None, proxy=''):
-        response = await self.fetch2(path, api, method, params, headers, body, proxy)
-        if 'success' in response:
-            if response['success']:
-                return response
-        raise ExchangeError(self.id + ' ' + self.json(response))
-=======
+# <<<<<<< HEAD
+#     async def request(self, path, api='public', method='GET', params={}, headers=None, body=None, proxy=''):
+#         response = await self.fetch2(path, api, method, params, headers, body, proxy)
+#         if 'success' in response:
+#             if response['success']:
+#                 return response
+#         raise ExchangeError(self.id + ' ' + self.json(response))
+# =======
     def handle_errors(self, code, reason, url, method, headers, body):
         if code == 200:
             if (body[0] == '{') or (body[0] == '['):
@@ -308,5 +308,4 @@
                     raise ExchangeError(self.id + ' malformed response: no "success" in response: ' + body)
             else:
                 # if not a JSON response
-                raise ExchangeError(self.id + ' returned a non-JSON reply: ' + body)
->>>>>>> af84d9e4
+                raise ExchangeError(self.id + ' returned a non-JSON reply: ' + body)