--- conflicted
+++ resolved
@@ -695,22 +695,22 @@
                 raise InvalidOrder(self.id + ' order price exceeds allowed price precision or invalid, use self.price_to_precision(symbol, amount) ' + body)
             if body.find('Order does not exist') >= 0:
                 raise OrderNotFound(self.id + ' ' + body)
-<<<<<<< HEAD
-
-    async def request(self, path, api='public', method='GET', params={}, headers=None, body=None, proxy=''):
-        response = await self.fetch2(path, api, method, params, headers, body, proxy)
-        if 'code' in response:
-            if response['code'] < 0:
-                if response['code'] == -2010:
-=======
         if body[0] == "{":
             response = json.loads(body)
             error = self.safe_value(response, 'code')
             if error is not None:
                 if error == -2010:
->>>>>>> af84d9e4
                     raise InsufficientFunds(self.id + ' ' + self.json(response))
                 elif error == -2011:
                     raise OrderNotFound(self.id + ' ' + self.json(response))
                 elif error < 0:
-                    raise ExchangeError(self.id + ' ' + self.json(response))+                    raise ExchangeError(self.id + ' ' + self.json(response))
+
+# <<<<<<< HEAD
+
+#     async def request(self, path, api='public', method='GET', params={}, headers=None, body=None, proxy=''):
+#         response = await self.fetch2(path, api, method, params, headers, body, proxy)
+#         if 'code' in response:
+#             if response['code'] < 0:
+#                 if response['code'] == -2010:
+# =======