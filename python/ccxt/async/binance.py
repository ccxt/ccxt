--- conflicted
+++ resolved
@@ -791,19 +791,5 @@
                     raise InsufficientFunds(self.id + ' ' + self.json(response))
                 elif error == -2011:
                     raise OrderNotFound(self.id + ' ' + self.json(response))
-<<<<<<< HEAD
-                elif error < 0:
-                    raise ExchangeError(self.id + ' ' + self.json(response))
-
-# <<<<<<< HEAD
-
-#     async def request(self, path, api='public', method='GET', params={}, headers=None, body=None, proxy=''):
-#         response = await self.fetch2(path, api, method, params, headers, body, proxy)
-#         if 'code' in response:
-#             if response['code'] < 0:
-#                 if response['code'] == -2010:
-# =======
-=======
                 elif error == -1013:  # Invalid quantity
-                    raise InvalidOrder(self.id + ' ' + self.json(response))
->>>>>>> 189b2caa
+                    raise InvalidOrder(self.id + ' ' + self.json(response))