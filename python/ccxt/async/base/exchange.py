--- conflicted
+++ resolved
@@ -12,12 +12,8 @@
 import time
 import math
 import random
-<<<<<<< HEAD
 import string
-
-=======
 import certifi
->>>>>>> af84d9e4
 import aiohttp
 import ssl
 
