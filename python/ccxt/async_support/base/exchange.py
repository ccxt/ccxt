# -*- coding: utf-8 -*-

# -----------------------------------------------------------------------------

__version__ = '4.5.4'

# -----------------------------------------------------------------------------

import asyncio
import concurrent.futures
import socket
import certifi
import aiohttp
import ssl
import sys
import yarl
import math
from typing import Any, List
from ccxt.base.types import Int, Str, Num, Strings

# -----------------------------------------------------------------------------

from ccxt.async_support.base.throttler import Throttler

# -----------------------------------------------------------------------------

from ccxt.base.errors import BaseError, BadSymbol, BadRequest, BadResponse, ConsumerFunctionError, ExchangeError, ExchangeNotAvailable, RequestTimeout, NotSupported, NullResponse, InvalidAddress, RateLimitExceeded, OperationFailed, NetworkError, ExchangeClosedByUser
from ccxt.base.types import ConstructorArgs, OrderType, OrderSide, OrderRequest, CancellationRequest

# -----------------------------------------------------------------------------

from ccxt.base.exchange import Exchange as BaseExchange, ArgumentsRequired

# -----------------------------------------------------------------------------

from ccxt.async_support.base.ws.functions import inflate, inflate64, gunzip
from ccxt.async_support.base.ws.client import Client
from ccxt.async_support.base.ws.future import Future
from ccxt.async_support.base.ws.order_book import OrderBook, IndexedOrderBook, CountedOrderBook
from ccxt.async_support.base.ws.stream import Stream

# -----------------------------------------------------------------------------

try:
    from aiohttp_socks import ProxyConnector
except ImportError:
    ProxyConnector = None

# -----------------------------------------------------------------------------

__all__ = [
    'BaseExchange',
    'Exchange',
]

# -----------------------------------------------------------------------------
# --- PROTO BUF IMPORTS
try:
    from ccxt.protobuf.mexc import PushDataV3ApiWrapper_pb2
    from google.protobuf.json_format import MessageToDict
except ImportError:
    PushDataV3ApiWrapper_pb2 = None
    MessageToDict = None

# -----------------------------------------------------------------------------


class Exchange(BaseExchange):
    synchronous = False
    streaming = {
        'maxPingPongMisses': 2,
        'maxMessagesPerTopic': 0,
        'keepAlive': 30000
    }
    ping = None
    newUpdates = True
    clients = {}
    timeout_on_exit = 250  # needed for: https://github.com/ccxt/ccxt/pull/23470

    def __init__(self, config: ConstructorArgs = {}):
        if 'asyncio_loop' in config:
            self.asyncio_loop = config['asyncio_loop']
        self.aiohttp_trust_env = config.get('aiohttp_trust_env', self.aiohttp_trust_env)
        self.verify = config.get('verify', self.verify)
        self.own_session = 'session' not in config
        self.cafile = config.get('cafile', certifi.where())
        self.throttler = None
        self.init_stream()
        super(Exchange, self).__init__(config)
        self.markets_loading = None
        self.reloading_markets = False

    def init_stream(self):
        maxMessagesPerTopic = self.streaming.get('maxMessagesPerTopic', 0)
        verbose = self.streaming.get('verbose', self.verbose)
        self.stream = Stream(maxMessagesPerTopic, verbose)
        if self.is_streaming_enabled():
            self.setup_stream()

    def get_event_loop(self):
        return self.asyncio_loop

    def init_throttler(self, cost=None):
        self.throttler = Throttler(self.tokenBucket, self.asyncio_loop)

    async def throttle(self, cost=None):
        return await self.throttler(cost)

    def get_session(self):
        return self.session

    def __del__(self):
        if self.session is not None or self.socks_proxy_sessions is not None:
            self.logger.warning(self.id + " requires to release all resources with an explicit call to the .close() coroutine. If you are using the exchange instance with async coroutines, add `await exchange.close()` to your code into a place when you're done with the exchange and don't need the exchange instance anymore (at the end of your async coroutine).")

    if sys.version_info >= (3, 5):
        async def __aenter__(self):
            self.open()
            return self

        async def __aexit__(self, exc_type, exc, tb):
            await self.close()

    def open(self):
        if self.asyncio_loop is None:
            if sys.version_info >= (3, 7):
                self.asyncio_loop = asyncio.get_running_loop()
            else:
                self.asyncio_loop = asyncio.get_event_loop()
            self.throttler.loop = self.asyncio_loop

        if self.ssl_context is None:
            # Create our SSL context object with our CA cert file
            self.ssl_context = ssl.create_default_context(cafile=self.cafile) if self.verify else self.verify
            if (self.ssl_context and self.safe_bool(self.options, 'include_OS_certificates', False)):
                os_default_paths = ssl.get_default_verify_paths()
                if os_default_paths.cafile and os_default_paths.cafile != self.cafile:
                    self.ssl_context.load_verify_locations(cafile=os_default_paths.cafile)

        if self.own_session and self.session is None:
            # Pass this SSL context to aiohttp and create a TCPConnector
            self.tcp_connector = aiohttp.TCPConnector(ssl=self.ssl_context, loop=self.asyncio_loop, enable_cleanup_closed=True)
            self.session = aiohttp.ClientSession(loop=self.asyncio_loop, connector=self.tcp_connector, trust_env=self.aiohttp_trust_env)

    async def close(self):
        await self.ws_close()
        if self.session is not None:
            if self.own_session:
                await self.session.close()
            self.session = None
        await self.close_connector()
        await self.close_proxy_sessions()
        await self.sleep(self.timeout_on_exit)

    async def close_connector(self):
        if self.tcp_connector is not None:
            await self.tcp_connector.close()
            self.tcp_connector = None
        if self.aiohttp_socks_connector is not None:
            await self.aiohttp_socks_connector.close()
            self.aiohttp_socks_connector = None

    async def close_proxy_sessions(self):
        if self.socks_proxy_sessions is not None:
            for url in self.socks_proxy_sessions:
                await self.socks_proxy_sessions[url].close()
            self.socks_proxy_sessions = None

    async def fetch(self, url, method='GET', headers=None, body=None):
        """Perform a HTTP request and return decoded JSON data"""

        # ##### PROXY & HEADERS #####
        request_headers = self.prepare_request_headers(headers)
        self.last_request_headers = request_headers
        # proxy-url
        proxyUrl = self.check_proxy_url_settings(url, method, headers, body)
        if proxyUrl is not None:
            request_headers.update({'Origin': self.origin})
            url = proxyUrl + self.url_encoder_for_proxy_url(url)
        # proxy agents
        final_proxy = None  # set default
        proxy_session = None
        httpProxy, httpsProxy, socksProxy = self.check_proxy_settings(url, method, headers, body)
        if httpProxy:
            final_proxy = httpProxy
        elif httpsProxy:
            final_proxy = httpsProxy
        elif socksProxy:
            if ProxyConnector is None:
                raise NotSupported(self.id + ' - to use SOCKS proxy with ccxt, you need "aiohttp_socks" module that can be installed by "pip install aiohttp_socks"')
            # override session
            if (self.socks_proxy_sessions is None):
                self.socks_proxy_sessions = {}
            if (socksProxy not in self.socks_proxy_sessions):
                # Create our SSL context object with our CA cert file
                self.open()  # ensure `asyncio_loop` is set
            proxy_session = self.get_socks_proxy_session(socksProxy)
        # add aiohttp_proxy for python as exclusion
        elif self.aiohttp_proxy:
            final_proxy = self.aiohttp_proxy

        proxyAgentSet = final_proxy is not None or socksProxy is not None
        self.checkConflictingProxies(proxyAgentSet, proxyUrl)

        # avoid old proxies mixing
        if (self.aiohttp_proxy is not None) and (proxyUrl is not None or httpProxy is not None or httpsProxy is not None or socksProxy is not None):
            raise NotSupported(self.id + ' you have set multiple proxies, please use one or another')

        # log
        if self.verbose:
            self.log("\nfetch Request:", self.id, method, url, "RequestHeaders:", request_headers, "RequestBody:", body)
        self.logger.debug("%s %s, Request: %s %s", method, url, headers, body)
        # end of proxies & headers

        request_body = body
        encoded_body = body.encode() if body else None
        self.open()
        final_session = proxy_session if proxy_session is not None else self.session
        session_method = getattr(final_session, method.lower())

        http_response = None
        http_status_code = None
        http_status_text = None
        json_response = None
        try:
            async with session_method(yarl.URL(url, encoded=True),
                                      data=encoded_body,
                                      headers=request_headers,
                                      timeout=(self.timeout / 1000),
                                      proxy=final_proxy) as response:
                http_response = await response.text(errors='replace')
                # CIMultiDictProxy
                raw_headers = response.headers
                headers = {}
                for header in raw_headers:
                    if header in headers:
                        headers[header] = headers[header] + ', ' + raw_headers[header]
                    else:
                        headers[header] = raw_headers[header]
                http_status_code = response.status
                http_status_text = response.reason
                http_response = self.on_rest_response(http_status_code, http_status_text, url, method, headers, http_response, request_headers, request_body)
                json_response = self.parse_json(http_response)
                if self.enableLastHttpResponse:
                    self.last_http_response = http_response
                if self.enableLastResponseHeaders:
                    self.last_response_headers = headers
                if self.enableLastJsonResponse:
                    self.last_json_response = json_response
                if self.verbose:
                    self.log("\nfetch Response:", self.id, method, url, http_status_code, "ResponseHeaders:", headers, "ResponseBody:", http_response)
                if json_response and not isinstance(json_response, list) and self.returnResponseHeaders:
                    json_response['responseHeaders'] = headers
                self.logger.debug("%s %s, Response: %s %s %s", method, url, http_status_code, headers, http_response)

        except socket.gaierror as e:
            details = ' '.join([self.id, method, url])
            raise ExchangeNotAvailable(details) from e

        except (concurrent.futures.TimeoutError, asyncio.TimeoutError) as e:
            details = ' '.join([self.id, method, url])
            raise RequestTimeout(details) from e

        except aiohttp.ClientConnectionError as e:
            details = ' '.join([self.id, method, url])
            raise ExchangeNotAvailable(details) from e

        except aiohttp.ClientError as e:  # base exception class
            details = ' '.join([self.id, method, url])
            raise ExchangeError(details) from e

        self.handle_errors(http_status_code, http_status_text, url, method, headers, http_response, json_response, request_headers, request_body)
        self.handle_http_status_code(http_status_code, http_status_text, url, method, http_response)
        if json_response is not None:
            return json_response
        if self.is_text_response(headers):
            return http_response
        if http_response == '' or http_response is None:
            return http_response
        return response.content

    def get_socks_proxy_session(self, socksProxy):
        if (self.socks_proxy_sessions is None):
            self.socks_proxy_sessions = {}
        if (socksProxy not in self.socks_proxy_sessions):
            self.aiohttp_socks_connector = ProxyConnector.from_url(
                socksProxy,
                # extra args copied from self.open()
                ssl=self.ssl_context,
                loop=self.asyncio_loop,
                enable_cleanup_closed=True
            )
            self.socks_proxy_sessions[socksProxy] = aiohttp.ClientSession(loop=self.asyncio_loop, connector=self.aiohttp_socks_connector, trust_env=self.aiohttp_trust_env)
        return self.socks_proxy_sessions[socksProxy]

    async def load_markets_helper(self, reload=False, params={}):
        if not reload:
            if self.markets:
                if not self.markets_by_id:
                    return self.set_markets(self.markets)
                return self.markets
        currencies = None
        if self.has['fetchCurrencies'] is True:
            currencies = await self.fetch_currencies()
            self.options['cachedCurrencies'] = currencies
        markets = await self.fetch_markets(params)
        if 'cachedCurrencies' in self.options:
            del self.options['cachedCurrencies']
        return self.set_markets(markets, currencies)


    async def load_markets(self, reload=False, params={}):
        """
        Loads and prepares the markets for trading.

        Args:
            reload (bool): If True, the markets will be reloaded from the exchange.
            params (dict): Additional exchange-specific parameters for the request.

        Returns:
            dict: A dictionary of markets.

        Raises:
            Exception: If the markets cannot be loaded or prepared.

        Notes:
            This method is asynchronous.
            It ensures that the markets are only loaded once, even if called multiple times.
            If the markets are already loaded and `reload` is False or not provided, it returns the existing markets.
            If a reload is in progress, it waits for completion before returning.
            If an error occurs during loading or preparation, an exception is raised.
        """
        if (reload and not self.reloading_markets) or not self.markets_loading:
            self.reloading_markets = True
            coroutine = self.load_markets_helper(reload, params)
            # coroutines can only be awaited once so we wrap it in a task
            self.markets_loading = asyncio.ensure_future(coroutine)
        try:
            result = await self.markets_loading
        except asyncio.CancelledError as e:  # CancelledError is a base exception so we need to catch it explicitly
            self.reloading_markets = False
            self.markets_loading = None
            raise e
        except Exception as e:
            self.reloading_markets = False
            self.markets_loading = None
            raise e
        self.reloading_markets = False
        return result

    async def load_fees(self, reload=False):
        if not reload:
            if self.loaded_fees != Exchange.loaded_fees:
                return self.loaded_fees
        self.loaded_fees = self.deep_extend(self.loaded_fees, await self.fetch_fees())
        return self.loaded_fees

    async def fetch_markets(self, params={}):
        # markets are returned as a list
        # currencies are returned as a dict
        # this is for historical reasons
        # and may be changed for consistency later
        return self.to_array(self.markets)

    async def fetch_currencies(self, params={}):
        # markets are returned as a list
        # currencies are returned as a dict
        # this is for historical reasons
        # and may be changed for consistency later
        return self.currencies

    async def fetchOHLCVC(self, symbol, timeframe='1m', since=None, limit=None, params={}):
        return await self.fetch_ohlcvc(symbol, timeframe, since, limit, params)

    async def fetch_full_tickers(self, symbols=None, params={}):
        return await self.fetch_tickers(symbols, params)

    async def sleep(self, milliseconds):
        return await asyncio.sleep(milliseconds / 1000)

    async def spawn_async(self, method, *args):
        try:
            await method(*args)
        except Exception:
            # todo: handle spawned errors
            pass

    def spawn(self, method, *args):
        def callback(asyncio_future):
            exception = asyncio_future.exception()
            if exception is None:
                future.resolve(asyncio_future.result())
            else:
                future.reject(exception)
        future = Future()
        task = self.asyncio_loop.create_task(method(*args))
        task.add_done_callback(callback)
        return future

    #  -----------------------------------------------------------------------
    #  WS/PRO code

    @staticmethod
    def inflate(data):
        return inflate(data)

    @staticmethod
    def inflate64(data):
        return inflate64(data)

    @staticmethod
    def gunzip(data):
        return gunzip(data)

    def order_book(self, snapshot={}, depth=None):
        return OrderBook(snapshot, depth)

    def indexed_order_book(self, snapshot={}, depth=None):
        return IndexedOrderBook(snapshot, depth)

    def counted_order_book(self, snapshot={}, depth=None):
        return CountedOrderBook(snapshot, depth)

    def client(self, url):
        self.clients = self.clients or {}
        if url not in self.clients:
            on_message = self.handle_message
            on_error = self.on_error
            on_close = self.on_close
            on_connected = self.on_connected
            # decide client type here: aiohttp ws / websockets / signalr / socketio
            ws_options = self.safe_value(self.options, 'ws', {})
            options = self.extend(self.streaming, {
                'log': getattr(self, 'log'),
                'ping': getattr(self, 'ping', None),
                'verbose': self.verbose,
                'throttle': Throttler(self.tokenBucket, self.asyncio_loop),
                'asyncio_loop': self.asyncio_loop,
                'decompressBinary': self.safe_bool(self.options, 'decompressBinary', True),
            }, ws_options)
            # we use aiohttp instead of fastClient now because of this
            # https://github.com/ccxt/ccxt/pull/25995
            self.clients[url] = Client(url, on_message, on_error, on_close, on_connected, options)
            # set http/s proxy (socks proxy should be set in other place)
            httpProxy, httpsProxy, socksProxy = self.check_ws_proxy_settings()
            if (httpProxy or httpsProxy):
                self.clients[url].proxy = httpProxy if httpProxy else httpsProxy
        return self.clients[url]

    def delay(self, timeout, method, *args):
        return self.asyncio_loop.call_later(timeout / 1000, self.spawn, method, *args)

    def handle_message(self, client, message):
        always = True
        if always:
            raise NotSupported(self.id + '.handle_message() not implemented yet')
        return {}

    def watch_multiple(self, url, message_hashes, message=None, subscribe_hashes=None, subscription=None):
        # base exchange self.open starts the aiohttp Session in an async context
        self.open()
        backoff_delay = 0
        client = self.client(url)

        future = Future.race([client.future(message_hash) for message_hash in message_hashes])

        missing_subscriptions = []
        if subscribe_hashes is not None:
            for subscribe_hash in subscribe_hashes:
                if subscribe_hash not in client.subscriptions:
                    missing_subscriptions.append(subscribe_hash)
                    client.subscriptions[subscribe_hash] = subscription or True

        connected = client.connected if client.connected.done() \
            else asyncio.ensure_future(client.connect(self.session, backoff_delay))

        def after(fut):
            # todo: decouple signing from subscriptions
            options = self.safe_value(self.options, 'ws')
            cost = self.safe_value(options, 'cost', 1)
            if message:
                async def send_message():
                    if self.enableRateLimit:
                        await client.throttle(cost)
                    try:
                        await client.send(message)
                    except ConnectionError as e:
                        client.on_error(e)
                    except Exception as e:
                        client.on_error(e)
                asyncio.ensure_future(send_message())

        if missing_subscriptions:
            connected.add_done_callback(after)

        return future

    def watch(self, url, message_hash, message=None, subscribe_hash=None, subscription=None):
        # base exchange self.open starts the aiohttp Session in an async context
        self.open()
        backoff_delay = 0
        client = self.client(url)
        if subscribe_hash is None and message_hash in client.futures:
            return client.futures[message_hash]
        future = client.future(message_hash)

        subscribed = client.subscriptions.get(subscribe_hash)

        if not subscribed:
            client.subscriptions[subscribe_hash] = subscription or True

        selected_session = self.session
        # http/s proxy is being set in other places
        httpProxy, httpsProxy, socksProxy = self.check_ws_proxy_settings()
        if (socksProxy):
            selected_session = self.get_socks_proxy_session(socksProxy)
        connected = client.connected if client.connected.done() \
            else asyncio.ensure_future(client.connect(selected_session, backoff_delay))

        def after(fut):
            # todo: decouple signing from subscriptions
            options = self.safe_value(self.options, 'ws')
            cost = self.safe_value(options, 'cost', 1)
            if message:
                async def send_message():
                    if self.enableRateLimit:
                        await client.throttle(cost)
                    try:
                        await client.send(message)
                    except ConnectionError as e:
                        client.on_error(e)
                    except Exception as e:
                        client.on_error(e)
                asyncio.ensure_future(send_message())

        if not subscribed:
            connected.add_done_callback(after)

        return future

    def on_connected(self, client, message=None):
        # for user hooks
        # print('Connected to', client.url)
        pass

    def on_error(self, client, error):
        self.stream.produce('errors', 'on_error', error)
        if client.url in self.clients and self.clients[client.url].error:
            del self.clients[client.url]

    def on_close(self, client, error):
        if client.error:
            self.stream_produce('errors', None, client.error)
            # connection closed by the user or due to an error
            pass
        else:
            # server disconnected a working connection
            if client.url in self.clients:
                del self.clients[client.url]
            self.stream_produce('errors', None, NetworkError('connection closed by remote server'))

    async def ws_close(self):
        if self.clients:
            await asyncio.wait([asyncio.create_task(client.close()) for client in self.clients.values()], return_when=asyncio.ALL_COMPLETED)
            for url in self.clients.copy():
                del self.clients[url]
        await self.stream.close()

    async def load_order_book(self, client, messageHash, symbol, limit=None, params={}):
        if symbol not in self.orderbooks:
            client.reject(ExchangeError(self.id + ' loadOrderBook() orderbook is not initiated'), messageHash)
            return
        try:
            maxRetries = self.handle_option('watchOrderBook', 'maxRetries', 3)
            tries = 0
            stored = self.orderbooks[symbol]
            while tries < maxRetries:
                cache = stored.cache
                order_book = await self.fetch_order_book(symbol, limit, params)
                index = self.get_cache_index(order_book, cache)
                if index >= 0:
                    stored.reset(order_book)
                    self.handle_deltas(stored, cache[index:])
                    cache.clear()
                    client.resolve(stored, messageHash)
                    return
                tries += 1
            client.reject(ExchangeError(self.id + ' nonce is behind cache after ' + str(maxRetries) + ' tries.'), messageHash)
            del self.clients[client.url]
        except BaseError as e:
            client.reject(e, messageHash)
            await self.load_order_book(client, messageHash, symbol, limit, params)

    def format_scientific_notation_ftx(self, n):
        if n == 0:
            return '0e-00'
        return format(n, 'g')

<<<<<<< HEAD
    def stream_reconnect_on_error(self):
        async def callback(message):
            if message.error and not isinstance(message.error, ExchangeClosedByUser) and not isinstance(message.error, ConsumerFunctionError):
                try:
                    await self.stream_reconnect()
                except Exception as e:
                    self.log(f"Stream failed to reconnect: {e}")
        return callback

    def stream_ohlcvs(self):
        async def callback(message):
            payload = message.payload
            err = message.error
            symbol = self.safe_string(payload, 'symbol')
            if symbol is not None:
                self.stream_produce('ohlcvs::' + symbol, payload, err)
                timeframe = self.safe_string(payload, 'timeframe')
                if timeframe is not None:
                    self.stream_produce('ohlcvs::' + symbol + '::' + timeframe, payload, err)
        return callback

    def stream_to_symbol(self, topic):
        def callback(message):
            payload = message.payload
            symbol = payload.get('symbol')
            if symbol:
                new_topic = f"{topic}::{symbol}"
                self.stream.produce(new_topic, payload)
        return callback
=======
    def decode_proto_msg(self, data):
        if not MessageToDict:
            raise NotSupported(self.id + ' requires protobuf to decode messages, please install it with `pip install "protobuf==5.29.5"`')
        message = PushDataV3ApiWrapper_pb2.PushDataV3ApiWrapper()
        message.ParseFromString(data)
        dict_msg = MessageToDict(message)
        # {
        #    "channel":"spot@public.kline.v3.api.pb@BTCUSDT@Min1",
        #    "symbol":"BTCUSDT",
        #    "symbolId":"2fb942154ef44a4ab2ef98c8afb6a4a7",
        #    "createTime":"1754735110559",
        #    "publicSpotKline":{
        #       "interval":"Min1",
        #       "windowStart":"1754735100",
        #       "openingPrice":"117792.45",
        #       "closingPrice":"117805.32",
        #       "highestPrice":"117814.63",
        #       "lowestPrice":"117792.45",
        #       "volume":"0.13425465",
        #       "amount":"15815.77",
        #       "windowEnd":"1754735160"
        #    }
        # }
        return dict_msg
>>>>>>> b0a82de9

    # ########################################################################
    # ########################################################################
    # ########################################################################
    # ########################################################################
    # ########                        ########                        ########
    # ########                        ########                        ########
    # ########                        ########                        ########
    # ########                        ########                        ########
    # ########        ########################        ########################
    # ########        ########################        ########################
    # ########        ########################        ########################
    # ########        ########################        ########################
    # ########                        ########                        ########
    # ########                        ########                        ########
    # ########                        ########                        ########
    # ########                        ########                        ########
    # ########################################################################
    # ########################################################################
    # ########################################################################
    # ########################################################################
    # ########        ########        ########                        ########
    # ########        ########        ########                        ########
    # ########        ########        ########                        ########
    # ########        ########        ########                        ########
    # ################        ########################        ################
    # ################        ########################        ################
    # ################        ########################        ################
    # ################        ########################        ################
    # ########        ########        ################        ################
    # ########        ########        ################        ################
    # ########        ########        ################        ################
    # ########        ########        ################        ################
    # ########################################################################
    # ########################################################################
    # ########################################################################
    # ########################################################################

    # METHODS BELOW THIS LINE ARE TRANSPILED FROM JAVASCRIPT TO PYTHON AND PHP

    async def stream_reconnect(self):
        """
 @ignore
        Calls all watchFunctions that were being used.
        :returns bool | None:
        """
        if self.verbose:
            self.log('Stream reconnecting active watch functions')
        stream = self.stream
        activeFunctions = stream.active_watch_functions
        tasks = []
        for i in range(0, len(activeFunctions)):
            activeFunction = activeFunctions[i]
            method = self.safe_string(activeFunction, 'method')
            args = self.safe_list(activeFunction, 'args')
            future = self.spawn(getattr(self, method), *args)
            tasks.append(future)
        return asyncio.gather(*tasks)

    async def fetch_accounts(self, params={}):
        raise NotSupported(self.id + ' fetchAccounts() is not supported yet')

    async def fetch_trades(self, symbol: str, since: Int = None, limit: Int = None, params={}):
        raise NotSupported(self.id + ' fetchTrades() is not supported yet')

    async def fetch_trades_ws(self, symbol: str, since: Int = None, limit: Int = None, params={}):
        raise NotSupported(self.id + ' fetchTradesWs() is not supported yet')

    async def watch_liquidations(self, symbol: str, since: Int = None, limit: Int = None, params={}):
        if self.has['watchLiquidationsForSymbols']:
            return await self.watch_liquidations_for_symbols([symbol], since, limit, params)
        raise NotSupported(self.id + ' watchLiquidations() is not supported yet')

    async def subscribe_liquidations(self, symbol: str, callback: Any, synchronous=True, params={}):
        """
        watch the public liquidations of a trading pair
        :param str symbol: unified CCXT market symbol
        :param Function callback: Consumer function to be called with each update
        :param boolean synchronous: if set to True, the callback will wait to finish before passing next message
        :param dict [params]: exchange specific parameters for the bitmex api endpoint
        """
        if not self.is_streaming_enabled():
            self.setup_stream()
        await self.load_markets()
        stream = self.stream
        if callback is not None:
            stream.subscribe('liquidations::' + symbol, callback, synchronous)
        stream.add_watch_function('liquidations', [symbol, None, None, params])
        return await self.watch_liquidations(symbol, None, None, params)

    async def watch_liquidations_for_symbols(self, symbols: List[str], since: Int = None, limit: Int = None, params={}):
        raise NotSupported(self.id + ' watchLiquidationsForSymbols() is not supported yet')

    async def subscribe_liquidations_for_symbols(self, symbols: List[str], callback: Any, synchronous=True, params={}):
        """
        watch the public liquidations of trading pairs
        :param str[] symbols: unified CCXT market symbol
        :param Function callback: Consumer function to be called with each update
        :param boolean synchronous: if set to True, the callback will wait to finish before passing next message
        :param dict [params]: exchange specific parameters for the bitmex api endpoint
        """
        if not self.is_streaming_enabled():
            self.setup_stream()
        await self.load_markets()
        symbols = self.market_symbols(symbols, None, True)
        stream = self.stream
        if callback is not None:
            for i in range(0, len(symbols)):
                stream.subscribe('liquidations::' + symbols[i], callback, synchronous)
            if self.is_empty(symbols):
                stream.subscribe('liquidations', callback, synchronous)
        stream.add_watch_function('watchLiquidationsForSymbols', [symbols, None, None, params])
        return await self.watch_trades_for_symbols(symbols, None, None, params)

    async def watch_my_liquidations(self, symbol: str, since: Int = None, limit: Int = None, params={}):
        if self.has['watchMyLiquidationsForSymbols']:
            return self.watch_my_liquidations_for_symbols([symbol], since, limit, params)
        raise NotSupported(self.id + ' watchMyLiquidations() is not supported yet')

    async def watch_my_liquidations_for_symbols(self, symbols: List[str], since: Int = None, limit: Int = None, params={}):
        raise NotSupported(self.id + ' watchMyLiquidationsForSymbols() is not supported yet')

    async def watch_trades(self, symbol: str, since: Int = None, limit: Int = None, params={}):
        raise NotSupported(self.id + ' watchTrades() is not supported yet')

    async def subscribe_trades(self, symbol: str, callback: Any = None, synchronous: bool = True, params={}):
        """
        subscribe callback to be called with each trade
        :param str[] symbols: unified symbol of the market to fetch trades for
        :param Function callback: Consumer function to be called with each update
        :param boolean synchronous: if set to True, the callback will wait to finish before passing next message
        :param dict [params]: extra parameters specific to the exchange API endpoint
        """
        if not self.is_streaming_enabled():
            self.setup_stream()
        await self.load_markets()
        stream = self.stream
        if callback is not None:
            stream.subscribe('trades::' + symbol, callback, synchronous)
        stream.add_watch_function('watchTrades', [symbol, None, None, params])
        return await self.watch_trades(symbol, None, None, params)
    async def un_watch_orders(self, symbol: Str = None, params={}):
        raise NotSupported(self.id + ' unWatchOrders() is not supported yet')

    async def un_watch_trades(self, symbol: str, params={}):
        raise NotSupported(self.id + ' unWatchTrades() is not supported yet')

    async def watch_trades_for_symbols(self, symbols: List[str], since: Int = None, limit: Int = None, params={}):
        raise NotSupported(self.id + ' watchTradesForSymbols() is not supported yet')

    async def subscribe_trades_for_symbols(self, symbols: List[str], callback: Any = None, synchronous: bool = True, params={}):
        """
        subscribe callback to be called with each trade
        :param str[] symbols: unified symbol of the market to fetch trades for
        :param Function callback: Consumer function to be called with each update
        :param boolean synchronous: if set to True, the callback will wait to finish before passing next message
        :param dict [params]: extra parameters specific to the exchange API endpoint
        """
        if not self.is_streaming_enabled():
            self.setup_stream()
        await self.load_markets()
        symbols = self.market_symbols(symbols, None, True)
        stream = self.stream
        if callback is not None:
            for i in range(0, len(symbols)):
                stream.subscribe('trades::' + symbols[i], callback, synchronous)
            if self.is_empty(symbols):
                stream.subscribe('trades', callback, synchronous)
        stream.add_watch_function('watchTradesForSymbols', [symbols, None, None, params])
        return await self.watch_trades_for_symbols(symbols, None, None, params)

    async def un_watch_trades_for_symbols(self, symbols: List[str], params={}):
        raise NotSupported(self.id + ' unWatchTradesForSymbols() is not supported yet')

    async def watch_my_trades_for_symbols(self, symbols: List[str], since: Int = None, limit: Int = None, params={}):
        raise NotSupported(self.id + ' watchMyTradesForSymbols() is not supported yet')

    async def subscribe_my_trades_for_symbols(self, symbols: List[str], callback: Any = None, synchronous: bool = True, params={}):
        """
        subscribe callback to be called with each user trade
        :param str[] symbols: unified symbol of the market to fetch trades for
        :param Function callback: Consumer function to be called with each update
        :param boolean synchronous: if set to True, the callback will wait to finish before passing next message
        :param dict [params]: extra parameters specific to the exchange API endpoint
        """
        if not self.is_streaming_enabled():
            self.setup_stream()
        await self.load_markets()
        symbols = self.market_symbols(symbols, None, True)
        stream = self.stream
        if callback is not None:
            if self.is_empty(symbols):
                stream.subscribe('myTrades', callback, synchronous)
            else:
                for i in range(0, len(symbols)):
                    stream.subscribe('myTrades::' + symbols[i], callback, synchronous)
        stream.add_watch_function('watchMyTradesForSymbols', [symbols, None, None, params])
        return await self.watch_my_trades_for_symbols(symbols, None, None, params)

    async def watch_orders_for_symbols(self, symbols: List[str], since: Int = None, limit: Int = None, params={}):
        raise NotSupported(self.id + ' watchOrdersForSymbols() is not supported yet')

    async def subscribe_orders_for_symbols(self, symbols: List[str], callback: Any = None, synchronous: bool = True, params={}):
        """
        subscribe callback to be called with order
        :param str[] symbols: unified symbol of the market to fetch orders for
        :param Function callback: Consumer function to be called with each update
        :param boolean synchronous: if set to True, the callback will wait to finish before passing next message
        :param dict [params]: extra parameters specific to the exchange API endpoint
        """
        if not self.is_streaming_enabled():
            self.setup_stream()
        await self.load_markets()
        symbols = self.market_symbols(symbols, None, True)
        stream = self.stream
        if callback is not None:
            for i in range(0, len(symbols)):
                stream.subscribe('orders::' + symbols[i], callback, synchronous)
            if self.is_empty(symbols):
                stream.subscribe('orders', callback, synchronous)
        stream.add_watch_function('watchOrdersForSymbols', [symbols, None, None, params])
        return await self.watch_orders_for_symbols(symbols, None, None, params)

    async def watch_ohlcv_for_symbols(self, symbolsAndTimeframes: List[List[str]], since: Int = None, limit: Int = None, params={}):
        raise NotSupported(self.id + ' watchOHLCVForSymbols() is not supported yet')

    async def subscribe_ohlcv_for_symbols(self, symbolsAndTimeframes: List[List[str]], callback: Any = None, synchronous: bool = True, params={}):
        """
        subscribe callback to be called with order
        :param str[] symbols: unified symbol of the market to fetch orders for
        :param Function callback: Consumer function to be called with each update
        :param boolean synchronous: if set to True, the callback will wait to finish before passing next message
        :param dict [params]: extra parameters specific to the exchange API endpoint
        """
        if not self.is_streaming_enabled():
            self.setup_stream()
        await self.load_markets()
        stream = self.stream
        if callback is not None:
            for i in range(0, len(symbolsAndTimeframes)):
                symbol = self.symbol(symbolsAndTimeframes[i][0])
                timeframe = symbolsAndTimeframes[i][1]
                stream.subscribe('ohlcvs' + '::' + symbol + '::' + timeframe, callback, synchronous)
            if self.is_empty(symbolsAndTimeframes):
                stream.subscribe('ohlcvs', callback, synchronous)
        stream.add_watch_function('watchOHLCVForSymbols', [symbolsAndTimeframes, None, None, params])
        return await self.watch_ohlcv_for_symbols(symbolsAndTimeframes, None, None, params)

    async def un_watch_ohlcv_for_symbols(self, symbolsAndTimeframes: List[List[str]], params={}):
        raise NotSupported(self.id + ' unWatchOHLCVForSymbols() is not supported yet')

    async def watch_order_book_for_symbols(self, symbols: List[str], limit: Int = None, params={}):
        raise NotSupported(self.id + ' watchOrderBookForSymbols() is not supported yet')

    async def subscribe_order_book_for_symbols(self, symbols: List[str], callback: Any = None, synchronous: bool = True, params={}):
        """
        subscribes to information on open orders with bid(buy) and ask(sell) prices, volumes and other data
        :param str[] symbols: unified array of symbols
        :param Function callback: function to call when receiving an update
        :param boolean synchronous: if set to True, the callback will wait to finish before passing next message
        :param dict [params]: extra parameters specific to the exchange API endpoint
        :returns dict: A dictionary of `order book structures <https://docs.ccxt.com/#/?id=order-book-structure>` indexed by market symbols
        """
        if not self.is_streaming_enabled():
            self.setup_stream()
        await self.load_markets()
        stream = self.stream
        symbols = self.market_symbols(symbols, None, True)
        if callback is not None:
            for i in range(0, len(symbols)):
                stream.subscribe('orderbooks::' + symbols[i], callback, synchronous)
            if self.is_empty(symbols):
                stream.subscribe('orderbooks', callback, synchronous)
        stream.add_watch_function('watchOrderBookForSymbols', [symbols, None, params])
        return await self.watch_order_book_for_symbols(symbols, None, params)

    async def un_watch_order_book_for_symbols(self, symbols: List[str], params={}):
        raise NotSupported(self.id + ' unWatchOrderBookForSymbols() is not supported yet')

    async def un_watch_positions(self, symbols: Strings = None, params={}):
        raise NotSupported(self.id + ' unWatchPositions() is not supported yet')

    async def un_watch_ticker(self, symbol: str, params={}):
        raise NotSupported(self.id + ' unWatchTicker() is not supported yet')

    async def fetch_deposit_addresses(self, codes: Strings = None, params={}):
        raise NotSupported(self.id + ' fetchDepositAddresses() is not supported yet')

    async def fetch_order_book(self, symbol: str, limit: Int = None, params={}):
        raise NotSupported(self.id + ' fetchOrderBook() is not supported yet')

    async def fetch_order_book_ws(self, symbol: str, limit: Int = None, params={}):
        raise NotSupported(self.id + ' fetchOrderBookWs() is not supported yet')

    async def fetch_margin_mode(self, symbol: str, params={}):
        if self.has['fetchMarginModes']:
            marginModes = await self.fetch_margin_modes([symbol], params)
            return self.safe_dict(marginModes, symbol)
        else:
            raise NotSupported(self.id + ' fetchMarginMode() is not supported yet')

    async def fetch_margin_modes(self, symbols: Strings = None, params={}):
        raise NotSupported(self.id + ' fetchMarginModes() is not supported yet')

    async def fetch_rest_order_book_safe(self, symbol, limit=None, params={}):
        fetchSnapshotMaxRetries = self.handle_option('watchOrderBook', 'maxRetries', 3)
        for i in range(0, fetchSnapshotMaxRetries):
            try:
                orderBook = await self.fetch_order_book(symbol, limit, params)
                return orderBook
            except Exception as e:
                if (i + 1) == fetchSnapshotMaxRetries:
                    raise e
        return None

    async def watch_order_book(self, symbol: str, limit: Int = None, params={}):
        raise NotSupported(self.id + ' watchOrderBook() is not supported yet')

    async def subscribe_order_book(self, symbol: str, callback: Any = None, synchronous: bool = True, params={}):
        """
        subscribe to information on open orders with bid(buy) and ask(sell) prices, volumes and other data
        :param str symbol: unified symbol of the market to fetch the order book for
        :param Function callback: Consumer function to be called with each update
        :param boolean synchronous: if set to True, the callback will wait to finish before passing next message
        :returns dict: A dictionary of `order book structures <https://docs.ccxt.com/#/?id=order-book-structure>` indexed by market symbols
        """
        if not self.is_streaming_enabled():
            self.setup_stream()
        return await self.subscribe_order_book_for_symbols([symbol], callback, synchronous, params)

    async def un_watch_order_book(self, symbol: str, params={}):
        raise NotSupported(self.id + ' unWatchOrderBook() is not supported yet')

    async def fetch_time(self, params={}):
        raise NotSupported(self.id + ' fetchTime() is not supported yet')

    async def fetch_trading_limits(self, symbols: Strings = None, params={}):
        raise NotSupported(self.id + ' fetchTradingLimits() is not supported yet')

    async def fetch_cross_borrow_rates(self, params={}):
        raise NotSupported(self.id + ' fetchCrossBorrowRates() is not supported yet')

    async def fetch_isolated_borrow_rates(self, params={}):
        raise NotSupported(self.id + ' fetchIsolatedBorrowRates() is not supported yet')

    async def fetch_leverage_tiers(self, symbols: Strings = None, params={}):
        raise NotSupported(self.id + ' fetchLeverageTiers() is not supported yet')

    async def fetch_funding_rates(self, symbols: Strings = None, params={}):
        raise NotSupported(self.id + ' fetchFundingRates() is not supported yet')

    async def fetch_funding_intervals(self, symbols: Strings = None, params={}):
        raise NotSupported(self.id + ' fetchFundingIntervals() is not supported yet')

    async def watch_funding_rate(self, symbol: str, params={}):
        raise NotSupported(self.id + ' watchFundingRate() is not supported yet')

    async def watch_funding_rates(self, symbols: List[str], params={}):
        raise NotSupported(self.id + ' watchFundingRates() is not supported yet')

    async def watch_funding_rates_for_symbols(self, symbols: List[str], params={}):
        return await self.watch_funding_rates(symbols, params)

    async def transfer(self, code: str, amount: float, fromAccount: str, toAccount: str, params={}):
        raise NotSupported(self.id + ' transfer() is not supported yet')

    async def withdraw(self, code: str, amount: float, address: str, tag: Str = None, params={}):
        raise NotSupported(self.id + ' withdraw() is not supported yet')

    async def create_deposit_address(self, code: str, params={}):
        raise NotSupported(self.id + ' createDepositAddress() is not supported yet')

    async def set_leverage(self, leverage: int, symbol: Str = None, params={}):
        raise NotSupported(self.id + ' setLeverage() is not supported yet')

    async def fetch_leverage(self, symbol: str, params={}):
        if self.has['fetchLeverages']:
            leverages = await self.fetch_leverages([symbol], params)
            return self.safe_dict(leverages, symbol)
        else:
            raise NotSupported(self.id + ' fetchLeverage() is not supported yet')

    async def fetch_leverages(self, symbols: Strings = None, params={}):
        raise NotSupported(self.id + ' fetchLeverages() is not supported yet')

    async def set_position_mode(self, hedged: bool, symbol: Str = None, params={}):
        raise NotSupported(self.id + ' setPositionMode() is not supported yet')

    async def add_margin(self, symbol: str, amount: float, params={}):
        raise NotSupported(self.id + ' addMargin() is not supported yet')

    async def reduce_margin(self, symbol: str, amount: float, params={}):
        raise NotSupported(self.id + ' reduceMargin() is not supported yet')

    async def set_margin(self, symbol: str, amount: float, params={}):
        raise NotSupported(self.id + ' setMargin() is not supported yet')

    async def fetch_long_short_ratio(self, symbol: str, timeframe: Str = None, params={}):
        raise NotSupported(self.id + ' fetchLongShortRatio() is not supported yet')

    async def fetch_long_short_ratio_history(self, symbol: Str = None, timeframe: Str = None, since: Int = None, limit: Int = None, params={}):
        raise NotSupported(self.id + ' fetchLongShortRatioHistory() is not supported yet')

    async def fetch_margin_adjustment_history(self, symbol: Str = None, type: Str = None, since: Num = None, limit: Num = None, params={}):
        """
        fetches the history of margin added or reduced from contract isolated positions
        :param str [symbol]: unified market symbol
        :param str [type]: "add" or "reduce"
        :param int [since]: timestamp in ms of the earliest change to fetch
        :param int [limit]: the maximum amount of changes to fetch
        :param dict params: extra parameters specific to the exchange api endpoint
        :returns dict[]: a list of `margin structures <https://docs.ccxt.com/#/?id=margin-loan-structure>`
        """
        raise NotSupported(self.id + ' fetchMarginAdjustmentHistory() is not supported yet')

    async def set_margin_mode(self, marginMode: str, symbol: Str = None, params={}):
        raise NotSupported(self.id + ' setMarginMode() is not supported yet')

    async def fetch_deposit_addresses_by_network(self, code: str, params={}):
        raise NotSupported(self.id + ' fetchDepositAddressesByNetwork() is not supported yet')

    async def fetch_open_interest_history(self, symbol: str, timeframe: str = '1h', since: Int = None, limit: Int = None, params={}):
        raise NotSupported(self.id + ' fetchOpenInterestHistory() is not supported yet')

    async def fetch_open_interest(self, symbol: str, params={}):
        raise NotSupported(self.id + ' fetchOpenInterest() is not supported yet')

    async def fetch_open_interests(self, symbols: Strings = None, params={}):
        raise NotSupported(self.id + ' fetchOpenInterests() is not supported yet')

    async def sign_in(self, params={}):
        raise NotSupported(self.id + ' signIn() is not supported yet')

    async def fetch_payment_methods(self, params={}):
        raise NotSupported(self.id + ' fetchPaymentMethods() is not supported yet')

    async def fetch_borrow_rate(self, code: str, amount: float, params={}):
        raise NotSupported(self.id + ' fetchBorrowRate is deprecated, please use fetchCrossBorrowRate or fetchIsolatedBorrowRate instead')

    async def repay_cross_margin(self, code: str, amount: float, params={}):
        raise NotSupported(self.id + ' repayCrossMargin is not support yet')

    async def repay_isolated_margin(self, symbol: str, code: str, amount: float, params={}):
        raise NotSupported(self.id + ' repayIsolatedMargin is not support yet')

    async def borrow_cross_margin(self, code: str, amount: float, params={}):
        raise NotSupported(self.id + ' borrowCrossMargin is not support yet')

    async def borrow_isolated_margin(self, symbol: str, code: str, amount: float, params={}):
        raise NotSupported(self.id + ' borrowIsolatedMargin is not support yet')

    async def borrow_margin(self, code: str, amount: float, symbol: Str = None, params={}):
        raise NotSupported(self.id + ' borrowMargin is deprecated, please use borrowCrossMargin or borrowIsolatedMargin instead')

    async def repay_margin(self, code: str, amount: float, symbol: Str = None, params={}):
        raise NotSupported(self.id + ' repayMargin is deprecated, please use repayCrossMargin or repayIsolatedMargin instead')

    async def fetch_ohlcv(self, symbol: str, timeframe: str = '1m', since: Int = None, limit: Int = None, params={}):
        message = ''
        if self.has['fetchTrades']:
            message = '. If you want to build OHLCV candles from trade executions data, visit https://github.com/ccxt/ccxt/tree/master/examples/ and see "build-ohlcv-bars" file'
        raise NotSupported(self.id + ' fetchOHLCV() is not supported yet' + message)

    async def fetch_ohlcv_ws(self, symbol: str, timeframe: str = '1m', since: Int = None, limit: Int = None, params={}):
        message = ''
        if self.has['fetchTradesWs']:
            message = '. If you want to build OHLCV candles from trade executions data, visit https://github.com/ccxt/ccxt/tree/master/examples/ and see "build-ohlcv-bars" file'
        raise NotSupported(self.id + ' fetchOHLCVWs() is not supported yet. Try using fetchOHLCV instead.' + message)

    async def watch_ohlcv(self, symbol: str, timeframe: str = '1m', since: Int = None, limit: Int = None, params={}):
        raise NotSupported(self.id + ' watchOHLCV() is not supported yet')

    async def subscribe_ohlcv(self, symbol: str, timeframe='1m', callback: Any = None, synchronous: bool = True, params={}):
        """
        watches historical candlestick data containing the open, high, low, and close price, and the volume of a market
        :param str symbol: unified symbol of the market to fetch OHLCV data for
        :param str timeframe: the length of time each candle represents
        :param Function callback: Consumer function to be called with each update
        :param boolean synchronous: if set to True, the callback will wait to finish before passing next message
        :param dict [params]: extra parameters specific to the exchange API endpoint
        :returns int[][]: A list of candles ordered, open, high, low, close, volume
        """
        if not self.is_streaming_enabled():
            self.setup_stream()
        await self.load_markets()
        symbol = self.symbol(symbol)
        stream = self.stream
        if callback is not None:
            stream.subscribe('ohlcvs::' + symbol + '::' + timeframe, callback, synchronous)
        stream.add_watch_function('watchOHLCV', [symbol, timeframe, None, None, params])
        return await self.watch_ohlcv(symbol, timeframe, None, None, params)

    async def fetch_web_endpoint(self, method, endpointMethod, returnAsJson, startRegex=None, endRegex=None):
        errorMessage = ''
        options = self.safe_value(self.options, method, {})
        muteOnFailure = self.safe_bool(options, 'webApiMuteFailure', True)
        try:
            # if it was not explicitly disabled, then don't fetch
            if self.safe_bool(options, 'webApiEnable', True) is not True:
                return None
            maxRetries = self.safe_value(options, 'webApiRetries', 10)
            response = None
            retry = 0
            shouldBreak = False
            while(retry < maxRetries):
                try:
                    response = await getattr(self, endpointMethod)({})
                    shouldBreak = True
                    break
                except Exception as e:
                    retry = retry + 1
                    if retry == maxRetries:
                        raise e
                if shouldBreak:
                    break  # self is needed because of GO
            content = response
            if startRegex is not None:
                splitted_by_start = content.split(startRegex)
                content = splitted_by_start[1]  # we need second part after start
            if endRegex is not None:
                splitted_by_end = content.split(endRegex)
                content = splitted_by_end[0]  # we need first part after start
            if returnAsJson and (isinstance(content, str)):
                jsoned = self.parse_json(content.strip())  # content should be trimmed before json parsing
                if jsoned:
                    return jsoned  # if parsing was not successfull, exception should be thrown
                else:
                    raise BadResponse('could not parse the response into json')
            else:
                return content
        except Exception as e:
            errorMessage = self.id + ' ' + method + '() failed to fetch correct data from website. Probably webpage markup has been changed, breaking the page custom parser.'
        if muteOnFailure:
            return None
        else:
            raise BadResponse(errorMessage)

    async def fetch_l2_order_book(self, symbol: str, limit: Int = None, params={}):
        orderbook = await self.fetch_order_book(symbol, limit, params)
        return self.extend(orderbook, {
            'asks': self.sort_by(self.aggregate(orderbook['asks']), 0),
            'bids': self.sort_by(self.aggregate(orderbook['bids']), 0, True),
        })

    async def load_trading_limits(self, symbols: Strings = None, reload=False, params={}):
        if self.has['fetchTradingLimits']:
            if reload or not ('limitsLoaded' in self.options):
                response = await self.fetch_trading_limits(symbols)
                for i in range(0, len(symbols)):
                    symbol = symbols[i]
                    self.markets[symbol] = self.deep_extend(self.markets[symbol], response[symbol])
                self.options['limitsLoaded'] = self.milliseconds()
        return self.markets

    async def fetch2(self, path, api: Any = 'public', method='GET', params={}, headers: Any = None, body: Any = None, config={}):
        if self.enableRateLimit:
            cost = self.calculate_rate_limiter_cost(api, method, path, params, config)
            await self.throttle(cost)
        retries = None
        retries, params = self.handle_option_and_params(params, path, 'maxRetriesOnFailure', 0)
        retryDelay = None
        retryDelay, params = self.handle_option_and_params(params, path, 'maxRetriesOnFailureDelay', 0)
        self.lastRestRequestTimestamp = self.milliseconds()
        request = self.sign(path, api, method, params, headers, body)
        self.last_request_headers = request['headers']
        self.last_request_body = request['body']
        self.last_request_url = request['url']
        for i in range(0, retries + 1):
            try:
                return await self.fetch(request['url'], request['method'], request['headers'], request['body'])
            except Exception as e:
                if isinstance(e, OperationFailed):
                    if i < retries:
                        if self.verbose:
                            self.log('Request failed with the error: ' + str(e) + ', retrying ' + (i + str(1)) + ' of ' + str(retries) + '*')
                        if (retryDelay is not None) and (retryDelay != 0):
                            await self.sleep(retryDelay)
                    else:
                        raise e
                else:
                    raise e
        return None  # self line is never reached, but exists for c# value return requirement

    async def request(self, path, api: Any = 'public', method='GET', params={}, headers: Any = None, body: Any = None, config={}):
        return await self.fetch2(path, api, method, params, headers, body, config)

    async def load_accounts(self, reload=False, params={}):
        if reload:
            self.accounts = await self.fetch_accounts(params)
        else:
            if self.accounts:
                return self.accounts
            else:
                self.accounts = await self.fetch_accounts(params)
        self.accountsById = self.index_by(self.accounts, 'id')
        return self.accounts

    async def edit_limit_buy_order(self, id: str, symbol: str, amount: float, price: Num = None, params={}):
        return await self.edit_limit_order(id, symbol, 'buy', amount, price, params)

    async def edit_limit_sell_order(self, id: str, symbol: str, amount: float, price: Num = None, params={}):
        return await self.edit_limit_order(id, symbol, 'sell', amount, price, params)

    async def edit_limit_order(self, id: str, symbol: str, side: OrderSide, amount: float, price: Num = None, params={}):
        return await self.edit_order(id, symbol, 'limit', side, amount, price, params)

    async def edit_order(self, id: str, symbol: str, type: OrderType, side: OrderSide, amount: Num = None, price: Num = None, params={}):
        await self.cancel_order(id, symbol)
        return await self.create_order(symbol, type, side, amount, price, params)

    async def edit_order_ws(self, id: str, symbol: str, type: OrderType, side: OrderSide, amount: Num = None, price: Num = None, params={}):
        await self.cancel_order_ws(id, symbol)
        return await self.create_order_ws(symbol, type, side, amount, price, params)

    async def fetch_position(self, symbol: str, params={}):
        raise NotSupported(self.id + ' fetchPosition() is not supported yet')

    async def fetch_position_ws(self, symbol: str, params={}):
        raise NotSupported(self.id + ' fetchPositionWs() is not supported yet')

    async def watch_position(self, symbol: Str = None, params={}):
        raise NotSupported(self.id + ' watchPosition() is not supported yet')

    async def subscribe_position(self, symbol: str, callback: Any = None, synchronous: bool = True, params={}):
        """
        subscribe to information on open positions with bid(buy) and ask(sell) prices, volumes and other data
        :param str symbol: unified symbol of the market to fetch the position for
        :param Function callback: Consumer function to be called with each update
        :param boolean synchronous: if set to True, the callback will wait to finish before passing next message
        :param dict [params]: extra parameters specific to the exchange API endpoint
        """
        if not self.is_streaming_enabled():
            self.setup_stream()
        await self.load_markets()
        symbol = self.symbol(symbol)
        stream = self.stream
        if callback is not None:
            stream.subscribe('positions::' + symbol, callback, synchronous)
        stream.add_watch_function('watchPosition', [symbol, None, params])
        return await self.watch_position(symbol, params)

    async def watch_positions(self, symbols: Strings = None, since: Int = None, limit: Int = None, params={}):
        raise NotSupported(self.id + ' watchPositions() is not supported yet')

    async def subscribe_positions(self, symbols: List[str] = None, callback: Any = None, synchronous: bool = True, params={}):
        await self.load_markets()
        symbols = self.market_symbols(symbols, None, True)
        if callback is not None:
            stream = self.stream
            if self.is_empty(symbols):
                stream.subscribe('positions', callback, synchronous)
            else:
                for i in range(0, len(symbols)):
                    stream.subscribe('positions::' + symbols[i], callback, synchronous)
        return await self.watch_positions(symbols, None, None, params)

    async def watch_position_for_symbols(self, symbols: Strings = None, since: Int = None, limit: Int = None, params={}):
        return await self.watch_positions(symbols, since, limit, params)

    async def subscribe_position_for_symbols(self, symbols: List[str] = None, callback: Any = None, synchronous: bool = True, params={}):
        return await self.subscribe_positions(symbols, callback, synchronous, params)

    async def fetch_positions_for_symbol(self, symbol: str, params={}):
        """
        fetches all open positions for specific symbol, unlike fetchPositions(which is designed to work with multiple symbols) so self method might be preffered for one-market position, because of less rate-limit consumption and speed
        :param str symbol: unified market symbol
        :param dict params: extra parameters specific to the endpoint
        :returns dict[]: a list of `position structure <https://docs.ccxt.com/#/?id=position-structure>` with maximum 3 items - possible one position for "one-way" mode, and possible two positions(long & short) for "two-way"(a.k.a. hedge) mode
        """
        raise NotSupported(self.id + ' fetchPositionsForSymbol() is not supported yet')

    async def fetch_positions_for_symbol_ws(self, symbol: str, params={}):
        """
        fetches all open positions for specific symbol, unlike fetchPositions(which is designed to work with multiple symbols) so self method might be preffered for one-market position, because of less rate-limit consumption and speed
        :param str symbol: unified market symbol
        :param dict params: extra parameters specific to the endpoint
        :returns dict[]: a list of `position structure <https://docs.ccxt.com/#/?id=position-structure>` with maximum 3 items - possible one position for "one-way" mode, and possible two positions(long & short) for "two-way"(a.k.a. hedge) mode
        """
        raise NotSupported(self.id + ' fetchPositionsForSymbol() is not supported yet')

    async def fetch_positions(self, symbols: Strings = None, params={}):
        raise NotSupported(self.id + ' fetchPositions() is not supported yet')

    async def fetch_positions_ws(self, symbols: Strings = None, params={}):
        raise NotSupported(self.id + ' fetchPositions() is not supported yet')

    async def fetch_positions_risk(self, symbols: Strings = None, params={}):
        raise NotSupported(self.id + ' fetchPositionsRisk() is not supported yet')

    async def fetch_bids_asks(self, symbols: Strings = None, params={}):
        raise NotSupported(self.id + ' fetchBidsAsks() is not supported yet')

    async def fetch_borrow_interest(self, code: Str = None, symbol: Str = None, since: Int = None, limit: Int = None, params={}):
        raise NotSupported(self.id + ' fetchBorrowInterest() is not supported yet')

    async def fetch_ledger(self, code: Str = None, since: Int = None, limit: Int = None, params={}):
        raise NotSupported(self.id + ' fetchLedger() is not supported yet')

    async def fetch_ledger_entry(self, id: str, code: Str = None, params={}):
        raise NotSupported(self.id + ' fetchLedgerEntry() is not supported yet')

    async def fetch_balance(self, params={}):
        raise NotSupported(self.id + ' fetchBalance() is not supported yet')

    async def fetch_balance_ws(self, params={}):
        raise NotSupported(self.id + ' fetchBalanceWs() is not supported yet')

    async def watch_balance(self, params={}):
        raise NotSupported(self.id + ' watchBalance() is not supported yet')

    async def subscribe_balance(self, callback: Any = None, synchronous: bool = True, params={}):
        """
        subscribe to balance updates
        :param Function callback: Consumer function to be called with each update
        :param boolean synchronous: if set to True, the callback will wait to finish before passing next message
        :param dict [params]: extra parameters specific to the exchange API endpoint
        """
        if not self.is_streaming_enabled():
            self.setup_stream()
        await self.load_markets()
        stream = self.stream
        if callback is not None:
            stream.subscribe('balances', callback, synchronous)
        stream.add_watch_function('watchBalance', [params])
        return await self.watch_balance(params)

    async def fetch_partial_balance(self, part, params={}):
        balance = await self.fetch_balance(params)
        return balance[part]

    async def fetch_free_balance(self, params={}):
        return await self.fetch_partial_balance('free', params)

    async def fetch_used_balance(self, params={}):
        return await self.fetch_partial_balance('used', params)

    async def fetch_total_balance(self, params={}):
        return await self.fetch_partial_balance('total', params)

    async def fetch_status(self, params={}):
        raise NotSupported(self.id + ' fetchStatus() is not supported yet')

    async def fetch_transaction_fee(self, code: str, params={}):
        if not self.has['fetchTransactionFees']:
            raise NotSupported(self.id + ' fetchTransactionFee() is not supported yet')
        return await self.fetch_transaction_fees([code], params)

    async def fetch_transaction_fees(self, codes: Strings = None, params={}):
        raise NotSupported(self.id + ' fetchTransactionFees() is not supported yet')

    async def fetch_deposit_withdraw_fees(self, codes: Strings = None, params={}):
        raise NotSupported(self.id + ' fetchDepositWithdrawFees() is not supported yet')

    async def fetch_deposit_withdraw_fee(self, code: str, params={}):
        if not self.has['fetchDepositWithdrawFees']:
            raise NotSupported(self.id + ' fetchDepositWithdrawFee() is not supported yet')
        fees = await self.fetch_deposit_withdraw_fees([code], params)
        return self.safe_value(fees, code)

    async def fetch_cross_borrow_rate(self, code: str, params={}):
        await self.load_markets()
        if not self.has['fetchBorrowRates']:
            raise NotSupported(self.id + ' fetchCrossBorrowRate() is not supported yet')
        borrowRates = await self.fetch_cross_borrow_rates(params)
        rate = self.safe_value(borrowRates, code)
        if rate is None:
            raise ExchangeError(self.id + ' fetchCrossBorrowRate() could not find the borrow rate for currency code ' + code)
        return rate

    async def fetch_isolated_borrow_rate(self, symbol: str, params={}):
        await self.load_markets()
        if not self.has['fetchBorrowRates']:
            raise NotSupported(self.id + ' fetchIsolatedBorrowRate() is not supported yet')
        borrowRates = await self.fetch_isolated_borrow_rates(params)
        rate = self.safe_dict(borrowRates, symbol)
        if rate is None:
            raise ExchangeError(self.id + ' fetchIsolatedBorrowRate() could not find the borrow rate for market symbol ' + symbol)
        return rate

    async def fetch_ticker(self, symbol: str, params={}):
        if self.has['fetchTickers']:
            await self.load_markets()
            market = self.market(symbol)
            symbol = market['symbol']
            tickers = await self.fetch_tickers([symbol], params)
            ticker = self.safe_dict(tickers, symbol)
            if ticker is None:
                raise NullResponse(self.id + ' fetchTickers() could not find a ticker for ' + symbol)
            else:
                return ticker
        else:
            raise NotSupported(self.id + ' fetchTicker() is not supported yet')

    async def fetch_mark_price(self, symbol: str, params={}):
        if self.has['fetchMarkPrices']:
            await self.load_markets()
            market = self.market(symbol)
            symbol = market['symbol']
            tickers = await self.fetch_mark_prices([symbol], params)
            ticker = self.safe_dict(tickers, symbol)
            if ticker is None:
                raise NullResponse(self.id + ' fetchMarkPrices() could not find a ticker for ' + symbol)
            else:
                return ticker
        else:
            raise NotSupported(self.id + ' fetchMarkPrices() is not supported yet')

    async def fetch_ticker_ws(self, symbol: str, params={}):
        if self.has['fetchTickersWs']:
            await self.load_markets()
            market = self.market(symbol)
            symbol = market['symbol']
            tickers = await self.fetch_tickers_ws([symbol], params)
            ticker = self.safe_dict(tickers, symbol)
            if ticker is None:
                raise NullResponse(self.id + ' fetchTickerWs() could not find a ticker for ' + symbol)
            else:
                return ticker
        else:
            raise NotSupported(self.id + ' fetchTickerWs() is not supported yet')

    async def watch_ticker(self, symbol: str, params={}):
        raise NotSupported(self.id + ' watchTicker() is not supported yet')

    async def subscribe_ticker(self, symbol: str, callback: Any = None, synchronous: bool = True, params={}):
        """
        subscribe to watchTicker
        :param str symbol: unified symbol of the market to watch ticker
        :param Function callback: function to call when receiving an update
        :param boolean synchronous: if set to True, the callback will wait to finish before passing next message
        :param dict [params]: extra parameters specific to the exchange API endpoint
        """
        if not self.is_streaming_enabled():
            self.setup_stream()
        await self.load_markets()
        symbol = self.symbol(symbol)
        stream = self.stream
        if callback is not None:
            stream.subscribe('tickers::' + symbol, callback, synchronous)
        stream.add_watch_function('watchTicker', [symbol, params])
        return await self.watch_ticker(symbol, params)

    async def fetch_tickers(self, symbols: Strings = None, params={}):
        raise NotSupported(self.id + ' fetchTickers() is not supported yet')

    async def fetch_mark_prices(self, symbols: Strings = None, params={}):
        raise NotSupported(self.id + ' fetchMarkPrices() is not supported yet')

    async def fetch_tickers_ws(self, symbols: Strings = None, params={}):
        raise NotSupported(self.id + ' fetchTickers() is not supported yet')

    async def fetch_order_books(self, symbols: Strings = None, limit: Int = None, params={}):
        raise NotSupported(self.id + ' fetchOrderBooks() is not supported yet')

    async def watch_bids_asks(self, symbols: Strings = None, params={}):
        raise NotSupported(self.id + ' watchBidsAsks() is not supported yet')

    async def watch_tickers(self, symbols: Strings = None, params={}):
        raise NotSupported(self.id + ' watchTickers() is not supported yet')

    async def subscribe_tickers(self, symbols: List[str] = None, callback: Any = None, synchronous: bool = True, params={}):
        """
        subscribe to watchTickers
        :param str[] symbols: unified symbols of the market to watch tickers
        :param Function callback: function to call when receiving an update
        :param boolean synchronous: if set to True, the callback will wait to finish before passing next message
        :param dict [params]: extra parameters specific to the exchange API endpoint
        """
        if not self.is_streaming_enabled():
            self.setup_stream()
        await self.load_markets()
        symbols = self.market_symbols(symbols, None, True)
        stream = self.stream
        if callback is not None:
            if self.is_empty(symbols):
                stream.subscribe('tickers', callback, synchronous)
            else:
                for i in range(0, len(symbols)):
                    stream.subscribe('tickers::' + symbols[i], callback, synchronous)
        stream.add_watch_function('watchTickers', [symbols, params])
        return await self.watch_tickers(symbols, params)

    async def un_watch_tickers(self, symbols: Strings = None, params={}):
        raise NotSupported(self.id + ' unWatchTickers() is not supported yet')

    async def fetch_order(self, id: str, symbol: Str = None, params={}):
        raise NotSupported(self.id + ' fetchOrder() is not supported yet')

    async def fetch_order_ws(self, id: str, symbol: Str = None, params={}):
        raise NotSupported(self.id + ' fetchOrderWs() is not supported yet')

    async def fetch_order_status(self, id: str, symbol: Str = None, params={}):
        # TODO: TypeScript: change method signature by replacing
        # Promise<string> with Promise<Order['status']>.
        order = await self.fetch_order(id, symbol, params)
        return order['status']

    async def fetch_unified_order(self, order, params={}):
        return await self.fetch_order(self.safe_string(order, 'id'), self.safe_string(order, 'symbol'), params)

    async def create_order(self, symbol: str, type: OrderType, side: OrderSide, amount: float, price: Num = None, params={}):
        raise NotSupported(self.id + ' createOrder() is not supported yet')

    async def create_convert_trade(self, id: str, fromCode: str, toCode: str, amount: Num = None, params={}):
        raise NotSupported(self.id + ' createConvertTrade() is not supported yet')

    async def fetch_convert_trade(self, id: str, code: Str = None, params={}):
        raise NotSupported(self.id + ' fetchConvertTrade() is not supported yet')

    async def fetch_convert_trade_history(self, code: Str = None, since: Int = None, limit: Int = None, params={}):
        raise NotSupported(self.id + ' fetchConvertTradeHistory() is not supported yet')

    async def fetch_position_mode(self, symbol: Str = None, params={}):
        raise NotSupported(self.id + ' fetchPositionMode() is not supported yet')

    async def create_trailing_amount_order(self, symbol: str, type: OrderType, side: OrderSide, amount: float, price: Num = None, trailingAmount: Num = None, trailingTriggerPrice: Num = None, params={}):
        """
        create a trailing order by providing the symbol, type, side, amount, price and trailingAmount
        :param str symbol: unified symbol of the market to create an order in
        :param str type: 'market' or 'limit'
        :param str side: 'buy' or 'sell'
        :param float amount: how much you want to trade in units of the base currency, or number of contracts
        :param float [price]: the price for the order to be filled at, in units of the quote currency, ignored in market orders
        :param float trailingAmount: the quote amount to trail away from the current market price
        :param float [trailingTriggerPrice]: the price to activate a trailing order, default uses the price argument
        :param dict [params]: extra parameters specific to the exchange API endpoint
        :returns dict: an `order structure <https://docs.ccxt.com/#/?id=order-structure>`
        """
        if trailingAmount is None:
            raise ArgumentsRequired(self.id + ' createTrailingAmountOrder() requires a trailingAmount argument')
        params['trailingAmount'] = trailingAmount
        if trailingTriggerPrice is not None:
            params['trailingTriggerPrice'] = trailingTriggerPrice
        if self.has['createTrailingAmountOrder']:
            return await self.create_order(symbol, type, side, amount, price, params)
        raise NotSupported(self.id + ' createTrailingAmountOrder() is not supported yet')

    async def create_trailing_amount_order_ws(self, symbol: str, type: OrderType, side: OrderSide, amount: float, price: Num = None, trailingAmount: Num = None, trailingTriggerPrice: Num = None, params={}):
        """
        create a trailing order by providing the symbol, type, side, amount, price and trailingAmount
        :param str symbol: unified symbol of the market to create an order in
        :param str type: 'market' or 'limit'
        :param str side: 'buy' or 'sell'
        :param float amount: how much you want to trade in units of the base currency, or number of contracts
        :param float [price]: the price for the order to be filled at, in units of the quote currency, ignored in market orders
        :param float trailingAmount: the quote amount to trail away from the current market price
        :param float [trailingTriggerPrice]: the price to activate a trailing order, default uses the price argument
        :param dict [params]: extra parameters specific to the exchange API endpoint
        :returns dict: an `order structure <https://docs.ccxt.com/#/?id=order-structure>`
        """
        if trailingAmount is None:
            raise ArgumentsRequired(self.id + ' createTrailingAmountOrderWs() requires a trailingAmount argument')
        params['trailingAmount'] = trailingAmount
        if trailingTriggerPrice is not None:
            params['trailingTriggerPrice'] = trailingTriggerPrice
        if self.has['createTrailingAmountOrderWs']:
            return await self.create_order_ws(symbol, type, side, amount, price, params)
        raise NotSupported(self.id + ' createTrailingAmountOrderWs() is not supported yet')

    async def create_trailing_percent_order(self, symbol: str, type: OrderType, side: OrderSide, amount: float, price: Num = None, trailingPercent: Num = None, trailingTriggerPrice: Num = None, params={}):
        """
        create a trailing order by providing the symbol, type, side, amount, price and trailingPercent
        :param str symbol: unified symbol of the market to create an order in
        :param str type: 'market' or 'limit'
        :param str side: 'buy' or 'sell'
        :param float amount: how much you want to trade in units of the base currency, or number of contracts
        :param float [price]: the price for the order to be filled at, in units of the quote currency, ignored in market orders
        :param float trailingPercent: the percent to trail away from the current market price
        :param float [trailingTriggerPrice]: the price to activate a trailing order, default uses the price argument
        :param dict [params]: extra parameters specific to the exchange API endpoint
        :returns dict: an `order structure <https://docs.ccxt.com/#/?id=order-structure>`
        """
        if trailingPercent is None:
            raise ArgumentsRequired(self.id + ' createTrailingPercentOrder() requires a trailingPercent argument')
        params['trailingPercent'] = trailingPercent
        if trailingTriggerPrice is not None:
            params['trailingTriggerPrice'] = trailingTriggerPrice
        if self.has['createTrailingPercentOrder']:
            return await self.create_order(symbol, type, side, amount, price, params)
        raise NotSupported(self.id + ' createTrailingPercentOrder() is not supported yet')

    async def create_trailing_percent_order_ws(self, symbol: str, type: OrderType, side: OrderSide, amount: float, price: Num = None, trailingPercent: Num = None, trailingTriggerPrice: Num = None, params={}):
        """
        create a trailing order by providing the symbol, type, side, amount, price and trailingPercent
        :param str symbol: unified symbol of the market to create an order in
        :param str type: 'market' or 'limit'
        :param str side: 'buy' or 'sell'
        :param float amount: how much you want to trade in units of the base currency, or number of contracts
        :param float [price]: the price for the order to be filled at, in units of the quote currency, ignored in market orders
        :param float trailingPercent: the percent to trail away from the current market price
        :param float [trailingTriggerPrice]: the price to activate a trailing order, default uses the price argument
        :param dict [params]: extra parameters specific to the exchange API endpoint
        :returns dict: an `order structure <https://docs.ccxt.com/#/?id=order-structure>`
        """
        if trailingPercent is None:
            raise ArgumentsRequired(self.id + ' createTrailingPercentOrderWs() requires a trailingPercent argument')
        params['trailingPercent'] = trailingPercent
        if trailingTriggerPrice is not None:
            params['trailingTriggerPrice'] = trailingTriggerPrice
        if self.has['createTrailingPercentOrderWs']:
            return await self.create_order_ws(symbol, type, side, amount, price, params)
        raise NotSupported(self.id + ' createTrailingPercentOrderWs() is not supported yet')

    async def create_market_order_with_cost(self, symbol: str, side: OrderSide, cost: float, params={}):
        """
        create a market order by providing the symbol, side and cost
        :param str symbol: unified symbol of the market to create an order in
        :param str side: 'buy' or 'sell'
        :param float cost: how much you want to trade in units of the quote currency
        :param dict [params]: extra parameters specific to the exchange API endpoint
        :returns dict: an `order structure <https://docs.ccxt.com/#/?id=order-structure>`
        """
        if self.has['createMarketOrderWithCost'] or (self.has['createMarketBuyOrderWithCost'] and self.has['createMarketSellOrderWithCost']):
            return await self.create_order(symbol, 'market', side, cost, 1, params)
        raise NotSupported(self.id + ' createMarketOrderWithCost() is not supported yet')

    async def create_market_buy_order_with_cost(self, symbol: str, cost: float, params={}):
        """
        create a market buy order by providing the symbol and cost
        :param str symbol: unified symbol of the market to create an order in
        :param float cost: how much you want to trade in units of the quote currency
        :param dict [params]: extra parameters specific to the exchange API endpoint
        :returns dict: an `order structure <https://docs.ccxt.com/#/?id=order-structure>`
        """
        if self.options['createMarketBuyOrderRequiresPrice'] or self.has['createMarketBuyOrderWithCost']:
            return await self.create_order(symbol, 'market', 'buy', cost, 1, params)
        raise NotSupported(self.id + ' createMarketBuyOrderWithCost() is not supported yet')

    async def create_market_sell_order_with_cost(self, symbol: str, cost: float, params={}):
        """
        create a market sell order by providing the symbol and cost
        :param str symbol: unified symbol of the market to create an order in
        :param float cost: how much you want to trade in units of the quote currency
        :param dict [params]: extra parameters specific to the exchange API endpoint
        :returns dict: an `order structure <https://docs.ccxt.com/#/?id=order-structure>`
        """
        if self.options['createMarketSellOrderRequiresPrice'] or self.has['createMarketSellOrderWithCost']:
            return await self.create_order(symbol, 'market', 'sell', cost, 1, params)
        raise NotSupported(self.id + ' createMarketSellOrderWithCost() is not supported yet')

    async def create_market_order_with_cost_ws(self, symbol: str, side: OrderSide, cost: float, params={}):
        """
        create a market order by providing the symbol, side and cost
        :param str symbol: unified symbol of the market to create an order in
        :param str side: 'buy' or 'sell'
        :param float cost: how much you want to trade in units of the quote currency
        :param dict [params]: extra parameters specific to the exchange API endpoint
        :returns dict: an `order structure <https://docs.ccxt.com/#/?id=order-structure>`
        """
        if self.has['createMarketOrderWithCostWs'] or (self.has['createMarketBuyOrderWithCostWs'] and self.has['createMarketSellOrderWithCostWs']):
            return await self.create_order_ws(symbol, 'market', side, cost, 1, params)
        raise NotSupported(self.id + ' createMarketOrderWithCostWs() is not supported yet')

    async def create_trigger_order(self, symbol: str, type: OrderType, side: OrderSide, amount: float, price: Num = None, triggerPrice: Num = None, params={}):
        """
        create a trigger stop order(type 1)
        :param str symbol: unified symbol of the market to create an order in
        :param str type: 'market' or 'limit'
        :param str side: 'buy' or 'sell'
        :param float amount: how much you want to trade in units of the base currency or the number of contracts
        :param float [price]: the price to fulfill the order, in units of the quote currency, ignored in market orders
        :param float triggerPrice: the price to trigger the stop order, in units of the quote currency
        :param dict [params]: extra parameters specific to the exchange API endpoint
        :returns dict: an `order structure <https://docs.ccxt.com/#/?id=order-structure>`
        """
        if triggerPrice is None:
            raise ArgumentsRequired(self.id + ' createTriggerOrder() requires a triggerPrice argument')
        params['triggerPrice'] = triggerPrice
        if self.has['createTriggerOrder']:
            return await self.create_order(symbol, type, side, amount, price, params)
        raise NotSupported(self.id + ' createTriggerOrder() is not supported yet')

    async def create_trigger_order_ws(self, symbol: str, type: OrderType, side: OrderSide, amount: float, price: Num = None, triggerPrice: Num = None, params={}):
        """
        create a trigger stop order(type 1)
        :param str symbol: unified symbol of the market to create an order in
        :param str type: 'market' or 'limit'
        :param str side: 'buy' or 'sell'
        :param float amount: how much you want to trade in units of the base currency or the number of contracts
        :param float [price]: the price to fulfill the order, in units of the quote currency, ignored in market orders
        :param float triggerPrice: the price to trigger the stop order, in units of the quote currency
        :param dict [params]: extra parameters specific to the exchange API endpoint
        :returns dict: an `order structure <https://docs.ccxt.com/#/?id=order-structure>`
        """
        if triggerPrice is None:
            raise ArgumentsRequired(self.id + ' createTriggerOrderWs() requires a triggerPrice argument')
        params['triggerPrice'] = triggerPrice
        if self.has['createTriggerOrderWs']:
            return await self.create_order_ws(symbol, type, side, amount, price, params)
        raise NotSupported(self.id + ' createTriggerOrderWs() is not supported yet')

    async def create_stop_loss_order(self, symbol: str, type: OrderType, side: OrderSide, amount: float, price: Num = None, stopLossPrice: Num = None, params={}):
        """
        create a trigger stop loss order(type 2)
        :param str symbol: unified symbol of the market to create an order in
        :param str type: 'market' or 'limit'
        :param str side: 'buy' or 'sell'
        :param float amount: how much you want to trade in units of the base currency or the number of contracts
        :param float [price]: the price to fulfill the order, in units of the quote currency, ignored in market orders
        :param float stopLossPrice: the price to trigger the stop loss order, in units of the quote currency
        :param dict [params]: extra parameters specific to the exchange API endpoint
        :returns dict: an `order structure <https://docs.ccxt.com/#/?id=order-structure>`
        """
        if stopLossPrice is None:
            raise ArgumentsRequired(self.id + ' createStopLossOrder() requires a stopLossPrice argument')
        params['stopLossPrice'] = stopLossPrice
        if self.has['createStopLossOrder']:
            return await self.create_order(symbol, type, side, amount, price, params)
        raise NotSupported(self.id + ' createStopLossOrder() is not supported yet')

    async def create_stop_loss_order_ws(self, symbol: str, type: OrderType, side: OrderSide, amount: float, price: Num = None, stopLossPrice: Num = None, params={}):
        """
        create a trigger stop loss order(type 2)
        :param str symbol: unified symbol of the market to create an order in
        :param str type: 'market' or 'limit'
        :param str side: 'buy' or 'sell'
        :param float amount: how much you want to trade in units of the base currency or the number of contracts
        :param float [price]: the price to fulfill the order, in units of the quote currency, ignored in market orders
        :param float stopLossPrice: the price to trigger the stop loss order, in units of the quote currency
        :param dict [params]: extra parameters specific to the exchange API endpoint
        :returns dict: an `order structure <https://docs.ccxt.com/#/?id=order-structure>`
        """
        if stopLossPrice is None:
            raise ArgumentsRequired(self.id + ' createStopLossOrderWs() requires a stopLossPrice argument')
        params['stopLossPrice'] = stopLossPrice
        if self.has['createStopLossOrderWs']:
            return await self.create_order_ws(symbol, type, side, amount, price, params)
        raise NotSupported(self.id + ' createStopLossOrderWs() is not supported yet')

    async def create_take_profit_order(self, symbol: str, type: OrderType, side: OrderSide, amount: float, price: Num = None, takeProfitPrice: Num = None, params={}):
        """
        create a trigger take profit order(type 2)
        :param str symbol: unified symbol of the market to create an order in
        :param str type: 'market' or 'limit'
        :param str side: 'buy' or 'sell'
        :param float amount: how much you want to trade in units of the base currency or the number of contracts
        :param float [price]: the price to fulfill the order, in units of the quote currency, ignored in market orders
        :param float takeProfitPrice: the price to trigger the take profit order, in units of the quote currency
        :param dict [params]: extra parameters specific to the exchange API endpoint
        :returns dict: an `order structure <https://docs.ccxt.com/#/?id=order-structure>`
        """
        if takeProfitPrice is None:
            raise ArgumentsRequired(self.id + ' createTakeProfitOrder() requires a takeProfitPrice argument')
        params['takeProfitPrice'] = takeProfitPrice
        if self.has['createTakeProfitOrder']:
            return await self.create_order(symbol, type, side, amount, price, params)
        raise NotSupported(self.id + ' createTakeProfitOrder() is not supported yet')

    async def create_take_profit_order_ws(self, symbol: str, type: OrderType, side: OrderSide, amount: float, price: Num = None, takeProfitPrice: Num = None, params={}):
        """
        create a trigger take profit order(type 2)
        :param str symbol: unified symbol of the market to create an order in
        :param str type: 'market' or 'limit'
        :param str side: 'buy' or 'sell'
        :param float amount: how much you want to trade in units of the base currency or the number of contracts
        :param float [price]: the price to fulfill the order, in units of the quote currency, ignored in market orders
        :param float takeProfitPrice: the price to trigger the take profit order, in units of the quote currency
        :param dict [params]: extra parameters specific to the exchange API endpoint
        :returns dict: an `order structure <https://docs.ccxt.com/#/?id=order-structure>`
        """
        if takeProfitPrice is None:
            raise ArgumentsRequired(self.id + ' createTakeProfitOrderWs() requires a takeProfitPrice argument')
        params['takeProfitPrice'] = takeProfitPrice
        if self.has['createTakeProfitOrderWs']:
            return await self.create_order_ws(symbol, type, side, amount, price, params)
        raise NotSupported(self.id + ' createTakeProfitOrderWs() is not supported yet')

    async def create_order_with_take_profit_and_stop_loss(self, symbol: str, type: OrderType, side: OrderSide, amount: float, price: Num = None, takeProfit: Num = None, stopLoss: Num = None, params={}):
        """
        create an order with a stop loss or take profit attached(type 3)
        :param str symbol: unified symbol of the market to create an order in
        :param str type: 'market' or 'limit'
        :param str side: 'buy' or 'sell'
        :param float amount: how much you want to trade in units of the base currency or the number of contracts
        :param float [price]: the price to fulfill the order, in units of the quote currency, ignored in market orders
        :param float [takeProfit]: the take profit price, in units of the quote currency
        :param float [stopLoss]: the stop loss price, in units of the quote currency
        :param dict [params]: extra parameters specific to the exchange API endpoint
        :param str [params.takeProfitType]: *not available on all exchanges* 'limit' or 'market'
        :param str [params.stopLossType]: *not available on all exchanges* 'limit' or 'market'
        :param str [params.takeProfitPriceType]: *not available on all exchanges* 'last', 'mark' or 'index'
        :param str [params.stopLossPriceType]: *not available on all exchanges* 'last', 'mark' or 'index'
        :param float [params.takeProfitLimitPrice]: *not available on all exchanges* limit price for a limit take profit order
        :param float [params.stopLossLimitPrice]: *not available on all exchanges* stop loss for a limit stop loss order
        :param float [params.takeProfitAmount]: *not available on all exchanges* the amount for a take profit
        :param float [params.stopLossAmount]: *not available on all exchanges* the amount for a stop loss
        :returns dict: an `order structure <https://docs.ccxt.com/#/?id=order-structure>`
        """
        params = self.set_take_profit_and_stop_loss_params(symbol, type, side, amount, price, takeProfit, stopLoss, params)
        if self.has['createOrderWithTakeProfitAndStopLoss']:
            return await self.create_order(symbol, type, side, amount, price, params)
        raise NotSupported(self.id + ' createOrderWithTakeProfitAndStopLoss() is not supported yet')

    async def create_order_with_take_profit_and_stop_loss_ws(self, symbol: str, type: OrderType, side: OrderSide, amount: float, price: Num = None, takeProfit: Num = None, stopLoss: Num = None, params={}):
        """
        create an order with a stop loss or take profit attached(type 3)
        :param str symbol: unified symbol of the market to create an order in
        :param str type: 'market' or 'limit'
        :param str side: 'buy' or 'sell'
        :param float amount: how much you want to trade in units of the base currency or the number of contracts
        :param float [price]: the price to fulfill the order, in units of the quote currency, ignored in market orders
        :param float [takeProfit]: the take profit price, in units of the quote currency
        :param float [stopLoss]: the stop loss price, in units of the quote currency
        :param dict [params]: extra parameters specific to the exchange API endpoint
        :param str [params.takeProfitType]: *not available on all exchanges* 'limit' or 'market'
        :param str [params.stopLossType]: *not available on all exchanges* 'limit' or 'market'
        :param str [params.takeProfitPriceType]: *not available on all exchanges* 'last', 'mark' or 'index'
        :param str [params.stopLossPriceType]: *not available on all exchanges* 'last', 'mark' or 'index'
        :param float [params.takeProfitLimitPrice]: *not available on all exchanges* limit price for a limit take profit order
        :param float [params.stopLossLimitPrice]: *not available on all exchanges* stop loss for a limit stop loss order
        :param float [params.takeProfitAmount]: *not available on all exchanges* the amount for a take profit
        :param float [params.stopLossAmount]: *not available on all exchanges* the amount for a stop loss
        :returns dict: an `order structure <https://docs.ccxt.com/#/?id=order-structure>`
        """
        params = self.set_take_profit_and_stop_loss_params(symbol, type, side, amount, price, takeProfit, stopLoss, params)
        if self.has['createOrderWithTakeProfitAndStopLossWs']:
            return await self.create_order_ws(symbol, type, side, amount, price, params)
        raise NotSupported(self.id + ' createOrderWithTakeProfitAndStopLossWs() is not supported yet')

    async def create_orders(self, orders: List[OrderRequest], params={}):
        raise NotSupported(self.id + ' createOrders() is not supported yet')

    async def edit_orders(self, orders: List[OrderRequest], params={}):
        raise NotSupported(self.id + ' editOrders() is not supported yet')

    async def create_order_ws(self, symbol: str, type: OrderType, side: OrderSide, amount: float, price: Num = None, params={}):
        raise NotSupported(self.id + ' createOrderWs() is not supported yet')

    async def cancel_order(self, id: str, symbol: Str = None, params={}):
        raise NotSupported(self.id + ' cancelOrder() is not supported yet')

    async def cancel_order_ws(self, id: str, symbol: Str = None, params={}):
        raise NotSupported(self.id + ' cancelOrderWs() is not supported yet')

    async def cancel_orders_ws(self, ids: List[str], symbol: Str = None, params={}):
        raise NotSupported(self.id + ' cancelOrdersWs() is not supported yet')

    async def cancel_all_orders(self, symbol: Str = None, params={}):
        raise NotSupported(self.id + ' cancelAllOrders() is not supported yet')

    async def cancel_all_orders_after(self, timeout: Int, params={}):
        raise NotSupported(self.id + ' cancelAllOrdersAfter() is not supported yet')

    async def cancel_orders_for_symbols(self, orders: List[CancellationRequest], params={}):
        raise NotSupported(self.id + ' cancelOrdersForSymbols() is not supported yet')

    async def cancel_all_orders_ws(self, symbol: Str = None, params={}):
        raise NotSupported(self.id + ' cancelAllOrdersWs() is not supported yet')

    async def cancel_unified_order(self, order, params={}):
        return self.cancel_order(self.safe_string(order, 'id'), self.safe_string(order, 'symbol'), params)

    async def fetch_orders(self, symbol: Str = None, since: Int = None, limit: Int = None, params={}):
        if self.has['fetchOpenOrders'] and self.has['fetchClosedOrders']:
            raise NotSupported(self.id + ' fetchOrders() is not supported yet, consider using fetchOpenOrders() and fetchClosedOrders() instead')
        raise NotSupported(self.id + ' fetchOrders() is not supported yet')

    async def fetch_orders_ws(self, symbol: Str = None, since: Int = None, limit: Int = None, params={}):
        raise NotSupported(self.id + ' fetchOrdersWs() is not supported yet')

    async def fetch_order_trades(self, id: str, symbol: Str = None, since: Int = None, limit: Int = None, params={}):
        raise NotSupported(self.id + ' fetchOrderTrades() is not supported yet')

    async def watch_orders(self, symbol: Str = None, since: Int = None, limit: Int = None, params={}):
        raise NotSupported(self.id + ' watchOrders() is not supported yet')

    async def subscribe_orders(self, symbol: str = None, callback: Any = None, synchronous: bool = True, params={}):
        """
        subscribes information on multiple orders made by the user
        :param str symbol: unified market symbol of the market the orders were made in
        :param Function callback: function to call when receiving an update
        :param boolean synchronous: if set to True, the callback will wait to finish before passing next message
        :param dict [params]: extra parameters specific to the exchange API endpoint
        """
        if not self.is_streaming_enabled():
            self.setup_stream()
        await self.load_markets()
        symbol = self.symbol(symbol)
        stream = self.stream
        if callback is not None:
            if symbol is None:
                stream.subscribe('orders', callback, synchronous)
            else:
                stream.subscribe('orders::' + symbol, callback, synchronous)
        stream.add_watch_function('watchOrders', [symbol, None, None, params])
        return await self.watch_orders(symbol, None, None, params)

    async def fetch_open_orders(self, symbol: Str = None, since: Int = None, limit: Int = None, params={}):
        if self.has['fetchOrders']:
            orders = await self.fetch_orders(symbol, since, limit, params)
            return self.filter_by(orders, 'status', 'open')
        raise NotSupported(self.id + ' fetchOpenOrders() is not supported yet')

    async def fetch_open_orders_ws(self, symbol: Str = None, since: Int = None, limit: Int = None, params={}):
        if self.has['fetchOrdersWs']:
            orders = await self.fetch_orders_ws(symbol, since, limit, params)
            return self.filter_by(orders, 'status', 'open')
        raise NotSupported(self.id + ' fetchOpenOrdersWs() is not supported yet')

    async def fetch_closed_orders(self, symbol: Str = None, since: Int = None, limit: Int = None, params={}):
        if self.has['fetchOrders']:
            orders = await self.fetch_orders(symbol, since, limit, params)
            return self.filter_by(orders, 'status', 'closed')
        raise NotSupported(self.id + ' fetchClosedOrders() is not supported yet')

    async def fetch_canceled_and_closed_orders(self, symbol: Str = None, since: Int = None, limit: Int = None, params={}):
        raise NotSupported(self.id + ' fetchCanceledAndClosedOrders() is not supported yet')

    async def fetch_closed_orders_ws(self, symbol: Str = None, since: Int = None, limit: Int = None, params={}):
        if self.has['fetchOrdersWs']:
            orders = await self.fetch_orders_ws(symbol, since, limit, params)
            return self.filter_by(orders, 'status', 'closed')
        raise NotSupported(self.id + ' fetchClosedOrdersWs() is not supported yet')

    async def fetch_my_trades(self, symbol: Str = None, since: Int = None, limit: Int = None, params={}):
        raise NotSupported(self.id + ' fetchMyTrades() is not supported yet')

    async def fetch_my_liquidations(self, symbol: Str = None, since: Int = None, limit: Int = None, params={}):
        raise NotSupported(self.id + ' fetchMyLiquidations() is not supported yet')

    async def fetch_liquidations(self, symbol: str, since: Int = None, limit: Int = None, params={}):
        raise NotSupported(self.id + ' fetchLiquidations() is not supported yet')

    async def fetch_my_trades_ws(self, symbol: Str = None, since: Int = None, limit: Int = None, params={}):
        raise NotSupported(self.id + ' fetchMyTradesWs() is not supported yet')

    async def watch_my_trades(self, symbol: Str = None, since: Int = None, limit: Int = None, params={}):
        raise NotSupported(self.id + ' watchMyTrades() is not supported yet')

    async def subscribe_my_trades(self, symbol: str = None, callback: Any = None, synchronous: bool = True, params={}):
        """
        watches information on multiple trades made by the user
        :param str symbol: unified market symbol of the market orders were made in
        :param Function callback: function to call when receiving an update
        :param boolean synchronous: if set to True, the callback will wait to finish before passing next message
        :param dict [params]: extra parameters specific to the exchange API endpoint
        """
        if not self.is_streaming_enabled():
            self.setup_stream()
        await self.load_markets()
        symbol = self.symbol(symbol)
        stream = self.stream
        if callback is not None:
            stream.subscribe('myTrades::' + symbol, callback, synchronous)
        stream.add_watch_function('watchMyTrades', [symbol, None, None, params])
        return await self.watch_my_trades(symbol, None, None, params)

    async def fetch_greeks(self, symbol: str, params={}):
        raise NotSupported(self.id + ' fetchGreeks() is not supported yet')

    async def fetch_all_greeks(self, symbols: Strings = None, params={}):
        raise NotSupported(self.id + ' fetchAllGreeks() is not supported yet')

    async def fetch_option_chain(self, code: str, params={}):
        raise NotSupported(self.id + ' fetchOptionChain() is not supported yet')

    async def fetch_option(self, symbol: str, params={}):
        raise NotSupported(self.id + ' fetchOption() is not supported yet')

    async def fetch_convert_quote(self, fromCode: str, toCode: str, amount: Num = None, params={}):
        raise NotSupported(self.id + ' fetchConvertQuote() is not supported yet')

    async def fetch_deposits_withdrawals(self, code: Str = None, since: Int = None, limit: Int = None, params={}):
        """
        fetch history of deposits and withdrawals
        :param str [code]: unified currency code for the currency of the deposit/withdrawals, default is None
        :param int [since]: timestamp in ms of the earliest deposit/withdrawal, default is None
        :param int [limit]: max number of deposit/withdrawals to return, default is None
        :param dict [params]: extra parameters specific to the exchange API endpoint
        :returns dict: a list of `transaction structures <https://docs.ccxt.com/#/?id=transaction-structure>`
        """
        raise NotSupported(self.id + ' fetchDepositsWithdrawals() is not supported yet')

    async def fetch_deposits(self, code: Str = None, since: Int = None, limit: Int = None, params={}):
        raise NotSupported(self.id + ' fetchDeposits() is not supported yet')

    async def fetch_withdrawals(self, code: Str = None, since: Int = None, limit: Int = None, params={}):
        raise NotSupported(self.id + ' fetchWithdrawals() is not supported yet')

    async def fetch_deposits_ws(self, code: Str = None, since: Int = None, limit: Int = None, params={}):
        raise NotSupported(self.id + ' fetchDepositsWs() is not supported yet')

    async def fetch_withdrawals_ws(self, code: Str = None, since: Int = None, limit: Int = None, params={}):
        raise NotSupported(self.id + ' fetchWithdrawalsWs() is not supported yet')

    async def fetch_funding_rate_history(self, symbol: Str = None, since: Int = None, limit: Int = None, params={}):
        raise NotSupported(self.id + ' fetchFundingRateHistory() is not supported yet')

    async def fetch_funding_history(self, symbol: Str = None, since: Int = None, limit: Int = None, params={}):
        raise NotSupported(self.id + ' fetchFundingHistory() is not supported yet')

    async def close_position(self, symbol: str, side: OrderSide = None, params={}):
        raise NotSupported(self.id + ' closePosition() is not supported yet')

    async def close_all_positions(self, params={}):
        raise NotSupported(self.id + ' closeAllPositions() is not supported yet')

    async def fetch_l3_order_book(self, symbol: str, limit: Int = None, params={}):
        raise BadRequest(self.id + ' fetchL3OrderBook() is not supported yet')

    async def fetch_deposit_address(self, code: str, params={}):
        if self.has['fetchDepositAddresses']:
            depositAddresses = await self.fetch_deposit_addresses([code], params)
            depositAddress = self.safe_value(depositAddresses, code)
            if depositAddress is None:
                raise InvalidAddress(self.id + ' fetchDepositAddress() could not find a deposit address for ' + code + ', make sure you have created a corresponding deposit address in your wallet on the exchange website')
            else:
                return depositAddress
        elif self.has['fetchDepositAddressesByNetwork']:
            network = self.safe_string(params, 'network')
            params = self.omit(params, 'network')
            addressStructures = await self.fetch_deposit_addresses_by_network(code, params)
            if network is not None:
                return self.safe_dict(addressStructures, network)
            else:
                keys = list(addressStructures.keys())
                key = self.safe_string(keys, 0)
                return self.safe_dict(addressStructures, key)
        else:
            raise NotSupported(self.id + ' fetchDepositAddress() is not supported yet')

    async def create_limit_order(self, symbol: str, side: OrderSide, amount: float, price: float, params={}):
        return await self.create_order(symbol, 'limit', side, amount, price, params)

    async def create_limit_order_ws(self, symbol: str, side: OrderSide, amount: float, price: float, params={}):
        return await self.create_order_ws(symbol, 'limit', side, amount, price, params)

    async def create_market_order(self, symbol: str, side: OrderSide, amount: float, price: Num = None, params={}):
        return await self.create_order(symbol, 'market', side, amount, price, params)

    async def create_market_order_ws(self, symbol: str, side: OrderSide, amount: float, price: Num = None, params={}):
        return await self.create_order_ws(symbol, 'market', side, amount, price, params)

    async def create_limit_buy_order(self, symbol: str, amount: float, price: float, params={}):
        return await self.create_order(symbol, 'limit', 'buy', amount, price, params)

    async def create_limit_buy_order_ws(self, symbol: str, amount: float, price: float, params={}):
        return await self.create_order_ws(symbol, 'limit', 'buy', amount, price, params)

    async def create_limit_sell_order(self, symbol: str, amount: float, price: float, params={}):
        return await self.create_order(symbol, 'limit', 'sell', amount, price, params)

    async def create_limit_sell_order_ws(self, symbol: str, amount: float, price: float, params={}):
        return await self.create_order_ws(symbol, 'limit', 'sell', amount, price, params)

    async def create_market_buy_order(self, symbol: str, amount: float, params={}):
        return await self.create_order(symbol, 'market', 'buy', amount, None, params)

    async def create_market_buy_order_ws(self, symbol: str, amount: float, params={}):
        return await self.create_order_ws(symbol, 'market', 'buy', amount, None, params)

    async def create_market_sell_order(self, symbol: str, amount: float, params={}):
        return await self.create_order(symbol, 'market', 'sell', amount, None, params)

    async def create_market_sell_order_ws(self, symbol: str, amount: float, params={}):
        return await self.create_order_ws(symbol, 'market', 'sell', amount, None, params)

    async def load_time_difference(self, params={}):
        serverTime = await self.fetch_time(params)
        after = self.milliseconds()
        self.options['timeDifference'] = after - serverTime
        return self.options['timeDifference']

    async def fetch_market_leverage_tiers(self, symbol: str, params={}):
        if self.has['fetchLeverageTiers']:
            market = self.market(symbol)
            if not market['contract']:
                raise BadSymbol(self.id + ' fetchMarketLeverageTiers() supports contract markets only')
            tiers = await self.fetch_leverage_tiers([symbol])
            return self.safe_value(tiers, symbol)
        else:
            raise NotSupported(self.id + ' fetchMarketLeverageTiers() is not supported yet')

    async def create_post_only_order(self, symbol: str, type: OrderType, side: OrderSide, amount: float, price: Num = None, params={}):
        if not self.has['createPostOnlyOrder']:
            raise NotSupported(self.id + ' createPostOnlyOrder() is not supported yet')
        query = self.extend(params, {'postOnly': True})
        return await self.create_order(symbol, type, side, amount, price, query)

    async def create_post_only_order_ws(self, symbol: str, type: OrderType, side: OrderSide, amount: float, price: Num = None, params={}):
        if not self.has['createPostOnlyOrderWs']:
            raise NotSupported(self.id + ' createPostOnlyOrderWs() is not supported yet')
        query = self.extend(params, {'postOnly': True})
        return await self.create_order_ws(symbol, type, side, amount, price, query)

    async def create_reduce_only_order(self, symbol: str, type: OrderType, side: OrderSide, amount: float, price: Num = None, params={}):
        if not self.has['createReduceOnlyOrder']:
            raise NotSupported(self.id + ' createReduceOnlyOrder() is not supported yet')
        query = self.extend(params, {'reduceOnly': True})
        return await self.create_order(symbol, type, side, amount, price, query)

    async def create_reduce_only_order_ws(self, symbol: str, type: OrderType, side: OrderSide, amount: float, price: Num = None, params={}):
        if not self.has['createReduceOnlyOrderWs']:
            raise NotSupported(self.id + ' createReduceOnlyOrderWs() is not supported yet')
        query = self.extend(params, {'reduceOnly': True})
        return await self.create_order_ws(symbol, type, side, amount, price, query)

    async def create_stop_order(self, symbol: str, type: OrderType, side: OrderSide, amount: float, price: Num = None, triggerPrice: Num = None, params={}):
        if not self.has['createStopOrder']:
            raise NotSupported(self.id + ' createStopOrder() is not supported yet')
        if triggerPrice is None:
            raise ArgumentsRequired(self.id + ' create_stop_order() requires a stopPrice argument')
        query = self.extend(params, {'stopPrice': triggerPrice})
        return await self.create_order(symbol, type, side, amount, price, query)

    async def create_stop_order_ws(self, symbol: str, type: OrderType, side: OrderSide, amount: float, price: Num = None, triggerPrice: Num = None, params={}):
        if not self.has['createStopOrderWs']:
            raise NotSupported(self.id + ' createStopOrderWs() is not supported yet')
        if triggerPrice is None:
            raise ArgumentsRequired(self.id + ' createStopOrderWs() requires a stopPrice argument')
        query = self.extend(params, {'stopPrice': triggerPrice})
        return await self.create_order_ws(symbol, type, side, amount, price, query)

    async def create_stop_limit_order(self, symbol: str, side: OrderSide, amount: float, price: float, triggerPrice: float, params={}):
        if not self.has['createStopLimitOrder']:
            raise NotSupported(self.id + ' createStopLimitOrder() is not supported yet')
        query = self.extend(params, {'stopPrice': triggerPrice})
        return await self.create_order(symbol, 'limit', side, amount, price, query)

    async def create_stop_limit_order_ws(self, symbol: str, side: OrderSide, amount: float, price: float, triggerPrice: float, params={}):
        if not self.has['createStopLimitOrderWs']:
            raise NotSupported(self.id + ' createStopLimitOrderWs() is not supported yet')
        query = self.extend(params, {'stopPrice': triggerPrice})
        return await self.create_order_ws(symbol, 'limit', side, amount, price, query)

    async def create_stop_market_order(self, symbol: str, side: OrderSide, amount: float, triggerPrice: float, params={}):
        if not self.has['createStopMarketOrder']:
            raise NotSupported(self.id + ' createStopMarketOrder() is not supported yet')
        query = self.extend(params, {'stopPrice': triggerPrice})
        return await self.create_order(symbol, 'market', side, amount, None, query)

    async def create_stop_market_order_ws(self, symbol: str, side: OrderSide, amount: float, triggerPrice: float, params={}):
        if not self.has['createStopMarketOrderWs']:
            raise NotSupported(self.id + ' createStopMarketOrderWs() is not supported yet')
        query = self.extend(params, {'stopPrice': triggerPrice})
        return await self.create_order_ws(symbol, 'market', side, amount, None, query)

    async def fetch_last_prices(self, symbols: Strings = None, params={}):
        raise NotSupported(self.id + ' fetchLastPrices() is not supported yet')

    async def fetch_trading_fees(self, params={}):
        raise NotSupported(self.id + ' fetchTradingFees() is not supported yet')

    async def fetch_trading_fees_ws(self, params={}):
        raise NotSupported(self.id + ' fetchTradingFeesWs() is not supported yet')

    async def fetch_trading_fee(self, symbol: str, params={}):
        if not self.has['fetchTradingFees']:
            raise NotSupported(self.id + ' fetchTradingFee() is not supported yet')
        fees = await self.fetch_trading_fees(params)
        return self.safe_dict(fees, symbol)

    async def fetch_convert_currencies(self, params={}):
        raise NotSupported(self.id + ' fetchConvertCurrencies() is not supported yet')

    async def fetch_funding_rate(self, symbol: str, params={}):
        if self.has['fetchFundingRates']:
            await self.load_markets()
            market = self.market(symbol)
            symbol = market['symbol']
            if not market['contract']:
                raise BadSymbol(self.id + ' fetchFundingRate() supports contract markets only')
            rates = await self.fetch_funding_rates([symbol], params)
            rate = self.safe_value(rates, symbol)
            if rate is None:
                raise NullResponse(self.id + ' fetchFundingRate() returned no data for ' + symbol)
            else:
                return rate
        else:
            raise NotSupported(self.id + ' fetchFundingRate() is not supported yet')

    async def fetch_funding_interval(self, symbol: str, params={}):
        if self.has['fetchFundingIntervals']:
            await self.load_markets()
            market = self.market(symbol)
            symbol = market['symbol']
            if not market['contract']:
                raise BadSymbol(self.id + ' fetchFundingInterval() supports contract markets only')
            rates = await self.fetch_funding_intervals([symbol], params)
            rate = self.safe_value(rates, symbol)
            if rate is None:
                raise NullResponse(self.id + ' fetchFundingInterval() returned no data for ' + symbol)
            else:
                return rate
        else:
            raise NotSupported(self.id + ' fetchFundingInterval() is not supported yet')

    async def fetch_mark_ohlcv(self, symbol: str, timeframe: str = '1m', since: Int = None, limit: Int = None, params={}):
        """
        fetches historical mark price candlestick data containing the open, high, low, and close price of a market
        :param str symbol: unified symbol of the market to fetch OHLCV data for
        :param str timeframe: the length of time each candle represents
        :param int [since]: timestamp in ms of the earliest candle to fetch
        :param int [limit]: the maximum amount of candles to fetch
        :param dict [params]: extra parameters specific to the exchange API endpoint
        :returns float[][]: A list of candles ordered, open, high, low, close, None
        """
        if self.has['fetchMarkOHLCV']:
            request: dict = {
                'price': 'mark',
            }
            return await self.fetch_ohlcv(symbol, timeframe, since, limit, self.extend(request, params))
        else:
            raise NotSupported(self.id + ' fetchMarkOHLCV() is not supported yet')

    async def fetch_index_ohlcv(self, symbol: str, timeframe: str = '1m', since: Int = None, limit: Int = None, params={}):
        """
        fetches historical index price candlestick data containing the open, high, low, and close price of a market
        :param str symbol: unified symbol of the market to fetch OHLCV data for
        :param str timeframe: the length of time each candle represents
        :param int [since]: timestamp in ms of the earliest candle to fetch
        :param int [limit]: the maximum amount of candles to fetch
        :param dict [params]: extra parameters specific to the exchange API endpoint
 @returns {} A list of candles ordered, open, high, low, close, None
        """
        if self.has['fetchIndexOHLCV']:
            request: dict = {
                'price': 'index',
            }
            return await self.fetch_ohlcv(symbol, timeframe, since, limit, self.extend(request, params))
        else:
            raise NotSupported(self.id + ' fetchIndexOHLCV() is not supported yet')

    async def fetch_premium_index_ohlcv(self, symbol: str, timeframe: str = '1m', since: Int = None, limit: Int = None, params={}):
        """
        fetches historical premium index price candlestick data containing the open, high, low, and close price of a market
        :param str symbol: unified symbol of the market to fetch OHLCV data for
        :param str timeframe: the length of time each candle represents
        :param int [since]: timestamp in ms of the earliest candle to fetch
        :param int [limit]: the maximum amount of candles to fetch
        :param dict [params]: extra parameters specific to the exchange API endpoint
        :returns float[][]: A list of candles ordered, open, high, low, close, None
        """
        if self.has['fetchPremiumIndexOHLCV']:
            request: dict = {
                'price': 'premiumIndex',
            }
            return await self.fetch_ohlcv(symbol, timeframe, since, limit, self.extend(request, params))
        else:
            raise NotSupported(self.id + ' fetchPremiumIndexOHLCV() is not supported yet')

    async def fetch_transactions(self, code: Str = None, since: Int = None, limit: Int = None, params={}):
        """
 @deprecated
        *DEPRECATED* use fetchDepositsWithdrawals instead
        :param str code: unified currency code for the currency of the deposit/withdrawals, default is None
        :param int [since]: timestamp in ms of the earliest deposit/withdrawal, default is None
        :param int [limit]: max number of deposit/withdrawals to return, default is None
        :param dict [params]: extra parameters specific to the exchange API endpoint
        :returns dict: a list of `transaction structures <https://docs.ccxt.com/#/?id=transaction-structure>`
        """
        if self.has['fetchDepositsWithdrawals']:
            return await self.fetch_deposits_withdrawals(code, since, limit, params)
        else:
            raise NotSupported(self.id + ' fetchTransactions() is not supported yet')

    async def fetch_paginated_call_dynamic(self, method: str, symbol: Str = None, since: Int = None, limit: Int = None, params={}, maxEntriesPerRequest: Int = None, removeRepeated=True):
        maxCalls = None
        maxCalls, params = self.handle_option_and_params(params, method, 'paginationCalls', 10)
        maxRetries = None
        maxRetries, params = self.handle_option_and_params(params, method, 'maxRetries', 3)
        paginationDirection = None
        paginationDirection, params = self.handle_option_and_params(params, method, 'paginationDirection', 'backward')
        paginationTimestamp = None
        removeRepeatedOption = removeRepeated
        removeRepeatedOption, params = self.handle_option_and_params(params, method, 'removeRepeated', removeRepeated)
        calls = 0
        result = []
        errors = 0
        until = self.safe_integer_n(params, ['until', 'untill', 'till'])  # do not omit it from params here
        maxEntriesPerRequest, params = self.handle_max_entries_per_request_and_params(method, maxEntriesPerRequest, params)
        if (paginationDirection == 'forward'):
            if since is None:
                raise ArgumentsRequired(self.id + ' pagination requires a since argument when paginationDirection set to forward')
            paginationTimestamp = since
        while((calls < maxCalls)):
            calls += 1
            try:
                if paginationDirection == 'backward':
                    # do it backwards, starting from the last
                    # UNTIL filtering is required in order to work
                    if paginationTimestamp is not None:
                        params['until'] = paginationTimestamp - 1
                    response = await getattr(self, method)(symbol, None, maxEntriesPerRequest, params)
                    responseLength = len(response)
                    if self.verbose:
                        backwardMessage = 'Dynamic pagination call ' + self.number_to_string(calls) + ' method ' + method + ' response length ' + self.number_to_string(responseLength)
                        if paginationTimestamp is not None:
                            backwardMessage += ' timestamp ' + self.number_to_string(paginationTimestamp)
                        self.log(backwardMessage)
                    if responseLength == 0:
                        break
                    errors = 0
                    result = self.array_concat(result, response)
                    firstElement = self.safe_value(response, 0)
                    paginationTimestamp = self.safe_integer_2(firstElement, 'timestamp', 0)
                    if (since is not None) and (paginationTimestamp <= since):
                        break
                else:
                    # do it forwards, starting from the since
                    response = await getattr(self, method)(symbol, paginationTimestamp, maxEntriesPerRequest, params)
                    responseLength = len(response)
                    if self.verbose:
                        forwardMessage = 'Dynamic pagination call ' + self.number_to_string(calls) + ' method ' + method + ' response length ' + self.number_to_string(responseLength)
                        if paginationTimestamp is not None:
                            forwardMessage += ' timestamp ' + self.number_to_string(paginationTimestamp)
                        self.log(forwardMessage)
                    if responseLength == 0:
                        break
                    errors = 0
                    result = self.array_concat(result, response)
                    last = self.safe_value(response, responseLength - 1)
                    paginationTimestamp = self.safe_integer(last, 'timestamp') + 1
                    if (until is not None) and (paginationTimestamp >= until):
                        break
            except Exception as e:
                errors += 1
                if errors > maxRetries:
                    raise e
        uniqueResults = result
        if removeRepeatedOption:
            uniqueResults = self.remove_repeated_elements_from_array(result)
        key = 0 if (method == 'fetchOHLCV') else 'timestamp'
        return self.filter_by_since_limit(uniqueResults, since, limit, key)

    async def safe_deterministic_call(self, method: str, symbol: Str = None, since: Int = None, limit: Int = None, timeframe: Str = None, params={}):
        maxRetries = None
        maxRetries, params = self.handle_option_and_params(params, method, 'maxRetries', 3)
        errors = 0
        while(errors <= maxRetries):
            try:
                if timeframe and method != 'fetchFundingRateHistory':
                    return await getattr(self, method)(symbol, timeframe, since, limit, params)
                else:
                    return await getattr(self, method)(symbol, since, limit, params)
            except Exception as e:
                if isinstance(e, RateLimitExceeded):
                    raise e  # if we are rate limited, we should not retry and fail fast
                errors += 1
                if errors > maxRetries:
                    raise e
        return []

    async def fetch_paginated_call_deterministic(self, method: str, symbol: Str = None, since: Int = None, limit: Int = None, timeframe: Str = None, params={}, maxEntriesPerRequest=None):
        maxCalls = None
        maxCalls, params = self.handle_option_and_params(params, method, 'paginationCalls', 10)
        maxEntriesPerRequest, params = self.handle_max_entries_per_request_and_params(method, maxEntriesPerRequest, params)
        current = self.milliseconds()
        tasks = []
        time = self.parse_timeframe(timeframe) * 1000
        step = time * maxEntriesPerRequest
        currentSince = current - (maxCalls * step) - 1
        if since is not None:
            currentSince = max(currentSince, since)
        else:
            currentSince = max(currentSince, 1241440531000)  # avoid timestamps older than 2009
        until = self.safe_integer_2(params, 'until', 'till')  # do not omit it here
        if until is not None:
            requiredCalls = int(math.ceil((until - since)) / step)
            if requiredCalls > maxCalls:
                raise BadRequest(self.id + ' the number of required calls is greater than the max number of calls allowed, either increase the paginationCalls or decrease the since-until gap. Current paginationCalls limit is ' + str(maxCalls) + ' required calls is ' + str(requiredCalls))
        for i in range(0, maxCalls):
            if (until is not None) and (currentSince >= until):
                break
            if currentSince >= current:
                break
            tasks.append(self.safe_deterministic_call(method, symbol, currentSince, maxEntriesPerRequest, timeframe, params))
            currentSince = self.sum(currentSince, step) - 1
        results = await asyncio.gather(*tasks)
        result = []
        for i in range(0, len(results)):
            result = self.array_concat(result, results[i])
        uniqueResults = self.remove_repeated_elements_from_array(result)
        key = 0 if (method == 'fetchOHLCV') else 'timestamp'
        return self.filter_by_since_limit(uniqueResults, since, limit, key)

    async def fetch_paginated_call_cursor(self, method: str, symbol: Str = None, since=None, limit=None, params={}, cursorReceived=None, cursorSent=None, cursorIncrement=None, maxEntriesPerRequest=None):
        maxCalls = None
        maxCalls, params = self.handle_option_and_params(params, method, 'paginationCalls', 10)
        maxRetries = None
        maxRetries, params = self.handle_option_and_params(params, method, 'maxRetries', 3)
        maxEntriesPerRequest, params = self.handle_max_entries_per_request_and_params(method, maxEntriesPerRequest, params)
        cursorValue = None
        i = 0
        errors = 0
        result = []
        timeframe = self.safe_string(params, 'timeframe')
        params = self.omit(params, 'timeframe')  # reading the timeframe from the method arguments to avoid changing the signature
        while(i < maxCalls):
            try:
                if cursorValue is not None:
                    if cursorIncrement is not None:
                        cursorValue = self.parse_to_int(cursorValue) + cursorIncrement
                    params[cursorSent] = cursorValue
                response = None
                if method == 'fetchAccounts':
                    response = await getattr(self, method)(params)
                elif method == 'getLeverageTiersPaginated' or method == 'fetchPositions':
                    response = await getattr(self, method)(symbol, params)
                elif method == 'fetchOpenInterestHistory':
                    response = await getattr(self, method)(symbol, timeframe, since, maxEntriesPerRequest, params)
                else:
                    response = await getattr(self, method)(symbol, since, maxEntriesPerRequest, params)
                errors = 0
                responseLength = len(response)
                if self.verbose:
                    cursorString = '' if (cursorValue is None) else cursorValue
                    iteration = (i + 1)
                    cursorMessage = 'Cursor pagination call ' + str(iteration) + ' method ' + method + ' response length ' + str(responseLength) + ' cursor ' + cursorString
                    self.log(cursorMessage)
                if responseLength == 0:
                    break
                result = self.array_concat(result, response)
                last = self.safe_dict(response, responseLength - 1)
                # cursorValue = self.safe_value(last['info'], cursorReceived)
                cursorValue = None  # search for the cursor
                for j in range(0, responseLength):
                    index = responseLength - j - 1
                    entry = self.safe_dict(response, index)
                    info = self.safe_dict(entry, 'info')
                    cursor = self.safe_value(info, cursorReceived)
                    if cursor is not None:
                        cursorValue = cursor
                        break
                if cursorValue is None:
                    break
                lastTimestamp = self.safe_integer(last, 'timestamp')
                if lastTimestamp is not None and lastTimestamp < since:
                    break
            except Exception as e:
                errors += 1
                if errors > maxRetries:
                    raise e
            i += 1
        sorted = self.sort_cursor_paginated_result(result)
        key = 0 if (method == 'fetchOHLCV') else 'timestamp'
        return self.filter_by_since_limit(sorted, since, limit, key)

    async def fetch_paginated_call_incremental(self, method: str, symbol: Str = None, since=None, limit=None, params={}, pageKey=None, maxEntriesPerRequest=None):
        maxCalls = None
        maxCalls, params = self.handle_option_and_params(params, method, 'paginationCalls', 10)
        maxRetries = None
        maxRetries, params = self.handle_option_and_params(params, method, 'maxRetries', 3)
        maxEntriesPerRequest, params = self.handle_max_entries_per_request_and_params(method, maxEntriesPerRequest, params)
        i = 0
        errors = 0
        result = []
        while(i < maxCalls):
            try:
                params[pageKey] = i + 1
                response = await getattr(self, method)(symbol, since, maxEntriesPerRequest, params)
                errors = 0
                responseLength = len(response)
                if self.verbose:
                    iteration = (i + str(1))
                    incrementalMessage = 'Incremental pagination call ' + iteration + ' method ' + method + ' response length ' + str(responseLength)
                    self.log(incrementalMessage)
                if responseLength == 0:
                    break
                result = self.array_concat(result, response)
            except Exception as e:
                errors += 1
                if errors > maxRetries:
                    raise e
            i += 1
        sorted = self.sort_cursor_paginated_result(result)
        key = 0 if (method == 'fetchOHLCV') else 'timestamp'
        return self.filter_by_since_limit(sorted, since, limit, key)

    async def fetch_position_history(self, symbol: str, since: Int = None, limit: Int = None, params={}):
        """
        fetches the history of margin added or reduced from contract isolated positions
        :param str [symbol]: unified market symbol
        :param int [since]: timestamp in ms of the position
        :param int [limit]: the maximum amount of candles to fetch, default=1000
        :param dict params: extra parameters specific to the exchange api endpoint
        :returns dict[]: a list of `position structures <https://docs.ccxt.com/#/?id=position-structure>`
        """
        if self.has['fetchPositionsHistory']:
            positions = await self.fetch_positions_history([symbol], since, limit, params)
            return positions
        else:
            raise NotSupported(self.id + ' fetchPositionHistory() is not supported yet')

    async def fetch_positions_history(self, symbols: Strings = None, since: Int = None, limit: Int = None, params={}):
        """
        fetches the history of margin added or reduced from contract isolated positions
        :param str [symbol]: unified market symbol
        :param int [since]: timestamp in ms of the position
        :param int [limit]: the maximum amount of candles to fetch, default=1000
        :param dict params: extra parameters specific to the exchange api endpoint
        :returns dict[]: a list of `position structures <https://docs.ccxt.com/#/?id=position-structure>`
        """
        raise NotSupported(self.id + ' fetchPositionsHistory() is not supported yet')

    async def fetch_transfer(self, id: str, code: Str = None, params={}):
        """
        fetches a transfer
        :param str id: transfer id
        :param [str] code: unified currency code
        :param dict params: extra parameters specific to the exchange api endpoint
        :returns dict: a `transfer structure <https://docs.ccxt.com/#/?id=transfer-structure>`
        """
        raise NotSupported(self.id + ' fetchTransfer() is not supported yet')

    async def fetch_transfers(self, code: Str = None, since: Int = None, limit: Int = None, params={}):
        """
        fetches a transfer
        :param str id: transfer id
        :param int [since]: timestamp in ms of the earliest transfer to fetch
        :param int [limit]: the maximum amount of transfers to fetch
        :param dict params: extra parameters specific to the exchange api endpoint
        :returns dict: a `transfer structure <https://docs.ccxt.com/#/?id=transfer-structure>`
        """
        raise NotSupported(self.id + ' fetchTransfers() is not supported yet')<|MERGE_RESOLUTION|>--- conflicted
+++ resolved
@@ -596,7 +596,6 @@
             return '0e-00'
         return format(n, 'g')
 
-<<<<<<< HEAD
     def stream_reconnect_on_error(self):
         async def callback(message):
             if message.error and not isinstance(message.error, ExchangeClosedByUser) and not isinstance(message.error, ConsumerFunctionError):
@@ -626,7 +625,7 @@
                 new_topic = f"{topic}::{symbol}"
                 self.stream.produce(new_topic, payload)
         return callback
-=======
+
     def decode_proto_msg(self, data):
         if not MessageToDict:
             raise NotSupported(self.id + ' requires protobuf to decode messages, please install it with `pip install "protobuf==5.29.5"`')
@@ -651,7 +650,6 @@
         #    }
         # }
         return dict_msg
->>>>>>> b0a82de9
 
     # ########################################################################
     # ########################################################################
