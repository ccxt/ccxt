# -*- coding: utf-8 -*-

# -----------------------------------------------------------------------------

__version__ = '4.4.91'

# -----------------------------------------------------------------------------

import asyncio
import concurrent.futures
import socket
import certifi
import aiohttp
import ssl
import sys
import yarl
import math
from typing import Any, List
from ccxt.base.types import Int, Str, Num, Strings

# -----------------------------------------------------------------------------

from ccxt.async_support.base.throttler import Throttler

# -----------------------------------------------------------------------------

from ccxt.base.errors import BaseError, BadSymbol, BadRequest, BadResponse, ConsumerFunctionError, ExchangeError, ExchangeNotAvailable, RequestTimeout, NotSupported, NullResponse, InvalidAddress, RateLimitExceeded, OperationFailed, NetworkError, ExchangeClosedByUser
from ccxt.base.types import ConstructorArgs, OrderType, OrderSide, OrderRequest, CancellationRequest

# -----------------------------------------------------------------------------

from ccxt.base.exchange import Exchange as BaseExchange, ArgumentsRequired

# -----------------------------------------------------------------------------

from ccxt.async_support.base.ws.functions import inflate, inflate64, gunzip
from ccxt.async_support.base.ws.client import Client
from ccxt.async_support.base.ws.future import Future
from ccxt.async_support.base.ws.order_book import OrderBook, IndexedOrderBook, CountedOrderBook
from ccxt.async_support.base.ws.stream import Stream

# -----------------------------------------------------------------------------

try:
    from aiohttp_socks import ProxyConnector
except ImportError:
    ProxyConnector = None

# -----------------------------------------------------------------------------

__all__ = [
    'BaseExchange',
    'Exchange',
]

# -----------------------------------------------------------------------------


class Exchange(BaseExchange):
    synchronous = False
    streaming = {
        'maxPingPongMisses': 2,
        'maxMessagesPerTopic': 0,
        'keepAlive': 30000
    }
    ping = None
    newUpdates = True
    clients = {}
    timeout_on_exit = 250  # needed for: https://github.com/ccxt/ccxt/pull/23470

    def __init__(self, config: ConstructorArgs = {}):
        if 'asyncio_loop' in config:
            self.asyncio_loop = config['asyncio_loop']
        self.aiohttp_trust_env = config.get('aiohttp_trust_env', self.aiohttp_trust_env)
        self.verify = config.get('verify', self.verify)
        self.own_session = 'session' not in config
        self.cafile = config.get('cafile', certifi.where())
        self.throttler = None
        self.init_stream()
        super(Exchange, self).__init__(config)
        self.markets_loading = None
        self.reloading_markets = False

    def init_stream(self):
        maxMessagesPerTopic = self.streaming.get('maxMessagesPerTopic', 0)
        verbose = self.streaming.get('verbose', self.verbose)
        self.stream = Stream(maxMessagesPerTopic, verbose)
        if self.is_streaming_enabled():
            self.setup_stream()

    def get_event_loop(self):
        return self.asyncio_loop

    def init_throttler(self, cost=None):
        self.throttler = Throttler(self.tokenBucket, self.asyncio_loop)

    async def throttle(self, cost=None):
        return await self.throttler(cost)

    def get_session(self):
        return self.session

    def __del__(self):
        if self.session is not None or self.socks_proxy_sessions is not None:
            self.logger.warning(self.id + " requires to release all resources with an explicit call to the .close() coroutine. If you are using the exchange instance with async coroutines, add `await exchange.close()` to your code into a place when you're done with the exchange and don't need the exchange instance anymore (at the end of your async coroutine).")

    if sys.version_info >= (3, 5):
        async def __aenter__(self):
            self.open()
            return self

        async def __aexit__(self, exc_type, exc, tb):
            await self.close()

    def open(self):
        if self.asyncio_loop is None:
            if sys.version_info >= (3, 7):
                self.asyncio_loop = asyncio.get_running_loop()
            else:
                self.asyncio_loop = asyncio.get_event_loop()
            self.throttler.loop = self.asyncio_loop

        if self.ssl_context is None:
            # Create our SSL context object with our CA cert file
            self.ssl_context = ssl.create_default_context(cafile=self.cafile) if self.verify else self.verify
            if (self.ssl_context and self.safe_bool(self.options, 'include_OS_certificates', False)):
                os_default_paths = ssl.get_default_verify_paths()
                if os_default_paths.cafile and os_default_paths.cafile != self.cafile:
                    self.ssl_context.load_verify_locations(cafile=os_default_paths.cafile)

        if self.own_session and self.session is None:
            # Pass this SSL context to aiohttp and create a TCPConnector
            self.tcp_connector = aiohttp.TCPConnector(ssl=self.ssl_context, loop=self.asyncio_loop, enable_cleanup_closed=True)
            self.session = aiohttp.ClientSession(loop=self.asyncio_loop, connector=self.tcp_connector, trust_env=self.aiohttp_trust_env)

    async def close(self):
        await self.ws_close()
        if self.session is not None:
            if self.own_session:
                await self.session.close()
            self.session = None
        await self.close_connector()
        await self.close_proxy_sessions()
        await self.sleep(self.timeout_on_exit)

    async def close_connector(self):
        if self.tcp_connector is not None:
            await self.tcp_connector.close()
            self.tcp_connector = None
        if self.aiohttp_socks_connector is not None:
            await self.aiohttp_socks_connector.close()
            self.aiohttp_socks_connector = None

    async def close_proxy_sessions(self):
        if self.socks_proxy_sessions is not None:
            for url in self.socks_proxy_sessions:
                await self.socks_proxy_sessions[url].close()
            self.socks_proxy_sessions = None

    async def fetch(self, url, method='GET', headers=None, body=None):
        """Perform a HTTP request and return decoded JSON data"""

        # ##### PROXY & HEADERS #####
        request_headers = self.prepare_request_headers(headers)
        self.last_request_headers = request_headers
        # proxy-url
        proxyUrl = self.check_proxy_url_settings(url, method, headers, body)
        if proxyUrl is not None:
            request_headers.update({'Origin': self.origin})
            url = proxyUrl + self.url_encoder_for_proxy_url(url)
        # proxy agents
        final_proxy = None  # set default
        proxy_session = None
        httpProxy, httpsProxy, socksProxy = self.check_proxy_settings(url, method, headers, body)
        if httpProxy:
            final_proxy = httpProxy
        elif httpsProxy:
            final_proxy = httpsProxy
        elif socksProxy:
            if ProxyConnector is None:
                raise NotSupported(self.id + ' - to use SOCKS proxy with ccxt, you need "aiohttp_socks" module that can be installed by "pip install aiohttp_socks"')
            # override session
            if (self.socks_proxy_sessions is None):
                self.socks_proxy_sessions = {}
            if (socksProxy not in self.socks_proxy_sessions):
                # Create our SSL context object with our CA cert file
                self.open()  # ensure `asyncio_loop` is set
                proxy_session = self.get_socks_proxy_session(socksProxy)
        # add aiohttp_proxy for python as exclusion
        elif self.aiohttp_proxy:
            final_proxy = self.aiohttp_proxy

        proxyAgentSet = final_proxy is not None or socksProxy is not None
        self.checkConflictingProxies(proxyAgentSet, proxyUrl)

        # avoid old proxies mixing
        if (self.aiohttp_proxy is not None) and (proxyUrl is not None or httpProxy is not None or httpsProxy is not None or socksProxy is not None):
            raise NotSupported(self.id + ' you have set multiple proxies, please use one or another')

        # log
        if self.verbose:
            self.log("\nfetch Request:", self.id, method, url, "RequestHeaders:", request_headers, "RequestBody:", body)
        self.logger.debug("%s %s, Request: %s %s", method, url, headers, body)
        # end of proxies & headers

        request_body = body
        encoded_body = body.encode() if body else None
        self.open()
        final_session = proxy_session if proxy_session is not None else self.session
        session_method = getattr(final_session, method.lower())

        http_response = None
        http_status_code = None
        http_status_text = None
        json_response = None
        try:
            async with session_method(yarl.URL(url, encoded=True),
                                      data=encoded_body,
                                      headers=request_headers,
                                      timeout=(self.timeout / 1000),
                                      proxy=final_proxy) as response:
                http_response = await response.text(errors='replace')
                # CIMultiDictProxy
                raw_headers = response.headers
                headers = {}
                for header in raw_headers:
                    if header in headers:
                        headers[header] = headers[header] + ', ' + raw_headers[header]
                    else:
                        headers[header] = raw_headers[header]
                http_status_code = response.status
                http_status_text = response.reason
                http_response = self.on_rest_response(http_status_code, http_status_text, url, method, headers, http_response, request_headers, request_body)
                json_response = self.parse_json(http_response)
                if self.enableLastHttpResponse:
                    self.last_http_response = http_response
                if self.enableLastResponseHeaders:
                    self.last_response_headers = headers
                if self.enableLastJsonResponse:
                    self.last_json_response = json_response
                if self.verbose:
                    self.log("\nfetch Response:", self.id, method, url, http_status_code, "ResponseHeaders:", headers, "ResponseBody:", http_response)
                self.logger.debug("%s %s, Response: %s %s %s", method, url, http_status_code, headers, http_response)

        except socket.gaierror as e:
            details = ' '.join([self.id, method, url])
            raise ExchangeNotAvailable(details) from e

        except (concurrent.futures.TimeoutError, asyncio.TimeoutError) as e:
            details = ' '.join([self.id, method, url])
            raise RequestTimeout(details) from e

        except aiohttp.ClientConnectionError as e:
            details = ' '.join([self.id, method, url])
            raise ExchangeNotAvailable(details) from e

        except aiohttp.ClientError as e:  # base exception class
            details = ' '.join([self.id, method, url])
            raise ExchangeError(details) from e

        self.handle_errors(http_status_code, http_status_text, url, method, headers, http_response, json_response, request_headers, request_body)
        self.handle_http_status_code(http_status_code, http_status_text, url, method, http_response)
        if json_response is not None:
            return json_response
        if self.is_text_response(headers):
            return http_response
        if http_response == '' or http_response is None:
            return http_response
        return response.content

    def get_socks_proxy_session(self, socksProxy):
        if (self.socks_proxy_sessions is None):
            self.socks_proxy_sessions = {}
        if (socksProxy not in self.socks_proxy_sessions):
            self.aiohttp_socks_connector = ProxyConnector.from_url(
                socksProxy,
                # extra args copied from self.open()
                ssl=self.ssl_context,
                loop=self.asyncio_loop,
                enable_cleanup_closed=True
            )
            self.socks_proxy_sessions[socksProxy] = aiohttp.ClientSession(loop=self.asyncio_loop, connector=self.aiohttp_socks_connector, trust_env=self.aiohttp_trust_env)
        return self.socks_proxy_sessions[socksProxy]

    async def load_markets_helper(self, reload=False, params={}):
        if not reload:
            if self.markets:
                if not self.markets_by_id:
                    return self.set_markets(self.markets)
                return self.markets
        currencies = None
        if self.has['fetchCurrencies'] is True:
            currencies = await self.fetch_currencies()
            self.options['cachedCurrencies'] = currencies
        markets = await self.fetch_markets(params)
        if 'cachedCurrencies' in self.options:
            del self.options['cachedCurrencies']
        return self.set_markets(markets, currencies)


    async def load_markets(self, reload=False, params={}):
        """
        Loads and prepares the markets for trading.

        Args:
            reload (bool): If True, the markets will be reloaded from the exchange.
            params (dict): Additional exchange-specific parameters for the request.

        Returns:
            dict: A dictionary of markets.

        Raises:
            Exception: If the markets cannot be loaded or prepared.

        Notes:
            This method is asynchronous.
            It ensures that the markets are only loaded once, even if called multiple times.
            If the markets are already loaded and `reload` is False or not provided, it returns the existing markets.
            If a reload is in progress, it waits for completion before returning.
            If an error occurs during loading or preparation, an exception is raised.
        """
        if (reload and not self.reloading_markets) or not self.markets_loading:
            self.reloading_markets = True
            coroutine = self.load_markets_helper(reload, params)
            # coroutines can only be awaited once so we wrap it in a task
            self.markets_loading = asyncio.ensure_future(coroutine)
        try:
            result = await self.markets_loading
        except asyncio.CancelledError as e:  # CancelledError is a base exception so we need to catch it explicitly
            self.reloading_markets = False
            self.markets_loading = None
            raise e
        except Exception as e:
            self.reloading_markets = False
            self.markets_loading = None
            raise e
        self.reloading_markets = False
        return result

    async def load_fees(self, reload=False):
        if not reload:
            if self.loaded_fees != Exchange.loaded_fees:
                return self.loaded_fees
        self.loaded_fees = self.deep_extend(self.loaded_fees, await self.fetch_fees())
        return self.loaded_fees

    async def fetch_markets(self, params={}):
        # markets are returned as a list
        # currencies are returned as a dict
        # this is for historical reasons
        # and may be changed for consistency later
        return self.to_array(self.markets)

    async def fetch_currencies(self, params={}):
        # markets are returned as a list
        # currencies are returned as a dict
        # this is for historical reasons
        # and may be changed for consistency later
        return self.currencies

    async def fetchOHLCVC(self, symbol, timeframe='1m', since=None, limit=None, params={}):
        return await self.fetch_ohlcvc(symbol, timeframe, since, limit, params)

    async def fetch_full_tickers(self, symbols=None, params={}):
        return await self.fetch_tickers(symbols, params)

    async def sleep(self, milliseconds):
        return await asyncio.sleep(milliseconds / 1000)

    async def spawn_async(self, method, *args):
        try:
            await method(*args)
        except Exception:
            # todo: handle spawned errors
            pass

    def spawn(self, method, *args):
        def callback(asyncio_future):
            exception = asyncio_future.exception()
            if exception is None:
                future.resolve(asyncio_future.result())
            else:
                future.reject(exception)
        future = Future()
        task = self.asyncio_loop.create_task(method(*args))
        task.add_done_callback(callback)
        return future

    #  -----------------------------------------------------------------------
    #  WS/PRO code

    @staticmethod
    def inflate(data):
        return inflate(data)

    @staticmethod
    def inflate64(data):
        return inflate64(data)

    @staticmethod
    def gunzip(data):
        return gunzip(data)

    def order_book(self, snapshot={}, depth=None):
        return OrderBook(snapshot, depth)

    def indexed_order_book(self, snapshot={}, depth=None):
        return IndexedOrderBook(snapshot, depth)

    def counted_order_book(self, snapshot={}, depth=None):
        return CountedOrderBook(snapshot, depth)

    def client(self, url):
        self.clients = self.clients or {}
        if url not in self.clients:
            on_message = self.handle_message
            on_error = self.on_error
            on_close = self.on_close
            on_connected = self.on_connected
            # decide client type here: aiohttp ws / websockets / signalr / socketio
            ws_options = self.safe_value(self.options, 'ws', {})
            options = self.extend(self.streaming, {
                'log': getattr(self, 'log'),
                'ping': getattr(self, 'ping', None),
                'verbose': self.verbose,
                'throttle': Throttler(self.tokenBucket, self.asyncio_loop),
                'asyncio_loop': self.asyncio_loop,
            }, ws_options)
            # we use aiohttp instead of fastClient now because of this
            # https://github.com/ccxt/ccxt/pull/25995
            self.clients[url] = Client(url, on_message, on_error, on_close, on_connected, options)
            # set http/s proxy (socks proxy should be set in other place)
            httpProxy, httpsProxy, socksProxy = self.check_ws_proxy_settings()
            if (httpProxy or httpsProxy):
                self.clients[url].proxy = httpProxy if httpProxy else httpsProxy
        return self.clients[url]

    def delay(self, timeout, method, *args):
        return self.asyncio_loop.call_later(timeout / 1000, self.spawn, method, *args)

    def handle_message(self, client, message):
        always = True
        if always:
            raise NotSupported(self.id + '.handle_message() not implemented yet')
        return {}

    def watch_multiple(self, url, message_hashes, message=None, subscribe_hashes=None, subscription=None):
        # base exchange self.open starts the aiohttp Session in an async context
        self.open()
        backoff_delay = 0
        client = self.client(url)

        future = Future.race([client.future(message_hash) for message_hash in message_hashes])

        missing_subscriptions = []
        if subscribe_hashes is not None:
            for subscribe_hash in subscribe_hashes:
                if subscribe_hash not in client.subscriptions:
                    missing_subscriptions.append(subscribe_hash)
                    client.subscriptions[subscribe_hash] = subscription or True

        connected = client.connected if client.connected.done() \
            else asyncio.ensure_future(client.connect(self.session, backoff_delay))

        def after(fut):
            # todo: decouple signing from subscriptions
            options = self.safe_value(self.options, 'ws')
            cost = self.safe_value(options, 'cost', 1)
            if message:
                async def send_message():
                    if self.enableRateLimit:
                        await client.throttle(cost)
                    try:
                        await client.send(message)
                    except ConnectionError as e:
                        client.on_error(e)
                    except Exception as e:
                        client.on_error(e)
                asyncio.ensure_future(send_message())

        if missing_subscriptions:
            connected.add_done_callback(after)

        return future

    def watch(self, url, message_hash, message=None, subscribe_hash=None, subscription=None):
        # base exchange self.open starts the aiohttp Session in an async context
        self.open()
        backoff_delay = 0
        client = self.client(url)
        if subscribe_hash is None and message_hash in client.futures:
            return client.futures[message_hash]
        future = client.future(message_hash)

        subscribed = client.subscriptions.get(subscribe_hash)

        if not subscribed:
            client.subscriptions[subscribe_hash] = subscription or True

        selected_session = self.session
        # http/s proxy is being set in other places
        httpProxy, httpsProxy, socksProxy = self.check_ws_proxy_settings()
        if (socksProxy):
            selected_session = self.get_socks_proxy_session(socksProxy)
        connected = client.connected if client.connected.done() \
            else asyncio.ensure_future(client.connect(selected_session, backoff_delay))

        def after(fut):
            # todo: decouple signing from subscriptions
            options = self.safe_value(self.options, 'ws')
            cost = self.safe_value(options, 'cost', 1)
            if message:
                async def send_message():
                    if self.enableRateLimit:
                        await client.throttle(cost)
                    try:
                        await client.send(message)
                    except ConnectionError as e:
                        client.on_error(e)
                    except Exception as e:
                        client.on_error(e)
                asyncio.ensure_future(send_message())

        if not subscribed:
            connected.add_done_callback(after)

        return future

    def on_connected(self, client, message=None):
        # for user hooks
        # print('Connected to', client.url)
        pass

    def on_error(self, client, error):
        self.stream.produce('errors', 'on_error', error)
        if client.url in self.clients and self.clients[client.url].error:
            del self.clients[client.url]

    def on_close(self, client, error):
        if client.error:
            self.stream_produce('errors', None, client.error)
            # connection closed by the user or due to an error
            pass
        else:
            # server disconnected a working connection
            if client.url in self.clients:
                del self.clients[client.url]
            self.stream_produce('errors', None, NetworkError('connection closed by remote server'))

    async def ws_close(self):
        if self.clients:
            await asyncio.wait([asyncio.create_task(client.close()) for client in self.clients.values()], return_when=asyncio.ALL_COMPLETED)
            for url in self.clients.copy():
                del self.clients[url]
        await self.stream.close()

    async def load_order_book(self, client, messageHash, symbol, limit=None, params={}):
        if symbol not in self.orderbooks:
            client.reject(ExchangeError(self.id + ' loadOrderBook() orderbook is not initiated'), messageHash)
            return
        try:
            maxRetries = self.handle_option('watchOrderBook', 'maxRetries', 3)
            tries = 0
            stored = self.orderbooks[symbol]
            while tries < maxRetries:
                cache = stored.cache
                order_book = await self.fetch_order_book(symbol, limit, params)
                index = self.get_cache_index(order_book, cache)
                if index >= 0:
                    stored.reset(order_book)
                    self.handle_deltas(stored, cache[index:])
                    cache.clear()
                    client.resolve(stored, messageHash)
                    return
                tries += 1
            client.reject(ExchangeError(self.id + ' nonce is behind cache after ' + str(maxRetries) + ' tries.'), messageHash)
            del self.clients[client.url]
        except BaseError as e:
            client.reject(e, messageHash)
            await self.load_order_book(client, messageHash, symbol, limit, params)

    def format_scientific_notation_ftx(self, n):
        if n == 0:
            return '0e-00'
        return format(n, 'g')

    def stream_reconnect_on_error(self):
        async def callback(message):
            if message.error and not isinstance(message.error, ExchangeClosedByUser) and not isinstance(message.error, ConsumerFunctionError):
                try:
                    await self.stream_reconnect()
                except Exception as e:
                    self.log(f"Stream failed to reconnect: {e}")
        return callback

    def stream_ohlcvs(self):
        async def callback(message):
            payload = message.payload
            err = message.error
            symbol = self.safe_string(payload, 'symbol')
            if symbol is not None:
                self.stream_produce('ohlcvs::' + symbol, payload, err)
                timeframe = self.safe_string(payload, 'timeframe')
                if timeframe is not None:
                    self.stream_produce('ohlcvs::' + symbol + '::' + timeframe, payload, err)
        return callback

    def stream_to_symbol(self, topic):
        def callback(message):
            payload = message.payload
            symbol = payload.get('symbol')
            if symbol:
                new_topic = f"{topic}::{symbol}"
                self.stream.produce(new_topic, payload)
        return callback

    # ########################################################################
    # ########################################################################
    # ########################################################################
    # ########################################################################
    # ########                        ########                        ########
    # ########                        ########                        ########
    # ########                        ########                        ########
    # ########                        ########                        ########
    # ########        ########################        ########################
    # ########        ########################        ########################
    # ########        ########################        ########################
    # ########        ########################        ########################
    # ########                        ########                        ########
    # ########                        ########                        ########
    # ########                        ########                        ########
    # ########                        ########                        ########
    # ########################################################################
    # ########################################################################
    # ########################################################################
    # ########################################################################
    # ########        ########        ########                        ########
    # ########        ########        ########                        ########
    # ########        ########        ########                        ########
    # ########        ########        ########                        ########
    # ################        ########################        ################
    # ################        ########################        ################
    # ################        ########################        ################
    # ################        ########################        ################
    # ########        ########        ################        ################
    # ########        ########        ################        ################
    # ########        ########        ################        ################
    # ########        ########        ################        ################
    # ########################################################################
    # ########################################################################
    # ########################################################################
    # ########################################################################

    # METHODS BELOW THIS LINE ARE TRANSPILED FROM JAVASCRIPT TO PYTHON AND PHP

    async def stream_reconnect(self):
        """
 @ignore
        Calls all watchFunctions that were being used.
        :returns bool | None:
        """
        if self.verbose:
            self.log('Stream reconnecting active watch functions')
        stream = self.stream
        activeFunctions = stream.active_watch_functions
        tasks = []
        for i in range(0, len(activeFunctions)):
            activeFunction = activeFunctions[i]
            method = self.safe_string(activeFunction, 'method')
            args = self.safe_list(activeFunction, 'args')
            future = self.spawn(getattr(self, method), *args)
            tasks.append(future)
        return asyncio.gather(*tasks)

    async def fetch_accounts(self, params={}):
        raise NotSupported(self.id + ' fetchAccounts() is not supported yet')

    async def fetch_trades(self, symbol: str, since: Int = None, limit: Int = None, params={}):
        raise NotSupported(self.id + ' fetchTrades() is not supported yet')

    async def fetch_trades_ws(self, symbol: str, since: Int = None, limit: Int = None, params={}):
        raise NotSupported(self.id + ' fetchTradesWs() is not supported yet')

    async def watch_liquidations(self, symbol: str, since: Int = None, limit: Int = None, params={}):
        if self.has['watchLiquidationsForSymbols']:
            return await self.watch_liquidations_for_symbols([symbol], since, limit, params)
        raise NotSupported(self.id + ' watchLiquidations() is not supported yet')

    async def subscribe_liquidations(self, symbol: str, callback: Any, synchronous=True, params={}):
        """
        watch the public liquidations of a trading pair
        :param str symbol: unified CCXT market symbol
        :param Function callback: Consumer function to be called with each update
        :param boolean synchronous: if set to True, the callback will wait to finish before passing next message
        :param dict [params]: exchange specific parameters for the bitmex api endpoint
        """
        if not self.is_streaming_enabled():
            self.setup_stream()
        await self.load_markets()
        stream = self.stream
        if callback is not None:
            stream.subscribe('liquidations::' + symbol, callback, synchronous)
        stream.add_watch_function('liquidations', [symbol, None, None, params])
        return await self.watch_liquidations(symbol, None, None, params)

    async def watch_liquidations_for_symbols(self, symbols: List[str], since: Int = None, limit: Int = None, params={}):
        raise NotSupported(self.id + ' watchLiquidationsForSymbols() is not supported yet')

    async def subscribe_liquidations_for_symbols(self, symbols: List[str], callback: Any, synchronous=True, params={}):
        """
        watch the public liquidations of trading pairs
        :param str[] symbols: unified CCXT market symbol
        :param Function callback: Consumer function to be called with each update
        :param boolean synchronous: if set to True, the callback will wait to finish before passing next message
        :param dict [params]: exchange specific parameters for the bitmex api endpoint
        """
        if not self.is_streaming_enabled():
            self.setup_stream()
        await self.load_markets()
        symbols = self.market_symbols(symbols, None, True)
        stream = self.stream
        if callback is not None:
            for i in range(0, len(symbols)):
                stream.subscribe('liquidations::' + symbols[i], callback, synchronous)
            if self.is_empty(symbols):
                stream.subscribe('liquidations', callback, synchronous)
        stream.add_watch_function('watchLiquidationsForSymbols', [symbols, None, None, params])
        return await self.watch_trades_for_symbols(symbols, None, None, params)

    async def watch_my_liquidations(self, symbol: str, since: Int = None, limit: Int = None, params={}):
        if self.has['watchMyLiquidationsForSymbols']:
            return self.watch_my_liquidations_for_symbols([symbol], since, limit, params)
        raise NotSupported(self.id + ' watchMyLiquidations() is not supported yet')

    async def watch_my_liquidations_for_symbols(self, symbols: List[str], since: Int = None, limit: Int = None, params={}):
        raise NotSupported(self.id + ' watchMyLiquidationsForSymbols() is not supported yet')

    async def watch_trades(self, symbol: str, since: Int = None, limit: Int = None, params={}):
        raise NotSupported(self.id + ' watchTrades() is not supported yet')

<<<<<<< HEAD
    async def subscribe_trades(self, symbol: str, callback: Any = None, synchronous: bool = True, params={}):
        """
        subscribe callback to be called with each trade
        :param str[] symbols: unified symbol of the market to fetch trades for
        :param Function callback: Consumer function to be called with each update
        :param boolean synchronous: if set to True, the callback will wait to finish before passing next message
        :param dict [params]: extra parameters specific to the exchange API endpoint
        """
        if not self.is_streaming_enabled():
            self.setup_stream()
        await self.load_markets()
        stream = self.stream
        if callback is not None:
            stream.subscribe('trades::' + symbol, callback, synchronous)
        stream.add_watch_function('watchTrades', [symbol, None, None, params])
        return await self.watch_trades(symbol, None, None, params)
=======
    async def un_watch_orders(self, symbol: Str = None, params={}):
        raise NotSupported(self.id + ' unWatchOrders() is not supported yet')
>>>>>>> bd0b9a85

    async def un_watch_trades(self, symbol: str, params={}):
        raise NotSupported(self.id + ' unWatchTrades() is not supported yet')

    async def watch_trades_for_symbols(self, symbols: List[str], since: Int = None, limit: Int = None, params={}):
        raise NotSupported(self.id + ' watchTradesForSymbols() is not supported yet')

    async def subscribe_trades_for_symbols(self, symbols: List[str], callback: Any = None, synchronous: bool = True, params={}):
        """
        subscribe callback to be called with each trade
        :param str[] symbols: unified symbol of the market to fetch trades for
        :param Function callback: Consumer function to be called with each update
        :param boolean synchronous: if set to True, the callback will wait to finish before passing next message
        :param dict [params]: extra parameters specific to the exchange API endpoint
        """
        if not self.is_streaming_enabled():
            self.setup_stream()
        await self.load_markets()
        symbols = self.market_symbols(symbols, None, True)
        stream = self.stream
        if callback is not None:
            for i in range(0, len(symbols)):
                stream.subscribe('trades::' + symbols[i], callback, synchronous)
            if self.is_empty(symbols):
                stream.subscribe('trades', callback, synchronous)
        stream.add_watch_function('watchTradesForSymbols', [symbols, None, None, params])
        return await self.watch_trades_for_symbols(symbols, None, None, params)

    async def un_watch_trades_for_symbols(self, symbols: List[str], params={}):
        raise NotSupported(self.id + ' unWatchTradesForSymbols() is not supported yet')

    async def watch_my_trades_for_symbols(self, symbols: List[str], since: Int = None, limit: Int = None, params={}):
        raise NotSupported(self.id + ' watchMyTradesForSymbols() is not supported yet')

    async def subscribe_my_trades_for_symbols(self, symbols: List[str], callback: Any = None, synchronous: bool = True, params={}):
        """
        subscribe callback to be called with each user trade
        :param str[] symbols: unified symbol of the market to fetch trades for
        :param Function callback: Consumer function to be called with each update
        :param boolean synchronous: if set to True, the callback will wait to finish before passing next message
        :param dict [params]: extra parameters specific to the exchange API endpoint
        """
        if not self.is_streaming_enabled():
            self.setup_stream()
        await self.load_markets()
        symbols = self.market_symbols(symbols, None, True)
        stream = self.stream
        if callback is not None:
            if self.is_empty(symbols):
                stream.subscribe('myTrades', callback, synchronous)
            else:
                for i in range(0, len(symbols)):
                    stream.subscribe('myTrades::' + symbols[i], callback, synchronous)
        stream.add_watch_function('watchMyTradesForSymbols', [symbols, None, None, params])
        return await self.watch_my_trades_for_symbols(symbols, None, None, params)

    async def watch_orders_for_symbols(self, symbols: List[str], since: Int = None, limit: Int = None, params={}):
        raise NotSupported(self.id + ' watchOrdersForSymbols() is not supported yet')

    async def subscribe_orders_for_symbols(self, symbols: List[str], callback: Any = None, synchronous: bool = True, params={}):
        """
        subscribe callback to be called with order
        :param str[] symbols: unified symbol of the market to fetch orders for
        :param Function callback: Consumer function to be called with each update
        :param boolean synchronous: if set to True, the callback will wait to finish before passing next message
        :param dict [params]: extra parameters specific to the exchange API endpoint
        """
        if not self.is_streaming_enabled():
            self.setup_stream()
        await self.load_markets()
        symbols = self.market_symbols(symbols, None, True)
        stream = self.stream
        if callback is not None:
            for i in range(0, len(symbols)):
                stream.subscribe('orders::' + symbols[i], callback, synchronous)
            if self.is_empty(symbols):
                stream.subscribe('orders', callback, synchronous)
        stream.add_watch_function('watchOrdersForSymbols', [symbols, None, None, params])
        return await self.watch_orders_for_symbols(symbols, None, None, params)

    async def watch_ohlcv_for_symbols(self, symbolsAndTimeframes: List[List[str]], since: Int = None, limit: Int = None, params={}):
        raise NotSupported(self.id + ' watchOHLCVForSymbols() is not supported yet')

    async def subscribe_ohlcv_for_symbols(self, symbolsAndTimeframes: List[List[str]], callback: Any = None, synchronous: bool = True, params={}):
        """
        subscribe callback to be called with order
        :param str[] symbols: unified symbol of the market to fetch orders for
        :param Function callback: Consumer function to be called with each update
        :param boolean synchronous: if set to True, the callback will wait to finish before passing next message
        :param dict [params]: extra parameters specific to the exchange API endpoint
        """
        if not self.is_streaming_enabled():
            self.setup_stream()
        await self.load_markets()
        stream = self.stream
        if callback is not None:
            for i in range(0, len(symbolsAndTimeframes)):
                symbol = self.symbol(symbolsAndTimeframes[i][0])
                timeframe = symbolsAndTimeframes[i][1]
                stream.subscribe('ohlcvs' + '::' + symbol + '::' + timeframe, callback, synchronous)
            if self.is_empty(symbolsAndTimeframes):
                stream.subscribe('ohlcvs', callback, synchronous)
        stream.add_watch_function('watchOHLCVForSymbols', [symbolsAndTimeframes, None, None, params])
        return await self.watch_ohlcv_for_symbols(symbolsAndTimeframes, None, None, params)

    async def un_watch_ohlcv_for_symbols(self, symbolsAndTimeframes: List[List[str]], params={}):
        raise NotSupported(self.id + ' unWatchOHLCVForSymbols() is not supported yet')

    async def watch_order_book_for_symbols(self, symbols: List[str], limit: Int = None, params={}):
        raise NotSupported(self.id + ' watchOrderBookForSymbols() is not supported yet')

    async def subscribe_order_book_for_symbols(self, symbols: List[str], callback: Any = None, synchronous: bool = True, params={}):
        """
        subscribes to information on open orders with bid(buy) and ask(sell) prices, volumes and other data
        :param str[] symbols: unified array of symbols
        :param Function callback: function to call when receiving an update
        :param boolean synchronous: if set to True, the callback will wait to finish before passing next message
        :param dict [params]: extra parameters specific to the exchange API endpoint
        :returns dict: A dictionary of `order book structures <https://docs.ccxt.com/#/?id=order-book-structure>` indexed by market symbols
        """
        if not self.is_streaming_enabled():
            self.setup_stream()
        await self.load_markets()
        stream = self.stream
        symbols = self.market_symbols(symbols, None, True)
        if callback is not None:
            for i in range(0, len(symbols)):
                stream.subscribe('orderbooks::' + symbols[i], callback, synchronous)
            if self.is_empty(symbols):
                stream.subscribe('orderbooks', callback, synchronous)
        stream.add_watch_function('watchOrderBookForSymbols', [symbols, None, params])
        return await self.watch_order_book_for_symbols(symbols, None, params)

    async def un_watch_order_book_for_symbols(self, symbols: List[str], params={}):
        raise NotSupported(self.id + ' unWatchOrderBookForSymbols() is not supported yet')

    async def fetch_deposit_addresses(self, codes: Strings = None, params={}):
        raise NotSupported(self.id + ' fetchDepositAddresses() is not supported yet')

    async def fetch_order_book(self, symbol: str, limit: Int = None, params={}):
        raise NotSupported(self.id + ' fetchOrderBook() is not supported yet')

    async def fetch_order_book_ws(self, symbol: str, limit: Int = None, params={}):
        raise NotSupported(self.id + ' fetchOrderBookWs() is not supported yet')

    async def fetch_margin_mode(self, symbol: str, params={}):
        if self.has['fetchMarginModes']:
            marginModes = await self.fetch_margin_modes([symbol], params)
            return self.safe_dict(marginModes, symbol)
        else:
            raise NotSupported(self.id + ' fetchMarginMode() is not supported yet')

    async def fetch_margin_modes(self, symbols: Strings = None, params={}):
        raise NotSupported(self.id + ' fetchMarginModes() is not supported yet')

    async def fetch_rest_order_book_safe(self, symbol, limit=None, params={}):
        fetchSnapshotMaxRetries = self.handle_option('watchOrderBook', 'maxRetries', 3)
        for i in range(0, fetchSnapshotMaxRetries):
            try:
                orderBook = await self.fetch_order_book(symbol, limit, params)
                return orderBook
            except Exception as e:
                if (i + 1) == fetchSnapshotMaxRetries:
                    raise e
        return None

    async def watch_order_book(self, symbol: str, limit: Int = None, params={}):
        raise NotSupported(self.id + ' watchOrderBook() is not supported yet')

    async def subscribe_order_book(self, symbol: str, callback: Any = None, synchronous: bool = True, params={}):
        """
        subscribe to information on open orders with bid(buy) and ask(sell) prices, volumes and other data
        :param str symbol: unified symbol of the market to fetch the order book for
        :param Function callback: Consumer function to be called with each update
        :param boolean synchronous: if set to True, the callback will wait to finish before passing next message
        :returns dict: A dictionary of `order book structures <https://docs.ccxt.com/#/?id=order-book-structure>` indexed by market symbols
        """
        if not self.is_streaming_enabled():
            self.setup_stream()
        return await self.subscribe_order_book_for_symbols([symbol], callback, synchronous, params)

    async def un_watch_order_book(self, symbol: str, params={}):
        raise NotSupported(self.id + ' unWatchOrderBook() is not supported yet')

    async def fetch_time(self, params={}):
        raise NotSupported(self.id + ' fetchTime() is not supported yet')

    async def fetch_trading_limits(self, symbols: Strings = None, params={}):
        raise NotSupported(self.id + ' fetchTradingLimits() is not supported yet')

    async def fetch_cross_borrow_rates(self, params={}):
        raise NotSupported(self.id + ' fetchCrossBorrowRates() is not supported yet')

    async def fetch_isolated_borrow_rates(self, params={}):
        raise NotSupported(self.id + ' fetchIsolatedBorrowRates() is not supported yet')

    async def fetch_leverage_tiers(self, symbols: Strings = None, params={}):
        raise NotSupported(self.id + ' fetchLeverageTiers() is not supported yet')

    async def fetch_funding_rates(self, symbols: Strings = None, params={}):
        raise NotSupported(self.id + ' fetchFundingRates() is not supported yet')

    async def fetch_funding_intervals(self, symbols: Strings = None, params={}):
        raise NotSupported(self.id + ' fetchFundingIntervals() is not supported yet')

    async def watch_funding_rate(self, symbol: str, params={}):
        raise NotSupported(self.id + ' watchFundingRate() is not supported yet')

    async def watch_funding_rates(self, symbols: List[str], params={}):
        raise NotSupported(self.id + ' watchFundingRates() is not supported yet')

    async def watch_funding_rates_for_symbols(self, symbols: List[str], params={}):
        return await self.watch_funding_rates(symbols, params)

    async def transfer(self, code: str, amount: float, fromAccount: str, toAccount: str, params={}):
        raise NotSupported(self.id + ' transfer() is not supported yet')

    async def withdraw(self, code: str, amount: float, address: str, tag=None, params={}):
        raise NotSupported(self.id + ' withdraw() is not supported yet')

    async def create_deposit_address(self, code: str, params={}):
        raise NotSupported(self.id + ' createDepositAddress() is not supported yet')

    async def set_leverage(self, leverage: Int, symbol: Str = None, params={}):
        raise NotSupported(self.id + ' setLeverage() is not supported yet')

    async def fetch_leverage(self, symbol: str, params={}):
        if self.has['fetchLeverages']:
            leverages = await self.fetch_leverages([symbol], params)
            return self.safe_dict(leverages, symbol)
        else:
            raise NotSupported(self.id + ' fetchLeverage() is not supported yet')

    async def fetch_leverages(self, symbols: Strings = None, params={}):
        raise NotSupported(self.id + ' fetchLeverages() is not supported yet')

    async def set_position_mode(self, hedged: bool, symbol: Str = None, params={}):
        raise NotSupported(self.id + ' setPositionMode() is not supported yet')

    async def add_margin(self, symbol: str, amount: float, params={}):
        raise NotSupported(self.id + ' addMargin() is not supported yet')

    async def reduce_margin(self, symbol: str, amount: float, params={}):
        raise NotSupported(self.id + ' reduceMargin() is not supported yet')

    async def set_margin(self, symbol: str, amount: float, params={}):
        raise NotSupported(self.id + ' setMargin() is not supported yet')

    async def fetch_long_short_ratio(self, symbol: str, timeframe: Str = None, params={}):
        raise NotSupported(self.id + ' fetchLongShortRatio() is not supported yet')

    async def fetch_long_short_ratio_history(self, symbol: Str = None, timeframe: Str = None, since: Int = None, limit: Int = None, params={}):
        raise NotSupported(self.id + ' fetchLongShortRatioHistory() is not supported yet')

    async def fetch_margin_adjustment_history(self, symbol: Str = None, type: Str = None, since: Num = None, limit: Num = None, params={}):
        """
        fetches the history of margin added or reduced from contract isolated positions
        :param str [symbol]: unified market symbol
        :param str [type]: "add" or "reduce"
        :param int [since]: timestamp in ms of the earliest change to fetch
        :param int [limit]: the maximum amount of changes to fetch
        :param dict params: extra parameters specific to the exchange api endpoint
        :returns dict[]: a list of `margin structures <https://docs.ccxt.com/#/?id=margin-loan-structure>`
        """
        raise NotSupported(self.id + ' fetchMarginAdjustmentHistory() is not supported yet')

    async def set_margin_mode(self, marginMode: str, symbol: Str = None, params={}):
        raise NotSupported(self.id + ' setMarginMode() is not supported yet')

    async def fetch_deposit_addresses_by_network(self, code: str, params={}):
        raise NotSupported(self.id + ' fetchDepositAddressesByNetwork() is not supported yet')

    async def fetch_open_interest_history(self, symbol: str, timeframe='1h', since: Int = None, limit: Int = None, params={}):
        raise NotSupported(self.id + ' fetchOpenInterestHistory() is not supported yet')

    async def fetch_open_interest(self, symbol: str, params={}):
        raise NotSupported(self.id + ' fetchOpenInterest() is not supported yet')

    async def fetch_open_interests(self, symbols: Strings = None, params={}):
        raise NotSupported(self.id + ' fetchOpenInterests() is not supported yet')

    async def sign_in(self, params={}):
        raise NotSupported(self.id + ' signIn() is not supported yet')

    async def fetch_payment_methods(self, params={}):
        raise NotSupported(self.id + ' fetchPaymentMethods() is not supported yet')

    async def fetch_borrow_rate(self, code: str, amount: float, params={}):
        raise NotSupported(self.id + ' fetchBorrowRate is deprecated, please use fetchCrossBorrowRate or fetchIsolatedBorrowRate instead')

    async def repay_cross_margin(self, code: str, amount: float, params={}):
        raise NotSupported(self.id + ' repayCrossMargin is not support yet')

    async def repay_isolated_margin(self, symbol: str, code: str, amount: float, params={}):
        raise NotSupported(self.id + ' repayIsolatedMargin is not support yet')

    async def borrow_cross_margin(self, code: str, amount: float, params={}):
        raise NotSupported(self.id + ' borrowCrossMargin is not support yet')

    async def borrow_isolated_margin(self, symbol: str, code: str, amount: float, params={}):
        raise NotSupported(self.id + ' borrowIsolatedMargin is not support yet')

    async def borrow_margin(self, code: str, amount: float, symbol: Str = None, params={}):
        raise NotSupported(self.id + ' borrowMargin is deprecated, please use borrowCrossMargin or borrowIsolatedMargin instead')

    async def repay_margin(self, code: str, amount: float, symbol: Str = None, params={}):
        raise NotSupported(self.id + ' repayMargin is deprecated, please use repayCrossMargin or repayIsolatedMargin instead')

    async def fetch_ohlcv(self, symbol: str, timeframe='1m', since: Int = None, limit: Int = None, params={}):
        message = ''
        if self.has['fetchTrades']:
            message = '. If you want to build OHLCV candles from trade executions data, visit https://github.com/ccxt/ccxt/tree/master/examples/ and see "build-ohlcv-bars" file'
        raise NotSupported(self.id + ' fetchOHLCV() is not supported yet' + message)

    async def fetch_ohlcv_ws(self, symbol: str, timeframe='1m', since: Int = None, limit: Int = None, params={}):
        message = ''
        if self.has['fetchTradesWs']:
            message = '. If you want to build OHLCV candles from trade executions data, visit https://github.com/ccxt/ccxt/tree/master/examples/ and see "build-ohlcv-bars" file'
        raise NotSupported(self.id + ' fetchOHLCVWs() is not supported yet. Try using fetchOHLCV instead.' + message)

    async def watch_ohlcv(self, symbol: str, timeframe='1m', since: Int = None, limit: Int = None, params={}):
        raise NotSupported(self.id + ' watchOHLCV() is not supported yet')

    async def subscribe_ohlcv(self, symbol: str, timeframe='1m', callback: Any = None, synchronous: bool = True, params={}):
        """
        watches historical candlestick data containing the open, high, low, and close price, and the volume of a market
        :param str symbol: unified symbol of the market to fetch OHLCV data for
        :param str timeframe: the length of time each candle represents
        :param Function callback: Consumer function to be called with each update
        :param boolean synchronous: if set to True, the callback will wait to finish before passing next message
        :param dict [params]: extra parameters specific to the exchange API endpoint
        :returns int[][]: A list of candles ordered, open, high, low, close, volume
        """
        if not self.is_streaming_enabled():
            self.setup_stream()
        await self.load_markets()
        symbol = self.symbol(symbol)
        stream = self.stream
        if callback is not None:
            stream.subscribe('ohlcvs::' + symbol + '::' + timeframe, callback, synchronous)
        stream.add_watch_function('watchOHLCV', [symbol, timeframe, None, None, params])
        return await self.watch_ohlcv(symbol, timeframe, None, None, params)

    async def fetch_web_endpoint(self, method, endpointMethod, returnAsJson, startRegex=None, endRegex=None):
        errorMessage = ''
        options = self.safe_value(self.options, method, {})
        muteOnFailure = self.safe_bool(options, 'webApiMuteFailure', True)
        try:
            # if it was not explicitly disabled, then don't fetch
            if self.safe_bool(options, 'webApiEnable', True) is not True:
                return None
            maxRetries = self.safe_value(options, 'webApiRetries', 10)
            response = None
            retry = 0
            shouldBreak = False
            while(retry < maxRetries):
                try:
                    response = await getattr(self, endpointMethod)({})
                    shouldBreak = True
                    break
                except Exception as e:
                    retry = retry + 1
                    if retry == maxRetries:
                        raise e
                if shouldBreak:
                    break  # self is needed because of GO
            content = response
            if startRegex is not None:
                splitted_by_start = content.split(startRegex)
                content = splitted_by_start[1]  # we need second part after start
            if endRegex is not None:
                splitted_by_end = content.split(endRegex)
                content = splitted_by_end[0]  # we need first part after start
            if returnAsJson and (isinstance(content, str)):
                jsoned = self.parse_json(content.strip())  # content should be trimmed before json parsing
                if jsoned:
                    return jsoned  # if parsing was not successfull, exception should be thrown
                else:
                    raise BadResponse('could not parse the response into json')
            else:
                return content
        except Exception as e:
            errorMessage = self.id + ' ' + method + '() failed to fetch correct data from website. Probably webpage markup has been changed, breaking the page custom parser.'
        if muteOnFailure:
            return None
        else:
            raise BadResponse(errorMessage)

    async def fetch_l2_order_book(self, symbol: str, limit: Int = None, params={}):
        orderbook = await self.fetch_order_book(symbol, limit, params)
        return self.extend(orderbook, {
            'asks': self.sort_by(self.aggregate(orderbook['asks']), 0),
            'bids': self.sort_by(self.aggregate(orderbook['bids']), 0, True),
        })

    async def load_trading_limits(self, symbols: Strings = None, reload=False, params={}):
        if self.has['fetchTradingLimits']:
            if reload or not ('limitsLoaded' in self.options):
                response = await self.fetch_trading_limits(symbols)
                for i in range(0, len(symbols)):
                    symbol = symbols[i]
                    self.markets[symbol] = self.deep_extend(self.markets[symbol], response[symbol])
                self.options['limitsLoaded'] = self.milliseconds()
        return self.markets

    async def fetch2(self, path, api: Any = 'public', method='GET', params={}, headers: Any = None, body: Any = None, config={}):
        if self.enableRateLimit:
            cost = self.calculate_rate_limiter_cost(api, method, path, params, config)
            await self.throttle(cost)
        retries = None
        retries, params = self.handle_option_and_params(params, path, 'maxRetriesOnFailure', 0)
        retryDelay = None
        retryDelay, params = self.handle_option_and_params(params, path, 'maxRetriesOnFailureDelay', 0)
        self.lastRestRequestTimestamp = self.milliseconds()
        request = self.sign(path, api, method, params, headers, body)
        self.last_request_headers = request['headers']
        self.last_request_body = request['body']
        self.last_request_url = request['url']
        for i in range(0, retries + 1):
            try:
                return await self.fetch(request['url'], request['method'], request['headers'], request['body'])
            except Exception as e:
                if isinstance(e, OperationFailed):
                    if i < retries:
                        if self.verbose:
                            self.log('Request failed with the error: ' + str(e) + ', retrying ' + (i + str(1)) + ' of ' + str(retries) + '*')
                        if (retryDelay is not None) and (retryDelay != 0):
                            await self.sleep(retryDelay)
                    else:
                        raise e
                else:
                    raise e
        return None  # self line is never reached, but exists for c# value return requirement

    async def request(self, path, api: Any = 'public', method='GET', params={}, headers: Any = None, body: Any = None, config={}):
        return await self.fetch2(path, api, method, params, headers, body, config)

    async def load_accounts(self, reload=False, params={}):
        if reload:
            self.accounts = await self.fetch_accounts(params)
        else:
            if self.accounts:
                return self.accounts
            else:
                self.accounts = await self.fetch_accounts(params)
        self.accountsById = self.index_by(self.accounts, 'id')
        return self.accounts

    async def edit_limit_buy_order(self, id: str, symbol: str, amount: float, price: Num = None, params={}):
        return await self.edit_limit_order(id, symbol, 'buy', amount, price, params)

    async def edit_limit_sell_order(self, id: str, symbol: str, amount: float, price: Num = None, params={}):
        return await self.edit_limit_order(id, symbol, 'sell', amount, price, params)

    async def edit_limit_order(self, id: str, symbol: str, side: OrderSide, amount: float, price: Num = None, params={}):
        return await self.edit_order(id, symbol, 'limit', side, amount, price, params)

    async def edit_order(self, id: str, symbol: str, type: OrderType, side: OrderSide, amount: Num = None, price: Num = None, params={}):
        await self.cancel_order(id, symbol)
        return await self.create_order(symbol, type, side, amount, price, params)

    async def edit_order_ws(self, id: str, symbol: str, type: OrderType, side: OrderSide, amount: Num = None, price: Num = None, params={}):
        await self.cancel_order_ws(id, symbol)
        return await self.create_order_ws(symbol, type, side, amount, price, params)

    async def fetch_position(self, symbol: str, params={}):
        raise NotSupported(self.id + ' fetchPosition() is not supported yet')

    async def fetch_position_ws(self, symbol: str, params={}):
        raise NotSupported(self.id + ' fetchPositionWs() is not supported yet')

    async def watch_position(self, symbol: Str = None, params={}):
        raise NotSupported(self.id + ' watchPosition() is not supported yet')

    async def subscribe_position(self, symbol: str, callback: Any = None, synchronous: bool = True, params={}):
        """
        subscribe to information on open positions with bid(buy) and ask(sell) prices, volumes and other data
        :param str symbol: unified symbol of the market to fetch the position for
        :param Function callback: Consumer function to be called with each update
        :param boolean synchronous: if set to True, the callback will wait to finish before passing next message
        :param dict [params]: extra parameters specific to the exchange API endpoint
        """
        if not self.is_streaming_enabled():
            self.setup_stream()
        await self.load_markets()
        symbol = self.symbol(symbol)
        stream = self.stream
        if callback is not None:
            stream.subscribe('positions::' + symbol, callback, synchronous)
        stream.add_watch_function('watchPosition', [symbol, None, params])
        return await self.watch_position(symbol, params)

    async def watch_positions(self, symbols: Strings = None, since: Int = None, limit: Int = None, params={}):
        raise NotSupported(self.id + ' watchPositions() is not supported yet')

    async def subscribe_positions(self, symbols: List[str] = None, callback: Any = None, synchronous: bool = True, params={}):
        await self.load_markets()
        symbols = self.market_symbols(symbols, None, True)
        if callback is not None:
            stream = self.stream
            if self.is_empty(symbols):
                stream.subscribe('positions', callback, synchronous)
            else:
                for i in range(0, len(symbols)):
                    stream.subscribe('positions::' + symbols[i], callback, synchronous)
        return await self.watch_positions(symbols, None, None, params)

    async def watch_position_for_symbols(self, symbols: Strings = None, since: Int = None, limit: Int = None, params={}):
        return await self.watch_positions(symbols, since, limit, params)

    async def subscribe_position_for_symbols(self, symbols: List[str] = None, callback: Any = None, synchronous: bool = True, params={}):
        return await self.subscribe_positions(symbols, callback, synchronous, params)

    async def fetch_positions_for_symbol(self, symbol: str, params={}):
        """
        fetches all open positions for specific symbol, unlike fetchPositions(which is designed to work with multiple symbols) so self method might be preffered for one-market position, because of less rate-limit consumption and speed
        :param str symbol: unified market symbol
        :param dict params: extra parameters specific to the endpoint
        :returns dict[]: a list of `position structure <https://docs.ccxt.com/#/?id=position-structure>` with maximum 3 items - possible one position for "one-way" mode, and possible two positions(long & short) for "two-way"(a.k.a. hedge) mode
        """
        raise NotSupported(self.id + ' fetchPositionsForSymbol() is not supported yet')

    async def fetch_positions_for_symbol_ws(self, symbol: str, params={}):
        """
        fetches all open positions for specific symbol, unlike fetchPositions(which is designed to work with multiple symbols) so self method might be preffered for one-market position, because of less rate-limit consumption and speed
        :param str symbol: unified market symbol
        :param dict params: extra parameters specific to the endpoint
        :returns dict[]: a list of `position structure <https://docs.ccxt.com/#/?id=position-structure>` with maximum 3 items - possible one position for "one-way" mode, and possible two positions(long & short) for "two-way"(a.k.a. hedge) mode
        """
        raise NotSupported(self.id + ' fetchPositionsForSymbol() is not supported yet')

    async def fetch_positions(self, symbols: Strings = None, params={}):
        raise NotSupported(self.id + ' fetchPositions() is not supported yet')

    async def fetch_positions_ws(self, symbols: Strings = None, params={}):
        raise NotSupported(self.id + ' fetchPositions() is not supported yet')

    async def fetch_positions_risk(self, symbols: Strings = None, params={}):
        raise NotSupported(self.id + ' fetchPositionsRisk() is not supported yet')

    async def fetch_bids_asks(self, symbols: Strings = None, params={}):
        raise NotSupported(self.id + ' fetchBidsAsks() is not supported yet')

    async def fetch_borrow_interest(self, code: Str = None, symbol: Str = None, since: Int = None, limit: Int = None, params={}):
        raise NotSupported(self.id + ' fetchBorrowInterest() is not supported yet')

    async def fetch_ledger(self, code: Str = None, since: Int = None, limit: Int = None, params={}):
        raise NotSupported(self.id + ' fetchLedger() is not supported yet')

    async def fetch_ledger_entry(self, id: str, code: Str = None, params={}):
        raise NotSupported(self.id + ' fetchLedgerEntry() is not supported yet')

    async def fetch_balance(self, params={}):
        raise NotSupported(self.id + ' fetchBalance() is not supported yet')

    async def fetch_balance_ws(self, params={}):
        raise NotSupported(self.id + ' fetchBalanceWs() is not supported yet')

    async def watch_balance(self, params={}):
        raise NotSupported(self.id + ' watchBalance() is not supported yet')

    async def subscribe_balance(self, callback: Any = None, synchronous: bool = True, params={}):
        """
        subscribe to balance updates
        :param Function callback: Consumer function to be called with each update
        :param boolean synchronous: if set to True, the callback will wait to finish before passing next message
        :param dict [params]: extra parameters specific to the exchange API endpoint
        """
        if not self.is_streaming_enabled():
            self.setup_stream()
        await self.load_markets()
        stream = self.stream
        if callback is not None:
            stream.subscribe('balances', callback, synchronous)
        stream.add_watch_function('watchBalance', [params])
        return await self.watch_balance(params)

    async def fetch_partial_balance(self, part, params={}):
        balance = await self.fetch_balance(params)
        return balance[part]

    async def fetch_free_balance(self, params={}):
        return await self.fetch_partial_balance('free', params)

    async def fetch_used_balance(self, params={}):
        return await self.fetch_partial_balance('used', params)

    async def fetch_total_balance(self, params={}):
        return await self.fetch_partial_balance('total', params)

    async def fetch_status(self, params={}):
        raise NotSupported(self.id + ' fetchStatus() is not supported yet')

    async def fetch_transaction_fee(self, code: str, params={}):
        if not self.has['fetchTransactionFees']:
            raise NotSupported(self.id + ' fetchTransactionFee() is not supported yet')
        return await self.fetch_transaction_fees([code], params)

    async def fetch_transaction_fees(self, codes: Strings = None, params={}):
        raise NotSupported(self.id + ' fetchTransactionFees() is not supported yet')

    async def fetch_deposit_withdraw_fees(self, codes: Strings = None, params={}):
        raise NotSupported(self.id + ' fetchDepositWithdrawFees() is not supported yet')

    async def fetch_deposit_withdraw_fee(self, code: str, params={}):
        if not self.has['fetchDepositWithdrawFees']:
            raise NotSupported(self.id + ' fetchDepositWithdrawFee() is not supported yet')
        fees = await self.fetch_deposit_withdraw_fees([code], params)
        return self.safe_value(fees, code)

    async def fetch_cross_borrow_rate(self, code: str, params={}):
        await self.load_markets()
        if not self.has['fetchBorrowRates']:
            raise NotSupported(self.id + ' fetchCrossBorrowRate() is not supported yet')
        borrowRates = await self.fetch_cross_borrow_rates(params)
        rate = self.safe_value(borrowRates, code)
        if rate is None:
            raise ExchangeError(self.id + ' fetchCrossBorrowRate() could not find the borrow rate for currency code ' + code)
        return rate

    async def fetch_isolated_borrow_rate(self, symbol: str, params={}):
        await self.load_markets()
        if not self.has['fetchBorrowRates']:
            raise NotSupported(self.id + ' fetchIsolatedBorrowRate() is not supported yet')
        borrowRates = await self.fetch_isolated_borrow_rates(params)
        rate = self.safe_dict(borrowRates, symbol)
        if rate is None:
            raise ExchangeError(self.id + ' fetchIsolatedBorrowRate() could not find the borrow rate for market symbol ' + symbol)
        return rate

    async def fetch_ticker(self, symbol: str, params={}):
        if self.has['fetchTickers']:
            await self.load_markets()
            market = self.market(symbol)
            symbol = market['symbol']
            tickers = await self.fetch_tickers([symbol], params)
            ticker = self.safe_dict(tickers, symbol)
            if ticker is None:
                raise NullResponse(self.id + ' fetchTickers() could not find a ticker for ' + symbol)
            else:
                return ticker
        else:
            raise NotSupported(self.id + ' fetchTicker() is not supported yet')

    async def fetch_mark_price(self, symbol: str, params={}):
        if self.has['fetchMarkPrices']:
            await self.load_markets()
            market = self.market(symbol)
            symbol = market['symbol']
            tickers = await self.fetch_mark_prices([symbol], params)
            ticker = self.safe_dict(tickers, symbol)
            if ticker is None:
                raise NullResponse(self.id + ' fetchMarkPrices() could not find a ticker for ' + symbol)
            else:
                return ticker
        else:
            raise NotSupported(self.id + ' fetchMarkPrices() is not supported yet')

    async def fetch_ticker_ws(self, symbol: str, params={}):
        if self.has['fetchTickersWs']:
            await self.load_markets()
            market = self.market(symbol)
            symbol = market['symbol']
            tickers = await self.fetch_tickers_ws([symbol], params)
            ticker = self.safe_dict(tickers, symbol)
            if ticker is None:
                raise NullResponse(self.id + ' fetchTickerWs() could not find a ticker for ' + symbol)
            else:
                return ticker
        else:
            raise NotSupported(self.id + ' fetchTickerWs() is not supported yet')

    async def watch_ticker(self, symbol: str, params={}):
        raise NotSupported(self.id + ' watchTicker() is not supported yet')

    async def subscribe_ticker(self, symbol: str, callback: Any = None, synchronous: bool = True, params={}):
        """
        subscribe to watchTicker
        :param str symbol: unified symbol of the market to watch ticker
        :param Function callback: function to call when receiving an update
        :param boolean synchronous: if set to True, the callback will wait to finish before passing next message
        :param dict [params]: extra parameters specific to the exchange API endpoint
        """
        if not self.is_streaming_enabled():
            self.setup_stream()
        await self.load_markets()
        symbol = self.symbol(symbol)
        stream = self.stream
        if callback is not None:
            stream.subscribe('tickers::' + symbol, callback, synchronous)
        stream.add_watch_function('watchTicker', [symbol, params])
        return await self.watch_ticker(symbol, params)

    async def fetch_tickers(self, symbols: Strings = None, params={}):
        raise NotSupported(self.id + ' fetchTickers() is not supported yet')

    async def fetch_mark_prices(self, symbols: Strings = None, params={}):
        raise NotSupported(self.id + ' fetchMarkPrices() is not supported yet')

    async def fetch_tickers_ws(self, symbols: Strings = None, params={}):
        raise NotSupported(self.id + ' fetchTickers() is not supported yet')

    async def fetch_order_books(self, symbols: Strings = None, limit: Int = None, params={}):
        raise NotSupported(self.id + ' fetchOrderBooks() is not supported yet')

    async def watch_bids_asks(self, symbols: Strings = None, params={}):
        raise NotSupported(self.id + ' watchBidsAsks() is not supported yet')

    async def watch_tickers(self, symbols: Strings = None, params={}):
        raise NotSupported(self.id + ' watchTickers() is not supported yet')

    async def subscribe_tickers(self, symbols: List[str] = None, callback: Any = None, synchronous: bool = True, params={}):
        """
        subscribe to watchTickers
        :param str[] symbols: unified symbols of the market to watch tickers
        :param Function callback: function to call when receiving an update
        :param boolean synchronous: if set to True, the callback will wait to finish before passing next message
        :param dict [params]: extra parameters specific to the exchange API endpoint
        """
        if not self.is_streaming_enabled():
            self.setup_stream()
        await self.load_markets()
        symbols = self.market_symbols(symbols, None, True)
        stream = self.stream
        if callback is not None:
            if self.is_empty(symbols):
                stream.subscribe('tickers', callback, synchronous)
            else:
                for i in range(0, len(symbols)):
                    stream.subscribe('tickers::' + symbols[i], callback, synchronous)
        stream.add_watch_function('watchTickers', [symbols, params])
        return await self.watch_tickers(symbols, params)

    async def un_watch_tickers(self, symbols: Strings = None, params={}):
        raise NotSupported(self.id + ' unWatchTickers() is not supported yet')

    async def fetch_order(self, id: str, symbol: Str = None, params={}):
        raise NotSupported(self.id + ' fetchOrder() is not supported yet')

    async def fetch_order_ws(self, id: str, symbol: Str = None, params={}):
        raise NotSupported(self.id + ' fetchOrderWs() is not supported yet')

    async def fetch_order_status(self, id: str, symbol: Str = None, params={}):
        # TODO: TypeScript: change method signature by replacing
        # Promise<string> with Promise<Order['status']>.
        order = await self.fetch_order(id, symbol, params)
        return order['status']

    async def fetch_unified_order(self, order, params={}):
        return await self.fetch_order(self.safe_string(order, 'id'), self.safe_string(order, 'symbol'), params)

    async def create_order(self, symbol: str, type: OrderType, side: OrderSide, amount: float, price: Num = None, params={}):
        raise NotSupported(self.id + ' createOrder() is not supported yet')

    async def create_convert_trade(self, id: str, fromCode: str, toCode: str, amount: Num = None, params={}):
        raise NotSupported(self.id + ' createConvertTrade() is not supported yet')

    async def fetch_convert_trade(self, id: str, code: Str = None, params={}):
        raise NotSupported(self.id + ' fetchConvertTrade() is not supported yet')

    async def fetch_convert_trade_history(self, code: Str = None, since: Int = None, limit: Int = None, params={}):
        raise NotSupported(self.id + ' fetchConvertTradeHistory() is not supported yet')

    async def fetch_position_mode(self, symbol: Str = None, params={}):
        raise NotSupported(self.id + ' fetchPositionMode() is not supported yet')

    async def create_trailing_amount_order(self, symbol: str, type: OrderType, side: OrderSide, amount: float, price: Num = None, trailingAmount=None, trailingTriggerPrice=None, params={}):
        """
        create a trailing order by providing the symbol, type, side, amount, price and trailingAmount
        :param str symbol: unified symbol of the market to create an order in
        :param str type: 'market' or 'limit'
        :param str side: 'buy' or 'sell'
        :param float amount: how much you want to trade in units of the base currency, or number of contracts
        :param float [price]: the price for the order to be filled at, in units of the quote currency, ignored in market orders
        :param float trailingAmount: the quote amount to trail away from the current market price
        :param float [trailingTriggerPrice]: the price to activate a trailing order, default uses the price argument
        :param dict [params]: extra parameters specific to the exchange API endpoint
        :returns dict: an `order structure <https://docs.ccxt.com/#/?id=order-structure>`
        """
        if trailingAmount is None:
            raise ArgumentsRequired(self.id + ' createTrailingAmountOrder() requires a trailingAmount argument')
        params['trailingAmount'] = trailingAmount
        if trailingTriggerPrice is not None:
            params['trailingTriggerPrice'] = trailingTriggerPrice
        if self.has['createTrailingAmountOrder']:
            return await self.create_order(symbol, type, side, amount, price, params)
        raise NotSupported(self.id + ' createTrailingAmountOrder() is not supported yet')

    async def create_trailing_amount_order_ws(self, symbol: str, type: OrderType, side: OrderSide, amount: float, price: Num = None, trailingAmount=None, trailingTriggerPrice=None, params={}):
        """
        create a trailing order by providing the symbol, type, side, amount, price and trailingAmount
        :param str symbol: unified symbol of the market to create an order in
        :param str type: 'market' or 'limit'
        :param str side: 'buy' or 'sell'
        :param float amount: how much you want to trade in units of the base currency, or number of contracts
        :param float [price]: the price for the order to be filled at, in units of the quote currency, ignored in market orders
        :param float trailingAmount: the quote amount to trail away from the current market price
        :param float [trailingTriggerPrice]: the price to activate a trailing order, default uses the price argument
        :param dict [params]: extra parameters specific to the exchange API endpoint
        :returns dict: an `order structure <https://docs.ccxt.com/#/?id=order-structure>`
        """
        if trailingAmount is None:
            raise ArgumentsRequired(self.id + ' createTrailingAmountOrderWs() requires a trailingAmount argument')
        params['trailingAmount'] = trailingAmount
        if trailingTriggerPrice is not None:
            params['trailingTriggerPrice'] = trailingTriggerPrice
        if self.has['createTrailingAmountOrderWs']:
            return await self.create_order_ws(symbol, type, side, amount, price, params)
        raise NotSupported(self.id + ' createTrailingAmountOrderWs() is not supported yet')

    async def create_trailing_percent_order(self, symbol: str, type: OrderType, side: OrderSide, amount: float, price: Num = None, trailingPercent=None, trailingTriggerPrice=None, params={}):
        """
        create a trailing order by providing the symbol, type, side, amount, price and trailingPercent
        :param str symbol: unified symbol of the market to create an order in
        :param str type: 'market' or 'limit'
        :param str side: 'buy' or 'sell'
        :param float amount: how much you want to trade in units of the base currency, or number of contracts
        :param float [price]: the price for the order to be filled at, in units of the quote currency, ignored in market orders
        :param float trailingPercent: the percent to trail away from the current market price
        :param float [trailingTriggerPrice]: the price to activate a trailing order, default uses the price argument
        :param dict [params]: extra parameters specific to the exchange API endpoint
        :returns dict: an `order structure <https://docs.ccxt.com/#/?id=order-structure>`
        """
        if trailingPercent is None:
            raise ArgumentsRequired(self.id + ' createTrailingPercentOrder() requires a trailingPercent argument')
        params['trailingPercent'] = trailingPercent
        if trailingTriggerPrice is not None:
            params['trailingTriggerPrice'] = trailingTriggerPrice
        if self.has['createTrailingPercentOrder']:
            return await self.create_order(symbol, type, side, amount, price, params)
        raise NotSupported(self.id + ' createTrailingPercentOrder() is not supported yet')

    async def create_trailing_percent_order_ws(self, symbol: str, type: OrderType, side: OrderSide, amount: float, price: Num = None, trailingPercent=None, trailingTriggerPrice=None, params={}):
        """
        create a trailing order by providing the symbol, type, side, amount, price and trailingPercent
        :param str symbol: unified symbol of the market to create an order in
        :param str type: 'market' or 'limit'
        :param str side: 'buy' or 'sell'
        :param float amount: how much you want to trade in units of the base currency, or number of contracts
        :param float [price]: the price for the order to be filled at, in units of the quote currency, ignored in market orders
        :param float trailingPercent: the percent to trail away from the current market price
        :param float [trailingTriggerPrice]: the price to activate a trailing order, default uses the price argument
        :param dict [params]: extra parameters specific to the exchange API endpoint
        :returns dict: an `order structure <https://docs.ccxt.com/#/?id=order-structure>`
        """
        if trailingPercent is None:
            raise ArgumentsRequired(self.id + ' createTrailingPercentOrderWs() requires a trailingPercent argument')
        params['trailingPercent'] = trailingPercent
        if trailingTriggerPrice is not None:
            params['trailingTriggerPrice'] = trailingTriggerPrice
        if self.has['createTrailingPercentOrderWs']:
            return await self.create_order_ws(symbol, type, side, amount, price, params)
        raise NotSupported(self.id + ' createTrailingPercentOrderWs() is not supported yet')

    async def create_market_order_with_cost(self, symbol: str, side: OrderSide, cost: float, params={}):
        """
        create a market order by providing the symbol, side and cost
        :param str symbol: unified symbol of the market to create an order in
        :param str side: 'buy' or 'sell'
        :param float cost: how much you want to trade in units of the quote currency
        :param dict [params]: extra parameters specific to the exchange API endpoint
        :returns dict: an `order structure <https://docs.ccxt.com/#/?id=order-structure>`
        """
        if self.has['createMarketOrderWithCost'] or (self.has['createMarketBuyOrderWithCost'] and self.has['createMarketSellOrderWithCost']):
            return await self.create_order(symbol, 'market', side, cost, 1, params)
        raise NotSupported(self.id + ' createMarketOrderWithCost() is not supported yet')

    async def create_market_buy_order_with_cost(self, symbol: str, cost: float, params={}):
        """
        create a market buy order by providing the symbol and cost
        :param str symbol: unified symbol of the market to create an order in
        :param float cost: how much you want to trade in units of the quote currency
        :param dict [params]: extra parameters specific to the exchange API endpoint
        :returns dict: an `order structure <https://docs.ccxt.com/#/?id=order-structure>`
        """
        if self.options['createMarketBuyOrderRequiresPrice'] or self.has['createMarketBuyOrderWithCost']:
            return await self.create_order(symbol, 'market', 'buy', cost, 1, params)
        raise NotSupported(self.id + ' createMarketBuyOrderWithCost() is not supported yet')

    async def create_market_sell_order_with_cost(self, symbol: str, cost: float, params={}):
        """
        create a market sell order by providing the symbol and cost
        :param str symbol: unified symbol of the market to create an order in
        :param float cost: how much you want to trade in units of the quote currency
        :param dict [params]: extra parameters specific to the exchange API endpoint
        :returns dict: an `order structure <https://docs.ccxt.com/#/?id=order-structure>`
        """
        if self.options['createMarketSellOrderRequiresPrice'] or self.has['createMarketSellOrderWithCost']:
            return await self.create_order(symbol, 'market', 'sell', cost, 1, params)
        raise NotSupported(self.id + ' createMarketSellOrderWithCost() is not supported yet')

    async def create_market_order_with_cost_ws(self, symbol: str, side: OrderSide, cost: float, params={}):
        """
        create a market order by providing the symbol, side and cost
        :param str symbol: unified symbol of the market to create an order in
        :param str side: 'buy' or 'sell'
        :param float cost: how much you want to trade in units of the quote currency
        :param dict [params]: extra parameters specific to the exchange API endpoint
        :returns dict: an `order structure <https://docs.ccxt.com/#/?id=order-structure>`
        """
        if self.has['createMarketOrderWithCostWs'] or (self.has['createMarketBuyOrderWithCostWs'] and self.has['createMarketSellOrderWithCostWs']):
            return await self.create_order_ws(symbol, 'market', side, cost, 1, params)
        raise NotSupported(self.id + ' createMarketOrderWithCostWs() is not supported yet')

    async def create_trigger_order(self, symbol: str, type: OrderType, side: OrderSide, amount: float, price: Num = None, triggerPrice: Num = None, params={}):
        """
        create a trigger stop order(type 1)
        :param str symbol: unified symbol of the market to create an order in
        :param str type: 'market' or 'limit'
        :param str side: 'buy' or 'sell'
        :param float amount: how much you want to trade in units of the base currency or the number of contracts
        :param float [price]: the price to fulfill the order, in units of the quote currency, ignored in market orders
        :param float triggerPrice: the price to trigger the stop order, in units of the quote currency
        :param dict [params]: extra parameters specific to the exchange API endpoint
        :returns dict: an `order structure <https://docs.ccxt.com/#/?id=order-structure>`
        """
        if triggerPrice is None:
            raise ArgumentsRequired(self.id + ' createTriggerOrder() requires a triggerPrice argument')
        params['triggerPrice'] = triggerPrice
        if self.has['createTriggerOrder']:
            return await self.create_order(symbol, type, side, amount, price, params)
        raise NotSupported(self.id + ' createTriggerOrder() is not supported yet')

    async def create_trigger_order_ws(self, symbol: str, type: OrderType, side: OrderSide, amount: float, price: Num = None, triggerPrice: Num = None, params={}):
        """
        create a trigger stop order(type 1)
        :param str symbol: unified symbol of the market to create an order in
        :param str type: 'market' or 'limit'
        :param str side: 'buy' or 'sell'
        :param float amount: how much you want to trade in units of the base currency or the number of contracts
        :param float [price]: the price to fulfill the order, in units of the quote currency, ignored in market orders
        :param float triggerPrice: the price to trigger the stop order, in units of the quote currency
        :param dict [params]: extra parameters specific to the exchange API endpoint
        :returns dict: an `order structure <https://docs.ccxt.com/#/?id=order-structure>`
        """
        if triggerPrice is None:
            raise ArgumentsRequired(self.id + ' createTriggerOrderWs() requires a triggerPrice argument')
        params['triggerPrice'] = triggerPrice
        if self.has['createTriggerOrderWs']:
            return await self.create_order_ws(symbol, type, side, amount, price, params)
        raise NotSupported(self.id + ' createTriggerOrderWs() is not supported yet')

    async def create_stop_loss_order(self, symbol: str, type: OrderType, side: OrderSide, amount: float, price: Num = None, stopLossPrice: Num = None, params={}):
        """
        create a trigger stop loss order(type 2)
        :param str symbol: unified symbol of the market to create an order in
        :param str type: 'market' or 'limit'
        :param str side: 'buy' or 'sell'
        :param float amount: how much you want to trade in units of the base currency or the number of contracts
        :param float [price]: the price to fulfill the order, in units of the quote currency, ignored in market orders
        :param float stopLossPrice: the price to trigger the stop loss order, in units of the quote currency
        :param dict [params]: extra parameters specific to the exchange API endpoint
        :returns dict: an `order structure <https://docs.ccxt.com/#/?id=order-structure>`
        """
        if stopLossPrice is None:
            raise ArgumentsRequired(self.id + ' createStopLossOrder() requires a stopLossPrice argument')
        params['stopLossPrice'] = stopLossPrice
        if self.has['createStopLossOrder']:
            return await self.create_order(symbol, type, side, amount, price, params)
        raise NotSupported(self.id + ' createStopLossOrder() is not supported yet')

    async def create_stop_loss_order_ws(self, symbol: str, type: OrderType, side: OrderSide, amount: float, price: Num = None, stopLossPrice: Num = None, params={}):
        """
        create a trigger stop loss order(type 2)
        :param str symbol: unified symbol of the market to create an order in
        :param str type: 'market' or 'limit'
        :param str side: 'buy' or 'sell'
        :param float amount: how much you want to trade in units of the base currency or the number of contracts
        :param float [price]: the price to fulfill the order, in units of the quote currency, ignored in market orders
        :param float stopLossPrice: the price to trigger the stop loss order, in units of the quote currency
        :param dict [params]: extra parameters specific to the exchange API endpoint
        :returns dict: an `order structure <https://docs.ccxt.com/#/?id=order-structure>`
        """
        if stopLossPrice is None:
            raise ArgumentsRequired(self.id + ' createStopLossOrderWs() requires a stopLossPrice argument')
        params['stopLossPrice'] = stopLossPrice
        if self.has['createStopLossOrderWs']:
            return await self.create_order_ws(symbol, type, side, amount, price, params)
        raise NotSupported(self.id + ' createStopLossOrderWs() is not supported yet')

    async def create_take_profit_order(self, symbol: str, type: OrderType, side: OrderSide, amount: float, price: Num = None, takeProfitPrice: Num = None, params={}):
        """
        create a trigger take profit order(type 2)
        :param str symbol: unified symbol of the market to create an order in
        :param str type: 'market' or 'limit'
        :param str side: 'buy' or 'sell'
        :param float amount: how much you want to trade in units of the base currency or the number of contracts
        :param float [price]: the price to fulfill the order, in units of the quote currency, ignored in market orders
        :param float takeProfitPrice: the price to trigger the take profit order, in units of the quote currency
        :param dict [params]: extra parameters specific to the exchange API endpoint
        :returns dict: an `order structure <https://docs.ccxt.com/#/?id=order-structure>`
        """
        if takeProfitPrice is None:
            raise ArgumentsRequired(self.id + ' createTakeProfitOrder() requires a takeProfitPrice argument')
        params['takeProfitPrice'] = takeProfitPrice
        if self.has['createTakeProfitOrder']:
            return await self.create_order(symbol, type, side, amount, price, params)
        raise NotSupported(self.id + ' createTakeProfitOrder() is not supported yet')

    async def create_take_profit_order_ws(self, symbol: str, type: OrderType, side: OrderSide, amount: float, price: Num = None, takeProfitPrice: Num = None, params={}):
        """
        create a trigger take profit order(type 2)
        :param str symbol: unified symbol of the market to create an order in
        :param str type: 'market' or 'limit'
        :param str side: 'buy' or 'sell'
        :param float amount: how much you want to trade in units of the base currency or the number of contracts
        :param float [price]: the price to fulfill the order, in units of the quote currency, ignored in market orders
        :param float takeProfitPrice: the price to trigger the take profit order, in units of the quote currency
        :param dict [params]: extra parameters specific to the exchange API endpoint
        :returns dict: an `order structure <https://docs.ccxt.com/#/?id=order-structure>`
        """
        if takeProfitPrice is None:
            raise ArgumentsRequired(self.id + ' createTakeProfitOrderWs() requires a takeProfitPrice argument')
        params['takeProfitPrice'] = takeProfitPrice
        if self.has['createTakeProfitOrderWs']:
            return await self.create_order_ws(symbol, type, side, amount, price, params)
        raise NotSupported(self.id + ' createTakeProfitOrderWs() is not supported yet')

    async def create_order_with_take_profit_and_stop_loss(self, symbol: str, type: OrderType, side: OrderSide, amount: float, price: Num = None, takeProfit: Num = None, stopLoss: Num = None, params={}):
        """
        create an order with a stop loss or take profit attached(type 3)
        :param str symbol: unified symbol of the market to create an order in
        :param str type: 'market' or 'limit'
        :param str side: 'buy' or 'sell'
        :param float amount: how much you want to trade in units of the base currency or the number of contracts
        :param float [price]: the price to fulfill the order, in units of the quote currency, ignored in market orders
        :param float [takeProfit]: the take profit price, in units of the quote currency
        :param float [stopLoss]: the stop loss price, in units of the quote currency
        :param dict [params]: extra parameters specific to the exchange API endpoint
        :param str [params.takeProfitType]: *not available on all exchanges* 'limit' or 'market'
        :param str [params.stopLossType]: *not available on all exchanges* 'limit' or 'market'
        :param str [params.takeProfitPriceType]: *not available on all exchanges* 'last', 'mark' or 'index'
        :param str [params.stopLossPriceType]: *not available on all exchanges* 'last', 'mark' or 'index'
        :param float [params.takeProfitLimitPrice]: *not available on all exchanges* limit price for a limit take profit order
        :param float [params.stopLossLimitPrice]: *not available on all exchanges* stop loss for a limit stop loss order
        :param float [params.takeProfitAmount]: *not available on all exchanges* the amount for a take profit
        :param float [params.stopLossAmount]: *not available on all exchanges* the amount for a stop loss
        :returns dict: an `order structure <https://docs.ccxt.com/#/?id=order-structure>`
        """
        params = self.set_take_profit_and_stop_loss_params(symbol, type, side, amount, price, takeProfit, stopLoss, params)
        if self.has['createOrderWithTakeProfitAndStopLoss']:
            return await self.create_order(symbol, type, side, amount, price, params)
        raise NotSupported(self.id + ' createOrderWithTakeProfitAndStopLoss() is not supported yet')

    async def create_order_with_take_profit_and_stop_loss_ws(self, symbol: str, type: OrderType, side: OrderSide, amount: float, price: Num = None, takeProfit: Num = None, stopLoss: Num = None, params={}):
        """
        create an order with a stop loss or take profit attached(type 3)
        :param str symbol: unified symbol of the market to create an order in
        :param str type: 'market' or 'limit'
        :param str side: 'buy' or 'sell'
        :param float amount: how much you want to trade in units of the base currency or the number of contracts
        :param float [price]: the price to fulfill the order, in units of the quote currency, ignored in market orders
        :param float [takeProfit]: the take profit price, in units of the quote currency
        :param float [stopLoss]: the stop loss price, in units of the quote currency
        :param dict [params]: extra parameters specific to the exchange API endpoint
        :param str [params.takeProfitType]: *not available on all exchanges* 'limit' or 'market'
        :param str [params.stopLossType]: *not available on all exchanges* 'limit' or 'market'
        :param str [params.takeProfitPriceType]: *not available on all exchanges* 'last', 'mark' or 'index'
        :param str [params.stopLossPriceType]: *not available on all exchanges* 'last', 'mark' or 'index'
        :param float [params.takeProfitLimitPrice]: *not available on all exchanges* limit price for a limit take profit order
        :param float [params.stopLossLimitPrice]: *not available on all exchanges* stop loss for a limit stop loss order
        :param float [params.takeProfitAmount]: *not available on all exchanges* the amount for a take profit
        :param float [params.stopLossAmount]: *not available on all exchanges* the amount for a stop loss
        :returns dict: an `order structure <https://docs.ccxt.com/#/?id=order-structure>`
        """
        params = self.set_take_profit_and_stop_loss_params(symbol, type, side, amount, price, takeProfit, stopLoss, params)
        if self.has['createOrderWithTakeProfitAndStopLossWs']:
            return await self.create_order_ws(symbol, type, side, amount, price, params)
        raise NotSupported(self.id + ' createOrderWithTakeProfitAndStopLossWs() is not supported yet')

    async def create_orders(self, orders: List[OrderRequest], params={}):
        raise NotSupported(self.id + ' createOrders() is not supported yet')

    async def edit_orders(self, orders: List[OrderRequest], params={}):
        raise NotSupported(self.id + ' editOrders() is not supported yet')

    async def create_order_ws(self, symbol: str, type: OrderType, side: OrderSide, amount: float, price: Num = None, params={}):
        raise NotSupported(self.id + ' createOrderWs() is not supported yet')

    async def cancel_order(self, id: str, symbol: Str = None, params={}):
        raise NotSupported(self.id + ' cancelOrder() is not supported yet')

    async def cancel_order_ws(self, id: str, symbol: Str = None, params={}):
        raise NotSupported(self.id + ' cancelOrderWs() is not supported yet')

    async def cancel_orders_ws(self, ids: List[str], symbol: Str = None, params={}):
        raise NotSupported(self.id + ' cancelOrdersWs() is not supported yet')

    async def cancel_all_orders(self, symbol: Str = None, params={}):
        raise NotSupported(self.id + ' cancelAllOrders() is not supported yet')

    async def cancel_all_orders_after(self, timeout: Int, params={}):
        raise NotSupported(self.id + ' cancelAllOrdersAfter() is not supported yet')

    async def cancel_orders_for_symbols(self, orders: List[CancellationRequest], params={}):
        raise NotSupported(self.id + ' cancelOrdersForSymbols() is not supported yet')

    async def cancel_all_orders_ws(self, symbol: Str = None, params={}):
        raise NotSupported(self.id + ' cancelAllOrdersWs() is not supported yet')

    async def cancel_unified_order(self, order, params={}):
        return self.cancel_order(self.safe_string(order, 'id'), self.safe_string(order, 'symbol'), params)

    async def fetch_orders(self, symbol: Str = None, since: Int = None, limit: Int = None, params={}):
        if self.has['fetchOpenOrders'] and self.has['fetchClosedOrders']:
            raise NotSupported(self.id + ' fetchOrders() is not supported yet, consider using fetchOpenOrders() and fetchClosedOrders() instead')
        raise NotSupported(self.id + ' fetchOrders() is not supported yet')

    async def fetch_orders_ws(self, symbol: Str = None, since: Int = None, limit: Int = None, params={}):
        raise NotSupported(self.id + ' fetchOrdersWs() is not supported yet')

    async def fetch_order_trades(self, id: str, symbol: Str = None, since: Int = None, limit: Int = None, params={}):
        raise NotSupported(self.id + ' fetchOrderTrades() is not supported yet')

    async def watch_orders(self, symbol: Str = None, since: Int = None, limit: Int = None, params={}):
        raise NotSupported(self.id + ' watchOrders() is not supported yet')

    async def subscribe_orders(self, symbol: str = None, callback: Any = None, synchronous: bool = True, params={}):
        """
        subscribes information on multiple orders made by the user
        :param str symbol: unified market symbol of the market the orders were made in
        :param Function callback: function to call when receiving an update
        :param boolean synchronous: if set to True, the callback will wait to finish before passing next message
        :param dict [params]: extra parameters specific to the exchange API endpoint
        """
        if not self.is_streaming_enabled():
            self.setup_stream()
        await self.load_markets()
        symbol = self.symbol(symbol)
        stream = self.stream
        if callback is not None:
            if symbol is None:
                stream.subscribe('orders', callback, synchronous)
            else:
                stream.subscribe('orders::' + symbol, callback, synchronous)
        stream.add_watch_function('watchOrders', [symbol, None, None, params])
        return await self.watch_orders(symbol, None, None, params)

    async def fetch_open_orders(self, symbol: Str = None, since: Int = None, limit: Int = None, params={}):
        if self.has['fetchOrders']:
            orders = await self.fetch_orders(symbol, since, limit, params)
            return self.filter_by(orders, 'status', 'open')
        raise NotSupported(self.id + ' fetchOpenOrders() is not supported yet')

    async def fetch_open_orders_ws(self, symbol: Str = None, since: Int = None, limit: Int = None, params={}):
        if self.has['fetchOrdersWs']:
            orders = await self.fetch_orders_ws(symbol, since, limit, params)
            return self.filter_by(orders, 'status', 'open')
        raise NotSupported(self.id + ' fetchOpenOrdersWs() is not supported yet')

    async def fetch_closed_orders(self, symbol: Str = None, since: Int = None, limit: Int = None, params={}):
        if self.has['fetchOrders']:
            orders = await self.fetch_orders(symbol, since, limit, params)
            return self.filter_by(orders, 'status', 'closed')
        raise NotSupported(self.id + ' fetchClosedOrders() is not supported yet')

    async def fetch_canceled_and_closed_orders(self, symbol: Str = None, since: Int = None, limit: Int = None, params={}):
        raise NotSupported(self.id + ' fetchCanceledAndClosedOrders() is not supported yet')

    async def fetch_closed_orders_ws(self, symbol: Str = None, since: Int = None, limit: Int = None, params={}):
        if self.has['fetchOrdersWs']:
            orders = await self.fetch_orders_ws(symbol, since, limit, params)
            return self.filter_by(orders, 'status', 'closed')
        raise NotSupported(self.id + ' fetchClosedOrdersWs() is not supported yet')

    async def fetch_my_trades(self, symbol: Str = None, since: Int = None, limit: Int = None, params={}):
        raise NotSupported(self.id + ' fetchMyTrades() is not supported yet')

    async def fetch_my_liquidations(self, symbol: Str = None, since: Int = None, limit: Int = None, params={}):
        raise NotSupported(self.id + ' fetchMyLiquidations() is not supported yet')

    async def fetch_liquidations(self, symbol: str, since: Int = None, limit: Int = None, params={}):
        raise NotSupported(self.id + ' fetchLiquidations() is not supported yet')

    async def fetch_my_trades_ws(self, symbol: Str = None, since: Int = None, limit: Int = None, params={}):
        raise NotSupported(self.id + ' fetchMyTradesWs() is not supported yet')

    async def watch_my_trades(self, symbol: Str = None, since: Int = None, limit: Int = None, params={}):
        raise NotSupported(self.id + ' watchMyTrades() is not supported yet')

    async def subscribe_my_trades(self, symbol: str = None, callback: Any = None, synchronous: bool = True, params={}):
        """
        watches information on multiple trades made by the user
        :param str symbol: unified market symbol of the market orders were made in
        :param Function callback: function to call when receiving an update
        :param boolean synchronous: if set to True, the callback will wait to finish before passing next message
        :param dict [params]: extra parameters specific to the exchange API endpoint
        """
        if not self.is_streaming_enabled():
            self.setup_stream()
        await self.load_markets()
        symbol = self.symbol(symbol)
        stream = self.stream
        if callback is not None:
            stream.subscribe('myTrades::' + symbol, callback, synchronous)
        stream.add_watch_function('watchMyTrades', [symbol, None, None, params])
        return await self.watch_my_trades(symbol, None, None, params)

    async def fetch_greeks(self, symbol: str, params={}):
        raise NotSupported(self.id + ' fetchGreeks() is not supported yet')

    async def fetch_option_chain(self, code: str, params={}):
        raise NotSupported(self.id + ' fetchOptionChain() is not supported yet')

    async def fetch_option(self, symbol: str, params={}):
        raise NotSupported(self.id + ' fetchOption() is not supported yet')

    async def fetch_convert_quote(self, fromCode: str, toCode: str, amount: Num = None, params={}):
        raise NotSupported(self.id + ' fetchConvertQuote() is not supported yet')

    async def fetch_deposits_withdrawals(self, code: Str = None, since: Int = None, limit: Int = None, params={}):
        """
        fetch history of deposits and withdrawals
        :param str [code]: unified currency code for the currency of the deposit/withdrawals, default is None
        :param int [since]: timestamp in ms of the earliest deposit/withdrawal, default is None
        :param int [limit]: max number of deposit/withdrawals to return, default is None
        :param dict [params]: extra parameters specific to the exchange API endpoint
        :returns dict: a list of `transaction structures <https://docs.ccxt.com/#/?id=transaction-structure>`
        """
        raise NotSupported(self.id + ' fetchDepositsWithdrawals() is not supported yet')

    async def fetch_deposits(self, symbol: Str = None, since: Int = None, limit: Int = None, params={}):
        raise NotSupported(self.id + ' fetchDeposits() is not supported yet')

    async def fetch_withdrawals(self, symbol: Str = None, since: Int = None, limit: Int = None, params={}):
        raise NotSupported(self.id + ' fetchWithdrawals() is not supported yet')

    async def fetch_deposits_ws(self, code: Str = None, since: Int = None, limit: Int = None, params={}):
        raise NotSupported(self.id + ' fetchDepositsWs() is not supported yet')

    async def fetch_withdrawals_ws(self, code: Str = None, since: Int = None, limit: Int = None, params={}):
        raise NotSupported(self.id + ' fetchWithdrawalsWs() is not supported yet')

    async def fetch_funding_rate_history(self, symbol: Str = None, since: Int = None, limit: Int = None, params={}):
        raise NotSupported(self.id + ' fetchFundingRateHistory() is not supported yet')

    async def fetch_funding_history(self, symbol: Str = None, since: Int = None, limit: Int = None, params={}):
        raise NotSupported(self.id + ' fetchFundingHistory() is not supported yet')

    async def close_position(self, symbol: str, side: OrderSide = None, params={}):
        raise NotSupported(self.id + ' closePosition() is not supported yet')

    async def close_all_positions(self, params={}):
        raise NotSupported(self.id + ' closeAllPositions() is not supported yet')

    async def fetch_l3_order_book(self, symbol: str, limit: Int = None, params={}):
        raise BadRequest(self.id + ' fetchL3OrderBook() is not supported yet')

    async def fetch_deposit_address(self, code: str, params={}):
        if self.has['fetchDepositAddresses']:
            depositAddresses = await self.fetch_deposit_addresses([code], params)
            depositAddress = self.safe_value(depositAddresses, code)
            if depositAddress is None:
                raise InvalidAddress(self.id + ' fetchDepositAddress() could not find a deposit address for ' + code + ', make sure you have created a corresponding deposit address in your wallet on the exchange website')
            else:
                return depositAddress
        elif self.has['fetchDepositAddressesByNetwork']:
            network = self.safe_string(params, 'network')
            params = self.omit(params, 'network')
            addressStructures = await self.fetch_deposit_addresses_by_network(code, params)
            if network is not None:
                return self.safe_dict(addressStructures, network)
            else:
                keys = list(addressStructures.keys())
                key = self.safe_string(keys, 0)
                return self.safe_dict(addressStructures, key)
        else:
            raise NotSupported(self.id + ' fetchDepositAddress() is not supported yet')

    async def create_limit_order(self, symbol: str, side: OrderSide, amount: float, price: float, params={}):
        return await self.create_order(symbol, 'limit', side, amount, price, params)

    async def create_limit_order_ws(self, symbol: str, side: OrderSide, amount: float, price: float, params={}):
        return await self.create_order_ws(symbol, 'limit', side, amount, price, params)

    async def create_market_order(self, symbol: str, side: OrderSide, amount: float, price: Num = None, params={}):
        return await self.create_order(symbol, 'market', side, amount, price, params)

    async def create_market_order_ws(self, symbol: str, side: OrderSide, amount: float, price: Num = None, params={}):
        return await self.create_order_ws(symbol, 'market', side, amount, price, params)

    async def create_limit_buy_order(self, symbol: str, amount: float, price: float, params={}):
        return await self.create_order(symbol, 'limit', 'buy', amount, price, params)

    async def create_limit_buy_order_ws(self, symbol: str, amount: float, price: float, params={}):
        return await self.create_order_ws(symbol, 'limit', 'buy', amount, price, params)

    async def create_limit_sell_order(self, symbol: str, amount: float, price: float, params={}):
        return await self.create_order(symbol, 'limit', 'sell', amount, price, params)

    async def create_limit_sell_order_ws(self, symbol: str, amount: float, price: float, params={}):
        return await self.create_order_ws(symbol, 'limit', 'sell', amount, price, params)

    async def create_market_buy_order(self, symbol: str, amount: float, params={}):
        return await self.create_order(symbol, 'market', 'buy', amount, None, params)

    async def create_market_buy_order_ws(self, symbol: str, amount: float, params={}):
        return await self.create_order_ws(symbol, 'market', 'buy', amount, None, params)

    async def create_market_sell_order(self, symbol: str, amount: float, params={}):
        return await self.create_order(symbol, 'market', 'sell', amount, None, params)

    async def create_market_sell_order_ws(self, symbol: str, amount: float, params={}):
        return await self.create_order_ws(symbol, 'market', 'sell', amount, None, params)

    async def load_time_difference(self, params={}):
        serverTime = await self.fetch_time(params)
        after = self.milliseconds()
        self.options['timeDifference'] = after - serverTime
        return self.options['timeDifference']

    async def fetch_market_leverage_tiers(self, symbol: str, params={}):
        if self.has['fetchLeverageTiers']:
            market = self.market(symbol)
            if not market['contract']:
                raise BadSymbol(self.id + ' fetchMarketLeverageTiers() supports contract markets only')
            tiers = await self.fetch_leverage_tiers([symbol])
            return self.safe_value(tiers, symbol)
        else:
            raise NotSupported(self.id + ' fetchMarketLeverageTiers() is not supported yet')

    async def create_post_only_order(self, symbol: str, type: OrderType, side: OrderSide, amount: float, price: Num = None, params={}):
        if not self.has['createPostOnlyOrder']:
            raise NotSupported(self.id + ' createPostOnlyOrder() is not supported yet')
        query = self.extend(params, {'postOnly': True})
        return await self.create_order(symbol, type, side, amount, price, query)

    async def create_post_only_order_ws(self, symbol: str, type: OrderType, side: OrderSide, amount: float, price: Num = None, params={}):
        if not self.has['createPostOnlyOrderWs']:
            raise NotSupported(self.id + ' createPostOnlyOrderWs() is not supported yet')
        query = self.extend(params, {'postOnly': True})
        return await self.create_order_ws(symbol, type, side, amount, price, query)

    async def create_reduce_only_order(self, symbol: str, type: OrderType, side: OrderSide, amount: float, price: Num = None, params={}):
        if not self.has['createReduceOnlyOrder']:
            raise NotSupported(self.id + ' createReduceOnlyOrder() is not supported yet')
        query = self.extend(params, {'reduceOnly': True})
        return await self.create_order(symbol, type, side, amount, price, query)

    async def create_reduce_only_order_ws(self, symbol: str, type: OrderType, side: OrderSide, amount: float, price: Num = None, params={}):
        if not self.has['createReduceOnlyOrderWs']:
            raise NotSupported(self.id + ' createReduceOnlyOrderWs() is not supported yet')
        query = self.extend(params, {'reduceOnly': True})
        return await self.create_order_ws(symbol, type, side, amount, price, query)

    async def create_stop_order(self, symbol: str, type: OrderType, side: OrderSide, amount: float, price: Num = None, triggerPrice: Num = None, params={}):
        if not self.has['createStopOrder']:
            raise NotSupported(self.id + ' createStopOrder() is not supported yet')
        if triggerPrice is None:
            raise ArgumentsRequired(self.id + ' create_stop_order() requires a stopPrice argument')
        query = self.extend(params, {'stopPrice': triggerPrice})
        return await self.create_order(symbol, type, side, amount, price, query)

    async def create_stop_order_ws(self, symbol: str, type: OrderType, side: OrderSide, amount: float, price: Num = None, triggerPrice: Num = None, params={}):
        if not self.has['createStopOrderWs']:
            raise NotSupported(self.id + ' createStopOrderWs() is not supported yet')
        if triggerPrice is None:
            raise ArgumentsRequired(self.id + ' createStopOrderWs() requires a stopPrice argument')
        query = self.extend(params, {'stopPrice': triggerPrice})
        return await self.create_order_ws(symbol, type, side, amount, price, query)

    async def create_stop_limit_order(self, symbol: str, side: OrderSide, amount: float, price: float, triggerPrice: float, params={}):
        if not self.has['createStopLimitOrder']:
            raise NotSupported(self.id + ' createStopLimitOrder() is not supported yet')
        query = self.extend(params, {'stopPrice': triggerPrice})
        return await self.create_order(symbol, 'limit', side, amount, price, query)

    async def create_stop_limit_order_ws(self, symbol: str, side: OrderSide, amount: float, price: float, triggerPrice: float, params={}):
        if not self.has['createStopLimitOrderWs']:
            raise NotSupported(self.id + ' createStopLimitOrderWs() is not supported yet')
        query = self.extend(params, {'stopPrice': triggerPrice})
        return await self.create_order_ws(symbol, 'limit', side, amount, price, query)

    async def create_stop_market_order(self, symbol: str, side: OrderSide, amount: float, triggerPrice: float, params={}):
        if not self.has['createStopMarketOrder']:
            raise NotSupported(self.id + ' createStopMarketOrder() is not supported yet')
        query = self.extend(params, {'stopPrice': triggerPrice})
        return await self.create_order(symbol, 'market', side, amount, None, query)

    async def create_stop_market_order_ws(self, symbol: str, side: OrderSide, amount: float, triggerPrice: float, params={}):
        if not self.has['createStopMarketOrderWs']:
            raise NotSupported(self.id + ' createStopMarketOrderWs() is not supported yet')
        query = self.extend(params, {'stopPrice': triggerPrice})
        return await self.create_order_ws(symbol, 'market', side, amount, None, query)

    async def fetch_last_prices(self, symbols: Strings = None, params={}):
        raise NotSupported(self.id + ' fetchLastPrices() is not supported yet')

    async def fetch_trading_fees(self, params={}):
        raise NotSupported(self.id + ' fetchTradingFees() is not supported yet')

    async def fetch_trading_fees_ws(self, params={}):
        raise NotSupported(self.id + ' fetchTradingFeesWs() is not supported yet')

    async def fetch_trading_fee(self, symbol: str, params={}):
        if not self.has['fetchTradingFees']:
            raise NotSupported(self.id + ' fetchTradingFee() is not supported yet')
        fees = await self.fetch_trading_fees(params)
        return self.safe_dict(fees, symbol)

    async def fetch_convert_currencies(self, params={}):
        raise NotSupported(self.id + ' fetchConvertCurrencies() is not supported yet')

    async def fetch_funding_rate(self, symbol: str, params={}):
        if self.has['fetchFundingRates']:
            await self.load_markets()
            market = self.market(symbol)
            symbol = market['symbol']
            if not market['contract']:
                raise BadSymbol(self.id + ' fetchFundingRate() supports contract markets only')
            rates = await self.fetch_funding_rates([symbol], params)
            rate = self.safe_value(rates, symbol)
            if rate is None:
                raise NullResponse(self.id + ' fetchFundingRate() returned no data for ' + symbol)
            else:
                return rate
        else:
            raise NotSupported(self.id + ' fetchFundingRate() is not supported yet')

    async def fetch_funding_interval(self, symbol: str, params={}):
        if self.has['fetchFundingIntervals']:
            await self.load_markets()
            market = self.market(symbol)
            symbol = market['symbol']
            if not market['contract']:
                raise BadSymbol(self.id + ' fetchFundingInterval() supports contract markets only')
            rates = await self.fetch_funding_intervals([symbol], params)
            rate = self.safe_value(rates, symbol)
            if rate is None:
                raise NullResponse(self.id + ' fetchFundingInterval() returned no data for ' + symbol)
            else:
                return rate
        else:
            raise NotSupported(self.id + ' fetchFundingInterval() is not supported yet')

    async def fetch_mark_ohlcv(self, symbol, timeframe='1m', since: Int = None, limit: Int = None, params={}):
        """
        fetches historical mark price candlestick data containing the open, high, low, and close price of a market
        :param str symbol: unified symbol of the market to fetch OHLCV data for
        :param str timeframe: the length of time each candle represents
        :param int [since]: timestamp in ms of the earliest candle to fetch
        :param int [limit]: the maximum amount of candles to fetch
        :param dict [params]: extra parameters specific to the exchange API endpoint
        :returns float[][]: A list of candles ordered, open, high, low, close, None
        """
        if self.has['fetchMarkOHLCV']:
            request: dict = {
                'price': 'mark',
            }
            return await self.fetch_ohlcv(symbol, timeframe, since, limit, self.extend(request, params))
        else:
            raise NotSupported(self.id + ' fetchMarkOHLCV() is not supported yet')

    async def fetch_index_ohlcv(self, symbol: str, timeframe='1m', since: Int = None, limit: Int = None, params={}):
        """
        fetches historical index price candlestick data containing the open, high, low, and close price of a market
        :param str symbol: unified symbol of the market to fetch OHLCV data for
        :param str timeframe: the length of time each candle represents
        :param int [since]: timestamp in ms of the earliest candle to fetch
        :param int [limit]: the maximum amount of candles to fetch
        :param dict [params]: extra parameters specific to the exchange API endpoint
 @returns {} A list of candles ordered, open, high, low, close, None
        """
        if self.has['fetchIndexOHLCV']:
            request: dict = {
                'price': 'index',
            }
            return await self.fetch_ohlcv(symbol, timeframe, since, limit, self.extend(request, params))
        else:
            raise NotSupported(self.id + ' fetchIndexOHLCV() is not supported yet')

    async def fetch_premium_index_ohlcv(self, symbol: str, timeframe='1m', since: Int = None, limit: Int = None, params={}):
        """
        fetches historical premium index price candlestick data containing the open, high, low, and close price of a market
        :param str symbol: unified symbol of the market to fetch OHLCV data for
        :param str timeframe: the length of time each candle represents
        :param int [since]: timestamp in ms of the earliest candle to fetch
        :param int [limit]: the maximum amount of candles to fetch
        :param dict [params]: extra parameters specific to the exchange API endpoint
        :returns float[][]: A list of candles ordered, open, high, low, close, None
        """
        if self.has['fetchPremiumIndexOHLCV']:
            request: dict = {
                'price': 'premiumIndex',
            }
            return await self.fetch_ohlcv(symbol, timeframe, since, limit, self.extend(request, params))
        else:
            raise NotSupported(self.id + ' fetchPremiumIndexOHLCV() is not supported yet')

    async def fetch_transactions(self, code: Str = None, since: Int = None, limit: Int = None, params={}):
        """
 @deprecated
        *DEPRECATED* use fetchDepositsWithdrawals instead
        :param str code: unified currency code for the currency of the deposit/withdrawals, default is None
        :param int [since]: timestamp in ms of the earliest deposit/withdrawal, default is None
        :param int [limit]: max number of deposit/withdrawals to return, default is None
        :param dict [params]: extra parameters specific to the exchange API endpoint
        :returns dict: a list of `transaction structures <https://docs.ccxt.com/#/?id=transaction-structure>`
        """
        if self.has['fetchDepositsWithdrawals']:
            return await self.fetch_deposits_withdrawals(code, since, limit, params)
        else:
            raise NotSupported(self.id + ' fetchTransactions() is not supported yet')

    async def fetch_paginated_call_dynamic(self, method: str, symbol: Str = None, since: Int = None, limit: Int = None, params={}, maxEntriesPerRequest: Int = None, removeRepeated=True):
        maxCalls = None
        maxCalls, params = self.handle_option_and_params(params, method, 'paginationCalls', 10)
        maxRetries = None
        maxRetries, params = self.handle_option_and_params(params, method, 'maxRetries', 3)
        paginationDirection = None
        paginationDirection, params = self.handle_option_and_params(params, method, 'paginationDirection', 'backward')
        paginationTimestamp = None
        removeRepeatedOption = removeRepeated
        removeRepeatedOption, params = self.handle_option_and_params(params, method, 'removeRepeated', removeRepeated)
        calls = 0
        result = []
        errors = 0
        until = self.safe_integer_2(params, 'untill', 'till')  # do not omit it from params here
        maxEntriesPerRequest, params = self.handle_max_entries_per_request_and_params(method, maxEntriesPerRequest, params)
        if (paginationDirection == 'forward'):
            if since is None:
                raise ArgumentsRequired(self.id + ' pagination requires a since argument when paginationDirection set to forward')
            paginationTimestamp = since
        while((calls < maxCalls)):
            calls += 1
            try:
                if paginationDirection == 'backward':
                    # do it backwards, starting from the last
                    # UNTIL filtering is required in order to work
                    if paginationTimestamp is not None:
                        params['until'] = paginationTimestamp - 1
                    response = await getattr(self, method)(symbol, None, maxEntriesPerRequest, params)
                    responseLength = len(response)
                    if self.verbose:
                        backwardMessage = 'Dynamic pagination call ' + self.number_to_string(calls) + ' method ' + method + ' response length ' + self.number_to_string(responseLength)
                        if paginationTimestamp is not None:
                            backwardMessage += ' timestamp ' + self.number_to_string(paginationTimestamp)
                        self.log(backwardMessage)
                    if responseLength == 0:
                        break
                    errors = 0
                    result = self.array_concat(result, response)
                    firstElement = self.safe_value(response, 0)
                    paginationTimestamp = self.safe_integer_2(firstElement, 'timestamp', 0)
                    if (since is not None) and (paginationTimestamp <= since):
                        break
                else:
                    # do it forwards, starting from the since
                    response = await getattr(self, method)(symbol, paginationTimestamp, maxEntriesPerRequest, params)
                    responseLength = len(response)
                    if self.verbose:
                        forwardMessage = 'Dynamic pagination call ' + self.number_to_string(calls) + ' method ' + method + ' response length ' + self.number_to_string(responseLength)
                        if paginationTimestamp is not None:
                            forwardMessage += ' timestamp ' + self.number_to_string(paginationTimestamp)
                        self.log(forwardMessage)
                    if responseLength == 0:
                        break
                    errors = 0
                    result = self.array_concat(result, response)
                    last = self.safe_value(response, responseLength - 1)
                    paginationTimestamp = self.safe_integer(last, 'timestamp') + 1
                    if (until is not None) and (paginationTimestamp >= until):
                        break
            except Exception as e:
                errors += 1
                if errors > maxRetries:
                    raise e
        uniqueResults = result
        if removeRepeatedOption:
            uniqueResults = self.remove_repeated_elements_from_array(result)
        key = 0 if (method == 'fetchOHLCV') else 'timestamp'
        return self.filter_by_since_limit(uniqueResults, since, limit, key)

    async def safe_deterministic_call(self, method: str, symbol: Str = None, since: Int = None, limit: Int = None, timeframe: Str = None, params={}):
        maxRetries = None
        maxRetries, params = self.handle_option_and_params(params, method, 'maxRetries', 3)
        errors = 0
        while(errors <= maxRetries):
            try:
                if timeframe and method != 'fetchFundingRateHistory':
                    return await getattr(self, method)(symbol, timeframe, since, limit, params)
                else:
                    return await getattr(self, method)(symbol, since, limit, params)
            except Exception as e:
                if isinstance(e, RateLimitExceeded):
                    raise e  # if we are rate limited, we should not retry and fail fast
                errors += 1
                if errors > maxRetries:
                    raise e
        return []

    async def fetch_paginated_call_deterministic(self, method: str, symbol: Str = None, since: Int = None, limit: Int = None, timeframe: Str = None, params={}, maxEntriesPerRequest=None):
        maxCalls = None
        maxCalls, params = self.handle_option_and_params(params, method, 'paginationCalls', 10)
        maxEntriesPerRequest, params = self.handle_max_entries_per_request_and_params(method, maxEntriesPerRequest, params)
        current = self.milliseconds()
        tasks = []
        time = self.parse_timeframe(timeframe) * 1000
        step = time * maxEntriesPerRequest
        currentSince = current - (maxCalls * step) - 1
        if since is not None:
            currentSince = max(currentSince, since)
        else:
            currentSince = max(currentSince, 1241440531000)  # avoid timestamps older than 2009
        until = self.safe_integer_2(params, 'until', 'till')  # do not omit it here
        if until is not None:
            requiredCalls = int(math.ceil((until - since)) / step)
            if requiredCalls > maxCalls:
                raise BadRequest(self.id + ' the number of required calls is greater than the max number of calls allowed, either increase the paginationCalls or decrease the since-until gap. Current paginationCalls limit is ' + str(maxCalls) + ' required calls is ' + str(requiredCalls))
        for i in range(0, maxCalls):
            if (until is not None) and (currentSince >= until):
                break
            if currentSince >= current:
                break
            tasks.append(self.safe_deterministic_call(method, symbol, currentSince, maxEntriesPerRequest, timeframe, params))
            currentSince = self.sum(currentSince, step) - 1
        results = await asyncio.gather(*tasks)
        result = []
        for i in range(0, len(results)):
            result = self.array_concat(result, results[i])
        uniqueResults = self.remove_repeated_elements_from_array(result)
        key = 0 if (method == 'fetchOHLCV') else 'timestamp'
        return self.filter_by_since_limit(uniqueResults, since, limit, key)

    async def fetch_paginated_call_cursor(self, method: str, symbol: Str = None, since=None, limit=None, params={}, cursorReceived=None, cursorSent=None, cursorIncrement=None, maxEntriesPerRequest=None):
        maxCalls = None
        maxCalls, params = self.handle_option_and_params(params, method, 'paginationCalls', 10)
        maxRetries = None
        maxRetries, params = self.handle_option_and_params(params, method, 'maxRetries', 3)
        maxEntriesPerRequest, params = self.handle_max_entries_per_request_and_params(method, maxEntriesPerRequest, params)
        cursorValue = None
        i = 0
        errors = 0
        result = []
        timeframe = self.safe_string(params, 'timeframe')
        params = self.omit(params, 'timeframe')  # reading the timeframe from the method arguments to avoid changing the signature
        while(i < maxCalls):
            try:
                if cursorValue is not None:
                    if cursorIncrement is not None:
                        cursorValue = self.parse_to_int(cursorValue) + cursorIncrement
                    params[cursorSent] = cursorValue
                response = None
                if method == 'fetchAccounts':
                    response = await getattr(self, method)(params)
                elif method == 'getLeverageTiersPaginated' or method == 'fetchPositions':
                    response = await getattr(self, method)(symbol, params)
                elif method == 'fetchOpenInterestHistory':
                    response = await getattr(self, method)(symbol, timeframe, since, maxEntriesPerRequest, params)
                else:
                    response = await getattr(self, method)(symbol, since, maxEntriesPerRequest, params)
                errors = 0
                responseLength = len(response)
                if self.verbose:
                    cursorString = '' if (cursorValue is None) else cursorValue
                    iteration = (i + 1)
                    cursorMessage = 'Cursor pagination call ' + str(iteration) + ' method ' + method + ' response length ' + str(responseLength) + ' cursor ' + cursorString
                    self.log(cursorMessage)
                if responseLength == 0:
                    break
                result = self.array_concat(result, response)
                last = self.safe_dict(response, responseLength - 1)
                # cursorValue = self.safe_value(last['info'], cursorReceived)
                cursorValue = None  # search for the cursor
                for j in range(0, responseLength):
                    index = responseLength - j - 1
                    entry = self.safe_dict(response, index)
                    info = self.safe_dict(entry, 'info')
                    cursor = self.safe_value(info, cursorReceived)
                    if cursor is not None:
                        cursorValue = cursor
                        break
                if cursorValue is None:
                    break
                lastTimestamp = self.safe_integer(last, 'timestamp')
                if lastTimestamp is not None and lastTimestamp < since:
                    break
            except Exception as e:
                errors += 1
                if errors > maxRetries:
                    raise e
            i += 1
        sorted = self.sort_cursor_paginated_result(result)
        key = 0 if (method == 'fetchOHLCV') else 'timestamp'
        return self.filter_by_since_limit(sorted, since, limit, key)

    async def fetch_paginated_call_incremental(self, method: str, symbol: Str = None, since=None, limit=None, params={}, pageKey=None, maxEntriesPerRequest=None):
        maxCalls = None
        maxCalls, params = self.handle_option_and_params(params, method, 'paginationCalls', 10)
        maxRetries = None
        maxRetries, params = self.handle_option_and_params(params, method, 'maxRetries', 3)
        maxEntriesPerRequest, params = self.handle_max_entries_per_request_and_params(method, maxEntriesPerRequest, params)
        i = 0
        errors = 0
        result = []
        while(i < maxCalls):
            try:
                params[pageKey] = i + 1
                response = await getattr(self, method)(symbol, since, maxEntriesPerRequest, params)
                errors = 0
                responseLength = len(response)
                if self.verbose:
                    iteration = (i + str(1))
                    incrementalMessage = 'Incremental pagination call ' + iteration + ' method ' + method + ' response length ' + str(responseLength)
                    self.log(incrementalMessage)
                if responseLength == 0:
                    break
                result = self.array_concat(result, response)
            except Exception as e:
                errors += 1
                if errors > maxRetries:
                    raise e
            i += 1
        sorted = self.sort_cursor_paginated_result(result)
        key = 0 if (method == 'fetchOHLCV') else 'timestamp'
        return self.filter_by_since_limit(sorted, since, limit, key)

    async def fetch_position_history(self, symbol: str, since: Int = None, limit: Int = None, params={}):
        """
        fetches the history of margin added or reduced from contract isolated positions
        :param str [symbol]: unified market symbol
        :param int [since]: timestamp in ms of the position
        :param int [limit]: the maximum amount of candles to fetch, default=1000
        :param dict params: extra parameters specific to the exchange api endpoint
        :returns dict[]: a list of `position structures <https://docs.ccxt.com/#/?id=position-structure>`
        """
        if self.has['fetchPositionsHistory']:
            positions = await self.fetch_positions_history([symbol], since, limit, params)
            return positions
        else:
            raise NotSupported(self.id + ' fetchPositionHistory() is not supported yet')

    async def fetch_positions_history(self, symbols: Strings = None, since: Int = None, limit: Int = None, params={}):
        """
        fetches the history of margin added or reduced from contract isolated positions
        :param str [symbol]: unified market symbol
        :param int [since]: timestamp in ms of the position
        :param int [limit]: the maximum amount of candles to fetch, default=1000
        :param dict params: extra parameters specific to the exchange api endpoint
        :returns dict[]: a list of `position structures <https://docs.ccxt.com/#/?id=position-structure>`
        """
        raise NotSupported(self.id + ' fetchPositionsHistory() is not supported yet')

    async def fetch_transfer(self, id: str, code: Str = None, params={}):
        """
        fetches a transfer
        :param str id: transfer id
        :param [str] code: unified currency code
        :param dict params: extra parameters specific to the exchange api endpoint
        :returns dict: a `transfer structure <https://docs.ccxt.com/#/?id=transfer-structure>`
        """
        raise NotSupported(self.id + ' fetchTransfer() is not supported yet')

    async def fetch_transfers(self, code: Str = None, since: Int = None, limit: Int = None, params={}):
        """
        fetches a transfer
        :param str id: transfer id
        :param int [since]: timestamp in ms of the earliest transfer to fetch
        :param int [limit]: the maximum amount of transfers to fetch
        :param dict params: extra parameters specific to the exchange api endpoint
        :returns dict: a `transfer structure <https://docs.ccxt.com/#/?id=transfer-structure>`
        """
        raise NotSupported(self.id + ' fetchTransfers() is not supported yet')<|MERGE_RESOLUTION|>--- conflicted
+++ resolved
@@ -738,7 +738,6 @@
     async def watch_trades(self, symbol: str, since: Int = None, limit: Int = None, params={}):
         raise NotSupported(self.id + ' watchTrades() is not supported yet')
 
-<<<<<<< HEAD
     async def subscribe_trades(self, symbol: str, callback: Any = None, synchronous: bool = True, params={}):
         """
         subscribe callback to be called with each trade
@@ -755,10 +754,8 @@
             stream.subscribe('trades::' + symbol, callback, synchronous)
         stream.add_watch_function('watchTrades', [symbol, None, None, params])
         return await self.watch_trades(symbol, None, None, params)
-=======
     async def un_watch_orders(self, symbol: Str = None, params={}):
         raise NotSupported(self.id + ' unWatchOrders() is not supported yet')
->>>>>>> bd0b9a85
 
     async def un_watch_trades(self, symbol: str, params={}):
         raise NotSupported(self.id + ' unWatchTrades() is not supported yet')
