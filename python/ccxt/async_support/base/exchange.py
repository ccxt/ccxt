--- conflicted
+++ resolved
@@ -1112,33 +1112,27 @@
             'cost': self.parse_number(cost),
             'datetime': datetime,
             'fee': self.safe_value(order, 'fee'),
+            'fee': self.safe_value(order, 'fee'),
             'filled': self.parse_number(filled),
             'id': self.safe_string(order, 'id'),
             'lastTradeTimestamp': lastTradeTimeTimestamp,
-<<<<<<< HEAD
+            'lastUpdateTimestamp': lastUpdateTimestamp,
             'postOnly': postOnly,
-=======
-            'lastUpdateTimestamp': lastUpdateTimestamp,
->>>>>>> be931299
             'price': self.parse_number(price),
             'reduceOnly': self.safe_value(order, 'reduceOnly'),
             'remaining': self.parse_number(remaining),
             'side': side,
             'status': self.safe_string(order, 'status'),
+            'status': self.safe_string(order, 'status'),
+            'stopLossPrice': stopLossPrice,
             'stopPrice': triggerPrice,  # ! deprecated, use triggerPrice instead
             'symbol': symbol,
+            'takeProfitPrice': takeProfitPrice,
             'timeInForce': timeInForce,
             'timestamp': timestamp,
             'trades': trades,
             'triggerPrice': triggerPrice,
-<<<<<<< HEAD
             'type': self.safe_string(order, 'type'),
-=======
-            'takeProfitPrice': takeProfitPrice,
-            'stopLossPrice': stopLossPrice,
-            'status': self.safe_string(order, 'status'),
-            'fee': self.safe_value(order, 'fee'),
->>>>>>> be931299
         })
 
     def parse_orders(self, orders: object, market: Optional[object] = None, since: Optional[int] = None, limit: Optional[int] = None, params={}):
