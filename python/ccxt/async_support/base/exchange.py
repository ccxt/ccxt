--- conflicted
+++ resolved
@@ -24,11 +24,7 @@
 
 # -----------------------------------------------------------------------------
 
-<<<<<<< HEAD
 from ccxt.base.errors import BaseError, BadSymbol, BadRequest, BadResponse, ExchangeError, ExchangeNotAvailable, RequestTimeout, NotSupported, NullResponse, InvalidAddress, RateLimitExceeded, NetworkError, ExchangeClosedByUser
-=======
-from ccxt.base.errors import BaseError, NetworkError, BadSymbol, BadRequest, BadResponse, ExchangeError, ExchangeNotAvailable, RequestTimeout, NotSupported, NullResponse, InvalidAddress, RateLimitExceeded
->>>>>>> f68b08aa
 from ccxt.base.types import OrderType, OrderSide, OrderRequest, CancellationRequest
 
 # -----------------------------------------------------------------------------
@@ -742,7 +738,6 @@
     async def watch_order_book_for_symbols(self, symbols: List[str], limit: Int = None, params={}):
         raise NotSupported(self.id + ' watchOrderBookForSymbols() is not supported yet')
 
-<<<<<<< HEAD
     async def subscribe_order_book_for_symbols(self, symbols: List[str], callback: ConsumerFunction = None, synchronous: bool = True, params={}):
         """
         subscribes to information on open orders with bid(buy) and ask(sell) prices, volumes and other data
@@ -763,10 +758,7 @@
         stream.add_watch_function('watchOrderBookForSymbols', [symbols, None, params])
         await self.watchOrderBookForSymbols(symbols, None, params)
 
-    async def fetch_deposit_addresses(self, codes: List[str] = None, params={}):
-=======
     async def fetch_deposit_addresses(self, codes: Strings = None, params={}):
->>>>>>> f68b08aa
         raise NotSupported(self.id + ' fetchDepositAddresses() is not supported yet')
 
     async def fetch_order_book(self, symbol: str, limit: Int = None, params={}):
@@ -1079,7 +1071,6 @@
     async def watch_position(self, symbol: Str = None, params={}):
         raise NotSupported(self.id + ' watchPosition() is not supported yet')
 
-<<<<<<< HEAD
     async def subscribe_position(self, symbol: str, callback: ConsumerFunction = None, synchronous: bool = True, params={}):
         await self.load_markets()
         symbol = self.symbol(symbol)
@@ -1089,7 +1080,7 @@
         stream.add_watch_function('watchPosition', [symbol, None, params])
         await self.watchPosition(symbol, params)
 
-    async def watch_positions(self, symbols: List[str] = None, since: Int = None, limit: Int = None, params={}):
+    async def watch_positions(self, symbols: Strings = None, since: Int = None, limit: Int = None, params={}):
         raise NotSupported(self.id + ' watchPositions() is not supported yet')
 
     async def subscribe_positions(self, symbols: List[str] = None, callback: ConsumerFunction = None, synchronous: bool = True, params={}):
@@ -1104,15 +1095,8 @@
                     stream.subscribe('positions::' + symbols[i], callback, synchronous)
         await self.watchPositions(symbols, None, None, params)
 
-    async def watch_position_for_symbols(self, symbols: List[str] = None, since: Int = None, limit: Int = None, params={}):
+    async def watch_position_for_symbols(self, symbols: Strings = None, since: Int = None, limit: Int = None, params={}):
         return await self.watchPositions(symbols, since, limit, params)
-=======
-    async def watch_positions(self, symbols: Strings = None, since: Int = None, limit: Int = None, params={}):
-        raise NotSupported(self.id + ' watchPositions() is not supported yet')
-
-    async def watch_position_for_symbols(self, symbols: Strings = None, since: Int = None, limit: Int = None, params={}):
-        return await self.watch_positions(symbols, since, limit, params)
->>>>>>> f68b08aa
 
     async def subscribe_position_for_symbols(self, symbols: List[str] = None, callback: ConsumerFunction = None, synchronous: bool = True, params={}):
         await self.subscribePositions(symbols, callback, synchronous, params)
@@ -1256,7 +1240,6 @@
     async def watch_ticker(self, symbol: str, params={}):
         raise NotSupported(self.id + ' watchTicker() is not supported yet')
 
-<<<<<<< HEAD
     async def subscribe_ticker(self, symbol: str, callback: ConsumerFunction = None, synchronous: bool = True, params={}):
         """
         subscribe to watchTicker
@@ -1273,10 +1256,7 @@
         stream.add_watch_function('watchTicker', [symbol, params])
         await self.watchTicker(symbol, params)
 
-    async def fetch_tickers(self, symbols: List[str] = None, params={}):
-=======
     async def fetch_tickers(self, symbols: Strings = None, params={}):
->>>>>>> f68b08aa
         raise NotSupported(self.id + ' fetchTickers() is not supported yet')
 
     async def fetch_tickers_ws(self, symbols: Strings = None, params={}):
