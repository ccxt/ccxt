--- conflicted
+++ resolved
@@ -407,6 +407,48 @@
                     missing_subscriptions.append(subscribe_hash)
                     client.subscriptions[subscribe_hash] = subscription or True
 
+        if client.connected.done():
+            connected = client.connected
+        else:
+            async def connect():
+                if self.enableRateLimit:
+                    client.messages_throttler()
+                return client.connect(self.session, backoff_delay)
+            connected = asyncio.ensure_future(connect())
+
+        def after(fut):
+            # todo: decouple signing from subscriptions
+            if message:
+                async def send_message():
+                    if self.enableRateLimit:
+                        await client.messages_throttler()
+                    try:
+                        await client.send(message)
+                    except ConnectionError as e:
+                        client.on_error(e)
+                    except Exception as e:
+                        client.on_error(e)
+                asyncio.ensure_future(send_message())
+
+        if missing_subscriptions:
+            connected.add_done_callback(after)
+
+        return future
+
+    def watch(self, url, message_hash, message=None, subscribe_hash=None, subscription=None):
+        # base exchange self.open starts the aiohttp Session in an async context
+        self.open()
+        backoff_delay = 0
+        client = self.client(url)
+        if subscribe_hash is None and message_hash in client.futures:
+            return client.futures[message_hash]
+        future = client.future(message_hash)
+
+        subscribed = client.subscriptions.get(subscribe_hash)
+
+        if not subscribed:
+            client.subscriptions[subscribe_hash] = subscription or True
+
         connected = client.connected if client.connected.done() \
             else asyncio.ensure_future(client.connect(self.session, backoff_delay))
 
@@ -418,55 +460,6 @@
                 async def send_message():
                     if self.enableRateLimit:
                         await client.throttle(cost)
-                    try:
-                        await client.send(message)
-                    except ConnectionError as e:
-                        client.on_error(e)
-                    except Exception as e:
-                        client.on_error(e)
-                asyncio.ensure_future(send_message())
-
-        if missing_subscriptions:
-            connected.add_done_callback(after)
-
-        return future
-
-    def watch(self, url, message_hash, message=None, subscribe_hash=None, subscription=None):
-        # base exchange self.open starts the aiohttp Session in an async context
-        self.open()
-        backoff_delay = 0
-        client = self.client(url)
-        if subscribe_hash is None and message_hash in client.futures:
-            return client.futures[message_hash]
-        future = client.future(message_hash)
-
-        subscribed = client.subscriptions.get(subscribe_hash)
-
-        if not subscribed:
-            client.subscriptions[subscribe_hash] = subscription or True
-
-<<<<<<< HEAD
-        # base exchange self.open starts the aiohttp Session in an async context
-        self.open()
-        if client.connected.done():
-            connected = client.connected
-        else:
-            async def connect():
-                if self.enableRateLimit:
-                    client.messages_throttler()
-                return await client.connect(self.session, backoff_delay)
-            connected = asyncio.ensure_future(connect())
-=======
-        connected = client.connected if client.connected.done() \
-            else asyncio.ensure_future(client.connect(self.session, backoff_delay))
->>>>>>> da14a682
-
-        def after(fut):
-            # todo: decouple signing from subscriptions
-            if message:
-                async def send_message():
-                    if self.enableRateLimit:
-                        await client.messages_throttler()
                     try:
                         await client.send(message)
                     except ConnectionError as e:
@@ -573,7 +566,6 @@
 
     # METHODS BELOW THIS LINE ARE TRANSPILED FROM JAVASCRIPT TO PYTHON AND PHP
 
-<<<<<<< HEAD
     def calculate_ws_token_bucket(self, wsOptions, url, tokenKey='connections'):
         rateLimits = self.safe_value(wsOptions, 'rateLimits')
         rateLimit = self.safe_number(rateLimits, 'rateLimit')
@@ -605,132 +597,6 @@
         }, tokenBucket)
         return config
 
-    def check_proxy_settings(self, url, method, headers, body):
-        proxyUrl = self.proxyUrl if (self.proxyUrl is not None) else self.proxy_url
-        proxyUrlCallback = self.proxyUrlCallback if (self.proxyUrlCallback is not None) else self.proxy_url_callback
-        if proxyUrlCallback is not None:
-            proxyUrl = proxyUrlCallback(url, method, headers, body)
-        # backwards-compatibility
-        if self.proxy is not None:
-            if callable(self.proxy):
-                proxyUrl = self.proxy(url, method, headers, body)
-            else:
-                proxyUrl = self.proxy
-        httpProxy = self.httpProxy if (self.httpProxy is not None) else self.http_proxy
-        httpProxyCallback = self.httpProxyCallback if (self.httpProxyCallback is not None) else self.http_proxy_callback
-        if httpProxyCallback is not None:
-            httpProxy = httpProxyCallback(url, method, headers, body)
-        httpsProxy = self.httpsProxy if (self.httpsProxy is not None) else self.https_proxy
-        httpsProxyCallback = self.httpsProxyCallback if (self.httpsProxyCallback is not None) else self.https_proxy_callback
-        if httpsProxyCallback is not None:
-            httpsProxy = httpsProxyCallback(url, method, headers, body)
-        socksProxy = self.socksProxy if (self.socksProxy is not None) else self.socks_proxy
-        socksProxyCallback = self.socksProxyCallback if (self.socksProxyCallback is not None) else self.socks_proxy_callback
-        if socksProxyCallback is not None:
-            socksProxy = socksProxyCallback(url, method, headers, body)
-        val = 0
-        if proxyUrl is not None:
-            val = val + 1
-        if proxyUrlCallback is not None:
-            val = val + 1
-        if httpProxy is not None:
-            val = val + 1
-        if httpProxyCallback is not None:
-            val = val + 1
-        if httpsProxy is not None:
-            val = val + 1
-        if httpsProxyCallback is not None:
-            val = val + 1
-        if socksProxy is not None:
-            val = val + 1
-        if socksProxyCallback is not None:
-            val = val + 1
-        if val > 1:
-            raise ExchangeError(self.id + ' you have multiple conflicting proxy settings, please use only one from : proxyUrl, httpProxy, httpsProxy, socksProxy, userAgent')
-        return [proxyUrl, httpProxy, httpsProxy, socksProxy]
-
-    def find_message_hashes(self, client, element: str):
-        result = []
-        messageHashes = list(client.futures.keys())
-        for i in range(0, len(messageHashes)):
-            messageHash = messageHashes[i]
-            if messageHash.find(element) >= 0:
-                result.append(messageHash)
-        return result
-
-    def filter_by_limit(self, array: List[object], limit: Optional[int] = None, key: IndexType = 'timestamp'):
-        if self.valueIsDefined(limit):
-            arrayLength = len(array)
-            if arrayLength > 0:
-                ascending = True
-                if (key in array[0]):
-                    first = array[0][key]
-                    last = array[arrayLength - 1][key]
-                    if first is not None and last is not None:
-                        ascending = first <= last  # True if array is sorted in ascending order based on 'timestamp'
-                array = self.arraySlice(array, -limit) if ascending else self.arraySlice(array, 0, limit)
-        return array
-
-    def filter_by_since_limit(self, array: List[object], since: Optional[int] = None, limit: Optional[int] = None, key: IndexType = 'timestamp', tail=False):
-        sinceIsDefined = self.valueIsDefined(since)
-        parsedArray = self.to_array(array)
-        result = parsedArray
-        if sinceIsDefined:
-            result = []
-            for i in range(0, len(parsedArray)):
-                entry = parsedArray[i]
-                value = self.safe_value(entry, key)
-                if value and (value >= since):
-                    result.append(entry)
-        if tail:
-            return self.arraySlice(result, -limit)
-        return self.filter_by_limit(result, limit, key)
-
-    def filter_by_value_since_limit(self, array: List[object], field: IndexType, value=None, since: Optional[int] = None, limit: Optional[int] = None, key='timestamp', tail=False):
-        valueIsDefined = self.valueIsDefined(value)
-        sinceIsDefined = self.valueIsDefined(since)
-        parsedArray = self.to_array(array)
-        result = parsedArray
-        # single-pass filter for both symbol and since
-        if valueIsDefined or sinceIsDefined:
-            result = []
-            for i in range(0, len(parsedArray)):
-                entry = parsedArray[i]
-                entryFiledEqualValue = entry[field] == value
-                firstCondition = entryFiledEqualValue if valueIsDefined else True
-                entryKeyValue = self.safe_value(entry, key)
-                entryKeyGESince = (entryKeyValue) and since and (entryKeyValue >= since)
-                secondCondition = entryKeyGESince if sinceIsDefined else True
-                if firstCondition and secondCondition:
-                    result.append(entry)
-        if tail:
-            return self.arraySlice(result, -limit)
-        return self.filter_by_limit(result, limit, key)
-
-    def set_sandbox_mode(self, enabled):
-        if enabled:
-            if 'test' in self.urls:
-                if isinstance(self.urls['api'], str):
-                    self.urls['apiBackup'] = self.urls['api']
-                    self.urls['api'] = self.urls['test']
-                else:
-                    self.urls['apiBackup'] = self.clone(self.urls['api'])
-                    self.urls['api'] = self.clone(self.urls['test'])
-            else:
-                raise NotSupported(self.id + ' does not have a sandbox URL')
-        elif 'apiBackup' in self.urls:
-            if isinstance(self.urls['api'], str):
-                self.urls['api'] = self.urls['apiBackup']
-            else:
-                self.urls['api'] = self.clone(self.urls['apiBackup'])
-            newUrls = self.omit(self.urls, 'apiBackup')
-            self.urls = newUrls
-
-    def sign(self, path, api: Any = 'public', method='GET', params={}, headers: Optional[Any] = None, body: Optional[Any] = None):
-        return {}
-
-=======
->>>>>>> da14a682
     async def fetch_accounts(self, params={}):
         raise NotSupported(self.id + ' fetchAccounts() is not supported yet')
 
