# -*- coding: utf-8 -*-

# -----------------------------------------------------------------------------

<<<<<<< HEAD
__version__ = '1.18.847'
=======
__version__ = '1.18.862'
>>>>>>> 60f066ce

# -----------------------------------------------------------------------------

import asyncio
import concurrent
import socket
import time
import math
import random
import certifi
import aiohttp
import ssl
import sys
import yarl

# -----------------------------------------------------------------------------

from ccxt.async_support.base.throttle import throttle

# -----------------------------------------------------------------------------

from ccxt.base.errors import ExchangeError
from ccxt.base.errors import ExchangeNotAvailable
from ccxt.base.errors import RequestTimeout
from ccxt.base.errors import NotSupported

# -----------------------------------------------------------------------------

from ccxt.base.exchange import Exchange as BaseExchange

# -----------------------------------------------------------------------------

__all__ = [
    'BaseExchange',
    'Exchange',
]

# -----------------------------------------------------------------------------


class Exchange(BaseExchange):

    def __init__(self, config={}):
        if 'asyncio_loop' in config:
            self.asyncio_loop = config['asyncio_loop']
        self.asyncio_loop = self.asyncio_loop or asyncio.get_event_loop()
<<<<<<< HEAD
=======
        self.aiohttp_trust_env = config.get('aiohttp_trust_env', self.aiohttp_trust_env)
>>>>>>> 60f066ce
        self.verify = config.get('verify', self.verify)
        self.own_session = 'session' not in config
        self.cafile = config.get('cafile', certifi.where())
        self.open()
        super(Exchange, self).__init__(config)
        self.init_rest_rate_limiter()

    def init_rest_rate_limiter(self):
        self.throttle = throttle(self.extend({
            'loop': self.asyncio_loop,
        }, self.tokenBucket))

    def __del__(self):
        if self.session is not None:
            self.logger.warning(self.id + " requires to release all resources with an explicit call to the .close() coroutine. If you are using the exchange instance with async coroutines, add exchange.close() to your code into a place when you're done with the exchange and don't need the exchange instance anymore (at the end of your async coroutine).")

    if sys.version_info >= (3, 5):
        async def __aenter__(self):
            self.open()
            return self

        async def __aexit__(self, exc_type, exc, tb):
            await self.close()

    def open(self):
        if self.own_session and self.session is None:
            # Create our SSL context object with our CA cert file
            context = ssl.create_default_context(cafile=self.cafile) if self.verify else self.verify
            # Pass this SSL context to aiohttp and create a TCPConnector
            connector = aiohttp.TCPConnector(ssl=context, loop=self.asyncio_loop)
            self.session = aiohttp.ClientSession(loop=self.asyncio_loop, connector=connector, trust_env=self.aiohttp_trust_env)

    async def close(self):
        if self.session is not None:
            if self.own_session:
                await self.session.close()
            self.session = None

    async def wait_for_token(self):
        while self.rateLimitTokens <= 1:
            # if self.verbose:
            #     print('Waiting for tokens: Exchange: {0}'.format(self.id))
            self.add_new_tokens()
            seconds_delays = [0.001, 0.005, 0.022, 0.106, 0.5]
            delay = random.choice(seconds_delays)
            await asyncio.sleep(delay)
        self.rateLimitTokens -= 1

    def add_new_tokens(self):
        # if self.verbose:
        #     print('Adding new tokens: Exchange: {0}'.format(self.id))
        now = time.monotonic()
        time_since_update = now - self.rateLimitUpdateTime
        new_tokens = math.floor((0.8 * 1000.0 * time_since_update) / self.rateLimit)
        if new_tokens > 1:
            self.rateLimitTokens = min(self.rateLimitTokens + new_tokens, self.rateLimitMaxTokens)
            self.rateLimitUpdateTime = now

    async def fetch2(self, path, api='public', method='GET', params={}, headers=None, body=None):
        """A better wrapper over request for deferred signing"""
        if self.enableRateLimit:
            await self.throttle()
        self.lastRestRequestTimestamp = self.milliseconds()
        request = self.sign(path, api, method, params, headers, body)
        return await self.fetch(request['url'], request['method'], request['headers'], request['body'])

    async def fetch(self, url, method='GET', headers=None, body=None):
        """Perform a HTTP request and return decoded JSON data"""
        request_headers = self.prepare_request_headers(headers)
        url = self.proxy + url

        if self.verbose:
            print("\nRequest:", method, url, headers, body)
        self.logger.debug("%s %s, Request: %s %s", method, url, headers, body)

        encoded_body = body.encode() if body else None
        session_method = getattr(self.session, method.lower())

        response = None
        http_response = None
        json_response = None
        try:
            async with session_method(yarl.URL(url, encoded=True),
                                      data=encoded_body,
                                      headers=request_headers,
                                      timeout=(self.timeout / 1000),
                                      proxy=self.aiohttp_proxy) as response:
                http_response = await response.text()
                json_response = self.parse_json(http_response) if self.is_json_encoded_object(http_response) else None
                headers = response.headers
                if self.enableLastHttpResponse:
                    self.last_http_response = http_response
                if self.enableLastResponseHeaders:
                    self.last_response_headers = headers
                if self.enableLastJsonResponse:
                    self.last_json_response = json_response
                if self.verbose:
                    print("\nResponse:", method, url, response.status, headers, http_response)
                self.logger.debug("%s %s, Response: %s %s %s", method, url, response.status, headers, http_response)

        except socket.gaierror as e:
            self.raise_error(ExchangeNotAvailable, url, method, e, None)

        except concurrent.futures._base.TimeoutError as e:
            self.raise_error(RequestTimeout, method, url, e, None)

        except aiohttp.client_exceptions.ClientConnectionError as e:
            self.raise_error(ExchangeNotAvailable, url, method, e, None)

        except aiohttp.client_exceptions.ClientError as e:  # base exception class
            self.raise_error(ExchangeError, url, method, e, None)

        self.handle_errors(response.status, response.reason, url, method, headers, http_response, json_response)
        self.handle_rest_errors(None, response.status, http_response, url, method)
        self.handle_rest_response(http_response, json_response, url, method, headers, body)
        if json_response is not None:
            return json_response
        return http_response

    async def load_markets(self, reload=False, params={}):
        if not reload:
            if self.markets:
                if not self.markets_by_id:
                    return self.set_markets(self.markets)
                return self.markets
        currencies = None
        if self.has['fetchCurrencies']:
            currencies = await self.fetch_currencies()
        markets = await self.fetch_markets(params)
        return self.set_markets(markets, currencies)

    async def fetch_fees(self):
        trading = {}
        funding = {}
        if self.has['fetchTradingFees']:
            trading = await self.fetch_trading_fees()
        if self.has['fetchFundingFees']:
            funding = await self.fetch_funding_fees()
        return {
            'trading': trading,
            'funding': funding,
        }

    async def load_fees(self, reload=False):
        if not reload:
            if self.loaded_fees != Exchange.loaded_fees:
                return self.loaded_fees
        self.loaded_fees = self.deep_extend(self.loaded_fees, await self.fetch_fees())
        return self.loaded_fees

    async def fetch_markets(self, params={}):
        # markets are returned as a list
        # currencies are returned as a dict
        # this is for historical reasons
        # and may be changed for consistency later
        return self.to_array(self.markets)

    async def fetch_currencies(self, params={}):
        # markets are returned as a list
        # currencies are returned as a dict
        # this is for historical reasons
        # and may be changed for consistency later
        return self.currencies

    async def fetch_status(self, params={}):
        if self.has['fetchTime']:
            updated = await self.fetch_time(params)
            self.status['updated'] = updated
        return self.status

    async def fetch_order_status(self, id, symbol=None, params={}):
        order = await self.fetch_order(id, symbol, params)
        return order['status']

    async def fetch_partial_balance(self, part, params={}):
        balance = await self.fetch_balance(params)
        return balance[part]

    async def fetch_l2_order_book(self, symbol, limit=None, params={}):
        orderbook = await self.fetch_order_book(symbol, limit, params)
        return self.extend(orderbook, {
            'bids': self.sort_by(self.aggregate(orderbook['bids']), 0, True),
            'asks': self.sort_by(self.aggregate(orderbook['asks']), 0),
        })

    async def perform_order_book_request(self, market, limit=None, params={}):
        raise NotSupported(self.id + ' performOrderBookRequest not supported yet')

    async def fetch_order_book(self, symbol, limit=None, params={}):
        await self.load_markets()
        market = self.market(symbol)
        orderbook = await self.perform_order_book_request(market, limit, params)
        return self.parse_order_book(orderbook, market, limit, params)

    async def fetch_ohlcv(self, symbol, timeframe='1m', since=None, limit=None, params={}):
        if not self.has['fetchTrades']:
            self.raise_error(NotSupported, details='fetch_ohlcv() not implemented yet')
        await self.load_markets()
        trades = await self.fetch_trades(symbol, since, limit, params)
        return self.build_ohlcv(trades, timeframe, since, limit)

    async def fetchOHLCV(self, symbol, timeframe='1m', since=None, limit=None, params={}):
        return await self.fetch_ohlcv(symbol, timeframe, since, limit, params)

    async def fetch_full_tickers(self, symbols=None, params={}):
        return await self.fetch_tickers(symbols, params)

    async def edit_order(self, id, symbol, *args):
        if not self.enableRateLimit:
            self.raise_error(ExchangeError, details='updateOrder() requires enableRateLimit = true')
        await self.cancel_order(id, symbol)
        return await self.create_order(symbol, *args)

    async def fetch_trading_fees(self, params={}):
        self.raise_error(NotSupported, details='fetch_trading_fees() not supported yet')

    async def fetch_trading_fee(self, symbol, params={}):
        if not self.has['fetchTradingFees']:
            self.raise_error(NotSupported, details='fetch_trading_fee() not supported yet')
        return await self.fetch_trading_fees(params)

    async def load_trading_limits(self, symbols=None, reload=False, params={}):
        if self.has['fetchTradingLimits']:
            if reload or not('limitsLoaded' in list(self.options.keys())):
                response = await self.fetch_trading_limits(symbols)
                for i in range(0, len(symbols)):
                    symbol = symbols[i]
                    self.markets[symbol] = self.deep_extend(self.markets[symbol], response[symbol])
                self.options['limitsLoaded'] = self.milliseconds()
        return self.markets

    async def load_accounts(self, reload=False, params={}):
        if reload:
            self.accounts = await self.fetch_accounts(params)
        else:
            if self.accounts:
                return self.accounts
            else:
                self.accounts = await self.fetch_accounts(params)
        self.accountsById = self.index_by(self.accounts, 'id')
        return self.accounts<|MERGE_RESOLUTION|>--- conflicted
+++ resolved
@@ -2,11 +2,7 @@
 
 # -----------------------------------------------------------------------------
 
-<<<<<<< HEAD
-__version__ = '1.18.847'
-=======
 __version__ = '1.18.862'
->>>>>>> 60f066ce
 
 # -----------------------------------------------------------------------------
 
@@ -53,10 +49,7 @@
         if 'asyncio_loop' in config:
             self.asyncio_loop = config['asyncio_loop']
         self.asyncio_loop = self.asyncio_loop or asyncio.get_event_loop()
-<<<<<<< HEAD
-=======
         self.aiohttp_trust_env = config.get('aiohttp_trust_env', self.aiohttp_trust_env)
->>>>>>> 60f066ce
         self.verify = config.get('verify', self.verify)
         self.own_session = 'session' not in config
         self.cafile = config.get('cafile', certifi.where())
