# -*- coding: utf-8 -*-

# -----------------------------------------------------------------------------

__version__ = '4.2.72'

# -----------------------------------------------------------------------------

import asyncio
import concurrent.futures
import socket
import certifi
import aiohttp
import ssl
import sys
import yarl
import math
from typing import Any, List
<<<<<<< HEAD
from ccxt.base.types import Int, Str, ConsumerFunction
=======
from ccxt.base.types import Int, Str, Num
>>>>>>> 80fe8f88

# -----------------------------------------------------------------------------

from ccxt.async_support.base.throttler import Throttler

# -----------------------------------------------------------------------------

from ccxt.base.errors import BaseError, BadSymbol, BadRequest, BadResponse, ExchangeError, ExchangeNotAvailable, RequestTimeout, NotSupported, NullResponse, InvalidAddress, RateLimitExceeded
from ccxt.base.types import OrderType, OrderSide, OrderRequest

# -----------------------------------------------------------------------------

from ccxt.base.exchange import Exchange as BaseExchange, ArgumentsRequired

# -----------------------------------------------------------------------------

from ccxt.async_support.base.ws.functions import inflate, inflate64, gunzip
from ccxt.async_support.base.ws.fast_client import FastClient
from ccxt.async_support.base.ws.future import Future
from ccxt.async_support.base.ws.order_book import OrderBook, IndexedOrderBook, CountedOrderBook
from ccxt.async_support.base.ws.stream import Stream

# -----------------------------------------------------------------------------

try:
    from aiohttp_socks import ProxyConnector
except ImportError:
    ProxyConnector = None

# -----------------------------------------------------------------------------

__all__ = [
    'BaseExchange',
    'Exchange',
]

# -----------------------------------------------------------------------------


class Exchange(BaseExchange):
    synchronous = False
    streaming = {
        'maxPingPongMisses': 2,
        'maxMessagesPerTopic': 10000,
        'keepAlive': 30000
    }
    ping = None
    newUpdates = True
    clients = {}

    def __init__(self, config={}):
        if 'asyncio_loop' in config:
            self.asyncio_loop = config['asyncio_loop']
        self.aiohttp_trust_env = config.get('aiohttp_trust_env', self.aiohttp_trust_env)
        self.verify = config.get('verify', self.verify)
        self.own_session = 'session' not in config
        self.cafile = config.get('cafile', certifi.where())
        super(Exchange, self).__init__(config)
        self.throttle = None
        self.init_rest_rate_limiter()
        self.markets_loading = None
        self.reloading_markets = False
        self.init_stream()

    def init_stream(self):
        maxMessagesPerTopic = self.streaming.get('maxMessagesPerTopic', 10000)
        self.stream = Stream(maxMessagesPerTopic)
        self.setup_stream()

    def init_rest_rate_limiter(self):
        self.throttle = Throttler(self.tokenBucket, self.asyncio_loop)

    def get_event_loop(self):
        return self.asyncio_loop

    def get_session(self):
        return self.session

    def __del__(self):
        if self.session is not None or self.socks_proxy_sessions is not None:
            self.logger.warning(self.id + " requires to release all resources with an explicit call to the .close() coroutine. If you are using the exchange instance with async coroutines, add `await exchange.close()` to your code into a place when you're done with the exchange and don't need the exchange instance anymore (at the end of your async coroutine).")

    if sys.version_info >= (3, 5):
        async def __aenter__(self):
            self.open()
            return self

        async def __aexit__(self, exc_type, exc, tb):
            await self.close()

    def open(self):
        if self.asyncio_loop is None:
            if sys.version_info >= (3, 7):
                self.asyncio_loop = asyncio.get_running_loop()
            else:
                self.asyncio_loop = asyncio.get_event_loop()
            self.throttle.loop = self.asyncio_loop

        if self.ssl_context is None:
            # Create our SSL context object with our CA cert file
            self.ssl_context = ssl.create_default_context(cafile=self.cafile) if self.verify else self.verify

        if self.own_session and self.session is None:
            # Pass this SSL context to aiohttp and create a TCPConnector
            connector = aiohttp.TCPConnector(ssl=self.ssl_context, loop=self.asyncio_loop, enable_cleanup_closed=True)
            self.session = aiohttp.ClientSession(loop=self.asyncio_loop, connector=connector, trust_env=self.aiohttp_trust_env)

    async def close(self):
        await self.ws_close()
        if self.session is not None:
            if self.own_session:
                await self.session.close()
            self.session = None
        await self.close_proxy_sessions()

    async def close_proxy_sessions(self):
        if self.socks_proxy_sessions is not None:
            for url in self.socks_proxy_sessions:
                await self.socks_proxy_sessions[url].close()
            self.socks_proxy_sessions = None

    async def fetch(self, url, method='GET', headers=None, body=None):
        """Perform a HTTP request and return decoded JSON data"""

        # ##### PROXY & HEADERS #####
        request_headers = self.prepare_request_headers(headers)
        self.last_request_headers = request_headers
        # proxy-url
        proxyUrl = self.check_proxy_url_settings(url, method, headers, body)
        if proxyUrl is not None:
            request_headers.update({'Origin': self.origin})
            url = proxyUrl + url
        # proxy agents
        final_proxy = None  # set default
        proxy_session = None
        httpProxy, httpsProxy, socksProxy = self.check_proxy_settings(url, method, headers, body)
        if httpProxy:
            final_proxy = httpProxy
        elif httpsProxy:
            final_proxy = httpsProxy
        elif socksProxy:
            if ProxyConnector is None:
                raise NotSupported(self.id + ' - to use SOCKS proxy with ccxt, you need "aiohttp_socks" module that can be installed by "pip install aiohttp_socks"')
            # Create our SSL context object with our CA cert file
            self.open()  # ensure `asyncio_loop` is set
            connector = ProxyConnector.from_url(
                socksProxy,
                # extra args copied from self.open()
                ssl=self.ssl_context,
                loop=self.asyncio_loop,
                enable_cleanup_closed=True
            )
            # override session
            if (self.socks_proxy_sessions is None):
                self.socks_proxy_sessions = {}
            if (socksProxy not in self.socks_proxy_sessions):
                self.socks_proxy_sessions[socksProxy] = aiohttp.ClientSession(loop=self.asyncio_loop, connector=connector, trust_env=self.aiohttp_trust_env)
            proxy_session = self.socks_proxy_sessions[socksProxy]
        # add aiohttp_proxy for python as exclusion
        elif self.aiohttp_proxy:
            final_proxy = self.aiohttp_proxy

        proxyAgentSet = final_proxy is not None or socksProxy is not None
        self.checkConflictingProxies(proxyAgentSet, proxyUrl)

        # avoid old proxies mixing
        if (self.aiohttp_proxy is not None) and (proxyUrl is not None or httpProxy is not None or httpsProxy is not None or socksProxy is not None):
            raise NotSupported(self.id + ' you have set multiple proxies, please use one or another')

        # log
        if self.verbose:
            self.log("\nfetch Request:", self.id, method, url, "RequestHeaders:", request_headers, "RequestBody:", body)
        self.logger.debug("%s %s, Request: %s %s", method, url, headers, body)
        # end of proxies & headers

        request_body = body
        encoded_body = body.encode() if body else None
        self.open()
        final_session = proxy_session if proxy_session is not None else self.session
        session_method = getattr(final_session, method.lower())

        http_response = None
        http_status_code = None
        http_status_text = None
        json_response = None
        try:
            async with session_method(yarl.URL(url, encoded=True),
                                      data=encoded_body,
                                      headers=request_headers,
                                      timeout=(self.timeout / 1000),
                                      proxy=final_proxy) as response:
                http_response = await response.text(errors='replace')
                # CIMultiDictProxy
                raw_headers = response.headers
                headers = {}
                for header in raw_headers:
                    if header in headers:
                        headers[header] = headers[header] + ', ' + raw_headers[header]
                    else:
                        headers[header] = raw_headers[header]
                http_status_code = response.status
                http_status_text = response.reason
                http_response = self.on_rest_response(http_status_code, http_status_text, url, method, headers, http_response, request_headers, request_body)
                json_response = self.parse_json(http_response)
                if self.enableLastHttpResponse:
                    self.last_http_response = http_response
                if self.enableLastResponseHeaders:
                    self.last_response_headers = headers
                if self.enableLastJsonResponse:
                    self.last_json_response = json_response
                if self.verbose:
                    self.log("\nfetch Response:", self.id, method, url, http_status_code, "ResponseHeaders:", headers, "ResponseBody:", http_response)
                self.logger.debug("%s %s, Response: %s %s %s", method, url, http_status_code, headers, http_response)

        except socket.gaierror as e:
            details = ' '.join([self.id, method, url])
            raise ExchangeNotAvailable(details) from e

        except (concurrent.futures.TimeoutError, asyncio.TimeoutError) as e:
            details = ' '.join([self.id, method, url])
            raise RequestTimeout(details) from e

        except aiohttp.ClientConnectionError as e:
            details = ' '.join([self.id, method, url])
            raise ExchangeNotAvailable(details) from e

        except aiohttp.ClientError as e:  # base exception class
            details = ' '.join([self.id, method, url])
            raise ExchangeError(details) from e

        self.handle_errors(http_status_code, http_status_text, url, method, headers, http_response, json_response, request_headers, request_body)
        self.handle_http_status_code(http_status_code, http_status_text, url, method, http_response)
        if json_response is not None:
            return json_response
        if self.is_text_response(headers):
            return http_response
        if http_response == '' or http_response is None:
            return http_response
        return response.content

    async def load_markets_helper(self, reload=False, params={}):
        if not reload:
            if self.markets:
                if not self.markets_by_id:
                    return self.set_markets(self.markets)
                return self.markets
        currencies = None
        if self.has['fetchCurrencies'] is True:
            currencies = await self.fetch_currencies()
        markets = await self.fetch_markets(params)
        return self.set_markets(markets, currencies)

    async def load_markets(self, reload=False, params={}):
        if (reload and not self.reloading_markets) or not self.markets_loading:
            self.reloading_markets = True
            coroutine = self.load_markets_helper(reload, params)
            # coroutines can only be awaited once so we wrap it in a task
            self.markets_loading = asyncio.ensure_future(coroutine)
        try:
            result = await self.markets_loading
        except Exception as e:
            self.reloading_markets = False
            self.markets_loading = None
            raise e
        self.reloading_markets = False
        return result

    async def fetch_fees(self):
        trading = {}
        funding = {}
        if self.has['fetchTradingFees']:
            trading = await self.fetch_trading_fees()
        if self.has['fetchFundingFees']:
            funding = await self.fetch_funding_fees()
        return {
            'trading': trading,
            'funding': funding,
        }

    async def load_fees(self, reload=False):
        if not reload:
            if self.loaded_fees != Exchange.loaded_fees:
                return self.loaded_fees
        self.loaded_fees = self.deep_extend(self.loaded_fees, await self.fetch_fees())
        return self.loaded_fees

    async def fetch_markets(self, params={}):
        # markets are returned as a list
        # currencies are returned as a dict
        # this is for historical reasons
        # and may be changed for consistency later
        return self.to_array(self.markets)

    async def fetch_currencies(self, params={}):
        # markets are returned as a list
        # currencies are returned as a dict
        # this is for historical reasons
        # and may be changed for consistency later
        return self.currencies

    async def fetchOHLCVC(self, symbol, timeframe='1m', since=None, limit=None, params={}):
        return await self.fetch_ohlcvc(symbol, timeframe, since, limit, params)

    async def fetch_full_tickers(self, symbols=None, params={}):
        return await self.fetch_tickers(symbols, params)

    async def sleep(self, milliseconds):
        return await asyncio.sleep(milliseconds / 1000)

    async def spawn_async(self, method, *args):
        try:
            await method(*args)
        except Exception:
            # todo: handle spawned errors
            pass

    def spawn(self, method, *args):
        def callback(asyncio_future):
            exception = asyncio_future.exception()
            if exception is None:
                future.resolve(asyncio_future.result())
            else:
                future.reject(exception)
        future = Future()
        task = self.asyncio_loop.create_task(method(*args))
        task.add_done_callback(callback)
        return future

    #  -----------------------------------------------------------------------
    #  WS/PRO code

    @staticmethod
    def inflate(data):
        return inflate(data)

    @staticmethod
    def inflate64(data):
        return inflate64(data)

    @staticmethod
    def gunzip(data):
        return gunzip(data)

    def order_book(self, snapshot={}, depth=None):
        return OrderBook(snapshot, depth)

    def indexed_order_book(self, snapshot={}, depth=None):
        return IndexedOrderBook(snapshot, depth)

    def counted_order_book(self, snapshot={}, depth=None):
        return CountedOrderBook(snapshot, depth)

    def client(self, url):
        self.clients = self.clients or {}
        if url not in self.clients:
            on_message = self.handle_message
            on_error = self.on_error
            on_close = self.on_close
            on_connected = self.on_connected
            # decide client type here: aiohttp ws / websockets / signalr / socketio
            ws_options = self.safe_value(self.options, 'ws', {})
            options = self.extend(self.streaming, {
                'log': getattr(self, 'log'),
                'ping': getattr(self, 'ping', None),
                'verbose': self.verbose,
                'throttle': Throttler(self.tokenBucket, self.asyncio_loop),
                'asyncio_loop': self.asyncio_loop,
            }, ws_options)
            self.clients[url] = FastClient(url, on_message, on_error, on_close, on_connected, options)
            self.clients[url].proxy = self.get_ws_proxy()
        return self.clients[url]

    def get_ws_proxy(self):
        httpProxy, httpsProxy, socksProxy = self.check_ws_proxy_settings()
        if httpProxy:
            return httpProxy
        elif httpsProxy:
            return httpsProxy
        elif socksProxy:
            return socksProxy
        return None

    def delay(self, timeout, method, *args):
        return self.asyncio_loop.call_later(timeout / 1000, self.spawn, method, *args)

    def handle_message(self, client, message):
        always = True
        if always:
            raise NotSupported(self.id + '.handle_message() not implemented yet')
        return {}

    def watch_multiple(self, url, message_hashes, message=None, subscribe_hashes=None, subscription=None):
        # base exchange self.open starts the aiohttp Session in an async context
        self.open()
        backoff_delay = 0
        client = self.client(url)

        future = Future.race([client.future(message_hash) for message_hash in message_hashes])

        missing_subscriptions = []
        if subscribe_hashes is not None:
            for subscribe_hash in subscribe_hashes:
                if subscribe_hash not in client.subscriptions:
                    missing_subscriptions.append(subscribe_hash)
                    client.subscriptions[subscribe_hash] = subscription or True

        connected = client.connected if client.connected.done() \
            else asyncio.ensure_future(client.connect(self.session, backoff_delay))

        def after(fut):
            # todo: decouple signing from subscriptions
            options = self.safe_value(self.options, 'ws')
            cost = self.safe_value(options, 'cost', 1)
            if message:
                async def send_message():
                    if self.enableRateLimit:
                        await client.throttle(cost)
                    try:
                        await client.send(message)
                    except ConnectionError as e:
                        client.on_error(e)
                    except Exception as e:
                        client.on_error(e)
                asyncio.ensure_future(send_message())

        if missing_subscriptions:
            connected.add_done_callback(after)

        return future

    def watch(self, url, message_hash, message=None, subscribe_hash=None, subscription=None):
        # base exchange self.open starts the aiohttp Session in an async context
        self.open()
        backoff_delay = 0
        client = self.client(url)
        if subscribe_hash is None and message_hash in client.futures:
            return client.futures[message_hash]
        future = client.future(message_hash)

        subscribed = client.subscriptions.get(subscribe_hash)

        if not subscribed:
            client.subscriptions[subscribe_hash] = subscription or True

        connected = client.connected if client.connected.done() \
            else asyncio.ensure_future(client.connect(self.session, backoff_delay))

        def after(fut):
            # todo: decouple signing from subscriptions
            options = self.safe_value(self.options, 'ws')
            cost = self.safe_value(options, 'cost', 1)
            if message:
                async def send_message():
                    if self.enableRateLimit:
                        await client.throttle(cost)
                    try:
                        await client.send(message)
                    except ConnectionError as e:
                        client.on_error(e)
                    except Exception as e:
                        client.on_error(e)
                asyncio.ensure_future(send_message())

        if not subscribed:
            connected.add_done_callback(after)

        return future

    def on_connected(self, client, message=None):
        # for user hooks
        # print('Connected to', client.url)
        pass

    def on_error(self, client, error):
        self.stream.produce('errors', 'on_error', error)
        if client.url in self.clients and self.clients[client.url].error:
            del self.clients[client.url]

    def on_close(self, client, error):
        self.stream.produce('errors', 'on_close', error)
        if client.error:
            # connection closed by the user or due to an error
            pass
        else:
            # server disconnected a working connection
            if client.url in self.clients:
                del self.clients[client.url]

    async def ws_close(self):
        if self.clients:
            await asyncio.wait([asyncio.create_task(client.close()) for client in self.clients.values()], return_when=asyncio.ALL_COMPLETED)
            for url in self.clients.copy():
                del self.clients[url]

    async def load_order_book(self, client, messageHash, symbol, limit=None, params={}):
        if symbol not in self.orderbooks:
            client.reject(ExchangeError(self.id + ' loadOrderBook() orderbook is not initiated'), messageHash)
            return
        try:
            maxRetries = self.handle_option('watchOrderBook', 'maxRetries', 3)
            tries = 0
            stored = self.orderbooks[symbol]
            while tries < maxRetries:
                cache = stored.cache
                order_book = await self.fetch_order_book(symbol, limit, params)
                index = self.get_cache_index(order_book, cache)
                if index >= 0:
                    stored.reset(order_book)
                    self.handle_deltas(stored, cache[index:])
                    cache.clear()
                    client.resolve(stored, messageHash)
                    return
                tries += 1
            client.reject(ExchangeError(self.id + ' nonce is behind cache after ' + str(maxRetries) + ' tries.'), messageHash)
            del self.clients[client.url]
        except BaseError as e:
            client.reject(e, messageHash)
            await self.load_order_book(client, messageHash, symbol, limit, params)

    def format_scientific_notation_ftx(self, n):
        if n == 0:
            return '0e-00'
        return format(n, 'g')

    def stream_to_symbol(self, topic):
        def callback(message):
            payload = message.payload
            symbol = payload.get('symbol')
            if symbol:
                new_topic = f"{topic}::{symbol}"
                self.stream.produce(new_topic, payload)
        return callback

    # ########################################################################
    # ########################################################################
    # ########################################################################
    # ########################################################################
    # ########                        ########                        ########
    # ########                        ########                        ########
    # ########                        ########                        ########
    # ########                        ########                        ########
    # ########        ########################        ########################
    # ########        ########################        ########################
    # ########        ########################        ########################
    # ########        ########################        ########################
    # ########                        ########                        ########
    # ########                        ########                        ########
    # ########                        ########                        ########
    # ########                        ########                        ########
    # ########################################################################
    # ########################################################################
    # ########################################################################
    # ########################################################################
    # ########        ########        ########                        ########
    # ########        ########        ########                        ########
    # ########        ########        ########                        ########
    # ########        ########        ########                        ########
    # ################        ########################        ################
    # ################        ########################        ################
    # ################        ########################        ################
    # ################        ########################        ################
    # ########        ########        ################        ################
    # ########        ########        ################        ################
    # ########        ########        ################        ################
    # ########        ########        ################        ################
    # ########################################################################
    # ########################################################################
    # ########################################################################
    # ########################################################################

    # METHODS BELOW THIS LINE ARE TRANSPILED FROM JAVASCRIPT TO PYTHON AND PHP

    async def fetch_accounts(self, params={}):
        raise NotSupported(self.id + ' fetchAccounts() is not supported yet')

    async def fetch_trades(self, symbol: str, since: Int = None, limit: Int = None, params={}):
        raise NotSupported(self.id + ' fetchTrades() is not supported yet')

    async def fetch_trades_ws(self, symbol: str, since: Int = None, limit: Int = None, params={}):
        raise NotSupported(self.id + ' fetchTradesWs() is not supported yet')

    async def watch_trades(self, symbol: str, since: Int = None, limit: Int = None, params={}):
        raise NotSupported(self.id + ' watchTrades() is not supported yet')

    async def subscribe_trades(self, symbol: str, callback: ConsumerFunction = None, synchronous=True, params={}):
        """
        subscribe callback to be called with each trade
        :param str[] symbols: unified symbol of the market to fetch trades for
        :param Function callback: Consumer function to be called with each update
        :param boolean synchronous: if set to True, the callback will wait to finish before passing next message
        :param dict [params]: extra parameters specific to the exchange API endpoint
        """
        await self.load_markets()
        if callback is not None:
            stream = self.stream
            stream.subscribe('trades::' + symbol, callback, synchronous)
        await self.watchTrades(symbol, None, None, params)

    async def watch_trades_for_symbols(self, symbols: List[str], since: Int = None, limit: Int = None, params={}):
        raise NotSupported(self.id + ' watchTradesForSymbols() is not supported yet')

    async def subscribe_trades_for_symbols(self, symbols: List[str], callback: ConsumerFunction = None, synchronous=True, params={}):
        """
        subscribe callback to be called with each trade
        :param str[] symbols: unified symbol of the market to fetch trades for
        :param Function callback: Consumer function to be called with each update
        :param boolean synchronous: if set to True, the callback will wait to finish before passing next message
        :param dict [params]: extra parameters specific to the exchange API endpoint
        """
        await self.load_markets()
        symbols = self.market_symbols(symbols, None, True)
        if callback is not None:
            stream = self.stream
            for i in range(0, len(symbols)):
                stream.subscribe('trades::' + symbols[i], callback, synchronous)
            if self.is_empty(symbols):
                stream.subscribe('trades', callback, synchronous)
        await self.watchTradesForSymbols(symbols, None, None, params)

    async def watch_my_trades_for_symbols(self, symbols: List[str], since: Int = None, limit: Int = None, params={}):
        raise NotSupported(self.id + ' watchMyTradesForSymbols() is not supported yet')

    async def subscribe_my_trades_for_symbols(self, symbols: List[str], callback: ConsumerFunction = None, synchronous=True, params={}):
        """
        subscribe callback to be called with each user trade
        :param str[] symbols: unified symbol of the market to fetch trades for
        :param Function callback: Consumer function to be called with each update
        :param boolean synchronous: if set to True, the callback will wait to finish before passing next message
        :param dict [params]: extra parameters specific to the exchange API endpoint
        """
        await self.load_markets()
        symbols = self.market_symbols(symbols, None, True)
        if callback is not None:
            stream = self.stream
            if self.is_empty(symbols):
                stream.subscribe('myTrades', callback, synchronous)
            else:
                for i in range(0, len(symbols)):
                    stream.subscribe('myTrades::' + symbols[i], callback, synchronous)
        await self.watchMyTradesForSymbols(symbols, None, None, params)

    async def watch_orders_for_symbols(self, symbols: List[str], since: Int = None, limit: Int = None, params={}):
        raise NotSupported(self.id + ' watchOrdersForSymbols() is not supported yet')

    async def subscribe_orders_for_symbols(self, symbols: List[str], callback: ConsumerFunction = None, synchronous=True, params={}):
        """
        subscribe callback to be called with order
        :param str[] symbols: unified symbol of the market to fetch orders for
        :param Function callback: Consumer function to be called with each update
        :param boolean synchronous: if set to True, the callback will wait to finish before passing next message
        :param dict [params]: extra parameters specific to the exchange API endpoint
        """
        await self.load_markets()
        symbols = self.market_symbols(symbols, None, True)
        if callback is not None:
            stream = self.stream
            for i in range(0, len(symbols)):
                stream.subscribe('orders::' + symbols[i], callback, synchronous)
            if self.is_empty(symbols):
                stream.subscribe('orders', callback, synchronous)
        await self.watchOrdersForSymbols(symbols, None, None, params)

    async def watch_ohlcv_for_symbols(self, symbolsAndTimeframes: List[List[str]], since: Int = None, limit: Int = None, params={}):
        raise NotSupported(self.id + ' watchOHLCVForSymbols() is not supported yet')

    async def subscribe_ohlcv_for_symbols(self, symbolsAndTimeframes: List[List[str]], callback: ConsumerFunction = None, synchronous=True, params={}):
        """
        subscribe callback to be called with order
        :param str[] symbols: unified symbol of the market to fetch orders for
        :param Function callback: Consumer function to be called with each update
        :param boolean synchronous: if set to True, the callback will wait to finish before passing next message
        :param dict [params]: extra parameters specific to the exchange API endpoint
        """
        await self.load_markets()
        if callback is not None:
            stream = self.stream
            for i in range(0, len(symbolsAndTimeframes)):
                symbol = self.symbol(symbolsAndTimeframes[i][0])
                timeframe = symbolsAndTimeframes[i][1]
                stream.subscribe('ohlcv' + '::' + symbol + '::' + timeframe, callback, synchronous)
            if self.is_empty(symbolsAndTimeframes):
                stream.subscribe('ohlcv', callback, synchronous)
        await self.watchOHLCVForSymbols(symbolsAndTimeframes, None, None, params)

    async def watch_order_book_for_symbols(self, symbols: List[str], limit: Int = None, params={}):
        raise NotSupported(self.id + ' watchOrderBookForSymbols() is not supported yet')

    async def subscribe_order_book_for_symbols(self, symbols: List[str], callback: ConsumerFunction = None, synchronous=True, params={}):
        """
        subscribes to information on open orders with bid(buy) and ask(sell) prices, volumes and other data
        :param str[] symbols: unified array of symbols
        :param Function callback: function to call when receiving an update
        :param boolean synchronous: if set to True, the callback will wait to finish before passing next message
        :param dict [params]: extra parameters specific to the exchange API endpoint
        :returns dict: A dictionary of `order book structures <https://docs.ccxt.com/#/?id=order-book-structure>` indexed by market symbols
        """
        await self.load_markets()
        stream = self.stream
        symbols = self.market_symbols(symbols, None, True)
        if callback is not None:
            for i in range(0, len(symbols)):
                stream.subscribe('orderbooks::' + symbols[i], callback, synchronous)
            if self.is_empty(symbols):
                stream.subscribe('orderbooks', callback, synchronous)
        await self.watchOrderBookForSymbols(symbols, None, params)

    async def fetch_deposit_addresses(self, codes: List[str] = None, params={}):
        raise NotSupported(self.id + ' fetchDepositAddresses() is not supported yet')

    async def fetch_order_book(self, symbol: str, limit: Int = None, params={}):
        raise NotSupported(self.id + ' fetchOrderBook() is not supported yet')

    async def fetch_margin_mode(self, symbol: str, params={}):
        if self.has['fetchMarginModes']:
            marginModes = await self.fetchMarginModes([symbol], params)
            return self.safe_dict(marginModes, symbol)
        else:
            raise NotSupported(self.id + ' fetchMarginMode() is not supported yet')

    async def fetch_margin_modes(self, symbols: List[str] = None, params={}):
        raise NotSupported(self.id + ' fetchMarginModes() is not supported yet')

    async def fetch_rest_order_book_safe(self, symbol, limit=None, params={}):
        fetchSnapshotMaxRetries = self.handleOption('watchOrderBook', 'maxRetries', 3)
        for i in range(0, fetchSnapshotMaxRetries):
            try:
                orderBook = await self.fetch_order_book(symbol, limit, params)
                return orderBook
            except Exception as e:
                if (i + 1) == fetchSnapshotMaxRetries:
                    raise e
        return None

    async def watch_order_book(self, symbol: str, limit: Int = None, params={}):
        raise NotSupported(self.id + ' watchOrderBook() is not supported yet')

    async def subscribe_order_book(self, symbol: str, callback: ConsumerFunction = None, synchronous=True, params={}):
        """
        subscribe to information on open orders with bid(buy) and ask(sell) prices, volumes and other data
        :param str symbol: unified symbol of the market to fetch the order book for
        :param Function callback: Consumer function to be called with each update
        :param boolean synchronous: if set to True, the callback will wait to finish before passing next message
        :returns dict: A dictionary of `order book structures <https://docs.ccxt.com/#/?id=order-book-structure>` indexed by market symbols
        """
        await self.subscribeOrderBookForSymbols([symbol], callback, synchronous, params)

    async def fetch_time(self, params={}):
        raise NotSupported(self.id + ' fetchTime() is not supported yet')

    async def fetch_trading_limits(self, symbols: List[str] = None, params={}):
        raise NotSupported(self.id + ' fetchTradingLimits() is not supported yet')

    async def fetch_cross_borrow_rates(self, params={}):
        raise NotSupported(self.id + ' fetchCrossBorrowRates() is not supported yet')

    async def fetch_isolated_borrow_rates(self, params={}):
        raise NotSupported(self.id + ' fetchIsolatedBorrowRates() is not supported yet')

    async def fetch_leverage_tiers(self, symbols: List[str] = None, params={}):
        raise NotSupported(self.id + ' fetchLeverageTiers() is not supported yet')

    async def fetch_funding_rates(self, symbols: List[str] = None, params={}):
        raise NotSupported(self.id + ' fetchFundingRates() is not supported yet')

    async def transfer(self, code: str, amount: float, fromAccount: str, toAccount: str, params={}):
        raise NotSupported(self.id + ' transfer() is not supported yet')

    async def withdraw(self, code: str, amount: float, address: str, tag=None, params={}):
        raise NotSupported(self.id + ' withdraw() is not supported yet')

    async def create_deposit_address(self, code: str, params={}):
        raise NotSupported(self.id + ' createDepositAddress() is not supported yet')

    async def set_leverage(self, leverage: Int, symbol: Str = None, params={}):
        raise NotSupported(self.id + ' setLeverage() is not supported yet')

    async def fetch_leverage(self, symbol: str, params={}):
        if self.has['fetchLeverages']:
            leverages = await self.fetchLeverages([symbol], params)
            return self.safe_dict(leverages, symbol)
        else:
            raise NotSupported(self.id + ' fetchLeverage() is not supported yet')

    async def fetch_leverages(self, symbols: List[str] = None, params={}):
        raise NotSupported(self.id + ' fetchLeverages() is not supported yet')

    async def set_position_mode(self, hedged: bool, symbol: Str = None, params={}):
        raise NotSupported(self.id + ' setPositionMode() is not supported yet')

    async def add_margin(self, symbol: str, amount: float, params={}):
        raise NotSupported(self.id + ' addMargin() is not supported yet')

    async def reduce_margin(self, symbol: str, amount: float, params={}):
        raise NotSupported(self.id + ' reduceMargin() is not supported yet')

    async def set_margin(self, symbol: str, amount: float, params={}):
        raise NotSupported(self.id + ' setMargin() is not supported yet')

    async def set_margin_mode(self, marginMode: str, symbol: Str = None, params={}):
        raise NotSupported(self.id + ' setMarginMode() is not supported yet')

    async def fetch_deposit_addresses_by_network(self, code: str, params={}):
        raise NotSupported(self.id + ' fetchDepositAddressesByNetwork() is not supported yet')

    async def fetch_open_interest_history(self, symbol: str, timeframe='1h', since: Int = None, limit: Int = None, params={}):
        raise NotSupported(self.id + ' fetchOpenInterestHistory() is not supported yet')

    async def fetch_open_interest(self, symbol: str, params={}):
        raise NotSupported(self.id + ' fetchOpenInterest() is not supported yet')

    async def sign_in(self, params={}):
        raise NotSupported(self.id + ' signIn() is not supported yet')

    async def fetch_payment_methods(self, params={}):
        raise NotSupported(self.id + ' fetchPaymentMethods() is not supported yet')

    async def fetch_borrow_rate(self, code: str, amount, params={}):
        raise NotSupported(self.id + ' fetchBorrowRate is deprecated, please use fetchCrossBorrowRate or fetchIsolatedBorrowRate instead')

    async def repay_cross_margin(self, code: str, amount, params={}):
        raise NotSupported(self.id + ' repayCrossMargin is not support yet')

    async def repay_isolated_margin(self, symbol: str, code: str, amount, params={}):
        raise NotSupported(self.id + ' repayIsolatedMargin is not support yet')

    async def borrow_cross_margin(self, code: str, amount: float, params={}):
        raise NotSupported(self.id + ' borrowCrossMargin is not support yet')

    async def borrow_isolated_margin(self, symbol: str, code: str, amount: float, params={}):
        raise NotSupported(self.id + ' borrowIsolatedMargin is not support yet')

    async def borrow_margin(self, code: str, amount, symbol: Str = None, params={}):
        raise NotSupported(self.id + ' borrowMargin is deprecated, please use borrowCrossMargin or borrowIsolatedMargin instead')

    async def repay_margin(self, code: str, amount, symbol: Str = None, params={}):
        raise NotSupported(self.id + ' repayMargin is deprecated, please use repayCrossMargin or repayIsolatedMargin instead')

    async def fetch_ohlcv(self, symbol: str, timeframe='1m', since: Int = None, limit: Int = None, params={}):
        message = ''
        if self.has['fetchTrades']:
            message = '. If you want to build OHLCV candles from trade executions data, visit https://github.com/ccxt/ccxt/tree/master/examples/ and see "build-ohlcv-bars" file'
        raise NotSupported(self.id + ' fetchOHLCV() is not supported yet' + message)

    async def fetch_ohlcv_ws(self, symbol: str, timeframe='1m', since: Int = None, limit: Int = None, params={}):
        message = ''
        if self.has['fetchTradesWs']:
            message = '. If you want to build OHLCV candles from trade executions data, visit https://github.com/ccxt/ccxt/tree/master/examples/ and see "build-ohlcv-bars" file'
        raise NotSupported(self.id + ' fetchOHLCVWs() is not supported yet. Try using fetchOHLCV instead.' + message)

    async def watch_ohlcv(self, symbol: str, timeframe='1m', since: Int = None, limit: Int = None, params={}):
        raise NotSupported(self.id + ' watchOHLCV() is not supported yet')

    async def subscribe_ohlcv(self, symbol: str, timeframe='1m', callback: ConsumerFunction = None, synchronous=True, params={}):
        """
        watches historical candlestick data containing the open, high, low, and close price, and the volume of a market
        :param str symbol: unified symbol of the market to fetch OHLCV data for
        :param str timeframe: the length of time each candle represents
        :param Function callback: Consumer function to be called with each update
        :param boolean synchronous: if set to True, the callback will wait to finish before passing next message
        :param dict [params]: extra parameters specific to the exchange API endpoint
        :returns int[][]: A list of candles ordered, open, high, low, close, volume
        """
        await self.load_markets()
        symbol = self.symbol(symbol)
        if callback is not None:
            stream = self.stream
            stream.subscribe('ohlcv::' + symbol + '::' + timeframe, callback, synchronous)
        await self.watchOHLCV(symbol, timeframe, None, None, params)

    async def fetch_web_endpoint(self, method, endpointMethod, returnAsJson, startRegex=None, endRegex=None):
        errorMessage = ''
        options = self.safe_value(self.options, method, {})
        muteOnFailure = self.safe_bool(options, 'webApiMuteFailure', True)
        try:
            # if it was not explicitly disabled, then don't fetch
            if self.safe_bool(options, 'webApiEnable', True) is not True:
                return None
            maxRetries = self.safe_value(options, 'webApiRetries', 10)
            response = None
            retry = 0
            while(retry < maxRetries):
                try:
                    response = await getattr(self, endpointMethod)({})
                    break
                except Exception as e:
                    retry = retry + 1
                    if retry == maxRetries:
                        raise e
            content = response
            if startRegex is not None:
                splitted_by_start = content.split(startRegex)
                content = splitted_by_start[1]  # we need second part after start
            if endRegex is not None:
                splitted_by_end = content.split(endRegex)
                content = splitted_by_end[0]  # we need first part after start
            if returnAsJson and (isinstance(content, str)):
                jsoned = self.parse_json(content.strip())  # content should be trimmed before json parsing
                if jsoned:
                    return jsoned  # if parsing was not successfull, exception should be thrown
                else:
                    raise BadResponse('could not parse the response into json')
            else:
                return content
        except Exception as e:
            errorMessage = self.id + ' ' + method + '() failed to fetch correct data from website. Probably webpage markup has been changed, breaking the page custom parser.'
        if muteOnFailure:
            return None
        else:
            raise BadResponse(errorMessage)

    async def fetch_l2_order_book(self, symbol: str, limit: Int = None, params={}):
        orderbook = await self.fetch_order_book(symbol, limit, params)
        return self.extend(orderbook, {
            'asks': self.sort_by(self.aggregate(orderbook['asks']), 0),
            'bids': self.sort_by(self.aggregate(orderbook['bids']), 0, True),
        })

    async def load_trading_limits(self, symbols: List[str] = None, reload=False, params={}):
        if self.has['fetchTradingLimits']:
            if reload or not ('limitsLoaded' in self.options):
                response = await self.fetch_trading_limits(symbols)
                for i in range(0, len(symbols)):
                    symbol = symbols[i]
                    self.markets[symbol] = self.deep_extend(self.markets[symbol], response[symbol])
                self.options['limitsLoaded'] = self.milliseconds()
        return self.markets

    async def fetch2(self, path, api: Any = 'public', method='GET', params={}, headers: Any = None, body: Any = None, config={}):
        if self.enableRateLimit:
            cost = self.calculate_rate_limiter_cost(api, method, path, params, config)
            await self.throttle(cost)
        self.lastRestRequestTimestamp = self.milliseconds()
        request = self.sign(path, api, method, params, headers, body)
        self.last_request_headers = request['headers']
        self.last_request_body = request['body']
        self.last_request_url = request['url']
        return await self.fetch(request['url'], request['method'], request['headers'], request['body'])

    async def request(self, path, api: Any = 'public', method='GET', params={}, headers: Any = None, body: Any = None, config={}):
        return await self.fetch2(path, api, method, params, headers, body, config)

    async def load_accounts(self, reload=False, params={}):
        if reload:
            self.accounts = await self.fetch_accounts(params)
        else:
            if self.accounts:
                return self.accounts
            else:
                self.accounts = await self.fetch_accounts(params)
        self.accountsById = self.index_by(self.accounts, 'id')
        return self.accounts

    async def edit_limit_buy_order(self, id: str, symbol: str, amount: float, price: Num = None, params={}):
        return await self.edit_limit_order(id, symbol, 'buy', amount, price, params)

    async def edit_limit_sell_order(self, id: str, symbol: str, amount: float, price: Num = None, params={}):
        return await self.edit_limit_order(id, symbol, 'sell', amount, price, params)

    async def edit_limit_order(self, id: str, symbol: str, side: OrderSide, amount: float, price: Num = None, params={}):
        return await self.edit_order(id, symbol, 'limit', side, amount, price, params)

    async def edit_order(self, id: str, symbol: str, type: OrderType, side: OrderSide, amount: Num = None, price: Num = None, params={}):
        await self.cancelOrder(id, symbol)
        return await self.create_order(symbol, type, side, amount, price, params)

    async def edit_order_ws(self, id: str, symbol: str, type: OrderType, side: OrderSide, amount: float, price: Num = None, params={}):
        await self.cancelOrderWs(id, symbol)
        return await self.createOrderWs(symbol, type, side, amount, price, params)

    async def fetch_permissions(self, params={}):
        raise NotSupported(self.id + ' fetchPermissions() is not supported yet')

    async def fetch_position(self, symbol: str, params={}):
        raise NotSupported(self.id + ' fetchPosition() is not supported yet')

<<<<<<< HEAD
    async def watch_position(self, symbol: str, params={}):
=======
    async def watch_position(self, symbol: Str = None, params={}):
>>>>>>> 80fe8f88
        raise NotSupported(self.id + ' watchPosition() is not supported yet')

    async def subscribe_position(self, symbol: str, callback: ConsumerFunction = None, synchronous=True, params={}):
        await self.load_markets()
        symbol = self.symbol(symbol)
        stream = self.stream
        if callback is not None:
            stream.subscribe('positions::' + symbol, callback, synchronous)
        await self.watchPosition(symbol, params)

    async def watch_positions(self, symbols: List[str] = None, since: Int = None, limit: Int = None, params={}):
        raise NotSupported(self.id + ' watchPositions() is not supported yet')

    async def subscribe_positions(self, symbols: List[str] = None, callback: ConsumerFunction = None, synchronous=True, params={}):
        await self.load_markets()
        symbols = self.market_symbols(symbols, None, True)
        if callback is not None:
            stream = self.stream
            if self.is_empty(symbols):
                stream.subscribe('positions', callback, synchronous)
            else:
                for i in range(0, len(symbols)):
                    stream.subscribe('positions::' + symbols[i], callback, synchronous)
        await self.watchPositions(symbols, None, None, params)

    async def watch_position_for_symbols(self, symbols: List[str] = None, since: Int = None, limit: Int = None, params={}):
        return await self.watchPositions(symbols, since, limit, params)

    async def subscribe_position_for_symbols(self, symbols: List[str] = None, callback: ConsumerFunction = None, synchronous=True, params={}):
        return await self.subscribePositions(symbols, callback, synchronous, params)

    async def fetch_positions_for_symbol(self, symbol: str, params={}):
        """
        fetches all open positions for specific symbol, unlike fetchPositions(which is designed to work with multiple symbols) so self method might be preffered for one-market position, because of less rate-limit consumption and speed
        :param str symbol: unified market symbol
        :param dict params: extra parameters specific to the endpoint
        :returns dict[]: a list of `position structure <https://docs.ccxt.com/#/?id=position-structure>` with maximum 3 items - possible one position for "one-way" mode, and possible two positions(long & short) for "two-way"(a.k.a. hedge) mode
        """
        raise NotSupported(self.id + ' fetchPositionsForSymbol() is not supported yet')

    async def fetch_positions(self, symbols: List[str] = None, params={}):
        raise NotSupported(self.id + ' fetchPositions() is not supported yet')

    async def fetch_positions_risk(self, symbols: List[str] = None, params={}):
        raise NotSupported(self.id + ' fetchPositionsRisk() is not supported yet')

    async def fetch_bids_asks(self, symbols: List[str] = None, params={}):
        raise NotSupported(self.id + ' fetchBidsAsks() is not supported yet')

    async def fetch_borrow_interest(self, code: Str = None, symbol: Str = None, since: Int = None, limit: Int = None, params={}):
        raise NotSupported(self.id + ' fetchBorrowInterest() is not supported yet')

    async def fetch_ledger(self, code: Str = None, since: Int = None, limit: Int = None, params={}):
        raise NotSupported(self.id + ' fetchLedger() is not supported yet')

    async def fetch_ledger_entry(self, id: str, code: Str = None, params={}):
        raise NotSupported(self.id + ' fetchLedgerEntry() is not supported yet')

    async def fetch_balance(self, params={}):
        raise NotSupported(self.id + ' fetchBalance() is not supported yet')

    async def fetch_balance_ws(self, params={}):
        raise NotSupported(self.id + ' fetchBalanceWs() is not supported yet')

    async def watch_balance(self, params={}):
        raise NotSupported(self.id + ' watchBalance() is not supported yet')

    async def subscribe_balance(self, callback: ConsumerFunction = None, synchronous=True, params={}):
        stream = self.stream
        if callback is not None:
            stream.subscribe('balances', callback, synchronous)
        await self.watchBalance(params)

    async def fetch_partial_balance(self, part, params={}):
        balance = await self.fetch_balance(params)
        return balance[part]

    async def fetch_free_balance(self, params={}):
        return await self.fetch_partial_balance('free', params)

    async def fetch_used_balance(self, params={}):
        return await self.fetch_partial_balance('used', params)

    async def fetch_total_balance(self, params={}):
        return await self.fetch_partial_balance('total', params)

    async def fetch_status(self, params={}):
        raise NotSupported(self.id + ' fetchStatus() is not supported yet')

    async def fetch_funding_fee(self, code: str, params={}):
        warnOnFetchFundingFee = self.safe_bool(self.options, 'warnOnFetchFundingFee', True)
        if warnOnFetchFundingFee:
            raise NotSupported(self.id + ' fetchFundingFee() method is deprecated, it will be removed in July 2022, please, use fetchTransactionFee() or set exchange.options["warnOnFetchFundingFee"] = False to suppress self warning')
        return await self.fetch_transaction_fee(code, params)

    async def fetch_funding_fees(self, codes: List[str] = None, params={}):
        warnOnFetchFundingFees = self.safe_bool(self.options, 'warnOnFetchFundingFees', True)
        if warnOnFetchFundingFees:
            raise NotSupported(self.id + ' fetchFundingFees() method is deprecated, it will be removed in July 2022. Please, use fetchTransactionFees() or set exchange.options["warnOnFetchFundingFees"] = False to suppress self warning')
        return await self.fetch_transaction_fees(codes, params)

    async def fetch_transaction_fee(self, code: str, params={}):
        if not self.has['fetchTransactionFees']:
            raise NotSupported(self.id + ' fetchTransactionFee() is not supported yet')
        return await self.fetch_transaction_fees([code], params)

    async def fetch_transaction_fees(self, codes: List[str] = None, params={}):
        raise NotSupported(self.id + ' fetchTransactionFees() is not supported yet')

    async def fetch_deposit_withdraw_fees(self, codes: List[str] = None, params={}):
        raise NotSupported(self.id + ' fetchDepositWithdrawFees() is not supported yet')

    async def fetch_deposit_withdraw_fee(self, code: str, params={}):
        if not self.has['fetchDepositWithdrawFees']:
            raise NotSupported(self.id + ' fetchDepositWithdrawFee() is not supported yet')
        fees = await self.fetchDepositWithdrawFees([code], params)
        return self.safe_value(fees, code)

    async def fetch_cross_borrow_rate(self, code: str, params={}):
        await self.load_markets()
        if not self.has['fetchBorrowRates']:
            raise NotSupported(self.id + ' fetchCrossBorrowRate() is not supported yet')
        borrowRates = await self.fetchCrossBorrowRates(params)
        rate = self.safe_value(borrowRates, code)
        if rate is None:
            raise ExchangeError(self.id + ' fetchCrossBorrowRate() could not find the borrow rate for currency code ' + code)
        return rate

    async def fetch_isolated_borrow_rate(self, symbol: str, params={}):
        await self.load_markets()
        if not self.has['fetchBorrowRates']:
            raise NotSupported(self.id + ' fetchIsolatedBorrowRate() is not supported yet')
        borrowRates = await self.fetch_isolated_borrow_rates(params)
        rate = self.safe_dict(borrowRates, symbol)
        if rate is None:
            raise ExchangeError(self.id + ' fetchIsolatedBorrowRate() could not find the borrow rate for market symbol ' + symbol)
        return rate

    async def fetch_ticker(self, symbol: str, params={}):
        if self.has['fetchTickers']:
            await self.load_markets()
            market = self.market(symbol)
            symbol = market['symbol']
            tickers = await self.fetch_tickers([symbol], params)
            ticker = self.safe_dict(tickers, symbol)
            if ticker is None:
                raise NullResponse(self.id + ' fetchTickers() could not find a ticker for ' + symbol)
            else:
                return ticker
        else:
            raise NotSupported(self.id + ' fetchTicker() is not supported yet')

    async def watch_ticker(self, symbol: str, params={}):
        raise NotSupported(self.id + ' watchTicker() is not supported yet')

    async def subscribe_ticker(self, symbol: str, callback: ConsumerFunction = None, synchronous=True, params={}):
        """
        subscribe to watchTicker
        :param str symbol: unified symbol of the market to watch ticker
        :param Function callback: function to call when receiving an update
        :param boolean synchronous: if set to True, the callback will wait to finish before passing next message
        :param dict [params]: extra parameters specific to the exchange API endpoint
        """
        await self.load_markets()
        symbol = self.symbol(symbol)
        stream = self.stream
        if callback is not None:
            stream.subscribe('tickers::' + symbol, callback, synchronous)
        await self.watchTicker(symbol, params)

    async def fetch_tickers(self, symbols: List[str] = None, params={}):
        raise NotSupported(self.id + ' fetchTickers() is not supported yet')

    async def fetch_order_books(self, symbols: List[str] = None, limit: Int = None, params={}):
        raise NotSupported(self.id + ' fetchOrderBooks() is not supported yet')

    async def watch_tickers(self, symbols: List[str] = None, params={}):
        raise NotSupported(self.id + ' watchTickers() is not supported yet')

<<<<<<< HEAD
    async def subscribe_tickers(self, symbols: List[str] = None, callback: ConsumerFunction = None, synchronous=True, params={}):
        """
        subscribe to watchTickers
        :param str[] symbols: unified symbols of the market to watch tickers
        :param Function callback: function to call when receiving an update
        :param boolean synchronous: if set to True, the callback will wait to finish before passing next message
        :param dict [params]: extra parameters specific to the exchange API endpoint
        """
        await self.load_markets()
        symbols = self.market_symbols(symbols, None, True)
        if callback is not None:
            stream = self.stream
            if self.is_empty(symbols):
                stream.subscribe('tickers', callback, synchronous)
            else:
                for i in range(0, len(symbols)):
                    stream.subscribe('tickers::' + symbols[i], callback, synchronous)
        await self.watchTickers(symbols, params)

    async def fetch_order(self, id: str, symbol: str = None, params={}):
=======
    async def fetch_order(self, id: str, symbol: Str = None, params={}):
>>>>>>> 80fe8f88
        raise NotSupported(self.id + ' fetchOrder() is not supported yet')

    async def fetch_order_ws(self, id: str, symbol: Str = None, params={}):
        raise NotSupported(self.id + ' fetchOrderWs() is not supported yet')

    async def fetch_order_status(self, id: str, symbol: Str = None, params={}):
        # TODO: TypeScript: change method signature by replacing
        # Promise<string> with Promise<Order['status']>.
        order = await self.fetch_order(id, symbol, params)
        return order['status']

    async def fetch_unified_order(self, order, params={}):
        return await self.fetch_order(self.safe_string(order, 'id'), self.safe_string(order, 'symbol'), params)

    async def create_order(self, symbol: str, type: OrderType, side: OrderSide, amount: float, price: Num = None, params={}):
        raise NotSupported(self.id + ' createOrder() is not supported yet')

    async def create_trailing_amount_order(self, symbol: str, type: OrderType, side: OrderSide, amount: float, price: Num = None, trailingAmount=None, trailingTriggerPrice=None, params={}):
        """
        create a trailing order by providing the symbol, type, side, amount, price and trailingAmount
        :param str symbol: unified symbol of the market to create an order in
        :param str type: 'market' or 'limit'
        :param str side: 'buy' or 'sell'
        :param float amount: how much you want to trade in units of the base currency, or number of contracts
        :param float [price]: the price for the order to be filled at, in units of the quote currency, ignored in market orders
        :param float trailingAmount: the quote amount to trail away from the current market price
        :param float [trailingTriggerPrice]: the price to activate a trailing order, default uses the price argument
        :param dict [params]: extra parameters specific to the exchange API endpoint
        :returns dict: an `order structure <https://docs.ccxt.com/#/?id=order-structure>`
        """
        if trailingAmount is None:
            raise ArgumentsRequired(self.id + ' createTrailingAmountOrder() requires a trailingAmount argument')
        params['trailingAmount'] = trailingAmount
        if trailingTriggerPrice is not None:
            params['trailingTriggerPrice'] = trailingTriggerPrice
        if self.has['createTrailingAmountOrder']:
            return await self.create_order(symbol, type, side, amount, price, params)
        raise NotSupported(self.id + ' createTrailingAmountOrder() is not supported yet')

    async def create_trailing_percent_order(self, symbol: str, type: OrderType, side: OrderSide, amount: float, price: Num = None, trailingPercent=None, trailingTriggerPrice=None, params={}):
        """
        create a trailing order by providing the symbol, type, side, amount, price and trailingPercent
        :param str symbol: unified symbol of the market to create an order in
        :param str type: 'market' or 'limit'
        :param str side: 'buy' or 'sell'
        :param float amount: how much you want to trade in units of the base currency, or number of contracts
        :param float [price]: the price for the order to be filled at, in units of the quote currency, ignored in market orders
        :param float trailingPercent: the percent to trail away from the current market price
        :param float [trailingTriggerPrice]: the price to activate a trailing order, default uses the price argument
        :param dict [params]: extra parameters specific to the exchange API endpoint
        :returns dict: an `order structure <https://docs.ccxt.com/#/?id=order-structure>`
        """
        if trailingPercent is None:
            raise ArgumentsRequired(self.id + ' createTrailingPercentOrder() requires a trailingPercent argument')
        params['trailingPercent'] = trailingPercent
        if trailingTriggerPrice is not None:
            params['trailingTriggerPrice'] = trailingTriggerPrice
        if self.has['createTrailingPercentOrder']:
            return await self.create_order(symbol, type, side, amount, price, params)
        raise NotSupported(self.id + ' createTrailingPercentOrder() is not supported yet')

    async def create_market_order_with_cost(self, symbol: str, side: OrderSide, cost: float, params={}):
        """
        create a market order by providing the symbol, side and cost
        :param str symbol: unified symbol of the market to create an order in
        :param str side: 'buy' or 'sell'
        :param float cost: how much you want to trade in units of the quote currency
        :param dict [params]: extra parameters specific to the exchange API endpoint
        :returns dict: an `order structure <https://docs.ccxt.com/#/?id=order-structure>`
        """
        if self.has['createMarketOrderWithCost'] or (self.has['createMarketBuyOrderWithCost'] and self.has['createMarketSellOrderWithCost']):
            return await self.create_order(symbol, 'market', side, cost, 1, params)
        raise NotSupported(self.id + ' createMarketOrderWithCost() is not supported yet')

    async def create_market_buy_order_with_cost(self, symbol: str, cost: float, params={}):
        """
        create a market buy order by providing the symbol and cost
        :param str symbol: unified symbol of the market to create an order in
        :param float cost: how much you want to trade in units of the quote currency
        :param dict [params]: extra parameters specific to the exchange API endpoint
        :returns dict: an `order structure <https://docs.ccxt.com/#/?id=order-structure>`
        """
        if self.options['createMarketBuyOrderRequiresPrice'] or self.has['createMarketBuyOrderWithCost']:
            return await self.create_order(symbol, 'market', 'buy', cost, 1, params)
        raise NotSupported(self.id + ' createMarketBuyOrderWithCost() is not supported yet')

    async def create_market_sell_order_with_cost(self, symbol: str, cost: float, params={}):
        """
        create a market sell order by providing the symbol and cost
        :param str symbol: unified symbol of the market to create an order in
        :param float cost: how much you want to trade in units of the quote currency
        :param dict [params]: extra parameters specific to the exchange API endpoint
        :returns dict: an `order structure <https://docs.ccxt.com/#/?id=order-structure>`
        """
        if self.options['createMarketSellOrderRequiresPrice'] or self.has['createMarketSellOrderWithCost']:
            return await self.create_order(symbol, 'market', 'sell', cost, 1, params)
        raise NotSupported(self.id + ' createMarketSellOrderWithCost() is not supported yet')

    async def create_trigger_order(self, symbol: str, type: OrderType, side: OrderSide, amount: float, price: Num = None, triggerPrice: Num = None, params={}):
        """
        create a trigger stop order(type 1)
        :param str symbol: unified symbol of the market to create an order in
        :param str type: 'market' or 'limit'
        :param str side: 'buy' or 'sell'
        :param float amount: how much you want to trade in units of the base currency or the number of contracts
        :param float [price]: the price to fulfill the order, in units of the quote currency, ignored in market orders
        :param float triggerPrice: the price to trigger the stop order, in units of the quote currency
        :param dict [params]: extra parameters specific to the exchange API endpoint
        :returns dict: an `order structure <https://docs.ccxt.com/#/?id=order-structure>`
        """
        if triggerPrice is None:
            raise ArgumentsRequired(self.id + ' createTriggerOrder() requires a triggerPrice argument')
        params['triggerPrice'] = triggerPrice
        if self.has['createTriggerOrder']:
            return await self.create_order(symbol, type, side, amount, price, params)
        raise NotSupported(self.id + ' createTriggerOrder() is not supported yet')

    async def create_stop_loss_order(self, symbol: str, type: OrderType, side: OrderSide, amount: float, price: Num = None, stopLossPrice: Num = None, params={}):
        """
        create a trigger stop loss order(type 2)
        :param str symbol: unified symbol of the market to create an order in
        :param str type: 'market' or 'limit'
        :param str side: 'buy' or 'sell'
        :param float amount: how much you want to trade in units of the base currency or the number of contracts
        :param float [price]: the price to fulfill the order, in units of the quote currency, ignored in market orders
        :param float stopLossPrice: the price to trigger the stop loss order, in units of the quote currency
        :param dict [params]: extra parameters specific to the exchange API endpoint
        :returns dict: an `order structure <https://docs.ccxt.com/#/?id=order-structure>`
        """
        if stopLossPrice is None:
            raise ArgumentsRequired(self.id + ' createStopLossOrder() requires a stopLossPrice argument')
        params['stopLossPrice'] = stopLossPrice
        if self.has['createStopLossOrder']:
            return await self.create_order(symbol, type, side, amount, price, params)
        raise NotSupported(self.id + ' createStopLossOrder() is not supported yet')

    async def create_take_profit_order(self, symbol: str, type: OrderType, side: OrderSide, amount: float, price: Num = None, takeProfitPrice: Num = None, params={}):
        """
        create a trigger take profit order(type 2)
        :param str symbol: unified symbol of the market to create an order in
        :param str type: 'market' or 'limit'
        :param str side: 'buy' or 'sell'
        :param float amount: how much you want to trade in units of the base currency or the number of contracts
        :param float [price]: the price to fulfill the order, in units of the quote currency, ignored in market orders
        :param float takeProfitPrice: the price to trigger the take profit order, in units of the quote currency
        :param dict [params]: extra parameters specific to the exchange API endpoint
        :returns dict: an `order structure <https://docs.ccxt.com/#/?id=order-structure>`
        """
        if takeProfitPrice is None:
            raise ArgumentsRequired(self.id + ' createTakeProfitOrder() requires a takeProfitPrice argument')
        params['takeProfitPrice'] = takeProfitPrice
        if self.has['createTakeProfitOrder']:
            return await self.create_order(symbol, type, side, amount, price, params)
        raise NotSupported(self.id + ' createTakeProfitOrder() is not supported yet')

    async def create_order_with_take_profit_and_stop_loss(self, symbol: str, type: OrderType, side: OrderSide, amount: float, price: Num = None, takeProfit: Num = None, stopLoss: Num = None, params={}):
        """
        create an order with a stop loss or take profit attached(type 3)
        :param str symbol: unified symbol of the market to create an order in
        :param str type: 'market' or 'limit'
        :param str side: 'buy' or 'sell'
        :param float amount: how much you want to trade in units of the base currency or the number of contracts
        :param float [price]: the price to fulfill the order, in units of the quote currency, ignored in market orders
        :param float [takeProfit]: the take profit price, in units of the quote currency
        :param float [stopLoss]: the stop loss price, in units of the quote currency
        :param dict [params]: extra parameters specific to the exchange API endpoint
        :param str [params.takeProfitType]: *not available on all exchanges* 'limit' or 'market'
        :param str [params.stopLossType]: *not available on all exchanges* 'limit' or 'market'
        :param str [params.takeProfitPriceType]: *not available on all exchanges* 'last', 'mark' or 'index'
        :param str [params.stopLossPriceType]: *not available on all exchanges* 'last', 'mark' or 'index'
        :param float [params.takeProfitLimitPrice]: *not available on all exchanges* limit price for a limit take profit order
        :param float [params.stopLossLimitPrice]: *not available on all exchanges* stop loss for a limit stop loss order
        :param float [params.takeProfitAmount]: *not available on all exchanges* the amount for a take profit
        :param float [params.stopLossAmount]: *not available on all exchanges* the amount for a stop loss
        :returns dict: an `order structure <https://docs.ccxt.com/#/?id=order-structure>`
        """
        if (takeProfit is None) and (stopLoss is None):
            raise ArgumentsRequired(self.id + ' createOrderWithTakeProfitAndStopLoss() requires either a takeProfit or stopLoss argument')
        if takeProfit is not None:
            params['takeProfit'] = {
                'triggerPrice': takeProfit,
            }
        if stopLoss is not None:
            params['stopLoss'] = {
                'triggerPrice': stopLoss,
            }
        takeProfitType = self.safe_string(params, 'takeProfitType')
        takeProfitPriceType = self.safe_string(params, 'takeProfitPriceType')
        takeProfitLimitPrice = self.safe_string(params, 'takeProfitLimitPrice')
        takeProfitAmount = self.safe_string(params, 'takeProfitAmount')
        stopLossType = self.safe_string(params, 'stopLossType')
        stopLossPriceType = self.safe_string(params, 'stopLossPriceType')
        stopLossLimitPrice = self.safe_string(params, 'stopLossLimitPrice')
        stopLossAmount = self.safe_string(params, 'stopLossAmount')
        if takeProfitType is not None:
            params['takeProfit']['type'] = takeProfitType
        if takeProfitPriceType is not None:
            params['takeProfit']['priceType'] = takeProfitPriceType
        if takeProfitLimitPrice is not None:
            params['takeProfit']['price'] = self.parse_to_numeric(takeProfitLimitPrice)
        if takeProfitAmount is not None:
            params['takeProfit']['amount'] = self.parse_to_numeric(takeProfitAmount)
        if stopLossType is not None:
            params['stopLoss']['type'] = stopLossType
        if stopLossPriceType is not None:
            params['stopLoss']['priceType'] = stopLossPriceType
        if stopLossLimitPrice is not None:
            params['stopLoss']['price'] = self.parse_to_numeric(stopLossLimitPrice)
        if stopLossAmount is not None:
            params['stopLoss']['amount'] = self.parse_to_numeric(stopLossAmount)
        params = self.omit(params, ['takeProfitType', 'takeProfitPriceType', 'takeProfitLimitPrice', 'takeProfitAmount', 'stopLossType', 'stopLossPriceType', 'stopLossLimitPrice', 'stopLossAmount'])
        if self.has['createOrderWithTakeProfitAndStopLoss']:
            return await self.create_order(symbol, type, side, amount, price, params)
        raise NotSupported(self.id + ' createOrderWithTakeProfitAndStopLoss() is not supported yet')

    async def create_orders(self, orders: List[OrderRequest], params={}):
        raise NotSupported(self.id + ' createOrders() is not supported yet')

    async def create_order_ws(self, symbol: str, type: OrderType, side: OrderSide, amount: float, price: Num = None, params={}):
        raise NotSupported(self.id + ' createOrderWs() is not supported yet')

    async def cancel_order(self, id: str, symbol: Str = None, params={}):
        raise NotSupported(self.id + ' cancelOrder() is not supported yet')

    async def cancel_order_ws(self, id: str, symbol: Str = None, params={}):
        raise NotSupported(self.id + ' cancelOrderWs() is not supported yet')

    async def cancel_orders_ws(self, ids: List[str], symbol: Str = None, params={}):
        raise NotSupported(self.id + ' cancelOrdersWs() is not supported yet')

    async def cancel_all_orders(self, symbol: Str = None, params={}):
        raise NotSupported(self.id + ' cancelAllOrders() is not supported yet')

    async def cancel_all_orders_ws(self, symbol: Str = None, params={}):
        raise NotSupported(self.id + ' cancelAllOrdersWs() is not supported yet')

    async def cancel_unified_order(self, order, params={}):
        return self.cancelOrder(self.safe_string(order, 'id'), self.safe_string(order, 'symbol'), params)

    async def fetch_orders(self, symbol: Str = None, since: Int = None, limit: Int = None, params={}):
        if self.has['fetchOpenOrders'] and self.has['fetchClosedOrders']:
            raise NotSupported(self.id + ' fetchOrders() is not supported yet, consider using fetchOpenOrders() and fetchClosedOrders() instead')
        raise NotSupported(self.id + ' fetchOrders() is not supported yet')

    async def fetch_orders_ws(self, symbol: Str = None, since: Int = None, limit: Int = None, params={}):
        raise NotSupported(self.id + ' fetchOrdersWs() is not supported yet')

    async def fetch_order_trades(self, id: str, symbol: Str = None, since: Int = None, limit: Int = None, params={}):
        raise NotSupported(self.id + ' fetchOrderTrades() is not supported yet')

    async def watch_orders(self, symbol: Str = None, since: Int = None, limit: Int = None, params={}):
        raise NotSupported(self.id + ' watchOrders() is not supported yet')

<<<<<<< HEAD
    async def subscribe_orders(self, symbol: str = None, callback: ConsumerFunction = None, synchronous=True, params={}):
        """
        subscribes information on multiple orders made by the user
        :param str symbol: unified market symbol of the market the orders were made in
        :param Function callback: function to call when receiving an update
        :param boolean synchronous: if set to True, the callback will wait to finish before passing next message
        :param dict [params]: extra parameters specific to the exchange API endpoint
        """
        await self.load_markets()
        symbol = self.symbol(symbol)
        if callback is not None:
            stream = self.stream
            if symbol is None:
                stream.subscribe('orders', callback, synchronous)
            else:
                stream.subscribe('orders::' + symbol, callback, synchronous)
        await self.watchOrders(symbol, None, None, params)

    async def fetch_open_orders(self, symbol: str = None, since: Int = None, limit: Int = None, params={}):
=======
    async def fetch_open_orders(self, symbol: Str = None, since: Int = None, limit: Int = None, params={}):
>>>>>>> 80fe8f88
        if self.has['fetchOrders']:
            orders = await self.fetch_orders(symbol, since, limit, params)
            return self.filter_by(orders, 'status', 'open')
        raise NotSupported(self.id + ' fetchOpenOrders() is not supported yet')

    async def fetch_open_orders_ws(self, symbol: Str = None, since: Int = None, limit: Int = None, params={}):
        if self.has['fetchOrdersWs']:
            orders = await self.fetchOrdersWs(symbol, since, limit, params)
            return self.filter_by(orders, 'status', 'open')
        raise NotSupported(self.id + ' fetchOpenOrdersWs() is not supported yet')

    async def fetch_closed_orders(self, symbol: Str = None, since: Int = None, limit: Int = None, params={}):
        if self.has['fetchOrders']:
            orders = await self.fetch_orders(symbol, since, limit, params)
            return self.filter_by(orders, 'status', 'closed')
        raise NotSupported(self.id + ' fetchClosedOrders() is not supported yet')

    async def fetch_canceled_and_closed_orders(self, symbol: Str = None, since: Int = None, limit: Int = None, params={}):
        raise NotSupported(self.id + ' fetchCanceledAndClosedOrders() is not supported yet')

    async def fetch_closed_orders_ws(self, symbol: Str = None, since: Int = None, limit: Int = None, params={}):
        if self.has['fetchOrdersWs']:
            orders = await self.fetchOrdersWs(symbol, since, limit, params)
            return self.filter_by(orders, 'status', 'closed')
        raise NotSupported(self.id + ' fetchClosedOrdersWs() is not supported yet')

    async def fetch_my_trades(self, symbol: Str = None, since: Int = None, limit: Int = None, params={}):
        raise NotSupported(self.id + ' fetchMyTrades() is not supported yet')

    async def fetch_my_liquidations(self, symbol: Str = None, since: Int = None, limit: Int = None, params={}):
        raise NotSupported(self.id + ' fetchMyLiquidations() is not supported yet')

    async def fetch_liquidations(self, symbol: str, since: Int = None, limit: Int = None, params={}):
        raise NotSupported(self.id + ' fetchLiquidations() is not supported yet')

    async def fetch_my_trades_ws(self, symbol: Str = None, since: Int = None, limit: Int = None, params={}):
        raise NotSupported(self.id + ' fetchMyTradesWs() is not supported yet')

    async def watch_my_trades(self, symbol: Str = None, since: Int = None, limit: Int = None, params={}):
        raise NotSupported(self.id + ' watchMyTrades() is not supported yet')

    async def subscribe_my_trades(self, symbol: str = None, callback: ConsumerFunction = None, synchronous=True, params={}):
        """
        watches information on multiple trades made by the user
        :param str symbol: unified market symbol of the market orders were made in
        :param Function callback: function to call when receiving an update
        :param boolean synchronous: if set to True, the callback will wait to finish before passing next message
        :param dict [params]: extra parameters specific to the exchange API endpoint
        """
        await self.load_markets()
        symbol = self.symbol(symbol)
        if callback is not None:
            stream = self.stream
            stream.subscribe('myTrades::' + symbol, callback, synchronous)
        await self.watchMyTrades(symbol, None, None, params)

    async def fetch_greeks(self, symbol: str, params={}):
        raise NotSupported(self.id + ' fetchGreeks() is not supported yet')

    async def fetch_deposits_withdrawals(self, code: Str = None, since: Int = None, limit: Int = None, params={}):
        """
        fetch history of deposits and withdrawals
        :param str [code]: unified currency code for the currency of the deposit/withdrawals, default is None
        :param int [since]: timestamp in ms of the earliest deposit/withdrawal, default is None
        :param int [limit]: max number of deposit/withdrawals to return, default is None
        :param dict [params]: extra parameters specific to the exchange API endpoint
        :returns dict: a list of `transaction structures <https://docs.ccxt.com/#/?id=transaction-structure>`
        """
        raise NotSupported(self.id + ' fetchDepositsWithdrawals() is not supported yet')

    async def fetch_deposits(self, symbol: Str = None, since: Int = None, limit: Int = None, params={}):
        raise NotSupported(self.id + ' fetchDeposits() is not supported yet')

    async def fetch_withdrawals(self, symbol: Str = None, since: Int = None, limit: Int = None, params={}):
        raise NotSupported(self.id + ' fetchWithdrawals() is not supported yet')

    async def fetch_deposits_ws(self, code: Str = None, since: Int = None, limit: Int = None, params={}):
        raise NotSupported(self.id + ' fetchDepositsWs() is not supported yet')

    async def fetch_withdrawals_ws(self, code: Str = None, since: Int = None, limit: Int = None, params={}):
        raise NotSupported(self.id + ' fetchWithdrawalsWs() is not supported yet')

    async def fetch_funding_rate_history(self, symbol: Str = None, since: Int = None, limit: Int = None, params={}):
        raise NotSupported(self.id + ' fetchFundingRateHistory() is not supported yet')

    async def fetch_funding_history(self, symbol: Str = None, since: Int = None, limit: Int = None, params={}):
        raise NotSupported(self.id + ' fetchFundingHistory() is not supported yet')

    async def close_position(self, symbol: str, side: OrderSide = None, params={}):
        raise NotSupported(self.id + ' closePosition() is not supported yet')

    async def close_all_positions(self, params={}):
        raise NotSupported(self.id + ' closeAllPositions() is not supported yet')

    async def fetch_l3_order_book(self, symbol: str, limit: Int = None, params={}):
        raise BadRequest(self.id + ' fetchL3OrderBook() is not supported yet')

    async def fetch_deposit_address(self, code: str, params={}):
        if self.has['fetchDepositAddresses']:
            depositAddresses = await self.fetchDepositAddresses([code], params)
            depositAddress = self.safe_value(depositAddresses, code)
            if depositAddress is None:
                raise InvalidAddress(self.id + ' fetchDepositAddress() could not find a deposit address for ' + code + ', make sure you have created a corresponding deposit address in your wallet on the exchange website')
            else:
                return depositAddress
        elif self.has['fetchDepositAddressesByNetwork']:
            network = self.safe_string(params, 'network')
            params = self.omit(params, 'network')
            addressStructures = await self.fetchDepositAddressesByNetwork(code, params)
            if network is not None:
                return self.safe_dict(addressStructures, network)
            else:
                keys = list(addressStructures.keys())
                key = self.safe_string(keys, 0)
                return self.safe_dict(addressStructures, key)
        else:
            raise NotSupported(self.id + ' fetchDepositAddress() is not supported yet')

    async def create_limit_order(self, symbol: str, side: OrderSide, amount: float, price: float, params={}):
        return await self.create_order(symbol, 'limit', side, amount, price, params)

    async def create_market_order(self, symbol: str, side: OrderSide, amount: float, price: Num = None, params={}):
        return await self.create_order(symbol, 'market', side, amount, price, params)

    async def create_limit_buy_order(self, symbol: str, amount: float, price: float, params={}):
        return await self.create_order(symbol, 'limit', 'buy', amount, price, params)

    async def create_limit_sell_order(self, symbol: str, amount: float, price: float, params={}):
        return await self.create_order(symbol, 'limit', 'sell', amount, price, params)

    async def create_market_buy_order(self, symbol: str, amount: float, params={}):
        return await self.create_order(symbol, 'market', 'buy', amount, None, params)

    async def create_market_sell_order(self, symbol: str, amount: float, params={}):
        return await self.create_order(symbol, 'market', 'sell', amount, None, params)

    async def load_time_difference(self, params={}):
        serverTime = await self.fetch_time(params)
        after = self.milliseconds()
        self.options['timeDifference'] = after - serverTime
        return self.options['timeDifference']

    async def fetch_market_leverage_tiers(self, symbol: str, params={}):
        if self.has['fetchLeverageTiers']:
            market = self.market(symbol)
            if not market['contract']:
                raise BadSymbol(self.id + ' fetchMarketLeverageTiers() supports contract markets only')
            tiers = await self.fetch_leverage_tiers([symbol])
            return self.safe_value(tiers, symbol)
        else:
            raise NotSupported(self.id + ' fetchMarketLeverageTiers() is not supported yet')

    async def create_post_only_order(self, symbol: str, type: OrderType, side: OrderSide, amount: float, price: Num = None, params={}):
        if not self.has['createPostOnlyOrder']:
            raise NotSupported(self.id + 'createPostOnlyOrder() is not supported yet')
        query = self.extend(params, {'postOnly': True})
        return await self.create_order(symbol, type, side, amount, price, query)

    async def create_reduce_only_order(self, symbol: str, type: OrderType, side: OrderSide, amount: float, price: Num = None, params={}):
        if not self.has['createReduceOnlyOrder']:
            raise NotSupported(self.id + 'createReduceOnlyOrder() is not supported yet')
        query = self.extend(params, {'reduceOnly': True})
        return await self.create_order(symbol, type, side, amount, price, query)

    async def create_stop_order(self, symbol: str, type: OrderType, side: OrderSide, amount: float, price: Num = None, stopPrice: Num = None, params={}):
        if not self.has['createStopOrder']:
            raise NotSupported(self.id + ' createStopOrder() is not supported yet')
        if stopPrice is None:
            raise ArgumentsRequired(self.id + ' create_stop_order() requires a stopPrice argument')
        query = self.extend(params, {'stopPrice': stopPrice})
        return await self.create_order(symbol, type, side, amount, price, query)

    async def create_stop_limit_order(self, symbol: str, side: OrderSide, amount: float, price: float, stopPrice: float, params={}):
        if not self.has['createStopLimitOrder']:
            raise NotSupported(self.id + ' createStopLimitOrder() is not supported yet')
        query = self.extend(params, {'stopPrice': stopPrice})
        return await self.create_order(symbol, 'limit', side, amount, price, query)

    async def create_stop_market_order(self, symbol: str, side: OrderSide, amount: float, stopPrice: float, params={}):
        if not self.has['createStopMarketOrder']:
            raise NotSupported(self.id + ' createStopMarketOrder() is not supported yet')
        query = self.extend(params, {'stopPrice': stopPrice})
        return await self.create_order(symbol, 'market', side, amount, None, query)

    async def fetch_last_prices(self, symbols: List[str] = None, params={}):
        raise NotSupported(self.id + ' fetchLastPrices() is not supported yet')

    async def fetch_trading_fees(self, params={}):
        raise NotSupported(self.id + ' fetchTradingFees() is not supported yet')

    async def fetch_trading_fees_ws(self, params={}):
        raise NotSupported(self.id + ' fetchTradingFeesWs() is not supported yet')

    async def fetch_trading_fee(self, symbol: str, params={}):
        if not self.has['fetchTradingFees']:
            raise NotSupported(self.id + ' fetchTradingFee() is not supported yet')
        return await self.fetch_trading_fees(params)

    async def fetch_funding_rate(self, symbol: str, params={}):
        if self.has['fetchFundingRates']:
            await self.load_markets()
            market = self.market(symbol)
            symbol = market['symbol']
            if not market['contract']:
                raise BadSymbol(self.id + ' fetchFundingRate() supports contract markets only')
            rates = await self.fetchFundingRates([symbol], params)
            rate = self.safe_value(rates, symbol)
            if rate is None:
                raise NullResponse(self.id + ' fetchFundingRate() returned no data for ' + symbol)
            else:
                return rate
        else:
            raise NotSupported(self.id + ' fetchFundingRate() is not supported yet')

    async def fetch_mark_ohlcv(self, symbol, timeframe='1m', since: Int = None, limit: Int = None, params={}):
        """
        fetches historical mark price candlestick data containing the open, high, low, and close price of a market
        :param str symbol: unified symbol of the market to fetch OHLCV data for
        :param str timeframe: the length of time each candle represents
        :param int [since]: timestamp in ms of the earliest candle to fetch
        :param int [limit]: the maximum amount of candles to fetch
        :param dict [params]: extra parameters specific to the exchange API endpoint
        :returns float[][]: A list of candles ordered, open, high, low, close, None
        """
        if self.has['fetchMarkOHLCV']:
            request = {
                'price': 'mark',
            }
            return await self.fetch_ohlcv(symbol, timeframe, since, limit, self.extend(request, params))
        else:
            raise NotSupported(self.id + ' fetchMarkOHLCV() is not supported yet')

    async def fetch_index_ohlcv(self, symbol: str, timeframe='1m', since: Int = None, limit: Int = None, params={}):
        """
        fetches historical index price candlestick data containing the open, high, low, and close price of a market
        :param str symbol: unified symbol of the market to fetch OHLCV data for
        :param str timeframe: the length of time each candle represents
        :param int [since]: timestamp in ms of the earliest candle to fetch
        :param int [limit]: the maximum amount of candles to fetch
        :param dict [params]: extra parameters specific to the exchange API endpoint
         * @returns {} A list of candles ordered, open, high, low, close, None
        """
        if self.has['fetchIndexOHLCV']:
            request = {
                'price': 'index',
            }
            return await self.fetch_ohlcv(symbol, timeframe, since, limit, self.extend(request, params))
        else:
            raise NotSupported(self.id + ' fetchIndexOHLCV() is not supported yet')

    async def fetch_premium_index_ohlcv(self, symbol: str, timeframe='1m', since: Int = None, limit: Int = None, params={}):
        """
        fetches historical premium index price candlestick data containing the open, high, low, and close price of a market
        :param str symbol: unified symbol of the market to fetch OHLCV data for
        :param str timeframe: the length of time each candle represents
        :param int [since]: timestamp in ms of the earliest candle to fetch
        :param int [limit]: the maximum amount of candles to fetch
        :param dict [params]: extra parameters specific to the exchange API endpoint
        :returns float[][]: A list of candles ordered, open, high, low, close, None
        """
        if self.has['fetchPremiumIndexOHLCV']:
            request = {
                'price': 'premiumIndex',
            }
            return await self.fetch_ohlcv(symbol, timeframe, since, limit, self.extend(request, params))
        else:
            raise NotSupported(self.id + ' fetchPremiumIndexOHLCV() is not supported yet')

    async def fetch_transactions(self, code: Str = None, since: Int = None, limit: Int = None, params={}):
        """
         * @deprecated
        *DEPRECATED* use fetchDepositsWithdrawals instead
        :param str code: unified currency code for the currency of the deposit/withdrawals, default is None
        :param int [since]: timestamp in ms of the earliest deposit/withdrawal, default is None
        :param int [limit]: max number of deposit/withdrawals to return, default is None
        :param dict [params]: extra parameters specific to the exchange API endpoint
        :returns dict: a list of `transaction structures <https://docs.ccxt.com/#/?id=transaction-structure>`
        """
        if self.has['fetchDepositsWithdrawals']:
            return await self.fetchDepositsWithdrawals(code, since, limit, params)
        else:
            raise NotSupported(self.id + ' fetchTransactions() is not supported yet')

    async def fetch_paginated_call_dynamic(self, method: str, symbol: Str = None, since: Int = None, limit: Int = None, params={}, maxEntriesPerRequest: Int = None):
        maxCalls = None
        maxCalls, params = self.handle_option_and_params(params, method, 'paginationCalls', 10)
        maxRetries = None
        maxRetries, params = self.handle_option_and_params(params, method, 'maxRetries', 3)
        paginationDirection = None
        paginationDirection, params = self.handle_option_and_params(params, method, 'paginationDirection', 'backward')
        paginationTimestamp = None
        calls = 0
        result = []
        errors = 0
        until = self.safe_integer_2(params, 'untill', 'till')  # do not omit it from params here
        maxEntriesPerRequest, params = self.handle_max_entries_per_request_and_params(method, maxEntriesPerRequest, params)
        if (paginationDirection == 'forward'):
            if since is None:
                raise ArgumentsRequired(self.id + ' pagination requires a since argument when paginationDirection set to forward')
            paginationTimestamp = since
        while((calls < maxCalls)):
            calls += 1
            try:
                if paginationDirection == 'backward':
                    # do it backwards, starting from the last
                    # UNTIL filtering is required in order to work
                    if paginationTimestamp is not None:
                        params['until'] = paginationTimestamp - 1
                    response = await getattr(self, method)(symbol, None, maxEntriesPerRequest, params)
                    responseLength = len(response)
                    if self.verbose:
                        backwardMessage = 'Dynamic pagination call ' + self.number_to_string(calls) + ' method ' + method + ' response length ' + self.number_to_string(responseLength)
                        if paginationTimestamp is not None:
                            backwardMessage += ' timestamp ' + self.number_to_string(paginationTimestamp)
                        self.log(backwardMessage)
                    if responseLength == 0:
                        break
                    errors = 0
                    result = self.array_concat(result, response)
                    firstElement = self.safe_value(response, 0)
                    paginationTimestamp = self.safe_integer_2(firstElement, 'timestamp', 0)
                    if (since is not None) and (paginationTimestamp <= since):
                        break
                else:
                    # do it forwards, starting from the since
                    response = await getattr(self, method)(symbol, paginationTimestamp, maxEntriesPerRequest, params)
                    responseLength = len(response)
                    if self.verbose:
                        forwardMessage = 'Dynamic pagination call ' + self.number_to_string(calls) + ' method ' + method + ' response length ' + self.number_to_string(responseLength)
                        if paginationTimestamp is not None:
                            forwardMessage += ' timestamp ' + self.number_to_string(paginationTimestamp)
                        self.log(forwardMessage)
                    if responseLength == 0:
                        break
                    errors = 0
                    result = self.array_concat(result, response)
                    last = self.safe_value(response, responseLength - 1)
                    paginationTimestamp = self.safe_integer(last, 'timestamp') - 1
                    if (until is not None) and (paginationTimestamp >= until):
                        break
            except Exception as e:
                errors += 1
                if errors > maxRetries:
                    raise e
        uniqueResults = self.remove_repeated_elements_from_array(result)
        key = 0 if (method == 'fetchOHLCV') else 'timestamp'
        return self.filter_by_since_limit(uniqueResults, since, limit, key)

    async def safe_deterministic_call(self, method: str, symbol: Str = None, since: Int = None, limit: Int = None, timeframe: Str = None, params={}):
        maxRetries = None
        maxRetries, params = self.handle_option_and_params(params, method, 'maxRetries', 3)
        errors = 0
        try:
            if timeframe and method != 'fetchFundingRateHistory':
                return await getattr(self, method)(symbol, timeframe, since, limit, params)
            else:
                return await getattr(self, method)(symbol, since, limit, params)
        except Exception as e:
            if isinstance(e, RateLimitExceeded):
                raise e  # if we are rate limited, we should not retry and fail fast
            errors += 1
            if errors > maxRetries:
                raise e
        return None

    async def fetch_paginated_call_deterministic(self, method: str, symbol: Str = None, since: Int = None, limit: Int = None, timeframe: Str = None, params={}, maxEntriesPerRequest=None):
        maxCalls = None
        maxCalls, params = self.handle_option_and_params(params, method, 'paginationCalls', 10)
        maxEntriesPerRequest, params = self.handle_max_entries_per_request_and_params(method, maxEntriesPerRequest, params)
        current = self.milliseconds()
        tasks = []
        time = self.parse_timeframe(timeframe) * 1000
        step = time * maxEntriesPerRequest
        currentSince = current - (maxCalls * step) - 1
        if since is not None:
            currentSince = max(currentSince, since)
        until = self.safe_integer_2(params, 'until', 'till')  # do not omit it here
        if until is not None:
            requiredCalls = int(math.ceil((until - since)) / step)
            if requiredCalls > maxCalls:
                raise BadRequest(self.id + ' the number of required calls is greater than the max number of calls allowed, either increase the paginationCalls or decrease the since-until gap. Current paginationCalls limit is ' + str(maxCalls) + ' required calls is ' + str(requiredCalls))
        for i in range(0, maxCalls):
            if (until is not None) and (currentSince >= until):
                break
            tasks.append(self.safe_deterministic_call(method, symbol, currentSince, maxEntriesPerRequest, timeframe, params))
            currentSince = self.sum(currentSince, step) - 1
        results = await asyncio.gather(*tasks)
        result = []
        for i in range(0, len(results)):
            result = self.array_concat(result, results[i])
        uniqueResults = self.remove_repeated_elements_from_array(result)
        key = 0 if (method == 'fetchOHLCV') else 'timestamp'
        return self.filter_by_since_limit(uniqueResults, since, limit, key)

    async def fetch_paginated_call_cursor(self, method: str, symbol: Str = None, since=None, limit=None, params={}, cursorReceived=None, cursorSent=None, cursorIncrement=None, maxEntriesPerRequest=None):
        maxCalls = None
        maxCalls, params = self.handle_option_and_params(params, method, 'paginationCalls', 10)
        maxRetries = None
        maxRetries, params = self.handle_option_and_params(params, method, 'maxRetries', 3)
        maxEntriesPerRequest, params = self.handle_max_entries_per_request_and_params(method, maxEntriesPerRequest, params)
        cursorValue = None
        i = 0
        errors = 0
        result = []
        while(i < maxCalls):
            try:
                if cursorValue is not None:
                    if cursorIncrement is not None:
                        cursorValue = self.parseToInt(cursorValue) + cursorIncrement
                    params[cursorSent] = cursorValue
                response = None
                if method == 'fetchAccounts':
                    response = await getattr(self, method)(params)
                else:
                    response = await getattr(self, method)(symbol, since, maxEntriesPerRequest, params)
                errors = 0
                responseLength = len(response)
                if self.verbose:
                    iteration = (i + str(1))
                    cursorMessage = 'Cursor pagination call ' + iteration + ' method ' + method + ' response length ' + str(responseLength) + ' cursor ' + cursorValue
                    self.log(cursorMessage)
                if responseLength == 0:
                    break
                result = self.array_concat(result, response)
                last = self.safe_value(response, responseLength - 1)
                cursorValue = self.safe_value(last['info'], cursorReceived)
                if cursorValue is None:
                    break
                lastTimestamp = self.safe_integer(last, 'timestamp')
                if lastTimestamp is not None and lastTimestamp < since:
                    break
            except Exception as e:
                errors += 1
                if errors > maxRetries:
                    raise e
            i += 1
        sorted = self.sortCursorPaginatedResult(result)
        key = 0 if (method == 'fetchOHLCV') else 'timestamp'
        return self.filter_by_since_limit(sorted, since, limit, key)

    async def fetch_paginated_call_incremental(self, method: str, symbol: Str = None, since=None, limit=None, params={}, pageKey=None, maxEntriesPerRequest=None):
        maxCalls = None
        maxCalls, params = self.handle_option_and_params(params, method, 'paginationCalls', 10)
        maxRetries = None
        maxRetries, params = self.handle_option_and_params(params, method, 'maxRetries', 3)
        maxEntriesPerRequest, params = self.handle_max_entries_per_request_and_params(method, maxEntriesPerRequest, params)
        i = 0
        errors = 0
        result = []
        while(i < maxCalls):
            try:
                params[pageKey] = i + 1
                response = await getattr(self, method)(symbol, since, maxEntriesPerRequest, params)
                errors = 0
                responseLength = len(response)
                if self.verbose:
                    iteration = (i + str(1))
                    incrementalMessage = 'Incremental pagination call ' + iteration + ' method ' + method + ' response length ' + str(responseLength)
                    self.log(incrementalMessage)
                if responseLength == 0:
                    break
                result = self.array_concat(result, response)
            except Exception as e:
                errors += 1
                if errors > maxRetries:
                    raise e
            i += 1
        sorted = self.sortCursorPaginatedResult(result)
        key = 0 if (method == 'fetchOHLCV') else 'timestamp'
        return self.filter_by_since_limit(sorted, since, limit, key)<|MERGE_RESOLUTION|>--- conflicted
+++ resolved
@@ -16,11 +16,7 @@
 import yarl
 import math
 from typing import Any, List
-<<<<<<< HEAD
-from ccxt.base.types import Int, Str, ConsumerFunction
-=======
-from ccxt.base.types import Int, Str, Num
->>>>>>> 80fe8f88
+from ccxt.base.types import Int, Str, Num, ConsumerFunction
 
 # -----------------------------------------------------------------------------
 
@@ -996,11 +992,7 @@
     async def fetch_position(self, symbol: str, params={}):
         raise NotSupported(self.id + ' fetchPosition() is not supported yet')
 
-<<<<<<< HEAD
-    async def watch_position(self, symbol: str, params={}):
-=======
     async def watch_position(self, symbol: Str = None, params={}):
->>>>>>> 80fe8f88
         raise NotSupported(self.id + ' watchPosition() is not supported yet')
 
     async def subscribe_position(self, symbol: str, callback: ConsumerFunction = None, synchronous=True, params={}):
@@ -1180,7 +1172,6 @@
     async def watch_tickers(self, symbols: List[str] = None, params={}):
         raise NotSupported(self.id + ' watchTickers() is not supported yet')
 
-<<<<<<< HEAD
     async def subscribe_tickers(self, symbols: List[str] = None, callback: ConsumerFunction = None, synchronous=True, params={}):
         """
         subscribe to watchTickers
@@ -1200,10 +1191,7 @@
                     stream.subscribe('tickers::' + symbols[i], callback, synchronous)
         await self.watchTickers(symbols, params)
 
-    async def fetch_order(self, id: str, symbol: str = None, params={}):
-=======
     async def fetch_order(self, id: str, symbol: Str = None, params={}):
->>>>>>> 80fe8f88
         raise NotSupported(self.id + ' fetchOrder() is not supported yet')
 
     async def fetch_order_ws(self, id: str, symbol: Str = None, params={}):
@@ -1457,7 +1445,6 @@
     async def watch_orders(self, symbol: Str = None, since: Int = None, limit: Int = None, params={}):
         raise NotSupported(self.id + ' watchOrders() is not supported yet')
 
-<<<<<<< HEAD
     async def subscribe_orders(self, symbol: str = None, callback: ConsumerFunction = None, synchronous=True, params={}):
         """
         subscribes information on multiple orders made by the user
@@ -1476,10 +1463,7 @@
                 stream.subscribe('orders::' + symbol, callback, synchronous)
         await self.watchOrders(symbol, None, None, params)
 
-    async def fetch_open_orders(self, symbol: str = None, since: Int = None, limit: Int = None, params={}):
-=======
     async def fetch_open_orders(self, symbol: Str = None, since: Int = None, limit: Int = None, params={}):
->>>>>>> 80fe8f88
         if self.has['fetchOrders']:
             orders = await self.fetch_orders(symbol, since, limit, params)
             return self.filter_by(orders, 'status', 'open')
