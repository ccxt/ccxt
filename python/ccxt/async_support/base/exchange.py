--- conflicted
+++ resolved
@@ -2,11 +2,7 @@
 
 # -----------------------------------------------------------------------------
 
-<<<<<<< HEAD
-__version__ = '4.1.56'
-=======
 __version__ = '4.1.59'
->>>>>>> 7c7171fe
 
 # -----------------------------------------------------------------------------
 
@@ -20,11 +16,7 @@
 import yarl
 import math
 from typing import Any, List
-<<<<<<< HEAD
-from ccxt.base.types import Int
-=======
 from ccxt.base.types import Int, Str
->>>>>>> 7c7171fe
 
 # -----------------------------------------------------------------------------
 
@@ -564,16 +556,11 @@
     async def fetch_trading_limits(self, symbols: List[str] = None, params={}):
         raise NotSupported(self.id + ' fetchTradingLimits() is not supported yet')
 
-<<<<<<< HEAD
-    async def fetch_borrow_rates(self, params={}):
-        raise NotSupported(self.id + ' fetchBorrowRates() is not supported yet')
-=======
     async def fetch_cross_borrow_rates(self, params={}):
         raise NotSupported(self.id + ' fetchCrossBorrowRates() is not supported yet')
 
     async def fetch_isolated_borrow_rates(self, params={}):
         raise NotSupported(self.id + ' fetchIsolatedBorrowRates() is not supported yet')
->>>>>>> 7c7171fe
 
     async def fetch_leverage_tiers(self, symbols: List[str] = None, params={}):
         raise NotSupported(self.id + ' fetchLeverageTiers() is not supported yet')
@@ -593,8 +580,6 @@
     async def set_leverage(self, leverage, symbol: str = None, params={}):
         raise NotSupported(self.id + ' setLeverage() is not supported yet')
 
-<<<<<<< HEAD
-=======
     async def fetch_borrow_rate(self, code: str, amount, params={}):
         raise NotSupported(self.id + ' fetchBorrowRate is deprecated, please use fetchCrossBorrowRate or fetchIsolatedBorrowRate instead')
 
@@ -616,7 +601,6 @@
     async def repay_margin(self, code: str, amount, symbol: Str = None, params={}):
         raise NotSupported(self.id + ' repayMargin is deprecated, please use repayCrossMargin or repayIsolatedMargin instead')
 
->>>>>>> 7c7171fe
     async def fetch_ohlcv(self, symbol: str, timeframe='1m', since: Int = None, limit: Int = None, params={}):
         message = ''
         if self.has['fetchTrades']:
@@ -813,11 +797,7 @@
         fees = await self.fetchDepositWithdrawFees([code], params)
         return self.safe_value(fees, code)
 
-<<<<<<< HEAD
-    async def fetch_borrow_rate(self, code: str, params={}):
-=======
     async def fetch_cross_borrow_rate(self, code: str, params={}):
->>>>>>> 7c7171fe
         await self.load_markets()
         if not self.has['fetchBorrowRates']:
             raise NotSupported(self.id + ' fetchCrossBorrowRate() is not supported yet')
@@ -827,8 +807,6 @@
             raise ExchangeError(self.id + ' fetchCrossBorrowRate() could not find the borrow rate for currency code ' + code)
         return rate
 
-<<<<<<< HEAD
-=======
     async def fetch_isolated_borrow_rate(self, symbol: str, params={}):
         await self.load_markets()
         if not self.has['fetchBorrowRates']:
@@ -839,7 +817,6 @@
             raise ExchangeError(self.id + ' fetchIsolatedBorrowRate() could not find the borrow rate for market symbol ' + symbol)
         return rate
 
->>>>>>> 7c7171fe
     async def fetch_ticker(self, symbol: str, params={}):
         if self.has['fetchTickers']:
             await self.load_markets()
