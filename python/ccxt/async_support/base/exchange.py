--- conflicted
+++ resolved
@@ -577,774 +577,6 @@
     async def set_leverage(self, leverage, symbol: str = None, params={}):
         raise NotSupported(self.id + ' setLeverage() is not supported yet')
 
-<<<<<<< HEAD
-    def parse_to_int(self, number):
-        # Solve Common intmisuse ex: int((since / str(1000)))
-        # using a number which is not valid in ts
-        stringifiedNumber = str(number)
-        convertedNumber = float(stringifiedNumber)
-        return int(convertedNumber)
-
-    def parse_to_numeric(self, number):
-        stringVersion = self.number_to_string(number)  # self will convert 1.0 and 1 to "1" and 1.1 to "1.1"
-        # keep self in mind:
-        # in JS: 1 == 1.0 is True
-        # in Python: 1 == 1.0 is True
-        # in PHP 1 == 1.0 is False
-        if stringVersion.find('.') > 0:
-            return float(stringVersion)
-        return int(stringVersion)
-
-    def after_construct(self):
-        self.create_networks_by_id_object()
-
-    def create_networks_by_id_object(self):
-        # automatically generate network-id-to-code mappings
-        networkIdsToCodesGenerated = self.invert_flat_string_dictionary(self.safe_value(self.options, 'networks', {}))  # invert defined networks dictionary
-        self.options['networksById'] = self.extend(networkIdsToCodesGenerated, self.safe_value(self.options, 'networksById', {}))  # support manually overriden "networksById" dictionary too
-
-    def get_default_options(self):
-        return {
-            'defaultNetworkCodeReplacements': {
-                'ETH': {'ERC20': 'ETH'},
-                'TRX': {'TRC20': 'TRX'},
-                'CRO': {'CRC20': 'CRONOS'},
-            },
-        }
-
-    def safe_ledger_entry(self, entry: object, currency: Currency = None):
-        currency = self.safe_currency(None, currency)
-        direction = self.safe_string(entry, 'direction')
-        before = self.safe_string(entry, 'before')
-        after = self.safe_string(entry, 'after')
-        amount = self.safe_string(entry, 'amount')
-        if amount is not None:
-            if before is None and after is not None:
-                before = Precise.string_sub(after, amount)
-            elif before is not None and after is None:
-                after = Precise.string_add(before, amount)
-        if before is not None and after is not None:
-            if direction is None:
-                if Precise.string_gt(before, after):
-                    direction = 'out'
-                if Precise.string_gt(after, before):
-                    direction = 'in'
-        fee = self.safe_value(entry, 'fee')
-        if fee is not None:
-            fee['cost'] = self.safe_number(fee, 'cost')
-        timestamp = self.safe_integer(entry, 'timestamp')
-        return {
-            'id': self.safe_string(entry, 'id'),
-            'timestamp': timestamp,
-            'datetime': self.iso8601(timestamp),
-            'direction': direction,
-            'account': self.safe_string(entry, 'account'),
-            'referenceId': self.safe_string(entry, 'referenceId'),
-            'referenceAccount': self.safe_string(entry, 'referenceAccount'),
-            'type': self.safe_string(entry, 'type'),
-            'currency': currency['code'],
-            'amount': self.parse_number(amount),
-            'before': self.parse_number(before),
-            'after': self.parse_number(after),
-            'status': self.safe_string(entry, 'status'),
-            'fee': fee,
-            'info': entry,
-        }
-
-    def safe_currency_structure(self, currency: object):
-        return self.extend({
-            'active': None,
-            'code': None,
-            'deposit': None,
-            'fee': None,
-            'fees': {},
-            'id': None,
-            'info': None,
-            'limits': {
-                'deposit': {
-                    'min': None,
-                    'max': None,
-                },
-                'withdraw': {
-                    'min': None,
-                    'max': None,
-                },
-            },
-            'name': None,
-            'networks': {},
-            'numericId': None,
-            'precision': None,
-            'type': None,
-            'withdraw': None,
-        }, currency)
-
-    def safe_market_structure(self, market=None):
-        cleanStructure = {
-            'active': None,
-            'base': None,
-            'baseId': None,
-            'contract': None,
-            'contractSize': None,
-            'expiry': None,
-            'expiryDatetime': None,
-            'future': None,
-            'id': None,
-            'index': None,
-            'inverse': None,
-            'limits': {
-                'leverage': {
-                    'max': None,
-                    'min': None,
-                },
-                'amount': {
-                    'max': None,
-                    'min': None,
-                },
-                'price': {
-                    'max': None,
-                    'min': None,
-                },
-                'cost': {
-                    'max': None,
-                    'min': None,
-                },
-            },
-            'linear': None,
-            'lowercaseId': None,
-            'maker': None,
-            'margin': None,
-            'option': None,
-            'optionType': None,
-            'precision': {
-                'amount': None,
-                'base': None,
-                'cost': None,
-                'price': None,
-                'quote': None,
-            },
-            'quote': None,
-            'quoteId': None,
-            'settle': None,
-            'settleId': None,
-            'spot': None,
-            'strike': None,
-            'swap': None,
-            'symbol': None,
-            'taker': None,
-            'type': None,
-            'created': None,
-            'info': None,
-        }
-        if market is not None:
-            result = self.extend(cleanStructure, market)
-            # set None swap/future/etc
-            if result['spot']:
-                if result['contract'] is None:
-                    result['contract'] = False
-                if result['swap'] is None:
-                    result['swap'] = False
-                if result['future'] is None:
-                    result['future'] = False
-                if result['option'] is None:
-                    result['option'] = False
-                if result['index'] is None:
-                    result['index'] = False
-            return result
-        return cleanStructure
-
-    def set_markets(self, markets, currencies=None):
-        values = []
-        self.markets_by_id = {}
-        # handle marketId conflicts
-        # we insert spot markets first
-        marketValues = self.sort_by(self.to_array(markets), 'spot', True, True)
-        for i in range(0, len(marketValues)):
-            value = marketValues[i]
-            if value['id'] in self.markets_by_id:
-                (self.markets_by_id[value['id']]).append(value)
-            else:
-                self.markets_by_id[value['id']] = [value]
-            market = self.deep_extend(self.safe_market_structure(), {
-                'precision': self.precision,
-                'limits': self.limits,
-            }, self.fees['trading'], value)
-            values.append(market)
-        self.markets = self.index_by(values, 'symbol')
-        marketsSortedBySymbol = self.keysort(self.markets)
-        marketsSortedById = self.keysort(self.markets_by_id)
-        self.symbols = list(marketsSortedBySymbol.keys())
-        self.ids = list(marketsSortedById.keys())
-        if currencies is not None:
-            # currencies is always None when called in constructor but not when called from loadMarkets
-            self.currencies = self.deep_extend(self.currencies, currencies)
-        else:
-            baseCurrencies = []
-            quoteCurrencies = []
-            for i in range(0, len(values)):
-                market = values[i]
-                defaultCurrencyPrecision = 8 if (self.precisionMode == DECIMAL_PLACES) else self.parse_number('1e-8')
-                marketPrecision = self.safe_value(market, 'precision', {})
-                if 'base' in market:
-                    currency = self.safe_currency_structure({
-                        'id': self.safe_string_2(market, 'baseId', 'base'),
-                        'numericId': self.safe_integer(market, 'baseNumericId'),
-                        'code': self.safe_string(market, 'base'),
-                        'precision': self.safe_value_2(marketPrecision, 'base', 'amount', defaultCurrencyPrecision),
-                    })
-                    baseCurrencies.append(currency)
-                if 'quote' in market:
-                    currency = self.safe_currency_structure({
-                        'id': self.safe_string_2(market, 'quoteId', 'quote'),
-                        'numericId': self.safe_integer(market, 'quoteNumericId'),
-                        'code': self.safe_string(market, 'quote'),
-                        'precision': self.safe_value_2(marketPrecision, 'quote', 'price', defaultCurrencyPrecision),
-                    })
-                    quoteCurrencies.append(currency)
-            baseCurrencies = self.sort_by(baseCurrencies, 'code', False, '')
-            quoteCurrencies = self.sort_by(quoteCurrencies, 'code', False, '')
-            self.baseCurrencies = self.index_by(baseCurrencies, 'code')
-            self.quoteCurrencies = self.index_by(quoteCurrencies, 'code')
-            allCurrencies = self.array_concat(baseCurrencies, quoteCurrencies)
-            groupedCurrencies = self.group_by(allCurrencies, 'code')
-            codes = list(groupedCurrencies.keys())
-            resultingCurrencies = []
-            for i in range(0, len(codes)):
-                code = codes[i]
-                groupedCurrenciesCode = self.safe_value(groupedCurrencies, code, [])
-                highestPrecisionCurrency = self.safe_value(groupedCurrenciesCode, 0)
-                for j in range(1, len(groupedCurrenciesCode)):
-                    currentCurrency = groupedCurrenciesCode[j]
-                    if self.precisionMode == TICK_SIZE:
-                        highestPrecisionCurrency = currentCurrency if (currentCurrency['precision'] < highestPrecisionCurrency['precision']) else highestPrecisionCurrency
-                    else:
-                        highestPrecisionCurrency = currentCurrency if (currentCurrency['precision'] > highestPrecisionCurrency['precision']) else highestPrecisionCurrency
-                resultingCurrencies.append(highestPrecisionCurrency)
-            sortedCurrencies = self.sort_by(resultingCurrencies, 'code')
-            self.currencies = self.deep_extend(self.currencies, self.index_by(sortedCurrencies, 'code'))
-        self.currencies_by_id = self.index_by(self.currencies, 'id')
-        currenciesSortedByCode = self.keysort(self.currencies)
-        self.codes = list(currenciesSortedByCode.keys())
-        return self.markets
-
-    def safe_balance(self, balance: object):
-        balances = self.omit(balance, ['info', 'timestamp', 'datetime', 'free', 'used', 'total'])
-        codes = list(balances.keys())
-        balance['free'] = {}
-        balance['used'] = {}
-        balance['total'] = {}
-        debtBalance = {}
-        for i in range(0, len(codes)):
-            code = codes[i]
-            total = self.safe_string(balance[code], 'total')
-            free = self.safe_string(balance[code], 'free')
-            used = self.safe_string(balance[code], 'used')
-            debt = self.safe_string(balance[code], 'debt')
-            if (total is None) and (free is not None) and (used is not None):
-                total = Precise.string_add(free, used)
-            if (free is None) and (total is not None) and (used is not None):
-                free = Precise.string_sub(total, used)
-            if (used is None) and (total is not None) and (free is not None):
-                used = Precise.string_sub(total, free)
-            balance[code]['free'] = self.parse_number(free)
-            balance[code]['used'] = self.parse_number(used)
-            balance[code]['total'] = self.parse_number(total)
-            balance['free'][code] = balance[code]['free']
-            balance['used'][code] = balance[code]['used']
-            balance['total'][code] = balance[code]['total']
-            if debt is not None:
-                balance[code]['debt'] = self.parse_number(debt)
-                debtBalance[code] = balance[code]['debt']
-        debtBalanceArray = list(debtBalance.keys())
-        length = len(debtBalanceArray)
-        if length:
-            balance['debt'] = debtBalance
-        return balance
-
-    def safe_order(self, order: object, market: Market = None):
-        # parses numbers
-        # * it is important pass the trades rawTrades
-        amount = self.omit_zero(self.safe_string(order, 'amount'))
-        remaining = self.safe_string(order, 'remaining')
-        filled = self.safe_string(order, 'filled')
-        cost = self.safe_string(order, 'cost')
-        average = self.omit_zero(self.safe_string(order, 'average'))
-        price = self.omit_zero(self.safe_string(order, 'price'))
-        lastTradeTimeTimestamp = self.safe_integer(order, 'lastTradeTimestamp')
-        symbol = self.safe_string(order, 'symbol')
-        side = self.safe_string(order, 'side')
-        status = self.safe_string(order, 'status')
-        parseFilled = (filled is None)
-        parseCost = (cost is None)
-        parseLastTradeTimeTimestamp = (lastTradeTimeTimestamp is None)
-        fee = self.safe_value(order, 'fee')
-        parseFee = (fee is None)
-        parseFees = self.safe_value(order, 'fees') is None
-        parseSymbol = symbol is None
-        parseSide = side is None
-        shouldParseFees = parseFee or parseFees
-        fees = self.safe_value(order, 'fees', [])
-        trades = []
-        if parseFilled or parseCost or shouldParseFees:
-            rawTrades = self.safe_value(order, 'trades', trades)
-            oldNumber = self.number
-            # we parse trades here!
-            self.number = str
-            firstTrade = self.safe_value(rawTrades, 0)
-            # parse trades if they haven't already been parsed
-            tradesAreParsed = ((firstTrade is not None) and ('info' in firstTrade) and ('id' in firstTrade))
-            if not tradesAreParsed:
-                trades = self.parse_trades(rawTrades, market)
-            else:
-                trades = rawTrades
-            self.number = oldNumber
-            tradesLength = 0
-            isArray = isinstance(trades, list)
-            if isArray:
-                tradesLength = len(trades)
-            if isArray and (tradesLength > 0):
-                # move properties that are defined in trades up into the order
-                if order['symbol'] is None:
-                    order['symbol'] = trades[0]['symbol']
-                if order['side'] is None:
-                    order['side'] = trades[0]['side']
-                if order['type'] is None:
-                    order['type'] = trades[0]['type']
-                if order['id'] is None:
-                    order['id'] = trades[0]['order']
-                if parseFilled:
-                    filled = '0'
-                if parseCost:
-                    cost = '0'
-                for i in range(0, len(trades)):
-                    trade = trades[i]
-                    tradeAmount = self.safe_string(trade, 'amount')
-                    if parseFilled and (tradeAmount is not None):
-                        filled = Precise.string_add(filled, tradeAmount)
-                    tradeCost = self.safe_string(trade, 'cost')
-                    if parseCost and (tradeCost is not None):
-                        cost = Precise.string_add(cost, tradeCost)
-                    if parseSymbol:
-                        symbol = self.safe_string(trade, 'symbol')
-                    if parseSide:
-                        side = self.safe_string(trade, 'side')
-                    tradeTimestamp = self.safe_value(trade, 'timestamp')
-                    if parseLastTradeTimeTimestamp and (tradeTimestamp is not None):
-                        if lastTradeTimeTimestamp is None:
-                            lastTradeTimeTimestamp = tradeTimestamp
-                        else:
-                            lastTradeTimeTimestamp = max(lastTradeTimeTimestamp, tradeTimestamp)
-                    if shouldParseFees:
-                        tradeFees = self.safe_value(trade, 'fees')
-                        if tradeFees is not None:
-                            for j in range(0, len(tradeFees)):
-                                tradeFee = tradeFees[j]
-                                fees.append(self.extend({}, tradeFee))
-                        else:
-                            tradeFee = self.safe_value(trade, 'fee')
-                            if tradeFee is not None:
-                                fees.append(self.extend({}, tradeFee))
-        if shouldParseFees:
-            reducedFees = self.reduce_fees_by_currency(fees) if self.reduceFees else fees
-            reducedLength = len(reducedFees)
-            for i in range(0, reducedLength):
-                reducedFees[i]['cost'] = self.safe_number(reducedFees[i], 'cost')
-                if 'rate' in reducedFees[i]:
-                    reducedFees[i]['rate'] = self.safe_number(reducedFees[i], 'rate')
-            if not parseFee and (reducedLength == 0):
-                fee['cost'] = self.safe_number(fee, 'cost')
-                if 'rate' in fee:
-                    fee['rate'] = self.safe_number(fee, 'rate')
-                reducedFees.append(fee)
-            order['fees'] = reducedFees
-            if parseFee and (reducedLength == 1):
-                order['fee'] = reducedFees[0]
-        if amount is None:
-            # ensure amount = filled + remaining
-            if filled is not None and remaining is not None:
-                amount = Precise.string_add(filled, remaining)
-            elif status == 'closed':
-                amount = filled
-        if filled is None:
-            if amount is not None and remaining is not None:
-                filled = Precise.string_sub(amount, remaining)
-            elif status == 'closed' and amount is not None:
-                filled = amount
-        if remaining is None:
-            if amount is not None and filled is not None:
-                remaining = Precise.string_sub(amount, filled)
-            elif status == 'closed':
-                remaining = '0'
-        # ensure that the average field is calculated correctly
-        inverse = self.safe_value(market, 'inverse', False)
-        contractSize = self.number_to_string(self.safe_value(market, 'contractSize', 1))
-        # inverse
-        # price = filled * contract size / cost
-        #
-        # linear
-        # price = cost / (filled * contract size)
-        if average is None:
-            if (filled is not None) and (cost is not None) and Precise.string_gt(filled, '0'):
-                filledTimesContractSize = Precise.string_mul(filled, contractSize)
-                if inverse:
-                    average = Precise.string_div(filledTimesContractSize, cost)
-                else:
-                    average = Precise.string_div(cost, filledTimesContractSize)
-        # similarly
-        # inverse
-        # cost = filled * contract size / price
-        #
-        # linear
-        # cost = filled * contract size * price
-        costPriceExists = (average is not None) or (price is not None)
-        if parseCost and (filled is not None) and costPriceExists:
-            multiplyPrice = None
-            if average is None:
-                multiplyPrice = price
-            else:
-                multiplyPrice = average
-            # contract trading
-            filledTimesContractSize = Precise.string_mul(filled, contractSize)
-            if inverse:
-                cost = Precise.string_div(filledTimesContractSize, multiplyPrice)
-            else:
-                cost = Precise.string_mul(filledTimesContractSize, multiplyPrice)
-        # support for market orders
-        orderType = self.safe_value(order, 'type')
-        emptyPrice = (price is None) or Precise.string_equals(price, '0')
-        if emptyPrice and (orderType == 'market'):
-            price = average
-        # we have trades with string values at self point so we will mutate them
-        for i in range(0, len(trades)):
-            entry = trades[i]
-            entry['amount'] = self.safe_number(entry, 'amount')
-            entry['price'] = self.safe_number(entry, 'price')
-            entry['cost'] = self.safe_number(entry, 'cost')
-            tradeFee = self.safe_value(entry, 'fee', {})
-            tradeFee['cost'] = self.safe_number(tradeFee, 'cost')
-            if 'rate' in tradeFee:
-                tradeFee['rate'] = self.safe_number(tradeFee, 'rate')
-            entry['fee'] = tradeFee
-        timeInForce = self.safe_string(order, 'timeInForce')
-        postOnly = self.safe_value(order, 'postOnly')
-        # timeInForceHandling
-        if timeInForce is None:
-            if self.safe_string(order, 'type') == 'market':
-                timeInForce = 'IOC'
-            # allow postOnly override
-            if postOnly:
-                timeInForce = 'PO'
-        elif postOnly is None:
-            # timeInForce is not None here
-            postOnly = timeInForce == 'PO'
-        timestamp = self.safe_integer(order, 'timestamp')
-        lastUpdateTimestamp = self.safe_integer(order, 'lastUpdateTimestamp')
-        datetime = self.safe_string(order, 'datetime')
-        if datetime is None:
-            datetime = self.iso8601(timestamp)
-        triggerPrice = self.parse_number(self.safe_string_2(order, 'triggerPrice', 'stopPrice'))
-        takeProfitPrice = self.parse_number(self.safe_string(order, 'takeProfitPrice'))
-        stopLossPrice = self.parse_number(self.safe_string(order, 'stopLossPrice'))
-        return self.extend(order, {
-            'amount': self.parse_number(amount),
-            'average': self.parse_number(average),
-            'clientOrderId': self.safe_string(order, 'clientOrderId'),
-            'cost': self.parse_number(cost),
-            'datetime': datetime,
-            'fee': self.safe_value(order, 'fee'),
-            'filled': self.parse_number(filled),
-            'id': self.safe_string(order, 'id'),
-            'lastTradeTimestamp': lastTradeTimeTimestamp,
-            'lastUpdateTimestamp': lastUpdateTimestamp,
-            'postOnly': postOnly,
-            'price': self.parse_number(price),
-            'reduceOnly': self.safe_value(order, 'reduceOnly'),
-            'remaining': self.parse_number(remaining),
-            'side': side,
-            'status': status,
-            'stopLossPrice': stopLossPrice,
-            'stopPrice': triggerPrice,  # ! deprecated, use triggerPrice instead
-            'symbol': symbol,
-            'takeProfitPrice': takeProfitPrice,
-            'timeInForce': timeInForce,
-            'timestamp': timestamp,
-            'trades': trades,
-            'triggerPrice': triggerPrice,
-            'type': self.safe_string(order, 'type'),
-        })
-
-    def parse_orders(self, orders: object, market: Market = None, since: Int = None, limit: Int = None, params={}):
-        #
-        # the value of orders is either a dict or a list
-        #
-        # dict
-        #
-        #     {
-        #         'id1': {...},
-        #         'id2': {...},
-        #         'id3': {...},
-        #         ...
-        #     }
-        #
-        # list
-        #
-        #     [
-        #         {'id': 'id1', ...},
-        #         {'id': 'id2', ...},
-        #         {'id': 'id3', ...},
-        #         ...
-        #     ]
-        #
-        results = []
-        if isinstance(orders, list):
-            for i in range(0, len(orders)):
-                order = self.extend(self.parse_order(orders[i], market), params)
-                results.append(order)
-        else:
-            ids = list(orders.keys())
-            for i in range(0, len(ids)):
-                id = ids[i]
-                order = self.extend(self.parse_order(self.extend({'id': id}, orders[id]), market), params)
-                results.append(order)
-        results = self.sort_by(results, 'timestamp')
-        symbol = market['symbol'] if (market is not None) else None
-        return self.filter_by_symbol_since_limit(results, symbol, since, limit)
-
-    def calculate_fee(self, symbol: str, type: str, side: str, amount: float, price: float, takerOrMaker='taker', params={}):
-        if type == 'market' and takerOrMaker == 'maker':
-            raise ArgumentsRequired(self.id + ' calculateFee() - you have provided incompatible arguments - "market" type order can not be "maker". Change either the "type" or the "takerOrMaker" argument to calculate the fee.')
-        market = self.markets[symbol]
-        feeSide = self.safe_string(market, 'feeSide', 'quote')
-        useQuote = None
-        if feeSide == 'get':
-            # the fee is always in the currency you get
-            useQuote = side == 'sell'
-        elif feeSide == 'give':
-            # the fee is always in the currency you give
-            useQuote = side == 'buy'
-        else:
-            # the fee is always in feeSide currency
-            useQuote = feeSide == 'quote'
-        cost = self.number_to_string(amount)
-        key = None
-        if useQuote:
-            priceString = self.number_to_string(price)
-            cost = Precise.string_mul(cost, priceString)
-            key = 'quote'
-        else:
-            key = 'base'
-        # for derivatives, the fee is in 'settle' currency
-        if not market['spot']:
-            key = 'settle'
-        # even if `takerOrMaker` argument was set to 'maker', for 'market' orders we should forcefully override it to 'taker'
-        if type == 'market':
-            takerOrMaker = 'taker'
-        rate = self.safe_string(market, takerOrMaker)
-        cost = Precise.string_mul(cost, rate)
-        return {
-            'cost': self.parse_number(cost),
-            'currency': market[key],
-            'rate': self.parse_number(rate),
-            'type': takerOrMaker,
-        }
-
-    def safe_liquidation(self, liquidation: object, market: Market = None):
-        contracts = self.safe_string(liquidation, 'contracts')
-        contractSize = self.safe_string(market, 'contractSize')
-        price = self.safe_string(liquidation, 'price')
-        baseValue = self.safe_string(liquidation, 'baseValue')
-        quoteValue = self.safe_string(liquidation, 'quoteValue')
-        if (baseValue is None) and (contracts is not None) and (contractSize is not None) and (price is not None):
-            baseValue = Precise.string_mul(contracts, contractSize)
-        if (quoteValue is None) and (baseValue is not None) and (price is not None):
-            quoteValue = Precise.string_mul(baseValue, price)
-        liquidation['contracts'] = self.parse_number(contracts)
-        liquidation['contractSize'] = self.parse_number(contractSize)
-        liquidation['price'] = self.parse_number(price)
-        liquidation['baseValue'] = self.parse_number(baseValue)
-        liquidation['quoteValue'] = self.parse_number(quoteValue)
-        return liquidation
-
-    def safe_trade(self, trade: object, market: Market = None):
-        amount = self.safe_string(trade, 'amount')
-        price = self.safe_string(trade, 'price')
-        cost = self.safe_string(trade, 'cost')
-        if cost is None:
-            # contract trading
-            contractSize = self.safe_string(market, 'contractSize')
-            multiplyPrice = price
-            if contractSize is not None:
-                inverse = self.safe_value(market, 'inverse', False)
-                if inverse:
-                    multiplyPrice = Precise.string_div('1', price)
-                multiplyPrice = Precise.string_mul(multiplyPrice, contractSize)
-            cost = Precise.string_mul(multiplyPrice, amount)
-        parseFee = self.safe_value(trade, 'fee') is None
-        parseFees = self.safe_value(trade, 'fees') is None
-        shouldParseFees = parseFee or parseFees
-        fees = []
-        fee = self.safe_value(trade, 'fee')
-        if shouldParseFees:
-            reducedFees = self.reduce_fees_by_currency(fees) if self.reduceFees else fees
-            reducedLength = len(reducedFees)
-            for i in range(0, reducedLength):
-                reducedFees[i]['cost'] = self.safe_number(reducedFees[i], 'cost')
-                if 'rate' in reducedFees[i]:
-                    reducedFees[i]['rate'] = self.safe_number(reducedFees[i], 'rate')
-            if not parseFee and (reducedLength == 0):
-                fee['cost'] = self.safe_number(fee, 'cost')
-                if 'rate' in fee:
-                    fee['rate'] = self.safe_number(fee, 'rate')
-                reducedFees.append(fee)
-            if parseFees:
-                trade['fees'] = reducedFees
-            if parseFee and (reducedLength == 1):
-                trade['fee'] = reducedFees[0]
-            tradeFee = self.safe_value(trade, 'fee')
-            if tradeFee is not None:
-                tradeFee['cost'] = self.safe_number(tradeFee, 'cost')
-                if 'rate' in tradeFee:
-                    tradeFee['rate'] = self.safe_number(tradeFee, 'rate')
-                trade['fee'] = tradeFee
-        trade['amount'] = self.parse_number(amount)
-        trade['cost'] = self.parse_number(cost)
-        trade['price'] = self.parse_number(price)
-        return trade
-
-    def invert_flat_string_dictionary(self, dict):
-        reversed = {}
-        keys = list(dict.keys())
-        for i in range(0, len(keys)):
-            key = keys[i]
-            value = dict[key]
-            if isinstance(value, str):
-                reversed[value] = key
-        return reversed
-
-    def reduce_fees_by_currency(self, fees):
-        #
-        # self function takes a list of fee structures having the following format
-        #
-        #     string = True
-        #
-        #     [
-        #         {'currency': 'BTC', 'cost': '0.1'},
-        #         {'currency': 'BTC', 'cost': '0.2'  },
-        #         {'currency': 'BTC', 'cost': '0.2', 'rate': '0.00123'},
-        #         {'currency': 'BTC', 'cost': '0.4', 'rate': '0.00123'},
-        #         {'currency': 'BTC', 'cost': '0.5', 'rate': '0.00456'},
-        #         {'currency': 'USDT', 'cost': '12.3456'},
-        #     ]
-        #
-        #     string = False
-        #
-        #     [
-        #         {'currency': 'BTC', 'cost': 0.1},
-        #         {'currency': 'BTC', 'cost': 0.2},
-        #         {'currency': 'BTC', 'cost': 0.2, 'rate': 0.00123},
-        #         {'currency': 'BTC', 'cost': 0.4, 'rate': 0.00123},
-        #         {'currency': 'BTC', 'cost': 0.5, 'rate': 0.00456},
-        #         {'currency': 'USDT', 'cost': 12.3456},
-        #     ]
-        #
-        # and returns a reduced fee list, where fees are summed per currency and rate(if any)
-        #
-        #     string = True
-        #
-        #     [
-        #         {'currency': 'BTC', 'cost': '0.4'  },
-        #         {'currency': 'BTC', 'cost': '0.6', 'rate': '0.00123'},
-        #         {'currency': 'BTC', 'cost': '0.5', 'rate': '0.00456'},
-        #         {'currency': 'USDT', 'cost': '12.3456'},
-        #     ]
-        #
-        #     string  = False
-        #
-        #     [
-        #         {'currency': 'BTC', 'cost': 0.3  },
-        #         {'currency': 'BTC', 'cost': 0.6, 'rate': 0.00123},
-        #         {'currency': 'BTC', 'cost': 0.5, 'rate': 0.00456},
-        #         {'currency': 'USDT', 'cost': 12.3456},
-        #     ]
-        #
-        reduced = {}
-        for i in range(0, len(fees)):
-            fee = fees[i]
-            feeCurrencyCode = self.safe_string(fee, 'currency')
-            if feeCurrencyCode is not None:
-                rate = self.safe_string(fee, 'rate')
-                cost = self.safe_value(fee, 'cost')
-                if Precise.string_eq(cost, '0'):
-                    # omit zero cost fees
-                    continue
-                if not (feeCurrencyCode in reduced):
-                    reduced[feeCurrencyCode] = {}
-                rateKey = '' if (rate is None) else rate
-                if rateKey in reduced[feeCurrencyCode]:
-                    reduced[feeCurrencyCode][rateKey]['cost'] = Precise.string_add(reduced[feeCurrencyCode][rateKey]['cost'], cost)
-                else:
-                    reduced[feeCurrencyCode][rateKey] = {
-                        'cost': cost,
-                        'currency': feeCurrencyCode,
-                    }
-                    if rate is not None:
-                        reduced[feeCurrencyCode][rateKey]['rate'] = rate
-        result = []
-        feeValues = list(reduced.values())
-        for i in range(0, len(feeValues)):
-            reducedFeeValues = list(feeValues[i].values())
-            result = self.array_concat(result, reducedFeeValues)
-        return result
-
-    def safe_ticker(self, ticker: object, market: Market = None):
-        open = self.safe_value(ticker, 'open')
-        close = self.safe_value(ticker, 'close')
-        last = self.safe_value(ticker, 'last')
-        change = self.safe_value(ticker, 'change')
-        percentage = self.safe_value(ticker, 'percentage')
-        average = self.safe_value(ticker, 'average')
-        vwap = self.safe_value(ticker, 'vwap')
-        baseVolume = self.safe_string(ticker, 'baseVolume')
-        quoteVolume = self.safe_string(ticker, 'quoteVolume')
-        if vwap is None:
-            vwap = Precise.string_div(quoteVolume, baseVolume)
-        if (last is not None) and (close is None):
-            close = last
-        elif (last is None) and (close is not None):
-            last = close
-        if (last is not None) and (open is not None):
-            if change is None:
-                change = Precise.string_sub(last, open)
-            if average is None:
-                average = Precise.string_div(Precise.string_add(last, open), '2')
-        if (percentage is None) and (change is not None) and (open is not None) and Precise.string_gt(open, '0'):
-            percentage = Precise.string_mul(Precise.string_div(change, open), '100')
-        if (change is None) and (percentage is not None) and (open is not None):
-            change = Precise.string_div(Precise.string_mul(percentage, open), '100')
-        if (open is None) and (last is not None) and (change is not None):
-            open = Precise.string_sub(last, change)
-        # timestamp and symbol operations don't belong in safeTicker
-        # they should be done in the derived classes
-        return self.extend(ticker, {
-            'ask': self.omit_zero(self.safe_number(ticker, 'ask')),
-            'askVolume': self.safe_number(ticker, 'askVolume'),
-            'average': self.omit_zero(self.parse_number(average)),
-            'baseVolume': self.parse_number(baseVolume),
-            'bid': self.omit_zero(self.safe_number(ticker, 'bid')),
-            'bidVolume': self.safe_number(ticker, 'bidVolume'),
-            'change': self.parse_number(change),
-            'close': self.omit_zero(self.parse_number(close)),
-            'high': self.omit_zero(self.safe_number(ticker, 'high')),
-            'last': self.omit_zero(self.parse_number(last)),
-            'low': self.omit_zero(self.safe_number(ticker, 'low')),
-            'open': self.omit_zero(self.parse_number(open)),
-            'percentage': self.parse_number(percentage),
-            'previousClose': self.safe_number(ticker, 'previousClose'),
-            'quoteVolume': self.parse_number(quoteVolume),
-            'vwap': self.omit_zero(self.parse_number(vwap)),
-        })
-
-=======
->>>>>>> 566d2e23
     async def fetch_ohlcv(self, symbol: str, timeframe='1m', since: Int = None, limit: Int = None, params={}):
         message = ''
         if self.has['fetchTrades']:
@@ -1354,46 +586,6 @@
     async def watch_ohlcv(self, symbol: str, timeframe='1m', since: Int = None, limit: Int = None, params={}):
         raise NotSupported(self.id + ' watchOHLCV() is not supported yet')
 
-<<<<<<< HEAD
-    def convert_trading_view_to_ohlcv(self, ohlcvs, timestamp='t', open='o', high='h', low='l', close='c', volume='v', ms=False):
-        result = []
-        timestamps = self.safe_value(ohlcvs, timestamp, [])
-        opens = self.safe_value(ohlcvs, open, [])
-        highs = self.safe_value(ohlcvs, high, [])
-        lows = self.safe_value(ohlcvs, low, [])
-        closes = self.safe_value(ohlcvs, close, [])
-        volumes = self.safe_value(ohlcvs, volume, [])
-        for i in range(0, len(timestamps)):
-            result.append([
-                self.safe_integer(timestamps, i) if ms else self.safe_timestamp(timestamps, i),
-                self.safe_value(opens, i),
-                self.safe_value(highs, i),
-                self.safe_value(lows, i),
-                self.safe_value(closes, i),
-                self.safe_value(volumes, i),
-            ])
-        return result
-
-    def convert_ohlcv_to_trading_view(self, ohlcvs, timestamp='t', open='o', high='h', low='l', close='c', volume='v', ms=False):
-        result = {}
-        result[close] = []
-        result[high] = []
-        result[low] = []
-        result[open] = []
-        result[timestamp] = []
-        result[volume] = []
-        for i in range(0, len(ohlcvs)):
-            ts = ohlcvs[i][0] if ms else self.parseToInt(ohlcvs[i][0] / 1000)
-            result[timestamp].append(ts)
-            result[open].append(ohlcvs[i][1])
-            result[high].append(ohlcvs[i][2])
-            result[low].append(ohlcvs[i][3])
-            result[close].append(ohlcvs[i][4])
-            result[volume].append(ohlcvs[i][5])
-        return result
-
-=======
->>>>>>> 566d2e23
     async def fetch_web_endpoint(self, method, endpointMethod, returnAsJson, startRegex=None, endRegex=None):
         errorMessage = ''
         options = self.safe_value(self.options, method, {})
@@ -1442,171 +634,6 @@
             'bids': self.sort_by(self.aggregate(orderbook['bids']), 0, True),
         })
 
-<<<<<<< HEAD
-    def filter_by_symbol(self, objects, symbol: str = None):
-        if symbol is None:
-            return objects
-        result = []
-        for i in range(0, len(objects)):
-            objectSymbol = self.safe_string(objects[i], 'symbol')
-            if objectSymbol == symbol:
-                result.append(objects[i])
-        return result
-
-    def parse_ohlcv(self, ohlcv, market: Market = None) -> list:
-        if isinstance(ohlcv, list):
-            return [
-                self.safe_integer(ohlcv, 0),  # timestamp
-                self.safe_number(ohlcv, 1),  # open
-                self.safe_number(ohlcv, 2),  # high
-                self.safe_number(ohlcv, 3),  # low
-                self.safe_number(ohlcv, 4),  # close
-                self.safe_number(ohlcv, 5),  # volume
-            ]
-        return ohlcv
-
-    def network_code_to_id(self, networkCode, currencyCode=None):
-        """
-         * @ignore
-        tries to convert the provided networkCode(which is expected to be an unified network code) to a network id. In order to achieve self, derived class needs to have 'options->networks' defined.
-        :param str networkCode: unified network code
-        :param str currencyCode: unified currency code, but self argument is not required by default, unless there is an exchange(like huobi) that needs an override of the method to be able to pass currencyCode argument additionally
-        :returns str|None: exchange-specific network id
-        """
-        networkIdsByCodes = self.safe_value(self.options, 'networks', {})
-        networkId = self.safe_string(networkIdsByCodes, networkCode)
-        # for example, if 'ETH' is passed for networkCode, but 'ETH' key not defined in `options->networks` object
-        if networkId is None:
-            if currencyCode is None:
-                # if currencyCode was not provided, then we just set passed value to networkId
-                networkId = networkCode
-            else:
-                # if currencyCode was provided, then we try to find if that currencyCode has a replacement(i.e. ERC20 for ETH)
-                defaultNetworkCodeReplacements = self.safe_value(self.options, 'defaultNetworkCodeReplacements', {})
-                if currencyCode in defaultNetworkCodeReplacements:
-                    # if there is a replacement for the passed networkCode, then we use it to find network-id in `options->networks` object
-                    replacementObject = defaultNetworkCodeReplacements[currencyCode]  # i.e. {'ERC20': 'ETH'}
-                    keys = list(replacementObject.keys())
-                    for i in range(0, len(keys)):
-                        key = keys[i]
-                        value = replacementObject[key]
-                        # if value matches to provided unified networkCode, then we use it's key to find network-id in `options->networks` object
-                        if value == networkCode:
-                            networkId = self.safe_string(networkIdsByCodes, key)
-                            break
-                # if it wasn't found, we just set the provided value to network-id
-                if networkId is None:
-                    networkId = networkCode
-        return networkId
-
-    def network_id_to_code(self, networkId, currencyCode=None):
-        """
-         * @ignore
-        tries to convert the provided exchange-specific networkId to an unified network Code. In order to achieve self, derived class needs to have "options['networksById']" defined.
-        :param str networkId: exchange specific network id/title, like: TRON, Trc-20, usdt-erc20, etc
-        :param str|None currencyCode: unified currency code, but self argument is not required by default, unless there is an exchange(like huobi) that needs an override of the method to be able to pass currencyCode argument additionally
-        :returns str|None: unified network code
-        """
-        networkCodesByIds = self.safe_value(self.options, 'networksById', {})
-        networkCode = self.safe_string(networkCodesByIds, networkId, networkId)
-        # replace mainnet network-codes(i.e. ERC20->ETH)
-        if currencyCode is not None:
-            defaultNetworkCodeReplacements = self.safe_value(self.options, 'defaultNetworkCodeReplacements', {})
-            if currencyCode in defaultNetworkCodeReplacements:
-                replacementObject = self.safe_value(defaultNetworkCodeReplacements, currencyCode, {})
-                networkCode = self.safe_string(replacementObject, networkCode, networkCode)
-        return networkCode
-
-    def handle_network_code_and_params(self, params):
-        networkCodeInParams = self.safe_string_2(params, 'networkCode', 'network')
-        if networkCodeInParams is not None:
-            params = self.omit(params, ['networkCode', 'network'])
-        # if it was not defined by user, we should not set it from 'defaultNetworks', because handleNetworkCodeAndParams is for only request-side and thus we do not fill it with anything. We can only use 'defaultNetworks' after parsing response-side
-        return [networkCodeInParams, params]
-
-    def default_network_code(self, currencyCode):
-        defaultNetworkCode = None
-        defaultNetworks = self.safe_value(self.options, 'defaultNetworks', {})
-        if currencyCode in defaultNetworks:
-            # if currency had set its network in "defaultNetworks", use it
-            defaultNetworkCode = defaultNetworks[currencyCode]
-        else:
-            # otherwise, try to use the global-scope 'defaultNetwork' value(even if that network is not supported by currency, it doesn't make any problem, self will be just used "at first" if currency supports self network at all)
-            defaultNetwork = self.safe_value(self.options, 'defaultNetwork')
-            if defaultNetwork is not None:
-                defaultNetworkCode = defaultNetwork
-        return defaultNetworkCode
-
-    def select_network_code_from_unified_networks(self, currencyCode, networkCode, indexedNetworkEntries):
-        return self.select_network_key_from_networks(currencyCode, networkCode, indexedNetworkEntries, True)
-
-    def select_network_id_from_raw_networks(self, currencyCode, networkCode, indexedNetworkEntries):
-        return self.select_network_key_from_networks(currencyCode, networkCode, indexedNetworkEntries, False)
-
-    def select_network_key_from_networks(self, currencyCode, networkCode, indexedNetworkEntries, isIndexedByUnifiedNetworkCode=False):
-        # self method is used against raw & unparse network entries, which are just indexed by network id
-        chosenNetworkId = None
-        availableNetworkIds = list(indexedNetworkEntries.keys())
-        responseNetworksLength = len(availableNetworkIds)
-        if networkCode is not None:
-            if responseNetworksLength == 0:
-                raise NotSupported(self.id + ' - ' + networkCode + ' network did not return any result for ' + currencyCode)
-            else:
-                # if networkCode was provided by user, we should check it after response, referenced exchange doesn't support network-code during request
-                networkId = networkCode if isIndexedByUnifiedNetworkCode else self.network_code_to_id(networkCode, currencyCode)
-                if networkId in indexedNetworkEntries:
-                    chosenNetworkId = networkId
-                else:
-                    raise NotSupported(self.id + ' - ' + networkId + ' network was not found for ' + currencyCode + ', use one of ' + ', '.join(availableNetworkIds))
-        else:
-            if responseNetworksLength == 0:
-                raise NotSupported(self.id + ' - no networks were returned for ' + currencyCode)
-            else:
-                # if networkCode was not provided by user, then we try to use the default network(if it was defined in "defaultNetworks"), otherwise, we just return the first network entry
-                defaultNetworkCode = self.default_network_code(currencyCode)
-                defaultNetworkId = defaultNetworkCode if isIndexedByUnifiedNetworkCode else self.network_code_to_id(defaultNetworkCode, currencyCode)
-                chosenNetworkId = defaultNetworkId if (defaultNetworkId in indexedNetworkEntries) else availableNetworkIds[0]
-        return chosenNetworkId
-
-    def safe_number_2(self, dictionary, key1, key2, d=None):
-        value = self.safe_string_2(dictionary, key1, key2)
-        return self.parse_number(value, d)
-
-    def parse_order_book(self, orderbook: object, symbol: str, timestamp: Int = None, bidsKey='bids', asksKey='asks', priceKey: IndexType = 0, amountKey: IndexType = 1):
-        bids = self.parse_bids_asks(self.safe_value(orderbook, bidsKey, []), priceKey, amountKey)
-        asks = self.parse_bids_asks(self.safe_value(orderbook, asksKey, []), priceKey, amountKey)
-        return {
-            'asks': self.sort_by(asks, 0),
-            'bids': self.sort_by(bids, 0, True),
-            'datetime': self.iso8601(timestamp),
-            'nonce': None,
-            'symbol': symbol,
-            'timestamp': timestamp,
-        }
-
-    def parse_ohlcvs(self, ohlcvs: List[object], market: Any = None, timeframe: str = '1m', since: Int = None, limit: Int = None):
-        results = []
-        for i in range(0, len(ohlcvs)):
-            results.append(self.parse_ohlcv(ohlcvs[i], market))
-        sorted = self.sort_by(results, 0)
-        return self.filter_by_since_limit(sorted, since, limit, 0)
-
-    def parse_leverage_tiers(self, response, symbols: List[str] = None, marketIdKey=None):
-        # marketIdKey should only be None when response is a dictionary
-        symbols = self.market_symbols(symbols)
-        tiers = {}
-        for i in range(0, len(response)):
-            item = response[i]
-            id = self.safe_string(item, marketIdKey)
-            market = self.safe_market(id, None, None, self.safe_string(self.options, 'defaultType'))
-            symbol = market['symbol']
-            contract = self.safe_value(market, 'contract', False)
-            if contract and ((symbols is None) or self.in_array(symbol, symbols)):
-                tiers[symbol] = self.parse_market_leverage_tiers(item, market)
-        return tiers
-
-=======
->>>>>>> 566d2e23
     async def load_trading_limits(self, symbols: List[str] = None, reload=False, params={}):
         if self.has['fetchTradingLimits']:
             if reload or not ('limitsLoaded' in self.options):
@@ -2047,174 +1074,6 @@
         else:
             raise NotSupported(self.id + ' fetchPremiumIndexOHLCV() is not supported yet')
 
-<<<<<<< HEAD
-    def handle_time_in_force(self, params={}):
-        """
-         * @ignore
-         * * Must add timeInForce to self.options to use self method
-        :return string returns: the exchange specific value for timeInForce
-        """
-        timeInForce = self.safe_string_upper(params, 'timeInForce')  # supported values GTC, IOC, PO
-        if timeInForce is not None:
-            exchangeValue = self.safe_string(self.options['timeInForce'], timeInForce)
-            if exchangeValue is None:
-                raise ExchangeError(self.id + ' does not support timeInForce "' + timeInForce + '"')
-            return exchangeValue
-        return None
-
-    def convert_type_to_account(self, account):
-        """
-         * @ignore
-         * * Must add accountsByType to self.options to use self method
-        :param str account: key for account name in self.options['accountsByType']
-        :returns: the exchange specific account name or the isolated margin id for transfers
-        """
-        accountsByType = self.safe_value(self.options, 'accountsByType', {})
-        lowercaseAccount = account.lower()
-        if lowercaseAccount in accountsByType:
-            return accountsByType[lowercaseAccount]
-        elif (account in self.markets) or (account in self.markets_by_id):
-            market = self.market(account)
-            return market['id']
-        else:
-            return account
-
-    def check_required_argument(self, methodName, argument, argumentName, options=[]):
-        """
-         * @ignore
-        :param str methodName: the name of the method that the argument is being checked for
-        :param str argument: the argument's actual value provided
-        :param str argumentName: the name of the argument being checked(for logging purposes)
-        :param str[] options: a list of options that the argument can be
-        :returns None:
-        """
-        optionsLength = len(options)
-        if (argument is None) or ((optionsLength > 0) and (not(self.in_array(argument, options)))):
-            messageOptions = ', '.join(options)
-            message = self.id + ' ' + methodName + '() requires a ' + argumentName + ' argument'
-            if messageOptions != '':
-                message += ', one of ' + '(' + messageOptions + ')'
-            raise ArgumentsRequired(message)
-
-    def check_required_margin_argument(self, methodName: str, symbol: str, marginMode: str):
-        """
-         * @ignore
-        :param str symbol: unified symbol of the market
-        :param str methodName: name of the method that requires a symbol
-        :param str marginMode: is either 'isolated' or 'cross'
-        """
-        if (marginMode == 'isolated') and (symbol is None):
-            raise ArgumentsRequired(self.id + ' ' + methodName + '() requires a symbol argument for isolated margin')
-        elif (marginMode == 'cross') and (symbol is not None):
-            raise ArgumentsRequired(self.id + ' ' + methodName + '() cannot have a symbol argument for cross margin')
-
-    def check_required_symbol(self, methodName: str, symbol: str):
-        """
-         * @ignore
-        :param str symbol: unified symbol of the market
-        :param str methodName: name of the method that requires a symbol
-        """
-        self.check_required_argument(methodName, symbol, 'symbol')
-
-    def parse_deposit_withdraw_fees(self, response, codes: List[str] = None, currencyIdKey=None):
-        """
-         * @ignore
-        :param object[]|dict response: unparsed response from the exchange
-        :param str[]|None codes: the unified currency codes to fetch transactions fees for, returns all currencies when None
-        :param str currencyIdKey: *should only be None when response is a dictionary* the object key that corresponds to the currency id
-        :returns dict: objects with withdraw and deposit fees, indexed by currency codes
-        """
-        depositWithdrawFees = {}
-        codes = self.marketCodes(codes)
-        isArray = isinstance(response, list)
-        responseKeys = response
-        if not isArray:
-            responseKeys = list(response.keys())
-        for i in range(0, len(responseKeys)):
-            entry = responseKeys[i]
-            dictionary = entry if isArray else response[entry]
-            currencyId = self.safe_string(dictionary, currencyIdKey) if isArray else entry
-            currency = self.safe_value(self.currencies_by_id, currencyId)
-            code = self.safe_string(currency, 'code', currencyId)
-            if (codes is None) or (self.in_array(code, codes)):
-                depositWithdrawFees[code] = self.parseDepositWithdrawFee(dictionary, currency)
-        return depositWithdrawFees
-
-    def parse_deposit_withdraw_fee(self, fee, currency: Currency = None):
-        raise NotSupported(self.id + ' parseDepositWithdrawFee() is not supported yet')
-
-    def deposit_withdraw_fee(self, info):
-        return {
-            'deposit': {
-                'fee': None,
-                'percentage': None,
-            },
-            'info': info,
-            'networks': {},
-            'withdraw': {
-                'fee': None,
-                'percentage': None,
-            },
-        }
-
-    def assign_default_deposit_withdraw_fees(self, fee, currency=None):
-        """
-         * @ignore
-        Takes a depositWithdrawFee structure and assigns the default values for withdraw and deposit
-        :param dict fee: A deposit withdraw fee structure
-        :param dict currency: A currency structure, the response from self.currency()
-        :returns dict: A deposit withdraw fee structure
-        """
-        networkKeys = list(fee['networks'].keys())
-        numNetworks = len(networkKeys)
-        if numNetworks == 1:
-            fee['withdraw'] = fee['networks'][networkKeys[0]]['withdraw']
-            fee['deposit'] = fee['networks'][networkKeys[0]]['deposit']
-            return fee
-        currencyCode = self.safe_string(currency, 'code')
-        for i in range(0, numNetworks):
-            network = networkKeys[i]
-            if network == currencyCode:
-                fee['deposit'] = fee['networks'][networkKeys[i]]['deposit']
-                fee['withdraw'] = fee['networks'][networkKeys[i]]['withdraw']
-        return fee
-
-    def parse_income(self, info, market: Market = None):
-        raise NotSupported(self.id + ' parseIncome() is not supported yet')
-
-    def parse_incomes(self, incomes, market=None, since: Int = None, limit: Int = None):
-        """
-         * @ignore
-        parses funding fee info from exchange response
-        :param dict[] incomes: each item describes once instance of currency being received or paid
-        :param dict market: ccxt market
-        :param int [since]: when defined, the response items are filtered to only include items after self timestamp
-        :param int [limit]: limits the number of items in the response
-        :returns dict[]: an array of `funding history structures <https://github.com/ccxt/ccxt/wiki/Manual#funding-history-structure>`
-        """
-        result = []
-        for i in range(0, len(incomes)):
-            entry = incomes[i]
-            parsed = self.parse_income(entry, market)
-            result.append(parsed)
-        sorted = self.sort_by(result, 'timestamp')
-        return self.filter_by_since_limit(sorted, since, limit)
-
-    def get_market_from_symbols(self, symbols: List[str] = None):
-        if symbols is None:
-            return None
-        firstMarket = self.safe_string(symbols, 0)
-        market = self.market(firstMarket)
-        return market
-
-    def parse_ws_ohlcvs(self, ohlcvs: List[object], market: Any = None, timeframe: str = '1m', since: Int = None, limit: Int = None):
-        results = []
-        for i in range(0, len(ohlcvs)):
-            results.append(self.parse_ws_ohlcv(ohlcvs[i], market))
-        return results
-
-=======
->>>>>>> 566d2e23
     async def fetch_transactions(self, code: str = None, since: Int = None, limit: Int = None, params={}):
         """
          * @deprecated
@@ -2402,80 +1261,4 @@
             i += 1
         sorted = self.sortCursorPaginatedResult(result)
         key = 0 if (method == 'fetchOHLCV') else 'timestamp'
-<<<<<<< HEAD
-        return self.filter_by_since_limit(sorted, since, limit, key)
-
-    def sort_cursor_paginated_result(self, result):
-        first = self.safe_value(result, 0)
-        if first is not None:
-            if 'timestamp' in first:
-                return self.sort_by(result, 'timestamp')
-            if 'id' in first:
-                return self.sort_by(result, 'id')
-        return result
-
-    def remove_repeated_elements_from_array(self, input):
-        uniqueResult = {}
-        for i in range(0, len(input)):
-            entry = input[i]
-            id = self.safe_string(entry, 'id')
-            if id is not None:
-                if self.safe_string(uniqueResult, id) is None:
-                    uniqueResult[id] = entry
-            else:
-                timestamp = self.safe_integer_2(entry, 'timestamp', 0)
-                if timestamp is not None:
-                    if self.safe_string(uniqueResult, timestamp) is None:
-                        uniqueResult[timestamp] = entry
-        values = list(uniqueResult.values())
-        valuesLength = len(values)
-        if valuesLength > 0:
-            return values
-        return input
-
-    def handle_until_option(self, key, request, params, multiplier=1):
-        until = self.safe_value_2(params, 'until', 'till')
-        if until is not None:
-            request[key] = self.parseToInt(until * multiplier)
-            params = self.omit(params, ['until', 'till'])
-        return [request, params]
-
-    def safe_open_interest(self, interest, market: Market = None):
-        return self.extend(interest, {
-            'baseVolume': self.safe_number(interest, 'baseVolume'),  # deprecated
-            'datetime': self.safe_string(interest, 'datetime'),
-            'info': self.safe_value(interest, 'info'),
-            'openInterestAmount': self.safe_number(interest, 'openInterestAmount'),
-            'openInterestValue': self.safe_number(interest, 'openInterestValue'),
-            'quoteVolume': self.safe_number(interest, 'quoteVolume'),  # deprecated
-            'symbol': self.safe_string(market, 'symbol'),
-            'timestamp': self.safe_integer(interest, 'timestamp'),
-        })
-
-    def parse_liquidation(self, liquidation, market: Market = None):
-        raise NotSupported(self.id + ' parseLiquidation() is not supported yet')
-
-    def parse_liquidations(self, liquidations, market=None, since: Int = None, limit: Int = None):
-        """
-         * @ignore
-        parses liquidation info from the exchange response
-        :param dict[] liquidations: each item describes an instance of a liquidation event
-        :param dict market: ccxt market
-        :param int [since]: when defined, the response items are filtered to only include items after self timestamp
-        :param int [limit]: limits the number of items in the response
-        :returns dict[]: an array of `liquidation structures <https://github.com/ccxt/ccxt/wiki/Manual#liquidation-structure>`
-        """
-        result = []
-        for i in range(0, len(liquidations)):
-            entry = liquidations[i]
-            parsed = self.parseLiquidation(entry, market)
-            result.append(parsed)
-        sorted = self.sort_by(result, 'timestamp')
-        symbol = self.safe_string(market, 'symbol')
-        return self.filter_by_symbol_since_limit(sorted, symbol, since, limit)
-
-    def parse_greeks(self, greeks, market: Market = None):
-        raise NotSupported(self.id + ' parseGreeks() is not supported yet')
-=======
-        return self.filter_by_since_limit(sorted, since, limit, key)
->>>>>>> 566d2e23
+        return self.filter_by_since_limit(sorted, since, limit, key)