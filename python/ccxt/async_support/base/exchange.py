# -*- coding: utf-8 -*-

# -----------------------------------------------------------------------------

__version__ = '1.18.152'

# -----------------------------------------------------------------------------

import asyncio
import concurrent
import socket
import time
import math
import random
import certifi
import aiohttp
import ssl
import sys
import yarl
import re
import json
import base64
import zlib

# -----------------------------------------------------------------------------

from ccxt.async_support.base.throttle import throttle

# -----------------------------------------------------------------------------

from ccxt.base.errors import ExchangeError
from ccxt.base.errors import AuthenticationError
from ccxt.base.errors import ExchangeNotAvailable
from ccxt.base.errors import RequestTimeout
from ccxt.base.errors import NotSupported
from ccxt.base.errors import NetworkError

# -----------------------------------------------------------------------------

from ccxt.base.exchange import Exchange as BaseExchange

from ccxt.async_support.websocket.websocket_connection import WebsocketConnection
from ccxt.async_support.websocket.pusher_light_connection import PusherLightConnection
from ccxt.async_support.websocket.socketio_light_connection import SocketIoLightConnection
from pyee import EventEmitter

# -----------------------------------------------------------------------------

__all__ = [
    'BaseExchange',
    'Exchange',
]

# -----------------------------------------------------------------------------


class Exchange(BaseExchange, EventEmitter):

    def __init__(self, config={}):
        if 'asyncio_loop' in config:
            self.asyncio_loop = config['asyncio_loop']
        self.asyncio_loop = self.asyncio_loop or asyncio.get_event_loop()
        self.own_session = 'session' not in config
        # async connection initialization
        self.wsconf = {}
        self.websocketContexts = {}
        self.websocketDelayedConnections = {}
        self.wsproxy = None
        self.cafile = config.get('cafile', certifi.where())
        self.open()
        super(Exchange, self).__init__(config)

        # snake renaming methods
        if 'methodmap' in self.wsconf:
            def camel2snake(name):
                return name[0].lower() + re.sub(r'(?!^)[A-Z]', lambda x: '_' + x.group(0).lower(), name[1:])
            for m in self.wsconf['methodmap']:
                self.wsconf['methodmap'][m] = camel2snake(self.wsconf['methodmap'][m])

        self.init_rest_rate_limiter()

    def init_rest_rate_limiter(self):
        self.throttle = throttle(self.extend({
            'loop': self.asyncio_loop,
        }, self.tokenBucket))

    def __del__(self):
        if self.session is not None:
            self.logger.warning(self.id + " requires to release all resources with an explicit call to the .close() coroutine. If you are creating the exchange instance from within your async coroutine, add exchange.close() to your code into a place when you're done with the exchange and don't need the exchange instance anymore (at the end of your async coroutine).")

    if sys.version_info >= (3, 5):
        async def __aenter__(self):
            self.open()
            return self

        async def __aexit__(self, exc_type, exc, tb):
            await self.close()

    def open(self):
        if self.own_session and self.session is None:
            # Create our SSL context object with our CA cert file
            context = ssl.create_default_context(cafile=self.cafile)
            # Pass this SSL context to aiohttp and create a TCPConnector
            connector = aiohttp.TCPConnector(ssl=context, loop=self.asyncio_loop)
            self.session = aiohttp.ClientSession(loop=self.asyncio_loop, connector=connector, trust_env=self.aiohttp_trust_env)

    async def close(self):
        if self.session is not None:
            if self.own_session:
                await self.session.close()
            self.session = None

    async def wait_for_token(self):
        while self.rateLimitTokens <= 1:
            # if self.verbose:
            #     print('Waiting for tokens: Exchange: {0}'.format(self.id))
            self.add_new_tokens()
            seconds_delays = [0.001, 0.005, 0.022, 0.106, 0.5]
            delay = random.choice(seconds_delays)
            await asyncio.sleep(delay)
        self.rateLimitTokens -= 1

    def add_new_tokens(self):
        # if self.verbose:
        #     print('Adding new tokens: Exchange: {0}'.format(self.id))
        now = time.monotonic()
        time_since_update = now - self.rateLimitUpdateTime
        new_tokens = math.floor((0.8 * 1000.0 * time_since_update) / self.rateLimit)
        if new_tokens > 1:
            self.rateLimitTokens = min(self.rateLimitTokens + new_tokens, self.rateLimitMaxTokens)
            self.rateLimitUpdateTime = now

    async def fetch2(self, path, api='public', method='GET', params={}, headers=None, body=None):
        """A better wrapper over request for deferred signing"""
        if self.enableRateLimit:
            await self.throttle()
        self.lastRestRequestTimestamp = self.milliseconds()
        request = self.sign(path, api, method, params, headers, body)
        return await self.fetch(request['url'], request['method'], request['headers'], request['body'])

    async def fetch(self, url, method='GET', headers=None, body=None):
        """Perform a HTTP request and return decoded JSON data"""
        request_headers = self.prepare_request_headers(headers)
        url = self.proxy + url

        if self.verbose:
            print("\nRequest:", method, url, headers, body)
        self.logger.debug("%s %s, Request: %s %s", method, url, headers, body)

        encoded_body = body.encode() if body else None
        session_method = getattr(self.session, method.lower())

        response = None
        http_response = None
        json_response = None
        try:
            async with session_method(yarl.URL(url, encoded=True),
                                      data=encoded_body,
                                      headers=request_headers,
                                      timeout=(self.timeout / 1000),
                                      proxy=self.aiohttp_proxy) as response:
                http_response = await response.text()
                json_response = self.parse_json(http_response) if self.is_json_encoded_object(http_response) else None
                headers = response.headers
                if self.enableLastHttpResponse:
                    self.last_http_response = http_response
                if self.enableLastResponseHeaders:
                    self.last_response_headers = headers
                if self.enableLastJsonResponse:
                    self.last_json_response = json_response
                if self.verbose:
                    print("\nResponse:", method, url, response.status, headers, http_response)
                self.logger.debug("%s %s, Response: %s %s %s", method, url, response.status, headers, http_response)

        except socket.gaierror as e:
            self.raise_error(ExchangeNotAvailable, url, method, e, None)

        except concurrent.futures._base.TimeoutError as e:
            self.raise_error(RequestTimeout, method, url, e, None)

        except aiohttp.client_exceptions.ClientConnectionError as e:
            self.raise_error(ExchangeNotAvailable, url, method, e, None)

        except aiohttp.client_exceptions.ClientError as e:  # base exception class
            self.raise_error(ExchangeError, url, method, e, None)

        self.handle_errors(response.status, response.reason, url, method, headers, http_response, json_response)
        self.handle_rest_response(http_response, json_response, url, method, headers, body)
        if json_response is not None:
            return json_response
        return http_response

    async def load_markets(self, reload=False, params={}):
        if not reload:
            if self.markets:
                if not self.markets_by_id:
                    return self.set_markets(self.markets)
                return self.markets
        markets = await self.fetch_markets(params)
        currencies = None
        if self.has['fetchCurrencies']:
            currencies = await self.fetch_currencies()
        return self.set_markets(markets, currencies)

    async def fetch_fees(self):
        trading = {}
        funding = {}
        try:
            trading = await self.fetch_trading_fees()
        except AuthenticationError:
            pass
        except AttributeError:
            pass

        try:
            funding = await self.fetch_funding_fees()
        except AuthenticationError:
            pass
        except AttributeError:
            pass

        return {
            'trading': trading,
            'funding': funding,
        }

    async def load_fees(self):
        await self.load_markets()
        self.populate_fees()
        if not (self.has['fetchTradingFees'] or self.has['fetchFundingFees']):
            return self.fees

        fetched_fees = await self.fetch_fees()
        if fetched_fees['funding']:
            self.fees['funding']['fee_loaded'] = True
        if fetched_fees['trading']:
            self.fees['trading']['fee_loaded'] = True

        self.fees = self.deep_extend(self.fees, fetched_fees)
        return self.fees

    async def fetch_markets(self, params={}):
        # markets are returned as a list
        # currencies are returned as a dict
        # this is for historical reasons
        # and may be changed for consistency later
        return self.to_array(self.markets)

    async def fetch_currencies(self, params={}):
        # markets are returned as a list
        # currencies are returned as a dict
        # this is for historical reasons
        # and may be changed for consistency later
        return self.currencies

    async def fetch_order_status(self, id, symbol=None, params={}):
        order = await self.fetch_order(id, symbol, params)
        return order['status']

    async def fetch_partial_balance(self, part, params={}):
        balance = await self.fetch_balance(params)
        return balance[part]

    async def fetch_l2_order_book(self, symbol, limit=None, params={}):
        orderbook = await self.fetch_order_book(symbol, limit, params)
        return self.extend(orderbook, {
            'bids': self.sort_by(self.aggregate(orderbook['bids']), 0, True),
            'asks': self.sort_by(self.aggregate(orderbook['asks']), 0),
        })

    async def perform_order_book_request(self, market, limit=None, params={}):
        raise NotSupported(self.id + ' performOrderBookRequest not supported yet')

    async def fetch_order_book(self, symbol, limit=None, params={}):
        await self.load_markets()
        market = self.market(symbol)
        orderbook = await self.perform_order_book_request(market, limit, params)
        return self.parse_order_book(orderbook, market, limit, params)

    async def fetch_ohlcv(self, symbol, timeframe='1m', since=None, limit=None, params={}):
        if not self.has['fetchTrades']:
            self.raise_error(NotSupported, details='fetch_ohlcv() not implemented yet')
        await self.load_markets()
        trades = await self.fetch_trades(symbol, since, limit, params)
        return self.build_ohlcv(trades, timeframe, since, limit)

    async def fetchOHLCV(self, symbol, timeframe='1m', since=None, limit=None, params={}):
        return await self.fetch_ohlcv(symbol, timeframe, since, limit, params)

    async def fetch_full_tickers(self, symbols=None, params={}):
        return await self.fetch_tickers(symbols, params)

    async def edit_order(self, id, symbol, *args):
        if not self.enableRateLimit:
            self.raise_error(ExchangeError, details='updateOrder() requires enableRateLimit = true')
        await self.cancel_order(id, symbol)
        return await self.create_order(symbol, *args)

    async def load_trading_limits(self, symbols=None, reload=False, params={}):
        if self.has['fetchTradingLimits']:
            if reload or not('limitsLoaded' in list(self.options.keys())):
                response = await self.fetch_trading_limits(symbols)
                for i in range(0, len(symbols)):
                    symbol = symbols[i]
                    self.markets[symbol] = self.deep_extend(self.markets[symbol], response[symbol])
                self.options['limitsLoaded'] = self.milliseconds()
        return self.markets

    # websocket methods
    def parse_bids_asks2(self, bidasks, price_key=0, amount_key=1):
        result = []
        if len(bidasks):
            if type(bidasks[0]) is list:
                for bidask in bidasks:
                    result.append(self.parse_bid_ask(bidask, price_key, amount_key))
            elif type(bidasks[0]) is dict:
                for bidask in bidasks:
                    if (price_key in bidask) and (amount_key in bidask):
                        result.append(self.parse_bid_ask(bidask, price_key, amount_key))
            else:
                self.raise_error(ExchangeError, details='unrecognized bidask format: ' + str(bidasks[0]))
        return result

    def searchIndexToInsertOrUpdate(self, value, orderedArray, key, descending=False):
        direction = -1 if descending else 1

        def compare(a, b):
            return -direction if (a < b) else direction if (a > b) else 0

        i = 0
        for i in range(len(orderedArray)):
            if compare(orderedArray[i][key], value) >= 0:
                return i
        # return i
        return len(orderedArray)

    def updateBidAsk(self, bidAsk, currentBidsAsks, bids=False):
        # insert or replace ordered
        index = self.searchIndexToInsertOrUpdate(bidAsk[0], currentBidsAsks, 0, bids)
        if ((index < len(currentBidsAsks)) and (currentBidsAsks[index][0] == bidAsk[0])):
            # found
            if (bidAsk[1] == 0):
                # remove
                del currentBidsAsks[index]
            else:
                # update
                currentBidsAsks[index] = bidAsk
        else:
            if (bidAsk[1] != 0):
                # insert
                currentBidsAsks.insert(index, bidAsk)

    def updateBidAskDiff(self, bidAsk, currentBidsAsks, bids=False):
        # insert or replace ordered
        index = self.searchIndexToInsertOrUpdate(bidAsk[0], currentBidsAsks, 0, bids)
        if ((index < len(currentBidsAsks)) and (currentBidsAsks[index][0] == bidAsk[0])):
            # found
            nextValue = currentBidsAsks[index][1] + bidAsk[1]
            if (nextValue == 0):
                # remove
                del currentBidsAsks[index]
            else:
                # update
                currentBidsAsks[index][1] = nextValue
        else:
            if (bidAsk[1] != 0):
                # insert
                currentBidsAsks.insert(index, bidAsk)

    def mergeOrderBookDelta(self, currentOrderBook, orderbook, timestamp=None, bids_key='bids', asks_key='asks', price_key=0, amount_key=1):
        bids = self.parse_bids_asks2(orderbook[bids_key], price_key, amount_key) if (bids_key in orderbook) and isinstance(orderbook[bids_key], list) else []
        asks = self.parse_bids_asks2(orderbook[asks_key], price_key, amount_key) if (asks_key in orderbook) and isinstance(orderbook[asks_key], list) else []
        for bid in bids:
            self.updateBidAsk(bid, currentOrderBook['bids'], True)
        for ask in asks:
            self.updateBidAsk(ask, currentOrderBook['asks'], False)

        currentOrderBook['timestamp'] = timestamp
        currentOrderBook['datetime'] = self.iso8601(timestamp) if timestamp is not None else None
        return currentOrderBook

    def mergeOrderBookDeltaDiff(self, currentOrderBook, orderbook, timestamp=None, bids_key='bids', asks_key='asks', price_key=0, amount_key=1):
        bids = self.parse_bids_asks2(orderbook[bids_key], price_key, amount_key) if (bids_key in orderbook) and isinstance(orderbook[bids_key], list) else []
        asks = self.parse_bids_asks2(orderbook[asks_key], price_key, amount_key) if (asks_key in orderbook) and isinstance(orderbook[asks_key], list) else []
        for bid in bids:
            self.updateBidAskDiff(bid, currentOrderBook['bids'], True)
        for ask in asks:
            self.updateBidAskDiff(ask, currentOrderBook['asks'], False)

        currentOrderBook['timestamp'] = timestamp
        currentOrderBook['datetime'] = self.iso8601(timestamp) if timestamp is not None else None
        return currentOrderBook

    def _websocketContextGetSubscribedEventSymbols(self, conxid):
        ret = []
        events = self._contextGetEvents(conxid)
        for key in events:
            for symbol in events[key]:
                symbol_context = events[key][symbol]
                if ((symbol_context['subscribed']) or (symbol_context['subscribing'])):
                    ret.append({
                        'event': key,
                        'symbol': symbol,
                    })
        return ret

    def _websocketValidEvent(self, event):
        return ('events' in self.wsconf) and (event in self.wsconf['events'])

    def _websocket_reset_context(self, conxid, conxtpl=None):
        if (not (conxid in self.websocketContexts)):
            self.websocketContexts[conxid] = {
                '_': {},
                'conx-tpl': conxtpl,
                'events': {},
                'conx': None,
            }
        else:
            events = self._contextGetEvents(conxid)
            for key in events:
                for symbol in events[key]:
                    symbol_context = events[key][symbol]
                    symbol_context['subscribed'] = False
                    symbol_context['subscribing'] = False
                    symbol_context['data'] = {}

    def _contextGetConxTpl(self, conxid):
        return self.websocketContexts[conxid]['conx-tpl']

    def _contextGetConnection(self, conxid):
        if (self.websocketContexts[conxid]['conx'] is None):
            return None
        return self.websocketContexts[conxid]['conx']['conx']

    def _contextGetConnectionInfo(self, conxid):
        if (self.websocketContexts[conxid]['conx'] is None):
            raise NotSupported("websocket <" + conxid + "> not found in this exchange: " + self.id)
        return self.websocketContexts[conxid]['conx']

    def _contextIsConnectionReady(self, conxid):
        return self.websocketContexts[conxid]['conx']['ready']

    def _contextSetConnectionReady(self, conxid, ready):
        self.websocketContexts[conxid]['conx']['ready'] = ready

    def _contextIsConnectionAuth(self, conxid):
        return self.websocketContexts[conxid]['conx']['auth']

    def _contextSetConnectionAuth(self, conxid, auth):
        self.websocketContexts[conxid]['conx']['auth'] = auth

    def _contextSetConnectionInfo(self, conxid, info):
        self.websocketContexts[conxid]['conx'] = info

    def _contextSet(self, conxid, key, data):
        self.websocketContexts[conxid]['_'][key] = data

    def _contextGet(self, conxid, key):
        if (key not in self.websocketContexts[conxid]['_']):
            return None
        return self.websocketContexts[conxid]['_'][key]

    def _contextGetEvents(self, conxid):
        return self.websocketContexts[conxid]['events']

    def _contextGetSymbols(self, conxid, event):
        return self.websocketContexts[conxid]['events'][event]

    def _contextResetEvent(self, conxid, event):
        self.websocketContexts[conxid]['events'][event] = {}

    def _contextResetSymbol(self, conxid, event, symbol):
        self.websocketContexts[conxid]['events'][event][symbol] = {
            'subscribed': False,
            'subscribing': False,
            'data': {},
        }

    def _contextGetSymbolData(self, conxid, event, symbol):
        return self.websocketContexts[conxid]['events'][event][symbol]['data']

    def _contextSetSymbolData(self, conxid, event, symbol, data):
        self.websocketContexts[conxid]['events'][event][symbol]['data'] = data

    def _contextSetSubscribed(self, conxid, event, symbol, subscribed):
        self.websocketContexts[conxid]['events'][event][symbol]['subscribed'] = subscribed

    def _contextIsSubscribed(self, conxid, event, symbol):
        return (event in self.websocketContexts[conxid]['events']) and \
            (symbol in self.websocketContexts[conxid]['events'][event]) and \
            self.websocketContexts[conxid]['events'][event][symbol]['subscribed']

    def _contextSetSubscribing(self, conxid, event, symbol, subscribing):
        self.websocketContexts[conxid]['events'][event][symbol]['subscribing'] = subscribing

    def _contextIsSubscribing(self, conxid, event, symbol):
        return (event in self.websocketContexts[conxid]['events']) and \
            (symbol in self.websocketContexts[conxid]['events'][event]) and \
            self.websocketContexts[conxid]['events'][event][symbol]['subscribing']

    def _websocketGetConxid4Event(self, event, symbol):
        eventConf = self.safe_value(self.wsconf['events'], event)
        conxParam = self.safe_value(eventConf, 'conx-param', {
            'id': '{id}'
        })
        return {
            'conxid': self.implode_params(conxParam['id'], {
                'event': event,
                'symbol': symbol,
                'id': eventConf['conx-tpl']
            }),
            'conxtpl': eventConf['conx-tpl']
        }

    def _websocket_get_action_for_event(self, conxid, event, symbol, subscription=True, subscription_params={}):
        # if subscription and still subscribed no action returned
        isSubscribed = self._contextIsSubscribed(conxid, event, symbol)
        isSubscribing = self._contextIsSubscribing(conxid, event, symbol)
        if (subscription and (isSubscribed or isSubscribing)):
            return None
        # if unsubscription and no subscribed and no subscribing no action returned
        if (not subscription and ((not isSubscribed and not isSubscribing))):
            return None
        # get conexion type for event
        event_conf = self.safe_value(self.wsconf['events'], event)
        if (event_conf is None):
            raise ExchangeError("invalid websocket configuration for event: " + event + " in exchange: " + self.id)
        conx_tpl_name = self.safe_string(event_conf, 'conx-tpl', 'default')
        conx_tpl = self.safe_value(self.wsconf['conx-tpls'], conx_tpl_name)
        if (conx_tpl is None):
            raise ExchangeError("tpl websocket conexion: " + conx_tpl_name + " does not exist in exchange: " + self.id)
        conxParam = self.safe_value(event_conf, 'conx-param', {
            'url': '{baseurl}',
            'id': '{id}',
            'stream': '{symbol}',
        })
        params = self.extend({}, conx_tpl, {
            'event': event,
            'symbol': symbol,
            'id': conx_tpl_name,
        })
        config = self.extend({}, conx_tpl)
        for key in conxParam:
            config[key] = self.implode_params(conxParam[key], params)
        if (not (('id' in config) and ('url' in config) and ('type' in config))):
            raise ExchangeError("invalid websocket configuration in exchange: " + self.id)
        if (config['type'] == 'signalr'):
            return {
                'action': 'connect',
                'conx-config': config,
                'reset-context': 'onconnect',
                'conx-tpl': conx_tpl_name,
            }
        elif (config['type'] == 'ws-io'):
            return {
                'action': 'connect',
                'conx-config': config,
                'reset-context': 'onconnect',
                'conx-tpl': conx_tpl_name,
            }
        elif (config['type'] == 'pusher'):
            return {
                'action': 'connect',
                'conx-config': config,
                'reset-context': 'onconnect',
                'conx-tpl': conx_tpl_name,
            }
        elif (config['type'] == 'ws'):
            return {
                'action': 'connect',
                'conx-config': config,
                'reset-context': 'onconnect',
                'conx-tpl': conx_tpl_name,
            }
        elif (config['type'] == 'ws-s'):
            subscribed = self._websocketContextGetSubscribedEventSymbols(config['id'])
            if subscription:
                subscribed.append({
                    'event': event,
                    'symbol': symbol,
                })
                config['url'] = self._websocket_generate_url_stream(subscribed, config, subscription_params)
                return {
                    'action': 'reconnect',
                    'conx-config': config,
                    'reset-context': 'onreconnect',
                    'conx-tpl': conx_tpl_name,
                }
            else:
                for i in range(len(subscribed)):
                    element = subscribed[i]
                    if ((element['event'] == event) and (element['symbol'] == symbol)):
                        del subscribed[i]
                        break
                if (len(subscribed) == 0):
                    return {
                        'action': 'disconnect',
                        'conx-config': config,
                        'reset-context': 'always',
                        'conx-tpl': conx_tpl_name,
                    }
                else:
                    config['url'] = self._websocket_generate_url_stream(subscribed, config, subscription_params)
                    return {
                        'action': 'reconnect',
                        'conx-config': config,
                        'reset-context': 'onreconnect',
                        'conx-tpl': conx_tpl_name,
                    }
        else:
            raise NotSupported("invalid websocket connection: " + config['type'] + " for exchange " + self.id)

    async def _websocket_ensure_conx_active(self, event, symbol, subscribe, subscription_params={}, delayed=False):
        await self.load_markets()
        # self.load_markets()
        ret = self._websocketGetConxid4Event(event, symbol)
        conxid = ret['conxid']
        conxtpl = ret['conxtpl']
        if (not(conxid in self.websocketContexts)):
            self._websocket_reset_context(conxid, conxtpl)
        action = self._websocket_get_action_for_event(conxid, event, symbol, subscribe, subscription_params)
        if (action is not None):
            conx_config = self.safe_value(action, 'conx-config', {})
            conx_config['verbose'] = self.verbose
            if (not(event in self._contextGetEvents(conxid))):
                self._contextResetEvent(conxid, event)
            if (not(symbol in self._contextGetSymbols(conxid, event))):
                self._contextResetSymbol(conxid, event, symbol)
            if (action['action'] == 'reconnect'):
                conx = self._contextGetConnection(conxid)
                if (conx is not None):
                    conx.close()
<<<<<<< HEAD
                if (action['reset-context'] == 'onreconnect'):
                    self._websocket_reset_context(conxid, conxtpl)
                self._contextSetConnectionInfo(conxid, await self._websocket_initialize(conx_config, conxid))
=======
                if not delayed:
                    if (action['reset-context'] == 'onreconnect'):
                        self._websocket_reset_context(conxid, conxtpl)
                self._contextSetConnectionInfo(conxid, self._websocket_initialize(conx_config, conxid))
>>>>>>> 19c5d904
            elif (action['action'] == 'connect'):
                conx = self._contextGetConnection(conxid)
                if (conx is not None):
                    if (not conx.isActive()):
                        conx.close()
                        self._websocket_reset_context(conxid, conxtpl)
                        self._contextSetConnectionInfo(conxid, await self._websocket_initialize(conx_config, conxid))
                else:
                    self._websocket_reset_context(conxid, conxtpl)
                    self._contextSetConnectionInfo(conxid, await self._websocket_initialize(conx_config, conxid))
            elif (action['action'] == 'disconnect'):
                conx = self._contextGetConnection(conxid)
                if (conx is not None):
                    conx.close()
                    self._websocket_reset_context(conxid, conxtpl)
                if delayed:
                    # if not subscription in conxid remove from delayed
                    if conxid in list(self.websocketDelayedConnections.keys()):
                        del self.websocketDelayedConnections[conxid]
                return conxid

            if delayed:
                if not conxid in list(self.websocketDelayedConnections.keys()):
                    self.websocketDelayedConnections[conxid] = {
                        'conxtpl': conxtpl,
                        'reset': action['action'] != 'connect'
                    }
            else:
                await self.websocket_connect(conxid)
        return conxid

    async def _websocket_connect_delayed(self):
        for conxid in list(self.websocketDelayedConnections.keys()):
            try:
                if self.websocketDelayedConnections[conxid]['reset']:
                    self._websocket_reset_context(conxid, self.websocketDelayedConnections[conxid]['conxtpl'])
                await self.websocket_connect(conxid)
            except:
                pass
        self.websocketDelayedConnections = {}

    async def websocket_connect(self, conxid='default'):
        print("connecting conxid:" + conxid)
        sys.stdout.flush()
        websocket_conx_info = self._contextGetConnectionInfo(conxid)
        conx_tpl = self._contextGetConxTpl(conxid)
        websocket_connection = websocket_conx_info['conx']
        await self.load_markets()
        # self.load_markets()
        if (not websocket_conx_info['ready']):
            wait4ready_event = self.safe_string(self.wsconf['conx-tpls'][conx_tpl], 'wait4readyEvent')
            if (wait4ready_event is not None):
                future = asyncio.Future()

                @self.once(wait4ready_event)
                def wait4ready_event(success, error=None):
                    if success:
                        websocket_conx_info['ready'] = True
                        future.done() or future.set_result(None)
                    else:
                        future.done() or future.set_exception(error)

                self.timeout_future(future, 'websocket_connect')
                # self.asyncio_loop.run_until_complete(future)
                await websocket_connection.connect()
                await future
            else:
                await websocket_connection.connect()

    def websocketParseJson(self, raw_data):
        return json.loads(raw_data)

    def websocketClose(self, conxid='default'):
        websocket_conx_info = self._contextGetConnectionInfo(conxid)
        websocket_conx_info['conx'].close()

    def websocketCloseAll(self):
        for c in self.websocketContexts:
            self.websocketClose(c)

    def websocketSend(self, data, conxid='default'):
        websocket_conx_info = self._contextGetConnectionInfo(conxid)
        if self.verbose:
            print("Async send:" + data)
            sys.stdout.flush()
        websocket_conx_info['conx'].send(data)

    def websocketSendJson(self, data, conxid='default'):
        websocket_conx_info = self._contextGetConnectionInfo(conxid)
        if (self.verbose):
            print("Async send:" + json.dumps(data))
            sys.stdout.flush()
        websocket_conx_info['conx'].sendJson(data)

    async def _websocket_initialize(self, websocket_config, conxid='default'):
        websocket_connection_info = {
            'auth': False,
            'ready': False,
            'conx': None,
        }
        websocket_config = await self._websocket_on_init(conxid, websocket_config)
        if self.proxies is not None:
            websocket_config['proxies'] = self.proxies
        if (websocket_config['type'] == 'signalr'):
            websocket_connection_info['conx'] = WebsocketConnection(websocket_config, self.timeout, self.asyncio_loop)
        elif (websocket_config['type'] == 'ws-io'):
            websocket_connection_info['conx'] = SocketIoLightConnection(websocket_config, self.timeout, self.asyncio_loop)
        elif (websocket_config['type'] == 'pusher'):
            websocket_connection_info['conx'] = PusherLightConnection(websocket_config, self.timeout, self.asyncio_loop)
        elif (websocket_config['type'] == 'ws'):
            websocket_connection_info['conx'] = WebsocketConnection(websocket_config, self.timeout, self.asyncio_loop)
        elif (websocket_config['type'] == 'ws-s'):
            websocket_connection_info['conx'] = WebsocketConnection(websocket_config, self.timeout, self.asyncio_loop)
        else:
            raise NotSupported("invalid async connection: " + websocket_config['type'] + " for exchange " + self.id)

        conx = websocket_connection_info['conx']

        @conx.on('open')
        def websocket_connection_open():
            websocket_connection_info['auth'] = False
            self._websocket_on_open(conxid, websocket_connection_info['conx'].options)

        @conx.on('err')
        def websocket_connection_error(error):
            websocket_connection_info['auth'] = False
            self._websocket_on_error(conxid)
            self._websocket_reset_context(conxid)
            self.emit('err', NetworkError(error), conxid)

        @conx.on('message')
        def websocket_connection_message(msg):
            if self.verbose:
                print((conxid + '<-' + msg).encode('utf-8'))
                sys.stdout.flush()
            try:
                self._websocket_on_message(conxid, msg)
            except Exception as ex:
                self.emit('err', ex, conxid)

        @conx.on('close')
        def websocket_connection_close():
            websocket_connection_info['auth'] = False
            self._websocket_on_close(conxid)
            self._websocket_reset_context(conxid)
            self.emit('close', conxid)

        return websocket_connection_info

    def timeout_future(self, future, scope):
        self.asyncio_loop.call_later(self.timeout / 1000, lambda: future.done() or future.set_exception(TimeoutError("timeout in scope: " + scope)))

    def _cloneOrderBook(self, ob, limit=None):
        ret = {
            'timestamp': ob['timestamp'],
            'datetime': ob['datetime'],
            'nonce': ob['nonce']
        }
        if limit is None:
            ret['bids'] = ob['bids'][:]
            ret['asks'] = ob['asks'][:]
        else:
            ret['bids'] = ob['bids'][:limit]
            ret['asks'] = ob['asks'][:limit]
        return ret

    def _executeAndCallback(self, contextId, method, params, callback, context={}, this_param=None):
        this_param = this_param if (this_param is not None) else self
        eself = self
        # future = asyncio.Future()

        async def t():
            try:
                ret = await getattr(self, method)(*params)
                # ret = getattr(self, method)(*params)
                try:
                    getattr(this_param, callback)(context, None, ret)
                except Exception as ex:
                    eself.emit('err', ExchangeError(eself.id + ': error invoking method ' + callback + ' in _asyncExecute: ' + str(ex)), contextId)
            except Exception as ex:
                try:
                    getattr(this_param, callback)(context, ex, None)
                except Exception as ex:
                    eself.emit('err', ExchangeError(eself.id + ': error invoking method ' + callback + ' in _asyncExecute: ' + str(ex)), contextId)
            # future.set_result(True)

        asyncio.ensure_future(t(), loop=self.asyncio_loop)
        # self.asyncio_loop.call_soon(future)
        # self.asyncio_loop.call_soon(t)

    async def websocket_fetch_order_book(self, symbol, limit=None):
        if not self._websocketValidEvent('ob'):
            raise ExchangeError('Not valid event ob for exchange ' + self.id)
        conxid = await self._websocket_ensure_conx_active('ob', symbol, True)
        ob = self._get_current_websocket_orderbook(conxid, symbol, limit)
        if (ob is not None):
            return ob

        future = asyncio.Future()

        def wait4orderbook(symbol_r, ob):
            if symbol_r == symbol:
                self.remove_listener('ob', wait4orderbook)
                future.done() or future.set_result(self._get_current_websocket_orderbook(conxid, symbol, limit))

        self.on('ob', wait4orderbook)
        self.timeout_future(future, 'websocket_fetch_order_book')
        return await future

    async def websocket_subscribe(self, event, symbol, params={}):
        await self.websocket_subscribe_all([{
            'event': event,
            'symbol': symbol,
            'params': params
        }])

    async def websocket_subscribe_all(self, eventSymbols):
        # check all
        for eventSymbol in eventSymbols:
            if not self._websocketValidEvent(eventSymbol['event']):
                raise ExchangeError('Not valid event ' + eventSymbol['event'] + ' for exchange ' + self.id)
        conxIds = []
        # prepare all conxid
        for eventSymbol in eventSymbols:
            event = eventSymbol['event']
            symbol = eventSymbol['symbol']
            params = eventSymbol['params']
            conxid = await self._websocket_ensure_conx_active(event, symbol, True, params, True)
            conxIds.append(conxid)
            self._contextSetSubscribing(conxid, event, symbol, True)
        # connect all delayed
        await self._websocket_connect_delayed()
        for i in range(0, len(eventSymbols)):
            conxid = conxIds[i]
            event = eventSymbols[i]['event']
            symbol = eventSymbols[i]['symbol']
            params = eventSymbols[i]['params']
            oid = self.nonce()  # str(self.nonce()) + '-' + symbol + '-ob-subscribe'
            future = asyncio.Future()
            oidstr = str(oid)

            @self.once(oidstr)
            def wait4obsubscribe(success, ex=None):
                if success:
                    self._contextSetSubscribed(conxid, event, symbol, True)
                    self._contextSetSubscribing(conxid, event, symbol, False)
                    future.done() or future.set_result(conxid)
                else:
                    self._contextSetSubscribed(conxid, event, symbol, False)
                    self._contextSetSubscribing(conxid, event, symbol, False)
                    ex = ex if ex is not None else ExchangeError('error subscribing to ' + event + '(' + symbol + ') in ' + self.id)
                    future.done() or future.set_exception(ex)
            self.timeout_future(future, 'websocket_subscribe')
            self._websocket_subscribe(conxid, event, symbol, oid, params)
            await future
        

    async def websocket_unsubscribe(self, event, symbol, params={}):
        self.websocket_unsubscribe_all([{
            'event': event,
            'symbol': symbol,
            'params': params
        }])

    async def websocket_unsubscribe_all(self, eventSymbols):
        # check all
        for eventSymbol in eventSymbols:
            if not self._websocketValidEvent(eventSymbol['event']):
                raise ExchangeError('Not valid event ' + eventSymbol['event'] + ' for exchange ' + self.id)

        try:
            for eventSymbol in eventSymbols:
                event = eventSymbol['event']
                symbol = eventSymbol['symbol']
                params = eventSymbol['params']
                conxid = await self._websocket_ensure_conx_active(event, symbol, False, params, True)
                #ret = self._websocketGetConxid4Event(event, symbol)
                #conxid = ret['conxid']
                oid = self.nonce()  # str(self.nonce()) + '-' + symbol + '-ob-subscribe'
                future = asyncio.Future()
                oidstr = str(oid)

                @self.once(oidstr)
                def wait4obunsubscribe(success, ex=None):
                    if success:
                        self._contextSetSubscribed(conxid, event, symbol, False)
                        self._contextSetSubscribing(conxid, event, symbol, False)
                        future.done() or future.set_result(True)
                    else:
                        ex = ex if ex is not None else ExchangeError('error unsubscribing to ' + event + '(' + symbol + ') in ' + self.id)
                        future.done() or future.set_exception(ex)
                self.timeout_future(future, 'websocket_unsubscribe')
                self._websocket_unsubscribe(conxid, event, symbol, oid, params)
                await future
                
        finally:
            await self._websocket_connect_delayed()

    async def _websocket_on_init(self, contextId, websocketConexConfig):
        return websocketConexConfig

    def _websocket_on_open(self, contextId, websocketConexConfig):
        pass

    def _websocket_on_message(self, contextId, data):
        pass

    def _websocket_on_close(self, contextId):
        pass

    def _websocket_on_error(self, contextId):
        pass

    def _websocketMarketId(self, symbol):
        return self.market_id(symbol)

    def _websocket_generate_url_stream(self, events, options, subscription_params):
        raise NotSupported("You must to implement _websocketGenerateStream method for exchange " + self.id)

    def _websocket_subscribe(self, contextId, event, symbol, oid, params={}):
        raise NotSupported('subscribe ' + event + '(' + symbol + ') not supported for exchange ' + self.id)

    def _websocket_unsubscribe(self, contextId, event, symbol, oid, params={}):
        raise NotSupported('unsubscribe ' + event + '(' + symbol + ') not supported for exchange ' + self.id)

    def _websocketMethodMap(self, key):
        if ('methodmap' not in self.wsconf) or (key not in self.wsconf['methodmap']):
            raise ExchangeError(self.id + ': ' + key + ' not found in websocket methodmap')
        return self.wsconf['methodmap'][key]

    def _setTimeout(self, contextId, mseconds, method, params, this_param=None):
        this_param = this_param if (this_param is not None) else self

        def f():
            try:
                getattr(this_param, method)(*params)
            except Exception as ex:
                self.emit('err', ExchangeError(self.id + ': error invoking method ' + method + ' ' + str(ex)), contextId)
        return self.asyncio_loop.call_later(mseconds / 1000, f)

    def _cancelTimeout(self, handle):
        handle.cancel()

    def _setTimer(self, contextId, mseconds, method, params, this_param=None):
        this_param = this_param if (this_param is not None) else self

        def f():
            try:
                getattr(this_param, method)(*params)
            except Exception as ex:
                self.emit('err', ExchangeError(self.id + ': error invoking method ' + method + ' ' + str(ex)), contextId)
        return self.call_periodic(mseconds / 1000, f)

    def _cancelTimer(self, handle):
        handle.cancel()

    def call_periodic(self, interval, callback, *args, **kwargs):
        # get loop as a kwarg or take the default one
        loop = self.asyncio_loop
        # record the loop's time when call_periodic was called
        start = loop.time()

        def run(handle):
            # XXX: we could record before = loop.time() and warn when callback(*args) took longer than interval
            # call callback now (possibly blocks run)
            callback(*args)
            # reschedule run at the soonest time n * interval from start
            # re-assign delegate to the new handle
            handle.delegate = loop.call_later(interval - ((loop.time() - start) % interval), run, handle)

        class PeriodicHandle:  # not extending Handle, needs a lot of arguments that make no sense here
            def __init__(self):
                self.delegate = None

            def cancel(self):
                assert isinstance(self.delegate, asyncio.Handle), 'no delegate handle to cancel'
                self.delegate.cancel()

        periodic = PeriodicHandle()  # can't pass result of loop.call_at here, it needs periodic as an arg to run
        # set the delegate to be the Handle for call_at, causes periodic.cancel() to cancel the call to run
        periodic.delegate = loop.call_at(start + interval, run, periodic)
        # return the 'wrapper'
        return periodic

    def gunzip(self, data):
        # return data.decode('zlib_codec').decode('utf8')
        return zlib.decompress(data, 16+zlib.MAX_WBITS)
        # return "{}"
        # return gzip.GzipFile(fileobj=StringIO(data)).read()
        # in_ = io.BytesIO()
        # in_.write(data)
        # in_.seek(0)
        # with gzip.GzipFile(fileobj=in_, mode='rb') as fo:
        #    gunzipped_bytes_obj = fo.read()
        # return gunzipped_bytes_obj.decode()

    def inflateRaw(self, data, informat = None):
        if informat == 'base64':
            data = base64.b64decode(data, validate=True)
        try:
            return zlib.decompress(data, -zlib.MAX_WBITS)
        except SyntaxError:
            return zlib.decompress(data)<|MERGE_RESOLUTION|>--- conflicted
+++ resolved
@@ -630,16 +630,10 @@
                 conx = self._contextGetConnection(conxid)
                 if (conx is not None):
                     conx.close()
-<<<<<<< HEAD
-                if (action['reset-context'] == 'onreconnect'):
-                    self._websocket_reset_context(conxid, conxtpl)
-                self._contextSetConnectionInfo(conxid, await self._websocket_initialize(conx_config, conxid))
-=======
                 if not delayed:
                     if (action['reset-context'] == 'onreconnect'):
                         self._websocket_reset_context(conxid, conxtpl)
                 self._contextSetConnectionInfo(conxid, self._websocket_initialize(conx_config, conxid))
->>>>>>> 19c5d904
             elif (action['action'] == 'connect'):
                 conx = self._contextGetConnection(conxid)
                 if (conx is not None):
