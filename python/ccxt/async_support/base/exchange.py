# -*- coding: utf-8 -*-

# -----------------------------------------------------------------------------

__version__ = '4.2.69'

# -----------------------------------------------------------------------------

import asyncio
import concurrent.futures
import socket
import certifi
import aiohttp
import ssl
import sys
import yarl
import math
from typing import Any, List
from ccxt.base.types import Int, Str

# -----------------------------------------------------------------------------

from ccxt.async_support.base.throttler import Throttler

# -----------------------------------------------------------------------------

from ccxt.base.errors import BaseError, BadSymbol, BadRequest, BadResponse, ExchangeError, ExchangeNotAvailable, RequestTimeout, NotSupported, NullResponse, InvalidAddress, RateLimitExceeded
from ccxt.base.types import OrderType, OrderSide, OrderRequest

# -----------------------------------------------------------------------------

from ccxt.base.exchange import Exchange as BaseExchange, ArgumentsRequired

# -----------------------------------------------------------------------------

from ccxt.async_support.base.ws.functions import inflate, inflate64, gunzip
from ccxt.async_support.base.ws.fast_client import FastClient
from ccxt.async_support.base.ws.future import Future
from ccxt.async_support.base.ws.order_book import OrderBook, IndexedOrderBook, CountedOrderBook


# -----------------------------------------------------------------------------

try:
    from aiohttp_socks import ProxyConnector
except ImportError:
    ProxyConnector = None

# -----------------------------------------------------------------------------

__all__ = [
    'BaseExchange',
    'Exchange',
]

# -----------------------------------------------------------------------------


class Exchange(BaseExchange):
    synchronous = False
    streaming = {
        'maxPingPongMisses': 2,
        'keepAlive': 30000
    }
    ping = None
    newUpdates = True
    clients = {}

    def __init__(self, config={}):
        if 'asyncio_loop' in config:
            self.asyncio_loop = config['asyncio_loop']
        self.aiohttp_trust_env = config.get('aiohttp_trust_env', self.aiohttp_trust_env)
        self.verify = config.get('verify', self.verify)
        self.own_session = 'session' not in config
        self.cafile = config.get('cafile', certifi.where())
        super(Exchange, self).__init__(config)
        self.throttle = None
        self.init_rest_rate_limiter()
        self.markets_loading = None
        self.reloading_markets = False

    def init_rest_rate_limiter(self):
        self.throttle = Throttler(self.tokenBucket, self.asyncio_loop)

    def get_event_loop(self):
        return self.asyncio_loop

    def get_session(self):
        return self.session

    def __del__(self):
        if self.session is not None or self.socks_proxy_sessions is not None:
            self.logger.warning(self.id + " requires to release all resources with an explicit call to the .close() coroutine. If you are using the exchange instance with async coroutines, add `await exchange.close()` to your code into a place when you're done with the exchange and don't need the exchange instance anymore (at the end of your async coroutine).")

    if sys.version_info >= (3, 5):
        async def __aenter__(self):
            self.open()
            return self

        async def __aexit__(self, exc_type, exc, tb):
            await self.close()

    def open(self):
        if self.asyncio_loop is None:
            if sys.version_info >= (3, 7):
                self.asyncio_loop = asyncio.get_running_loop()
            else:
                self.asyncio_loop = asyncio.get_event_loop()
            self.throttle.loop = self.asyncio_loop

        if self.ssl_context is None:
            # Create our SSL context object with our CA cert file
            self.ssl_context = ssl.create_default_context(cafile=self.cafile) if self.verify else self.verify

        if self.own_session and self.session is None:
            # Pass this SSL context to aiohttp and create a TCPConnector
            connector = aiohttp.TCPConnector(ssl=self.ssl_context, loop=self.asyncio_loop, enable_cleanup_closed=True)
            self.session = aiohttp.ClientSession(loop=self.asyncio_loop, connector=connector, trust_env=self.aiohttp_trust_env)

    async def close(self):
        await self.ws_close()
        if self.session is not None:
            if self.own_session:
                await self.session.close()
            self.session = None
        await self.close_proxy_sessions()

    async def close_proxy_sessions(self):
        if self.socks_proxy_sessions is not None:
            for url in self.socks_proxy_sessions:
                await self.socks_proxy_sessions[url].close()
            self.socks_proxy_sessions = None

    async def fetch(self, url, method='GET', headers=None, body=None):
        """Perform a HTTP request and return decoded JSON data"""

        # ##### PROXY & HEADERS #####
        request_headers = self.prepare_request_headers(headers)
        self.last_request_headers = request_headers
        # proxy-url
        proxyUrl = self.check_proxy_url_settings(url, method, headers, body)
        if proxyUrl is not None:
            request_headers.update({'Origin': self.origin})
            url = proxyUrl + url
        # proxy agents
        final_proxy = None  # set default
        proxy_session = None
        httpProxy, httpsProxy, socksProxy = self.check_proxy_settings(url, method, headers, body)
        if httpProxy:
            final_proxy = httpProxy
        elif httpsProxy:
            final_proxy = httpsProxy
        elif socksProxy:
            if ProxyConnector is None:
                raise NotSupported(self.id + ' - to use SOCKS proxy with ccxt, you need "aiohttp_socks" module that can be installed by "pip install aiohttp_socks"')
            # Create our SSL context object with our CA cert file
            self.open()  # ensure `asyncio_loop` is set
            connector = ProxyConnector.from_url(
                socksProxy,
                # extra args copied from self.open()
                ssl=self.ssl_context,
                loop=self.asyncio_loop,
                enable_cleanup_closed=True
            )
            # override session
            if (self.socks_proxy_sessions is None):
                self.socks_proxy_sessions = {}
            if (socksProxy not in self.socks_proxy_sessions):
                self.socks_proxy_sessions[socksProxy] = aiohttp.ClientSession(loop=self.asyncio_loop, connector=connector, trust_env=self.aiohttp_trust_env)
            proxy_session = self.socks_proxy_sessions[socksProxy]
        # add aiohttp_proxy for python as exclusion
        elif self.aiohttp_proxy:
            final_proxy = self.aiohttp_proxy

        proxyAgentSet = final_proxy is not None or socksProxy is not None
        self.checkConflictingProxies(proxyAgentSet, proxyUrl)

        # avoid old proxies mixing
        if (self.aiohttp_proxy is not None) and (proxyUrl is not None or httpProxy is not None or httpsProxy is not None or socksProxy is not None):
            raise NotSupported(self.id + ' you have set multiple proxies, please use one or another')

        # log
        if self.verbose:
            self.log("\nfetch Request:", self.id, method, url, "RequestHeaders:", request_headers, "RequestBody:", body)
        self.logger.debug("%s %s, Request: %s %s", method, url, headers, body)
        # end of proxies & headers

        request_body = body
        encoded_body = body.encode() if body else None
        self.open()
        final_session = proxy_session if proxy_session is not None else self.session
        session_method = getattr(final_session, method.lower())

        http_response = None
        http_status_code = None
        http_status_text = None
        json_response = None
        try:
            async with session_method(yarl.URL(url, encoded=True),
                                      data=encoded_body,
                                      headers=request_headers,
                                      timeout=(self.timeout / 1000),
                                      proxy=final_proxy) as response:
                http_response = await response.text(errors='replace')
                # CIMultiDictProxy
                raw_headers = response.headers
                headers = {}
                for header in raw_headers:
                    if header in headers:
                        headers[header] = headers[header] + ', ' + raw_headers[header]
                    else:
                        headers[header] = raw_headers[header]
                http_status_code = response.status
                http_status_text = response.reason
                http_response = self.on_rest_response(http_status_code, http_status_text, url, method, headers, http_response, request_headers, request_body)
                json_response = self.parse_json(http_response)
                if self.enableLastHttpResponse:
                    self.last_http_response = http_response
                if self.enableLastResponseHeaders:
                    self.last_response_headers = headers
                if self.enableLastJsonResponse:
                    self.last_json_response = json_response
                if self.verbose:
                    self.log("\nfetch Response:", self.id, method, url, http_status_code, "ResponseHeaders:", headers, "ResponseBody:", http_response)
                self.logger.debug("%s %s, Response: %s %s %s", method, url, http_status_code, headers, http_response)

        except socket.gaierror as e:
            details = ' '.join([self.id, method, url])
            raise ExchangeNotAvailable(details) from e

        except (concurrent.futures.TimeoutError, asyncio.TimeoutError) as e:
            details = ' '.join([self.id, method, url])
            raise RequestTimeout(details) from e

        except aiohttp.ClientConnectionError as e:
            details = ' '.join([self.id, method, url])
            raise ExchangeNotAvailable(details) from e

        except aiohttp.ClientError as e:  # base exception class
            details = ' '.join([self.id, method, url])
            raise ExchangeError(details) from e

        self.handle_errors(http_status_code, http_status_text, url, method, headers, http_response, json_response, request_headers, request_body)
        self.handle_http_status_code(http_status_code, http_status_text, url, method, http_response)
        if json_response is not None:
            return json_response
        if self.is_text_response(headers):
            return http_response
        if http_response == '' or http_response is None:
            return http_response
        return response.content

    async def load_markets_helper(self, reload=False, params={}):
        if not reload:
            if self.markets:
                if not self.markets_by_id:
                    return self.set_markets(self.markets)
                return self.markets
        currencies = None
        if self.has['fetchCurrencies'] is True:
            currencies = await self.fetch_currencies()
        markets = await self.fetch_markets(params)
        return self.set_markets(markets, currencies)

    async def load_markets(self, reload=False, params={}):
        if (reload and not self.reloading_markets) or not self.markets_loading:
            self.reloading_markets = True
            coroutine = self.load_markets_helper(reload, params)
            # coroutines can only be awaited once so we wrap it in a task
            self.markets_loading = asyncio.ensure_future(coroutine)
        try:
            result = await self.markets_loading
        except Exception as e:
            self.reloading_markets = False
            self.markets_loading = None
            raise e
        self.reloading_markets = False
        return result

    async def load_fees(self, reload=False):
        if not reload:
            if self.loaded_fees != Exchange.loaded_fees:
                return self.loaded_fees
        self.loaded_fees = self.deep_extend(self.loaded_fees, await self.fetch_fees())
        return self.loaded_fees

    async def fetch_markets(self, params={}):
        # markets are returned as a list
        # currencies are returned as a dict
        # this is for historical reasons
        # and may be changed for consistency later
        return self.to_array(self.markets)

    async def fetch_currencies(self, params={}):
        # markets are returned as a list
        # currencies are returned as a dict
        # this is for historical reasons
        # and may be changed for consistency later
        return self.currencies

    async def fetchOHLCVC(self, symbol, timeframe='1m', since=None, limit=None, params={}):
        return await self.fetch_ohlcvc(symbol, timeframe, since, limit, params)

    async def fetch_full_tickers(self, symbols=None, params={}):
        return await self.fetch_tickers(symbols, params)

    async def sleep(self, milliseconds):
        return await asyncio.sleep(milliseconds / 1000)

    async def spawn_async(self, method, *args):
        try:
            await method(*args)
        except Exception:
            # todo: handle spawned errors
            pass

    def spawn(self, method, *args):
        def callback(asyncio_future):
            exception = asyncio_future.exception()
            if exception is None:
                future.resolve(asyncio_future.result())
            else:
                future.reject(exception)
        future = Future()
        task = self.asyncio_loop.create_task(method(*args))
        task.add_done_callback(callback)
        return future

    #  -----------------------------------------------------------------------
    #  WS/PRO code

    @staticmethod
    def inflate(data):
        return inflate(data)

    @staticmethod
    def inflate64(data):
        return inflate64(data)

    @staticmethod
    def gunzip(data):
        return gunzip(data)

    def order_book(self, snapshot={}, depth=None):
        return OrderBook(snapshot, depth)

    def indexed_order_book(self, snapshot={}, depth=None):
        return IndexedOrderBook(snapshot, depth)

    def counted_order_book(self, snapshot={}, depth=None):
        return CountedOrderBook(snapshot, depth)

    def client(self, url):
        self.clients = self.clients or {}
        if url not in self.clients:
            on_message = self.handle_message
            on_error = self.on_error
            on_close = self.on_close
            on_connected = self.on_connected
            # decide client type here: aiohttp ws / websockets / signalr / socketio
            ws_options = self.safe_value(self.options, 'ws', {})
            options = self.extend(self.streaming, {
                'log': getattr(self, 'log'),
                'ping': getattr(self, 'ping', None),
                'verbose': self.verbose,
                'throttle': Throttler(self.tokenBucket, self.asyncio_loop),
                'asyncio_loop': self.asyncio_loop,
            }, ws_options)
            self.clients[url] = FastClient(url, on_message, on_error, on_close, on_connected, options)
            self.clients[url].proxy = self.get_ws_proxy()
        return self.clients[url]

    def get_ws_proxy(self):
        httpProxy, httpsProxy, socksProxy = self.check_ws_proxy_settings()
        if httpProxy:
            return httpProxy
        elif httpsProxy:
            return httpsProxy
        elif socksProxy:
            return socksProxy
        return None

    def delay(self, timeout, method, *args):
        return self.asyncio_loop.call_later(timeout / 1000, self.spawn, method, *args)

    def handle_message(self, client, message):
        always = True
        if always:
            raise NotSupported(self.id + '.handle_message() not implemented yet')
        return {}

    def watch_multiple(self, url, message_hashes, message=None, subscribe_hashes=None, subscription=None):
        # base exchange self.open starts the aiohttp Session in an async context
        self.open()
        backoff_delay = 0
        client = self.client(url)

        future = Future.race([client.future(message_hash) for message_hash in message_hashes])

        missing_subscriptions = []
        if subscribe_hashes is not None:
            for subscribe_hash in subscribe_hashes:
                if subscribe_hash not in client.subscriptions:
                    missing_subscriptions.append(subscribe_hash)
                    client.subscriptions[subscribe_hash] = subscription or True

        connected = client.connected if client.connected.done() \
            else asyncio.ensure_future(client.connect(self.session, backoff_delay))

        def after(fut):
            # todo: decouple signing from subscriptions
            options = self.safe_value(self.options, 'ws')
            cost = self.safe_value(options, 'cost', 1)
            if message:
                async def send_message():
                    if self.enableRateLimit:
                        await client.throttle(cost)
                    try:
                        await client.send(message)
                    except ConnectionError as e:
                        client.on_error(e)
                    except Exception as e:
                        client.on_error(e)
                asyncio.ensure_future(send_message())

        if missing_subscriptions:
            connected.add_done_callback(after)

        return future

    def watch(self, url, message_hash, message=None, subscribe_hash=None, subscription=None):
        # base exchange self.open starts the aiohttp Session in an async context
        self.open()
        backoff_delay = 0
        client = self.client(url)
        if subscribe_hash is None and message_hash in client.futures:
            return client.futures[message_hash]
        future = client.future(message_hash)

        subscribed = client.subscriptions.get(subscribe_hash)

        if not subscribed:
            client.subscriptions[subscribe_hash] = subscription or True

        connected = client.connected if client.connected.done() \
            else asyncio.ensure_future(client.connect(self.session, backoff_delay))

        def after(fut):
            # todo: decouple signing from subscriptions
            options = self.safe_value(self.options, 'ws')
            cost = self.safe_value(options, 'cost', 1)
            if message:
                async def send_message():
                    if self.enableRateLimit:
                        await client.throttle(cost)
                    try:
                        await client.send(message)
                    except ConnectionError as e:
                        client.on_error(e)
                    except Exception as e:
                        client.on_error(e)
                asyncio.ensure_future(send_message())

        if not subscribed:
            connected.add_done_callback(after)

        return future

    def on_connected(self, client, message=None):
        # for user hooks
        # print('Connected to', client.url)
        pass

    def on_error(self, client, error):
        if client.url in self.clients and self.clients[client.url].error:
            del self.clients[client.url]

    def on_close(self, client, error):
        if client.error:
            # connection closed by the user or due to an error
            pass
        else:
            # server disconnected a working connection
            if client.url in self.clients:
                del self.clients[client.url]

    async def ws_close(self):
        if self.clients:
            await asyncio.wait([asyncio.create_task(client.close()) for client in self.clients.values()], return_when=asyncio.ALL_COMPLETED)
            for url in self.clients.copy():
                del self.clients[url]

    async def load_order_book(self, client, messageHash, symbol, limit=None, params={}):
        if symbol not in self.orderbooks:
            client.reject(ExchangeError(self.id + ' loadOrderBook() orderbook is not initiated'), messageHash)
            return
        try:
            maxRetries = self.handle_option('watchOrderBook', 'maxRetries', 3)
            tries = 0
            stored = self.orderbooks[symbol]
            while tries < maxRetries:
                cache = stored.cache
                order_book = await self.fetch_order_book(symbol, limit, params)
                index = self.get_cache_index(order_book, cache)
                if index >= 0:
                    stored.reset(order_book)
                    self.handle_deltas(stored, cache[index:])
                    cache.clear()
                    client.resolve(stored, messageHash)
                    return
                tries += 1
            client.reject(ExchangeError(self.id + ' nonce is behind cache after ' + str(maxRetries) + ' tries.'), messageHash)
            del self.clients[client.url]
        except BaseError as e:
            client.reject(e, messageHash)
            await self.load_order_book(client, messageHash, symbol, limit, params)

    def format_scientific_notation_ftx(self, n):
        if n == 0:
            return '0e-00'
        return format(n, 'g')

    # ########################################################################
    # ########################################################################
    # ########################################################################
    # ########################################################################
    # ########                        ########                        ########
    # ########                        ########                        ########
    # ########                        ########                        ########
    # ########                        ########                        ########
    # ########        ########################        ########################
    # ########        ########################        ########################
    # ########        ########################        ########################
    # ########        ########################        ########################
    # ########                        ########                        ########
    # ########                        ########                        ########
    # ########                        ########                        ########
    # ########                        ########                        ########
    # ########################################################################
    # ########################################################################
    # ########################################################################
    # ########################################################################
    # ########        ########        ########                        ########
    # ########        ########        ########                        ########
    # ########        ########        ########                        ########
    # ########        ########        ########                        ########
    # ################        ########################        ################
    # ################        ########################        ################
    # ################        ########################        ################
    # ################        ########################        ################
    # ########        ########        ################        ################
    # ########        ########        ################        ################
    # ########        ########        ################        ################
    # ########        ########        ################        ################
    # ########################################################################
    # ########################################################################
    # ########################################################################
    # ########################################################################

    # METHODS BELOW THIS LINE ARE TRANSPILED FROM JAVASCRIPT TO PYTHON AND PHP

    async def fetch_accounts(self, params={}):
        raise NotSupported(self.id + ' fetchAccounts() is not supported yet')

    async def fetch_trades(self, symbol: str, since: Int = None, limit: Int = None, params={}):
        raise NotSupported(self.id + ' fetchTrades() is not supported yet')

    async def fetch_trades_ws(self, symbol: str, since: Int = None, limit: Int = None, params={}):
        raise NotSupported(self.id + ' fetchTradesWs() is not supported yet')

    async def watch_trades(self, symbol: str, since: Int = None, limit: Int = None, params={}):
        raise NotSupported(self.id + ' watchTrades() is not supported yet')

    async def watch_trades_for_symbols(self, symbols: List[str], since: Int = None, limit: Int = None, params={}):
        raise NotSupported(self.id + ' watchTradesForSymbols() is not supported yet')

    async def watch_my_trades_for_symbols(self, symbols: List[str], since: Int = None, limit: Int = None, params={}):
        raise NotSupported(self.id + ' watchMyTradesForSymbols() is not supported yet')

    async def watch_orders_for_symbols(self, symbols: List[str], since: Int = None, limit: Int = None, params={}):
        raise NotSupported(self.id + ' watchOrdersForSymbols() is not supported yet')

    async def watch_ohlcv_for_symbols(self, symbolsAndTimeframes: List[List[str]], since: Int = None, limit: Int = None, params={}):
        raise NotSupported(self.id + ' watchOHLCVForSymbols() is not supported yet')

    async def watch_order_book_for_symbols(self, symbols: List[str], limit: Int = None, params={}):
        raise NotSupported(self.id + ' watchOrderBookForSymbols() is not supported yet')

    async def fetch_deposit_addresses(self, codes: List[str] = None, params={}):
        raise NotSupported(self.id + ' fetchDepositAddresses() is not supported yet')

    async def fetch_order_book(self, symbol: str, limit: Int = None, params={}):
        raise NotSupported(self.id + ' fetchOrderBook() is not supported yet')

    async def fetch_margin_mode(self, symbol: str, params={}):
        if self.has['fetchMarginModes']:
            marginModes = await self.fetchMarginModes([symbol], params)
            return self.safe_dict(marginModes, symbol)
        else:
            raise NotSupported(self.id + ' fetchMarginMode() is not supported yet')

    async def fetch_margin_modes(self, symbols: List[str] = None, params={}):
        raise NotSupported(self.id + ' fetchMarginModes() is not supported yet')

    async def fetch_rest_order_book_safe(self, symbol, limit=None, params={}):
        fetchSnapshotMaxRetries = self.handleOption('watchOrderBook', 'maxRetries', 3)
        for i in range(0, fetchSnapshotMaxRetries):
            try:
                orderBook = await self.fetch_order_book(symbol, limit, params)
                return orderBook
            except Exception as e:
                if (i + 1) == fetchSnapshotMaxRetries:
                    raise e
        return None

    async def watch_order_book(self, symbol: str, limit: Int = None, params={}):
        raise NotSupported(self.id + ' watchOrderBook() is not supported yet')

    async def fetch_time(self, params={}):
        raise NotSupported(self.id + ' fetchTime() is not supported yet')

    async def fetch_trading_limits(self, symbols: List[str] = None, params={}):
        raise NotSupported(self.id + ' fetchTradingLimits() is not supported yet')

    async def fetch_cross_borrow_rates(self, params={}):
        raise NotSupported(self.id + ' fetchCrossBorrowRates() is not supported yet')

    async def fetch_isolated_borrow_rates(self, params={}):
        raise NotSupported(self.id + ' fetchIsolatedBorrowRates() is not supported yet')

    async def fetch_leverage_tiers(self, symbols: List[str] = None, params={}):
        raise NotSupported(self.id + ' fetchLeverageTiers() is not supported yet')

    async def fetch_funding_rates(self, symbols: List[str] = None, params={}):
        raise NotSupported(self.id + ' fetchFundingRates() is not supported yet')

    async def transfer(self, code: str, amount: float, fromAccount: str, toAccount: str, params={}):
        raise NotSupported(self.id + ' transfer() is not supported yet')

    async def withdraw(self, code: str, amount: float, address: str, tag=None, params={}):
        raise NotSupported(self.id + ' withdraw() is not supported yet')

    async def create_deposit_address(self, code: str, params={}):
        raise NotSupported(self.id + ' createDepositAddress() is not supported yet')

    async def set_leverage(self, leverage: Int, symbol: str = None, params={}):
        raise NotSupported(self.id + ' setLeverage() is not supported yet')

    async def fetch_leverage(self, symbol: str, params={}):
        if self.has['fetchLeverages']:
            leverages = await self.fetchLeverages([symbol], params)
            return self.safe_dict(leverages, symbol)
        else:
            raise NotSupported(self.id + ' fetchLeverage() is not supported yet')

    async def fetch_leverages(self, symbols: List[str] = None, params={}):
        raise NotSupported(self.id + ' fetchLeverages() is not supported yet')

    async def set_position_mode(self, hedged: bool, symbol: Str = None, params={}):
        raise NotSupported(self.id + ' setPositionMode() is not supported yet')

    async def add_margin(self, symbol: str, amount: float, params={}):
        raise NotSupported(self.id + ' addMargin() is not supported yet')

    async def reduce_margin(self, symbol: str, amount: float, params={}):
        raise NotSupported(self.id + ' reduceMargin() is not supported yet')

    async def set_margin(self, symbol: str, amount: float, params={}):
        raise NotSupported(self.id + ' setMargin() is not supported yet')

    async def set_margin_mode(self, marginMode: str, symbol: Str = None, params={}):
        raise NotSupported(self.id + ' setMarginMode() is not supported yet')

    async def fetch_deposit_addresses_by_network(self, code: str, params={}):
        raise NotSupported(self.id + ' fetchDepositAddressesByNetwork() is not supported yet')

    async def fetch_open_interest_history(self, symbol: str, timeframe='1h', since: Int = None, limit: Int = None, params={}):
        raise NotSupported(self.id + ' fetchOpenInterestHistory() is not supported yet')

    async def fetch_open_interest(self, symbol: str, params={}):
        raise NotSupported(self.id + ' fetchOpenInterest() is not supported yet')

    async def sign_in(self, params={}):
        raise NotSupported(self.id + ' signIn() is not supported yet')

    async def fetch_payment_methods(self, params={}):
        raise NotSupported(self.id + ' fetchPaymentMethods() is not supported yet')

    async def fetch_borrow_rate(self, code: str, amount, params={}):
        raise NotSupported(self.id + ' fetchBorrowRate is deprecated, please use fetchCrossBorrowRate or fetchIsolatedBorrowRate instead')

    async def repay_cross_margin(self, code: str, amount, params={}):
        raise NotSupported(self.id + ' repayCrossMargin is not support yet')

    async def repay_isolated_margin(self, symbol: str, code: str, amount, params={}):
        raise NotSupported(self.id + ' repayIsolatedMargin is not support yet')

    async def borrow_cross_margin(self, code: str, amount: float, params={}):
        raise NotSupported(self.id + ' borrowCrossMargin is not support yet')

    async def borrow_isolated_margin(self, symbol: str, code: str, amount: float, params={}):
        raise NotSupported(self.id + ' borrowIsolatedMargin is not support yet')

    async def borrow_margin(self, code: str, amount, symbol: Str = None, params={}):
        raise NotSupported(self.id + ' borrowMargin is deprecated, please use borrowCrossMargin or borrowIsolatedMargin instead')

    async def repay_margin(self, code: str, amount, symbol: Str = None, params={}):
        raise NotSupported(self.id + ' repayMargin is deprecated, please use repayCrossMargin or repayIsolatedMargin instead')

    async def fetch_ohlcv(self, symbol: str, timeframe='1m', since: Int = None, limit: Int = None, params={}):
        message = ''
        if self.has['fetchTrades']:
            message = '. If you want to build OHLCV candles from trade executions data, visit https://github.com/ccxt/ccxt/tree/master/examples/ and see "build-ohlcv-bars" file'
        raise NotSupported(self.id + ' fetchOHLCV() is not supported yet' + message)

    async def fetch_ohlcv_ws(self, symbol: str, timeframe='1m', since: Int = None, limit: Int = None, params={}):
        message = ''
        if self.has['fetchTradesWs']:
            message = '. If you want to build OHLCV candles from trade executions data, visit https://github.com/ccxt/ccxt/tree/master/examples/ and see "build-ohlcv-bars" file'
        raise NotSupported(self.id + ' fetchOHLCVWs() is not supported yet. Try using fetchOHLCV instead.' + message)

    async def watch_ohlcv(self, symbol: str, timeframe='1m', since: Int = None, limit: Int = None, params={}):
        raise NotSupported(self.id + ' watchOHLCV() is not supported yet')

    async def fetch_web_endpoint(self, method, endpointMethod, returnAsJson, startRegex=None, endRegex=None):
        errorMessage = ''
        options = self.safe_value(self.options, method, {})
        muteOnFailure = self.safe_bool(options, 'webApiMuteFailure', True)
        try:
            # if it was not explicitly disabled, then don't fetch
            if self.safe_bool(options, 'webApiEnable', True) is not True:
                return None
            maxRetries = self.safe_value(options, 'webApiRetries', 10)
            response = None
            retry = 0
            while(retry < maxRetries):
                try:
                    response = await getattr(self, endpointMethod)({})
                    break
                except Exception as e:
                    retry = retry + 1
                    if retry == maxRetries:
                        raise e
            content = response
            if startRegex is not None:
                splitted_by_start = content.split(startRegex)
                content = splitted_by_start[1]  # we need second part after start
            if endRegex is not None:
                splitted_by_end = content.split(endRegex)
                content = splitted_by_end[0]  # we need first part after start
            if returnAsJson and (isinstance(content, str)):
                jsoned = self.parse_json(content.strip())  # content should be trimmed before json parsing
                if jsoned:
                    return jsoned  # if parsing was not successfull, exception should be thrown
                else:
                    raise BadResponse('could not parse the response into json')
            else:
                return content
        except Exception as e:
            errorMessage = self.id + ' ' + method + '() failed to fetch correct data from website. Probably webpage markup has been changed, breaking the page custom parser.'
        if muteOnFailure:
            return None
        else:
            raise BadResponse(errorMessage)

    async def fetch_l2_order_book(self, symbol: str, limit: Int = None, params={}):
        orderbook = await self.fetch_order_book(symbol, limit, params)
        return self.extend(orderbook, {
            'asks': self.sort_by(self.aggregate(orderbook['asks']), 0),
            'bids': self.sort_by(self.aggregate(orderbook['bids']), 0, True),
        })

    async def load_trading_limits(self, symbols: List[str] = None, reload=False, params={}):
        if self.has['fetchTradingLimits']:
            if reload or not ('limitsLoaded' in self.options):
                response = await self.fetch_trading_limits(symbols)
                for i in range(0, len(symbols)):
                    symbol = symbols[i]
                    self.markets[symbol] = self.deep_extend(self.markets[symbol], response[symbol])
                self.options['limitsLoaded'] = self.milliseconds()
        return self.markets

    async def fetch2(self, path, api: Any = 'public', method='GET', params={}, headers: Any = None, body: Any = None, config={}):
        if self.enableRateLimit:
            cost = self.calculate_rate_limiter_cost(api, method, path, params, config)
            await self.throttle(cost)
        self.lastRestRequestTimestamp = self.milliseconds()
        request = self.sign(path, api, method, params, headers, body)
        self.last_request_headers = request['headers']
        self.last_request_body = request['body']
        self.last_request_url = request['url']
        return await self.fetch(request['url'], request['method'], request['headers'], request['body'])

    async def request(self, path, api: Any = 'public', method='GET', params={}, headers: Any = None, body: Any = None, config={}):
        return await self.fetch2(path, api, method, params, headers, body, config)

    async def load_accounts(self, reload=False, params={}):
        if reload:
            self.accounts = await self.fetch_accounts(params)
        else:
            if self.accounts:
                return self.accounts
            else:
                self.accounts = await self.fetch_accounts(params)
        self.accountsById = self.index_by(self.accounts, 'id')
        return self.accounts

    async def edit_limit_buy_order(self, id: str, symbol: str, amount: float, price: float = None, params={}):
        return await self.edit_limit_order(id, symbol, 'buy', amount, price, params)

    async def edit_limit_sell_order(self, id: str, symbol: str, amount: float, price: float = None, params={}):
        return await self.edit_limit_order(id, symbol, 'sell', amount, price, params)

    async def edit_limit_order(self, id: str, symbol: str, side: OrderSide, amount: float, price: float = None, params={}):
        return await self.edit_order(id, symbol, 'limit', side, amount, price, params)

    async def edit_order(self, id: str, symbol: str, type: OrderType, side: OrderSide, amount: float = None, price: float = None, params={}):
        await self.cancelOrder(id, symbol)
        return await self.create_order(symbol, type, side, amount, price, params)

    async def edit_order_ws(self, id: str, symbol: str, type: OrderType, side: OrderSide, amount: float, price: float = None, params={}):
        await self.cancelOrderWs(id, symbol)
        return await self.createOrderWs(symbol, type, side, amount, price, params)

    async def fetch_permissions(self, params={}):
        raise NotSupported(self.id + ' fetchPermissions() is not supported yet')

    async def fetch_position(self, symbol: str, params={}):
        raise NotSupported(self.id + ' fetchPosition() is not supported yet')

    async def watch_position(self, symbol: str = None, params={}):
        raise NotSupported(self.id + ' watchPosition() is not supported yet')

    async def watch_positions(self, symbols: List[str] = None, since: Int = None, limit: Int = None, params={}):
        raise NotSupported(self.id + ' watchPositions() is not supported yet')

    async def watch_position_for_symbols(self, symbols: List[str] = None, since: Int = None, limit: Int = None, params={}):
        return await self.watchPositions(symbols, since, limit, params)

    async def fetch_positions_for_symbol(self, symbol: str, params={}):
        """
        fetches all open positions for specific symbol, unlike fetchPositions(which is designed to work with multiple symbols) so self method might be preffered for one-market position, because of less rate-limit consumption and speed
        :param str symbol: unified market symbol
        :param dict params: extra parameters specific to the endpoint
        :returns dict[]: a list of `position structure <https://docs.ccxt.com/#/?id=position-structure>` with maximum 3 items - possible one position for "one-way" mode, and possible two positions(long & short) for "two-way"(a.k.a. hedge) mode
        """
        raise NotSupported(self.id + ' fetchPositionsForSymbol() is not supported yet')

    async def fetch_positions(self, symbols: List[str] = None, params={}):
        raise NotSupported(self.id + ' fetchPositions() is not supported yet')

    async def fetch_positions_risk(self, symbols: List[str] = None, params={}):
        raise NotSupported(self.id + ' fetchPositionsRisk() is not supported yet')

    async def fetch_bids_asks(self, symbols: List[str] = None, params={}):
        raise NotSupported(self.id + ' fetchBidsAsks() is not supported yet')

    async def fetch_borrow_interest(self, code: str = None, symbol: str = None, since: Int = None, limit: Int = None, params={}):
        raise NotSupported(self.id + ' fetchBorrowInterest() is not supported yet')

    async def fetch_ledger(self, code: str = None, since: Int = None, limit: Int = None, params={}):
        raise NotSupported(self.id + ' fetchLedger() is not supported yet')

    async def fetch_ledger_entry(self, id: str, code: str = None, params={}):
        raise NotSupported(self.id + ' fetchLedgerEntry() is not supported yet')

    async def fetch_balance(self, params={}):
        raise NotSupported(self.id + ' fetchBalance() is not supported yet')

    async def fetch_balance_ws(self, params={}):
        raise NotSupported(self.id + ' fetchBalanceWs() is not supported yet')

    async def watch_balance(self, params={}):
        raise NotSupported(self.id + ' watchBalance() is not supported yet')

    async def fetch_partial_balance(self, part, params={}):
        balance = await self.fetch_balance(params)
        return balance[part]

    async def fetch_free_balance(self, params={}):
        return await self.fetch_partial_balance('free', params)

    async def fetch_used_balance(self, params={}):
        return await self.fetch_partial_balance('used', params)

    async def fetch_total_balance(self, params={}):
        return await self.fetch_partial_balance('total', params)

    async def fetch_status(self, params={}):
        raise NotSupported(self.id + ' fetchStatus() is not supported yet')

<<<<<<< HEAD
=======
    async def fetch_funding_fee(self, code: str, params={}):
        warnOnFetchFundingFee = self.safe_bool(self.options, 'warnOnFetchFundingFee', True)
        if warnOnFetchFundingFee:
            raise NotSupported(self.id + ' fetchFundingFee() method is deprecated, it will be removed in July 2022, please, use fetchTransactionFee() or set exchange.options["warnOnFetchFundingFee"] = False to suppress self warning')
        return await self.fetch_transaction_fee(code, params)

    async def fetch_funding_fees(self, codes: List[str] = None, params={}):
        warnOnFetchFundingFees = self.safe_bool(self.options, 'warnOnFetchFundingFees', True)
        if warnOnFetchFundingFees:
            raise NotSupported(self.id + ' fetchFundingFees() method is deprecated, it will be removed in July 2022. Please, use fetchTransactionFees() or set exchange.options["warnOnFetchFundingFees"] = False to suppress self warning')
        return await self.fetch_transaction_fees(codes, params)

>>>>>>> 52cf96a3
    async def fetch_transaction_fee(self, code: str, params={}):
        if not self.has['fetchTransactionFees']:
            raise NotSupported(self.id + ' fetchTransactionFee() is not supported yet')
        return await self.fetch_transaction_fees([code], params)

    async def fetch_transaction_fees(self, codes: List[str] = None, params={}):
        raise NotSupported(self.id + ' fetchTransactionFees() is not supported yet')

    async def fetch_deposit_withdraw_fees(self, codes: List[str] = None, params={}):
        raise NotSupported(self.id + ' fetchDepositWithdrawFees() is not supported yet')

    async def fetch_deposit_withdraw_fee(self, code: str, params={}):
        if not self.has['fetchDepositWithdrawFees']:
            raise NotSupported(self.id + ' fetchDepositWithdrawFee() is not supported yet')
        fees = await self.fetchDepositWithdrawFees([code], params)
        return self.safe_value(fees, code)

    async def fetch_cross_borrow_rate(self, code: str, params={}):
        await self.load_markets()
        if not self.has['fetchBorrowRates']:
            raise NotSupported(self.id + ' fetchCrossBorrowRate() is not supported yet')
        borrowRates = await self.fetchCrossBorrowRates(params)
        rate = self.safe_value(borrowRates, code)
        if rate is None:
            raise ExchangeError(self.id + ' fetchCrossBorrowRate() could not find the borrow rate for currency code ' + code)
        return rate

    async def fetch_isolated_borrow_rate(self, symbol: str, params={}):
        await self.load_markets()
        if not self.has['fetchBorrowRates']:
            raise NotSupported(self.id + ' fetchIsolatedBorrowRate() is not supported yet')
        borrowRates = await self.fetch_isolated_borrow_rates(params)
        rate = self.safe_dict(borrowRates, symbol)
        if rate is None:
            raise ExchangeError(self.id + ' fetchIsolatedBorrowRate() could not find the borrow rate for market symbol ' + symbol)
        return rate

    async def fetch_ticker(self, symbol: str, params={}):
        if self.has['fetchTickers']:
            await self.load_markets()
            market = self.market(symbol)
            symbol = market['symbol']
            tickers = await self.fetch_tickers([symbol], params)
            ticker = self.safe_dict(tickers, symbol)
            if ticker is None:
                raise NullResponse(self.id + ' fetchTickers() could not find a ticker for ' + symbol)
            else:
                return ticker
        else:
            raise NotSupported(self.id + ' fetchTicker() is not supported yet')

    async def watch_ticker(self, symbol: str, params={}):
        raise NotSupported(self.id + ' watchTicker() is not supported yet')

    async def fetch_tickers(self, symbols: List[str] = None, params={}):
        raise NotSupported(self.id + ' fetchTickers() is not supported yet')

    async def fetch_order_books(self, symbols: List[str] = None, limit: Int = None, params={}):
        raise NotSupported(self.id + ' fetchOrderBooks() is not supported yet')

    async def watch_tickers(self, symbols: List[str] = None, params={}):
        raise NotSupported(self.id + ' watchTickers() is not supported yet')

    async def fetch_order(self, id: str, symbol: str = None, params={}):
        raise NotSupported(self.id + ' fetchOrder() is not supported yet')

    async def fetch_order_ws(self, id: str, symbol: str = None, params={}):
        raise NotSupported(self.id + ' fetchOrderWs() is not supported yet')

    async def fetch_order_status(self, id: str, symbol: str = None, params={}):
        # TODO: TypeScript: change method signature by replacing
        # Promise<string> with Promise<Order['status']>.
        order = await self.fetch_order(id, symbol, params)
        return order['status']

    async def fetch_unified_order(self, order, params={}):
        return await self.fetch_order(self.safe_string(order, 'id'), self.safe_string(order, 'symbol'), params)

    async def create_order(self, symbol: str, type: OrderType, side: OrderSide, amount: float, price: float = None, params={}):
        raise NotSupported(self.id + ' createOrder() is not supported yet')

    async def create_trailing_amount_order(self, symbol: str, type: OrderType, side: OrderSide, amount, price=None, trailingAmount=None, trailingTriggerPrice=None, params={}):
        """
        create a trailing order by providing the symbol, type, side, amount, price and trailingAmount
        :param str symbol: unified symbol of the market to create an order in
        :param str type: 'market' or 'limit'
        :param str side: 'buy' or 'sell'
        :param float amount: how much you want to trade in units of the base currency, or number of contracts
        :param float [price]: the price for the order to be filled at, in units of the quote currency, ignored in market orders
        :param float trailingAmount: the quote amount to trail away from the current market price
        :param float [trailingTriggerPrice]: the price to activate a trailing order, default uses the price argument
        :param dict [params]: extra parameters specific to the exchange API endpoint
        :returns dict: an `order structure <https://docs.ccxt.com/#/?id=order-structure>`
        """
        if trailingAmount is None:
            raise ArgumentsRequired(self.id + ' createTrailingAmountOrder() requires a trailingAmount argument')
        params['trailingAmount'] = trailingAmount
        if trailingTriggerPrice is not None:
            params['trailingTriggerPrice'] = trailingTriggerPrice
        if self.has['createTrailingAmountOrder']:
            return await self.create_order(symbol, type, side, amount, price, params)
        raise NotSupported(self.id + ' createTrailingAmountOrder() is not supported yet')

    async def create_trailing_percent_order(self, symbol: str, type: OrderType, side: OrderSide, amount, price=None, trailingPercent=None, trailingTriggerPrice=None, params={}):
        """
        create a trailing order by providing the symbol, type, side, amount, price and trailingPercent
        :param str symbol: unified symbol of the market to create an order in
        :param str type: 'market' or 'limit'
        :param str side: 'buy' or 'sell'
        :param float amount: how much you want to trade in units of the base currency, or number of contracts
        :param float [price]: the price for the order to be filled at, in units of the quote currency, ignored in market orders
        :param float trailingPercent: the percent to trail away from the current market price
        :param float [trailingTriggerPrice]: the price to activate a trailing order, default uses the price argument
        :param dict [params]: extra parameters specific to the exchange API endpoint
        :returns dict: an `order structure <https://docs.ccxt.com/#/?id=order-structure>`
        """
        if trailingPercent is None:
            raise ArgumentsRequired(self.id + ' createTrailingPercentOrder() requires a trailingPercent argument')
        params['trailingPercent'] = trailingPercent
        if trailingTriggerPrice is not None:
            params['trailingTriggerPrice'] = trailingTriggerPrice
        if self.has['createTrailingPercentOrder']:
            return await self.create_order(symbol, type, side, amount, price, params)
        raise NotSupported(self.id + ' createTrailingPercentOrder() is not supported yet')

    async def create_market_order_with_cost(self, symbol: str, side: OrderSide, cost: float, params={}):
        """
        create a market order by providing the symbol, side and cost
        :param str symbol: unified symbol of the market to create an order in
        :param str side: 'buy' or 'sell'
        :param float cost: how much you want to trade in units of the quote currency
        :param dict [params]: extra parameters specific to the exchange API endpoint
        :returns dict: an `order structure <https://docs.ccxt.com/#/?id=order-structure>`
        """
        if self.has['createMarketOrderWithCost'] or (self.has['createMarketBuyOrderWithCost'] and self.has['createMarketSellOrderWithCost']):
            return await self.create_order(symbol, 'market', side, cost, 1, params)
        raise NotSupported(self.id + ' createMarketOrderWithCost() is not supported yet')

    async def create_market_buy_order_with_cost(self, symbol: str, cost: float, params={}):
        """
        create a market buy order by providing the symbol and cost
        :param str symbol: unified symbol of the market to create an order in
        :param float cost: how much you want to trade in units of the quote currency
        :param dict [params]: extra parameters specific to the exchange API endpoint
        :returns dict: an `order structure <https://docs.ccxt.com/#/?id=order-structure>`
        """
        if self.options['createMarketBuyOrderRequiresPrice'] or self.has['createMarketBuyOrderWithCost']:
            return await self.create_order(symbol, 'market', 'buy', cost, 1, params)
        raise NotSupported(self.id + ' createMarketBuyOrderWithCost() is not supported yet')

    async def create_market_sell_order_with_cost(self, symbol: str, cost: float, params={}):
        """
        create a market sell order by providing the symbol and cost
        :param str symbol: unified symbol of the market to create an order in
        :param float cost: how much you want to trade in units of the quote currency
        :param dict [params]: extra parameters specific to the exchange API endpoint
        :returns dict: an `order structure <https://docs.ccxt.com/#/?id=order-structure>`
        """
        if self.options['createMarketSellOrderRequiresPrice'] or self.has['createMarketSellOrderWithCost']:
            return await self.create_order(symbol, 'market', 'sell', cost, 1, params)
        raise NotSupported(self.id + ' createMarketSellOrderWithCost() is not supported yet')

    async def create_trigger_order(self, symbol: str, type: OrderType, side: OrderSide, amount, price=None, triggerPrice=None, params={}):
        """
        create a trigger stop order(type 1)
        :param str symbol: unified symbol of the market to create an order in
        :param str type: 'market' or 'limit'
        :param str side: 'buy' or 'sell'
        :param float amount: how much you want to trade in units of the base currency or the number of contracts
        :param float [price]: the price to fulfill the order, in units of the quote currency, ignored in market orders
        :param float triggerPrice: the price to trigger the stop order, in units of the quote currency
        :param dict [params]: extra parameters specific to the exchange API endpoint
        :returns dict: an `order structure <https://docs.ccxt.com/#/?id=order-structure>`
        """
        if triggerPrice is None:
            raise ArgumentsRequired(self.id + ' createTriggerOrder() requires a triggerPrice argument')
        params['triggerPrice'] = triggerPrice
        if self.has['createTriggerOrder']:
            return await self.create_order(symbol, type, side, amount, price, params)
        raise NotSupported(self.id + ' createTriggerOrder() is not supported yet')

    async def create_stop_loss_order(self, symbol: str, type: OrderType, side: OrderSide, amount: float, price: float = None, stopLossPrice: float = None, params={}):
        """
        create a trigger stop loss order(type 2)
        :param str symbol: unified symbol of the market to create an order in
        :param str type: 'market' or 'limit'
        :param str side: 'buy' or 'sell'
        :param float amount: how much you want to trade in units of the base currency or the number of contracts
        :param float [price]: the price to fulfill the order, in units of the quote currency, ignored in market orders
        :param float stopLossPrice: the price to trigger the stop loss order, in units of the quote currency
        :param dict [params]: extra parameters specific to the exchange API endpoint
        :returns dict: an `order structure <https://docs.ccxt.com/#/?id=order-structure>`
        """
        if stopLossPrice is None:
            raise ArgumentsRequired(self.id + ' createStopLossOrder() requires a stopLossPrice argument')
        params['stopLossPrice'] = stopLossPrice
        if self.has['createStopLossOrder']:
            return await self.create_order(symbol, type, side, amount, price, params)
        raise NotSupported(self.id + ' createStopLossOrder() is not supported yet')

    async def create_take_profit_order(self, symbol: str, type: OrderType, side: OrderSide, amount: float, price: float = None, takeProfitPrice: float = None, params={}):
        """
        create a trigger take profit order(type 2)
        :param str symbol: unified symbol of the market to create an order in
        :param str type: 'market' or 'limit'
        :param str side: 'buy' or 'sell'
        :param float amount: how much you want to trade in units of the base currency or the number of contracts
        :param float [price]: the price to fulfill the order, in units of the quote currency, ignored in market orders
        :param float takeProfitPrice: the price to trigger the take profit order, in units of the quote currency
        :param dict [params]: extra parameters specific to the exchange API endpoint
        :returns dict: an `order structure <https://docs.ccxt.com/#/?id=order-structure>`
        """
        if takeProfitPrice is None:
            raise ArgumentsRequired(self.id + ' createTakeProfitOrder() requires a takeProfitPrice argument')
        params['takeProfitPrice'] = takeProfitPrice
        if self.has['createTakeProfitOrder']:
            return await self.create_order(symbol, type, side, amount, price, params)
        raise NotSupported(self.id + ' createTakeProfitOrder() is not supported yet')

    async def create_order_with_take_profit_and_stop_loss(self, symbol: str, type: OrderType, side: OrderSide, amount: float, price: float = None, takeProfit: float = None, stopLoss: float = None, params={}):
        """
        create an order with a stop loss or take profit attached(type 3)
        :param str symbol: unified symbol of the market to create an order in
        :param str type: 'market' or 'limit'
        :param str side: 'buy' or 'sell'
        :param float amount: how much you want to trade in units of the base currency or the number of contracts
        :param float [price]: the price to fulfill the order, in units of the quote currency, ignored in market orders
        :param float [takeProfit]: the take profit price, in units of the quote currency
        :param float [stopLoss]: the stop loss price, in units of the quote currency
        :param dict [params]: extra parameters specific to the exchange API endpoint
        :param str [params.takeProfitType]: *not available on all exchanges* 'limit' or 'market'
        :param str [params.stopLossType]: *not available on all exchanges* 'limit' or 'market'
        :param str [params.takeProfitPriceType]: *not available on all exchanges* 'last', 'mark' or 'index'
        :param str [params.stopLossPriceType]: *not available on all exchanges* 'last', 'mark' or 'index'
        :param float [params.takeProfitLimitPrice]: *not available on all exchanges* limit price for a limit take profit order
        :param float [params.stopLossLimitPrice]: *not available on all exchanges* stop loss for a limit stop loss order
        :param float [params.takeProfitAmount]: *not available on all exchanges* the amount for a take profit
        :param float [params.stopLossAmount]: *not available on all exchanges* the amount for a stop loss
        :returns dict: an `order structure <https://docs.ccxt.com/#/?id=order-structure>`
        """
        if (takeProfit is None) and (stopLoss is None):
            raise ArgumentsRequired(self.id + ' createOrderWithTakeProfitAndStopLoss() requires either a takeProfit or stopLoss argument')
        if takeProfit is not None:
            params['takeProfit'] = {
                'triggerPrice': takeProfit,
            }
        if stopLoss is not None:
            params['stopLoss'] = {
                'triggerPrice': stopLoss,
            }
        takeProfitType = self.safe_string(params, 'takeProfitType')
        takeProfitPriceType = self.safe_string(params, 'takeProfitPriceType')
        takeProfitLimitPrice = self.safe_string(params, 'takeProfitLimitPrice')
        takeProfitAmount = self.safe_string(params, 'takeProfitAmount')
        stopLossType = self.safe_string(params, 'stopLossType')
        stopLossPriceType = self.safe_string(params, 'stopLossPriceType')
        stopLossLimitPrice = self.safe_string(params, 'stopLossLimitPrice')
        stopLossAmount = self.safe_string(params, 'stopLossAmount')
        if takeProfitType is not None:
            params['takeProfit']['type'] = takeProfitType
        if takeProfitPriceType is not None:
            params['takeProfit']['priceType'] = takeProfitPriceType
        if takeProfitLimitPrice is not None:
            params['takeProfit']['price'] = self.parse_to_numeric(takeProfitLimitPrice)
        if takeProfitAmount is not None:
            params['takeProfit']['amount'] = self.parse_to_numeric(takeProfitAmount)
        if stopLossType is not None:
            params['stopLoss']['type'] = stopLossType
        if stopLossPriceType is not None:
            params['stopLoss']['priceType'] = stopLossPriceType
        if stopLossLimitPrice is not None:
            params['stopLoss']['price'] = self.parse_to_numeric(stopLossLimitPrice)
        if stopLossAmount is not None:
            params['stopLoss']['amount'] = self.parse_to_numeric(stopLossAmount)
        params = self.omit(params, ['takeProfitType', 'takeProfitPriceType', 'takeProfitLimitPrice', 'takeProfitAmount', 'stopLossType', 'stopLossPriceType', 'stopLossLimitPrice', 'stopLossAmount'])
        if self.has['createOrderWithTakeProfitAndStopLoss']:
            return await self.create_order(symbol, type, side, amount, price, params)
        raise NotSupported(self.id + ' createOrderWithTakeProfitAndStopLoss() is not supported yet')

    async def create_orders(self, orders: List[OrderRequest], params={}):
        raise NotSupported(self.id + ' createOrders() is not supported yet')

    async def create_order_ws(self, symbol: str, type: OrderType, side: OrderSide, amount: float, price: float = None, params={}):
        raise NotSupported(self.id + ' createOrderWs() is not supported yet')

    async def cancel_order(self, id: str, symbol: str = None, params={}):
        raise NotSupported(self.id + ' cancelOrder() is not supported yet')

    async def cancel_order_ws(self, id: str, symbol: str = None, params={}):
        raise NotSupported(self.id + ' cancelOrderWs() is not supported yet')

    async def cancel_orders_ws(self, ids: List[str], symbol: str = None, params={}):
        raise NotSupported(self.id + ' cancelOrdersWs() is not supported yet')

    async def cancel_all_orders(self, symbol: str = None, params={}):
        raise NotSupported(self.id + ' cancelAllOrders() is not supported yet')

    async def cancel_all_orders_ws(self, symbol: str = None, params={}):
        raise NotSupported(self.id + ' cancelAllOrdersWs() is not supported yet')

    async def cancel_unified_order(self, order, params={}):
        return self.cancelOrder(self.safe_string(order, 'id'), self.safe_string(order, 'symbol'), params)

    async def fetch_orders(self, symbol: str = None, since: Int = None, limit: Int = None, params={}):
        if self.has['fetchOpenOrders'] and self.has['fetchClosedOrders']:
            raise NotSupported(self.id + ' fetchOrders() is not supported yet, consider using fetchOpenOrders() and fetchClosedOrders() instead')
        raise NotSupported(self.id + ' fetchOrders() is not supported yet')

    async def fetch_orders_ws(self, symbol: str = None, since: Int = None, limit: Int = None, params={}):
        raise NotSupported(self.id + ' fetchOrdersWs() is not supported yet')

    async def fetch_order_trades(self, id: str, symbol: str = None, since: Int = None, limit: Int = None, params={}):
        raise NotSupported(self.id + ' fetchOrderTrades() is not supported yet')

    async def watch_orders(self, symbol: str = None, since: Int = None, limit: Int = None, params={}):
        raise NotSupported(self.id + ' watchOrders() is not supported yet')

    async def fetch_open_orders(self, symbol: str = None, since: Int = None, limit: Int = None, params={}):
        if self.has['fetchOrders']:
            orders = await self.fetch_orders(symbol, since, limit, params)
            return self.filter_by(orders, 'status', 'open')
        raise NotSupported(self.id + ' fetchOpenOrders() is not supported yet')

    async def fetch_open_orders_ws(self, symbol: str = None, since: Int = None, limit: Int = None, params={}):
        if self.has['fetchOrdersWs']:
            orders = await self.fetchOrdersWs(symbol, since, limit, params)
            return self.filter_by(orders, 'status', 'open')
        raise NotSupported(self.id + ' fetchOpenOrdersWs() is not supported yet')

    async def fetch_closed_orders(self, symbol: str = None, since: Int = None, limit: Int = None, params={}):
        if self.has['fetchOrders']:
            orders = await self.fetch_orders(symbol, since, limit, params)
            return self.filter_by(orders, 'status', 'closed')
        raise NotSupported(self.id + ' fetchClosedOrders() is not supported yet')

    async def fetch_canceled_and_closed_orders(self, symbol: Str = None, since: Int = None, limit: Int = None, params={}):
        raise NotSupported(self.id + ' fetchCanceledAndClosedOrders() is not supported yet')

    async def fetch_closed_orders_ws(self, symbol: str = None, since: Int = None, limit: Int = None, params={}):
        if self.has['fetchOrdersWs']:
            orders = await self.fetchOrdersWs(symbol, since, limit, params)
            return self.filter_by(orders, 'status', 'closed')
        raise NotSupported(self.id + ' fetchClosedOrdersWs() is not supported yet')

    async def fetch_my_trades(self, symbol: str = None, since: Int = None, limit: Int = None, params={}):
        raise NotSupported(self.id + ' fetchMyTrades() is not supported yet')

    async def fetch_my_liquidations(self, symbol: str = None, since: Int = None, limit: Int = None, params={}):
        raise NotSupported(self.id + ' fetchMyLiquidations() is not supported yet')

    async def fetch_liquidations(self, symbol: str, since: Int = None, limit: Int = None, params={}):
        raise NotSupported(self.id + ' fetchLiquidations() is not supported yet')

    async def fetch_my_trades_ws(self, symbol: str = None, since: Int = None, limit: Int = None, params={}):
        raise NotSupported(self.id + ' fetchMyTradesWs() is not supported yet')

    async def watch_my_trades(self, symbol: str = None, since: Int = None, limit: Int = None, params={}):
        raise NotSupported(self.id + ' watchMyTrades() is not supported yet')

    async def fetch_greeks(self, symbol: str, params={}):
        raise NotSupported(self.id + ' fetchGreeks() is not supported yet')

    async def fetch_deposits_withdrawals(self, code: str = None, since: Int = None, limit: Int = None, params={}):
        """
        fetch history of deposits and withdrawals
        :param str [code]: unified currency code for the currency of the deposit/withdrawals, default is None
        :param int [since]: timestamp in ms of the earliest deposit/withdrawal, default is None
        :param int [limit]: max number of deposit/withdrawals to return, default is None
        :param dict [params]: extra parameters specific to the exchange API endpoint
        :returns dict: a list of `transaction structures <https://docs.ccxt.com/#/?id=transaction-structure>`
        """
        raise NotSupported(self.id + ' fetchDepositsWithdrawals() is not supported yet')

    async def fetch_deposits(self, symbol: str = None, since: Int = None, limit: Int = None, params={}):
        raise NotSupported(self.id + ' fetchDeposits() is not supported yet')

    async def fetch_withdrawals(self, symbol: str = None, since: Int = None, limit: Int = None, params={}):
        raise NotSupported(self.id + ' fetchWithdrawals() is not supported yet')

    async def fetch_deposits_ws(self, code: str = None, since: Int = None, limit: Int = None, params={}):
        raise NotSupported(self.id + ' fetchDepositsWs() is not supported yet')

    async def fetch_withdrawals_ws(self, code: str = None, since: Int = None, limit: Int = None, params={}):
        raise NotSupported(self.id + ' fetchWithdrawalsWs() is not supported yet')

    async def fetch_funding_rate_history(self, symbol: str = None, since: Int = None, limit: Int = None, params={}):
        raise NotSupported(self.id + ' fetchFundingRateHistory() is not supported yet')

    async def fetch_funding_history(self, symbol: str = None, since: Int = None, limit: Int = None, params={}):
        raise NotSupported(self.id + ' fetchFundingHistory() is not supported yet')

    async def close_position(self, symbol: str, side: OrderSide = None, params={}):
        raise NotSupported(self.id + ' closePosition() is not supported yet')

    async def close_all_positions(self, params={}):
        raise NotSupported(self.id + ' closeAllPositions() is not supported yet')

    async def fetch_l3_order_book(self, symbol: str, limit: Int = None, params={}):
        raise BadRequest(self.id + ' fetchL3OrderBook() is not supported yet')

    async def fetch_deposit_address(self, code: str, params={}):
        if self.has['fetchDepositAddresses']:
            depositAddresses = await self.fetchDepositAddresses([code], params)
            depositAddress = self.safe_value(depositAddresses, code)
            if depositAddress is None:
                raise InvalidAddress(self.id + ' fetchDepositAddress() could not find a deposit address for ' + code + ', make sure you have created a corresponding deposit address in your wallet on the exchange website')
            else:
                return depositAddress
        elif self.has['fetchDepositAddressesByNetwork']:
            network = self.safe_string(params, 'network')
            params = self.omit(params, 'network')
            addressStructures = await self.fetchDepositAddressesByNetwork(code, params)
            if network is not None:
                return self.safe_dict(addressStructures, network)
            else:
                keys = list(addressStructures.keys())
                key = self.safe_string(keys, 0)
                return self.safe_dict(addressStructures, key)
        else:
            raise NotSupported(self.id + ' fetchDepositAddress() is not supported yet')

    async def create_limit_order(self, symbol: str, side: OrderSide, amount: float, price: float, params={}):
        return await self.create_order(symbol, 'limit', side, amount, price, params)

    async def create_market_order(self, symbol: str, side: OrderSide, amount: float, price: float = None, params={}):
        return await self.create_order(symbol, 'market', side, amount, price, params)

    async def create_limit_buy_order(self, symbol: str, amount: float, price: float, params={}):
        return await self.create_order(symbol, 'limit', 'buy', amount, price, params)

    async def create_limit_sell_order(self, symbol: str, amount: float, price: float, params={}):
        return await self.create_order(symbol, 'limit', 'sell', amount, price, params)

    async def create_market_buy_order(self, symbol: str, amount: float, params={}):
        return await self.create_order(symbol, 'market', 'buy', amount, None, params)

    async def create_market_sell_order(self, symbol: str, amount: float, params={}):
        return await self.create_order(symbol, 'market', 'sell', amount, None, params)

    async def load_time_difference(self, params={}):
        serverTime = await self.fetch_time(params)
        after = self.milliseconds()
        self.options['timeDifference'] = after - serverTime
        return self.options['timeDifference']

    async def fetch_market_leverage_tiers(self, symbol: str, params={}):
        if self.has['fetchLeverageTiers']:
            market = self.market(symbol)
            if not market['contract']:
                raise BadSymbol(self.id + ' fetchMarketLeverageTiers() supports contract markets only')
            tiers = await self.fetch_leverage_tiers([symbol])
            return self.safe_value(tiers, symbol)
        else:
            raise NotSupported(self.id + ' fetchMarketLeverageTiers() is not supported yet')

    async def create_post_only_order(self, symbol: str, type: OrderType, side: OrderSide, amount: float, price: float = None, params={}):
        if not self.has['createPostOnlyOrder']:
            raise NotSupported(self.id + 'createPostOnlyOrder() is not supported yet')
        query = self.extend(params, {'postOnly': True})
        return await self.create_order(symbol, type, side, amount, price, query)

    async def create_reduce_only_order(self, symbol: str, type: OrderType, side: OrderSide, amount: float, price: float = None, params={}):
        if not self.has['createReduceOnlyOrder']:
            raise NotSupported(self.id + 'createReduceOnlyOrder() is not supported yet')
        query = self.extend(params, {'reduceOnly': True})
        return await self.create_order(symbol, type, side, amount, price, query)

    async def create_stop_order(self, symbol: str, type: OrderType, side: OrderSide, amount: float, price: float = None, stopPrice: float = None, params={}):
        if not self.has['createStopOrder']:
            raise NotSupported(self.id + ' createStopOrder() is not supported yet')
        if stopPrice is None:
            raise ArgumentsRequired(self.id + ' create_stop_order() requires a stopPrice argument')
        query = self.extend(params, {'stopPrice': stopPrice})
        return await self.create_order(symbol, type, side, amount, price, query)

    async def create_stop_limit_order(self, symbol: str, side: OrderSide, amount: float, price: float, stopPrice: float, params={}):
        if not self.has['createStopLimitOrder']:
            raise NotSupported(self.id + ' createStopLimitOrder() is not supported yet')
        query = self.extend(params, {'stopPrice': stopPrice})
        return await self.create_order(symbol, 'limit', side, amount, price, query)

    async def create_stop_market_order(self, symbol: str, side: OrderSide, amount: float, stopPrice: float, params={}):
        if not self.has['createStopMarketOrder']:
            raise NotSupported(self.id + ' createStopMarketOrder() is not supported yet')
        query = self.extend(params, {'stopPrice': stopPrice})
        return await self.create_order(symbol, 'market', side, amount, None, query)

    async def fetch_last_prices(self, symbols: List[str] = None, params={}):
        raise NotSupported(self.id + ' fetchLastPrices() is not supported yet')

    async def fetch_trading_fees(self, params={}):
        raise NotSupported(self.id + ' fetchTradingFees() is not supported yet')

    async def fetch_trading_fees_ws(self, params={}):
        raise NotSupported(self.id + ' fetchTradingFeesWs() is not supported yet')

    async def fetch_trading_fee(self, symbol: str, params={}):
        if not self.has['fetchTradingFees']:
            raise NotSupported(self.id + ' fetchTradingFee() is not supported yet')
        return await self.fetch_trading_fees(params)

    async def fetch_funding_rate(self, symbol: str, params={}):
        if self.has['fetchFundingRates']:
            await self.load_markets()
            market = self.market(symbol)
            symbol = market['symbol']
            if not market['contract']:
                raise BadSymbol(self.id + ' fetchFundingRate() supports contract markets only')
            rates = await self.fetchFundingRates([symbol], params)
            rate = self.safe_value(rates, symbol)
            if rate is None:
                raise NullResponse(self.id + ' fetchFundingRate() returned no data for ' + symbol)
            else:
                return rate
        else:
            raise NotSupported(self.id + ' fetchFundingRate() is not supported yet')

    async def fetch_mark_ohlcv(self, symbol, timeframe='1m', since: Int = None, limit: Int = None, params={}):
        """
        fetches historical mark price candlestick data containing the open, high, low, and close price of a market
        :param str symbol: unified symbol of the market to fetch OHLCV data for
        :param str timeframe: the length of time each candle represents
        :param int [since]: timestamp in ms of the earliest candle to fetch
        :param int [limit]: the maximum amount of candles to fetch
        :param dict [params]: extra parameters specific to the exchange API endpoint
        :returns float[][]: A list of candles ordered, open, high, low, close, None
        """
        if self.has['fetchMarkOHLCV']:
            request = {
                'price': 'mark',
            }
            return await self.fetch_ohlcv(symbol, timeframe, since, limit, self.extend(request, params))
        else:
            raise NotSupported(self.id + ' fetchMarkOHLCV() is not supported yet')

    async def fetch_index_ohlcv(self, symbol: str, timeframe='1m', since: Int = None, limit: Int = None, params={}):
        """
        fetches historical index price candlestick data containing the open, high, low, and close price of a market
        :param str symbol: unified symbol of the market to fetch OHLCV data for
        :param str timeframe: the length of time each candle represents
        :param int [since]: timestamp in ms of the earliest candle to fetch
        :param int [limit]: the maximum amount of candles to fetch
        :param dict [params]: extra parameters specific to the exchange API endpoint
         * @returns {} A list of candles ordered, open, high, low, close, None
        """
        if self.has['fetchIndexOHLCV']:
            request = {
                'price': 'index',
            }
            return await self.fetch_ohlcv(symbol, timeframe, since, limit, self.extend(request, params))
        else:
            raise NotSupported(self.id + ' fetchIndexOHLCV() is not supported yet')

    async def fetch_premium_index_ohlcv(self, symbol: str, timeframe='1m', since: Int = None, limit: Int = None, params={}):
        """
        fetches historical premium index price candlestick data containing the open, high, low, and close price of a market
        :param str symbol: unified symbol of the market to fetch OHLCV data for
        :param str timeframe: the length of time each candle represents
        :param int [since]: timestamp in ms of the earliest candle to fetch
        :param int [limit]: the maximum amount of candles to fetch
        :param dict [params]: extra parameters specific to the exchange API endpoint
        :returns float[][]: A list of candles ordered, open, high, low, close, None
        """
        if self.has['fetchPremiumIndexOHLCV']:
            request = {
                'price': 'premiumIndex',
            }
            return await self.fetch_ohlcv(symbol, timeframe, since, limit, self.extend(request, params))
        else:
            raise NotSupported(self.id + ' fetchPremiumIndexOHLCV() is not supported yet')

    async def fetch_transactions(self, code: str = None, since: Int = None, limit: Int = None, params={}):
        """
         * @deprecated
        *DEPRECATED* use fetchDepositsWithdrawals instead
        :param str code: unified currency code for the currency of the deposit/withdrawals, default is None
        :param int [since]: timestamp in ms of the earliest deposit/withdrawal, default is None
        :param int [limit]: max number of deposit/withdrawals to return, default is None
        :param dict [params]: extra parameters specific to the exchange API endpoint
        :returns dict: a list of `transaction structures <https://docs.ccxt.com/#/?id=transaction-structure>`
        """
        if self.has['fetchDepositsWithdrawals']:
            return await self.fetchDepositsWithdrawals(code, since, limit, params)
        else:
            raise NotSupported(self.id + ' fetchTransactions() is not supported yet')

    async def fetch_paginated_call_dynamic(self, method: str, symbol: str = None, since: Int = None, limit: Int = None, params={}, maxEntriesPerRequest: Int = None):
        maxCalls = None
        maxCalls, params = self.handle_option_and_params(params, method, 'paginationCalls', 10)
        maxRetries = None
        maxRetries, params = self.handle_option_and_params(params, method, 'maxRetries', 3)
        paginationDirection = None
        paginationDirection, params = self.handle_option_and_params(params, method, 'paginationDirection', 'backward')
        paginationTimestamp = None
        calls = 0
        result = []
        errors = 0
        until = self.safe_integer_2(params, 'untill', 'till')  # do not omit it from params here
        maxEntriesPerRequest, params = self.handle_max_entries_per_request_and_params(method, maxEntriesPerRequest, params)
        if (paginationDirection == 'forward'):
            if since is None:
                raise ArgumentsRequired(self.id + ' pagination requires a since argument when paginationDirection set to forward')
            paginationTimestamp = since
        while((calls < maxCalls)):
            calls += 1
            try:
                if paginationDirection == 'backward':
                    # do it backwards, starting from the last
                    # UNTIL filtering is required in order to work
                    if paginationTimestamp is not None:
                        params['until'] = paginationTimestamp - 1
                    response = await getattr(self, method)(symbol, None, maxEntriesPerRequest, params)
                    responseLength = len(response)
                    if self.verbose:
                        backwardMessage = 'Dynamic pagination call ' + self.number_to_string(calls) + ' method ' + method + ' response length ' + self.number_to_string(responseLength)
                        if paginationTimestamp is not None:
                            backwardMessage += ' timestamp ' + self.number_to_string(paginationTimestamp)
                        self.log(backwardMessage)
                    if responseLength == 0:
                        break
                    errors = 0
                    result = self.array_concat(result, response)
                    firstElement = self.safe_value(response, 0)
                    paginationTimestamp = self.safe_integer_2(firstElement, 'timestamp', 0)
                    if (since is not None) and (paginationTimestamp <= since):
                        break
                else:
                    # do it forwards, starting from the since
                    response = await getattr(self, method)(symbol, paginationTimestamp, maxEntriesPerRequest, params)
                    responseLength = len(response)
                    if self.verbose:
                        forwardMessage = 'Dynamic pagination call ' + self.number_to_string(calls) + ' method ' + method + ' response length ' + self.number_to_string(responseLength)
                        if paginationTimestamp is not None:
                            forwardMessage += ' timestamp ' + self.number_to_string(paginationTimestamp)
                        self.log(forwardMessage)
                    if responseLength == 0:
                        break
                    errors = 0
                    result = self.array_concat(result, response)
                    last = self.safe_value(response, responseLength - 1)
                    paginationTimestamp = self.safe_integer(last, 'timestamp') - 1
                    if (until is not None) and (paginationTimestamp >= until):
                        break
            except Exception as e:
                errors += 1
                if errors > maxRetries:
                    raise e
        uniqueResults = self.remove_repeated_elements_from_array(result)
        key = 0 if (method == 'fetchOHLCV') else 'timestamp'
        return self.filter_by_since_limit(uniqueResults, since, limit, key)

    async def safe_deterministic_call(self, method: str, symbol: str = None, since: Int = None, limit: Int = None, timeframe: str = None, params={}):
        maxRetries = None
        maxRetries, params = self.handle_option_and_params(params, method, 'maxRetries', 3)
        errors = 0
        try:
            if timeframe and method != 'fetchFundingRateHistory':
                return await getattr(self, method)(symbol, timeframe, since, limit, params)
            else:
                return await getattr(self, method)(symbol, since, limit, params)
        except Exception as e:
            if isinstance(e, RateLimitExceeded):
                raise e  # if we are rate limited, we should not retry and fail fast
            errors += 1
            if errors > maxRetries:
                raise e
        return None

    async def fetch_paginated_call_deterministic(self, method: str, symbol: str = None, since: Int = None, limit: Int = None, timeframe: str = None, params={}, maxEntriesPerRequest=None):
        maxCalls = None
        maxCalls, params = self.handle_option_and_params(params, method, 'paginationCalls', 10)
        maxEntriesPerRequest, params = self.handle_max_entries_per_request_and_params(method, maxEntriesPerRequest, params)
        current = self.milliseconds()
        tasks = []
        time = self.parse_timeframe(timeframe) * 1000
        step = time * maxEntriesPerRequest
        currentSince = current - (maxCalls * step) - 1
        if since is not None:
            currentSince = max(currentSince, since)
        until = self.safe_integer_2(params, 'until', 'till')  # do not omit it here
        if until is not None:
            requiredCalls = int(math.ceil((until - since)) / step)
            if requiredCalls > maxCalls:
                raise BadRequest(self.id + ' the number of required calls is greater than the max number of calls allowed, either increase the paginationCalls or decrease the since-until gap. Current paginationCalls limit is ' + str(maxCalls) + ' required calls is ' + str(requiredCalls))
        for i in range(0, maxCalls):
            if (until is not None) and (currentSince >= until):
                break
            tasks.append(self.safe_deterministic_call(method, symbol, currentSince, maxEntriesPerRequest, timeframe, params))
            currentSince = self.sum(currentSince, step) - 1
        results = await asyncio.gather(*tasks)
        result = []
        for i in range(0, len(results)):
            result = self.array_concat(result, results[i])
        uniqueResults = self.remove_repeated_elements_from_array(result)
        key = 0 if (method == 'fetchOHLCV') else 'timestamp'
        return self.filter_by_since_limit(uniqueResults, since, limit, key)

    async def fetch_paginated_call_cursor(self, method: str, symbol: str = None, since=None, limit=None, params={}, cursorReceived=None, cursorSent=None, cursorIncrement=None, maxEntriesPerRequest=None):
        maxCalls = None
        maxCalls, params = self.handle_option_and_params(params, method, 'paginationCalls', 10)
        maxRetries = None
        maxRetries, params = self.handle_option_and_params(params, method, 'maxRetries', 3)
        maxEntriesPerRequest, params = self.handle_max_entries_per_request_and_params(method, maxEntriesPerRequest, params)
        cursorValue = None
        i = 0
        errors = 0
        result = []
        while(i < maxCalls):
            try:
                if cursorValue is not None:
                    if cursorIncrement is not None:
                        cursorValue = self.parseToInt(cursorValue) + cursorIncrement
                    params[cursorSent] = cursorValue
                response = None
                if method == 'fetchAccounts':
                    response = await getattr(self, method)(params)
                else:
                    response = await getattr(self, method)(symbol, since, maxEntriesPerRequest, params)
                errors = 0
                responseLength = len(response)
                if self.verbose:
                    iteration = (i + str(1))
                    cursorMessage = 'Cursor pagination call ' + iteration + ' method ' + method + ' response length ' + str(responseLength) + ' cursor ' + cursorValue
                    self.log(cursorMessage)
                if responseLength == 0:
                    break
                result = self.array_concat(result, response)
                last = self.safe_value(response, responseLength - 1)
                cursorValue = self.safe_value(last['info'], cursorReceived)
                if cursorValue is None:
                    break
                lastTimestamp = self.safe_integer(last, 'timestamp')
                if lastTimestamp is not None and lastTimestamp < since:
                    break
            except Exception as e:
                errors += 1
                if errors > maxRetries:
                    raise e
            i += 1
        sorted = self.sortCursorPaginatedResult(result)
        key = 0 if (method == 'fetchOHLCV') else 'timestamp'
        return self.filter_by_since_limit(sorted, since, limit, key)

    async def fetch_paginated_call_incremental(self, method: str, symbol: str = None, since=None, limit=None, params={}, pageKey=None, maxEntriesPerRequest=None):
        maxCalls = None
        maxCalls, params = self.handle_option_and_params(params, method, 'paginationCalls', 10)
        maxRetries = None
        maxRetries, params = self.handle_option_and_params(params, method, 'maxRetries', 3)
        maxEntriesPerRequest, params = self.handle_max_entries_per_request_and_params(method, maxEntriesPerRequest, params)
        i = 0
        errors = 0
        result = []
        while(i < maxCalls):
            try:
                params[pageKey] = i + 1
                response = await getattr(self, method)(symbol, since, maxEntriesPerRequest, params)
                errors = 0
                responseLength = len(response)
                if self.verbose:
                    iteration = (i + str(1))
                    incrementalMessage = 'Incremental pagination call ' + iteration + ' method ' + method + ' response length ' + str(responseLength)
                    self.log(incrementalMessage)
                if responseLength == 0:
                    break
                result = self.array_concat(result, response)
            except Exception as e:
                errors += 1
                if errors > maxRetries:
                    raise e
            i += 1
        sorted = self.sortCursorPaginatedResult(result)
        key = 0 if (method == 'fetchOHLCV') else 'timestamp'
        return self.filter_by_since_limit(sorted, since, limit, key)<|MERGE_RESOLUTION|>--- conflicted
+++ resolved
@@ -889,21 +889,6 @@
     async def fetch_status(self, params={}):
         raise NotSupported(self.id + ' fetchStatus() is not supported yet')
 
-<<<<<<< HEAD
-=======
-    async def fetch_funding_fee(self, code: str, params={}):
-        warnOnFetchFundingFee = self.safe_bool(self.options, 'warnOnFetchFundingFee', True)
-        if warnOnFetchFundingFee:
-            raise NotSupported(self.id + ' fetchFundingFee() method is deprecated, it will be removed in July 2022, please, use fetchTransactionFee() or set exchange.options["warnOnFetchFundingFee"] = False to suppress self warning')
-        return await self.fetch_transaction_fee(code, params)
-
-    async def fetch_funding_fees(self, codes: List[str] = None, params={}):
-        warnOnFetchFundingFees = self.safe_bool(self.options, 'warnOnFetchFundingFees', True)
-        if warnOnFetchFundingFees:
-            raise NotSupported(self.id + ' fetchFundingFees() method is deprecated, it will be removed in July 2022. Please, use fetchTransactionFees() or set exchange.options["warnOnFetchFundingFees"] = False to suppress self warning')
-        return await self.fetch_transaction_fees(codes, params)
-
->>>>>>> 52cf96a3
     async def fetch_transaction_fee(self, code: str, params={}):
         if not self.has['fetchTransactionFees']:
             raise NotSupported(self.id + ' fetchTransactionFee() is not supported yet')
