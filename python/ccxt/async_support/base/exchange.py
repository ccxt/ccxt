--- conflicted
+++ resolved
@@ -241,14 +241,10 @@
                     self.last_json_response = json_response
                 if self.verbose:
                     self.log("\nfetch Response:", self.id, method, url, http_status_code, "ResponseHeaders:", headers, "ResponseBody:", http_response)
-<<<<<<< HEAD
+                if json_response and not isinstance(json_response, list) and self.returnResponseHeaders:
+                    json_response['responseHeaders'] = headers
                 if (self.enableLoggerDebugger):
                     self.logger.debug("%s %s, Response: %s %s %s", method, url, http_status_code, headers, http_response)
-=======
-                if json_response and not isinstance(json_response, list) and self.returnResponseHeaders:
-                    json_response['responseHeaders'] = headers
-                self.logger.debug("%s %s, Response: %s %s %s", method, url, http_status_code, headers, http_response)
->>>>>>> 474d4995
 
         except socket.gaierror as e:
             details = ' '.join([self.id, method, url])
