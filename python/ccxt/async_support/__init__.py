--- conflicted
+++ resolved
@@ -118,11 +118,7 @@
 from ccxt.async_support.ftx import ftx                                    # noqa: F401
 from ccxt.async_support.gateio import gateio                              # noqa: F401
 from ccxt.async_support.gemini import gemini                              # noqa: F401
-<<<<<<< HEAD
-from ccxt.async_support.gooplex import gooplex                            # noqa: F401
-=======
 from ccxt.async_support.gopax import gopax                                # noqa: F401
->>>>>>> de012a97
 from ccxt.async_support.hbtc import hbtc                                  # noqa: F401
 from ccxt.async_support.hitbtc import hitbtc                              # noqa: F401
 from ccxt.async_support.hollaex import hollaex                            # noqa: F401
@@ -239,11 +235,7 @@
     'ftx',
     'gateio',
     'gemini',
-<<<<<<< HEAD
-    'gooplex',
-=======
     'gopax',
->>>>>>> de012a97
     'hbtc',
     'hitbtc',
     'hollaex',
