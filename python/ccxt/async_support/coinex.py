# -*- coding: utf-8 -*-

# PLEASE DO NOT EDIT THIS FILE, IT IS GENERATED AND WILL BE OVERWRITTEN:
# https://github.com/ccxt/ccxt/blob/master/CONTRIBUTING.md#how-to-contribute-code

from ccxt.async_support.base.exchange import Exchange
from ccxt.base.errors import ExchangeError
from ccxt.base.errors import AuthenticationError
from ccxt.base.errors import ArgumentsRequired
from ccxt.base.errors import InsufficientFunds
from ccxt.base.errors import InvalidOrder
from ccxt.base.errors import OrderNotFound


class coinex (Exchange):

    def describe(self):
        return self.deep_extend(super(coinex, self).describe(), {
            'id': 'coinex',
            'name': 'CoinEx',
            'version': 'v1',
            'countries': ['CN'],
            'rateLimit': 1000,
            'has': {
                'fetchTickers': True,
                'fetchOHLCV': True,
                'fetchOrder': True,
                'fetchOpenOrders': True,
                'fetchClosedOrders': True,
                'fetchMyTrades': True,
                'withdraw': True,
            },
            'timeframes': {
                '1m': '1min',
                '3m': '3min',
                '5m': '5min',
                '15m': '15min',
                '30m': '30min',
                '1h': '1hour',
                '2h': '2hour',
                '4h': '4hour',
                '6h': '6hour',
                '12h': '12hour',
                '1d': '1day',
                '3d': '3day',
                '1w': '1week',
            },
            'urls': {
                'logo': 'https://user-images.githubusercontent.com/1294454/38046312-0b450aac-32c8-11e8-99ab-bc6b136b6cc7.jpg',
                'api': {
                    'public': 'https://api.coinex.com',
                    'private': 'https://api.coinex.com',
                    'web': 'https://www.coinex.com',
                },
                'www': 'https://www.coinex.com',
                'doc': 'https://github.com/coinexcom/coinex_exchange_api/wiki',
                'fees': 'https://www.coinex.com/fees',
                'referral': 'https://www.coinex.com/account/signup?refer_code=yw5fz',
            },
            'api': {
                'web': {
                    'get': [
                        'res/market',
                    ],
                },
                'public': {
                    'get': [
                        'market/list',
                        'market/ticker',
                        'market/ticker/all',
                        'market/depth',
                        'market/deals',
                        'market/kline',
                    ],
                },
                'private': {
                    'get': [
                        'balance/coin/withdraw',
                        'balance/info',
                        'order',
                        'order/pending',
                        'order/finished',
                        'order/finished/{id}',
                        'order/user/deals',
                    ],
                    'post': [
                        'balance/coin/withdraw',
                        'order/limit',
                        'order/market',
                    ],
                    'delete': [
                        'balance/coin/withdraw',
                        'order/pending',
                    ],
                },
            },
            'fees': {
                'trading': {
                    'maker': 0.0,
                    'taker': 0.001,
                },
                'funding': {
                    'withdraw': {
                        'BCH': 0.0,
                        'BTC': 0.001,
                        'LTC': 0.001,
                        'ETH': 0.001,
                        'ZEC': 0.0001,
                        'DASH': 0.0001,
                    },
                },
            },
            'limits': {
                'amount': {
                    'min': 0.001,
                    'max': None,
                },
            },
            'precision': {
                'amount': 8,
                'price': 8,
            },
            'options': {
                'createMarketBuyOrderRequiresPrice': True,
            },
        })

    async def fetch_markets(self):
        response = await self.webGetResMarket()
        markets = response['data']['market_info']
        result = []
        keys = list(markets.keys())
        for i in range(0, len(keys)):
            key = keys[i]
            market = markets[key]
            id = market['market']
            quoteId = market['buy_asset_type']
            baseId = market['sell_asset_type']
            base = self.common_currency_code(baseId)
            quote = self.common_currency_code(quoteId)
            symbol = base + '/' + quote
            precision = {
                'amount': market['sell_asset_type_places'],
                'price': market['buy_asset_type_places'],
            }
            numMergeLevels = len(market['merge'])
            active = (market['status'] == 'pass')
            result.append({
                'id': id,
                'symbol': symbol,
                'base': base,
                'quote': quote,
                'baseId': baseId,
                'quoteId': quoteId,
                'active': active,
                'taker': self.safe_float(market, 'taker_fee_rate'),
                'maker': self.safe_float(market, 'maker_fee_rate'),
                'info': market,
                'precision': precision,
                'limits': {
                    'amount': {
                        'min': self.safe_float(market, 'least_amount'),
                        'max': None,
                    },
                    'price': {
                        'min': float(market['merge'][numMergeLevels - 1]),
                        'max': None,
                    },
                },
            })
        return result

    def parse_ticker(self, ticker, market=None):
        timestamp = ticker['date']
        symbol = market['symbol']
        ticker = ticker['ticker']
        last = self.safe_float(ticker, 'last')
        return {
            'symbol': symbol,
            'timestamp': timestamp,
            'datetime': self.iso8601(timestamp),
            'high': self.safe_float(ticker, 'high'),
            'low': self.safe_float(ticker, 'low'),
            'bid': self.safe_float(ticker, 'buy'),
            'bidVolume': None,
            'ask': self.safe_float(ticker, 'sell'),
            'askVolume': None,
            'vwap': None,
            'open': None,
            'close': last,
            'last': last,
            'previousClose': None,
            'change': None,
            'percentage': None,
            'average': None,
            'baseVolume': self.safe_float(ticker, 'vol'),
            'quoteVolume': None,
            'info': ticker,
        }

    async def fetch_ticker(self, symbol, params={}):
        await self.load_markets()
        market = self.market(symbol)
        response = await self.publicGetMarketTicker(self.extend({
            'market': market['id'],
        }, params))
        return self.parse_ticker(response['data'], market)

    async def fetch_tickers(self, symbols=None, params={}):
        await self.load_markets()
        response = await self.publicGetMarketTickerAll(params)
        data = response['data']
        timestamp = data['date']
        tickers = data['ticker']
        ids = list(tickers.keys())
        result = {}
        for i in range(0, len(ids)):
            id = ids[i]
            market = self.markets_by_id[id]
            symbol = market['symbol']
            ticker = {
                'date': timestamp,
                'ticker': tickers[id],
            }
            result[symbol] = self.parse_ticker(ticker, market)
        return result

    async def fetch_order_book(self, symbol, limit=20, params={}):
        await self.load_markets()
        if limit is None:
            limit = 20  # default
        request = {
            'market': self.market_id(symbol),
            'merge': '0.00000001',
            'limit': str(limit),
        }
        response = await self.publicGetMarketDepth(self.extend(request, params))
        return self.parse_order_book(response['data'])

    def parse_trade(self, trade, market=None):
        # self method parses both public and private trades
        timestamp = self.safe_integer(trade, 'create_time')
        if timestamp is None:
            timestamp = self.safe_integer(trade, 'date_ms')
        else:
            timestamp = timestamp * 1000
        tradeId = self.safe_string(trade, 'id')
        orderId = self.safe_string(trade, 'order_id')
        price = self.safe_float(trade, 'price')
        amount = self.safe_float(trade, 'amount')
        marketId = self.safe_string(trade, 'market')
<<<<<<< HEAD
        market = self.safe_value(self.markets_by_id, marketId)
=======
        market = self.safe_value(self.markets_by_id, marketId, market)
>>>>>>> 77cffd12
        symbol = None
        if market is not None:
            symbol = market['symbol']
        cost = self.safe_float(trade, 'deal_money')
        if not cost:
            cost = float(self.cost_to_precision(symbol, price * amount))
        fee = None
        feeCost = self.safe_float(trade, 'fee')
        if feeCost is not None:
            feeCurrencyId = self.safe_string(trade, 'fee_asset')
            feeCurrency = self.safe_value(self.currencies_by_id, feeCurrencyId)
            feeCurrencyCode = None
            if feeCurrency is not None:
                feeCurrencyCode = feeCurrency['code']
            fee = {
                'cost': feeCost,
                'currency': feeCurrencyCode,
            }
        takerOrMaker = self.safe_string(trade, 'role')
        side = self.safe_string(trade, 'type')
        return {
            'info': trade,
            'timestamp': timestamp,
            'datetime': self.iso8601(timestamp),
            'symbol': symbol,
            'id': tradeId,
            'order': orderId,
            'type': None,
            'side': side,
            'takerOrMaker': takerOrMaker,
            'price': price,
            'amount': amount,
            'cost': cost,
            'fee': fee,
        }

    async def fetch_trades(self, symbol, since=None, limit=None, params={}):
        await self.load_markets()
        market = self.market(symbol)
        response = await self.publicGetMarketDeals(self.extend({
            'market': market['id'],
        }, params))
        return self.parse_trades(response['data'], market, since, limit)

    def parse_ohlcv(self, ohlcv, market=None, timeframe='5m', since=None, limit=None):
        return [
            ohlcv[0] * 1000,
            float(ohlcv[1]),
            float(ohlcv[3]),
            float(ohlcv[4]),
            float(ohlcv[2]),
            float(ohlcv[5]),
        ]

    async def fetch_ohlcv(self, symbol, timeframe='5m', since=None, limit=None, params={}):
        await self.load_markets()
        market = self.market(symbol)
        response = await self.publicGetMarketKline(self.extend({
            'market': market['id'],
            'type': self.timeframes[timeframe],
        }, params))
        return self.parse_ohlcvs(response['data'], market, timeframe, since, limit)

    async def fetch_balance(self, params={}):
        await self.load_markets()
        response = await self.privateGetBalanceInfo(params)
        #
        #     {
        #       "code": 0,
        #       "data": {
        #         "BCH": {                    # BCH account
        #           "available": "13.60109",   # Available BCH
        #           "frozen": "0.00000"        # Frozen BCH
        #         },
        #         "BTC": {                    # BTC account
        #           "available": "32590.16",   # Available BTC
        #           "frozen": "7000.00"        # Frozen BTC
        #         },
        #         "ETH": {                    # ETH account
        #           "available": "5.06000",    # Available ETH
        #           "frozen": "0.00000"        # Frozen ETH
        #         }
        #       },
        #       "message": "Ok"
        #     }
        #
        result = {'info': response}
        balances = response['data']
        currencies = list(balances.keys())
        for i in range(0, len(currencies)):
            id = currencies[i]
            balance = balances[id]
            currency = self.common_currency_code(id)
            account = {
                'free': float(balance['available']),
                'used': float(balance['frozen']),
                'total': 0.0,
            }
            account['total'] = self.sum(account['free'], account['used'])
            result[currency] = account
        return self.parse_balance(result)

    def parse_order_status(self, status):
        statuses = {
            'not_deal': 'open',
            'part_deal': 'open',
            'done': 'closed',
            'cancel': 'canceled',
        }
        if status in statuses:
            return statuses[status]
        return status

    def parse_order(self, order, market=None):
        #
        # fetchOrder
        #
        #     {
        #         "amount": "0.1",
        #         "asset_fee": "0.22736197736197736197",
        #         "avg_price": "196.85000000000000000000",
        #         "create_time": 1537270135,
        #         "deal_amount": "0.1",
        #         "deal_fee": "0",
        #         "deal_money": "19.685",
        #         "fee_asset": "CET",
        #         "fee_discount": "0.5",
        #         "id": 1788259447,
        #         "left": "0",
        #         "maker_fee_rate": "0",
        #         "market": "ETHUSDT",
        #         "order_type": "limit",
        #         "price": "170.00000000",
        #         "status": "done",
        #         "taker_fee_rate": "0.0005",
        #         "type": "sell",
        #     }
        #
        timestamp = self.safe_integer(order, 'create_time') * 1000
        price = self.safe_float(order, 'price')
        cost = self.safe_float(order, 'deal_money')
        amount = self.safe_float(order, 'amount')
        filled = self.safe_float(order, 'deal_amount')
<<<<<<< HEAD
=======
        average = self.safe_float(order, 'avg_price')
>>>>>>> 77cffd12
        symbol = None
        marketId = self.safe_string(order, 'market')
        market = self.safe_value(self.markets_by_id, marketId)
        feeCurrency = None
<<<<<<< HEAD
        if market is not None:
            symbol = market['symbol']
            feeCurrency = market['quote']
=======
        feeCurrencyId = self.safe_string(order, 'fee_asset')
        currency = self.safe_value(self.currencies_by_id, feeCurrencyId)
        if currency is not None:
            feeCurrency = currency['code']
        if market is not None:
            symbol = market['symbol']
            if feeCurrency is None:
                feeCurrency = market['quote']
>>>>>>> 77cffd12
        remaining = self.safe_float(order, 'left')
        status = self.parse_order_status(self.safe_string(order, 'status'))
        type = self.safe_string(order, 'order_type')
        side = self.safe_string(order, 'type')
        return {
            'id': self.safe_string(order, 'id'),
            'datetime': self.iso8601(timestamp),
            'timestamp': timestamp,
            'lastTradeTimestamp': None,
            'status': status,
            'symbol': symbol,
            'type': type,
            'side': side,
            'price': price,
            'cost': cost,
            'average': average,
            'amount': amount,
            'filled': filled,
            'remaining': remaining,
            'trades': None,
            'fee': {
                'currency': feeCurrency,
                'cost': self.safe_float(order, 'deal_fee'),
            },
            'info': order,
        }

    async def create_order(self, symbol, type, side, amount, price=None, params={}):
        amount = float(amount)  # self line is deprecated
        if type == 'market':
            # for market buy it requires the amount of quote currency to spend
            if side == 'buy':
                if self.options['createMarketBuyOrderRequiresPrice']:
                    if price is None:
                        raise InvalidOrder(self.id + " createOrder() requires the price argument with market buy orders to calculate total order cost(amount to spend), where cost = amount * price. Supply a price argument to createOrder() call if you want the cost to be calculated for you from price and amount, or, alternatively, add .options['createMarketBuyOrderRequiresPrice'] = False to supply the cost in the amount argument(the exchange-specific behaviour)")
                    else:
                        price = float(price)  # self line is deprecated
                        amount = amount * price
        await self.load_markets()
        method = 'privatePostOrder' + self.capitalize(type)
        market = self.market(symbol)
        request = {
            'market': market['id'],
            'amount': self.amount_to_precision(symbol, amount),
            'type': side,
        }
        if type == 'limit':
            price = float(price)  # self line is deprecated
            request['price'] = self.price_to_precision(symbol, price)
        response = await getattr(self, method)(self.extend(request, params))
        order = self.parse_order(response['data'], market)
        id = order['id']
        self.orders[id] = order
        return order

    async def cancel_order(self, id, symbol=None, params={}):
        await self.load_markets()
        market = self.market(symbol)
        response = await self.privateDeleteOrderPending(self.extend({
            'id': id,
            'market': market['id'],
        }, params))
        return self.parse_order(response['data'], market)

    async def fetch_order(self, id, symbol=None, params={}):
        if symbol is None:
            raise ArgumentsRequired(self.id + ' fetchOrder requires a symbol argument')
        await self.load_markets()
        market = self.market(symbol)
        response = await self.privateGetOrder(self.extend({
            'id': id,
            'market': market['id'],
        }, params))
        #
        #     {
        #         "code": 0,
        #         "data": {
        #             "amount": "0.1",
        #             "asset_fee": "0.22736197736197736197",
        #             "avg_price": "196.85000000000000000000",
        #             "create_time": 1537270135,
        #             "deal_amount": "0.1",
        #             "deal_fee": "0",
        #             "deal_money": "19.685",
        #             "fee_asset": "CET",
        #             "fee_discount": "0.5",
        #             "id": 1788259447,
        #             "left": "0",
        #             "maker_fee_rate": "0",
        #             "market": "ETHUSDT",
        #             "order_type": "limit",
        #             "price": "170.00000000",
        #             "status": "done",
        #             "taker_fee_rate": "0.0005",
        #             "type": "sell",
        #         },
        #         "message": "Ok"
        #     }
        #
        return self.parse_order(response['data'], market)

    async def fetch_orders_by_status(self, status, symbol=None, since=None, limit=None, params={}):
        await self.load_markets()
        if limit is None:
            limit = 100
        request = {
            'page': 1,
            'limit': limit,
        }
        market = None
        if symbol is not None:
            market = self.market(symbol)
            request['market'] = market['id']
        method = 'privateGetOrder' + self.capitalize(status)
        response = await getattr(self, method)(self.extend(request, params))
        return self.parse_orders(response['data']['data'], market, since, limit)

    async def fetch_open_orders(self, symbol=None, since=None, limit=None, params={}):
        return await self.fetch_orders_by_status('pending', symbol, since, limit, params)

    async def fetch_closed_orders(self, symbol=None, since=None, limit=None, params={}):
        return await self.fetch_orders_by_status('finished', symbol, since, limit, params)

    async def fetch_my_trades(self, symbol=None, since=None, limit=None, params={}):
        await self.load_markets()
        if limit is None:
            limit = 100
        request = {
            'page': 1,
            'limit': limit,
        }
        market = None
        if symbol is not None:
            market = self.market(symbol)
            request['market'] = market['id']
        response = await self.privateGetOrderUserDeals(self.extend(request, params))
        return self.parse_trades(response['data']['data'], market, since, limit)

    async def withdraw(self, code, amount, address, tag=None, params={}):
        self.check_address(address)
        await self.load_markets()
        currency = self.currency(code)
        if tag:
            address = address + ':' + tag
        request = {
            'coin_type': currency['id'],
            'coin_address': address,
            'actual_amount': float(amount),
        }
        response = await self.privatePostBalanceCoinWithdraw(self.extend(request, params))
        return {
            'info': response,
            'id': self.safe_string(response, 'coin_withdraw_id'),
        }

    def nonce(self):
        return self.milliseconds()

    def sign(self, path, api='public', method='GET', params={}, headers=None, body=None):
        path = self.implode_params(path, params)
        url = self.urls['api'][api] + '/' + self.version + '/' + path
        query = self.omit(params, self.extract_params(path))
        if api == 'public':
            if query:
                url += '?' + self.urlencode(query)
        elif api == 'web':
            url = self.urls['api'][api] + '/' + path
            if query:
                url += '?' + self.urlencode(query)
        else:
            self.check_required_credentials()
            nonce = self.nonce()
            query = self.extend({
                'access_id': self.apiKey,
                'tonce': str(nonce),
            }, query)
            query = self.keysort(query)
            urlencoded = self.urlencode(query)
            signature = self.hash(self.encode(urlencoded + '&secret_key=' + self.secret))
            headers = {
                'Authorization': signature.upper(),
                'Content-Type': 'application/json',
            }
            if (method == 'GET') or (method == 'DELETE'):
                url += '?' + urlencoded
            else:
                body = self.json(query)
        return {'url': url, 'method': method, 'body': body, 'headers': headers}

    async def request(self, path, api='public', method='GET', params={}, headers=None, body=None):
        response = await self.fetch2(path, api, method, params, headers, body)
        code = self.safe_string(response, 'code')
        data = self.safe_value(response, 'data')
        if code != '0' or not data:
            responseCodes = {
                '24': AuthenticationError,
                '25': AuthenticationError,
                '107': InsufficientFunds,
                '600': OrderNotFound,
                '601': InvalidOrder,
                '602': InvalidOrder,
                '606': InvalidOrder,
            }
            ErrorClass = self.safe_value(responseCodes, code, ExchangeError)
            raise ErrorClass(response['message'])
        return response<|MERGE_RESOLUTION|>--- conflicted
+++ resolved
@@ -249,11 +249,7 @@
         price = self.safe_float(trade, 'price')
         amount = self.safe_float(trade, 'amount')
         marketId = self.safe_string(trade, 'market')
-<<<<<<< HEAD
-        market = self.safe_value(self.markets_by_id, marketId)
-=======
         market = self.safe_value(self.markets_by_id, marketId, market)
->>>>>>> 77cffd12
         symbol = None
         if market is not None:
             symbol = market['symbol']
@@ -397,19 +393,11 @@
         cost = self.safe_float(order, 'deal_money')
         amount = self.safe_float(order, 'amount')
         filled = self.safe_float(order, 'deal_amount')
-<<<<<<< HEAD
-=======
         average = self.safe_float(order, 'avg_price')
->>>>>>> 77cffd12
         symbol = None
         marketId = self.safe_string(order, 'market')
         market = self.safe_value(self.markets_by_id, marketId)
         feeCurrency = None
-<<<<<<< HEAD
-        if market is not None:
-            symbol = market['symbol']
-            feeCurrency = market['quote']
-=======
         feeCurrencyId = self.safe_string(order, 'fee_asset')
         currency = self.safe_value(self.currencies_by_id, feeCurrencyId)
         if currency is not None:
@@ -418,7 +406,6 @@
             symbol = market['symbol']
             if feeCurrency is None:
                 feeCurrency = market['quote']
->>>>>>> 77cffd12
         remaining = self.safe_float(order, 'left')
         status = self.parse_order_status(self.safe_string(order, 'status'))
         type = self.safe_string(order, 'order_type')
