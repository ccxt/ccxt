--- conflicted
+++ resolved
@@ -361,13 +361,7 @@
         if timestamp is not None:
             timestamp *= 1000
         amount = self.safe_float(order, 'fromamount')
-<<<<<<< HEAD
-        side = self.safe_string(order, 'ordertype')
-        if side is not None:
-            side = side.lower()
-=======
         side = self.safe_string_lower(order, 'ordertype')
->>>>>>> cf0c5fd6
         return {
             'id': orderId,
             'symbol': symbol,
