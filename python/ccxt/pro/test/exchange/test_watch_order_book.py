# -*- coding: utf-8 -*-

from exchange.test_order_book import test_order_book
from ccxt import NetworkError


async def test_watch_order_book(exchange, symbol):
    # log (symbol.green, 'watching order book...')
    method = 'watchOrderBook'
    # we have to skip some exchanges here due to the frequency of trading or for other reasons
    skipped_exchanges = [
        'cex',    # CEX requires authentication for watch_order_book
        'ripio',
        'gopax',  # requires authentication for watch_order_book
<<<<<<< HEAD
        'woo'
=======
        'luno',  # requires authentication for watch_order_book
>>>>>>> 2b60e2f4
    ]
    if exchange.id in skipped_exchanges:
        print(exchange.id, method, 'test skipped')
        return
    if (method in exchange.has) and exchange.has[method]:
        response = None
        now = exchange.milliseconds()
        end = now + 10000
        i = 0
        while now < end:
            try:
                exchange.verbose = True
                response = await getattr(exchange, method)(symbol)
                i += 1
                now = exchange.milliseconds()
                test_order_book(exchange, response, method, symbol)
            except NetworkError:
                now = exchange.milliseconds()
        print('Received', i, 'order book messages')
        return response
    else:
        print(method, 'not supported')


__all__ = ['test_watch_order_book']<|MERGE_RESOLUTION|>--- conflicted
+++ resolved
@@ -12,11 +12,8 @@
         'cex',    # CEX requires authentication for watch_order_book
         'ripio',
         'gopax',  # requires authentication for watch_order_book
-<<<<<<< HEAD
-        'woo'
-=======
+        'woo',
         'luno',  # requires authentication for watch_order_book
->>>>>>> 2b60e2f4
     ]
     if exchange.id in skipped_exchanges:
         print(exchange.id, method, 'test skipped')
