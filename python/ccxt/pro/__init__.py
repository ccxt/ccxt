# -*- coding: utf-8 -*-

"""CCXT: CryptoCurrency eXchange Trading Library (Async)"""

# ----------------------------------------------------------------------------

__version__ = '2.2.68'

# ----------------------------------------------------------------------------

# Pro Exchange

from ccxt.pro.base.exchange import Exchange  # noqa: F401

# CCXT Pro exchanges (now this is mainly used for importing exchanges in WS tests)

from ccxt.pro.ascendex import ascendex                                    # noqa: F401
from ccxt.pro.bequant import bequant                                      # noqa: F401
from ccxt.pro.binance import binance                                      # noqa: F401
from ccxt.pro.binancecoinm import binancecoinm                            # noqa: F401
from ccxt.pro.binanceus import binanceus                                  # noqa: F401
from ccxt.pro.binanceusdm import binanceusdm                              # noqa: F401
from ccxt.pro.bitcoincom import bitcoincom                                # noqa: F401
from ccxt.pro.bitfinex import bitfinex                                    # noqa: F401
from ccxt.pro.bitfinex2 import bitfinex2                                  # noqa: F401
from ccxt.pro.bitget import bitget                                        # noqa: F401
from ccxt.pro.bitmart import bitmart                                      # noqa: F401
from ccxt.pro.bitmex import bitmex                                        # noqa: F401
from ccxt.pro.bitopro import bitopro                                      # noqa: F401
from ccxt.pro.bitrue import bitrue                                        # noqa: F401
from ccxt.pro.bitstamp import bitstamp                                    # noqa: F401
from ccxt.pro.bittrex import bittrex                                      # noqa: F401
from ccxt.pro.bitvavo import bitvavo                                      # noqa: F401
from ccxt.pro.bybit import bybit                                          # noqa: F401
from ccxt.pro.cex import cex                                              # noqa: F401
from ccxt.pro.coinbaseprime import coinbaseprime                          # noqa: F401
from ccxt.pro.coinbasepro import coinbasepro                              # noqa: F401
from ccxt.pro.coinex import coinex                                        # noqa: F401
from ccxt.pro.cryptocom import cryptocom                                  # noqa: F401
from ccxt.pro.currencycom import currencycom                              # noqa: F401
from ccxt.pro.deribit import deribit                                      # noqa: F401
from ccxt.pro.exmo import exmo                                            # noqa: F401
from ccxt.pro.gate import gate                                            # noqa: F401
from ccxt.pro.gateio import gateio                                        # noqa: F401
from ccxt.pro.hitbtc import hitbtc                                        # noqa: F401
from ccxt.pro.hollaex import hollaex                                      # noqa: F401
from ccxt.pro.huobi import huobi                                          # noqa: F401
from ccxt.pro.huobijp import huobijp                                      # noqa: F401
from ccxt.pro.huobipro import huobipro                                    # noqa: F401
from ccxt.pro.idex import idex                                            # noqa: F401
from ccxt.pro.kraken import kraken                                        # noqa: F401
from ccxt.pro.kucoin import kucoin                                        # noqa: F401
<<<<<<< HEAD
from ccxt.pro.kucoinfutures import kucoinfutures                          # noqa: F401
=======
from ccxt.pro.luno import luno                                            # noqa: F401
>>>>>>> 2b60e2f4
from ccxt.pro.mexc import mexc                                            # noqa: F401
from ccxt.pro.ndax import ndax                                            # noqa: F401
from ccxt.pro.okcoin import okcoin                                        # noqa: F401
from ccxt.pro.okex import okex                                            # noqa: F401
from ccxt.pro.okx import okx                                              # noqa: F401
from ccxt.pro.phemex import phemex                                        # noqa: F401
from ccxt.pro.ripio import ripio                                          # noqa: F401
from ccxt.pro.upbit import upbit                                          # noqa: F401
from ccxt.pro.wazirx import wazirx                                        # noqa: F401
from ccxt.pro.whitebit import whitebit                                    # noqa: F401
from ccxt.pro.zb import zb                                                # noqa: F401
from ccxt.pro.zipmex import zipmex                                        # noqa: F401

exchanges = [
    'ascendex',
    'bequant',
    'binance',
    'binancecoinm',
    'binanceus',
    'binanceusdm',
    'bitcoincom',
    'bitfinex',
    'bitfinex2',
    'bitget',
    'bitmart',
    'bitmex',
    'bitopro',
    'bitrue',
    'bitstamp',
    'bittrex',
    'bitvavo',
    'bybit',
    'cex',
    'coinbaseprime',
    'coinbasepro',
    'coinex',
    'cryptocom',
    'currencycom',
    'deribit',
    'exmo',
    'gate',
    'gateio',
    'hitbtc',
    'hollaex',
    'huobi',
    'huobijp',
    'huobipro',
    'idex',
    'kraken',
    'kucoin',
<<<<<<< HEAD
    'kucoinfutures',
=======
    'luno',
>>>>>>> 2b60e2f4
    'mexc',
    'ndax',
    'okcoin',
    'okex',
    'okx',
    'phemex',
    'ripio',
    'upbit',
    'wazirx',
    'whitebit',
    'zb',
    'zipmex',
]<|MERGE_RESOLUTION|>--- conflicted
+++ resolved
@@ -50,11 +50,8 @@
 from ccxt.pro.idex import idex                                            # noqa: F401
 from ccxt.pro.kraken import kraken                                        # noqa: F401
 from ccxt.pro.kucoin import kucoin                                        # noqa: F401
-<<<<<<< HEAD
 from ccxt.pro.kucoinfutures import kucoinfutures                          # noqa: F401
-=======
 from ccxt.pro.luno import luno                                            # noqa: F401
->>>>>>> 2b60e2f4
 from ccxt.pro.mexc import mexc                                            # noqa: F401
 from ccxt.pro.ndax import ndax                                            # noqa: F401
 from ccxt.pro.okcoin import okcoin                                        # noqa: F401
@@ -105,11 +102,8 @@
     'idex',
     'kraken',
     'kucoin',
-<<<<<<< HEAD
     'kucoinfutures',
-=======
     'luno',
->>>>>>> 2b60e2f4
     'mexc',
     'ndax',
     'okcoin',
