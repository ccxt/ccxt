--- conflicted
+++ resolved
@@ -1866,7 +1866,6 @@
     def fetch_trades_ws(self, symbol: str, since: Int = None, limit: Int = None, params={}):
         raise NotSupported(self.id + ' fetchTradesWs() is not supported yet')
 
-<<<<<<< HEAD
     def watch_liquidations(self, symbol: str, since: Optional[int] = None, limit: Optional[int] = None, params={}):
         raise NotSupported(self.id + ' watchLiquidations() is not supported yet')
 
@@ -1889,10 +1888,7 @@
             return self.watchAllMyLiquidations(symbols, since, limit, params)
         raise NotSupported(self.id + ' watchMyLiquidationsForSymbols() is not supported yet')
 
-    def watch_trades(self, symbol: str, since: Optional[int] = None, limit: Optional[int] = None, params={}):
-=======
     def watch_trades(self, symbol: str, since: Int = None, limit: Int = None, params={}):
->>>>>>> d852983d
         raise NotSupported(self.id + ' watchTrades() is not supported yet')
 
     def watch_trades_for_symbols(self, symbols: List[str], since: Int = None, limit: Int = None, params={}):
