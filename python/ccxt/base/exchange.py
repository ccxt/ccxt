--- conflicted
+++ resolved
@@ -298,7 +298,6 @@
     accounts = None
     positions = None
 
-<<<<<<< HEAD
     status = {
         'status': 'ok',
         'updated': None,
@@ -307,8 +306,6 @@
         'info': None,
     }
 
-=======
->>>>>>> eca5260a
     requiredCredentials = {
         'apiKey': True,
         'secret': True,
@@ -323,137 +320,7 @@
     }
 
     # API method metainfo
-    has = {
-        'publicAPI': True,
-        'privateAPI': True,
-        'CORS': None,
-        'spot': None,
-        'margin': None,
-        'swap': None,
-        'future': None,
-        'option': None,
-        'addMargin': None,
-        'cancelAllOrders': None,
-        'cancelOrder': True,
-        'cancelOrders': None,
-        'createDepositAddress': None,
-        'createLimitOrder': True,
-        'createMarketOrder': True,
-        'createOrder': True,
-        'createPostOnlyOrder': None,
-        'createReduceOnlyOrder': None,
-        'createStopOrder': None,
-        'createStopLimitOrder': None,
-        'createStopMarketOrder': None,
-        'createOrderWs': None,
-        'editOrderWs': None,
-        'fetchOpenOrdersWs': None,
-        'fetchOrderWs': None,
-        'cancelOrderWs': None,
-        'cancelOrdersWs': None,
-        'cancelAllOrdersWs': None,
-        'fetchTradesWs': None,
-        'fetchBalanceWs': None,
-        'editOrder': 'emulated',
-        'fetchAccounts': None,
-        'fetchBalance': True,
-        'fetchBidsAsks': None,
-        'fetchBorrowInterest': None,
-        'fetchBorrowRate': None,
-        'fetchBorrowRateHistory': None,
-        'fetchBorrowRatesPerSymbol': None,
-        'fetchBorrowRates': None,
-        'fetchCanceledOrders': None,
-        'fetchClosedOrder': None,
-        'fetchClosedOrders': None,
-        'fetchClosedOrdersWs': None,
-        'fetchConvertCurrencies': None,
-        'fetchConvertQuote': None,
-        'fetchConvertTrade': None,
-        'fetchConvertTradeHistory': None,
-        'fetchCrossBorrowRate': None,
-        'fetchCrossBorrowRates': None,
-        'fetchCurrencies': 'emulated',
-        'fetchCurrenciesWs': 'emulated',
-        'fetchDeposit': None,
-        'fetchDepositAddress': None,
-        'fetchDepositAddresses': None,
-        'fetchDepositAddressesByNetwork': None,
-        'fetchDeposits': None,
-<<<<<<< HEAD
-        'fetchDepositsWithdrawals': None,
-        'fetchTransactionFee': None,
-        'fetchTransactionFees': None,
-=======
->>>>>>> eca5260a
-        'fetchFundingHistory': None,
-        'fetchFundingRate': None,
-        'fetchFundingRateHistory': None,
-        'fetchFundingRates': None,
-        'fetchIndexOHLCV': None,
-        'fetchLastPrices': None,
-        'fetchL2OrderBook': True,
-        'fetchLastPrices': None,
-        'fetchLedger': None,
-        'fetchLedgerEntry': None,
-        'fetchLeverageTiers': None,
-        'fetchMarketLeverageTiers': None,
-        'fetchMarkets': True,
-        'fetchMarkOHLCV': None,
-        'fetchMyTrades': None,
-        'fetchOHLCV': None,
-        'fetchOpenInterest': None,
-        'fetchOpenInterestHistory': None,
-        'fetchOpenOrder': None,
-        'fetchOpenOrders': None,
-        'fetchOrder': None,
-        'fetchOrderBook': True,
-        'fetchOrderBooks': None,
-        'fetchOrders': None,
-        'fetchOrderTrades': None,
-        'fetchPermissions': None,
-        'fetchPosition': None,
-        'fetchPositions': None,
-        'fetchPositionsBySymbol': None,
-        'fetchPositionsRisk': None,
-        'fetchPremiumIndexOHLCV': None,
-        'fetchStatus': None,
-        'fetchTicker': True,
-        'fetchTickers': None,
-        'fetchTime': None,
-        'fetchTrades': True,
-        'fetchTradingFee': None,
-        'fetchTradingFees': None,
-        'fetchTradingLimits': None,
-        'fetchTransactions': None,
-        'fetchTransfers': None,
-        'fetchWithdrawAddresses': None,
-        'fetchWithdrawal': None,
-        'fetchWithdrawals': None,
-        'reduceMargin': None,
-        'setLeverage': None,
-        'setMargin': None,
-        'setMarginMode': None,
-        'setPositionMode': None,
-        'signIn': None,
-        'transfer': None,
-        'withdraw': None,
-        'watchOrderBook': None,
-        'watchOrders': None,
-        'watchMyTrades': None,
-        'watchTickers': None,
-        'watchTicker': None,
-        'watchTrades': None,
-        'watchTradesForSymbols': None,
-        'watchOrderBookForSymbols': None,
-        'watchOHLCVForSymbols': None,
-        'watchBalance': None,
-        'watchLiquidations': None,
-        'watchLiquidationsForSymbols': None,
-        'watchMyLiquidations': None,
-        'watchMyLiquidationsForSymbols': None,
-        'watchOHLCV': None,
-    }
+    has = { }
     precisionMode = DECIMAL_PLACES
     paddingMode = NO_PADDING
     minFundingAddressLength = 1  # used in check_address
@@ -486,15 +353,11 @@
     # no lower case l or upper case I, O
     base58_alphabet = '123456789ABCDEFGHJKLMNPQRSTUVWXYZabcdefghijkmnopqrstuvwxyz'
 
-<<<<<<< HEAD
-    commonCurrencies = {}
-=======
     commonCurrencies = {
         'XBT': 'BTC',
         'BCC': 'BCH',
         'BCHSV': 'BSV',
     }
->>>>>>> eca5260a
     synchronous = True
 
     def __init__(self, config={}):
@@ -1869,41 +1732,6 @@
 
     # METHODS BELOW THIS LINE ARE TRANSPILED FROM JAVASCRIPT TO PYTHON AND PHP
 
-<<<<<<< HEAD
-    def describe(self):
-        return {
-            'id': self.id,
-            'name': self.name,
-            'countries': self.countries,
-            'enableRateLimit': self.enableRateLimit,
-            'rateLimit': self.rateLimit,  # milliseconds = seconds * 1000
-            'timeout': self.timeout,  # milliseconds = seconds * 1000
-            'certified': self.certified,  # if certified by the CCXT dev team
-            'pro': self.pro,  # if it is integrated with CCXT Pro for WebSocket support
-            'alias': self.alias,  # whether self exchange is an alias to another exchange
-            'has': self.has,
-            'urls': self.urls,
-            'api': self.api,
-            'requiredCredentials': self.requiredCredentials,
-            'markets': self.markets,  # to be filled manually or by fetchMarkets
-            'currencies': self.currencies,  # to be filled manually or by fetchMarkets
-            'timeframes': self.timeframes,  # redefine if the exchange has fetchOHLCV
-            'fees': self.fees,
-            'status': self.status,
-            'exceptions': self.exceptions,
-            'precision': self.precision,
-            'precisionMode': self.precisionMode,
-            'paddingMode': self.paddingMode,
-            'limits': self.limits,
-            'httpExceptions': self.httpExceptions,
-            'commonCurrencies': { # gets extended/overwritten in subclasses
-                'XBT': 'BTC',
-                'BCC': 'BCH',
-                'BCHABC': 'BCH',
-                'BCHSV': 'BSV',
-            },
-        }
-=======
     def safe_bool_n(self, dictionaryOrList, keys: List[IndexType], defaultValue: bool = None):
         """
          * @ignore
@@ -1988,7 +1816,6 @@
         :returns Array | None:
         """
         return self.safe_list_n(dictionaryOrList, [key], defaultValue)
->>>>>>> eca5260a
 
     def handle_deltas(self, orderbook, deltas):
         for i in range(0, len(deltas)):
