--- conflicted
+++ resolved
@@ -3793,21 +3793,6 @@
     def fetch_status(self, params={}):
         raise NotSupported(self.id + ' fetchStatus() is not supported yet')
 
-<<<<<<< HEAD
-=======
-    def fetch_funding_fee(self, code: str, params={}):
-        warnOnFetchFundingFee = self.safe_bool(self.options, 'warnOnFetchFundingFee', True)
-        if warnOnFetchFundingFee:
-            raise NotSupported(self.id + ' fetchFundingFee() method is deprecated, it will be removed in July 2022, please, use fetchTransactionFee() or set exchange.options["warnOnFetchFundingFee"] = False to suppress self warning')
-        return self.fetch_transaction_fee(code, params)
-
-    def fetch_funding_fees(self, codes: List[str] = None, params={}):
-        warnOnFetchFundingFees = self.safe_bool(self.options, 'warnOnFetchFundingFees', True)
-        if warnOnFetchFundingFees:
-            raise NotSupported(self.id + ' fetchFundingFees() method is deprecated, it will be removed in July 2022. Please, use fetchTransactionFees() or set exchange.options["warnOnFetchFundingFees"] = False to suppress self warning')
-        return self.fetch_transaction_fees(codes, params)
-
->>>>>>> 52cf96a3
     def fetch_transaction_fee(self, code: str, params={}):
         if not self.has['fetchTransactionFees']:
             raise NotSupported(self.id + ' fetchTransactionFee() is not supported yet')
