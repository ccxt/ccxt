# -*- coding: utf-8 -*-

"""Base exchange class"""

# -----------------------------------------------------------------------------

__version__ = '4.0.39'

# -----------------------------------------------------------------------------

from ccxt.base.errors import ExchangeError
from ccxt.base.errors import NetworkError
from ccxt.base.errors import NotSupported
from ccxt.base.errors import AuthenticationError
from ccxt.base.errors import DDoSProtection
from ccxt.base.errors import RequestTimeout
from ccxt.base.errors import ExchangeNotAvailable
from ccxt.base.errors import InvalidAddress
from ccxt.base.errors import InvalidOrder
from ccxt.base.errors import ArgumentsRequired
from ccxt.base.errors import BadSymbol
from ccxt.base.errors import NullResponse
from ccxt.base.errors import RateLimitExceeded
from ccxt.base.errors import BadRequest
from ccxt.base.errors import BadResponse

# -----------------------------------------------------------------------------

from ccxt.base.decimal_to_precision import decimal_to_precision
from ccxt.base.decimal_to_precision import DECIMAL_PLACES, TICK_SIZE, NO_PADDING, TRUNCATE, ROUND, ROUND_UP, ROUND_DOWN, SIGNIFICANT_DIGITS
from ccxt.base.decimal_to_precision import number_to_string
from ccxt.base.precise import Precise
from ccxt.base.types import Balance, IndexType, OrderSide, OrderType, Trade

# -----------------------------------------------------------------------------

# rsa jwt signing
from cryptography.hazmat import backends
from cryptography.hazmat.primitives import hashes
from cryptography.hazmat.primitives.asymmetric import padding
from cryptography.hazmat.primitives.serialization import load_pem_private_key

# -----------------------------------------------------------------------------

# ecdsa signing
from ccxt.static_dependencies import ecdsa
from ccxt.static_dependencies import keccak

# eddsa signing
try:
    import axolotl_curve25519 as eddsa
except ImportError:
    eddsa = None

# -----------------------------------------------------------------------------

__all__ = [
    'Exchange',
]

# -----------------------------------------------------------------------------

import types
import logging
import base64
import binascii
import calendar
import collections
import datetime
from email.utils import parsedate
# import functools
import gzip
import hashlib
import hmac
import io
import json
import math
import random
from numbers import Number
import re
from requests import Session
from requests.utils import default_user_agent
from requests.exceptions import HTTPError, Timeout, TooManyRedirects, RequestException, ConnectionError as requestsConnectionError
# import socket
from ssl import SSLError
# import sys
import time
import uuid
import zlib
from decimal import Decimal
from time import mktime
from wsgiref.handlers import format_date_time
import urllib.parse as _urlencode
from typing import Any, Optional, List

# -----------------------------------------------------------------------------


class Exchange(object):
    """Base exchange class"""
    id = None
    name = None
    version = None
    certified = False  # if certified by the CCXT dev team
    pro = False  # if it is integrated with CCXT Pro for WebSocket support
    alias = False  # whether this exchange is an alias to another exchange
    # rate limiter settings
    enableRateLimit = True
    rateLimit = 2000  # milliseconds = seconds * 1000
    timeout = 10000   # milliseconds = seconds * 1000
    asyncio_loop = None
    aiohttp_proxy = None
    trust_env = False
    aiohttp_trust_env = False
    requests_trust_env = False
    session = None  # Session () by default
    verify = True  # SSL verification
    validateServerSsl = True
    validateClientSsl = False
    logger = None  # logging.getLogger(__name__) by default
    verbose = False
    markets = None
    symbols = None
    codes = None
    timeframes = None
    fees = {
        'trading': {
            'percentage': True,  # subclasses should rarely have to redefine this
        },
        'funding': {
            'withdraw': {},
            'deposit': {},
        },
    }
    loaded_fees = {
        'trading': {
            'percentage': True,
        },
        'funding': {
            'withdraw': {},
            'deposit': {},
        },
    }
    ids = None
    urls = None
    api = None
    parseJsonResponse = True

    # PROXY & USER-AGENTS (see "examples/proxy-usage" file for explanation)
    proxy = None  # for backwards compatibility
    proxyUrl = None
    proxy_url = None
    proxyUrlCallback = None
    proxy_url_callback = None
    httpProxy = None
    http_proxy = None
    httpProxyCallback = None
    http_proxy_callback = None
    httpsProxy = None
    https_proxy = None
    httpsProxyCallback = None
    https_proxy_callback = None
    socksProxy = None
    socks_proxy = None
    socksProxyCallback = None
    socks_proxy_callback = None
    userAgent = None
    user_agent = None
    userAgents = {
        'chrome': 'Mozilla/5.0 (Windows NT 10.0; Win64; x64) AppleWebKit/537.36 (KHTML, like Gecko) Chrome/62.0.3202.94 Safari/537.36',
        'chrome39': 'Mozilla/5.0 (Windows NT 6.1; WOW64) AppleWebKit/537.36 (KHTML, like Gecko) Chrome/39.0.2171.71 Safari/537.36',
        'chrome100': 'Mozilla/5.0 (Macintosh; Intel Mac OS X 10_15_7) AppleWebKit/537.36 (KHTML, like Gecko) Chrome/100.0.4896.75 Safari/537.36',
    }
    headers = None
    origin = '*'  # CORS origin
    #
    proxies = None

    hostname = None  # in case of inaccessibility of the "main" domain
    apiKey = ''
    secret = ''
    password = ''
    uid = ''
    privateKey = ''  # a "0x"-prefixed hexstring private key for a wallet
    walletAddress = ''  # the wallet address "0x"-prefixed hexstring
    token = ''  # reserved for HTTP auth in some cases
    twofa = None
    markets_by_id = None
    currencies_by_id = None
    precision = None
    exceptions = None
    limits = {
        'leverage': {
            'min': None,
            'max': None,
        },
        'amount': {
            'min': None,
            'max': None,
        },
        'price': {
            'min': None,
            'max': None,
        },
        'cost': {
            'min': None,
            'max': None,
        },
    }
    httpExceptions = {
        '422': ExchangeError,
        '418': DDoSProtection,
        '429': RateLimitExceeded,
        '404': ExchangeNotAvailable,
        '409': ExchangeNotAvailable,
        '410': ExchangeNotAvailable,
        '451': ExchangeNotAvailable,
        '500': ExchangeNotAvailable,
        '501': ExchangeNotAvailable,
        '502': ExchangeNotAvailable,
        '520': ExchangeNotAvailable,
        '521': ExchangeNotAvailable,
        '522': ExchangeNotAvailable,
        '525': ExchangeNotAvailable,
        '526': ExchangeNotAvailable,
        '400': ExchangeNotAvailable,
        '403': ExchangeNotAvailable,
        '405': ExchangeNotAvailable,
        '503': ExchangeNotAvailable,
        '530': ExchangeNotAvailable,
        '408': RequestTimeout,
        '504': RequestTimeout,
        '401': AuthenticationError,
        '407': AuthenticationError,
        '511': AuthenticationError,
    }
    balance = None
    orderbooks = None
    orders = None
    myTrades = None
    trades = None
    transactions = None
    ohlcvs = None
    tickers = None
    base_currencies = None
    quote_currencies = None
    currencies = None
    options = None  # Python does not allow to define properties in run-time with setattr
    accounts = None
    positions = None

    status = {
        'status': 'ok',
        'updated': None,
        'eta': None,
        'url': None,
    }

    requiredCredentials = {
        'apiKey': True,
        'secret': True,
        'uid': False,
        'login': False,
        'password': False,
        'twofa': False,  # 2-factor authentication (one-time password key)
        'privateKey': False,  # a "0x"-prefixed hexstring private key for a wallet
        'walletAddress': False,  # the wallet address "0x"-prefixed hexstring
        'token': False,  # reserved for HTTP auth in some cases
    }

    # API method metainfo
    has = {
        'publicAPI': True,
        'privateAPI': True,
        'CORS': None,
        'spot': None,
        'margin': None,
        'swap': None,
        'future': None,
        'option': None,
        'addMargin': None,
        'cancelAllOrders': None,
        'cancelOrder': True,
        'cancelOrders': None,
        'createDepositAddress': None,
        'createLimitOrder': True,
        'createMarketOrder': True,
        'createOrder': True,
        'createPostOnlyOrder': None,
        'createReduceOnlyOrder': None,
        'createStopOrder': None,
        'createStopLimitOrder': None,
        'createStopMarketOrder': None,
        'editOrder': 'emulated',
        'fetchAccounts': None,
        'fetchBalance': True,
        'fetchBidsAsks': None,
        'fetchBorrowInterest': None,
        'fetchBorrowRate': None,
        'fetchBorrowRateHistory': None,
        'fetchBorrowRatesPerSymbol': None,
        'fetchBorrowRates': None,
        'fetchCanceledOrders': None,
        'fetchClosedOrder': None,
        'fetchClosedOrders': None,
        'fetchCurrencies': 'emulated',
        'fetchDeposit': None,
        'fetchDepositAddress': None,
        'fetchDepositAddresses': None,
        'fetchDepositAddressesByNetwork': None,
        'fetchDeposits': None,
        'fetchFundingFee': None,
        'fetchFundingFees': None,
        'fetchFundingHistory': None,
        'fetchFundingRate': None,
        'fetchFundingRateHistory': None,
        'fetchFundingRates': None,
        'fetchIndexOHLCV': None,
        'fetchL2OrderBook': True,
        'fetchLedger': None,
        'fetchLedgerEntry': None,
        'fetchLeverageTiers': None,
        'fetchMarketLeverageTiers': None,
        'fetchMarkets': True,
        'fetchMarkOHLCV': None,
        'fetchMyTrades': None,
        'fetchOHLCV': 'emulated',
        'fetchOpenOrder': None,
        'fetchOpenOrders': None,
        'fetchOrder': None,
        'fetchOrderBook': True,
        'fetchOrderBooks': None,
        'fetchOrders': None,
        'fetchOrderTrades': None,
        'fetchPermissions': None,
        'fetchPosition': None,
        'fetchPositions': None,
        'fetchPositionsRisk': None,
        'fetchPremiumIndexOHLCV': None,
        'fetchStatus': 'emulated',
        'fetchTicker': True,
        'fetchTickers': None,
        'fetchTime': None,
        'fetchTrades': True,
        'fetchTradingFee': None,
        'fetchTradingFees': None,
        'fetchTradingLimits': None,
        'fetchTransactions': None,
        'fetchTransfers': None,
        'fetchWithdrawal': None,
        'fetchWithdrawals': None,
        'reduceMargin': None,
        'setLeverage': None,
        'setMargin': None,
        'setMarginMode': None,
        'setPositionMode': None,
        'signIn': None,
        'transfer': None,
        'withdraw': None,
    }
    precisionMode = DECIMAL_PLACES
    paddingMode = NO_PADDING
    minFundingAddressLength = 1  # used in check_address
    substituteCommonCurrencyCodes = True
    quoteJsonNumbers = True
    number = float  # or str (a pointer to a class)
    handleContentTypeApplicationZip = False
    # whether fees should be summed by currency code
    reduceFees = True
    lastRestRequestTimestamp = 0
    lastRestPollTimestamp = 0
    restRequestQueue = None
    restPollerLoopIsRunning = False
    rateLimitTokens = 16
    rateLimitMaxTokens = 16
    rateLimitUpdateTime = 0
    enableLastHttpResponse = True
    enableLastJsonResponse = True
    enableLastResponseHeaders = True
    last_http_response = None
    last_json_response = None
    last_response_headers = None

    requiresEddsa = False
    base58_encoder = None
    base58_decoder = None
    # no lower case l or upper case I, O
    base58_alphabet = '123456789ABCDEFGHJKLMNPQRSTUVWXYZabcdefghijkmnopqrstuvwxyz'

    commonCurrencies = {
        'XBT': 'BTC',
        'BCC': 'BCH',
        'BCHABC': 'BCH',
        'BCHSV': 'BSV',
    }
    synchronous = True

    def __init__(self, config={}):
        self.aiohttp_trust_env = self.aiohttp_trust_env or self.trust_env
        self.requests_trust_env = self.requests_trust_env or self.trust_env

        self.precision = dict() if self.precision is None else self.precision
        self.limits = dict() if self.limits is None else self.limits
        self.exceptions = dict() if self.exceptions is None else self.exceptions
        self.headers = dict() if self.headers is None else self.headers
        self.balance = dict() if self.balance is None else self.balance
        self.orderbooks = dict() if self.orderbooks is None else self.orderbooks
        self.tickers = dict() if self.tickers is None else self.tickers
        self.trades = dict() if self.trades is None else self.trades
        self.transactions = dict() if self.transactions is None else self.transactions
        self.positions = dict() if self.positions is None else self.positions
        self.ohlcvs = dict() if self.ohlcvs is None else self.ohlcvs
        self.currencies = dict() if self.currencies is None else self.currencies
        self.options = self.get_default_options() if self.options is None else self.options  # Python does not allow to define properties in run-time with setattr
        self.decimal_to_precision = decimal_to_precision
        self.number_to_string = number_to_string

        # version = '.'.join(map(str, sys.version_info[:3]))
        # self.userAgent = {
        #     'User-Agent': 'ccxt/' + __version__ + ' (+https://github.com/ccxt/ccxt) Python/' + version
        # }

        self.origin = self.uuid()
        self.userAgent = default_user_agent()

        settings = self.deep_extend(self.describe(), config)

        for key in settings:
            if hasattr(self, key) and isinstance(getattr(self, key), dict):
                setattr(self, key, self.deep_extend(getattr(self, key), settings[key]))
            else:
                setattr(self, key, settings[key])

        if self.markets:
            self.set_markets(self.markets)

        self.after_construct()

        # convert all properties from underscore notation foo_bar to camelcase notation fooBar
        cls = type(self)
        for name in dir(self):
            if name[0] != '_' and name[-1] != '_' and '_' in name:
                parts = name.split('_')
                # fetch_ohlcv → fetchOHLCV (not fetchOhlcv!)
                exceptions = {'ohlcv': 'OHLCV', 'le': 'LE', 'be': 'BE'}
                camelcase = parts[0] + ''.join(exceptions.get(i, self.capitalize(i)) for i in parts[1:])
                attr = getattr(self, name)
                if isinstance(attr, types.MethodType):
                    setattr(cls, camelcase, getattr(cls, name))
                else:
                    if hasattr(self, camelcase):
                        if attr is not None:
                            setattr(self, camelcase, attr)
                    else:
                        setattr(self, camelcase, attr)

        self.tokenBucket = self.extend({
            'refillRate': 1.0 / self.rateLimit if self.rateLimit > 0 else float('inf'),
            'delay': 0.001,
            'capacity': 1.0,
            'defaultCost': 1.0,
        }, getattr(self, 'tokenBucket', {}))

        if not self.session and self.synchronous:
            self.session = Session()
            self.session.trust_env = self.requests_trust_env
        self.logger = self.logger if self.logger else logging.getLogger(__name__)

    def __del__(self):
        if self.session:
            try:
                self.session.close()
            except Exception as e:
                pass

    def __repr__(self):
        return 'ccxt.' + ('async_support.' if self.asyncio_loop else '') + self.id + '()'

    def __str__(self):
        return self.name

    def describe(self):
        return {}

    def throttle(self, cost=None):
        now = float(self.milliseconds())
        elapsed = now - self.lastRestRequestTimestamp
        cost = 1 if cost is None else cost
        sleep_time = self.rateLimit * cost
        if elapsed < sleep_time:
            delay = sleep_time - elapsed
            time.sleep(delay / 1000.0)

    @staticmethod
    def gzip_deflate(response, text):
        encoding = response.info().get('Content-Encoding')
        if encoding in ('gzip', 'x-gzip', 'deflate'):
            if encoding == 'deflate':
                return zlib.decompress(text, -zlib.MAX_WBITS)
            else:
                return gzip.GzipFile('', 'rb', 9, io.BytesIO(text)).read()
        return text

    def prepare_request_headers(self, headers=None):
        headers = headers or {}
        if self.session:
            headers.update(self.session.headers)
        headers.update(self.headers)
        userAgent = self.userAgent if self.userAgent is not None else self.user_agent
        if userAgent:
            if type(userAgent) is str:
                headers.update({'User-Agent': userAgent})
            elif (type(userAgent) is dict) and ('User-Agent' in userAgent):
                headers.update(userAgent)
        headers.update({'Accept-Encoding': 'gzip, deflate'})
        return self.set_headers(headers)

    def log(self, *args):
        print(*args)

    def on_rest_response(self, code, reason, url, method, response_headers, response_body, request_headers, request_body):
        return response_body.strip()

    def on_json_response(self, response_body):
        if self.quoteJsonNumbers:
            return json.loads(response_body, parse_float=str, parse_int=str)
        else:
            return json.loads(response_body)

    def fetch(self, url, method='GET', headers=None, body=None):
        """Perform a HTTP request and return decoded JSON data"""
        request_headers = self.prepare_request_headers(headers)

        # ##### PROXY & HEADERS #####
        proxies = None  # set default
        proxyUrl, httpProxy, httpsProxy, socksProxy = self.check_proxy_settings(url, method, headers, body)
        if proxyUrl:
            request_headers.update({'Origin': self.origin})
            url = proxyUrl + url
        elif httpProxy:
            proxies = {}
            proxies['http'] = httpProxy
        elif httpsProxy:
            proxies = {}
            proxies['https'] = httpsProxy
        elif socksProxy:
            proxies = {}
            # https://stackoverflow.com/a/15661226/2377343
            proxies['http'] = socksProxy
            proxies['https'] = socksProxy

        if (proxies is not None) and (self.proxies is not None):
            # avoid old proxies mixing
            raise NotSupported(self.id + ' you have set multiple proxies, please use one or another')
        if (self.proxies is not None):
            proxies = self.proxies
        # ######## end of proxies ########

        if self.verbose:
            self.log("\nfetch Request:", self.id, method, url, "RequestHeaders:", request_headers, "RequestBody:", body)
        self.logger.debug("%s %s, Request: %s %s", method, url, request_headers, body)

        request_body = body
        if body:
            body = body.encode()

        self.session.cookies.clear()

        http_response = None
        http_status_code = None
        http_status_text = None
        json_response = None
        try:
            response = self.session.request(
                method,
                url,
                data=body,
                headers=request_headers,
                timeout=int(self.timeout / 1000),
                proxies=proxies,
                verify=self.verify and self.validateServerSsl
            )
            # does not try to detect encoding
            response.encoding = 'utf-8'
            headers = response.headers
            http_status_code = response.status_code
            http_status_text = response.reason
            http_response = self.on_rest_response(http_status_code, http_status_text, url, method, headers, response.text, request_headers, request_body)
            json_response = self.parse_json(http_response)
            # FIXME remove last_x_responses from subclasses
            if self.enableLastHttpResponse:
                self.last_http_response = http_response
            if self.enableLastJsonResponse:
                self.last_json_response = json_response
            if self.enableLastResponseHeaders:
                self.last_response_headers = headers
            if self.verbose:
                self.log("\nfetch Response:", self.id, method, url, http_status_code, "ResponseHeaders:", headers, "ResponseBody:", http_response)
            self.logger.debug("%s %s, Response: %s %s %s", method, url, http_status_code, headers, http_response)
            response.raise_for_status()

        except Timeout as e:
            details = ' '.join([self.id, method, url])
            raise RequestTimeout(details) from e

        except TooManyRedirects as e:
            details = ' '.join([self.id, method, url])
            raise ExchangeError(details) from e

        except SSLError as e:
            details = ' '.join([self.id, method, url])
            raise ExchangeError(details) from e

        except HTTPError as e:
            details = ' '.join([self.id, method, url])
            skip_further_error_handling = self.handle_errors(http_status_code, http_status_text, url, method, headers, http_response, json_response, request_headers, request_body)
            if not skip_further_error_handling:
                self.handle_http_status_code(http_status_code, http_status_text, url, method, http_response)
            raise ExchangeError(details) from e

        except requestsConnectionError as e:
            error_string = str(e)
            details = ' '.join([self.id, method, url])
            if 'Read timed out' in error_string:
                raise RequestTimeout(details) from e
            else:
                raise NetworkError(details) from e

        except ConnectionResetError as e:
            error_string = str(e)
            details = ' '.join([self.id, method, url])
            raise NetworkError(details) from e

        except RequestException as e:  # base exception class
            error_string = str(e)
            if ('Missing dependencies for SOCKS support' in error_string):
                raise NotSupported(self.id + ' - to use SOCKS proxy with ccxt, you might need "pysocks" module that can be installed by "pip install pysocks"')
            details = ' '.join([self.id, method, url])
            if any(x in error_string for x in ['ECONNRESET', 'Connection aborted.', 'Connection broken:']):
                raise NetworkError(details) from e
            else:
                raise ExchangeError(details) from e

        self.handle_errors(http_status_code, http_status_text, url, method, headers, http_response, json_response, request_headers, request_body)
        if json_response is not None:
            return json_response
        elif self.is_text_response(headers):
            return http_response
        else:
            return response.content

    def parse_json(self, http_response):
        try:
            if Exchange.is_json_encoded_object(http_response):
                return self.on_json_response(http_response)
        except ValueError:  # superclass of JsonDecodeError (python2)
            pass

    def is_text_response(self, headers):
        # https://github.com/ccxt/ccxt/issues/5302
        content_type = headers.get('Content-Type', '')
        return content_type.startswith('application/json') or content_type.startswith('text/')

    @staticmethod
    def key_exists(dictionary, key):
        if hasattr(dictionary, '__getitem__') and not isinstance(dictionary, str):
            if isinstance(dictionary, list) and type(key) is not int:
                return False
            try:
                value = dictionary[key]
                return value is not None and value != ''
            except LookupError:
                return False
        return False

    @staticmethod
    def safe_float(dictionary, key, default_value=None):
        value = default_value
        try:
            if Exchange.key_exists(dictionary, key):
                value = float(dictionary[key])
        except ValueError as e:
            value = default_value
        return value

    @staticmethod
    def safe_string(dictionary, key, default_value=None):
        return str(dictionary[key]) if Exchange.key_exists(dictionary, key) else default_value

    @staticmethod
    def safe_string_lower(dictionary, key, default_value=None):
        if Exchange.key_exists(dictionary, key):
            return str(dictionary[key]).lower()
        else:
            return default_value.lower() if default_value is not None else default_value

    @staticmethod
    def safe_string_upper(dictionary, key, default_value=None):
        if Exchange.key_exists(dictionary, key):
            return str(dictionary[key]).upper()
        else:
            return default_value.upper() if default_value is not None else default_value

    @staticmethod
    def safe_integer(dictionary, key, default_value=None):
        if not Exchange.key_exists(dictionary, key):
            return default_value
        value = dictionary[key]
        try:
            # needed to avoid breaking on "100.0"
            # https://stackoverflow.com/questions/1094717/convert-a-string-to-integer-with-decimal-in-python#1094721
            return int(float(value))
        except ValueError:
            return default_value
        except TypeError:
            return default_value

    @staticmethod
    def safe_integer_product(dictionary, key, factor, default_value=None):
        if not Exchange.key_exists(dictionary, key):
            return default_value
        value = dictionary[key]
        if isinstance(value, Number):
            return int(value * factor)
        elif isinstance(value, str):
            try:
                return int(float(value) * factor)
            except ValueError:
                pass
        return default_value

    @staticmethod
    def safe_timestamp(dictionary, key, default_value=None):
        return Exchange.safe_integer_product(dictionary, key, 1000, default_value)

    @staticmethod
    def safe_value(dictionary, key, default_value=None):
        return dictionary[key] if Exchange.key_exists(dictionary, key) else default_value

    # we're not using safe_floats with a list argument as we're trying to save some cycles here
    # we're not using safe_float_3 either because those cases are too rare to deserve their own optimization

    @staticmethod
    def safe_float_2(dictionary, key1, key2, default_value=None):
        return Exchange.safe_either(Exchange.safe_float, dictionary, key1, key2, default_value)

    @staticmethod
    def safe_string_2(dictionary, key1, key2, default_value=None):
        return Exchange.safe_either(Exchange.safe_string, dictionary, key1, key2, default_value)

    @staticmethod
    def safe_string_lower_2(dictionary, key1, key2, default_value=None):
        return Exchange.safe_either(Exchange.safe_string_lower, dictionary, key1, key2, default_value)

    @staticmethod
    def safe_string_upper_2(dictionary, key1, key2, default_value=None):
        return Exchange.safe_either(Exchange.safe_string_upper, dictionary, key1, key2, default_value)

    @staticmethod
    def safe_integer_2(dictionary, key1, key2, default_value=None):
        return Exchange.safe_either(Exchange.safe_integer, dictionary, key1, key2, default_value)

    @staticmethod
    def safe_integer_product_2(dictionary, key1, key2, factor, default_value=None):
        value = Exchange.safe_integer_product(dictionary, key1, factor)
        return value if value is not None else Exchange.safe_integer_product(dictionary, key2, factor, default_value)

    @staticmethod
    def safe_timestamp_2(dictionary, key1, key2, default_value=None):
        return Exchange.safe_integer_product_2(dictionary, key1, key2, 1000, default_value)

    @staticmethod
    def safe_value_2(dictionary, key1, key2, default_value=None):
        return Exchange.safe_either(Exchange.safe_value, dictionary, key1, key2, default_value)

    # safe_method_n methods family

    @staticmethod
    def safe_float_n(dictionary, key_list, default_value=None):
        value = Exchange.get_object_value_from_key_list(dictionary, key_list)
        if value is None:
            return default_value
        try:
            value = float(value)
        except ValueError as e:
            value = default_value
        return value

    @staticmethod
    def safe_string_n(dictionary, key_list, default_value=None):
        value = Exchange.get_object_value_from_key_list(dictionary, key_list)
        return str(value) if value is not None else default_value

    @staticmethod
    def safe_string_lower_n(dictionary, key_list, default_value=None):
        value = Exchange.get_object_value_from_key_list(dictionary, key_list)
        if value is not None:
            return str(value).lower()
        elif default_value is None:
            return default_value
        else:
            return default_value.lower()

    @staticmethod
    def safe_string_upper_n(dictionary, key_list, default_value=None):
        value = Exchange.get_object_value_from_key_list(dictionary, key_list)
        if value is not None:
            return str(value).upper()
        elif default_value is None:
            return default_value
        else:
            return default_value.upper()

    @staticmethod
    def safe_integer_n(dictionary, key_list, default_value=None):
        value = Exchange.get_object_value_from_key_list(dictionary, key_list)
        if value is None:
            return default_value
        try:
            # needed to avoid breaking on "100.0"
            # https://stackoverflow.com/questions/1094717/convert-a-string-to-integer-with-decimal-in-python#1094721
            return int(float(value))
        except ValueError:
            return default_value
        except TypeError:
            return default_value

    @staticmethod
    def safe_integer_product_n(dictionary, key_list, factor, default_value=None):
        value = Exchange.get_object_value_from_key_list(dictionary, key_list)
        if value is None:
            return default_value
        if isinstance(value, Number):
            return int(value * factor)
        elif isinstance(value, str):
            try:
                return int(float(value) * factor)
            except ValueError:
                pass
        return default_value

    @staticmethod
    def safe_timestamp_n(dictionary, key_list, default_value=None):
        return Exchange.safe_integer_product_n(dictionary, key_list, 1000, default_value)

    @staticmethod
    def safe_value_n(dictionary, key_list, default_value=None):
        value = Exchange.get_object_value_from_key_list(dictionary, key_list)
        return value if value is not None else default_value

    @staticmethod
    def get_object_value_from_key_list(dictionary, key_list):
        filtered_list = list(filter(lambda el: el in dictionary and dictionary[el] != '' and dictionary[el] is not None, key_list))
        if (len(filtered_list) == 0):
            return None
        return dictionary[filtered_list[0]]

    @staticmethod
    def safe_either(method, dictionary, key1, key2, default_value=None):
        """A helper-wrapper for the safe_value_2() family."""
        value = method(dictionary, key1)
        return value if value is not None else method(dictionary, key2, default_value)

    @staticmethod
    def truncate(num, precision=0):
        """Deprecated, use decimal_to_precision instead"""
        if precision > 0:
            decimal_precision = math.pow(10, precision)
            return math.trunc(num * decimal_precision) / decimal_precision
        return int(Exchange.truncate_to_string(num, precision))

    @staticmethod
    def truncate_to_string(num, precision=0):
        """Deprecated, todo: remove references from subclasses"""
        if precision > 0:
            parts = ('{0:.%df}' % precision).format(Decimal(num)).split('.')
            decimal_digits = parts[1][:precision].rstrip('0')
            decimal_digits = decimal_digits if len(decimal_digits) else '0'
            return parts[0] + '.' + decimal_digits
        return ('%d' % num)

    @staticmethod
    def uuid22(length=22):
        return format(random.getrandbits(length * 4), 'x')

    @staticmethod
    def uuid16(length=16):
        return format(random.getrandbits(length * 4), 'x')

    @staticmethod
    def uuid():
        return str(uuid.uuid4())

    @staticmethod
    def uuidv1():
        return str(uuid.uuid1()).replace('-', '')

    @staticmethod
    def capitalize(string):  # first character only, rest characters unchanged
        # the native pythonic .capitalize() method lowercases all other characters
        # which is an unwanted behaviour, therefore we use this custom implementation
        # check it yourself: print('foobar'.capitalize(), 'fooBar'.capitalize())
        if len(string) > 1:
            return "%s%s" % (string[0].upper(), string[1:])
        return string.upper()

    @staticmethod
    def strip(string):
        return string.strip()

    @staticmethod
    def keysort(dictionary):
        return collections.OrderedDict(sorted(dictionary.items(), key=lambda t: t[0]))

    @staticmethod
    def extend(*args):
        if args is not None:
            result = None
            if type(args[0]) is collections.OrderedDict:
                result = collections.OrderedDict()
            else:
                result = {}
            for arg in args:
                result.update(arg)
            return result
        return {}

    @staticmethod
    def deep_extend(*args):
        result = None
        for arg in args:
            if isinstance(arg, dict):
                if not isinstance(result, dict):
                    result = {}
                for key in arg:
                    result[key] = Exchange.deep_extend(result[key] if key in result else None, arg[key])
            else:
                result = arg
        return result

    @staticmethod
    def filter_by(array, key, value=None):
        array = Exchange.to_array(array)
        return list(filter(lambda x: x[key] == value, array))

    @staticmethod
    def filterBy(array, key, value=None):
        return Exchange.filter_by(array, key, value)

    @staticmethod
    def group_by(array, key):
        result = {}
        array = Exchange.to_array(array)
        array = [entry for entry in array if (key in entry) and (entry[key] is not None)]
        for entry in array:
            if entry[key] not in result:
                result[entry[key]] = []
            result[entry[key]].append(entry)
        return result

    @staticmethod
    def groupBy(array, key):
        return Exchange.group_by(array, key)

    @staticmethod
    def index_by(array, key):
        result = {}
        if type(array) is dict:
            array = Exchange.keysort(array).values()
        is_int_key = isinstance(key, int)
        for element in array:
            if ((is_int_key and (key < len(element))) or (key in element)) and (element[key] is not None):
                k = element[key]
                result[k] = element
        return result

    @staticmethod
    def sort_by(array, key, descending=False):
        return sorted(array, key=lambda k: k[key] if k[key] is not None else "", reverse=descending)

    @staticmethod
    def sort_by_2(array, key1, key2, descending=False):
        return sorted(array, key=lambda k: (k[key1] if k[key1] is not None else "", k[key2] if k[key2] is not None else ""), reverse=descending)

    @staticmethod
    def array_concat(a, b):
        return a + b

    @staticmethod
    def in_array(needle, haystack):
        return needle in haystack

    @staticmethod
    def is_empty(object):
        return not object

    @staticmethod
    def extract_params(string):
        return re.findall(r'{([\w-]+)}', string)

    @staticmethod
    def implode_params(string, params):
        if isinstance(params, dict):
            for key in params:
                if not isinstance(params[key], list):
                    string = string.replace('{' + key + '}', str(params[key]))
        return string

    @staticmethod
    def urlencode(params={}, doseq=False):
        for key, value in params.items():
            if isinstance(value, bool):
                params[key] = 'true' if value else 'false'
        return _urlencode.urlencode(params, doseq, quote_via=_urlencode.quote)

    @staticmethod
    def urlencode_with_array_repeat(params={}):
        return re.sub(r'%5B\d*%5D', '', Exchange.urlencode(params, True))

    @staticmethod
    def urlencode_nested(params):
        result = {}

        def _encode_params(params, p_key=None):
            encode_params = {}
            if isinstance(params, dict):
                for key in params:
                    encode_key = '{}[{}]'.format(p_key, key)
                    encode_params[encode_key] = params[key]
            elif isinstance(params, (list, tuple)):
                for offset, value in enumerate(params):
                    encode_key = '{}[{}]'.format(p_key, offset)
                    encode_params[encode_key] = value
            else:
                result[p_key] = params
            for key in encode_params:
                value = encode_params[key]
                _encode_params(value, key)
        if isinstance(params, dict):
            for key in params:
                _encode_params(params[key], key)
        return _urlencode.urlencode(result)

    @staticmethod
    def rawencode(params={}):
        return _urlencode.unquote(Exchange.urlencode(params))

    @staticmethod
    def encode_uri_component(uri, safe="~()*!.'"):
        return _urlencode.quote(uri, safe=safe)

    @staticmethod
    def omit(d, *args):
        if isinstance(d, dict):
            result = d.copy()
            for arg in args:
                if type(arg) is list:
                    for key in arg:
                        if key in result:
                            del result[key]
                else:
                    if arg in result:
                        del result[arg]
            return result
        return d

    @staticmethod
    def unique(array):
        return list(set(array))

    @staticmethod
    def pluck(array, key):
        return [
            element[key]
            for element in array
            if (key in element) and (element[key] is not None)
        ]

    @staticmethod
    def sum(*args):
        return sum([arg for arg in args if isinstance(arg, (float, int))])

    @staticmethod
    def ordered(array):
        return collections.OrderedDict(array)

    @staticmethod
    def aggregate(bidasks):
        ordered = Exchange.ordered({})
        for [price, volume, *_] in bidasks:
            if volume > 0:
                ordered[price] = (ordered[price] if price in ordered else 0) + volume
        result = []
        items = list(ordered.items())
        for price, volume in items:
            result.append([price, volume])
        return result

    @staticmethod
    def sec():
        return Exchange.seconds()

    @staticmethod
    def msec():
        return Exchange.milliseconds()

    @staticmethod
    def usec():
        return Exchange.microseconds()

    @staticmethod
    def seconds():
        return int(time.time())

    @staticmethod
    def milliseconds():
        return int(time.time() * 1000)

    @staticmethod
    def microseconds():
        return int(time.time() * 1000000)

    @staticmethod
    def iso8601(timestamp=None):
        if timestamp is None:
            return timestamp
        if not isinstance(timestamp, int):
            return None
        if int(timestamp) < 0:
            return None

        try:
            utc = datetime.datetime.utcfromtimestamp(timestamp // 1000)
            return utc.strftime('%Y-%m-%dT%H:%M:%S.%f')[:-6] + "{:03d}".format(int(timestamp) % 1000) + 'Z'
        except (TypeError, OverflowError, OSError):
            return None

    @staticmethod
    def rfc2616(self, timestamp=None):
        if timestamp is None:
            ts = datetime.datetime.now()
        else:
            ts = timestamp
        stamp = mktime(ts.timetuple())
        return format_date_time(stamp)

    @staticmethod
    def dmy(timestamp, infix='-'):
        utc_datetime = datetime.datetime.utcfromtimestamp(int(round(timestamp / 1000)))
        return utc_datetime.strftime('%m' + infix + '%d' + infix + '%Y')

    @staticmethod
    def ymd(timestamp, infix='-', fullYear=True):
        year_format = '%Y' if fullYear else '%y'
        utc_datetime = datetime.datetime.utcfromtimestamp(int(round(timestamp / 1000)))
        return utc_datetime.strftime(year_format + infix + '%m' + infix + '%d')

    @staticmethod
    def yymmdd(timestamp, infix=''):
        return Exchange.ymd(timestamp, infix, False)

    @staticmethod
    def yyyymmdd(timestamp, infix='-'):
        return Exchange.ymd(timestamp, infix, True)

    @staticmethod
    def ymdhms(timestamp, infix=' '):
        utc_datetime = datetime.datetime.utcfromtimestamp(int(round(timestamp / 1000)))
        return utc_datetime.strftime('%Y-%m-%d' + infix + '%H:%M:%S')

    @staticmethod
    def parse_date(timestamp=None):
        if timestamp is None:
            return timestamp
        if not isinstance(timestamp, str):
            return None
        if 'GMT' in timestamp:
            try:
                string = ''.join([str(value) for value in parsedate(timestamp)[:6]]) + '.000Z'
                dt = datetime.datetime.strptime(string, "%Y%m%d%H%M%S.%fZ")
                return calendar.timegm(dt.utctimetuple()) * 1000
            except (TypeError, OverflowError, OSError):
                return None
        else:
            return Exchange.parse8601(timestamp)

    @staticmethod
    def parse8601(timestamp=None):
        if timestamp is None:
            return timestamp
        yyyy = '([0-9]{4})-?'
        mm = '([0-9]{2})-?'
        dd = '([0-9]{2})(?:T|[\\s])?'
        h = '([0-9]{2}):?'
        m = '([0-9]{2}):?'
        s = '([0-9]{2})'
        ms = '(\\.[0-9]{1,3})?'
        tz = '(?:(\\+|\\-)([0-9]{2})\\:?([0-9]{2})|Z)?'
        regex = r'' + yyyy + mm + dd + h + m + s + ms + tz
        try:
            match = re.search(regex, timestamp, re.IGNORECASE)
            if match is None:
                return None
            yyyy, mm, dd, h, m, s, ms, sign, hours, minutes = match.groups()
            ms = ms or '.000'
            ms = (ms + '00')[0:4]
            msint = int(ms[1:])
            sign = sign or ''
            sign = int(sign + '1') * -1
            hours = int(hours or 0) * sign
            minutes = int(minutes or 0) * sign
            offset = datetime.timedelta(hours=hours, minutes=minutes)
            string = yyyy + mm + dd + h + m + s + ms + 'Z'
            dt = datetime.datetime.strptime(string, "%Y%m%d%H%M%S.%fZ")
            dt = dt + offset
            return calendar.timegm(dt.utctimetuple()) * 1000 + msint
        except (TypeError, OverflowError, OSError, ValueError):
            return None

    @staticmethod
    def hash(request, algorithm='md5', digest='hex'):
        if algorithm == 'keccak':
            binary = bytes(keccak.SHA3(request))
        else:
            h = hashlib.new(algorithm, request)
            binary = h.digest()
        if digest == 'base64':
            return Exchange.binary_to_base64(binary)
        elif digest == 'hex':
            return Exchange.binary_to_base16(binary)
        return binary

    @staticmethod
    def hmac(request, secret, algorithm=hashlib.sha256, digest='hex'):
        h = hmac.new(secret, request, algorithm)
        binary = h.digest()
        if digest == 'hex':
            return Exchange.binary_to_base16(binary)
        elif digest == 'base64':
            return Exchange.binary_to_base64(binary)
        return binary

    @staticmethod
    def binary_concat(*args):
        result = bytes()
        for arg in args:
            result = result + arg
        return result

    @staticmethod
    def binary_concat_array(array):
        result = bytes()
        for element in array:
            result = result + element
        return result

    @staticmethod
    def base64urlencode(s):
        return Exchange.decode(base64.urlsafe_b64encode(s)).replace('=', '')

    @staticmethod
    def binary_to_base64(s):
        return Exchange.decode(base64.standard_b64encode(s))

    @staticmethod
    def base64_to_binary(s):
        return base64.standard_b64decode(s)

    @staticmethod
    def string_to_base64(s):
        return Exchange.binary_to_base64(Exchange.encode(s))

    @staticmethod
    def base64_to_string(s):
        return Exchange.decode(base64.b64decode(s))

    @staticmethod
    def jwt(request, secret, algorithm='sha256', is_rsa=False):
        algos = {
            'sha256': hashlib.sha256,
            'sha384': hashlib.sha384,
            'sha512': hashlib.sha512,
        }
        alg = ('RS' if is_rsa else 'HS') + algorithm[3:]
        header = Exchange.encode(Exchange.json({
            'alg': alg,
            'typ': 'JWT',
        }))
        encoded_header = Exchange.base64urlencode(header)
        encoded_data = Exchange.base64urlencode(Exchange.encode(Exchange.json(request)))
        token = encoded_header + '.' + encoded_data
        if is_rsa:
            signature = Exchange.base64_to_binary(Exchange.rsa(token, Exchange.decode(secret), algorithm))
        else:
            signature = Exchange.hmac(Exchange.encode(token), secret, algos[algorithm], 'binary')
        return token + '.' + Exchange.base64urlencode(signature)

    @staticmethod
    def rsa(request, secret, alg='sha256'):
        algorithms = {
            "sha256": hashes.SHA256(),
            "sha384": hashes.SHA384(),
            "sha512": hashes.SHA512(),
        }
        algorithm = algorithms[alg]
        priv_key = load_pem_private_key(Exchange.encode(secret), None, backends.default_backend())
        return Exchange.binary_to_base64(priv_key.sign(Exchange.encode(request), padding.PKCS1v15(), algorithm))

    @staticmethod
    def ecdsa(request, secret, algorithm='p256', hash=None, fixed_length=False):
        # your welcome - frosty00
        algorithms = {
            'p192': [ecdsa.NIST192p, 'sha256'],
            'p224': [ecdsa.NIST224p, 'sha256'],
            'p256': [ecdsa.NIST256p, 'sha256'],
            'p384': [ecdsa.NIST384p, 'sha384'],
            'p521': [ecdsa.NIST521p, 'sha512'],
            'secp256k1': [ecdsa.SECP256k1, 'sha256'],
        }
        if algorithm not in algorithms:
            raise ArgumentsRequired(algorithm + ' is not a supported algorithm')
        curve_info = algorithms[algorithm]
        hash_function = getattr(hashlib, curve_info[1])
        encoded_request = Exchange.encode(request)
        if hash is not None:
            digest = Exchange.hash(encoded_request, hash, 'binary')
        else:
            digest = base64.b16decode(encoded_request, casefold=True)
        key = ecdsa.SigningKey.from_string(base64.b16decode(Exchange.encode(secret),
                                                            casefold=True), curve=curve_info[0])
        r_binary, s_binary, v = key.sign_digest_deterministic(digest, hashfunc=hash_function,
                                                              sigencode=ecdsa.util.sigencode_strings_canonize)
        r_int, s_int = ecdsa.util.sigdecode_strings((r_binary, s_binary), key.privkey.order)
        counter = 0
        minimum_size = (1 << (8 * 31)) - 1
        half_order = key.privkey.order / 2
        while fixed_length and (r_int > half_order or r_int <= minimum_size or s_int <= minimum_size):
            r_binary, s_binary, v = key.sign_digest_deterministic(digest, hashfunc=hash_function,
                                                                  sigencode=ecdsa.util.sigencode_strings_canonize,
                                                                  extra_entropy=Exchange.number_to_le(counter, 32))
            r_int, s_int = ecdsa.util.sigdecode_strings((r_binary, s_binary), key.privkey.order)
            counter += 1
        r, s = Exchange.decode(base64.b16encode(r_binary)).lower(), Exchange.decode(base64.b16encode(s_binary)).lower()
        return {
            'r': r,
            's': s,
            'v': v,
        }

    @staticmethod
    def eddsa(request, secret, curve='ed25519'):
        random = b'\x00' * 64
        request = base64.b16decode(request, casefold=True)
        secret = base64.b16decode(secret, casefold=True)
        signature = eddsa.calculateSignature(random, secret, request)
        return Exchange.binary_to_base58(signature)

    @staticmethod
    def json(data, params=None):
        return json.dumps(data, separators=(',', ':'))

    @staticmethod
    def is_json_encoded_object(input):
        return (isinstance(input, str) and
                (len(input) >= 2) and
                ((input[0] == '{') or (input[0] == '[')))

    @staticmethod
    def encode(string):
        return string.encode('latin-1')

    @staticmethod
    def decode(string):
        return string.decode('latin-1')

    @staticmethod
    def to_array(value):
        return list(value.values()) if type(value) is dict else value

    @staticmethod
    def check_required_version(required_version, error=True):
        result = True
        [major1, minor1, patch1] = required_version.split('.')
        [major2, minor2, patch2] = __version__.split('.')
        int_major1 = int(major1)
        int_minor1 = int(minor1)
        int_patch1 = int(patch1)
        int_major2 = int(major2)
        int_minor2 = int(minor2)
        int_patch2 = int(patch2)
        if int_major1 > int_major2:
            result = False
        if int_major1 == int_major2:
            if int_minor1 > int_minor2:
                result = False
            elif int_minor1 == int_minor2 and int_patch1 > int_patch2:
                result = False
        if not result:
            if error:
                raise NotSupported('Your current version of CCXT is ' + __version__ + ', a newer version ' + required_version + ' is required, please, upgrade your version of CCXT')
            else:
                return error
        return result

    def check_address(self, address):
        """Checks an address is not the same character repeated or an empty sequence"""
        if address is None:
            raise InvalidAddress(self.id + ' address is None')
        if all(letter == address[0] for letter in address) or len(address) < self.minFundingAddressLength or ' ' in address:
            raise InvalidAddress(self.id + ' address is invalid or has less than ' + str(self.minFundingAddressLength) + ' characters: "' + str(address) + '"')
        return address

    def precision_from_string(self, str):
        # support string formats like '1e-4'
        if 'e' in str:
            numStr = re.sub(r'\de', '', str)
            return int(numStr) * -1
        # support integer formats (without dot) like '1', '10' etc [Note: bug in decimalToPrecision, so this should not be used atm]
        # if not ('.' in str):
        #     return len(str) * -1
        # default strings like '0.0001'
        parts = re.sub(r'0+$', '', str).split('.')
        return len(parts[1]) if len(parts) > 1 else 0

    def load_markets(self, reload=False, params={}):
        if not reload:
            if self.markets:
                if not self.markets_by_id:
                    return self.set_markets(self.markets)
                return self.markets
        currencies = None
        if self.has['fetchCurrencies'] is True:
            currencies = self.fetch_currencies()
        markets = self.fetch_markets(params)
        return self.set_markets(markets, currencies)

    def load_fees(self, reload=False):
        if not reload:
            if self.loaded_fees != Exchange.loaded_fees:
                return self.loaded_fees
        self.loaded_fees = self.deep_extend(self.loaded_fees, self.fetch_fees())
        return self.loaded_fees

    def fetch_markets(self, params={}):
        # markets are returned as a list
        # currencies are returned as a dict
        # this is for historical reasons
        # and may be changed for consistency later
        return self.to_array(self.markets)

    def fetch_currencies(self, params={}):
        # markets are returned as a list
        # currencies are returned as a dict
        # this is for historical reasons
        # and may be changed for consistency later
        return self.currencies

    def fetch_fees(self):
        trading = {}
        funding = {}
        if self.has['fetchTradingFees']:
            trading = self.fetch_trading_fees()
        if self.has['fetchFundingFees']:
            funding = self.fetch_funding_fees()
        return {
            'trading': trading,
            'funding': funding,
        }

    @staticmethod
    def parse_timeframe(timeframe):
        amount = int(timeframe[0:-1])
        unit = timeframe[-1]
        if 'y' == unit:
            scale = 60 * 60 * 24 * 365
        elif 'M' == unit:
            scale = 60 * 60 * 24 * 30
        elif 'w' == unit:
            scale = 60 * 60 * 24 * 7
        elif 'd' == unit:
            scale = 60 * 60 * 24
        elif 'h' == unit:
            scale = 60 * 60
        elif 'm' == unit:
            scale = 60
        elif 's' == unit:
            scale = 1
        else:
            raise NotSupported('timeframe unit {} is not supported'.format(unit))
        return amount * scale

    @staticmethod
    def round_timeframe(timeframe, timestamp, direction=ROUND_DOWN):
        ms = Exchange.parse_timeframe(timeframe) * 1000
        # Get offset based on timeframe in milliseconds
        offset = timestamp % ms
        return timestamp - offset + (ms if direction == ROUND_UP else 0)

    def vwap(self, baseVolume, quoteVolume):
        return (quoteVolume / baseVolume) if (quoteVolume is not None) and (baseVolume is not None) and (baseVolume > 0) else None

    def check_required_dependencies(self):
        if self.requiresEddsa and eddsa is None:
            raise NotSupported(self.id + ' Eddsa functionality requires python-axolotl-curve25519, install with `pip install python-axolotl-curve25519==0.4.1.post2`: https://github.com/tgalal/python-axolotl-curve25519')

    def privateKeyToAddress(self, privateKey):
        private_key_bytes = base64.b16decode(Exchange.encode(privateKey), True)
        public_key_bytes = ecdsa.SigningKey.from_string(private_key_bytes, curve=ecdsa.SECP256k1).verifying_key.to_string()
        public_key_hash = keccak.SHA3(public_key_bytes)
        return '0x' + Exchange.decode(base64.b16encode(public_key_hash))[-40:].lower()

    @staticmethod
    def remove0x_prefix(value):
        if value[:2] == '0x':
            return value[2:]
        return value

    @staticmethod
    def totp(key):
        def hex_to_dec(n):
            return int(n, base=16)

        def base32_to_bytes(n):
            missing_padding = len(n) % 8
            padding = 8 - missing_padding if missing_padding > 0 else 0
            padded = n.upper() + ('=' * padding)
            return base64.b32decode(padded)  # throws an error if the key is invalid

        epoch = int(time.time()) // 30
        hmac_res = Exchange.hmac(epoch.to_bytes(8, 'big'), base32_to_bytes(key.replace(' ', '')), hashlib.sha1, 'hex')
        offset = hex_to_dec(hmac_res[-1]) * 2
        otp = str(hex_to_dec(hmac_res[offset: offset + 8]) & 0x7fffffff)
        return otp[-6:]

    @staticmethod
    def number_to_le(n, size):
        return int(n).to_bytes(size, 'little')

    @staticmethod
    def number_to_be(n, size):
        return int(n).to_bytes(size, 'big')

    @staticmethod
    def base16_to_binary(s):
        return base64.b16decode(s, True)

    @staticmethod
    def binary_to_base16(s):
        return Exchange.decode(base64.b16encode(s)).lower()

    def sleep(self, milliseconds):
        return time.sleep(milliseconds / 1000)

    @staticmethod
    def base58_to_binary(s):
        """encodes a base58 string to as a big endian integer"""
        if Exchange.base58_decoder is None:
            Exchange.base58_decoder = {}
            Exchange.base58_encoder = {}
            for i, c in enumerate(Exchange.base58_alphabet):
                Exchange.base58_decoder[c] = i
                Exchange.base58_encoder[i] = c
        result = 0
        for i in range(len(s)):
            result *= 58
            result += Exchange.base58_decoder[s[i]]
        return result.to_bytes((result.bit_length() + 7) // 8, 'big')

    @staticmethod
    def binary_to_base58(b):
        if Exchange.base58_encoder is None:
            Exchange.base58_decoder = {}
            Exchange.base58_encoder = {}
            for i, c in enumerate(Exchange.base58_alphabet):
                Exchange.base58_decoder[c] = i
                Exchange.base58_encoder[i] = c
        result = 0
        # undo decimal_to_bytes
        for byte in b:
            result *= 0x100
            result += byte
        string = []
        while result > 0:
            result, next_character = divmod(result, 58)
            string.append(Exchange.base58_encoder[next_character])
        string.reverse()
        return ''.join(string)

    def parse_number(self, value, default=None):
        if value is None:
            return default
        else:
            try:
                return self.number(value)
            except Exception:
                return default

    def omit_zero(self, string_number):
        if string_number is None or string_number == '':
            return None
        if float(string_number) == 0:
            return None
        return string_number

    def check_order_arguments(self, market, type, side, amount, price, params):
        if price is None:
            if type == 'limit':
                raise ArgumentsRequired(self.id + ' create_order() requires a price argument for a limit order')
        if amount <= 0:
            raise InvalidOrder(self.id + ' create_order() amount should be above 0')

    def handle_http_status_code(self, code, reason, url, method, body):
        codeAsString = str(code)
        if codeAsString in self.httpExceptions:
            ErrorClass = self.httpExceptions[codeAsString]
            raise ErrorClass(self.id + ' ' + method + ' ' + url + ' ' + codeAsString + ' ' + reason + ' ' + body)

    @staticmethod
    def crc32(string, signed=False):
        unsigned = binascii.crc32(string.encode('utf8'))
        if signed and (unsigned >= 0x80000000):
            return unsigned - 0x100000000
        else:
            return unsigned

    def find_timeframe(self, timeframe, timeframes=None):
        timeframes = timeframes if timeframes else self.timeframes
        for key, value in timeframes.items():
            if value == timeframe:
                return key
        return None

    def clone(self, obj):
        return obj if isinstance(obj, list) else self.extend(obj)

    # def delete_key_from_dictionary(self, dictionary, key):
    #     newDictionary = self.clone(dictionary)
    #     del newDictionary[key]
    #     return newDictionary

    # def set_object_property(obj, prop, value):
    #     obj[prop] = value

    def convert_to_big_int(self, value):
        return int(value) if isinstance(value, str) else value

    def valueIsDefined(self, value):
        return value is not None

    def arraySlice(self, array, first, second=None):
        return array[first:second] if second else array[first:]

    def get_property(self, obj, property, defaultValue=None):
        return getattr(obj, property) if hasattr(obj, property) else defaultValue

    def un_camel_case(self, str):
        return re.sub('(?!^)([A-Z]+)', r'_\1', str).lower()

    # ########################################################################
    # ########################################################################
    # ########################################################################
    # ########################################################################
    # ########                        ########                        ########
    # ########                        ########                        ########
    # ########                        ########                        ########
    # ########                        ########                        ########
    # ########        ########################        ########################
    # ########        ########################        ########################
    # ########        ########################        ########################
    # ########        ########################        ########################
    # ########                        ########                        ########
    # ########                        ########                        ########
    # ########                        ########                        ########
    # ########                        ########                        ########
    # ########################################################################
    # ########################################################################
    # ########################################################################
    # ########################################################################
    # ########        ########        ########                        ########
    # ########        ########        ########                        ########
    # ########        ########        ########                        ########
    # ########        ########        ########                        ########
    # ################        ########################        ################
    # ################        ########################        ################
    # ################        ########################        ################
    # ################        ########################        ################
    # ########        ########        ################        ################
    # ########        ########        ################        ################
    # ########        ########        ################        ################
    # ########        ########        ################        ################
    # ########################################################################
    # ########################################################################
    # ########################################################################
    # ########################################################################

    # METHODS BELOW THIS LINE ARE TRANSPILED FROM JAVASCRIPT TO PYTHON AND PHP

    def check_proxy_settings(self, url, method, headers, body):
        proxyUrl = self.proxyUrl if (self.proxyUrl is not None) else self.proxy_url
        proxyUrlCallback = self.proxyUrlCallback if (self.proxyUrlCallback is not None) else self.proxy_url_callback
        if proxyUrlCallback is not None:
            proxyUrl = proxyUrlCallback(url, method, headers, body)
        # backwards-compatibility
        if self.proxy is not None:
            if callable(self.proxy):
                proxyUrl = self.proxy(url, method, headers, body)
            else:
                proxyUrl = self.proxy
        httpProxy = self.httpProxy if (self.httpProxy is not None) else self.http_proxy
        httpProxyCallback = self.httpProxyCallback if (self.httpProxyCallback is not None) else self.http_proxy_callback
        if httpProxyCallback is not None:
            httpProxy = httpProxyCallback(url, method, headers, body)
        httpsProxy = self.httpsProxy if (self.httpsProxy is not None) else self.https_proxy
        httpsProxyCallback = self.httpsProxyCallback if (self.httpsProxyCallback is not None) else self.https_proxy_callback
        if httpsProxyCallback is not None:
            httpsProxy = httpsProxyCallback(url, method, headers, body)
        socksProxy = self.socksProxy if (self.socksProxy is not None) else self.socks_proxy
        socksProxyCallback = self.socksProxyCallback if (self.socksProxyCallback is not None) else self.socks_proxy_callback
        if socksProxyCallback is not None:
            socksProxy = socksProxyCallback(url, method, headers, body)
        val = 0
        if proxyUrl is not None:
            val = val + 1
        if proxyUrlCallback is not None:
            val = val + 1
        if httpProxy is not None:
            val = val + 1
        if httpProxyCallback is not None:
            val = val + 1
        if httpsProxy is not None:
            val = val + 1
        if httpsProxyCallback is not None:
            val = val + 1
        if socksProxy is not None:
            val = val + 1
        if socksProxyCallback is not None:
            val = val + 1
        if val > 1:
            raise ExchangeError(self.id + ' you have multiple conflicting proxy settings, please use only one from : proxyUrl, httpProxy, httpsProxy, socksProxy, userAgent')
        return [proxyUrl, httpProxy, httpsProxy, socksProxy]

    def find_message_hashes(self, client, element: str):
        result = []
        messageHashes = list(client.futures.keys())
        for i in range(0, len(messageHashes)):
            messageHash = messageHashes[i]
            if messageHash.find(element) >= 0:
                result.append(messageHash)
        return result

    def filter_by_limit(self, array: List[object], limit: Optional[int] = None, key: IndexType = 'timestamp'):
        if self.valueIsDefined(limit):
            arrayLength = len(array)
            if arrayLength > 0:
                ascending = True
                if (key in array[0]):
                    first = array[0][key]
                    last = array[arrayLength - 1][key]
                    if first is not None and last is not None:
                        ascending = first <= last  # True if array is sorted in ascending order based on 'timestamp'
                array = self.arraySlice(array, -limit) if ascending else self.arraySlice(array, 0, limit)
        return array

    def filter_by_since_limit(self, array: List[object], since: Optional[int] = None, limit: Optional[int] = None, key: IndexType = 'timestamp', tail=False):
        sinceIsDefined = self.valueIsDefined(since)
        parsedArray = self.to_array(array)
        result = parsedArray
        if sinceIsDefined:
            result = []
            for i in range(0, len(parsedArray)):
                entry = parsedArray[i]
                value = self.safe_value(entry, key)
                if value and (value >= since):
                    result.append(entry)
        if tail and limit is not None:
            return self.arraySlice(result, -limit)
        return self.filter_by_limit(result, limit, key)

    def filter_by_value_since_limit(self, array: List[object], field: IndexType, value=None, since: Optional[int] = None, limit: Optional[int] = None, key='timestamp', tail=False):
        valueIsDefined = self.valueIsDefined(value)
        sinceIsDefined = self.valueIsDefined(since)
        parsedArray = self.to_array(array)
        result = parsedArray
        # single-pass filter for both symbol and since
        if valueIsDefined or sinceIsDefined:
            result = []
            for i in range(0, len(parsedArray)):
                entry = parsedArray[i]
                entryFiledEqualValue = entry[field] == value
                firstCondition = entryFiledEqualValue if valueIsDefined else True
                entryKeyValue = self.safe_value(entry, key)
                entryKeyGESince = (entryKeyValue) and since and (entryKeyValue >= since)
                secondCondition = entryKeyGESince if sinceIsDefined else True
                if firstCondition and secondCondition:
                    result.append(entry)
        if tail and limit is not None:
            return self.arraySlice(result, -limit)
        return self.filter_by_limit(result, limit, key)

    def set_sandbox_mode(self, enabled):
        if enabled:
            if 'test' in self.urls:
                if isinstance(self.urls['api'], str):
                    self.urls['apiBackup'] = self.urls['api']
                    self.urls['api'] = self.urls['test']
                else:
                    self.urls['apiBackup'] = self.clone(self.urls['api'])
                    self.urls['api'] = self.clone(self.urls['test'])
            else:
                raise NotSupported(self.id + ' does not have a sandbox URL')
        elif 'apiBackup' in self.urls:
            if isinstance(self.urls['api'], str):
                self.urls['api'] = self.urls['apiBackup']
            else:
                self.urls['api'] = self.clone(self.urls['apiBackup'])
            newUrls = self.omit(self.urls, 'apiBackup')
            self.urls = newUrls

    def sign(self, path, api: Any = 'public', method='GET', params={}, headers: Optional[Any] = None, body: Optional[Any] = None):
        return {}

    def fetch_accounts(self, params={}):
        raise NotSupported(self.id + ' fetchAccounts() is not supported yet')

    def fetch_trades(self, symbol: str, since: Optional[int] = None, limit: Optional[int] = None, params={}):
        raise NotSupported(self.id + ' fetchTrades() is not supported yet')

    def fetch_trades_ws(self, symbol: str, since: Optional[int] = None, limit: Optional[int] = None, params={}):
        raise NotSupported(self.id + ' fetchTradesWs() is not supported yet')

    def watch_trades(self, symbol: str, since: Optional[int] = None, limit: Optional[int] = None, params={}):
        raise NotSupported(self.id + ' watchTrades() is not supported yet')

    def fetch_deposit_addresses(self, codes: Optional[List[str]] = None, params={}):
        raise NotSupported(self.id + ' fetchDepositAddresses() is not supported yet')

    def fetch_order_book(self, symbol: str, limit: Optional[int] = None, params={}):
        raise NotSupported(self.id + ' fetchOrderBook() is not supported yet')

    def watch_order_book(self, symbol: str, limit: Optional[int] = None, params={}):
        raise NotSupported(self.id + ' watchOrderBook() is not supported yet')

    def fetch_time(self, params={}):
        raise NotSupported(self.id + ' fetchTime() is not supported yet')

    def fetch_trading_limits(self, symbols: Optional[List[str]] = None, params={}):
        raise NotSupported(self.id + ' fetchTradingLimits() is not supported yet')

    def parse_ticker(self, ticker: object, market=None):
        raise NotSupported(self.id + ' parseTicker() is not supported yet')

    def parse_deposit_address(self, depositAddress, currency=None):
        raise NotSupported(self.id + ' parseDepositAddress() is not supported yet')

    def parse_trade(self, trade: object, market=None):
        raise NotSupported(self.id + ' parseTrade() is not supported yet')

    def parse_transaction(self, transaction, currency=None):
        raise NotSupported(self.id + ' parseTransaction() is not supported yet')

    def parse_transfer(self, transfer, currency=None):
        raise NotSupported(self.id + ' parseTransfer() is not supported yet')

    def parse_account(self, account):
        raise NotSupported(self.id + ' parseAccount() is not supported yet')

    def parse_ledger_entry(self, item, currency=None):
        raise NotSupported(self.id + ' parseLedgerEntry() is not supported yet')

    def parse_order(self, order, market=None):
        raise NotSupported(self.id + ' parseOrder() is not supported yet')

    def fetch_borrow_rates(self, params={}):
        raise NotSupported(self.id + ' fetchBorrowRates() is not supported yet')

    def parse_market_leverage_tiers(self, info, market=None):
        raise NotSupported(self.id + ' parseMarketLeverageTiers() is not supported yet')

    def fetch_leverage_tiers(self, symbols: Optional[List[str]] = None, params={}):
        raise NotSupported(self.id + ' fetchLeverageTiers() is not supported yet')

    def parse_position(self, position, market=None):
        raise NotSupported(self.id + ' parsePosition() is not supported yet')

    def parse_funding_rate_history(self, info, market=None):
        raise NotSupported(self.id + ' parseFundingRateHistory() is not supported yet')

    def parse_borrow_interest(self, info, market=None):
        raise NotSupported(self.id + ' parseBorrowInterest() is not supported yet')

    def parse_ws_trade(self, trade, market=None):
        raise NotSupported(self.id + ' parseWsTrade() is not supported yet')

    def parse_ws_order(self, order, market=None):
        raise NotSupported(self.id + ' parseWsOrder() is not supported yet')

    def parse_ws_order_trade(self, trade, market=None):
        raise NotSupported(self.id + ' parseWsOrderTrade() is not supported yet')

    def parse_ws_ohlcv(self, ohlcv, market=None):
        raise NotSupported(self.id + ' parseWsOHLCV() is not supported yet')

    def fetch_funding_rates(self, symbols: Optional[List[str]] = None, params={}):
        raise NotSupported(self.id + ' fetchFundingRates() is not supported yet')

    def transfer(self, code: str, amount, fromAccount, toAccount, params={}):
        raise NotSupported(self.id + ' transfer() is not supported yet')

    def withdraw(self, code: str, amount, address, tag=None, params={}):
        raise NotSupported(self.id + ' withdraw() is not supported yet')

    def create_deposit_address(self, code: str, params={}):
        raise NotSupported(self.id + ' createDepositAddress() is not supported yet')

    def set_leverage(self, leverage, symbol: Optional[str] = None, params={}):
        raise NotSupported(self.id + ' setLeverage() is not supported yet')

    def parse_to_int(self, number):
        # Solve Common intmisuse ex: int((since / str(1000)))
        # using a number which is not valid in ts
        stringifiedNumber = str(number)
        convertedNumber = float(stringifiedNumber)
        return int(convertedNumber)

    def after_construct(self):
        self.create_networks_by_id_object()

    def create_networks_by_id_object(self):
        # automatically generate network-id-to-code mappings
        networkIdsToCodesGenerated = self.invert_flat_string_dictionary(self.safe_value(self.options, 'networks', {}))  # invert defined networks dictionary
        self.options['networksById'] = self.extend(networkIdsToCodesGenerated, self.safe_value(self.options, 'networksById', {}))  # support manually overriden "networksById" dictionary too

    def get_default_options(self):
        return {
            'defaultNetworkCodeReplacements': {
                'ETH': {'ERC20': 'ETH'},
                'TRX': {'TRC20': 'TRX'},
                'CRO': {'CRC20': 'CRONOS'},
            },
        }

    def safe_ledger_entry(self, entry: object, currency: Optional[object] = None):
        currency = self.safe_currency(None, currency)
        direction = self.safe_string(entry, 'direction')
        before = self.safe_string(entry, 'before')
        after = self.safe_string(entry, 'after')
        amount = self.safe_string(entry, 'amount')
        if amount is not None:
            if before is None and after is not None:
                before = Precise.string_sub(after, amount)
            elif before is not None and after is None:
                after = Precise.string_add(before, amount)
        if before is not None and after is not None:
            if direction is None:
                if Precise.string_gt(before, after):
                    direction = 'out'
                if Precise.string_gt(after, before):
                    direction = 'in'
        fee = self.safe_value(entry, 'fee')
        if fee is not None:
            fee['cost'] = self.safe_number(fee, 'cost')
        timestamp = self.safe_integer(entry, 'timestamp')
        return {
            'id': self.safe_string(entry, 'id'),
            'timestamp': timestamp,
            'datetime': self.iso8601(timestamp),
            'direction': direction,
            'account': self.safe_string(entry, 'account'),
            'referenceId': self.safe_string(entry, 'referenceId'),
            'referenceAccount': self.safe_string(entry, 'referenceAccount'),
            'type': self.safe_string(entry, 'type'),
            'currency': currency['code'],
            'amount': self.parse_number(amount),
            'before': self.parse_number(before),
            'after': self.parse_number(after),
            'status': self.safe_string(entry, 'status'),
            'fee': fee,
            'info': entry,
        }

    def safe_currency_structure(self, currency: object):
        return self.extend({
            'info': None,
            'id': None,
            'numericId': None,
            'code': None,
            'precision': None,
            'type': None,
            'name': None,
            'active': None,
            'deposit': None,
            'withdraw': None,
            'fee': None,
            'fees': {},
            'networks': {},
            'limits': {
                'deposit': {
                    'min': None,
                    'max': None,
                },
                'withdraw': {
                    'min': None,
                    'max': None,
                },
            },
        }, currency)

    def set_markets(self, markets, currencies=None):
        values = []
        self.markets_by_id = {}
        # handle marketId conflicts
        # we insert spot markets first
        marketValues = self.sort_by(self.to_array(markets), 'spot', True)
        for i in range(0, len(marketValues)):
            value = marketValues[i]
            if value['id'] in self.markets_by_id:
                (self.markets_by_id[value['id']]).append(value)
            else:
                self.markets_by_id[value['id']] = [value]
            market = self.deep_extend(self.safe_market(), {
                'precision': self.precision,
                'limits': self.limits,
            }, self.fees['trading'], value)
            values.append(market)
        self.markets = self.index_by(values, 'symbol')
        marketsSortedBySymbol = self.keysort(self.markets)
        marketsSortedById = self.keysort(self.markets_by_id)
        self.symbols = list(marketsSortedBySymbol.keys())
        self.ids = list(marketsSortedById.keys())
        if currencies is not None:
            # currencies is always None when called in constructor but not when called from loadMarkets
            self.currencies = self.deep_extend(self.currencies, currencies)
        else:
            baseCurrencies = []
            quoteCurrencies = []
            for i in range(0, len(values)):
                market = values[i]
                defaultCurrencyPrecision = 8 if (self.precisionMode == DECIMAL_PLACES) else self.parse_number('1e-8')
                marketPrecision = self.safe_value(market, 'precision', {})
                if 'base' in market:
                    currency = self.safe_currency_structure({
                        'id': self.safe_string_2(market, 'baseId', 'base'),
                        'numericId': self.safe_integer(market, 'baseNumericId'),
                        'code': self.safe_string(market, 'base'),
                        'precision': self.safe_value_2(marketPrecision, 'base', 'amount', defaultCurrencyPrecision),
                    })
                    baseCurrencies.append(currency)
                if 'quote' in market:
                    currency = self.safe_currency_structure({
                        'id': self.safe_string_2(market, 'quoteId', 'quote'),
                        'numericId': self.safe_integer(market, 'quoteNumericId'),
                        'code': self.safe_string(market, 'quote'),
                        'precision': self.safe_value_2(marketPrecision, 'quote', 'price', defaultCurrencyPrecision),
                    })
                    quoteCurrencies.append(currency)
            baseCurrencies = self.sort_by(baseCurrencies, 'code')
            quoteCurrencies = self.sort_by(quoteCurrencies, 'code')
            self.baseCurrencies = self.index_by(baseCurrencies, 'code')
            self.quoteCurrencies = self.index_by(quoteCurrencies, 'code')
            allCurrencies = self.array_concat(baseCurrencies, quoteCurrencies)
            groupedCurrencies = self.group_by(allCurrencies, 'code')
            codes = list(groupedCurrencies.keys())
            resultingCurrencies = []
            for i in range(0, len(codes)):
                code = codes[i]
                groupedCurrenciesCode = self.safe_value(groupedCurrencies, code, [])
                highestPrecisionCurrency = self.safe_value(groupedCurrenciesCode, 0)
                for j in range(1, len(groupedCurrenciesCode)):
                    currentCurrency = groupedCurrenciesCode[j]
                    if self.precisionMode == TICK_SIZE:
                        highestPrecisionCurrency = currentCurrency if (currentCurrency['precision'] < highestPrecisionCurrency['precision']) else highestPrecisionCurrency
                    else:
                        highestPrecisionCurrency = currentCurrency if (currentCurrency['precision'] > highestPrecisionCurrency['precision']) else highestPrecisionCurrency
                resultingCurrencies.append(highestPrecisionCurrency)
            sortedCurrencies = self.sort_by(resultingCurrencies, 'code')
            self.currencies = self.deep_extend(self.currencies, self.index_by(sortedCurrencies, 'code'))
        self.currencies_by_id = self.index_by(self.currencies, 'id')
        currenciesSortedByCode = self.keysort(self.currencies)
        self.codes = list(currenciesSortedByCode.keys())
        return self.markets

    def safe_balance(self, balance: object):
        balances = self.omit(balance, ['info', 'timestamp', 'datetime', 'free', 'used', 'total'])
        codes = list(balances.keys())
        balance['free'] = {}
        balance['used'] = {}
        balance['total'] = {}
        debtBalance = {}
        for i in range(0, len(codes)):
            code = codes[i]
            total = self.safe_string(balance[code], 'total')
            free = self.safe_string(balance[code], 'free')
            used = self.safe_string(balance[code], 'used')
            debt = self.safe_string(balance[code], 'debt')
            if (total is None) and (free is not None) and (used is not None):
                total = Precise.string_add(free, used)
            if (free is None) and (total is not None) and (used is not None):
                free = Precise.string_sub(total, used)
            if (used is None) and (total is not None) and (free is not None):
                used = Precise.string_sub(total, free)
            balance[code]['free'] = self.parse_number(free)
            balance[code]['used'] = self.parse_number(used)
            balance[code]['total'] = self.parse_number(total)
            balance['free'][code] = balance[code]['free']
            balance['used'][code] = balance[code]['used']
            balance['total'][code] = balance[code]['total']
            if debt is not None:
                balance[code]['debt'] = self.parse_number(debt)
                debtBalance[code] = balance[code]['debt']
        debtBalanceArray = list(debtBalance.keys())
        length = len(debtBalanceArray)
        if length:
            balance['debt'] = debtBalance
        return balance

    def safe_order(self, order: object, market: Optional[object] = None):
        # parses numbers
        # * it is important pass the trades rawTrades
        amount = self.omit_zero(self.safe_string(order, 'amount'))
        remaining = self.safe_string(order, 'remaining')
        filled = self.safe_string(order, 'filled')
        cost = self.safe_string(order, 'cost')
        average = self.omit_zero(self.safe_string(order, 'average'))
        price = self.omit_zero(self.safe_string(order, 'price'))
        lastTradeTimeTimestamp = self.safe_integer(order, 'lastTradeTimestamp')
        symbol = self.safe_string(order, 'symbol')
        side = self.safe_string(order, 'side')
        parseFilled = (filled is None)
        parseCost = (cost is None)
        parseLastTradeTimeTimestamp = (lastTradeTimeTimestamp is None)
        fee = self.safe_value(order, 'fee')
        parseFee = (fee is None)
        parseFees = self.safe_value(order, 'fees') is None
        parseSymbol = symbol is None
        parseSide = side is None
        shouldParseFees = parseFee or parseFees
        fees = self.safe_value(order, 'fees', [])
        trades = []
        if parseFilled or parseCost or shouldParseFees:
            rawTrades = self.safe_value(order, 'trades', trades)
            oldNumber = self.number
            # we parse trades here!
            self.number = str
            trades = self.parse_trades(rawTrades, market)
            self.number = oldNumber
            tradesLength = 0
            isArray = isinstance(trades, list)
            if isArray:
                tradesLength = len(trades)
            if isArray and (tradesLength > 0):
                # move properties that are defined in trades up into the order
                if order['symbol'] is None:
                    order['symbol'] = trades[0]['symbol']
                if order['side'] is None:
                    order['side'] = trades[0]['side']
                if order['type'] is None:
                    order['type'] = trades[0]['type']
                if order['id'] is None:
                    order['id'] = trades[0]['order']
                if parseFilled:
                    filled = '0'
                if parseCost:
                    cost = '0'
                for i in range(0, len(trades)):
                    trade = trades[i]
                    tradeAmount = self.safe_string(trade, 'amount')
                    if parseFilled and (tradeAmount is not None):
                        filled = Precise.string_add(filled, tradeAmount)
                    tradeCost = self.safe_string(trade, 'cost')
                    if parseCost and (tradeCost is not None):
                        cost = Precise.string_add(cost, tradeCost)
                    if parseSymbol:
                        symbol = self.safe_string(trade, 'symbol')
                    if parseSide:
                        side = self.safe_string(trade, 'side')
                    tradeTimestamp = self.safe_value(trade, 'timestamp')
                    if parseLastTradeTimeTimestamp and (tradeTimestamp is not None):
                        if lastTradeTimeTimestamp is None:
                            lastTradeTimeTimestamp = tradeTimestamp
                        else:
                            lastTradeTimeTimestamp = max(lastTradeTimeTimestamp, tradeTimestamp)
                    if shouldParseFees:
                        tradeFees = self.safe_value(trade, 'fees')
                        if tradeFees is not None:
                            for j in range(0, len(tradeFees)):
                                tradeFee = tradeFees[j]
                                fees.append(self.extend({}, tradeFee))
                        else:
                            tradeFee = self.safe_value(trade, 'fee')
                            if tradeFee is not None:
                                fees.append(self.extend({}, tradeFee))
        if shouldParseFees:
            reducedFees = self.reduce_fees_by_currency(fees) if self.reduceFees else fees
            reducedLength = len(reducedFees)
            for i in range(0, reducedLength):
                reducedFees[i]['cost'] = self.safe_number(reducedFees[i], 'cost')
                if 'rate' in reducedFees[i]:
                    reducedFees[i]['rate'] = self.safe_number(reducedFees[i], 'rate')
            if not parseFee and (reducedLength == 0):
                fee['cost'] = self.safe_number(fee, 'cost')
                if 'rate' in fee:
                    fee['rate'] = self.safe_number(fee, 'rate')
                reducedFees.append(fee)
            order['fees'] = reducedFees
            if parseFee and (reducedLength == 1):
                order['fee'] = reducedFees[0]
        if amount is None:
            # ensure amount = filled + remaining
            if filled is not None and remaining is not None:
                amount = Precise.string_add(filled, remaining)
            elif self.safe_string(order, 'status') == 'closed':
                amount = filled
        if filled is None:
            if amount is not None and remaining is not None:
                filled = Precise.string_sub(amount, remaining)
        if remaining is None:
            if amount is not None and filled is not None:
                remaining = Precise.string_sub(amount, filled)
        # ensure that the average field is calculated correctly
        inverse = self.safe_value(market, 'inverse', False)
        contractSize = self.number_to_string(self.safe_value(market, 'contractSize', 1))
        # inverse
        # price = filled * contract size / cost
        #
        # linear
        # price = cost / (filled * contract size)
        if average is None:
            if (filled is not None) and (cost is not None) and Precise.string_gt(filled, '0'):
                filledTimesContractSize = Precise.string_mul(filled, contractSize)
                if inverse:
                    average = Precise.string_div(filledTimesContractSize, cost)
                else:
                    average = Precise.string_div(cost, filledTimesContractSize)
        # similarly
        # inverse
        # cost = filled * contract size / price
        #
        # linear
        # cost = filled * contract size * price
        costPriceExists = (average is not None) or (price is not None)
        if parseCost and (filled is not None) and costPriceExists:
            multiplyPrice = None
            if average is None:
                multiplyPrice = price
            else:
                multiplyPrice = average
            # contract trading
            filledTimesContractSize = Precise.string_mul(filled, contractSize)
            if inverse:
                cost = Precise.string_div(filledTimesContractSize, multiplyPrice)
            else:
                cost = Precise.string_mul(filledTimesContractSize, multiplyPrice)
        # support for market orders
        orderType = self.safe_value(order, 'type')
        emptyPrice = (price is None) or Precise.string_equals(price, '0')
        if emptyPrice and (orderType == 'market'):
            price = average
        # we have trades with string values at self point so we will mutate them
        for i in range(0, len(trades)):
            entry = trades[i]
            entry['amount'] = self.safe_number(entry, 'amount')
            entry['price'] = self.safe_number(entry, 'price')
            entry['cost'] = self.safe_number(entry, 'cost')
            fee = self.safe_value(entry, 'fee', {})
            fee['cost'] = self.safe_number(fee, 'cost')
            if 'rate' in fee:
                fee['rate'] = self.safe_number(fee, 'rate')
            entry['fee'] = fee
        timeInForce = self.safe_string(order, 'timeInForce')
        postOnly = self.safe_value(order, 'postOnly')
        # timeInForceHandling
        if timeInForce is None:
            if self.safe_string(order, 'type') == 'market':
                timeInForce = 'IOC'
            # allow postOnly override
            if postOnly:
                timeInForce = 'PO'
        elif postOnly is None:
            # timeInForce is not None here
            postOnly = timeInForce == 'PO'
        timestamp = self.safe_integer(order, 'timestamp')
        lastUpdateTimestamp = self.safe_integer(order, 'lastUpdateTimestamp')
        datetime = self.safe_string(order, 'datetime')
        if datetime is None:
            datetime = self.iso8601(timestamp)
        triggerPrice = self.parse_number(self.safe_string_2(order, 'triggerPrice', 'stopPrice'))
        takeProfitPrice = self.parse_number(self.safe_string(order, 'takeProfitPrice'))
        stopLossPrice = self.parse_number(self.safe_string(order, 'stopLossPrice'))
        return self.extend(order, {
            'amount': self.parse_number(amount),
            'average': self.parse_number(average),
            'clientOrderId': self.safe_string(order, 'clientOrderId'),
            'cost': self.parse_number(cost),
            'datetime': datetime,
            'fee': self.safe_value(order, 'fee'),
            'filled': self.parse_number(filled),
            'id': self.safe_string(order, 'id'),
            'lastTradeTimestamp': lastTradeTimeTimestamp,
            'lastUpdateTimestamp': lastUpdateTimestamp,
            'postOnly': postOnly,
            'price': self.parse_number(price),
            'reduceOnly': self.safe_value(order, 'reduceOnly'),
            'remaining': self.parse_number(remaining),
            'side': side,
            'status': self.safe_string(order, 'status'),
            'stopLossPrice': stopLossPrice,
            'stopPrice': triggerPrice,  # ! deprecated, use triggerPrice instead
            'symbol': symbol,
            'takeProfitPrice': takeProfitPrice,
            'timeInForce': timeInForce,
            'timestamp': timestamp,
            'trades': trades,
            'triggerPrice': triggerPrice,
            'type': self.safe_string(order, 'type'),
        })

    def parse_orders(self, orders: object, market: Optional[object] = None, since: Optional[int] = None, limit: Optional[int] = None, params={}):
        #
        # the value of orders is either a dict or a list
        #
        # dict
        #
        #     {
        #         'id1': {...},
        #         'id2': {...},
        #         'id3': {...},
        #         ...
        #     }
        #
        # list
        #
        #     [
        #         {'id': 'id1', ...},
        #         {'id': 'id2', ...},
        #         {'id': 'id3', ...},
        #         ...
        #     ]
        #
        results = []
        if isinstance(orders, list):
            for i in range(0, len(orders)):
                order = self.extend(self.parse_order(orders[i], market), params)
                results.append(order)
        else:
            ids = list(orders.keys())
            for i in range(0, len(ids)):
                id = ids[i]
                order = self.extend(self.parse_order(self.extend({'id': id}, orders[id]), market), params)
                results.append(order)
        results = self.sort_by(results, 'timestamp')
        symbol = market['symbol'] if (market is not None) else None
        return self.filter_by_symbol_since_limit(results, symbol, since, limit)

    def calculate_fee(self, symbol: str, type: str, side: str, amount: float, price: float, takerOrMaker='taker', params={}):
        if type == 'market' and takerOrMaker == 'maker':
            raise ArgumentsRequired(self.id + ' calculateFee() - you have provided incompatible arguments - "market" type order can not be "maker". Change either the "type" or the "takerOrMaker" argument to calculate the fee.')
        market = self.markets[symbol]
        feeSide = self.safe_string(market, 'feeSide', 'quote')
        useQuote = None
        if feeSide == 'get':
            # the fee is always in the currency you get
            useQuote = side == 'sell'
        elif feeSide == 'give':
            # the fee is always in the currency you give
            useQuote = side == 'buy'
        else:
            # the fee is always in feeSide currency
            useQuote = feeSide == 'quote'
        cost = self.number_to_string(amount)
        key = None
        if useQuote:
            priceString = self.number_to_string(price)
            cost = Precise.string_mul(cost, priceString)
            key = 'quote'
        else:
            key = 'base'
        # for derivatives, the fee is in 'settle' currency
        if not market['spot']:
            key = 'settle'
        # even if `takerOrMaker` argument was set to 'maker', for 'market' orders we should forcefully override it to 'taker'
        if type == 'market':
            takerOrMaker = 'taker'
        rate = self.safe_string(market, takerOrMaker)
        cost = Precise.string_mul(cost, rate)
        return {
            'cost': self.parse_number(cost),
            'currency': market[key],
            'rate': self.parse_number(rate),
            'type': takerOrMaker,
        }

    def safe_trade(self, trade: object, market: Optional[object] = None):
        amount = self.safe_string(trade, 'amount')
        price = self.safe_string(trade, 'price')
        cost = self.safe_string(trade, 'cost')
        if cost is None:
            # contract trading
            contractSize = self.safe_string(market, 'contractSize')
            multiplyPrice = price
            if contractSize is not None:
                inverse = self.safe_value(market, 'inverse', False)
                if inverse:
                    multiplyPrice = Precise.string_div('1', price)
                multiplyPrice = Precise.string_mul(multiplyPrice, contractSize)
            cost = Precise.string_mul(multiplyPrice, amount)
        parseFee = self.safe_value(trade, 'fee') is None
        parseFees = self.safe_value(trade, 'fees') is None
        shouldParseFees = parseFee or parseFees
        fees = []
        fee = self.safe_value(trade, 'fee')
        if shouldParseFees:
            reducedFees = self.reduce_fees_by_currency(fees) if self.reduceFees else fees
            reducedLength = len(reducedFees)
            for i in range(0, reducedLength):
                reducedFees[i]['cost'] = self.safe_number(reducedFees[i], 'cost')
                if 'rate' in reducedFees[i]:
                    reducedFees[i]['rate'] = self.safe_number(reducedFees[i], 'rate')
            if not parseFee and (reducedLength == 0):
                fee['cost'] = self.safe_number(fee, 'cost')
                if 'rate' in fee:
                    fee['rate'] = self.safe_number(fee, 'rate')
                reducedFees.append(fee)
            if parseFees:
                trade['fees'] = reducedFees
            if parseFee and (reducedLength == 1):
                trade['fee'] = reducedFees[0]
            tradeFee = self.safe_value(trade, 'fee')
            if tradeFee is not None:
                tradeFee['cost'] = self.safe_number(tradeFee, 'cost')
                if 'rate' in tradeFee:
                    tradeFee['rate'] = self.safe_number(tradeFee, 'rate')
                trade['fee'] = tradeFee
        trade['amount'] = self.parse_number(amount)
        trade['cost'] = self.parse_number(cost)
        trade['price'] = self.parse_number(price)
        return trade

    def invert_flat_string_dictionary(self, dict):
        reversed = {}
        keys = list(dict.keys())
        for i in range(0, len(keys)):
            key = keys[i]
            value = dict[key]
            if isinstance(value, str):
                reversed[value] = key
        return reversed

    def reduce_fees_by_currency(self, fees):
        #
        # self function takes a list of fee structures having the following format
        #
        #     string = True
        #
        #     [
        #         {'currency': 'BTC', 'cost': '0.1'},
        #         {'currency': 'BTC', 'cost': '0.2'  },
        #         {'currency': 'BTC', 'cost': '0.2', 'rate': '0.00123'},
        #         {'currency': 'BTC', 'cost': '0.4', 'rate': '0.00123'},
        #         {'currency': 'BTC', 'cost': '0.5', 'rate': '0.00456'},
        #         {'currency': 'USDT', 'cost': '12.3456'},
        #     ]
        #
        #     string = False
        #
        #     [
        #         {'currency': 'BTC', 'cost': 0.1},
        #         {'currency': 'BTC', 'cost': 0.2},
        #         {'currency': 'BTC', 'cost': 0.2, 'rate': 0.00123},
        #         {'currency': 'BTC', 'cost': 0.4, 'rate': 0.00123},
        #         {'currency': 'BTC', 'cost': 0.5, 'rate': 0.00456},
        #         {'currency': 'USDT', 'cost': 12.3456},
        #     ]
        #
        # and returns a reduced fee list, where fees are summed per currency and rate(if any)
        #
        #     string = True
        #
        #     [
        #         {'currency': 'BTC', 'cost': '0.3'  },
        #         {'currency': 'BTC', 'cost': '0.6', 'rate': '0.00123'},
        #         {'currency': 'BTC', 'cost': '0.5', 'rate': '0.00456'},
        #         {'currency': 'USDT', 'cost': '12.3456'},
        #     ]
        #
        #     string  = False
        #
        #     [
        #         {'currency': 'BTC', 'cost': 0.3  },
        #         {'currency': 'BTC', 'cost': 0.6, 'rate': 0.00123},
        #         {'currency': 'BTC', 'cost': 0.5, 'rate': 0.00456},
        #         {'currency': 'USDT', 'cost': 12.3456},
        #     ]
        #
        reduced = {}
        for i in range(0, len(fees)):
            fee = fees[i]
            feeCurrencyCode = self.safe_string(fee, 'currency')
            if feeCurrencyCode is not None:
                rate = self.safe_string(fee, 'rate')
                cost = self.safe_value(fee, 'cost')
                if Precise.string_eq(cost, '0'):
                    # omit zero cost fees
                    continue
                if not (feeCurrencyCode in reduced):
                    reduced[feeCurrencyCode] = {}
                rateKey = '' if (rate is None) else rate
                if rateKey in reduced[feeCurrencyCode]:
                    reduced[feeCurrencyCode][rateKey]['cost'] = Precise.string_add(reduced[feeCurrencyCode][rateKey]['cost'], cost)
                else:
                    reduced[feeCurrencyCode][rateKey] = {
                        'cost': cost,
                        'currency': feeCurrencyCode,
                    }
                    if rate is not None:
                        reduced[feeCurrencyCode][rateKey]['rate'] = rate
        result = []
        feeValues = list(reduced.values())
        for i in range(0, len(feeValues)):
            reducedFeeValues = list(feeValues[i].values())
            result = self.array_concat(result, reducedFeeValues)
        return result

    def safe_ticker(self, ticker: object, market=None):
        open = self.safe_value(ticker, 'open')
        close = self.safe_value(ticker, 'close')
        last = self.safe_value(ticker, 'last')
        change = self.safe_value(ticker, 'change')
        percentage = self.safe_value(ticker, 'percentage')
        average = self.safe_value(ticker, 'average')
        vwap = self.safe_value(ticker, 'vwap')
        baseVolume = self.safe_string(ticker, 'baseVolume')
        quoteVolume = self.safe_string(ticker, 'quoteVolume')
        if vwap is None:
            vwap = Precise.string_div(quoteVolume, baseVolume)
        if (last is not None) and (close is None):
            close = last
        elif (last is None) and (close is not None):
            last = close
        if (last is not None) and (open is not None):
            if change is None:
                change = Precise.string_sub(last, open)
            if average is None:
                average = Precise.string_div(Precise.string_add(last, open), '2')
        if (percentage is None) and (change is not None) and (open is not None) and Precise.string_gt(open, '0'):
            percentage = Precise.string_mul(Precise.string_div(change, open), '100')
        if (change is None) and (percentage is not None) and (open is not None):
            change = Precise.string_div(Precise.string_mul(percentage, open), '100')
        if (open is None) and (last is not None) and (change is not None):
            open = Precise.string_sub(last, change)
        # timestamp and symbol operations don't belong in safeTicker
        # they should be done in the derived classes
        return self.extend(ticker, {
            'ask': self.omit_zero(self.safe_number(ticker, 'ask')),
            'askVolume': self.safe_number(ticker, 'askVolume'),
            'average': self.omit_zero(self.parse_number(average)),
            'baseVolume': self.parse_number(baseVolume),
            'bid': self.omit_zero(self.safe_number(ticker, 'bid')),
            'bidVolume': self.safe_number(ticker, 'bidVolume'),
            'change': self.parse_number(change),
            'close': self.omit_zero(self.parse_number(close)),
            'high': self.omit_zero(self.safe_number(ticker, 'high')),
            'last': self.omit_zero(self.parse_number(last)),
            'low': self.omit_zero(self.safe_number(ticker, 'low')),
            'open': self.omit_zero(self.parse_number(open)),
            'percentage': self.parse_number(percentage),
            'previousClose': self.safe_number(ticker, 'previousClose'),
            'quoteVolume': self.parse_number(quoteVolume),
            'vwap': self.omit_zero(self.parse_number(vwap)),
        })

    def fetch_ohlcv(self, symbol: str, timeframe='1m', since: Optional[int] = None, limit: Optional[int] = None, params={}):
        message = ''
        if self.has['fetchTrades']:
            message = '. If you want to build OHLCV candles from trade executions data, visit https://github.com/ccxt/ccxt/tree/master/examples/ and see "build-ohlcv-bars" file'
        raise NotSupported(self.id + ' fetchOHLCV() is not supported yet' + message)

    def watch_ohlcv(self, symbol: str, timeframe='1m', since: Optional[int] = None, limit: Optional[int] = None, params={}):
        raise NotSupported(self.id + ' watchOHLCV() is not supported yet')

    def convert_trading_view_to_ohlcv(self, ohlcvs, timestamp='t', open='o', high='h', low='l', close='c', volume='v', ms=False):
        result = []
        timestamps = self.safe_value(ohlcvs, timestamp, [])
        opens = self.safe_value(ohlcvs, open, [])
        highs = self.safe_value(ohlcvs, high, [])
        lows = self.safe_value(ohlcvs, low, [])
        closes = self.safe_value(ohlcvs, close, [])
        volumes = self.safe_value(ohlcvs, volume, [])
        for i in range(0, len(timestamps)):
            result.append([
                self.safe_integer(timestamps, i) if ms else self.safe_timestamp(timestamps, i),
                self.safe_value(opens, i),
                self.safe_value(highs, i),
                self.safe_value(lows, i),
                self.safe_value(closes, i),
                self.safe_value(volumes, i),
            ])
        return result

    def convert_ohlcv_to_trading_view(self, ohlcvs, timestamp='t', open='o', high='h', low='l', close='c', volume='v', ms=False):
        result = {}
        result[close] = []
        result[high] = []
        result[low] = []
        result[open] = []
        result[timestamp] = []
        result[volume] = []
        for i in range(0, len(ohlcvs)):
            ts = ohlcvs[i][0] if ms else self.parseToInt(ohlcvs[i][0] / 1000)
            result[timestamp].append(ts)
            result[open].append(ohlcvs[i][1])
            result[high].append(ohlcvs[i][2])
            result[low].append(ohlcvs[i][3])
            result[close].append(ohlcvs[i][4])
            result[volume].append(ohlcvs[i][5])
        return result

    def fetch_web_endpoint(self, method, endpointMethod, returnAsJson, startRegex=None, endRegex=None):
        errorMessage = ''
        options = self.safe_value(self.options, method, {})
        muteOnFailure = self.safe_value(options, 'webApiMuteFailure', True)
        try:
            # if it was not explicitly disabled, then don't fetch
            if self.safe_value(options, 'webApiEnable', True) is not True:
                return None
            maxRetries = self.safe_value(options, 'webApiRetries', 10)
            response = None
            retry = 0
            while(retry < maxRetries):
                try:
                    response = getattr(self, endpointMethod)({})
                    break
                except Exception as e:
                    retry = retry + 1
                    if retry == maxRetries:
                        raise e
            content = response
            if startRegex is not None:
                splitted_by_start = content.split(startRegex)
                content = splitted_by_start[1]  # we need second part after start
            if endRegex is not None:
                splitted_by_end = content.split(endRegex)
                content = splitted_by_end[0]  # we need first part after start
            if returnAsJson and (isinstance(content, str)):
                jsoned = self.parse_json(content.strip())  # content should be trimmed before json parsing
                if jsoned:
                    return jsoned  # if parsing was not successfull, exception should be thrown
                else:
                    raise BadResponse('could not parse the response into json')
            else:
                return content
        except Exception as e:
            errorMessage = self.id + ' ' + method + '() failed to fetch correct data from website. Probably webpage markup has been changed, breaking the page custom parser.'
        if muteOnFailure:
            return None
        else:
            raise BadResponse(errorMessage)

    def market_ids(self, symbols):
        if symbols is None:
            return symbols
        result = []
        for i in range(0, len(symbols)):
            result.append(self.market_id(symbols[i]))
        return result

    def market_symbols(self, symbols, type: Optional[str] = None):
        if symbols is None:
            return symbols
        result = []
        for i in range(0, len(symbols)):
            market = self.market(symbols[i])
            if type is not None and market['type'] != type:
                raise BadRequest(self.id + ' symbols must be of same type ' + type + '. If the type is incorrect you can change it in options or the params of the request')
            symbol = self.safe_string(market, 'symbol', symbols[i])
            result.append(symbol)
        return result

    def market_codes(self, codes):
        if codes is None:
            return codes
        result = []
        for i in range(0, len(codes)):
            result.append(self.common_currency_code(codes[i]))
        return result

    def parse_bids_asks(self, bidasks, priceKey: IndexType = 0, amountKey: IndexType = 1):
        bidasks = self.to_array(bidasks)
        result = []
        for i in range(0, len(bidasks)):
            result.append(self.parse_bid_ask(bidasks[i], priceKey, amountKey))
        return result

    def fetch_l2_order_book(self, symbol: str, limit: Optional[int] = None, params={}):
        orderbook = self.fetch_order_book(symbol, limit, params)
        return self.extend(orderbook, {
            'asks': self.sort_by(self.aggregate(orderbook['asks']), 0),
            'bids': self.sort_by(self.aggregate(orderbook['bids']), 0, True),
        })

    def filter_by_symbol(self, objects, symbol: Optional[str] = None):
        if symbol is None:
            return objects
        result = []
        for i in range(0, len(objects)):
            objectSymbol = self.safe_string(objects[i], 'symbol')
            if objectSymbol == symbol:
                result.append(objects[i])
        return result

    def parse_ohlcv(self, ohlcv, market=None):
        if isinstance(ohlcv, list):
            return [
                self.safe_integer(ohlcv, 0),  # timestamp
                self.safe_number(ohlcv, 1),  # open
                self.safe_number(ohlcv, 2),  # high
                self.safe_number(ohlcv, 3),  # low
                self.safe_number(ohlcv, 4),  # close
                self.safe_number(ohlcv, 5),  # volume
            ]
        return ohlcv

<<<<<<< HEAD
    def get_network(self, network: str, code: str):
        network = network.upper()
        aliases = {
            'AVALANCHE': 'AVAX',
            'AVAX': 'AVAX',
            'BEP20': 'BSC',
            'BSC': 'BSC',
            'CHZ': 'CHZ',
            'EOS': 'EOS',
            'ERC20': 'ETH',
            'ETH': 'ETH',
            'ETHER': 'ETH',
            'ETHEREUM': 'ETH',
            'HECO': 'HT',
            'HRC20': 'HT',
            'LUNA': 'LUNA',
            'MATIC': 'MATIC',
            'NEO': 'NEO',
            'ONT': 'ONT',
            'POLYGON': 'MATIC',
            'QTUM': 'QTUM',
            'RON': 'RON',
            'SOL': 'SOL',
            'SPL': 'SOL',
            'TERRA': 'LUNA',
            'TRC20': 'TRX',
            'TRON': 'TRX',
            'TRX': 'TRX',
            'WAVES': 'WAVES',
        }
        if network == code:
            return network
        elif network in aliases:
            return aliases[network]
        else:
            raise NotSupported(self.id + ' network ' + network + ' is not yet supported')

=======
>>>>>>> 213704b7
    def network_code_to_id(self, networkCode, currencyCode=None):
        """
         * @ignore
        tries to convert the provided networkCode(which is expected to be an unified network code) to a network id. In order to achieve self, derived class needs to have 'options->networks' defined.
        :param str networkCode: unified network code
        :param str currencyCode: unified currency code, but self argument is not required by default, unless there is an exchange(like huobi) that needs an override of the method to be able to pass currencyCode argument additionally
        :returns str|None: exchange-specific network id
        """
        networkIdsByCodes = self.safe_value(self.options, 'networks', {})
        networkId = self.safe_string(networkIdsByCodes, networkCode)
        # for example, if 'ETH' is passed for networkCode, but 'ETH' key not defined in `options->networks` object
        if networkId is None:
            if currencyCode is None:
                # if currencyCode was not provided, then we just set passed value to networkId
                networkId = networkCode
            else:
                # if currencyCode was provided, then we try to find if that currencyCode has a replacement(i.e. ERC20 for ETH)
                defaultNetworkCodeReplacements = self.safe_value(self.options, 'defaultNetworkCodeReplacements', {})
                if currencyCode in defaultNetworkCodeReplacements:
                    # if there is a replacement for the passed networkCode, then we use it to find network-id in `options->networks` object
                    replacementObject = defaultNetworkCodeReplacements[currencyCode]  # i.e. {'ERC20': 'ETH'}
                    keys = list(replacementObject.keys())
                    for i in range(0, len(keys)):
                        key = keys[i]
                        value = replacementObject[key]
                        # if value matches to provided unified networkCode, then we use it's key to find network-id in `options->networks` object
                        if value == networkCode:
                            networkId = self.safe_string(networkIdsByCodes, key)
                            break
                # if it wasn't found, we just set the provided value to network-id
                if networkId is None:
                    networkId = networkCode
        return networkId

    def network_id_to_code(self, networkId, currencyCode=None):
        """
         * @ignore
        tries to convert the provided exchange-specific networkId to an unified network Code. In order to achieve self, derived class needs to have "options['networksById']" defined.
        :param str networkId: exchange specific network id/title, like: TRON, Trc-20, usdt-erc20, etc
        :param str|None currencyCode: unified currency code, but self argument is not required by default, unless there is an exchange(like huobi) that needs an override of the method to be able to pass currencyCode argument additionally
        :returns str|None: unified network code
        """
        networkCodesByIds = self.safe_value(self.options, 'networksById', {})
        networkCode = self.safe_string(networkCodesByIds, networkId, networkId)
        # replace mainnet network-codes(i.e. ERC20->ETH)
        if currencyCode is not None:
            defaultNetworkCodeReplacements = self.safe_value(self.options, 'defaultNetworkCodeReplacements', {})
            if currencyCode in defaultNetworkCodeReplacements:
                replacementObject = self.safe_value(defaultNetworkCodeReplacements, currencyCode, {})
                networkCode = self.safe_string(replacementObject, networkCode, networkCode)
        return networkCode

    def handle_network_code_and_params(self, params):
        networkCodeInParams = self.safe_string_2(params, 'networkCode', 'network')
        if networkCodeInParams is not None:
            params = self.omit(params, ['networkCode', 'network'])
        # if it was not defined by user, we should not set it from 'defaultNetworks', because handleNetworkCodeAndParams is for only request-side and thus we do not fill it with anything. We can only use 'defaultNetworks' after parsing response-side
        return [networkCodeInParams, params]

    def default_network_code(self, currencyCode):
        defaultNetworkCode = None
        defaultNetworks = self.safe_value(self.options, 'defaultNetworks', {})
        if currencyCode in defaultNetworks:
            # if currency had set its network in "defaultNetworks", use it
            defaultNetworkCode = defaultNetworks[currencyCode]
        else:
            # otherwise, try to use the global-scope 'defaultNetwork' value(even if that network is not supported by currency, it doesn't make any problem, self will be just used "at first" if currency supports self network at all)
            defaultNetwork = self.safe_value(self.options, 'defaultNetwork')
            if defaultNetwork is not None:
                defaultNetworkCode = defaultNetwork
        return defaultNetworkCode

    def select_network_code_from_unified_networks(self, currencyCode, networkCode, indexedNetworkEntries):
        return self.select_network_key_from_networks(currencyCode, networkCode, indexedNetworkEntries, True)

    def select_network_id_from_raw_networks(self, currencyCode, networkCode, indexedNetworkEntries):
        return self.select_network_key_from_networks(currencyCode, networkCode, indexedNetworkEntries, False)

    def select_network_key_from_networks(self, currencyCode, networkCode, indexedNetworkEntries, isIndexedByUnifiedNetworkCode=False):
        # self method is used against raw & unparse network entries, which are just indexed by network id
        chosenNetworkId = None
        availableNetworkIds = list(indexedNetworkEntries.keys())
        responseNetworksLength = len(availableNetworkIds)
        if networkCode is not None:
            if responseNetworksLength == 0:
                raise NotSupported(self.id + ' - ' + networkCode + ' network did not return any result for ' + currencyCode)
            else:
                # if networkCode was provided by user, we should check it after response, referenced exchange doesn't support network-code during request
                networkId = networkCode if isIndexedByUnifiedNetworkCode else self.network_code_to_id(networkCode, currencyCode)
                if networkId in indexedNetworkEntries:
                    chosenNetworkId = networkId
                else:
                    raise NotSupported(self.id + ' - ' + networkId + ' network was not found for ' + currencyCode + ', use one of ' + ', '.join(availableNetworkIds))
        else:
            if responseNetworksLength == 0:
                raise NotSupported(self.id + ' - no networks were returned for ' + currencyCode)
            else:
                # if networkCode was not provided by user, then we try to use the default network(if it was defined in "defaultNetworks"), otherwise, we just return the first network entry
                defaultNetworkCode = self.default_network_code(currencyCode)
                defaultNetworkId = defaultNetworkCode if isIndexedByUnifiedNetworkCode else self.network_code_to_id(defaultNetworkCode, currencyCode)
                chosenNetworkId = defaultNetworkId if (defaultNetworkId in indexedNetworkEntries) else availableNetworkIds[0]
        return chosenNetworkId

    def safe_number_2(self, dictionary, key1, key2, d=None):
        value = self.safe_string_2(dictionary, key1, key2)
        return self.parse_number(value, d)

    def parse_order_book(self, orderbook: object, symbol: str, timestamp: Optional[float] = None, bidsKey='bids', asksKey='asks', priceKey: IndexType = 0, amountKey: IndexType = 1):
        bids = self.parse_bids_asks(self.safe_value(orderbook, bidsKey, []), priceKey, amountKey)
        asks = self.parse_bids_asks(self.safe_value(orderbook, asksKey, []), priceKey, amountKey)
        return {
            'asks': self.sort_by(asks, 0),
            'bids': self.sort_by(bids, 0, True),
            'datetime': self.iso8601(timestamp),
            'nonce': None,
            'symbol': symbol,
            'timestamp': timestamp,
        }

    def parse_ohlcvs(self, ohlcvs: List[object], market: Optional[Any] = None, timeframe: str = '1m', since: Optional[int] = None, limit: Optional[int] = None):
        results = []
        for i in range(0, len(ohlcvs)):
            results.append(self.parse_ohlcv(ohlcvs[i], market))
        sorted = self.sort_by(results, 0)
        return self.filter_by_since_limit(sorted, since, limit, 0)

    def parse_leverage_tiers(self, response, symbols: Optional[List[str]] = None, marketIdKey=None):
        # marketIdKey should only be None when response is a dictionary
        symbols = self.market_symbols(symbols)
        tiers = {}
        for i in range(0, len(response)):
            item = response[i]
            id = self.safe_string(item, marketIdKey)
            market = self.safe_market(id, None, None, self.safe_string(self.options, 'defaultType'))
            symbol = market['symbol']
            contract = self.safe_value(market, 'contract', False)
            if contract and ((symbols is None) or self.in_array(symbol, symbols)):
                tiers[symbol] = self.parse_market_leverage_tiers(item, market)
        return tiers

    def load_trading_limits(self, symbols: Optional[List[str]] = None, reload=False, params={}):
        if self.has['fetchTradingLimits']:
            if reload or not ('limitsLoaded' in self.options):
                response = self.fetch_trading_limits(symbols)
                for i in range(0, len(symbols)):
                    symbol = symbols[i]
                    self.markets[symbol] = self.deep_extend(self.markets[symbol], response[symbol])
                self.options['limitsLoaded'] = self.milliseconds()
        return self.markets

    def safe_position(self, position):
        # simplified version of: /pull/12765/
        unrealizedPnlString = self.safe_string(position, 'unrealisedPnl')
        initialMarginString = self.safe_string(position, 'initialMargin')
        #
        # PERCENTAGE
        #
        percentage = self.safe_value(position, 'percentage')
        if (percentage is None) and (unrealizedPnlString is not None) and (initialMarginString is not None):
            # was done in all implementations( aax, btcex, bybit, deribit, ftx, gate, kucoinfutures, phemex )
            percentageString = Precise.string_mul(Precise.string_div(unrealizedPnlString, initialMarginString, 4), '100')
            position['percentage'] = self.parse_number(percentageString)
        return position

    def parse_positions(self, positions, symbols: Optional[List[str]] = None, params={}):
        symbols = self.market_symbols(symbols)
        positions = self.to_array(positions)
        result = []
        for i in range(0, len(positions)):
            position = self.extend(self.parse_position(positions[i], None), params)
            result.append(position)
        return self.filter_by_array(result, 'symbol', symbols, False)

    def parse_accounts(self, accounts, params={}):
        accounts = self.to_array(accounts)
        result = []
        for i in range(0, len(accounts)):
            account = self.extend(self.parse_account(accounts[i]), params)
            result.append(account)
        return result

    def parse_trades(self, trades, market: Optional[object] = None, since: Optional[int] = None, limit: Optional[int] = None, params={}):
        trades = self.to_array(trades)
        result = []
        for i in range(0, len(trades)):
            trade = self.extend(self.parse_trade(trades[i], market), params)
            result.append(trade)
        result = self.sort_by_2(result, 'timestamp', 'id')
        symbol = market['symbol'] if (market is not None) else None
        return self.filter_by_symbol_since_limit(result, symbol, since, limit)

    def parse_transactions(self, transactions, currency: Optional[object] = None, since: Optional[int] = None, limit: Optional[int] = None, params={}):
        transactions = self.to_array(transactions)
        result = []
        for i in range(0, len(transactions)):
            transaction = self.extend(self.parse_transaction(transactions[i], currency), params)
            result.append(transaction)
        result = self.sort_by(result, 'timestamp')
        code = currency['code'] if (currency is not None) else None
        return self.filter_by_currency_since_limit(result, code, since, limit)

    def parse_transfers(self, transfers, currency: Optional[object] = None, since: Optional[int] = None, limit: Optional[int] = None, params={}):
        transfers = self.to_array(transfers)
        result = []
        for i in range(0, len(transfers)):
            transfer = self.extend(self.parse_transfer(transfers[i], currency), params)
            result.append(transfer)
        result = self.sort_by(result, 'timestamp')
        code = currency['code'] if (currency is not None) else None
        return self.filter_by_currency_since_limit(result, code, since, limit)

    def parse_ledger(self, data, currency: Optional[object] = None, since: Optional[int] = None, limit: Optional[int] = None, params={}):
        result = []
        arrayData = self.to_array(data)
        for i in range(0, len(arrayData)):
            itemOrItems = self.parse_ledger_entry(arrayData[i], currency)
            if isinstance(itemOrItems, list):
                for j in range(0, len(itemOrItems)):
                    result.append(self.extend(itemOrItems[j], params))
            else:
                result.append(self.extend(itemOrItems, params))
        result = self.sort_by(result, 'timestamp')
        code = currency['code'] if (currency is not None) else None
        return self.filter_by_currency_since_limit(result, code, since, limit)

    def nonce(self):
        return self.seconds()

    def set_headers(self, headers):
        return headers

    def market_id(self, symbol: str):
        market = self.market(symbol)
        if market is not None:
            return market['id']
        return symbol

    def symbol(self, symbol: str):
        market = self.market(symbol)
        return self.safe_string(market, 'symbol', symbol)

    def resolve_path(self, path, params):
        return [
            self.implode_params(path, params),
            self.omit(params, self.extract_params(path)),
        ]

    def filter_by_array(self, objects, key: IndexType, values=None, indexed=True):
        objects = self.to_array(objects)
        # return all of them if no values were passed
        if values is None or not values:
            return self.index_by(objects, key) if indexed else objects
        results = []
        for i in range(0, len(objects)):
            if self.in_array(objects[i][key], values):
                results.append(objects[i])
        return self.index_by(results, key) if indexed else results

    def fetch2(self, path, api: Any = 'public', method='GET', params={}, headers: Optional[Any] = None, body: Optional[Any] = None, config={}):
        if self.enableRateLimit:
            cost = self.calculate_rate_limiter_cost(api, method, path, params, config)
            self.throttle(cost)
        self.lastRestRequestTimestamp = self.milliseconds()
        request = self.sign(path, api, method, params, headers, body)
        return self.fetch(request['url'], request['method'], request['headers'], request['body'])

    def request(self, path, api: Any = 'public', method='GET', params={}, headers: Optional[Any] = None, body: Optional[Any] = None, config={}):
        return self.fetch2(path, api, method, params, headers, body, config)

    def load_accounts(self, reload=False, params={}):
        if reload:
            self.accounts = self.fetch_accounts(params)
        else:
            if self.accounts:
                return self.accounts
            else:
                self.accounts = self.fetch_accounts(params)
        self.accountsById = self.index_by(self.accounts, 'id')
        return self.accounts

    def build_ohlcvc(self, trades: List[Trade], timeframe: str = '1m', since: float = 0, limit: float = 2147483647):
        # given a sorted arrays of trades(recent last) and a timeframe builds an array of OHLCV candles
        # note, default limit value(2147483647) is max int32 value
        ms = self.parse_timeframe(timeframe) * 1000
        ohlcvs = []
        i_timestamp = 0
        # open = 1
        i_high = 2
        i_low = 3
        i_close = 4
        i_volume = 5
        i_count = 6
        tradesLength = len(trades)
        oldest = min(tradesLength, limit)
        for i in range(0, oldest):
            trade = trades[i]
            ts = trade['timestamp']
            if ts < since:
                continue
            openingTime = int(math.floor(ts / ms)) * ms  # shift to the edge of m/h/d(but not M)
            if openingTime < since:  # we don't need bars, that have opening time earlier than requested
                continue
            ohlcv_length = len(ohlcvs)
            candle = ohlcv_length - 1
            if (candle == -1) or (openingTime >= self.sum(ohlcvs[candle][i_timestamp], ms)):
                # moved to a new timeframe -> create a new candle from opening trade
                ohlcvs.append([
                    openingTime,  # timestamp
                    trade['price'],  # O
                    trade['price'],  # H
                    trade['price'],  # L
                    trade['price'],  # C
                    trade['amount'],  # V
                    1,  # count
                ])
            else:
                # still processing the same timeframe -> update opening trade
                ohlcvs[candle][i_high] = max(ohlcvs[candle][i_high], trade['price'])
                ohlcvs[candle][i_low] = min(ohlcvs[candle][i_low], trade['price'])
                ohlcvs[candle][i_close] = trade['price']
                ohlcvs[candle][i_volume] = self.sum(ohlcvs[candle][i_volume], trade['amount'])
                ohlcvs[candle][i_count] = self.sum(ohlcvs[candle][i_count], 1)
        return ohlcvs

    def parse_trading_view_ohlcv(self, ohlcvs, market=None, timeframe='1m', since: Optional[int] = None, limit: Optional[int] = None):
        result = self.convert_trading_view_to_ohlcv(ohlcvs)
        return self.parse_ohlcvs(result, market, timeframe, since, limit)

    def edit_limit_buy_order(self, id, symbol, amount, price=None, params={}):
        return self.edit_limit_order(id, symbol, 'buy', amount, price, params)

    def edit_limit_sell_order(self, id, symbol, amount, price=None, params={}):
        return self.edit_limit_order(id, symbol, 'sell', amount, price, params)

    def edit_limit_order(self, id, symbol, side, amount, price=None, params={}):
        return self.edit_order(id, symbol, 'limit', side, amount, price, params)

    def edit_order(self, id: str, symbol, type, side, amount=None, price=None, params={}):
        self.cancelOrder(id, symbol)
        return self.create_order(symbol, type, side, amount, price, params)

    def edit_order_ws(self, id: str, symbol: str, type: OrderType, side: OrderSide, amount: float, price: Optional[float] = None, params={}):
        self.cancelOrderWs(id, symbol)
        return self.createOrderWs(symbol, type, side, amount, price, params)

    def fetch_permissions(self, params={}):
        raise NotSupported(self.id + ' fetchPermissions() is not supported yet')

    def fetch_position(self, symbol: str, params={}):
        raise NotSupported(self.id + ' fetchPosition() is not supported yet')

    def fetch_positions(self, symbols: Optional[List[str]] = None, params={}):
        raise NotSupported(self.id + ' fetchPositions() is not supported yet')

    def fetch_positions_risk(self, symbols: Optional[List[str]] = None, params={}):
        raise NotSupported(self.id + ' fetchPositionsRisk() is not supported yet')

    def fetch_bids_asks(self, symbols: Optional[List[str]] = None, params={}):
        raise NotSupported(self.id + ' fetchBidsAsks() is not supported yet')

    def parse_bid_ask(self, bidask, priceKey: IndexType = 0, amountKey: IndexType = 1):
        price = self.safe_number(bidask, priceKey)
        amount = self.safe_number(bidask, amountKey)
        return [price, amount]

    def safe_currency(self, currencyId: Optional[str], currency: Optional[Any] = None):
        if (currencyId is None) and (currency is not None):
            return currency
        if (self.currencies_by_id is not None) and (currencyId in self.currencies_by_id) and (self.currencies_by_id[currencyId] is not None):
            return self.currencies_by_id[currencyId]
        code = currencyId
        if currencyId is not None:
            code = self.common_currency_code(currencyId.upper())
        return {
            'id': currencyId,
            'code': code,
        }

    def safe_market(self, marketId=None, market=None, delimiter=None, marketType=None):
        result = {
            'active': None,
            'base': None,
            'baseId': None,
            'contract': False,
            'contractSize': None,
            'expiry': None,
            'expiryDatetime': None,
            'future': False,
            'id': marketId,
            'info': None,
            'inverse': None,
            'limits': {
                'amount': {
                    'min': None,
                    'max': None,
                },
                'cost': {
                    'min': None,
                    'max': None,
                },
                'price': {
                    'min': None,
                    'max': None,
                },
            },
            'linear': None,
            'margin': False,
            'option': False,
            'optionType': None,
            'precision': {
                'amount': None,
                'price': None,
            },
            'quote': None,
            'quoteId': None,
            'settle': None,
            'settleId': None,
            'spot': False,
            'strike': None,
            'swap': False,
            'symbol': marketId,
            'type': None,
        }
        if marketId is not None:
            if (self.markets_by_id is not None) and (marketId in self.markets_by_id):
                markets = self.markets_by_id[marketId]
                numMarkets = len(markets)
                if numMarkets == 1:
                    return markets[0]
                else:
                    if (marketType is None) and (market is None):
                        raise ArgumentsRequired(self.id + ' safeMarket() requires a fourth argument for ' + marketId + ' to disambiguate between different markets with the same market id')
                    inferredMarketType = market['type'] if (marketType is None) else marketType
                    for i in range(0, len(markets)):
                        market = markets[i]
                        if market[inferredMarketType]:
                            return market
            elif delimiter is not None:
                parts = marketId.split(delimiter)
                partsLength = len(parts)
                if partsLength == 2:
                    result['baseId'] = self.safe_string(parts, 0)
                    result['quoteId'] = self.safe_string(parts, 1)
                    result['base'] = self.safe_currency_code(result['baseId'])
                    result['quote'] = self.safe_currency_code(result['quoteId'])
                    result['symbol'] = result['base'] + '/' + result['quote']
                    return result
                else:
                    return result
        if market is not None:
            return market
        return result

    def check_required_credentials(self, error=True):
        keys = list(self.requiredCredentials.keys())
        for i in range(0, len(keys)):
            key = keys[i]
            if self.requiredCredentials[key] and not getattr(self, key):
                if error:
                    raise AuthenticationError(self.id + ' requires "' + key + '" credential')
                else:
                    return False
        return True

    def oath(self):
        if self.twofa is not None:
            return self.totp(self.twofa)
        else:
            raise ExchangeError(self.id + ' exchange.twofa has not been set for 2FA Two-Factor Authentication')

    def fetch_balance(self, params={}):
        raise NotSupported(self.id + ' fetchBalance() is not supported yet')

    def fetch_balance_ws(self, params={}):
        raise NotSupported(self.id + ' fetchBalanceWs() is not supported yet')

    def parse_balance(self, response):
        raise NotSupported(self.id + ' parseBalance() is not supported yet')

    def watch_balance(self, params={}):
        raise NotSupported(self.id + ' watchBalance() is not supported yet')

    def fetch_partial_balance(self, part, params={}):
        balance = self.fetch_balance(params)
        return balance[part]

    def fetch_free_balance(self, params={}):
        return self.fetch_partial_balance('free', params)

    def fetch_used_balance(self, params={}):
        return self.fetch_partial_balance('used', params)

    def fetch_total_balance(self, params={}):
        return self.fetch_partial_balance('total', params)

    def fetch_status(self, params={}):
        if self.has['fetchTime']:
            time = self.fetch_time(params)
            self.status = self.extend(self.status, {
                'updated': time,
                'info': time,
            })
        if not ('info' in self.status):
            self.status['info'] = None
        return self.status

    def fetch_funding_fee(self, code: str, params={}):
        warnOnFetchFundingFee = self.safe_value(self.options, 'warnOnFetchFundingFee', True)
        if warnOnFetchFundingFee:
            raise NotSupported(self.id + ' fetchFundingFee() method is deprecated, it will be removed in July 2022, please, use fetchTransactionFee() or set exchange.options["warnOnFetchFundingFee"] = False to suppress self warning')
        return self.fetch_transaction_fee(code, params)

    def fetch_funding_fees(self, codes: Optional[List[str]] = None, params={}):
        warnOnFetchFundingFees = self.safe_value(self.options, 'warnOnFetchFundingFees', True)
        if warnOnFetchFundingFees:
            raise NotSupported(self.id + ' fetchFundingFees() method is deprecated, it will be removed in July 2022. Please, use fetchTransactionFees() or set exchange.options["warnOnFetchFundingFees"] = False to suppress self warning')
        return self.fetch_transaction_fees(codes, params)

    def fetch_transaction_fee(self, code: str, params={}):
        if not self.has['fetchTransactionFees']:
            raise NotSupported(self.id + ' fetchTransactionFee() is not supported yet')
        return self.fetch_transaction_fees([code], params)

    def fetch_transaction_fees(self, codes: Optional[List[str]] = None, params={}):
        raise NotSupported(self.id + ' fetchTransactionFees() is not supported yet')

    def fetch_deposit_withdraw_fees(self, codes: Optional[List[str]] = None, params={}):
        raise NotSupported(self.id + ' fetchDepositWithdrawFees() is not supported yet')

    def fetch_deposit_withdraw_fee(self, code: str, params={}):
        if not self.has['fetchDepositWithdrawFees']:
            raise NotSupported(self.id + ' fetchDepositWithdrawFee() is not supported yet')
        fees = self.fetchDepositWithdrawFees([code], params)
        return self.safe_value(fees, code)

    def get_supported_mapping(self, key, mapping={}):
        if key in mapping:
            return mapping[key]
        else:
            raise NotSupported(self.id + ' ' + key + ' does not have a value in mapping')

    def fetch_borrow_rate(self, code: str, params={}):
        self.load_markets()
        if not self.has['fetchBorrowRates']:
            raise NotSupported(self.id + ' fetchBorrowRate() is not supported yet')
        borrowRates = self.fetch_borrow_rates(params)
        rate = self.safe_value(borrowRates, code)
        if rate is None:
            raise ExchangeError(self.id + ' fetchBorrowRate() could not find the borrow rate for currency code ' + code)
        return rate

    def handle_option_and_params(self, params, methodName, optionName, defaultValue=None):
        # This method can be used to obtain method specific properties, i.e: self.handle_option_and_params(params, 'fetchPosition', 'marginMode', 'isolated')
        defaultOptionName = 'default' + self.capitalize(optionName)  # we also need to check the 'defaultXyzWhatever'
        # check if params contain the key
        value = self.safe_value_2(params, optionName, defaultOptionName)
        if value is not None:
            params = self.omit(params, [optionName, defaultOptionName])
        else:
            # check if exchange has properties for self method
            exchangeWideMethodOptions = self.safe_value(self.options, methodName)
            if exchangeWideMethodOptions is not None:
                # check if the option is defined inside self method's props
                value = self.safe_value_2(exchangeWideMethodOptions, optionName, defaultOptionName)
            if value is None:
                # if it's still None, check if global exchange-wide option exists
                value = self.safe_value_2(self.options, optionName, defaultOptionName)
            # if it's still None, use the default value
            value = value if (value is not None) else defaultValue
        return [value, params]

    def handle_option(self, methodName, optionName, defaultValue=None):
        # eslint-disable-next-line no-unused-vars
        result, empty = self.handle_option_and_params({}, methodName, optionName, defaultValue)
        return result

    def handle_market_type_and_params(self, methodName, market=None, params={}):
        defaultType = self.safe_string_2(self.options, 'defaultType', 'type', 'spot')
        methodOptions = self.safe_value(self.options, methodName)
        methodType = defaultType
        if methodOptions is not None:
            if isinstance(methodOptions, str):
                methodType = methodOptions
            else:
                methodType = self.safe_string_2(methodOptions, 'defaultType', 'type', methodType)
        marketType = methodType if (market is None) else market['type']
        type = self.safe_string_2(params, 'defaultType', 'type', marketType)
        params = self.omit(params, ['defaultType', 'type'])
        return [type, params]

    def handle_sub_type_and_params(self, methodName, market=None, params={}, defaultValue=None):
        subType = None
        # if set in params, it takes precedence
        subTypeInParams = self.safe_string_2(params, 'subType', 'defaultSubType')
        # avoid omitting if it's not present
        if subTypeInParams is not None:
            subType = subTypeInParams
            params = self.omit(params, ['subType', 'defaultSubType'])
        else:
            # at first, check from market object
            if market is not None:
                if market['linear']:
                    subType = 'linear'
                elif market['inverse']:
                    subType = 'inverse'
            # if it was not defined in market object
            if subType is None:
                values = self.handle_option_and_params(None, methodName, 'subType', defaultValue)  # no need to re-test params here
                subType = values[0]
        return [subType, params]

    def handle_margin_mode_and_params(self, methodName, params={}, defaultValue=None):
        """
         * @ignore
        :param dict [params]: extra parameters specific to the exchange api endpoint
        :returns Array: the marginMode in lowercase by params["marginMode"], params["defaultMarginMode"] self.options["marginMode"] or self.options["defaultMarginMode"]
        """
        return self.handle_option_and_params(params, methodName, 'marginMode', defaultValue)

    def throw_exactly_matched_exception(self, exact, string, message):
        if string in exact:
            raise exact[string](message)

    def throw_broadly_matched_exception(self, broad, string, message):
        broadKey = self.find_broadly_matched_key(broad, string)
        if broadKey is not None:
            raise broad[broadKey](message)

    def find_broadly_matched_key(self, broad, string):
        # a helper for matching error strings exactly vs broadly
        keys = list(broad.keys())
        for i in range(0, len(keys)):
            key = keys[i]
            if string is not None:  # #issues/12698
                if string.find(key) >= 0:
                    return key
        return None

    def handle_errors(self, statusCode, statusText, url, method, responseHeaders, responseBody, response, requestHeaders, requestBody):
        # it is a stub method that must be overrided in the derived exchange classes
        # raise NotSupported(self.id + ' handleErrors() not implemented yet')
        return None

    def calculate_rate_limiter_cost(self, api, method, path, params, config={}):
        return self.safe_value(config, 'cost', 1)

    def fetch_ticker(self, symbol: str, params={}):
        if self.has['fetchTickers']:
            self.load_markets()
            market = self.market(symbol)
            symbol = market['symbol']
            tickers = self.fetch_tickers([symbol], params)
            ticker = self.safe_value(tickers, symbol)
            if ticker is None:
                raise NullResponse(self.id + ' fetchTickers() could not find a ticker for ' + symbol)
            else:
                return ticker
        else:
            raise NotSupported(self.id + ' fetchTicker() is not supported yet')

    def watch_ticker(self, symbol: str, params={}):
        raise NotSupported(self.id + ' watchTicker() is not supported yet')

    def fetch_tickers(self, symbols: Optional[List[str]] = None, params={}):
        raise NotSupported(self.id + ' fetchTickers() is not supported yet')

    def watch_tickers(self, symbols: Optional[List[str]] = None, params={}):
        raise NotSupported(self.id + ' watchTickers() is not supported yet')

    def fetch_order(self, id: str, symbol: Optional[str] = None, params={}):
        raise NotSupported(self.id + ' fetchOrder() is not supported yet')

    def fetch_order_ws(self, id: str, symbol: Optional[str] = None, params={}):
        raise NotSupported(self.id + ' fetchOrderWs() is not supported yet')

    def fetch_order_status(self, id: str, symbol: Optional[str] = None, params={}):
        # TODO: TypeScript: change method signature by replacing
        # Promise<string> with Promise<Order['status']>.
        order = self.fetch_order(id, symbol, params)
        return order['status']

    def fetch_unified_order(self, order, params={}):
        return self.fetch_order(self.safe_value(order, 'id'), self.safe_value(order, 'symbol'), params)

    def create_order(self, symbol: str, type: OrderType, side: OrderSide, amount, price=None, params={}):
        raise NotSupported(self.id + ' createOrder() is not supported yet')

    def create_order_ws(self, symbol: str, type: OrderType, side: OrderSide, amount: float, price: Optional[float] = None, params={}):
        raise NotSupported(self.id + ' createOrderWs() is not supported yet')

    def cancel_order(self, id: str, symbol: Optional[str] = None, params={}):
        raise NotSupported(self.id + ' cancelOrder() is not supported yet')

    def cancel_order_ws(self, id: str, symbol: Optional[str] = None, params={}):
        raise NotSupported(self.id + ' cancelOrderWs() is not supported yet')

    def cancel_orders_ws(self, ids: List[str], symbol: Optional[str] = None, params={}):
        raise NotSupported(self.id + ' cancelOrdersWs() is not supported yet')

    def cancel_all_orders(self, symbol: Optional[str] = None, params={}):
        raise NotSupported(self.id + ' cancelAllOrders() is not supported yet')

    def cancel_all_orders_ws(self, symbol: Optional[str] = None, params={}):
        raise NotSupported(self.id + ' cancelAllOrdersWs() is not supported yet')

    def cancel_unified_order(self, order, params={}):
        return self.cancelOrder(self.safe_value(order, 'id'), self.safe_value(order, 'symbol'), params)

    def fetch_orders(self, symbol: Optional[str] = None, since: Optional[int] = None, limit: Optional[int] = None, params={}):
        raise NotSupported(self.id + ' fetchOrders() is not supported yet')

    def fetch_order_trades(self, id: str, symbol: Optional[str] = None, since: Optional[int] = None, limit: Optional[int] = None, params={}):
        raise NotSupported(self.id + ' fetchOrderTrades() is not supported yet')

    def watch_orders(self, symbol: Optional[str] = None, since: Optional[int] = None, limit: Optional[int] = None, params={}):
        raise NotSupported(self.id + ' watchOrders() is not supported yet')

    def fetch_open_orders(self, symbol: Optional[str] = None, since: Optional[int] = None, limit: Optional[int] = None, params={}):
        raise NotSupported(self.id + ' fetchOpenOrders() is not supported yet')

    def fetch_open_orders_ws(self, symbol: Optional[str] = None, since: Optional[int] = None, limit: Optional[int] = None, params={}):
        raise NotSupported(self.id + ' fetchOpenOrdersWs() is not supported yet')

    def fetch_closed_orders(self, symbol: Optional[str] = None, since: Optional[int] = None, limit: Optional[int] = None, params={}):
        raise NotSupported(self.id + ' fetchClosedOrders() is not supported yet')

    def fetch_my_trades(self, symbol: Optional[str] = None, since: Optional[int] = None, limit: Optional[int] = None, params={}):
        raise NotSupported(self.id + ' fetchMyTrades() is not supported yet')

    def fetch_my_trades_ws(self, symbol: Optional[str] = None, since: Optional[int] = None, limit: Optional[int] = None, params={}):
        raise NotSupported(self.id + ' fetchMyTradesWs() is not supported yet')

    def watch_my_trades(self, symbol: Optional[str] = None, since: Optional[int] = None, limit: Optional[int] = None, params={}):
        raise NotSupported(self.id + ' watchMyTrades() is not supported yet')

    def fetch_ohlcv_ws(self, symbol: str, timeframe: str = '1m', since: Optional[int] = None, limit: Optional[int] = None, params={}):
        raise NotSupported(self.id + ' fetchOHLCVWs() is not supported yet')

    def fetch_deposits_withdrawals(self, code: Optional[str] = None, since: Optional[int] = None, limit: Optional[int] = None, params={}):
        """
        fetch history of deposits and withdrawals
        :param str [code]: unified currency code for the currency of the deposit/withdrawals, default is None
        :param int [since]: timestamp in ms of the earliest deposit/withdrawal, default is None
        :param int [limit]: max number of deposit/withdrawals to return, default is None
        :param dict [params]: extra parameters specific to the exchange api endpoint
        :returns dict: a list of `transaction structures <https://docs.ccxt.com/en/latest/manual.html#transaction-structure>`
        """
        raise NotSupported(self.id + ' fetchDepositsWithdrawals() is not supported yet')

    def fetch_deposits(self, symbol: Optional[str] = None, since: Optional[int] = None, limit: Optional[int] = None, params={}):
        raise NotSupported(self.id + ' fetchDeposits() is not supported yet')

    def fetch_withdrawals(self, symbol: Optional[str] = None, since: Optional[int] = None, limit: Optional[int] = None, params={}):
        raise NotSupported(self.id + ' fetchWithdrawals() is not supported yet')

    def fetch_open_interest(self, symbol: str, params={}):
        raise NotSupported(self.id + ' fetchOpenInterest() is not supported yet')

    def parse_last_price(self, price, market=None):
        raise NotSupported(self.id + ' parseLastPrice() is not supported yet')

    def fetch_deposit_address(self, code: str, params={}):
        if self.has['fetchDepositAddresses']:
            depositAddresses = self.fetchDepositAddresses([code], params)
            depositAddress = self.safe_value(depositAddresses, code)
            if depositAddress is None:
                raise InvalidAddress(self.id + ' fetchDepositAddress() could not find a deposit address for ' + code + ', make sure you have created a corresponding deposit address in your wallet on the exchange website')
            else:
                return depositAddress
        else:
            raise NotSupported(self.id + ' fetchDepositAddress() is not supported yet')

    def account(self) -> Balance:
        return {
            'free': None,
            'used': None,
            'total': None,
        }

    def common_currency_code(self, currency: str):
        if not self.substituteCommonCurrencyCodes:
            return currency
        return self.safe_string(self.commonCurrencies, currency, currency)

    def currency(self, code):
        if self.currencies is None:
            raise ExchangeError(self.id + ' currencies not loaded')
        if isinstance(code, str):
            if code in self.currencies:
                return self.currencies[code]
            elif code in self.currencies_by_id:
                return self.currencies_by_id[code]
        raise ExchangeError(self.id + ' does not have currency code ' + code)

    def market(self, symbol: str):
        if self.markets is None:
            raise ExchangeError(self.id + ' markets not loaded')
        if isinstance(symbol, str):
            if symbol in self.markets:
                return self.markets[symbol]
            elif symbol in self.markets_by_id:
                markets = self.markets_by_id[symbol]
                defaultType = self.safe_string_2(self.options, 'defaultType', 'defaultSubType', 'spot')
                for i in range(0, len(markets)):
                    market = markets[i]
                    if market[defaultType]:
                        return market
                return markets[0]
        raise BadSymbol(self.id + ' does not have market symbol ' + symbol)

    def handle_withdraw_tag_and_params(self, tag, params):
        if isinstance(tag, dict):
            params = self.extend(tag, params)
            tag = None
        if tag is None:
            tag = self.safe_string(params, 'tag')
            if tag is not None:
                params = self.omit(params, 'tag')
        return [tag, params]

    def create_limit_order(self, symbol: str, side: OrderSide, amount, price, params={}):
        return self.create_order(symbol, 'limit', side, amount, price, params)

    def create_market_order(self, symbol: str, side: OrderSide, amount, price=None, params={}):
        return self.create_order(symbol, 'market', side, amount, price, params)

    def create_limit_buy_order(self, symbol: str, amount, price, params={}):
        return self.create_order(symbol, 'limit', 'buy', amount, price, params)

    def create_limit_sell_order(self, symbol: str, amount, price, params={}):
        return self.create_order(symbol, 'limit', 'sell', amount, price, params)

    def create_market_buy_order(self, symbol: str, amount, params={}):
        return self.create_order(symbol, 'market', 'buy', amount, None, params)

    def create_market_sell_order(self, symbol: str, amount, params={}):
        return self.create_order(symbol, 'market', 'sell', amount, None, params)

    def cost_to_precision(self, symbol: str, cost):
        market = self.market(symbol)
        return self.decimal_to_precision(cost, TRUNCATE, market['precision']['price'], self.precisionMode, self.paddingMode)

    def price_to_precision(self, symbol: str, price):
        market = self.market(symbol)
        result = self.decimal_to_precision(price, ROUND, market['precision']['price'], self.precisionMode, self.paddingMode)
        if result == '0':
            raise InvalidOrder(self.id + ' price of ' + market['symbol'] + ' must be greater than minimum price precision of ' + self.number_to_string(market['precision']['price']))
        return result

    def amount_to_precision(self, symbol: str, amount):
        market = self.market(symbol)
        result = self.decimal_to_precision(amount, TRUNCATE, market['precision']['amount'], self.precisionMode, self.paddingMode)
        if result == '0':
            raise InvalidOrder(self.id + ' amount of ' + market['symbol'] + ' must be greater than minimum amount precision of ' + self.number_to_string(market['precision']['amount']))
        return result

    def fee_to_precision(self, symbol: str, fee):
        market = self.market(symbol)
        return self.decimal_to_precision(fee, ROUND, market['precision']['price'], self.precisionMode, self.paddingMode)

    def currency_to_precision(self, code: str, fee, networkCode=None):
        currency = self.currencies[code]
        precision = self.safe_value(currency, 'precision')
        if networkCode is not None:
            networks = self.safe_value(currency, 'networks', {})
            networkItem = self.safe_value(networks, networkCode, {})
            precision = self.safe_value(networkItem, 'precision', precision)
        if precision is None:
            return fee
        else:
            return self.decimal_to_precision(fee, ROUND, precision, self.precisionMode, self.paddingMode)

    def is_tick_precision(self):
        return self.precisionMode == TICK_SIZE

    def is_decimal_precision(self):
        return self.precisionMode == DECIMAL_PLACES

    def is_significant_precision(self):
        return self.precisionMode == SIGNIFICANT_DIGITS

    def safe_number(self, obj: object, key: IndexType, defaultNumber: Optional[float] = None):
        value = self.safe_string(obj, key)
        return self.parse_number(value, defaultNumber)

    def safe_number_n(self, obj: object, arr: List[IndexType], defaultNumber: Optional[float] = None):
        value = self.safe_string_n(obj, arr)
        return self.parse_number(value, defaultNumber)

    def parse_precision(self, precision: Optional[str]):
        """
         * @ignore
        :param str precision: The number of digits to the right of the decimal
        :returns str: a string number equal to 1e-precision
        """
        if precision is None:
            return None
        precisionNumber = int(precision)
        if precisionNumber == 0:
            return '1'
        parsedPrecision = '0.'
        for i in range(0, precisionNumber - 1):
            parsedPrecision = parsedPrecision + '0'
        return parsedPrecision + '1'

    def load_time_difference(self, params={}):
        serverTime = self.fetch_time(params)
        after = self.milliseconds()
        self.options['timeDifference'] = after - serverTime
        return self.options['timeDifference']

    def implode_hostname(self, url: str):
        return self.implode_params(url, {'hostname': self.hostname})

    def fetch_market_leverage_tiers(self, symbol: str, params={}):
        if self.has['fetchLeverageTiers']:
            market = self.market(symbol)
            if not market['contract']:
                raise BadSymbol(self.id + ' fetchMarketLeverageTiers() supports contract markets only')
            tiers = self.fetch_leverage_tiers([symbol])
            return self.safe_value(tiers, symbol)
        else:
            raise NotSupported(self.id + ' fetchMarketLeverageTiers() is not supported yet')

    def create_post_only_order(self, symbol: str, type: OrderType, side: OrderSide, amount, price, params={}):
        if not self.has['createPostOnlyOrder']:
            raise NotSupported(self.id + 'createPostOnlyOrder() is not supported yet')
        query = self.extend(params, {'postOnly': True})
        return self.create_order(symbol, type, side, amount, price, query)

    def create_reduce_only_order(self, symbol: str, type: OrderType, side: OrderSide, amount, price, params={}):
        if not self.has['createReduceOnlyOrder']:
            raise NotSupported(self.id + 'createReduceOnlyOrder() is not supported yet')
        query = self.extend(params, {'reduceOnly': True})
        return self.create_order(symbol, type, side, amount, price, query)

    def create_stop_order(self, symbol: str, type: OrderType, side: OrderSide, amount, price=None, stopPrice=None, params={}):
        if not self.has['createStopOrder']:
            raise NotSupported(self.id + ' createStopOrder() is not supported yet')
        if stopPrice is None:
            raise ArgumentsRequired(self.id + ' create_stop_order() requires a stopPrice argument')
        query = self.extend(params, {'stopPrice': stopPrice})
        return self.create_order(symbol, type, side, amount, price, query)

    def create_stop_limit_order(self, symbol: str, side: OrderSide, amount, price, stopPrice, params={}):
        if not self.has['createStopLimitOrder']:
            raise NotSupported(self.id + ' createStopLimitOrder() is not supported yet')
        query = self.extend(params, {'stopPrice': stopPrice})
        return self.create_order(symbol, 'limit', side, amount, price, query)

    def create_stop_market_order(self, symbol: str, side: OrderSide, amount, stopPrice, params={}):
        if not self.has['createStopMarketOrder']:
            raise NotSupported(self.id + ' createStopMarketOrder() is not supported yet')
        query = self.extend(params, {'stopPrice': stopPrice})
        return self.create_order(symbol, 'market', side, amount, None, query)

    def safe_currency_code(self, currencyId: Optional[str], currency: Optional[Any] = None):
        currency = self.safe_currency(currencyId, currency)
        return currency['code']

    def filter_by_symbol_since_limit(self, array, symbol: Optional[str] = None, since: Optional[int] = None, limit: Optional[int] = None, tail=False):
        return self.filter_by_value_since_limit(array, 'symbol', symbol, since, limit, 'timestamp', tail)

    def filter_by_currency_since_limit(self, array, code=None, since: Optional[int] = None, limit: Optional[int] = None, tail=False):
        return self.filter_by_value_since_limit(array, 'currency', code, since, limit, 'timestamp', tail)

    def parse_last_prices(self, pricesData, symbols: Optional[List[str]] = None, params={}):
        #
        # the value of tickers is either a dict or a list
        #
        # dict
        #
        #     {
        #         'marketId1': {...},
        #         'marketId2': {...},
        #         ...
        #     }
        #
        # list
        #
        #     [
        #         {'market': 'marketId1', ...},
        #         {'market': 'marketId2', ...},
        #         ...
        #     ]
        #
        results = []
        if isinstance(pricesData, list):
            for i in range(0, len(pricesData)):
                priceData = self.extend(self.parseLastPrice(pricesData[i]), params)
                results.append(priceData)
        else:
            marketIds = list(pricesData.keys())
            for i in range(0, len(marketIds)):
                marketId = marketIds[i]
                market = self.safe_market(marketId)
                priceData = self.extend(self.parseLastPrice(pricesData[marketId], market), params)
                results.append(priceData)
        symbols = self.market_symbols(symbols)
        return self.filter_by_array(results, 'symbol', symbols)

    def parse_tickers(self, tickers, symbols: Optional[List[str]] = None, params={}):
        #
        # the value of tickers is either a dict or a list
        #
        # dict
        #
        #     {
        #         'marketId1': {...},
        #         'marketId2': {...},
        #         'marketId3': {...},
        #         ...
        #     }
        #
        # list
        #
        #     [
        #         {'market': 'marketId1', ...},
        #         {'market': 'marketId2', ...},
        #         {'market': 'marketId3', ...},
        #         ...
        #     ]
        #
        results = []
        if isinstance(tickers, list):
            for i in range(0, len(tickers)):
                ticker = self.extend(self.parse_ticker(tickers[i]), params)
                results.append(ticker)
        else:
            marketIds = list(tickers.keys())
            for i in range(0, len(marketIds)):
                marketId = marketIds[i]
                market = self.safe_market(marketId)
                ticker = self.extend(self.parse_ticker(tickers[marketId], market), params)
                results.append(ticker)
        symbols = self.market_symbols(symbols)
        return self.filter_by_array(results, 'symbol', symbols)

    def parse_deposit_addresses(self, addresses, codes: Optional[List[str]] = None, indexed=True, params={}):
        result = []
        for i in range(0, len(addresses)):
            address = self.extend(self.parse_deposit_address(addresses[i]), params)
            result.append(address)
        if codes is not None:
            result = self.filter_by_array(result, 'currency', codes, False)
        if indexed:
            return self.index_by(result, 'currency')
        return result

    def parse_borrow_interests(self, response, market=None):
        interests = []
        for i in range(0, len(response)):
            row = response[i]
            interests.append(self.parse_borrow_interest(row, market))
        return interests

    def parse_funding_rate_histories(self, response, market=None, since: Optional[int] = None, limit: Optional[int] = None):
        rates = []
        for i in range(0, len(response)):
            entry = response[i]
            rates.append(self.parse_funding_rate_history(entry, market))
        sorted = self.sort_by(rates, 'timestamp')
        symbol = None if (market is None) else market['symbol']
        return self.filter_by_symbol_since_limit(sorted, symbol, since, limit)

    def safe_symbol(self, marketId, market=None, delimiter=None, marketType=None):
        market = self.safe_market(marketId, market, delimiter, marketType)
        return market['symbol']

    def parse_funding_rate(self, contract: str, market=None):
        raise NotSupported(self.id + ' parseFundingRate() is not supported yet')

    def parse_funding_rates(self, response, market=None):
        result = {}
        for i in range(0, len(response)):
            parsed = self.parse_funding_rate(response[i], market)
            result[parsed['symbol']] = parsed
        return result

    def is_trigger_order(self, params):
        isTrigger = self.safe_value_2(params, 'trigger', 'stop')
        if isTrigger:
            params = self.omit(params, ['trigger', 'stop'])
        return [isTrigger, params]

    def is_post_only(self, isMarketOrder: bool, exchangeSpecificParam, params={}):
        """
         * @ignore
        :param str type: Order type
        :param boolean exchangeSpecificParam: exchange specific postOnly
        :param dict [params]: exchange specific params
        :returns boolean: True if a post only order, False otherwise
        """
        timeInForce = self.safe_string_upper(params, 'timeInForce')
        postOnly = self.safe_value_2(params, 'postOnly', 'post_only', False)
        # we assume timeInForce is uppercase from safeStringUpper(params, 'timeInForce')
        ioc = timeInForce == 'IOC'
        fok = timeInForce == 'FOK'
        timeInForcePostOnly = timeInForce == 'PO'
        postOnly = postOnly or timeInForcePostOnly or exchangeSpecificParam
        if postOnly:
            if ioc or fok:
                raise InvalidOrder(self.id + ' postOnly orders cannot have timeInForce equal to ' + timeInForce)
            elif isMarketOrder:
                raise InvalidOrder(self.id + ' market orders cannot be postOnly')
            else:
                return True
        else:
            return False

    def handle_post_only(self, isMarketOrder: bool, exchangeSpecificPostOnlyOption: bool, params: Any = {}):
        """
         * @ignore
        :param str type: Order type
        :param boolean exchangeSpecificBoolean: exchange specific postOnly
        :param dict [params]: exchange specific params
        :returns Array:
        """
        timeInForce = self.safe_string_upper(params, 'timeInForce')
        postOnly = self.safe_value(params, 'postOnly', False)
        ioc = timeInForce == 'IOC'
        fok = timeInForce == 'FOK'
        po = timeInForce == 'PO'
        postOnly = postOnly or po or exchangeSpecificPostOnlyOption
        if postOnly:
            if ioc or fok:
                raise InvalidOrder(self.id + ' postOnly orders cannot have timeInForce equal to ' + timeInForce)
            elif isMarketOrder:
                raise InvalidOrder(self.id + ' market orders cannot be postOnly')
            else:
                if po:
                    params = self.omit(params, 'timeInForce')
                params = self.omit(params, 'postOnly')
                return [True, params]
        return [False, params]

    def fetch_last_prices(self, symbols: Optional[List[str]] = None, params={}):
        raise NotSupported(self.id + ' fetchLastPrices() is not supported yet')

    def fetch_trading_fees(self, params={}):
        raise NotSupported(self.id + ' fetchTradingFees() is not supported yet')

    def fetch_trading_fee(self, symbol: str, params={}):
        if not self.has['fetchTradingFees']:
            raise NotSupported(self.id + ' fetchTradingFee() is not supported yet')
        return self.fetch_trading_fees(params)

    def parse_open_interest(self, interest, market=None):
        raise NotSupported(self.id + ' parseOpenInterest() is not supported yet')

    def parse_open_interests(self, response, market=None, since: Optional[int] = None, limit: Optional[int] = None):
        interests = []
        for i in range(0, len(response)):
            entry = response[i]
            interest = self.parse_open_interest(entry, market)
            interests.append(interest)
        sorted = self.sort_by(interests, 'timestamp')
        symbol = self.safe_string(market, 'symbol')
        return self.filter_by_symbol_since_limit(sorted, symbol, since, limit)

    def fetch_funding_rate(self, symbol: str, params={}):
        if self.has['fetchFundingRates']:
            self.load_markets()
            market = self.market(symbol)
            symbol = market['symbol']
            if not market['contract']:
                raise BadSymbol(self.id + ' fetchFundingRate() supports contract markets only')
            rates = self.fetchFundingRates([symbol], params)
            rate = self.safe_value(rates, symbol)
            if rate is None:
                raise NullResponse(self.id + ' fetchFundingRate() returned no data for ' + symbol)
            else:
                return rate
        else:
            raise NotSupported(self.id + ' fetchFundingRate() is not supported yet')

    def fetch_mark_ohlcv(self, symbol, timeframe='1m', since: Optional[int] = None, limit: Optional[int] = None, params={}):
        """
        fetches historical mark price candlestick data containing the open, high, low, and close price of a market
        :param str symbol: unified symbol of the market to fetch OHLCV data for
        :param str timeframe: the length of time each candle represents
        :param int [since]: timestamp in ms of the earliest candle to fetch
        :param int [limit]: the maximum amount of candles to fetch
        :param dict [params]: extra parameters specific to the exchange api endpoint
        :returns float[][]: A list of candles ordered, open, high, low, close, None
        """
        if self.has['fetchMarkOHLCV']:
            request = {
                'price': 'mark',
            }
            return self.fetch_ohlcv(symbol, timeframe, since, limit, self.extend(request, params))
        else:
            raise NotSupported(self.id + ' fetchMarkOHLCV() is not supported yet')

    def fetch_index_ohlcv(self, symbol: str, timeframe='1m', since: Optional[int] = None, limit: Optional[int] = None, params={}):
        """
        fetches historical index price candlestick data containing the open, high, low, and close price of a market
        :param str symbol: unified symbol of the market to fetch OHLCV data for
        :param str timeframe: the length of time each candle represents
        :param int [since]: timestamp in ms of the earliest candle to fetch
        :param int [limit]: the maximum amount of candles to fetch
        :param dict [params]: extra parameters specific to the exchange api endpoint
         * @returns {} A list of candles ordered, open, high, low, close, None
        """
        if self.has['fetchIndexOHLCV']:
            request = {
                'price': 'index',
            }
            return self.fetch_ohlcv(symbol, timeframe, since, limit, self.extend(request, params))
        else:
            raise NotSupported(self.id + ' fetchIndexOHLCV() is not supported yet')

    def fetch_premium_index_ohlcv(self, symbol: str, timeframe='1m', since: Optional[int] = None, limit: Optional[int] = None, params={}):
        """
        fetches historical premium index price candlestick data containing the open, high, low, and close price of a market
        :param str symbol: unified symbol of the market to fetch OHLCV data for
        :param str timeframe: the length of time each candle represents
        :param int [since]: timestamp in ms of the earliest candle to fetch
        :param int [limit]: the maximum amount of candles to fetch
        :param dict [params]: extra parameters specific to the exchange api endpoint
        :returns float[][]: A list of candles ordered, open, high, low, close, None
        """
        if self.has['fetchPremiumIndexOHLCV']:
            request = {
                'price': 'premiumIndex',
            }
            return self.fetch_ohlcv(symbol, timeframe, since, limit, self.extend(request, params))
        else:
            raise NotSupported(self.id + ' fetchPremiumIndexOHLCV() is not supported yet')

    def handle_time_in_force(self, params={}):
        """
         * @ignore
         * * Must add timeInForce to self.options to use self method
        :return string returns: the exchange specific value for timeInForce
        """
        timeInForce = self.safe_string_upper(params, 'timeInForce')  # supported values GTC, IOC, PO
        if timeInForce is not None:
            exchangeValue = self.safe_string(self.options['timeInForce'], timeInForce)
            if exchangeValue is None:
                raise ExchangeError(self.id + ' does not support timeInForce "' + timeInForce + '"')
            return exchangeValue
        return None

    def convert_type_to_account(self, account):
        """
         * @ignore
         * * Must add accountsByType to self.options to use self method
        :param str account: key for account name in self.options['accountsByType']
        :returns: the exchange specific account name or the isolated margin id for transfers
        """
        accountsByType = self.safe_value(self.options, 'accountsByType', {})
        lowercaseAccount = account.lower()
        if lowercaseAccount in accountsByType:
            return accountsByType[lowercaseAccount]
        elif (account in self.markets) or (account in self.markets_by_id):
            market = self.market(account)
            return market['id']
        else:
            return account

    def check_required_argument(self, methodName, argument, argumentName, options=[]):
        """
         * @ignore
        :param str argument: the argument to check
        :param str argumentName: the name of the argument to check
        :param str methodName: the name of the method that the argument is being checked for
        :param str[] options: a list of options that the argument can be
        :returns None:
        """
        optionsLength = len(options)
        if (argument is None) or ((optionsLength > 0) and (not(self.in_array(argument, options)))):
            messageOptions = ', '.join(options)
            message = self.id + ' ' + methodName + '() requires a ' + argumentName + ' argument'
            if messageOptions != '':
                message += ', one of ' + '(' + messageOptions + ')'
            raise ArgumentsRequired(message)

    def check_required_margin_argument(self, methodName: str, symbol: str, marginMode: str):
        """
         * @ignore
        :param str symbol: unified symbol of the market
        :param str methodName: name of the method that requires a symbol
        :param str marginMode: is either 'isolated' or 'cross'
        """
        if (marginMode == 'isolated') and (symbol is None):
            raise ArgumentsRequired(self.id + ' ' + methodName + '() requires a symbol argument for isolated margin')
        elif (marginMode == 'cross') and (symbol is not None):
            raise ArgumentsRequired(self.id + ' ' + methodName + '() cannot have a symbol argument for cross margin')

    def check_required_symbol(self, methodName: str, symbol: str):
        """
         * @ignore
        :param str symbol: unified symbol of the market
        :param str methodName: name of the method that requires a symbol
        """
        self.check_required_argument(methodName, symbol, 'symbol')

    def parse_deposit_withdraw_fees(self, response, codes: Optional[List[str]] = None, currencyIdKey=None):
        """
         * @ignore
        :param object[]|dict response: unparsed response from the exchange
        :param str[]|None codes: the unified currency codes to fetch transactions fees for, returns all currencies when None
        :param str currencyIdKey: *should only be None when response is a dictionary* the object key that corresponds to the currency id
        :returns dict: objects with withdraw and deposit fees, indexed by currency codes
        """
        depositWithdrawFees = {}
        codes = self.marketCodes(codes)
        isArray = isinstance(response, list)
        responseKeys = response
        if not isArray:
            responseKeys = list(response.keys())
        for i in range(0, len(responseKeys)):
            entry = responseKeys[i]
            dictionary = entry if isArray else response[entry]
            currencyId = self.safe_string(dictionary, currencyIdKey) if isArray else entry
            currency = self.safe_value(self.currencies_by_id, currencyId)
            code = self.safe_string(currency, 'code', currencyId)
            if (codes is None) or (self.in_array(code, codes)):
                depositWithdrawFees[code] = self.parseDepositWithdrawFee(dictionary, currency)
        return depositWithdrawFees

    def parse_deposit_withdraw_fee(self, fee, currency=None):
        raise NotSupported(self.id + ' parseDepositWithdrawFee() is not supported yet')

    def deposit_withdraw_fee(self, info):
        return {
            'deposit': {
                'fee': None,
                'percentage': None,
            },
            'info': info,
            'networks': {},
            'withdraw': {
                'fee': None,
                'percentage': None,
            },
        }

    def assign_default_deposit_withdraw_fees(self, fee, currency=None):
        """
         * @ignore
        Takes a depositWithdrawFee structure and assigns the default values for withdraw and deposit
        :param dict fee: A deposit withdraw fee structure
        :param dict currency: A currency structure, the response from self.currency()
        :returns dict: A deposit withdraw fee structure
        """
        networkKeys = list(fee['networks'].keys())
        numNetworks = len(networkKeys)
        if numNetworks == 1:
            fee['withdraw'] = fee['networks'][networkKeys[0]]['withdraw']
            fee['deposit'] = fee['networks'][networkKeys[0]]['deposit']
            return fee
        currencyCode = self.safe_string(currency, 'code')
        for i in range(0, numNetworks):
            network = networkKeys[i]
            if network == currencyCode:
                fee['deposit'] = fee['networks'][networkKeys[i]]['deposit']
                fee['withdraw'] = fee['networks'][networkKeys[i]]['withdraw']
        return fee

    def parse_income(self, info, market=None):
        raise NotSupported(self.id + ' parseIncome() is not supported yet')

    def parse_incomes(self, incomes, market=None, since: Optional[int] = None, limit: Optional[int] = None):
        """
         * @ignore
        parses funding fee info from exchange response
        :param dict[] incomes: each item describes once instance of currency being received or paid
        :param dict market: ccxt market
        :param int [since]: when defined, the response items are filtered to only include items after self timestamp
        :param int [limit]: limits the number of items in the response
        :returns dict[]: an array of `funding history structures <https://docs.ccxt.com/#/?id=funding-history-structure>`
        """
        result = []
        for i in range(0, len(incomes)):
            entry = incomes[i]
            parsed = self.parse_income(entry, market)
            result.append(parsed)
        sorted = self.sort_by(result, 'timestamp')
        return self.filter_by_since_limit(sorted, since, limit)

    def get_market_from_symbols(self, symbols: Optional[List[str]] = None):
        if symbols is None:
            return None
        firstMarket = self.safe_string(symbols, 0)
        market = self.market(firstMarket)
        return market

    def fetch_transactions(self, code: Optional[str] = None, since: Optional[int] = None, limit: Optional[int] = None, params={}):
        """
         * @deprecated
        *DEPRECATED* use fetchDepositsWithdrawals instead
        :param str code: unified currency code for the currency of the deposit/withdrawals, default is None
        :param int [since]: timestamp in ms of the earliest deposit/withdrawal, default is None
        :param int [limit]: max number of deposit/withdrawals to return, default is None
        :param dict [params]: extra parameters specific to the exchange api endpoint
        :returns dict: a list of `transaction structures <https://docs.ccxt.com/en/latest/manual.html#transaction-structure>`
        """
        if self.has['fetchDepositsWithdrawals']:
            return self.fetchDepositsWithdrawals(code, since, limit, params)
        else:
            raise NotSupported(self.id + ' fetchTransactions() is not supported yet')<|MERGE_RESOLUTION|>--- conflicted
+++ resolved
@@ -2719,46 +2719,6 @@
             ]
         return ohlcv
 
-<<<<<<< HEAD
-    def get_network(self, network: str, code: str):
-        network = network.upper()
-        aliases = {
-            'AVALANCHE': 'AVAX',
-            'AVAX': 'AVAX',
-            'BEP20': 'BSC',
-            'BSC': 'BSC',
-            'CHZ': 'CHZ',
-            'EOS': 'EOS',
-            'ERC20': 'ETH',
-            'ETH': 'ETH',
-            'ETHER': 'ETH',
-            'ETHEREUM': 'ETH',
-            'HECO': 'HT',
-            'HRC20': 'HT',
-            'LUNA': 'LUNA',
-            'MATIC': 'MATIC',
-            'NEO': 'NEO',
-            'ONT': 'ONT',
-            'POLYGON': 'MATIC',
-            'QTUM': 'QTUM',
-            'RON': 'RON',
-            'SOL': 'SOL',
-            'SPL': 'SOL',
-            'TERRA': 'LUNA',
-            'TRC20': 'TRX',
-            'TRON': 'TRX',
-            'TRX': 'TRX',
-            'WAVES': 'WAVES',
-        }
-        if network == code:
-            return network
-        elif network in aliases:
-            return aliases[network]
-        else:
-            raise NotSupported(self.id + ' network ' + network + ' is not yet supported')
-
-=======
->>>>>>> 213704b7
     def network_code_to_id(self, networkCode, currencyCode=None):
         """
          * @ignore
