--- conflicted
+++ resolved
@@ -982,33 +982,6 @@
             'asks': self.sort_by(self.aggregate(orderbook['asks']), 0),
         })
 
-<<<<<<< HEAD
-    def perform_order_book_request(self, symbol, limit=None, params={}):
-        raise NotSupported(self.id + ' performOrderBookRequest not supported yet')
-
-    def fetch_order_book(self, symbol, limit=None, params={}):
-        orderbook = self.perform_order_book_request(symbol, limit, params)
-        keys = self.order_book_keys()
-        return self.parse_order_book(orderbook, keys)
-
-    def order_book_exchange_keys(self):
-        return {}
-
-    def order_book_keys(self):
-        defaultOrderbookExchangeKeys = {
-            'bids': 'bids',
-            'asks': 'asks',
-            'price': 0,
-            'amount': 0,
-            'timestamp': 'timestamp',
-            'nonce': 'sec',
-            'responseDate': 'date',
-        }
-        return self.extend(defaultOrderbookExchangeKeys, self.order_book_exchange_keys())
-
-    def parse_order_book_nonce(self, orderbook, keys):
-=======
-    # ---------------------------Transpiled code--------------------------------
     def perform_order_book_request(self, market, limit=None, params={}):
         raise NotSupported(self.id + ' performOrderBookRequest not supported yet')
 
@@ -1020,25 +993,17 @@
 
     def parse_order_book_nonce(self, orderbook):
         keys = self.orderbookKeys
->>>>>>> bc2d492e
         nonce = self.safe_integer(orderbook, keys['nonce'], None)
         if nonce is None:
             nonce = self.safe_integer(orderbook, keys['timestamp'], None)
         return nonce
 
-<<<<<<< HEAD
-    def parse_order_book_timestamp(self, orderbook, keys):
-        return self.safe_integer(orderbook, keys['timestamp'], None)
-
-    def parse_httpresponse_date(self, keys):
-=======
     def parse_order_book_timestamp(self, orderbook):
         keys = self.orderbookKeys
         return self.safe_integer(orderbook, keys['timestamp'], None)
 
     def parse_httpresponse_date(self):
         keys = self.orderbookKeys
->>>>>>> bc2d492e
         responseDate = None
         for key in list(self.last_response_headers.keys()):
             if key.lower() == keys['responseDate']:
@@ -1050,12 +1015,6 @@
         amount = float(bidask[amountKey])
         return [price, amount]
 
-<<<<<<< HEAD
-    def parse_bids_asks(self, bidasks, keys):
-        orders = bidasks if bidasks is not None else []
-        parsedOrders = []
-        for order in orders:
-=======
     def parse_bids_asks(self, bidasks):
         keys = self.orderbookKeys
         orders = []
@@ -1064,17 +1023,12 @@
         parsedOrders = []
         for orderKey in list(orders.keys()):
             order = orders[orderKey]
->>>>>>> bc2d492e
             parsedBidask = self.parse_bid_ask(order, keys['price'], keys['amount'])
             parsedOrders.append(parsedBidask)
         return parsedOrders
 
-<<<<<<< HEAD
-    def parse_order_book_orders(self, orderbook, keys):
-=======
     def parse_order_book_orders(self, orderbook):
         keys = self.orderbookKeys
->>>>>>> bc2d492e
         bids = self.parse_bids_asks(orderbook[keys['bids']], keys) if (keys['bids'] in list(orderbook.keys())) else []
         asks = self.parse_bids_asks(orderbook[keys['asks']], keys) if (keys['asks'] in list(orderbook.keys())) else []
         return {
@@ -1082,15 +1036,6 @@
             'asks': asks,
         }
 
-<<<<<<< HEAD
-    def parse_order_book(self, orderbook, keys):
-        timestamp = self.parse_order_book_timestamp(orderbook, keys)
-        if timestamp is None:
-            timestamp = self.parse_httpresponse_date(keys)
-        datetime = self.iso8601(timestamp)
-        orders = self.parse_order_book_orders(orderbook, keys)
-        nonce = self.parse_order_book_nonce(orderbook, keys)
-=======
     def parse_order_book_response(self, response, market, limit, params):
         keys = self.orderbookKeys
         if keys['response'] is None:
@@ -1108,22 +1053,16 @@
         if timestamp is None:
             timestamp = self.parse_httpresponse_date()
         datetime = self.iso8601(timestamp)
-        orders = self.parse_order_book_orders(orderbook)
-        nonse = self.parse_order_book_nonce(orderbook)
->>>>>>> bc2d492e
+        orders = self.parse_order_book_orders(orderbook, keys)
+        nonce = self.parse_order_book_nonce(orderbook, keys)
         return {
             'bids': self.sort_by(orders['bids'], 0, True),
             'asks': self.sort_by(orders['asks'], 0),
             'timestamp': timestamp,
             'datetime': datetime,
-<<<<<<< HEAD
             'nonce': nonce,
-=======
-            'nonce': nonse,
->>>>>>> bc2d492e
             'info': orderbook,
         }
-    # -------------------------End of transpiled code---------------------------
 
     def parse_balance(self, balance):
         currencies = self.omit(balance, 'info').keys()
