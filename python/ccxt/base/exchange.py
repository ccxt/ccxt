# -*- coding: utf-8 -*-

"""Base exchange class"""

# -----------------------------------------------------------------------------

__version__ = '4.5.20'

# -----------------------------------------------------------------------------

from ccxt.base.errors import ExchangeError
from ccxt.base.errors import NetworkError
from ccxt.base.errors import NotSupported
from ccxt.base.errors import AuthenticationError
from ccxt.base.errors import DDoSProtection
from ccxt.base.errors import RequestTimeout
from ccxt.base.errors import ExchangeNotAvailable
from ccxt.base.errors import InvalidAddress
from ccxt.base.errors import InvalidOrder
from ccxt.base.errors import ArgumentsRequired
from ccxt.base.errors import BadSymbol
from ccxt.base.errors import NullResponse
from ccxt.base.errors import RateLimitExceeded
from ccxt.base.errors import OperationFailed
from ccxt.base.errors import BadRequest
from ccxt.base.errors import BadResponse
from ccxt.base.errors import InvalidProxySettings
from ccxt.base.errors import UnsubscribeError

# -----------------------------------------------------------------------------

from ccxt.base.decimal_to_precision import decimal_to_precision
from ccxt.base.decimal_to_precision import DECIMAL_PLACES, TICK_SIZE, NO_PADDING, TRUNCATE, ROUND, ROUND_UP, ROUND_DOWN, SIGNIFICANT_DIGITS
from ccxt.base.decimal_to_precision import number_to_string
from ccxt.base.precise import Precise
from ccxt.base.types import ConstructorArgs, BalanceAccount, Currency, IndexType, OrderSide, OrderType, Trade, OrderRequest, Market, MarketType, Str, Num, Strings, CancellationRequest, Bool, Order

# -----------------------------------------------------------------------------

# rsa jwt signing
from cryptography.hazmat import backends
from cryptography.hazmat.primitives import hashes
from cryptography.hazmat.primitives.asymmetric import padding, ed25519
# from cryptography.hazmat.primitives.asymmetric.utils import decode_dss_signature
from cryptography.hazmat.primitives.serialization import load_pem_private_key

# -----------------------------------------------------------------------------

# ecdsa signing
from ccxt.static_dependencies import ecdsa
from ccxt.static_dependencies import keccak

try:
    import coincurve
except ImportError:
    coincurve = None

# eddsa signing
try:
    import axolotl_curve25519 as eddsa
except ImportError:
    eddsa = None

# eth signing
from ccxt.static_dependencies.ethereum import abi
from ccxt.static_dependencies.ethereum import account
from ccxt.static_dependencies.msgpack import packb

# starknet
from ccxt.static_dependencies.starknet.ccxt_utils import get_private_key_from_eth_signature
from ccxt.static_dependencies.starknet.hash.address import compute_address
from ccxt.static_dependencies.starknet.hash.selector import get_selector_from_name
from ccxt.static_dependencies.starknet.hash.utils import message_signature, private_to_stark_key
from ccxt.static_dependencies.starknet.utils.typed_data import TypedData as TypedDataDataclass

# dydx
try:
    from ccxt.static_dependencies.mnemonic import Mnemonic
    from ccxt.static_dependencies.bip import Bip44
    from ccxt.static_dependencies.dydx_v4_client.cosmos.tx.signing.v1beta1.signing_pb2 import SignMode
    from ccxt.static_dependencies.dydx_v4_client.cosmos.tx.v1beta1.tx_pb2 import (
        AuthInfo,
        Fee,
        ModeInfo,
        SignDoc,
        SignerInfo,
        Tx,
        TxBody,
        TxRaw,
    )
    from ccxt.static_dependencies.dydx_v4_client.registry import (
        encode_as_any,
    )
except ImportError:
    encode_as_any = None

try:
    import apexpro.zklink_sdk as zklink_sdk
except ImportError:
    zklink_sdk = None

# -----------------------------------------------------------------------------

__all__ = [
    'Exchange',
]

# -----------------------------------------------------------------------------

import types
import logging
import base64
import binascii
import calendar
import collections
import datetime
from email.utils import parsedate
# import functools
import gzip
import hashlib
import hmac
import io

# load orjson if available, otherwise default to json
orjson = None
try:
    import orjson as orjson
except ImportError:
    pass

import json
import math
import random
from numbers import Number
import re
from requests import Session
from requests.utils import default_user_agent
from requests.exceptions import HTTPError, Timeout, TooManyRedirects, RequestException, ConnectionError as requestsConnectionError
# import socket
from ssl import SSLError
# import sys
import time
import uuid
import zlib
from decimal import Decimal
from time import mktime
from wsgiref.handlers import format_date_time
import urllib.parse as _urlencode
from typing import Any, List
from ccxt.base.types import Int

# -----------------------------------------------------------------------------

class SafeJSONEncoder(json.JSONEncoder):
    def default(self, obj):
        if isinstance(obj, Exception):
            return {"name": obj.__class__.__name__}
        try:
            return super().default(obj)
        except TypeError:
            return f"TypeError: Object of type {type(obj).__name__} is not JSON serializable"

class Exchange(object):
    """Base exchange class"""
    id = None
    name = None
    countries = None
    version = None
    certified = False  # if certified by the CCXT dev team
    pro = False  # if it is integrated with CCXT Pro for WebSocket support
    alias = False  # whether this exchange is an alias to another exchange
    # rate limiter settings
    enableRateLimit = True
    rateLimit = 2000  # milliseconds = seconds * 1000
    timeout = 10000   # milliseconds = seconds * 1000
    asyncio_loop = None
    aiohttp_proxy = None
    ssl_context = None
    trust_env = False
    aiohttp_trust_env = False
    requests_trust_env = False
    session = None  # Session () by default
    tcp_connector = None  # aiohttp.TCPConnector
    aiohttp_socks_connector = None
    socks_proxy_sessions = None
    verify = True  # SSL verification
    validateServerSsl = True
    validateClientSsl = False
    logger = None  # logging.getLogger(__name__) by default
    verbose = False
    markets = None
    symbols = None
    codes = None
    timeframes = {}
    tokenBucket = None
    rollingWindowSize = 0.0  # set to 0.0 to use leaky bucket rate limiter

    fees = {
        'trading': {
            'tierBased': None,
            'percentage': None,
            'taker': None,
            'maker': None,
        },
        'funding': {
            'tierBased': None,
            'percentage': None,
            'withdraw': {},
            'deposit': {},
        },
    }
    loaded_fees = {
        'trading': {
            'percentage': True,
        },
        'funding': {
            'withdraw': {},
            'deposit': {},
        },
    }
    ids = None
    urls = None
    api = None
    parseJsonResponse = True
    throttler = None

    # PROXY & USER-AGENTS (see "examples/proxy-usage" file for explanation)
    proxy = None  # for backwards compatibility
    proxyUrl = None
    proxy_url = None
    proxyUrlCallback = None
    proxy_url_callback = None
    httpProxy = None
    http_proxy = None
    httpProxyCallback = None
    http_proxy_callback = None
    httpsProxy = None
    https_proxy = None
    httpsProxyCallback = None
    https_proxy_callback = None
    socksProxy = None
    socks_proxy = None
    socksProxyCallback = None
    socks_proxy_callback = None
    userAgent = None
    user_agent = None
    wsProxy = None
    ws_proxy = None
    wssProxy = None
    wss_proxy = None
    wsSocksProxy = None
    ws_socks_proxy = None
    #
    userAgents = {
        'chrome': 'Mozilla/5.0 (Windows NT 10.0; Win64; x64) AppleWebKit/537.36 (KHTML, like Gecko) Chrome/62.0.3202.94 Safari/537.36',
        'chrome39': 'Mozilla/5.0 (Windows NT 6.1; WOW64) AppleWebKit/537.36 (KHTML, like Gecko) Chrome/39.0.2171.71 Safari/537.36',
        'chrome100': 'Mozilla/5.0 (Macintosh; Intel Mac OS X 10_15_7) AppleWebKit/537.36 (KHTML, like Gecko) Chrome/100.0.4896.75 Safari/537.36',
    }
    headers = None
    returnResponseHeaders = False
    origin = '*'  # CORS origin
    MAX_VALUE = float('inf')
    #
    proxies = None

    hostname = None  # in case of inaccessibility of the "main" domain
    apiKey = ''
    secret = ''
    password = ''
    uid = ''
    accountId = None
    privateKey = ''  # a "0x"-prefixed hexstring private key for a wallet
    walletAddress = ''  # the wallet address "0x"-prefixed hexstring
    token = ''  # reserved for HTTP auth in some cases
    twofa = None
    markets_by_id = None
    currencies_by_id = None

    precision = None
    exceptions = None
    limits = {
        'leverage': {
            'min': None,
            'max': None,
        },
        'amount': {
            'min': None,
            'max': None,
        },
        'price': {
            'min': None,
            'max': None,
        },
        'cost': {
            'min': None,
            'max': None,
        },
    }

    httpExceptions = {
        '422': ExchangeError,
        '418': DDoSProtection,
        '429': RateLimitExceeded,
        '404': ExchangeNotAvailable,
        '409': ExchangeNotAvailable,
        '410': ExchangeNotAvailable,
        '451': ExchangeNotAvailable,
        '500': ExchangeNotAvailable,
        '501': ExchangeNotAvailable,
        '502': ExchangeNotAvailable,
        '520': ExchangeNotAvailable,
        '521': ExchangeNotAvailable,
        '522': ExchangeNotAvailable,
        '525': ExchangeNotAvailable,
        '526': ExchangeNotAvailable,
        '400': ExchangeNotAvailable,
        '403': ExchangeNotAvailable,
        '405': ExchangeNotAvailable,
        '503': ExchangeNotAvailable,
        '530': ExchangeNotAvailable,
        '408': RequestTimeout,
        '504': RequestTimeout,
        '401': AuthenticationError,
        '407': AuthenticationError,
        '511': AuthenticationError,
    }
    balance = None
    liquidations = None
    orderbooks = None
    orders = None
    triggerOrders = None
    myLiquidations = None
    myTrades = None
    trades = None
    transactions = None
    ohlcvs = None
    tickers = None
    fundingRates = None
    bidsasks = None
    base_currencies = None
    quote_currencies = None
    currencies = {}
    options = None  # Python does not allow to define properties in run-time with setattr
    isSandboxModeEnabled = False
    accounts = None
    positions = None

    status = None

    requiredCredentials = {
        'apiKey': True,
        'secret': True,
        'uid': False,
        'accountId': False,
        'login': False,
        'password': False,
        'twofa': False,  # 2-factor authentication (one-time password key)
        'privateKey': False,  # a "0x"-prefixed hexstring private key for a wallet
        'walletAddress': False,  # the wallet address "0x"-prefixed hexstring
        'token': False,  # reserved for HTTP auth in some cases
    }

    # API method metainfo
    has = {}
    features = {}
    precisionMode = DECIMAL_PLACES
    paddingMode = NO_PADDING
    minFundingAddressLength = 1  # used in check_address
    substituteCommonCurrencyCodes = True
    quoteJsonNumbers = True
    number: Num = float  # or str (a pointer to a class)
    handleContentTypeApplicationZip = False
    # whether fees should be summed by currency code
    reduceFees = True
    lastRestRequestTimestamp = 0
    lastRestPollTimestamp = 0
    restRequestQueue = None
    restPollerLoopIsRunning = False
    rateLimitTokens = 16
    rateLimitMaxTokens = 16
    rateLimitUpdateTime = 0
    enableLastHttpResponse = True
    enableLastJsonResponse = False
    enableLastResponseHeaders = True
    last_http_response = None
    last_json_response = None
    last_response_headers = None
    last_request_body = None
    last_request_url = None
    last_request_headers = None

    requiresEddsa = False
    base58_encoder = None
    base58_decoder = None
    # no lower case l or upper case I, O
    base58_alphabet = '123456789ABCDEFGHJKLMNPQRSTUVWXYZabcdefghijkmnopqrstuvwxyz'

    commonCurrencies = {
        'XBT': 'BTC',
        'BCC': 'BCH',
        'BCHSV': 'BSV',
    }
    synchronous = True

    def __init__(self, config: ConstructorArgs = {}):
        self.aiohttp_trust_env = self.aiohttp_trust_env or self.trust_env
        self.requests_trust_env = self.requests_trust_env or self.trust_env

        self.precision = dict() if self.precision is None else self.precision
        self.limits = dict() if self.limits is None else self.limits
        self.exceptions = dict() if self.exceptions is None else self.exceptions
        self.headers = dict() if self.headers is None else self.headers
        self.balance = dict() if self.balance is None else self.balance
        self.orderbooks = dict() if self.orderbooks is None else self.orderbooks
        self.fundingRates = dict() if self.fundingRates is None else self.fundingRates
        self.tickers = dict() if self.tickers is None else self.tickers
        self.bidsasks = dict() if self.bidsasks is None else self.bidsasks
        self.trades = dict() if self.trades is None else self.trades
        self.transactions = dict() if self.transactions is None else self.transactions
        self.ohlcvs = dict() if self.ohlcvs is None else self.ohlcvs
        self.liquidations = dict() if self.liquidations is None else self.liquidations
        self.myLiquidations = dict() if self.myLiquidations is None else self.myLiquidations
        self.currencies = dict() if self.currencies is None else self.currencies
        self.options = self.get_default_options() if self.options is None else self.options  # Python does not allow to define properties in run-time with setattr
        self.decimal_to_precision = decimal_to_precision
        self.number_to_string = number_to_string

        # version = '.'.join(map(str, sys.version_info[:3]))
        # self.userAgent = {
        #     'User-Agent': 'ccxt/' + __version__ + ' (+https://github.com/ccxt/ccxt) Python/' + version
        # }

        self.origin = self.uuid()
        self.userAgent = default_user_agent()

        settings = self.deep_extend(self.describe(), config)

        for key in settings:
            if hasattr(self, key) and isinstance(getattr(self, key), dict):
                setattr(self, key, self.deep_extend(getattr(self, key), settings[key]))
            else:
                setattr(self, key, settings[key])

        self.after_construct()

        if self.safe_bool(config, 'sandbox') or self.safe_bool(config, 'testnet'):
            self.set_sandbox_mode(True)

        # convert all properties from underscore notation foo_bar to camelcase notation fooBar
        cls = type(self)
        for name in dir(self):
            if name[0] != '_' and name[-1] != '_' and '_' in name:
                parts = name.split('_')
                # fetch_ohlcv → fetchOHLCV (not fetchOhlcv!)
                exceptions = {'ohlcv': 'OHLCV', 'le': 'LE', 'be': 'BE'}
                camelcase = parts[0] + ''.join(exceptions.get(i, self.capitalize(i)) for i in parts[1:])
                attr = getattr(self, name)
                if isinstance(attr, types.MethodType):
                    setattr(cls, camelcase, getattr(cls, name))
                else:
                    if hasattr(self, camelcase):
                        if attr is not None:
                            setattr(self, camelcase, attr)
                    else:
                        setattr(self, camelcase, attr)

        if not self.session and self.synchronous:
            self.session = Session()
            self.session.trust_env = self.requests_trust_env
        self.logger = self.logger if self.logger else logging.getLogger(__name__)

    def __del__(self):
        if self.session:
            try:
                self.session.close()
            except Exception as e:
                pass

    def __repr__(self):
        return 'ccxt.' + ('async_support.' if self.asyncio_loop else '') + self.id + '()'

    def __str__(self):
        return self.name

    def init_throttler(self, cost=None):
        # stub in sync
        pass

    def throttle(self, cost=None):
        now = float(self.milliseconds())
        elapsed = now - self.lastRestRequestTimestamp
        cost = 1 if cost is None else cost
        sleep_time = self.rateLimit * cost
        if elapsed < sleep_time:
            delay = sleep_time - elapsed
            time.sleep(delay / 1000.0)

    @staticmethod
    def gzip_deflate(response, text):
        encoding = response.info().get('Content-Encoding')
        if encoding in ('gzip', 'x-gzip', 'deflate'):
            if encoding == 'deflate':
                return zlib.decompress(text, -zlib.MAX_WBITS)
            else:
                return gzip.GzipFile('', 'rb', 9, io.BytesIO(text)).read()
        return text

    def prepare_request_headers(self, headers=None):
        headers = headers or {}
        if self.session:
            headers.update(self.session.headers)
        headers.update(self.headers)
        userAgent = self.userAgent if self.userAgent is not None else self.user_agent
        if userAgent:
            if type(userAgent) is str:
                headers.update({'User-Agent': userAgent})
            elif (type(userAgent) is dict) and ('User-Agent' in userAgent):
                headers.update(userAgent)
        headers.update({'Accept-Encoding': 'gzip, deflate'})
        return self.set_headers(headers)

    def log(self, *args):
        print(*args)

    def on_rest_response(self, code, reason, url, method, response_headers, response_body, request_headers, request_body):
        return response_body.strip()

    def on_json_response(self, response_body):
        if self.quoteJsonNumbers and orjson is None:
            return json.loads(response_body, parse_float=str, parse_int=str)
        else:
            if orjson:
                return orjson.loads(response_body)
            return json.loads(response_body)

    def fetch(self, url, method='GET', headers=None, body=None):
        """Perform a HTTP request and return decoded JSON data"""

        # ##### PROXY & HEADERS #####
        request_headers = self.prepare_request_headers(headers)
        # proxy-url
        proxyUrl = self.check_proxy_url_settings(url, method, headers, body)
        if proxyUrl is not None:
            request_headers.update({'Origin': self.origin})
            url = proxyUrl + self.url_encoder_for_proxy_url(url)
        # proxy agents
        proxies = None  # set default
        httpProxy, httpsProxy, socksProxy = self.check_proxy_settings(url, method, headers, body)
        if httpProxy:
            proxies = {}
            proxies['http'] = httpProxy
        elif httpsProxy:
            proxies = {}
            proxies['https'] = httpsProxy
        elif socksProxy:
            proxies = {}
            # https://stackoverflow.com/a/15661226/2377343
            proxies['http'] = socksProxy
            proxies['https'] = socksProxy
        proxyAgentSet = proxies is not None
        self.check_conflicting_proxies(proxyAgentSet, proxyUrl)
        # specifically for async-python, there is ".proxies" property maintained
        if (self.proxies is not None):
            if (proxyAgentSet or proxyUrl):
                raise ExchangeError(self.id + ' you have conflicting proxy settings - use either .proxies or http(s)Proxy / socksProxy / proxyUrl')
            proxies = self.proxies
        # log
        if self.verbose:
            self.log("\nfetch Request:", self.id, method, url, "RequestHeaders:", request_headers, "RequestBody:", body)
        self.logger.debug("%s %s, Request: %s %s", method, url, request_headers, body)
        # end of proxies & headers

        request_body = body
        if body:
            body = body.encode()

        self.session.cookies.clear()

        http_response = None
        http_status_code = None
        http_status_text = None
        json_response = None
        try:
            response = self.session.request(
                method,
                url,
                data=body,
                headers=request_headers,
                timeout=(self.timeout / 1000),
                proxies=proxies,
                verify=self.verify and self.validateServerSsl
            )
            # does not try to detect encoding
            response.encoding = 'utf-8'
            headers = response.headers
            http_status_code = response.status_code
            http_status_text = response.reason
            http_response = self.on_rest_response(http_status_code, http_status_text, url, method, headers, response.text, request_headers, request_body)
            json_response = self.parse_json(http_response)
            # FIXME remove last_x_responses from subclasses
            if self.enableLastHttpResponse:
                self.last_http_response = http_response
            if self.enableLastJsonResponse:
                self.last_json_response = json_response
            if self.enableLastResponseHeaders:
                self.last_response_headers = headers
            if self.verbose:
                self.log("\nfetch Response:", self.id, method, url, http_status_code, "ResponseHeaders:", headers, "ResponseBody:", http_response)
            self.logger.debug("%s %s, Response: %s %s %s", method, url, http_status_code, headers, http_response)
            if json_response and not isinstance(json_response, list) and self.returnResponseHeaders:
                json_response['responseHeaders'] = headers
            response.raise_for_status()

        except Timeout as e:
            details = ' '.join([self.id, method, url])
            raise RequestTimeout(details) from e

        except TooManyRedirects as e:
            details = ' '.join([self.id, method, url])
            raise ExchangeError(details) from e

        except SSLError as e:
            details = ' '.join([self.id, method, url])
            raise ExchangeError(details) from e

        except HTTPError as e:
            details = ' '.join([self.id, method, url])
            skip_further_error_handling = self.handle_errors(http_status_code, http_status_text, url, method, headers, http_response, json_response, request_headers, request_body)
            if not skip_further_error_handling:
                self.handle_http_status_code(http_status_code, http_status_text, url, method, http_response)
            raise ExchangeError(details) from e

        except requestsConnectionError as e:
            error_string = str(e)
            details = ' '.join([self.id, method, url])
            if 'Read timed out' in error_string:
                raise RequestTimeout(details) from e
            else:
                raise NetworkError(details) from e

        except ConnectionResetError as e:
            error_string = str(e)
            details = ' '.join([self.id, method, url])
            raise NetworkError(details) from e

        except RequestException as e:  # base exception class
            error_string = str(e)
            if ('Missing dependencies for SOCKS support' in error_string):
                raise NotSupported(self.id + ' - to use SOCKS proxy with ccxt, you might need "pysocks" module that can be installed by "pip install pysocks"')
            details = ' '.join([self.id, method, url])
            if any(x in error_string for x in ['ECONNRESET', 'Connection aborted.', 'Connection broken:']):
                raise NetworkError(details) from e
            else:
                raise ExchangeError(details) from e

        self.handle_errors(http_status_code, http_status_text, url, method, headers, http_response, json_response, request_headers, request_body)
        if json_response is not None:
            return json_response
        elif self.is_text_response(headers):
            return http_response
        else:
            if isinstance(response.content, bytes):
                return response.content.decode('utf8')
            return response.content

    def parse_json(self, http_response):
        try:
            if Exchange.is_json_encoded_object(http_response):
                return self.on_json_response(http_response)
        except ValueError:  # superclass of JsonDecodeError (python2)
            pass

    def is_text_response(self, headers):
        # https://github.com/ccxt/ccxt/issues/5302
        content_type = headers.get('Content-Type', '')
        return content_type.startswith('application/json') or content_type.startswith('text/')

    @staticmethod
    def key_exists(dictionary, key):
        try:
            value = dictionary[key]
            return value is not None and value != ''
        except Exception:
            # catch any exception, not only (KeyError, IndexError, TypeError):
            return False

    @staticmethod
    def safe_float(dictionary, key, default_value=None):
        value = default_value
        try:
            if Exchange.key_exists(dictionary, key):
                value = float(dictionary[key])
        except ValueError as e:
            value = default_value
        return value

    @staticmethod
    def safe_string(dictionary, key, default_value=None):
        return str(dictionary[key]) if Exchange.key_exists(dictionary, key) else default_value

    @staticmethod
    def safe_string_lower(dictionary, key, default_value=None):
        if Exchange.key_exists(dictionary, key):
            return str(dictionary[key]).lower()
        else:
            return default_value.lower() if default_value is not None else default_value

    @staticmethod
    def safe_string_upper(dictionary, key, default_value=None):
        if Exchange.key_exists(dictionary, key):
            return str(dictionary[key]).upper()
        else:
            return default_value.upper() if default_value is not None else default_value

    @staticmethod
    def safe_integer(dictionary, key, default_value=None):
        if not Exchange.key_exists(dictionary, key):
            return default_value
        value = dictionary[key]
        try:
            # needed to avoid breaking on "100.0"
            # https://stackoverflow.com/questions/1094717/convert-a-string-to-integer-with-decimal-in-python#1094721
            return int(float(value))
        except ValueError:
            return default_value
        except TypeError:
            return default_value

    @staticmethod
    def safe_integer_product(dictionary, key, factor, default_value=None):
        if not Exchange.key_exists(dictionary, key):
            return default_value
        value = dictionary[key]
        if isinstance(value, Number):
            return int(value * factor)
        elif isinstance(value, str):
            try:
                return int(float(value) * factor)
            except ValueError:
                pass
        return default_value

    @staticmethod
    def safe_timestamp(dictionary, key, default_value=None):
        return Exchange.safe_integer_product(dictionary, key, 1000, default_value)

    @staticmethod
    def safe_value(dictionary, key, default_value=None):
        return dictionary[key] if Exchange.key_exists(dictionary, key) else default_value

    # we're not using safe_floats with a list argument as we're trying to save some cycles here
    # we're not using safe_float_3 either because those cases are too rare to deserve their own optimization

    @staticmethod
    def safe_float_2(dictionary, key1, key2, default_value=None):
        return Exchange.safe_either(Exchange.safe_float, dictionary, key1, key2, default_value)

    @staticmethod
    def safe_string_2(dictionary, key1, key2, default_value=None):
        return Exchange.safe_either(Exchange.safe_string, dictionary, key1, key2, default_value)

    @staticmethod
    def safe_string_lower_2(dictionary, key1, key2, default_value=None):
        return Exchange.safe_either(Exchange.safe_string_lower, dictionary, key1, key2, default_value)

    @staticmethod
    def safe_string_upper_2(dictionary, key1, key2, default_value=None):
        return Exchange.safe_either(Exchange.safe_string_upper, dictionary, key1, key2, default_value)

    @staticmethod
    def safe_integer_2(dictionary, key1, key2, default_value=None):
        return Exchange.safe_either(Exchange.safe_integer, dictionary, key1, key2, default_value)

    @staticmethod
    def safe_integer_product_2(dictionary, key1, key2, factor, default_value=None):
        value = Exchange.safe_integer_product(dictionary, key1, factor)
        return value if value is not None else Exchange.safe_integer_product(dictionary, key2, factor, default_value)

    @staticmethod
    def safe_timestamp_2(dictionary, key1, key2, default_value=None):
        return Exchange.safe_integer_product_2(dictionary, key1, key2, 1000, default_value)

    @staticmethod
    def safe_value_2(dictionary, key1, key2, default_value=None):
        return Exchange.safe_either(Exchange.safe_value, dictionary, key1, key2, default_value)

    # safe_method_n methods family

    @staticmethod
    def safe_float_n(dictionary, key_list, default_value=None):
        value = Exchange.get_object_value_from_key_list(dictionary, key_list)
        if value is None:
            return default_value
        try:
            value = float(value)
        except ValueError as e:
            value = default_value
        return value

    @staticmethod
    def safe_string_n(dictionary, key_list, default_value=None):
        value = Exchange.get_object_value_from_key_list(dictionary, key_list)
        return str(value) if value is not None else default_value

    @staticmethod
    def safe_string_lower_n(dictionary, key_list, default_value=None):
        value = Exchange.get_object_value_from_key_list(dictionary, key_list)
        if value is not None:
            return str(value).lower()
        elif default_value is None:
            return default_value
        else:
            return default_value.lower()

    @staticmethod
    def safe_string_upper_n(dictionary, key_list, default_value=None):
        value = Exchange.get_object_value_from_key_list(dictionary, key_list)
        if value is not None:
            return str(value).upper()
        elif default_value is None:
            return default_value
        else:
            return default_value.upper()

    @staticmethod
    def safe_integer_n(dictionary, key_list, default_value=None):
        value = Exchange.get_object_value_from_key_list(dictionary, key_list)
        if value is None:
            return default_value
        try:
            # needed to avoid breaking on "100.0"
            # https://stackoverflow.com/questions/1094717/convert-a-string-to-integer-with-decimal-in-python#1094721
            return int(float(value))
        except ValueError:
            return default_value
        except TypeError:
            return default_value

    @staticmethod
    def safe_integer_product_n(dictionary, key_list, factor, default_value=None):
        if dictionary is None:
            return default_value
        value = Exchange.get_object_value_from_key_list(dictionary, key_list)
        if value is None:
            return default_value
        if isinstance(value, Number):
            return int(value * factor)
        elif isinstance(value, str):
            try:
                return int(float(value) * factor)
            except ValueError:
                pass
        return default_value

    @staticmethod
    def safe_timestamp_n(dictionary, key_list, default_value=None):
        return Exchange.safe_integer_product_n(dictionary, key_list, 1000, default_value)

    @staticmethod
    def safe_value_n(dictionary, key_list, default_value=None):
        if dictionary is None:
            return default_value
        value = Exchange.get_object_value_from_key_list(dictionary, key_list)
        return value if value is not None else default_value

    @staticmethod
    def get_object_value_from_key_list(dictionary_or_list, key_list):
        isDataArray = isinstance(dictionary_or_list, list)
        isDataDict = isinstance(dictionary_or_list, dict)
        for key in key_list:
            if isDataDict:
                if key in dictionary_or_list and dictionary_or_list[key] is not None and dictionary_or_list[key] != '':
                    return dictionary_or_list[key]
            elif isDataArray and not isinstance(key, str):
                if (key < len(dictionary_or_list)) and (dictionary_or_list[key] is not None) and (dictionary_or_list[key] != ''):
                    return dictionary_or_list[key]
        return None

    @staticmethod
    def safe_either(method, dictionary, key1, key2, default_value=None):
        """A helper-wrapper for the safe_value_2() family."""
        value = method(dictionary, key1)
        return value if value is not None else method(dictionary, key2, default_value)

    @staticmethod
    def truncate(num, precision=0):
        """Deprecated, use decimal_to_precision instead"""
        if precision > 0:
            decimal_precision = math.pow(10, precision)
            return math.trunc(num * decimal_precision) / decimal_precision
        return int(Exchange.truncate_to_string(num, precision))

    @staticmethod
    def truncate_to_string(num, precision=0):
        """Deprecated, todo: remove references from subclasses"""
        if precision > 0:
            parts = ('{0:.%df}' % precision).format(Decimal(num)).split('.')
            decimal_digits = parts[1][:precision].rstrip('0')
            decimal_digits = decimal_digits if len(decimal_digits) else '0'
            return parts[0] + '.' + decimal_digits
        return ('%d' % num)

    @staticmethod
    def uuid22(length=22):
        return format(random.getrandbits(length * 4), 'x')

    @staticmethod
    def uuid16(length=16):
        return format(random.getrandbits(length * 4), 'x')

    @staticmethod
    def uuid():
        return str(uuid.uuid4())

    @staticmethod
    def uuidv1():
        return str(uuid.uuid1()).replace('-', '')

    @staticmethod
    def uuid5(namespace: str, name):
        return str(uuid.uuid5(uuid.UUID(namespace), name))

    @staticmethod
    def capitalize(string):  # first character only, rest characters unchanged
        # the native pythonic .capitalize() method lowercases all other characters
        # which is an unwanted behaviour, therefore we use this custom implementation
        # check it yourself: print('foobar'.capitalize(), 'fooBar'.capitalize())
        if len(string) > 1:
            return "%s%s" % (string[0].upper(), string[1:])
        return string.upper()

    @staticmethod
    def strip(string):
        return string.strip()

    @staticmethod
    def keysort(dictionary):
        return collections.OrderedDict(sorted(dictionary.items(), key=lambda t: t[0]))

    @staticmethod
    def sort(array):
        return sorted(array)

    @staticmethod
    def extend(*args):
        if args is not None:
            result = None
            if type(args[0]) is collections.OrderedDict:
                result = collections.OrderedDict()
            else:
                result = {}
            for arg in args:
                result.update(arg)
            return result
        return {}

    @staticmethod
    def deep_extend(*args):
        result = None
        for arg in args:
            if isinstance(arg, dict):
                if not isinstance(result, dict):
                    result = {}
                for key in arg:
                    result[key] = Exchange.deep_extend(result[key] if key in result else None, arg[key])
            else:
                result = arg
        return result

    @staticmethod
    def filter_by(array, key, value=None):
        array = Exchange.to_array(array)
        return list(filter(lambda x: x[key] == value, array))

    @staticmethod
    def filterBy(array, key, value=None):
        return Exchange.filter_by(array, key, value)

    @staticmethod
    def group_by(array, key):
        result = {}
        array = Exchange.to_array(array)
        array = [entry for entry in array if (key in entry) and (entry[key] is not None)]
        for entry in array:
            if entry[key] not in result:
                result[entry[key]] = []
            result[entry[key]].append(entry)
        return result

    @staticmethod
    def groupBy(array, key):
        return Exchange.group_by(array, key)


    @staticmethod
    def index_by_safe(array, key):
        return Exchange.index_by(array, key)  # wrapper for go

    @staticmethod
    def index_by(array, key):
        result = {}
        if type(array) is dict:
            array = Exchange.keysort(array).values()
        is_int_key = isinstance(key, int)
        for element in array:
            if ((is_int_key and (key < len(element))) or (key in element)) and (element[key] is not None):
                k = element[key]
                result[k] = element
        return result

    @staticmethod
    def sort_by(array, key, descending=False, default=0):
        return sorted(array, key=lambda k: k[key] if k[key] is not None else default, reverse=descending)

    @staticmethod
    def sort_by_2(array, key1, key2, descending=False):
        return sorted(array, key=lambda k: (k[key1] if k[key1] is not None else "", k[key2] if k[key2] is not None else ""), reverse=descending)

    @staticmethod
    def array_concat(a, b):
        return a + b

    @staticmethod
    def in_array(needle, haystack):
        return needle in haystack

    @staticmethod
    def is_empty(object):
        return not object

    @staticmethod
    def extract_params(string):
        return re.findall(r'{([\w-]+)}', string)

    @staticmethod
    def implode_params(string, params):
        if isinstance(params, dict):
            for key in params:
                if not isinstance(params[key], list):
                    string = string.replace('{' + key + '}', str(params[key]))
        return string

    @staticmethod
    def urlencode(params={}, doseq=False, sort=False):
        newParams = params.copy()
        for key, value in params.items():
            if isinstance(value, bool):
                newParams[key] = 'true' if value else 'false'
        return _urlencode.urlencode(newParams, doseq, quote_via=_urlencode.quote)

    @staticmethod
    def urlencode_with_array_repeat(params={}):
        return re.sub(r'%5B\d*%5D', '', Exchange.urlencode(params, True))

    @staticmethod
    def urlencode_nested(params):
        result = {}

        def _encode_params(params, p_key=None):
            encode_params = {}
            if isinstance(params, dict):
                for key in params:
                    encode_key = '{}[{}]'.format(p_key, key)
                    encode_params[encode_key] = params[key]
            elif isinstance(params, (list, tuple)):
                for offset, value in enumerate(params):
                    encode_key = '{}[{}]'.format(p_key, offset)
                    encode_params[encode_key] = value
            else:
                result[p_key] = params
            for key in encode_params:
                value = encode_params[key]
                _encode_params(value, key)
        if isinstance(params, dict):
            for key in params:
                _encode_params(params[key], key)
        return _urlencode.urlencode(result, quote_via=_urlencode.quote)

    @staticmethod
    def rawencode(params={}, sort=False):
        return _urlencode.unquote(Exchange.urlencode(params))

    @staticmethod
    def encode_uri_component(uri, safe="~()*!.'"):
        return _urlencode.quote(uri, safe=safe)

    @staticmethod
    def omit(d, *args):
        if isinstance(d, dict):
            result = d.copy()
            for arg in args:
                if type(arg) is list:
                    for key in arg:
                        if key in result:
                            del result[key]
                else:
                    if arg in result:
                        del result[arg]
            return result
        return d

    @staticmethod
    def unique(array):
        return list(set(array))

    @staticmethod
    def pluck(array, key):
        return [
            element[key]
            for element in array
            if (key in element) and (element[key] is not None)
        ]

    @staticmethod
    def sum(*args):
        return sum([arg for arg in args if isinstance(arg, (float, int))])

    @staticmethod
    def ordered(array):
        return collections.OrderedDict(array)

    @staticmethod
    def aggregate(bidasks):
        ordered = Exchange.ordered({})
        for [price, volume, *_] in bidasks:
            if volume > 0:
                ordered[price] = (ordered[price] if price in ordered else 0) + volume
        result = []
        items = list(ordered.items())
        for price, volume in items:
            result.append([price, volume])
        return result

    @staticmethod
    def sec():
        return Exchange.seconds()

    @staticmethod
    def msec():
        return Exchange.milliseconds()

    @staticmethod
    def usec():
        return Exchange.microseconds()

    @staticmethod
    def seconds():
        return int(time.time())

    @staticmethod
    def milliseconds():
        return int(time.time() * 1000)

    @staticmethod
    def microseconds():
        return int(time.time() * 1000000)

    @staticmethod
    def iso8601(timestamp=None):
        if timestamp is None:
            return timestamp
        if not isinstance(timestamp, int):
            return None
        if int(timestamp) < 0:
            return None

        try:
            utc = datetime.datetime.fromtimestamp(timestamp // 1000, datetime.timezone.utc)
            return utc.strftime('%Y-%m-%dT%H:%M:%S.%f')[:-6] + "{:03d}".format(int(timestamp) % 1000) + 'Z'
        except (TypeError, OverflowError, OSError):
            return None

    @staticmethod
    def rfc2616(self, timestamp=None):
        if timestamp is None:
            ts = datetime.datetime.now()
        else:
            ts = timestamp
        stamp = mktime(ts.timetuple())
        return format_date_time(stamp)

    @staticmethod
    def dmy(timestamp, infix='-'):
        utc_datetime = datetime.datetime.fromtimestamp(int(round(timestamp / 1000)), datetime.timezone.utc)
        return utc_datetime.strftime('%m' + infix + '%d' + infix + '%Y')

    @staticmethod
    def ymd(timestamp, infix='-', fullYear=True):
        year_format = '%Y' if fullYear else '%y'
        utc_datetime = datetime.datetime.fromtimestamp(int(round(timestamp / 1000)), datetime.timezone.utc)
        return utc_datetime.strftime(year_format + infix + '%m' + infix + '%d')

    @staticmethod
    def yymmdd(timestamp, infix=''):
        return Exchange.ymd(timestamp, infix, False)

    @staticmethod
    def yyyymmdd(timestamp, infix='-'):
        return Exchange.ymd(timestamp, infix, True)

    @staticmethod
    def ymdhms(timestamp, infix=' '):
        utc_datetime = datetime.datetime.fromtimestamp(int(round(timestamp / 1000)), datetime.timezone.utc)
        return utc_datetime.strftime('%Y-%m-%d' + infix + '%H:%M:%S')

    @staticmethod
    def parse_date(timestamp=None):
        if timestamp is None:
            return timestamp
        if not isinstance(timestamp, str):
            return None
        if 'GMT' in timestamp:
            try:
                string = ''.join([str(value).zfill(2) for value in parsedate(timestamp)[:6]]) + '.000Z'
                dt = datetime.datetime.strptime(string, "%Y%m%d%H%M%S.%fZ")
                return calendar.timegm(dt.utctimetuple()) * 1000
            except (TypeError, OverflowError, OSError):
                return None
        else:
            return Exchange.parse8601(timestamp)

    @staticmethod
    def parse8601(timestamp=None):
        if timestamp is None:
            return timestamp
        yyyy = '([0-9]{4})-?'
        mm = '([0-9]{2})-?'
        dd = '([0-9]{2})(?:T|[\\s])?'
        h = '([0-9]{2}):?'
        m = '([0-9]{2}):?'
        s = '([0-9]{2})'
        ms = '(\\.[0-9]{1,3})?'
        tz = '(?:(\\+|\\-)([0-9]{2})\\:?([0-9]{2})|Z)?'
        regex = r'' + yyyy + mm + dd + h + m + s + ms + tz
        try:
            match = re.search(regex, timestamp, re.IGNORECASE)
            if match is None:
                return None
            yyyy, mm, dd, h, m, s, ms, sign, hours, minutes = match.groups()
            ms = ms or '.000'
            ms = (ms + '00')[0:4]
            msint = int(ms[1:])
            sign = sign or ''
            sign = int(sign + '1') * -1
            hours = int(hours or 0) * sign
            minutes = int(minutes or 0) * sign
            offset = datetime.timedelta(hours=hours, minutes=minutes)
            string = yyyy + mm + dd + h + m + s + ms + 'Z'
            dt = datetime.datetime.strptime(string, "%Y%m%d%H%M%S.%fZ")
            dt = dt + offset
            return calendar.timegm(dt.utctimetuple()) * 1000 + msint
        except (TypeError, OverflowError, OSError, ValueError):
            return None

    @staticmethod
    def hash(request, algorithm='md5', digest='hex'):
        if algorithm == 'keccak':
            binary = bytes(keccak.SHA3(request))
        else:
            h = hashlib.new(algorithm, request)
            binary = h.digest()
        if digest == 'base64':
            return Exchange.binary_to_base64(binary)
        elif digest == 'hex':
            return Exchange.binary_to_base16(binary)
        return binary

    @staticmethod
    def hmac(request, secret, algorithm=hashlib.sha256, digest='hex'):
        h = hmac.new(secret, request, algorithm)
        binary = h.digest()
        if digest == 'hex':
            return Exchange.binary_to_base16(binary)
        elif digest == 'base64':
            return Exchange.binary_to_base64(binary)
        return binary

    @staticmethod
    def binary_concat(*args):
        result = bytes()
        for arg in args:
            result = result + arg
        return result

    @staticmethod
    def binary_concat_array(array):
        result = bytes()
        for element in array:
            result = result + element
        return result

    @staticmethod
    def urlencode_base64(s):
        return Exchange.decode(base64.urlsafe_b64encode(s)).replace('=', '')

    @staticmethod
    def binary_to_base64(s):
        return Exchange.decode(base64.standard_b64encode(s))

    @staticmethod
    def base64_to_binary(s):
        return base64.standard_b64decode(s)

    @staticmethod
    def string_to_base64(s):
        return Exchange.binary_to_base64(Exchange.encode(s))

    @staticmethod
    def base64_to_string(s):
        return Exchange.decode(base64.b64decode(s))

    @staticmethod
    def jwt(request, secret, algorithm='sha256', is_rsa=False, opts={}):
        algos = {
            'sha256': hashlib.sha256,
            'sha384': hashlib.sha384,
            'sha512': hashlib.sha512,
        }
        alg = ('RS' if is_rsa else 'HS') + algorithm[3:]
        if 'alg' in opts and opts['alg'] is not None:
            alg = opts['alg']
        header_opts = {
            'alg': alg,
            'typ': 'JWT',
        }
        if 'kid' in opts and opts['kid'] is not None:
            header_opts['kid'] = opts['kid']
        if 'nonce' in opts and opts['nonce'] is not None:
            header_opts['nonce'] = opts['nonce']
        header = Exchange.encode(Exchange.json(header_opts))
        encoded_header = Exchange.urlencode_base64(header)
        encoded_data = Exchange.urlencode_base64(Exchange.encode(Exchange.json(request)))
        token = encoded_header + '.' + encoded_data
        algoType = alg[0:2]
        if is_rsa or algoType == 'RS':
            signature = Exchange.base64_to_binary(Exchange.rsa(token, Exchange.decode(secret), algorithm))
        elif algoType == 'ES':
            rawSignature = Exchange.ecdsa(token, secret, 'p256', algorithm)
            signature = Exchange.base16_to_binary(rawSignature['r'].rjust(64, "0") + rawSignature['s'].rjust(64, "0"))
        elif algoType == 'Ed':
            signature = Exchange.eddsa(token.encode('utf-8'), secret, 'ed25519', True)
            # here the signature is already a urlencoded base64-encoded string
            return token + '.' + signature
        else:
            signature = Exchange.hmac(Exchange.encode(token), secret, algos[algorithm], 'binary')
        return token + '.' + Exchange.urlencode_base64(signature)

    @staticmethod
    def rsa(request, secret, alg='sha256'):
        algorithms = {
            "sha256": hashes.SHA256(),
            "sha384": hashes.SHA384(),
            "sha512": hashes.SHA512(),
        }
        algorithm = algorithms[alg]
        priv_key = load_pem_private_key(Exchange.encode(secret), None, backends.default_backend())
        return Exchange.binary_to_base64(priv_key.sign(Exchange.encode(request), padding.PKCS1v15(), algorithm))

    @staticmethod
    def eth_abi_encode(types, args):
        return abi.encode(types, args)

    @staticmethod
    def eth_encode_structured_data(domain, messageTypes, message):
        encodedData = account.messages.encode_typed_data(domain, messageTypes, message)
        return Exchange.binary_concat(b"\x19\x01", encodedData.header, encodedData.body)

    @staticmethod
    def retrieve_stark_account (signature, accountClassHash, accountProxyClassHash):
        privateKey = get_private_key_from_eth_signature(signature)
        publicKey = private_to_stark_key(privateKey)
        calldata = [
            int(accountClassHash, 16),
            get_selector_from_name("initialize"),
            2,
            publicKey,
            0,
        ]

        address = compute_address(
            class_hash=int(accountProxyClassHash, 16),
            constructor_calldata=calldata,
            salt=publicKey,
        )
        return {
            'privateKey': privateKey,
            'publicKey': publicKey,
            'address': hex(address)
        }

    @staticmethod
    def starknet_encode_structured_data (domain, messageTypes, messageData, address):
        types = list(messageTypes.keys())
        if len(types) > 1:
            raise NotSupported('starknetEncodeStructuredData only support single type')

        request = {
            'domain': domain,
            'primaryType': types[0],
            'types': Exchange.extend({
                'StarkNetDomain': [
                    {'name': "name", 'type': "felt"},
                    {'name': "chainId", 'type': "felt"},
                    {'name': "version", 'type': "felt"},
                ],
            }, messageTypes),
            'message': messageData,
        }
        typedDataClass = TypedDataDataclass.from_dict(request)
        msgHash = typedDataClass.message_hash(int(address, 16))
        return msgHash

    @staticmethod
    def starknet_sign (msg_hash, pri):
        # // TODO: unify to ecdsa
        r, s = message_signature(msg_hash, pri)
        return Exchange.json([hex(r), hex(s)])

    @staticmethod
    def packb(o):
        return packb(o)

    @staticmethod
    def int_to_base16(num):
        return "%0.2X" % num

    @staticmethod
    def random_bytes(length):
        return format(random.getrandbits(length * 8), 'x')

    @staticmethod
    def ecdsa(request, secret, algorithm='p256', hash=None, fixed_length=False):
        """
        ECDSA signing with support for multiple algorithms and coincurve for SECP256K1.
        Args:
            request: The message to sign
            secret: The private key (hex string or PEM format)
            algorithm: The elliptic curve algorithm ('p192', 'p224', 'p256', 'p384', 'p521', 'secp256k1')
            hash: The hash function to use (defaults to algorithm-specific hash)
            fixed_length: Whether to ensure fixed-length signatures (for deterministic signing)
            Note: coincurve produces non-deterministic signatures
        Returns:
            dict: {'r': r_value, 's': s_value, 'v': v_value}
        Note:
            If coincurve is not available or fails for SECP256K1, the method automatically
            falls back to the standard ecdsa implementation.
        """
        # your welcome - frosty00
        algorithms = {
            'p192': [ecdsa.NIST192p, 'sha256'],
            'p224': [ecdsa.NIST224p, 'sha256'],
            'p256': [ecdsa.NIST256p, 'sha256'],
            'p384': [ecdsa.NIST384p, 'sha384'],
            'p521': [ecdsa.NIST521p, 'sha512'],
            'secp256k1': [ecdsa.SECP256k1, 'sha256'],
        }
        if algorithm not in algorithms:
            raise ArgumentsRequired(algorithm + ' is not a supported algorithm')
        # Use coincurve for SECP256K1 if available
        if algorithm == 'secp256k1' and coincurve is not None:
            try:
                return Exchange._ecdsa_secp256k1_coincurve(request, secret, hash, fixed_length)
            except Exception:
                # If coincurve fails, fall back to ecdsa implementation
                pass
        # Fall back to original ecdsa implementation for other algorithms or when deterministic signing is needed
        curve_info = algorithms[algorithm]
        hash_function = getattr(hashlib, curve_info[1])
        encoded_request = Exchange.encode(request)
        if hash is not None:
            digest = Exchange.hash(encoded_request, hash, 'binary')
        else:
            digest = base64.b16decode(encoded_request, casefold=True)
        if isinstance(secret, str):
            secret = Exchange.encode(secret)
        if secret.find(b'-----BEGIN EC PRIVATE KEY-----') > -1:
            key = ecdsa.SigningKey.from_pem(secret, hash_function)
        else:
            key = ecdsa.SigningKey.from_string(base64.b16decode(secret,
                                                            casefold=True), curve=curve_info[0])
        r_binary, s_binary, v = key.sign_digest_deterministic(digest, hashfunc=hash_function,
                                                              sigencode=ecdsa.util.sigencode_strings_canonize)
        r_int, s_int = ecdsa.util.sigdecode_strings((r_binary, s_binary), key.privkey.order)
        counter = 0
        minimum_size = (1 << (8 * 31)) - 1
        half_order = key.privkey.order / 2
        while fixed_length and (r_int > half_order or r_int <= minimum_size or s_int <= minimum_size):
            r_binary, s_binary, v = key.sign_digest_deterministic(digest, hashfunc=hash_function,
                                                                  sigencode=ecdsa.util.sigencode_strings_canonize,
                                                                  extra_entropy=Exchange.number_to_le(counter, 32))
            r_int, s_int = ecdsa.util.sigdecode_strings((r_binary, s_binary), key.privkey.order)
            counter += 1
        r, s = Exchange.decode(base64.b16encode(r_binary)).lower(), Exchange.decode(base64.b16encode(s_binary)).lower()
        return {
            'r': r,
            's': s,
            'v': v,
        }


    @staticmethod
    def _ecdsa_secp256k1_coincurve(request, secret, hash=None, fixed_length=False):
        """
        Use coincurve library for SECP256K1 ECDSA signing.
        This method provides faster SECP256K1 signing using the coincurve library,
        which is a Python binding to libsecp256k1. This implementation produces
        deterministic signatures (RFC 6979) using coincurve's sign_recoverable method.
        Args:
            request: The message to sign
            secret: The private key (hex string or PEM format)
            hash: The hash function to use
            fixed_length: Not used in coincurve implementation (signatures are always fixed length)
        Returns:
            dict: {'r': r_value, 's': s_value, 'v': v_value}
        Raises:
            ArgumentsRequired: If coincurve library is not available
        """
        encoded_request = Exchange.encode(request)
        if hash is not None:
            digest = Exchange.hash(encoded_request, hash, 'binary')
        else:
            digest = base64.b16decode(encoded_request, casefold=True)
        if isinstance(secret, str):
            secret = Exchange.encode(secret)
        # Handle PEM format
        if secret.find(b'-----BEGIN EC PRIVATE KEY-----') > -1:
            secret = base64.b16decode(secret.replace(b'-----BEGIN EC PRIVATE KEY-----', b'').replace(b'-----END EC PRIVATE KEY-----', b'').replace(b'\n', b'').replace(b'\r', b''), casefold=True)
        else:
            # Assume hex format
            secret = base64.b16decode(secret, casefold=True)
        # Create coincurve PrivateKey
        private_key = coincurve.PrivateKey(secret)
        # Sign the digest using sign_recoverable which produces deterministic signatures (RFC 6979)
        # The signature format is: 32 bytes r + 32 bytes s + 1 byte recovery_id (v)
        signature = private_key.sign_recoverable(digest, hasher=None)
        # Extract r, s, and v from the recoverable signature (65 bytes total)
        r_binary = signature[:32]
        s_binary = signature[32:64]
        v = signature[64]
        # Convert to hex strings
        r = Exchange.decode(base64.b16encode(r_binary)).lower()
        s = Exchange.decode(base64.b16encode(s_binary)).lower()
        return {
            'r': r,
            's': s,
            'v': v,
        }

    def binary_to_urlencoded_base64(data: bytes) -> str:
        encoded = base64.urlsafe_b64encode(data).decode("utf-8")
        return encoded.rstrip("=")

    @staticmethod
    def eddsa(request, secret, curve='ed25519', url_encode=False):
        if isinstance(secret, str):
            secret = Exchange.encode(secret)
        private_key = ed25519.Ed25519PrivateKey.from_private_bytes(secret) if len(secret) == 32 else load_pem_private_key(secret, None)
        signature = private_key.sign(request)
        if url_encode:
            return Exchange.binary_to_urlencoded_base64(signature)

        return Exchange.binary_to_base64(signature)

    @staticmethod
    def axolotl(request, secret, curve='ed25519'):
        random = b'\x00' * 64
        request = base64.b16decode(request, casefold=True)
        secret = base64.b16decode(secret, casefold=True)
        signature = eddsa.calculateSignature(random, secret, request)
        return Exchange.binary_to_base58(signature)

    @staticmethod
    def json(data, params=None):
        if orjson:
            return orjson.dumps(data).decode('utf-8')
        return json.dumps(data, separators=(',', ':'), cls=SafeJSONEncoder)

    @staticmethod
    def is_json_encoded_object(input):
        return (isinstance(input, str) and
                (len(input) >= 2) and
                ((input[0] == '{') or (input[0] == '[')))

    @staticmethod
    def encode(string):
        return string.encode('utf-8')

    @staticmethod
    def decode(string):
        return string.decode('utf-8')

    @staticmethod
    def to_array(value):
        return list(value.values()) if type(value) is dict else value

    @staticmethod
    def check_required_version(required_version, error=True):
        result = True
        [major1, minor1, patch1] = required_version.split('.')
        [major2, minor2, patch2] = __version__.split('.')
        int_major1 = int(major1)
        int_minor1 = int(minor1)
        int_patch1 = int(patch1)
        int_major2 = int(major2)
        int_minor2 = int(minor2)
        int_patch2 = int(patch2)
        if int_major1 > int_major2:
            result = False
        if int_major1 == int_major2:
            if int_minor1 > int_minor2:
                result = False
            elif int_minor1 == int_minor2 and int_patch1 > int_patch2:
                result = False
        if not result:
            if error:
                raise NotSupported('Your current version of CCXT is ' + __version__ + ', a newer version ' + required_version + ' is required, please, upgrade your version of CCXT')
            else:
                return error
        return result

    def precision_from_string(self, str):
        # support string formats like '1e-4'
        if 'e' in str or 'E' in str:
            numStr = re.sub(r'\d\.?\d*[eE]', '', str)
            return int(numStr) * -1
        # support integer formats (without dot) like '1', '10' etc [Note: bug in decimalToPrecision, so this should not be used atm]
        # if not ('.' in str):
        #     return len(str) * -1
        # default strings like '0.0001'
        parts = re.sub(r'0+$', '', str).split('.')
        return len(parts[1]) if len(parts) > 1 else 0

    def map_to_safe_map(self, dictionary):
        return dictionary  # wrapper for go

    def safe_map_to_map(self, dictionary):
        return dictionary  # wrapper for go

    def load_markets(self, reload=False, params={}):
        """
        Loads and prepares the markets for trading.

        Args:
            reload (bool): If True, the markets will be reloaded from the exchange.
            params (dict): Additional exchange-specific parameters for the request.

        Returns:
            dict: A dictionary of markets.

        Raises:
            Exception: If the markets cannot be loaded or prepared.

        Notes:
            It ensures that the markets are only loaded once, even if called multiple times.
            If the markets are already loaded and `reload` is False or not provided, it returns the existing markets.
            If a reload is in progress, it waits for completion before returning.
            If an error occurs during loading or preparation, an exception is raised.
        """
        if not reload:
            if self.markets:
                if not self.markets_by_id:
                    return self.set_markets(self.markets)
                return self.markets
        currencies = None
        if self.has['fetchCurrencies'] is True:
            currencies = self.fetch_currencies()
            self.options['cachedCurrencies'] = currencies
        markets = self.fetch_markets(params)
        if 'cachedCurrencies' in self.options:
            del self.options['cachedCurrencies']
        return self.set_markets(markets, currencies)

    def fetch_markets(self, params={}):
        # markets are returned as a list
        # currencies are returned as a dict
        # this is for historical reasons
        # and may be changed for consistency later
        return self.to_array(self.markets)

    def fetch_currencies(self, params={}):
        # markets are returned as a list
        # currencies are returned as a dict
        # this is for historical reasons
        # and may be changed for consistency later
        return self.currencies

    def fetch_fees(self):
        trading = {}
        funding = {}
        if self.has['fetchTradingFees']:
            trading = self.fetch_trading_fees()
        if self.has['fetchFundingFees']:
            funding = self.fetch_funding_fees()
        return {
            'trading': trading,
            'funding': funding,
        }

    @staticmethod
    def parse_timeframe(timeframe):
        amount = int(timeframe[0:-1])
        unit = timeframe[-1]
        if 'y' == unit:
            scale = 60 * 60 * 24 * 365
        elif 'M' == unit:
            scale = 60 * 60 * 24 * 30
        elif 'w' == unit:
            scale = 60 * 60 * 24 * 7
        elif 'd' == unit:
            scale = 60 * 60 * 24
        elif 'h' == unit:
            scale = 60 * 60
        elif 'm' == unit:
            scale = 60
        elif 's' == unit:
            scale = 1
        else:
            raise NotSupported('timeframe unit {} is not supported'.format(unit))
        return amount * scale

    @staticmethod
    def round_timeframe(timeframe, timestamp, direction=ROUND_DOWN):
        ms = Exchange.parse_timeframe(timeframe) * 1000
        # Get offset based on timeframe in milliseconds
        offset = timestamp % ms
        return timestamp - offset + (ms if direction == ROUND_UP else 0)

    def vwap(self, baseVolume, quoteVolume):
        return (quoteVolume / baseVolume) if (quoteVolume is not None) and (baseVolume is not None) and (baseVolume > 0) else None

    def check_required_dependencies(self):
        if self.requiresEddsa and eddsa is None:
            raise NotSupported(self.id + ' Eddsa functionality requires python-axolotl-curve25519, install with `pip install python-axolotl-curve25519==0.4.1.post2`: https://github.com/tgalal/python-axolotl-curve25519')

    def privateKeyToAddress(self, privateKey):
        private_key_bytes = base64.b16decode(Exchange.encode(privateKey), True)
        public_key_bytes = ecdsa.SigningKey.from_string(private_key_bytes, curve=ecdsa.SECP256k1).verifying_key.to_string()
        public_key_hash = keccak.SHA3(public_key_bytes)
        return '0x' + Exchange.decode(base64.b16encode(public_key_hash))[-40:].lower()

    @staticmethod
    def remove0x_prefix(value):
        if value[:2] == '0x':
            return value[2:]
        return value

    @staticmethod
    def totp(key):
        def hex_to_dec(n):
            return int(n, base=16)

        def base32_to_bytes(n):
            missing_padding = len(n) % 8
            padding = 8 - missing_padding if missing_padding > 0 else 0
            padded = n.upper() + ('=' * padding)
            return base64.b32decode(padded)  # throws an error if the key is invalid

        epoch = int(time.time()) // 30
        hmac_res = Exchange.hmac(epoch.to_bytes(8, 'big'), base32_to_bytes(key.replace(' ', '')), hashlib.sha1, 'hex')
        offset = hex_to_dec(hmac_res[-1]) * 2
        otp = str(hex_to_dec(hmac_res[offset: offset + 8]) & 0x7fffffff)
        return otp[-6:]

    @staticmethod
    def number_to_le(n, size):
        return int(n).to_bytes(size, 'little')

    @staticmethod
    def number_to_be(n, size):
        return int(n).to_bytes(size, 'big')

    @staticmethod
    def base16_to_binary(s):
        return base64.b16decode(s, True)

    @staticmethod
    def binary_to_base16(s):
        return Exchange.decode(base64.b16encode(s)).lower()

    def sleep(self, milliseconds):
        return time.sleep(milliseconds / 1000)

    @staticmethod
    def base58_to_binary(s):
        """encodes a base58 string to as a big endian integer"""
        if Exchange.base58_decoder is None:
            Exchange.base58_decoder = {}
            Exchange.base58_encoder = {}
            for i, c in enumerate(Exchange.base58_alphabet):
                Exchange.base58_decoder[c] = i
                Exchange.base58_encoder[i] = c
        result = 0
        for i in range(len(s)):
            result *= 58
            result += Exchange.base58_decoder[s[i]]
        return result.to_bytes((result.bit_length() + 7) // 8, 'big')

    @staticmethod
    def binary_to_base58(b):
        if Exchange.base58_encoder is None:
            Exchange.base58_decoder = {}
            Exchange.base58_encoder = {}
            for i, c in enumerate(Exchange.base58_alphabet):
                Exchange.base58_decoder[c] = i
                Exchange.base58_encoder[i] = c
        result = 0
        # undo decimal_to_bytes
        for byte in b:
            result *= 0x100
            result += byte
        string = []
        while result > 0:
            result, next_character = divmod(result, 58)
            string.append(Exchange.base58_encoder[next_character])
        string.reverse()
        return ''.join(string)

    def parse_number(self, value, default=None):
        if value is None:
            return default
        else:
            try:
                return self.number(value)
            except Exception:
                return default

    def omit_zero(self, string_number):
        try:
            if string_number is None or string_number == '':
                return None
            if float(string_number) == 0:
                return None
            return string_number
        except Exception:
            return string_number

    def check_order_arguments(self, market, type, side, amount, price, params):
        if price is None:
            if type == 'limit':
                raise ArgumentsRequired(self.id + ' create_order() requires a price argument for a limit order')
        if amount <= 0:
            raise InvalidOrder(self.id + ' create_order() amount should be above 0')

    def handle_http_status_code(self, code, reason, url, method, body):
        codeAsString = str(code)
        if codeAsString in self.httpExceptions:
            ErrorClass = self.httpExceptions[codeAsString]
            raise ErrorClass(self.id + ' ' + method + ' ' + url + ' ' + codeAsString + ' ' + reason + ' ' + body)

    @staticmethod
    def crc32(string, signed=False):
        unsigned = binascii.crc32(string.encode('utf8'))
        if signed and (unsigned >= 0x80000000):
            return unsigned - 0x100000000
        else:
            return unsigned

    def clone(self, obj):
        return obj if isinstance(obj, list) else self.extend(obj)

    # def delete_key_from_dictionary(self, dictionary, key):
    #     newDictionary = self.clone(dictionary)
    #     del newDictionary[key]
    #     return newDictionary

    # def set_object_property(obj, prop, value):
    #     obj[prop] = value

    def convert_to_big_int(self, value):
        return int(value) if isinstance(value, str) else value

    def string_to_chars_array(self, value):
        return list(value)

    def value_is_defined(self, value):
        return value is not None

    def array_slice(self, array, first, second=None):
        return array[first:second] if second else array[first:]

    def get_property(self, obj, property, defaultValue=None):
        return getattr(obj, property) if hasattr(obj, property) else defaultValue

    def set_property(self, obj, property, value):
        setattr(obj, property, value)

    def un_camel_case(self, str):
        return re.sub('(?!^)([A-Z]+)', r'_\1', str).lower()

    def fix_stringified_json_members(self, content):
        # when stringified json has members with their values also stringified, like:
        # '{"code":0, "data":{"order":{"orderId":1742968678528512345,"symbol":"BTC-USDT", "takeProfit":"{\"type\":\"TAKE_PROFIT\",\"stopPrice\":43320.1}","reduceOnly":false}}}'
        # we can fix with below manipulations
        # @ts-ignore
        modifiedContent = content.replace('\\', '')
        modifiedContent = modifiedContent.replace('"{', '{')
        modifiedContent = modifiedContent.replace('}"', '}')
        return modifiedContent

    def extend_exchange_options(self, newOptions):
        self.options = self.extend(self.options, newOptions)

    def create_safe_dictionary(self):
        return {}

    def convert_to_safe_dictionary(self, dictionary):
        return dictionary

    def rand_number(self, size):
        return int(''.join([str(random.randint(0, 9)) for _ in range(size)]))

    def binary_length(self, binary):
        return len(binary)

    def get_zk_contract_signature_obj(self, seeds: str, params={}):
        if zklink_sdk is None:
            raise Exception('zklink_sdk is not installed, please do pip3 install apexomni-arm or apexomni-x86-mac or apexomni-x86-windows-linux')

        slotId = self.safe_string(params, 'slotId')
        nonceInt = int(self.remove0x_prefix(self.hash(self.encode(slotId), 'sha256', 'hex')), 16)

        maxUint64 = 18446744073709551615
        maxUint32 = 4294967295

        slotId = (nonceInt % maxUint64) / maxUint32
        nonce = nonceInt % maxUint32
        accountId = int(self.safe_string(params, 'accountId'), 10) % maxUint32

        priceStr = (Decimal(self.safe_string(params, 'price')) * Decimal(10) ** Decimal('18')).quantize(Decimal(0), rounding='ROUND_DOWN')
        sizeStr = (Decimal(self.safe_string(params, 'size')) * Decimal(10) ** Decimal('18')).quantize(Decimal(0), rounding='ROUND_DOWN')

        takerFeeRateStr = (Decimal(self.safe_string(params, 'takerFeeRate')) * Decimal(10000)).quantize(Decimal(0), rounding='ROUND_UP')
        makerFeeRateStr = (Decimal(self.safe_string(params, 'makerFeeRate')) * Decimal(10000)).quantize(Decimal(0), rounding='ROUND_UP')

        builder = zklink_sdk.ContractBuilder(
            int(accountId), int(0), int(slotId), int(nonce), int(self.safe_number(params, 'pairId')),
            sizeStr.__str__(), priceStr.__str__(), self.safe_string(params, 'direction') == "BUY",
            int(takerFeeRateStr), int(makerFeeRateStr), False)


        tx = zklink_sdk.Contract(builder)
        seedsByte = bytes.fromhex(seeds.removeprefix('0x'))
        signerSeed = zklink_sdk.ZkLinkSigner().new_from_seed(seedsByte)
        auth_data = signerSeed.sign_musig(tx.get_bytes())
        signature = auth_data.signature
        return signature

    def get_zk_transfer_signature_obj(self, seeds: str, params={}):
        if zklink_sdk is None:
            raise Exception('zklink_sdk is not installed, please do pip3 install apexomni-arm or apexomni-x86-mac or apexomni-x86-windows-linux')

        nonce = self.safe_string(params, 'nonce', '0')
        if self.safe_bool(params, 'isContract'):
            formattedUint32 = '4294967295'
            formattedNonce = int(self.remove0x_prefix(self.hash(self.encode(nonce), 'sha256', 'hex')), 16)
            nonce = Precise.string_mod(str(formattedNonce), formattedUint32)

        tx_builder = zklink_sdk.TransferBuilder(
            int(self.safe_number(params, 'zkAccountId', 0)),
            self.safe_string(params, 'receiverAddress'),
            int(self.safe_number(params, 'subAccountId', 0)),
            int(self.safe_number(params, 'receiverSubAccountId', 0)),
            int(self.safe_number(params, 'tokenId', 0)),
            self.safe_string(params, 'amount', '0'),
            self.safe_string(params, 'fee', '0'),
            self.parse_to_int(nonce),
            int(self.safe_number(params, 'timestampSeconds', 0))
        )

        tx = zklink_sdk.Transfer(tx_builder)
        seedsByte = bytes.fromhex(seeds.removeprefix('0x'))
        signerSeed = zklink_sdk.ZkLinkSigner().new_from_seed(seedsByte)
        auth_data = signerSeed.sign_musig(tx.get_bytes())
        signature = auth_data.signature
        return signature

    def is_binary_message(self, message):
        return isinstance(message, bytes) or isinstance(message, bytearray)

    def retrieve_dydx_credentials(self, entropy):
        mnemo = Mnemonic("english")
        if ' ' in entropy:
            mnemonic = entropy
        else:
            mnemonic = mnemo.to_mnemonic(self.base16_to_binary(entropy))
        seed = mnemo.to_seed(mnemonic)
        keyPair = Bip44.FromSeed(seed).DeriveDefaultPath()
        privateKey = keyPair.PrivateKey().Raw().ToBytes()
        publicKey = keyPair.PublicKey().RawCompressed().ToBytes()
        return {
            'mnemonic': mnemonic,
            'privateKey': privateKey,
            'publicKey': publicKey,
        }

    def load_dydx_protos(self):
        return

    def to_dydx_long(self, num):
        return num

    def encode_dydx_tx_for_simulation(self, message, memo, sequence, publicKey):
        if not encode_as_any:
            raise NotSupported(self.id + ' requires protobuf to encode messages, please install it with `pip install "protobuf==5.29.5"`')
        messages = [
            encode_as_any(
                message,
            )
        ]
        body = TxBody(
            messages=messages,
            memo=memo,
        )
        auth_info = AuthInfo(
            signer_infos=[
                SignerInfo(
                    public_key=encode_as_any({
                        'typeUrl': '/cosmos.crypto.secp256k1.PubKey',
                        'value': publicKey,
                    }),
                    sequence=self.parse_to_int(sequence),
                    mode_info=ModeInfo(single=ModeInfo.Single(mode=SignMode.SIGN_MODE_UNSPECIFIED))
                )
            ],
            fee={},
        )
        tx = Tx(body=body, auth_info=auth_info, signatures=[b''])
        return self.binary_to_base64(tx.SerializeToString())

    def encode_dydx_tx_for_signing(self, message, memo, chainId, account, authenticators, fee=None):
        if not encode_as_any:
            raise NotSupported(self.id + ' requires protobuf to encode messages, please install it with `pip install "protobuf==5.29.5"`')
        if fee is None:
            fee = {
                'amount': [],
                'gasLimit': 1000000,
            }
        non_critical_extension_options = []
        if authenticators is not None:
            non_critical_extension_options.append(encode_as_any({
                'typeUrl': '/dydxprotocol.accountplus.TxExtension',
                'value': {
                    'selected_authenticators': authenticators
                }
            }))
        messages = [
            encode_as_any(
                message
            )
        ]
        sequence = self.milliseconds()
        body = TxBody(
            messages=messages,
            memo=memo,
            non_critical_extension_options=non_critical_extension_options,
        )
        auth_info = AuthInfo(
            signer_infos=[
                SignerInfo(
                    public_key=encode_as_any({
                        'typeUrl': '/cosmos.crypto.secp256k1.PubKey',
                        'value': account['pub_key'],
                    }),
                    sequence=self.parse_to_int(sequence),
                    mode_info=ModeInfo(single=ModeInfo.Single(mode=SignMode.SIGN_MODE_DIRECT))
                )
            ],
            fee=Fee(amount=fee['amount'], gas_limit=fee['gasLimit']),
        )
        signDoc = SignDoc(
            account_number=self.parse_to_int(account['account_number']),
            auth_info_bytes=auth_info.SerializeToString(),
            body_bytes=body.SerializeToString(),
            chain_id=chainId,
        )
        signingHash = self.hash(signDoc.SerializeToString(), 'sha256', 'hex')
        return [signingHash, signDoc]

    def encode_dydx_tx_raw(self, signDoc, signature):
        if not encode_as_any:
            raise NotSupported(self.id + ' requires protobuf to encode messages, please install it with `pip install "protobuf==5.29.5"`')
        tx = TxRaw(
            auth_info_bytes=signDoc.auth_info_bytes,
            body_bytes=signDoc.body_bytes,
            signatures=[self.base16ToBinary(signature)],
        )
        return '0x' + self.binary_to_base16(tx.SerializeToString())

    def lock_id():
        return None

    def unlock_id():
        return None

    # ########################################################################
    # ########################################################################
    # ########################################################################
    # ########################################################################
    # ########                        ########                        ########
    # ########                        ########                        ########
    # ########                        ########                        ########
    # ########                        ########                        ########
    # ########        ########################        ########################
    # ########        ########################        ########################
    # ########        ########################        ########################
    # ########        ########################        ########################
    # ########                        ########                        ########
    # ########                        ########                        ########
    # ########                        ########                        ########
    # ########                        ########                        ########
    # ########################################################################
    # ########################################################################
    # ########################################################################
    # ########################################################################
    # ########        ########        ########                        ########
    # ########        ########        ########                        ########
    # ########        ########        ########                        ########
    # ########        ########        ########                        ########
    # ################        ########################        ################
    # ################        ########################        ################
    # ################        ########################        ################
    # ################        ########################        ################
    # ########        ########        ################        ################
    # ########        ########        ################        ################
    # ########        ########        ################        ################
    # ########        ########        ################        ################
    # ########################################################################
    # ########################################################################
    # ########################################################################
    # ########################################################################

    # METHODS BELOW THIS LINE ARE TRANSPILED FROM TYPESCRIPT

    def describe(self) -> Any:
        return {
            'id': None,
            'name': None,
            'countries': None,
            'enableRateLimit': True,
            'rateLimit': 2000,  # milliseconds = seconds * 1000
            'timeout': self.timeout,  # milliseconds = seconds * 1000
            'certified': False,  # if certified by the CCXT dev team
            'pro': False,  # if it is integrated with CCXT Pro for WebSocket support
            'alias': False,  # whether self exchange is an alias to another exchange
            'dex': False,
            'has': {
                'publicAPI': True,
                'privateAPI': True,
                'CORS': None,
                'sandbox': None,
                'spot': None,
                'margin': None,
                'swap': None,
                'future': None,
                'option': None,
                'addMargin': None,
                'borrowCrossMargin': None,
                'borrowIsolatedMargin': None,
                'borrowMargin': None,
                'cancelAllOrders': None,
                'cancelAllOrdersWs': None,
                'cancelOrder': True,
                'cancelOrderWithClientOrderId': None,
                'cancelOrderWs': None,
                'cancelOrders': None,
                'cancelOrdersWithClientOrderId': None,
                'cancelOrdersWs': None,
                'closeAllPositions': None,
                'closePosition': None,
                'createDepositAddress': None,
                'createLimitBuyOrder': None,
                'createLimitBuyOrderWs': None,
                'createLimitOrder': True,
                'createLimitOrderWs': None,
                'createLimitSellOrder': None,
                'createLimitSellOrderWs': None,
                'createMarketBuyOrder': None,
                'createMarketBuyOrderWs': None,
                'createMarketBuyOrderWithCost': None,
                'createMarketBuyOrderWithCostWs': None,
                'createMarketOrder': True,
                'createMarketOrderWs': True,
                'createMarketOrderWithCost': None,
                'createMarketOrderWithCostWs': None,
                'createMarketSellOrder': None,
                'createMarketSellOrderWs': None,
                'createMarketSellOrderWithCost': None,
                'createMarketSellOrderWithCostWs': None,
                'createOrder': True,
                'createOrderWs': None,
                'createOrders': None,
                'createOrderWithTakeProfitAndStopLoss': None,
                'createOrderWithTakeProfitAndStopLossWs': None,
                'createPostOnlyOrder': None,
                'createPostOnlyOrderWs': None,
                'createReduceOnlyOrder': None,
                'createReduceOnlyOrderWs': None,
                'createStopLimitOrder': None,
                'createStopLimitOrderWs': None,
                'createStopLossOrder': None,
                'createStopLossOrderWs': None,
                'createStopMarketOrder': None,
                'createStopMarketOrderWs': None,
                'createStopOrder': None,
                'createStopOrderWs': None,
                'createTakeProfitOrder': None,
                'createTakeProfitOrderWs': None,
                'createTrailingAmountOrder': None,
                'createTrailingAmountOrderWs': None,
                'createTrailingPercentOrder': None,
                'createTrailingPercentOrderWs': None,
                'createTriggerOrder': None,
                'createTriggerOrderWs': None,
                'deposit': None,
                'editOrder': 'emulated',
                'editOrderWithClientOrderId': None,
                'editOrders': None,
                'editOrderWs': None,
                'fetchAccounts': None,
                'fetchBalance': True,
                'fetchBalanceWs': None,
                'fetchBidsAsks': None,
                'fetchBorrowInterest': None,
                'fetchBorrowRate': None,
                'fetchBorrowRateHistories': None,
                'fetchBorrowRateHistory': None,
                'fetchBorrowRates': None,
                'fetchBorrowRatesPerSymbol': None,
                'fetchCanceledAndClosedOrders': None,
                'fetchCanceledOrders': None,
                'fetchClosedOrder': None,
                'fetchClosedOrders': None,
                'fetchClosedOrdersWs': None,
                'fetchConvertCurrencies': None,
                'fetchConvertQuote': None,
                'fetchConvertTrade': None,
                'fetchConvertTradeHistory': None,
                'fetchCrossBorrowRate': None,
                'fetchCrossBorrowRates': None,
                'fetchCurrencies': 'emulated',
                'fetchCurrenciesWs': 'emulated',
                'fetchDeposit': None,
                'fetchDepositAddress': None,
                'fetchDepositAddresses': None,
                'fetchDepositAddressesByNetwork': None,
                'fetchDeposits': None,
                'fetchDepositsWithdrawals': None,
                'fetchDepositsWs': None,
                'fetchDepositWithdrawFee': None,
                'fetchDepositWithdrawFees': None,
                'fetchFundingHistory': None,
                'fetchFundingRate': None,
                'fetchFundingRateHistory': None,
                'fetchFundingInterval': None,
                'fetchFundingIntervals': None,
                'fetchFundingRates': None,
                'fetchGreeks': None,
                'fetchIndexOHLCV': None,
                'fetchIsolatedBorrowRate': None,
                'fetchIsolatedBorrowRates': None,
                'fetchMarginAdjustmentHistory': None,
                'fetchIsolatedPositions': None,
                'fetchL2OrderBook': True,
                'fetchL3OrderBook': None,
                'fetchLastPrices': None,
                'fetchLedger': None,
                'fetchLedgerEntry': None,
                'fetchLeverage': None,
                'fetchLeverages': None,
                'fetchLeverageTiers': None,
                'fetchLiquidations': None,
                'fetchLongShortRatio': None,
                'fetchLongShortRatioHistory': None,
                'fetchMarginMode': None,
                'fetchMarginModes': None,
                'fetchMarketLeverageTiers': None,
                'fetchMarkets': True,
                'fetchMarketsWs': None,
                'fetchMarkOHLCV': None,
                'fetchMyLiquidations': None,
                'fetchMySettlementHistory': None,
                'fetchMyTrades': None,
                'fetchMyTradesWs': None,
                'fetchOHLCV': None,
                'fetchOHLCVWs': None,
                'fetchOpenInterest': None,
                'fetchOpenInterests': None,
                'fetchOpenInterestHistory': None,
                'fetchOpenOrder': None,
                'fetchOpenOrders': None,
                'fetchOpenOrdersWs': None,
                'fetchOption': None,
                'fetchOptionChain': None,
                'fetchOrder': None,
                'fetchOrderWithClientOrderId': None,
                'fetchOrderBook': True,
                'fetchOrderBooks': None,
                'fetchOrderBookWs': None,
                'fetchOrders': None,
                'fetchOrdersByStatus': None,
                'fetchOrdersWs': None,
                'fetchOrderTrades': None,
                'fetchOrderWs': None,
                'fetchPosition': None,
                'fetchPositionHistory': None,
                'fetchPositionsHistory': None,
                'fetchPositionWs': None,
                'fetchPositionMode': None,
                'fetchPositions': None,
                'fetchPositionsWs': None,
                'fetchPositionsForSymbol': None,
                'fetchPositionsForSymbolWs': None,
                'fetchPositionsRisk': None,
                'fetchPremiumIndexOHLCV': None,
                'fetchSettlementHistory': None,
                'fetchStatus': None,
                'fetchTicker': True,
                'fetchTickerWs': None,
                'fetchTickers': None,
                'fetchMarkPrices': None,
                'fetchTickersWs': None,
                'fetchTime': None,
                'fetchTrades': True,
                'fetchTradesWs': None,
                'fetchTradingFee': None,
                'fetchTradingFees': None,
                'fetchTradingFeesWs': None,
                'fetchTradingLimits': None,
                'fetchTransactionFee': None,
                'fetchTransactionFees': None,
                'fetchTransactions': None,
                'fetchTransfer': None,
                'fetchTransfers': None,
                'fetchUnderlyingAssets': None,
                'fetchVolatilityHistory': None,
                'fetchWithdrawAddresses': None,
                'fetchWithdrawal': None,
                'fetchWithdrawals': None,
                'fetchWithdrawalsWs': None,
                'fetchWithdrawalWhitelist': None,
                'reduceMargin': None,
                'repayCrossMargin': None,
                'repayIsolatedMargin': None,
                'setLeverage': None,
                'setMargin': None,
                'setMarginMode': None,
                'setPositionMode': None,
                'signIn': None,
                'transfer': None,
                'watchBalance': None,
                'watchMyTrades': None,
                'watchOHLCV': None,
                'watchOHLCVForSymbols': None,
                'watchOrderBook': None,
                'watchBidsAsks': None,
                'watchOrderBookForSymbols': None,
                'watchOrders': None,
                'watchOrdersForSymbols': None,
                'watchPosition': None,
                'watchPositions': None,
                'watchStatus': None,
                'watchTicker': None,
                'watchTickers': None,
                'watchTrades': None,
                'watchTradesForSymbols': None,
                'watchLiquidations': None,
                'watchLiquidationsForSymbols': None,
                'watchMyLiquidations': None,
                'unWatchOrders': None,
                'unWatchTrades': None,
                'unWatchTradesForSymbols': None,
                'unWatchOHLCVForSymbols': None,
                'unWatchOrderBookForSymbols': None,
                'unWatchPositions': None,
                'unWatchOrderBook': None,
                'unWatchTickers': None,
                'unWatchMyTrades': None,
                'unWatchTicker': None,
                'unWatchOHLCV': None,
                'watchMyLiquidationsForSymbols': None,
                'withdraw': None,
                'ws': None,
            },
            'urls': {
                'logo': None,
                'api': None,
                'www': None,
                'doc': None,
                'fees': None,
            },
            'api': None,
            'requiredCredentials': {
                'apiKey': True,
                'secret': True,
                'uid': False,
                'accountId': False,
                'login': False,
                'password': False,
                'twofa': False,  # 2-factor authentication(one-time password key)
                'privateKey': False,  # a "0x"-prefixed hexstring private key for a wallet
                'walletAddress': False,  # the wallet address "0x"-prefixed hexstring
                'token': False,  # reserved for HTTP auth in some cases
            },
            'markets': None,  # to be filled manually or by fetchMarkets
            'currencies': {},  # to be filled manually or by fetchMarkets
            'timeframes': None,  # redefine if the exchange has.fetchOHLCV
            'fees': {
                'trading': {
                    'tierBased': None,
                    'percentage': None,
                    'taker': None,
                    'maker': None,
                },
                'funding': {
                    'tierBased': None,
                    'percentage': None,
                    'withdraw': {},
                    'deposit': {},
                },
            },
            'status': {
                'status': 'ok',
                'updated': None,
                'eta': None,
                'url': None,
            },
            'exceptions': None,
            'httpExceptions': {
                '422': ExchangeError,
                '418': DDoSProtection,
                '429': RateLimitExceeded,
                '404': ExchangeNotAvailable,
                '409': ExchangeNotAvailable,
                '410': ExchangeNotAvailable,
                '451': ExchangeNotAvailable,
                '500': ExchangeNotAvailable,
                '501': ExchangeNotAvailable,
                '502': ExchangeNotAvailable,
                '520': ExchangeNotAvailable,
                '521': ExchangeNotAvailable,
                '522': ExchangeNotAvailable,
                '525': ExchangeNotAvailable,
                '526': ExchangeNotAvailable,
                '400': ExchangeNotAvailable,
                '403': ExchangeNotAvailable,
                '405': ExchangeNotAvailable,
                '503': ExchangeNotAvailable,
                '530': ExchangeNotAvailable,
                '408': RequestTimeout,
                '504': RequestTimeout,
                '401': AuthenticationError,
                '407': AuthenticationError,
                '511': AuthenticationError,
            },
            'commonCurrencies': {
                'XBT': 'BTC',
                'BCHSV': 'BSV',
            },
            'precisionMode': TICK_SIZE,
            'paddingMode': NO_PADDING,
            'limits': {
                'leverage': {'min': None, 'max': None},
                'amount': {'min': None, 'max': None},
                'price': {'min': None, 'max': None},
                'cost': {'min': None, 'max': None},
            },
        }

    def safe_bool_n(self, dictionaryOrList, keys: List[IndexType], defaultValue: bool = None):
        """
 @ignore
        safely extract boolean value from dictionary or list
        :returns bool | None:
        """
        value = self.safe_value_n(dictionaryOrList, keys, defaultValue)
        if isinstance(value, bool):
            return value
        return defaultValue

    def safe_bool_2(self, dictionary, key1: IndexType, key2: IndexType, defaultValue: bool = None):
        """
 @ignore
        safely extract boolean value from dictionary or list
        :returns bool | None:
        """
        return self.safe_bool_n(dictionary, [key1, key2], defaultValue)

    def safe_bool(self, dictionary, key: IndexType, defaultValue: bool = None):
        """
 @ignore
        safely extract boolean value from dictionary or list
        :returns bool | None:
        """
        return self.safe_bool_n(dictionary, [key], defaultValue)

    def safe_dict_n(self, dictionaryOrList, keys: List[IndexType], defaultValue: dict = None):
        """
 @ignore
        safely extract a dictionary from dictionary or list
        :returns dict | None:
        """
        value = self.safe_value_n(dictionaryOrList, keys, defaultValue)
        if value is None:
            return defaultValue
        if (isinstance(value, dict)):
            if not isinstance(value, list):
                return value
        return defaultValue

    def safe_dict(self, dictionary, key: IndexType, defaultValue: dict = None):
        """
 @ignore
        safely extract a dictionary from dictionary or list
        :returns dict | None:
        """
        return self.safe_dict_n(dictionary, [key], defaultValue)

    def safe_dict_2(self, dictionary, key1: IndexType, key2: str, defaultValue: dict = None):
        """
 @ignore
        safely extract a dictionary from dictionary or list
        :returns dict | None:
        """
        return self.safe_dict_n(dictionary, [key1, key2], defaultValue)

    def safe_list_n(self, dictionaryOrList, keys: List[IndexType], defaultValue: List[Any] = None):
        """
 @ignore
        safely extract an Array from dictionary or list
        :returns Array | None:
        """
        value = self.safe_value_n(dictionaryOrList, keys, defaultValue)
        if value is None:
            return defaultValue
        if isinstance(value, list):
            return value
        return defaultValue

    def safe_list_2(self, dictionaryOrList, key1: IndexType, key2: str, defaultValue: List[Any] = None):
        """
 @ignore
        safely extract an Array from dictionary or list
        :returns Array | None:
        """
        return self.safe_list_n(dictionaryOrList, [key1, key2], defaultValue)

    def safe_list(self, dictionaryOrList, key: IndexType, defaultValue: List[Any] = None):
        """
 @ignore
        safely extract an Array from dictionary or list
        :returns Array | None:
        """
        return self.safe_list_n(dictionaryOrList, [key], defaultValue)

    def handle_deltas(self, orderbook, deltas):
        for i in range(0, len(deltas)):
            self.handle_delta(orderbook, deltas[i])

    def handle_delta(self, bookside, delta):
        raise NotSupported(self.id + ' handleDelta not supported yet')

    def handle_deltas_with_keys(self, bookSide: Any, deltas, priceKey: IndexType = 0, amountKey: IndexType = 1, countOrIdKey: IndexType = 2):
        for i in range(0, len(deltas)):
            bidAsk = self.parse_bid_ask(deltas[i], priceKey, amountKey, countOrIdKey)
            bookSide.storeArray(bidAsk)

    def get_cache_index(self, orderbook, deltas):
        # return the first index of the cache that can be applied to the orderbook or -1 if not possible.
        return -1

    def arrays_concat(self, arraysOfArrays: List[Any]):
        result = []
        for i in range(0, len(arraysOfArrays)):
            result = self.array_concat(result, arraysOfArrays[i])
        return result

    def find_timeframe(self, timeframe, timeframes=None):
        if timeframes is None:
            timeframes = self.timeframes
        keys = list(timeframes.keys())
        for i in range(0, len(keys)):
            key = keys[i]
            if timeframes[key] == timeframe:
                return key
        return None

    def check_proxy_url_settings(self, url: Str = None, method: Str = None, headers=None, body=None):
        usedProxies = []
        proxyUrl = None
        if self.proxyUrl is not None:
            usedProxies.append('proxyUrl')
            proxyUrl = self.proxyUrl
        if self.proxy_url is not None:
            usedProxies.append('proxy_url')
            proxyUrl = self.proxy_url
        if self.proxyUrlCallback is not None:
            usedProxies.append('proxyUrlCallback')
            proxyUrl = self.proxyUrlCallback(url, method, headers, body)
        if self.proxy_url_callback is not None:
            usedProxies.append('proxy_url_callback')
            proxyUrl = self.proxy_url_callback(url, method, headers, body)
        # backwards-compatibility
        if self.proxy is not None:
            usedProxies.append('proxy')
            if callable(self.proxy):
                proxyUrl = self.proxy(url, method, headers, body)
            else:
                proxyUrl = self.proxy
        length = len(usedProxies)
        if length > 1:
            joinedProxyNames = ','.join(usedProxies)
            raise InvalidProxySettings(self.id + ' you have multiple conflicting proxy settings(' + joinedProxyNames + '), please use only one from : proxyUrl, proxy_url, proxyUrlCallback, proxy_url_callback')
        return proxyUrl

    def url_encoder_for_proxy_url(self, targetUrl: str):
        # to be overriden
        includesQuery = targetUrl.find('?') >= 0
        finalUrl = self.encode_uri_component(targetUrl) if includesQuery else targetUrl
        return finalUrl

    def check_proxy_settings(self, url: Str = None, method: Str = None, headers=None, body=None):
        usedProxies = []
        httpProxy = None
        httpsProxy = None
        socksProxy = None
        # httpProxy
        isHttpProxyDefined = self.value_is_defined(self.httpProxy)
        isHttp_proxy_defined = self.value_is_defined(self.http_proxy)
        if isHttpProxyDefined or isHttp_proxy_defined:
            usedProxies.append('httpProxy')
            httpProxy = self.httpProxy if isHttpProxyDefined else self.http_proxy
        ishttpProxyCallbackDefined = self.value_is_defined(self.httpProxyCallback)
        ishttp_proxy_callback_defined = self.value_is_defined(self.http_proxy_callback)
        if ishttpProxyCallbackDefined or ishttp_proxy_callback_defined:
            usedProxies.append('httpProxyCallback')
            httpProxy = self.httpProxyCallback(url, method, headers, body) if ishttpProxyCallbackDefined else self.http_proxy_callback(url, method, headers, body)
        # httpsProxy
        isHttpsProxyDefined = self.value_is_defined(self.httpsProxy)
        isHttps_proxy_defined = self.value_is_defined(self.https_proxy)
        if isHttpsProxyDefined or isHttps_proxy_defined:
            usedProxies.append('httpsProxy')
            httpsProxy = self.httpsProxy if isHttpsProxyDefined else self.https_proxy
        ishttpsProxyCallbackDefined = self.value_is_defined(self.httpsProxyCallback)
        ishttps_proxy_callback_defined = self.value_is_defined(self.https_proxy_callback)
        if ishttpsProxyCallbackDefined or ishttps_proxy_callback_defined:
            usedProxies.append('httpsProxyCallback')
            httpsProxy = self.httpsProxyCallback(url, method, headers, body) if ishttpsProxyCallbackDefined else self.https_proxy_callback(url, method, headers, body)
        # socksProxy
        isSocksProxyDefined = self.value_is_defined(self.socksProxy)
        isSocks_proxy_defined = self.value_is_defined(self.socks_proxy)
        if isSocksProxyDefined or isSocks_proxy_defined:
            usedProxies.append('socksProxy')
            socksProxy = self.socksProxy if isSocksProxyDefined else self.socks_proxy
        issocksProxyCallbackDefined = self.value_is_defined(self.socksProxyCallback)
        issocks_proxy_callback_defined = self.value_is_defined(self.socks_proxy_callback)
        if issocksProxyCallbackDefined or issocks_proxy_callback_defined:
            usedProxies.append('socksProxyCallback')
            socksProxy = self.socksProxyCallback(url, method, headers, body) if issocksProxyCallbackDefined else self.socks_proxy_callback(url, method, headers, body)
        # check
        length = len(usedProxies)
        if length > 1:
            joinedProxyNames = ','.join(usedProxies)
            raise InvalidProxySettings(self.id + ' you have multiple conflicting proxy settings(' + joinedProxyNames + '), please use only one from: httpProxy, httpsProxy, httpProxyCallback, httpsProxyCallback, socksProxy, socksProxyCallback')
        return [httpProxy, httpsProxy, socksProxy]

    def check_ws_proxy_settings(self):
        usedProxies = []
        wsProxy = None
        wssProxy = None
        wsSocksProxy = None
        # ws proxy
        isWsProxyDefined = self.value_is_defined(self.wsProxy)
        is_ws_proxy_defined = self.value_is_defined(self.ws_proxy)
        if isWsProxyDefined or is_ws_proxy_defined:
            usedProxies.append('wsProxy')
            wsProxy = self.wsProxy if (isWsProxyDefined) else self.ws_proxy
        # wss proxy
        isWssProxyDefined = self.value_is_defined(self.wssProxy)
        is_wss_proxy_defined = self.value_is_defined(self.wss_proxy)
        if isWssProxyDefined or is_wss_proxy_defined:
            usedProxies.append('wssProxy')
            wssProxy = self.wssProxy if (isWssProxyDefined) else self.wss_proxy
        # ws socks proxy
        isWsSocksProxyDefined = self.value_is_defined(self.wsSocksProxy)
        is_ws_socks_proxy_defined = self.value_is_defined(self.ws_socks_proxy)
        if isWsSocksProxyDefined or is_ws_socks_proxy_defined:
            usedProxies.append('wsSocksProxy')
            wsSocksProxy = self.wsSocksProxy if (isWsSocksProxyDefined) else self.ws_socks_proxy
        # check
        length = len(usedProxies)
        if length > 1:
            joinedProxyNames = ','.join(usedProxies)
            raise InvalidProxySettings(self.id + ' you have multiple conflicting proxy settings(' + joinedProxyNames + '), please use only one from: wsProxy, wssProxy, wsSocksProxy')
        return [wsProxy, wssProxy, wsSocksProxy]

    def check_conflicting_proxies(self, proxyAgentSet, proxyUrlSet):
        if proxyAgentSet and proxyUrlSet:
            raise InvalidProxySettings(self.id + ' you have multiple conflicting proxy settings, please use only one from : proxyUrl, httpProxy, httpsProxy, socksProxy')

    def check_address(self, address: Str = None):
        if address is None:
            raise InvalidAddress(self.id + ' address is None')
        # check the address is not the same letter like 'aaaaa' nor too short nor has a space
        uniqChars = (self.unique(self.string_to_chars_array(address)))
        length = len(uniqChars)  # py transpiler trick
        if length == 1 or len(address) < self.minFundingAddressLength or address.find(' ') > -1:
            raise InvalidAddress(self.id + ' address is invalid or has less than ' + str(self.minFundingAddressLength) + ' characters: "' + str(address) + '"')
        return address

    def find_message_hashes(self, client, element: str):
        result = []
        messageHashes = list(client.futures.keys())
        for i in range(0, len(messageHashes)):
            messageHash = messageHashes[i]
            if messageHash.find(element) >= 0:
                result.append(messageHash)
        return result

    def filter_by_limit(self, array: List[object], limit: Int = None, key: IndexType = 'timestamp', fromStart: bool = False):
        if self.value_is_defined(limit):
            arrayLength = len(array)
            if arrayLength > 0:
                ascending = True
                if (key in array[0]):
                    first = array[0][key]
                    last = array[arrayLength - 1][key]
                    if first is not None and last is not None:
                        ascending = first <= last  # True if array is sorted in ascending order based on 'timestamp'
                if fromStart:
                    if limit > arrayLength:
                        limit = arrayLength
                    # array = self.array_slice(array, 0, limit) if ascending else self.array_slice(array, -limit)
                    if ascending:
                        array = self.array_slice(array, 0, limit)
                    else:
                        array = self.array_slice(array, -limit)
                else:
                    # array = self.array_slice(array, -limit) if ascending else self.array_slice(array, 0, limit)
                    if ascending:
                        array = self.array_slice(array, -limit)
                    else:
                        array = self.array_slice(array, 0, limit)
        return array

    def filter_by_since_limit(self, array: List[object], since: Int = None, limit: Int = None, key: IndexType = 'timestamp', tail=False):
        sinceIsDefined = self.value_is_defined(since)
        parsedArray = self.to_array(array)
        result = parsedArray
        if sinceIsDefined:
            result = []
            for i in range(0, len(parsedArray)):
                entry = parsedArray[i]
                value = self.safe_value(entry, key)
                if value and (value >= since):
                    result.append(entry)
        if tail and limit is not None:
            return self.array_slice(result, -limit)
        # if the user provided a 'since' argument
        # we want to limit the result starting from the 'since'
        shouldFilterFromStart = not tail and sinceIsDefined
        return self.filter_by_limit(result, limit, key, shouldFilterFromStart)

    def filter_by_value_since_limit(self, array: List[object], field: IndexType, value=None, since: Int = None, limit: Int = None, key='timestamp', tail=False):
        valueIsDefined = self.value_is_defined(value)
        sinceIsDefined = self.value_is_defined(since)
        parsedArray = self.to_array(array)
        result = parsedArray
        # single-pass filter for both symbol and since
        if valueIsDefined or sinceIsDefined:
            result = []
            for i in range(0, len(parsedArray)):
                entry = parsedArray[i]
                entryFiledEqualValue = entry[field] == value
                firstCondition = entryFiledEqualValue if valueIsDefined else True
                entryKeyValue = self.safe_value(entry, key)
                entryKeyGESince = (entryKeyValue) and (since is not None) and (entryKeyValue >= since)
                secondCondition = entryKeyGESince if sinceIsDefined else True
                if firstCondition and secondCondition:
                    result.append(entry)
        if tail and limit is not None:
            return self.array_slice(result, -limit)
        return self.filter_by_limit(result, limit, key, sinceIsDefined)

    def set_sandbox_mode(self, enabled: bool):
        """
        set the sandbox mode for the exchange
        :param boolean enabled: True to enable sandbox mode, False to disable it
        """
        if enabled:
            if 'test' in self.urls:
                if isinstance(self.urls['api'], str):
                    self.urls['apiBackup'] = self.urls['api']
                    self.urls['api'] = self.urls['test']
                else:
                    self.urls['apiBackup'] = self.clone(self.urls['api'])
                    self.urls['api'] = self.clone(self.urls['test'])
            else:
                raise NotSupported(self.id + ' does not have a sandbox URL')
            # set flag
            self.isSandboxModeEnabled = True
        elif 'apiBackup' in self.urls:
            if isinstance(self.urls['api'], str):
                self.urls['api'] = self.urls['apiBackup']
            else:
                self.urls['api'] = self.clone(self.urls['apiBackup'])
            newUrls = self.omit(self.urls, 'apiBackup')
            self.urls = newUrls
            # set flag
            self.isSandboxModeEnabled = False

    def enable_demo_trading(self, enable: bool):
        """
        enables or disables demo trading mode
        :param boolean [enable]: True if demo trading should be enabled, False otherwise
        """
        if self.isSandboxModeEnabled:
            raise NotSupported(self.id + ' demo trading does not support in sandbox environment. Please check https://www.binance.com/en/support/faq/detail/9be58f73e5e14338809e3b705b9687dd to see the differences')
        if enable:
            self.urls['apiBackupDemoTrading'] = self.urls['api']
            self.urls['api'] = self.urls['demo']
        elif 'apiBackupDemoTrading' in self.urls:
            self.urls['api'] = self.urls['apiBackupDemoTrading']
            newUrls = self.omit(self.urls, 'apiBackupDemoTrading')
            self.urls = newUrls
        self.options['enableDemoTrading'] = enable

    def sign(self, path, api: Any = 'public', method='GET', params={}, headers: Any = None, body: Any = None):
        return {}

    def fetch_accounts(self, params={}):
        raise NotSupported(self.id + ' fetchAccounts() is not supported yet')

    def fetch_trades(self, symbol: str, since: Int = None, limit: Int = None, params={}):
        raise NotSupported(self.id + ' fetchTrades() is not supported yet')

    def fetch_trades_ws(self, symbol: str, since: Int = None, limit: Int = None, params={}):
        raise NotSupported(self.id + ' fetchTradesWs() is not supported yet')

    def watch_liquidations(self, symbol: str, since: Int = None, limit: Int = None, params={}):
        if self.has['watchLiquidationsForSymbols']:
            return self.watch_liquidations_for_symbols([symbol], since, limit, params)
        raise NotSupported(self.id + ' watchLiquidations() is not supported yet')

    def watch_liquidations_for_symbols(self, symbols: List[str], since: Int = None, limit: Int = None, params={}):
        raise NotSupported(self.id + ' watchLiquidationsForSymbols() is not supported yet')

    def watch_my_liquidations(self, symbol: str, since: Int = None, limit: Int = None, params={}):
        if self.has['watchMyLiquidationsForSymbols']:
            return self.watch_my_liquidations_for_symbols([symbol], since, limit, params)
        raise NotSupported(self.id + ' watchMyLiquidations() is not supported yet')

    def watch_my_liquidations_for_symbols(self, symbols: List[str], since: Int = None, limit: Int = None, params={}):
        raise NotSupported(self.id + ' watchMyLiquidationsForSymbols() is not supported yet')

    def watch_trades(self, symbol: str, since: Int = None, limit: Int = None, params={}):
        raise NotSupported(self.id + ' watchTrades() is not supported yet')

    def un_watch_orders(self, symbol: Str = None, params={}):
        raise NotSupported(self.id + ' unWatchOrders() is not supported yet')

    def un_watch_trades(self, symbol: str, params={}):
        raise NotSupported(self.id + ' unWatchTrades() is not supported yet')

    def watch_trades_for_symbols(self, symbols: List[str], since: Int = None, limit: Int = None, params={}):
        raise NotSupported(self.id + ' watchTradesForSymbols() is not supported yet')

    def un_watch_trades_for_symbols(self, symbols: List[str], params={}):
        raise NotSupported(self.id + ' unWatchTradesForSymbols() is not supported yet')

    def watch_my_trades_for_symbols(self, symbols: List[str], since: Int = None, limit: Int = None, params={}):
        raise NotSupported(self.id + ' watchMyTradesForSymbols() is not supported yet')

    def watch_orders_for_symbols(self, symbols: List[str], since: Int = None, limit: Int = None, params={}):
        raise NotSupported(self.id + ' watchOrdersForSymbols() is not supported yet')

    def watch_ohlcv_for_symbols(self, symbolsAndTimeframes: List[List[str]], since: Int = None, limit: Int = None, params={}):
        raise NotSupported(self.id + ' watchOHLCVForSymbols() is not supported yet')

    def un_watch_ohlcv_for_symbols(self, symbolsAndTimeframes: List[List[str]], params={}):
        raise NotSupported(self.id + ' unWatchOHLCVForSymbols() is not supported yet')

    def watch_order_book_for_symbols(self, symbols: List[str], limit: Int = None, params={}):
        raise NotSupported(self.id + ' watchOrderBookForSymbols() is not supported yet')

    def un_watch_order_book_for_symbols(self, symbols: List[str], params={}):
        raise NotSupported(self.id + ' unWatchOrderBookForSymbols() is not supported yet')

    def un_watch_positions(self, symbols: Strings = None, params={}):
        raise NotSupported(self.id + ' unWatchPositions() is not supported yet')

    def un_watch_ticker(self, symbol: str, params={}):
        raise NotSupported(self.id + ' unWatchTicker() is not supported yet')

    def un_watch_mark_price(self, symbol: str, params={}):
        raise NotSupported(self.id + ' unWatchMarkPrice() is not supported yet')

    def un_watch_mark_prices(self, symbols: Strings = None, params={}):
        raise NotSupported(self.id + ' unWatchMarkPrices() is not supported yet')

    def fetch_deposit_addresses(self, codes: Strings = None, params={}):
        raise NotSupported(self.id + ' fetchDepositAddresses() is not supported yet')

    def fetch_order_book(self, symbol: str, limit: Int = None, params={}):
        raise NotSupported(self.id + ' fetchOrderBook() is not supported yet')

    def fetch_order_book_ws(self, symbol: str, limit: Int = None, params={}):
        raise NotSupported(self.id + ' fetchOrderBookWs() is not supported yet')

    def fetch_margin_mode(self, symbol: str, params={}):
        if self.has['fetchMarginModes']:
            marginModes = self.fetch_margin_modes([symbol], params)
            return self.safe_dict(marginModes, symbol)
        else:
            raise NotSupported(self.id + ' fetchMarginMode() is not supported yet')

    def fetch_margin_modes(self, symbols: Strings = None, params={}):
        raise NotSupported(self.id + ' fetchMarginModes() is not supported yet')

    def fetch_rest_order_book_safe(self, symbol, limit=None, params={}):
        fetchSnapshotMaxRetries = self.handle_option('watchOrderBook', 'maxRetries', 3)
        for i in range(0, fetchSnapshotMaxRetries):
            try:
                orderBook = self.fetch_order_book(symbol, limit, params)
                return orderBook
            except Exception as e:
                if (i + 1) == fetchSnapshotMaxRetries:
                    raise e
        return None

    def watch_order_book(self, symbol: str, limit: Int = None, params={}):
        raise NotSupported(self.id + ' watchOrderBook() is not supported yet')

    def un_watch_order_book(self, symbol: str, params={}):
        raise NotSupported(self.id + ' unWatchOrderBook() is not supported yet')

    def fetch_time(self, params={}):
        raise NotSupported(self.id + ' fetchTime() is not supported yet')

    def fetch_trading_limits(self, symbols: Strings = None, params={}):
        raise NotSupported(self.id + ' fetchTradingLimits() is not supported yet')

    def parse_currency(self, rawCurrency: dict):
        raise NotSupported(self.id + ' parseCurrency() is not supported yet')

    def parse_currencies(self, rawCurrencies):
        result = {}
        arr = self.to_array(rawCurrencies)
        for i in range(0, len(arr)):
            parsed = self.parse_currency(arr[i])
            code = parsed['code']
            result[code] = parsed
        return result

    def parse_market(self, market: dict):
        raise NotSupported(self.id + ' parseMarket() is not supported yet')

    def parse_markets(self, markets):
        result = []
        for i in range(0, len(markets)):
            result.append(self.parse_market(markets[i]))
        return result

    def parse_ticker(self, ticker: dict, market: Market = None):
        raise NotSupported(self.id + ' parseTicker() is not supported yet')

    def parse_deposit_address(self, depositAddress, currency: Currency = None):
        raise NotSupported(self.id + ' parseDepositAddress() is not supported yet')

    def parse_trade(self, trade: dict, market: Market = None):
        raise NotSupported(self.id + ' parseTrade() is not supported yet')

    def parse_transaction(self, transaction: dict, currency: Currency = None):
        raise NotSupported(self.id + ' parseTransaction() is not supported yet')

    def parse_transfer(self, transfer: dict, currency: Currency = None):
        raise NotSupported(self.id + ' parseTransfer() is not supported yet')

    def parse_account(self, account: dict):
        raise NotSupported(self.id + ' parseAccount() is not supported yet')

    def parse_ledger_entry(self, item: dict, currency: Currency = None):
        raise NotSupported(self.id + ' parseLedgerEntry() is not supported yet')

    def parse_order(self, order: dict, market: Market = None):
        raise NotSupported(self.id + ' parseOrder() is not supported yet')

    def fetch_cross_borrow_rates(self, params={}):
        raise NotSupported(self.id + ' fetchCrossBorrowRates() is not supported yet')

    def fetch_isolated_borrow_rates(self, params={}):
        raise NotSupported(self.id + ' fetchIsolatedBorrowRates() is not supported yet')

    def parse_market_leverage_tiers(self, info, market: Market = None):
        raise NotSupported(self.id + ' parseMarketLeverageTiers() is not supported yet')

    def fetch_leverage_tiers(self, symbols: Strings = None, params={}):
        raise NotSupported(self.id + ' fetchLeverageTiers() is not supported yet')

    def parse_position(self, position: dict, market: Market = None):
        raise NotSupported(self.id + ' parsePosition() is not supported yet')

    def parse_funding_rate_history(self, info, market: Market = None):
        raise NotSupported(self.id + ' parseFundingRateHistory() is not supported yet')

    def parse_borrow_interest(self, info: dict, market: Market = None):
        raise NotSupported(self.id + ' parseBorrowInterest() is not supported yet')

    def parse_isolated_borrow_rate(self, info: dict, market: Market = None):
        raise NotSupported(self.id + ' parseIsolatedBorrowRate() is not supported yet')

    def parse_ws_trade(self, trade: dict, market: Market = None):
        raise NotSupported(self.id + ' parseWsTrade() is not supported yet')

    def parse_ws_order(self, order: dict, market: Market = None):
        raise NotSupported(self.id + ' parseWsOrder() is not supported yet')

    def parse_ws_order_trade(self, trade: dict, market: Market = None):
        raise NotSupported(self.id + ' parseWsOrderTrade() is not supported yet')

    def parse_ws_ohlcv(self, ohlcv, market: Market = None):
        return self.parse_ohlcv(ohlcv, market)

    def fetch_funding_rates(self, symbols: Strings = None, params={}):
        raise NotSupported(self.id + ' fetchFundingRates() is not supported yet')

    def fetch_funding_intervals(self, symbols: Strings = None, params={}):
        raise NotSupported(self.id + ' fetchFundingIntervals() is not supported yet')

    def watch_funding_rate(self, symbol: str, params={}):
        raise NotSupported(self.id + ' watchFundingRate() is not supported yet')

    def watch_funding_rates(self, symbols: List[str], params={}):
        raise NotSupported(self.id + ' watchFundingRates() is not supported yet')

    def watch_funding_rates_for_symbols(self, symbols: List[str], params={}):
        return self.watch_funding_rates(symbols, params)

    def transfer(self, code: str, amount: float, fromAccount: str, toAccount: str, params={}):
        raise NotSupported(self.id + ' transfer() is not supported yet')

    def withdraw(self, code: str, amount: float, address: str, tag: Str = None, params={}):
        raise NotSupported(self.id + ' withdraw() is not supported yet')

    def create_deposit_address(self, code: str, params={}):
        raise NotSupported(self.id + ' createDepositAddress() is not supported yet')

    def set_leverage(self, leverage: int, symbol: Str = None, params={}):
        raise NotSupported(self.id + ' setLeverage() is not supported yet')

    def fetch_leverage(self, symbol: str, params={}):
        if self.has['fetchLeverages']:
            leverages = self.fetch_leverages([symbol], params)
            return self.safe_dict(leverages, symbol)
        else:
            raise NotSupported(self.id + ' fetchLeverage() is not supported yet')

    def fetch_leverages(self, symbols: Strings = None, params={}):
        raise NotSupported(self.id + ' fetchLeverages() is not supported yet')

    def set_position_mode(self, hedged: bool, symbol: Str = None, params={}):
        raise NotSupported(self.id + ' setPositionMode() is not supported yet')

    def add_margin(self, symbol: str, amount: float, params={}):
        raise NotSupported(self.id + ' addMargin() is not supported yet')

    def reduce_margin(self, symbol: str, amount: float, params={}):
        raise NotSupported(self.id + ' reduceMargin() is not supported yet')

    def set_margin(self, symbol: str, amount: float, params={}):
        raise NotSupported(self.id + ' setMargin() is not supported yet')

    def fetch_long_short_ratio(self, symbol: str, timeframe: Str = None, params={}):
        raise NotSupported(self.id + ' fetchLongShortRatio() is not supported yet')

    def fetch_long_short_ratio_history(self, symbol: Str = None, timeframe: Str = None, since: Int = None, limit: Int = None, params={}):
        raise NotSupported(self.id + ' fetchLongShortRatioHistory() is not supported yet')

    def fetch_margin_adjustment_history(self, symbol: Str = None, type: Str = None, since: Num = None, limit: Num = None, params={}):
        """
        fetches the history of margin added or reduced from contract isolated positions
        :param str [symbol]: unified market symbol
        :param str [type]: "add" or "reduce"
        :param int [since]: timestamp in ms of the earliest change to fetch
        :param int [limit]: the maximum amount of changes to fetch
        :param dict params: extra parameters specific to the exchange api endpoint
        :returns dict[]: a list of `margin structures <https://docs.ccxt.com/#/?id=margin-loan-structure>`
        """
        raise NotSupported(self.id + ' fetchMarginAdjustmentHistory() is not supported yet')

    def set_margin_mode(self, marginMode: str, symbol: Str = None, params={}):
        raise NotSupported(self.id + ' setMarginMode() is not supported yet')

    def fetch_deposit_addresses_by_network(self, code: str, params={}):
        raise NotSupported(self.id + ' fetchDepositAddressesByNetwork() is not supported yet')

    def fetch_open_interest_history(self, symbol: str, timeframe: str = '1h', since: Int = None, limit: Int = None, params={}):
        raise NotSupported(self.id + ' fetchOpenInterestHistory() is not supported yet')

    def fetch_open_interest(self, symbol: str, params={}):
        raise NotSupported(self.id + ' fetchOpenInterest() is not supported yet')

    def fetch_open_interests(self, symbols: Strings = None, params={}):
        raise NotSupported(self.id + ' fetchOpenInterests() is not supported yet')

    def sign_in(self, params={}):
        raise NotSupported(self.id + ' signIn() is not supported yet')

    def fetch_payment_methods(self, params={}):
        raise NotSupported(self.id + ' fetchPaymentMethods() is not supported yet')

    def parse_to_int(self, number):
        # Solve Common intmisuse ex: int((since / str(1000)))
        # using a number which is not valid in ts
        stringifiedNumber = self.number_to_string(number)
        convertedNumber = float(stringifiedNumber)
        return int(convertedNumber)

    def parse_to_numeric(self, number):
        stringVersion = self.number_to_string(number)  # self will convert 1.0 and 1 to "1" and 1.1 to "1.1"
        # keep self in mind:
        # in JS:     1 == 1.0 is True
        # in Python: 1 == 1.0 is True
        # in PHP:    1 == 1.0 is True, but 1 == 1.0 is False.
        if stringVersion.find('.') >= 0:
            return float(stringVersion)
        return int(stringVersion)

    def is_round_number(self, value: float):
        # self method is similar to isInteger, but self is more loyal and does not check for types.
        # i.e. isRoundNumber(1.000) returns True, while isInteger(1.000) returns False
        res = self.parse_to_numeric((value % 1))
        return res == 0

    def safe_number_omit_zero(self, obj: object, key: IndexType, defaultValue: Num = None):
        value = self.safe_string(obj, key)
        final = self.parse_number(self.omit_zero(value))
        return defaultValue if (final is None) else final

    def safe_integer_omit_zero(self, obj: object, key: IndexType, defaultValue: Int = None):
        timestamp = self.safe_integer(obj, key, defaultValue)
        if timestamp is None or timestamp == 0:
            return None
        return timestamp

    def after_construct(self):
        # networks
        self.create_networks_by_id_object()
        self.features_generator()
        # init predefined markets if any
        if self.markets:
            self.set_markets(self.markets)
        # init the request rate limiter
        self.init_rest_rate_limiter()
        # sanbox mode
        isSandbox = self.safe_bool_2(self.options, 'sandbox', 'testnet', False)
        if isSandbox:
            self.set_sandbox_mode(isSandbox)

    def init_rest_rate_limiter(self):
        if self.rateLimit is None or (self.id is not None and self.rateLimit == -1):
            raise ExchangeError(self.id + '.rateLimit property is not configured')
        refillRate = self.MAX_VALUE
        if self.rateLimit > 0:
            refillRate = 1 / self.rateLimit
        defaultBucket = {
            'delay': 0.001,
            'capacity': 1,
            'cost': 1,
<<<<<<< HEAD
=======
            'maxCapacity': self.safe_integer(self.options, 'maxRequestsQueue', 1000),
>>>>>>> 616ab94d
            'refillRate': refillRate,
            'algorithm': self.rateLimiterAlgorithm,
            'windowSize': self.rollingWindowSize,
            'maxWeight': self.rollingWindowSize / self.rateLimit,   # ms_of_window / ms_of_rate_limit
        }
        existingBucket = {} if (self.tokenBucket is None) else self.tokenBucket
        self.tokenBucket = self.extend(defaultBucket, existingBucket)
        self.init_throttler()

    def features_generator(self):
        #
        # in the exchange-specific features can be something like self, where we support 'string' aliases too:
        #
        #     {
        #         'my' : {
        #             'createOrder' : {...},
        #         },
        #         'swap': {
        #             'linear': {
        #                 'extends': my',
        #             },
        #         },
        #     }
        #
        if self.features is None:
            return
        # reconstruct
        initialFeatures = self.features
        self.features = {}
        unifiedMarketTypes = ['spot', 'swap', 'future', 'option']
        subTypes = ['linear', 'inverse']
        # atm only support basic methods, eg: 'createOrder', 'fetchOrder', 'fetchOrders', 'fetchMyTrades'
        for i in range(0, len(unifiedMarketTypes)):
            marketType = unifiedMarketTypes[i]
            # if marketType is not filled for self exchange, don't add that in `features`
            if not (marketType in initialFeatures):
                self.features[marketType] = None
            else:
                if marketType == 'spot':
                    self.features[marketType] = self.features_mapper(initialFeatures, marketType, None)
                else:
                    self.features[marketType] = {}
                    for j in range(0, len(subTypes)):
                        subType = subTypes[j]
                        self.features[marketType][subType] = self.features_mapper(initialFeatures, marketType, subType)

    def features_mapper(self, initialFeatures: Any, marketType: Str, subType: Str = None):
        featuresObj = initialFeatures[marketType][subType] if (subType is not None) else initialFeatures[marketType]
        # if exchange does not have that market-type(eg. future>inverse)
        if featuresObj is None:
            return None
        extendsStr: Str = self.safe_string(featuresObj, 'extends')
        if extendsStr is not None:
            featuresObj = self.omit(featuresObj, 'extends')
            extendObj = self.features_mapper(initialFeatures, extendsStr)
            featuresObj = self.deep_extend(extendObj, featuresObj)
        #
        #  ### corrections  ###
        #
        # createOrder
        if 'createOrder' in featuresObj:
            value = self.safe_dict(featuresObj['createOrder'], 'attachedStopLossTakeProfit')
            featuresObj['createOrder']['stopLoss'] = value
            featuresObj['createOrder']['takeProfit'] = value
            if marketType == 'spot':
                # default 'hedged': False
                featuresObj['createOrder']['hedged'] = False
                # default 'leverage': False
                if not ('leverage' in featuresObj['createOrder']):
                    featuresObj['createOrder']['leverage'] = False
            # default 'GTC' to True
            if self.safe_bool(featuresObj['createOrder']['timeInForce'], 'GTC') is None:
                featuresObj['createOrder']['timeInForce']['GTC'] = True
        # other methods
        keys = list(featuresObj.keys())
        for i in range(0, len(keys)):
            key = keys[i]
            featureBlock = featuresObj[key]
            if not self.in_array(key, ['sandbox']) and featureBlock is not None:
                # default "symbolRequired" to False to all methods(except `createOrder`)
                if not ('symbolRequired' in featureBlock):
                    featureBlock['symbolRequired'] = self.in_array(key, ['createOrder', 'createOrders', 'fetchOHLCV'])
        return featuresObj

    def feature_value(self, symbol: str, methodName: Str = None, paramName: Str = None, defaultValue: Any = None):
        """
        self method is a very deterministic to help users to know what feature is supported by the exchange
        :param str [symbol]: unified symbol
        :param str [methodName]: view currently supported methods: https://docs.ccxt.com/#/README?id=features
        :param str [paramName]: unified param value, like: `triggerPrice`, `stopLoss.triggerPrice`(check docs for supported param names)
        :param dict [defaultValue]: return default value if no result found
        :returns dict: returns feature value
        """
        market = self.market(symbol)
        return self.feature_value_by_type(market['type'], market['subType'], methodName, paramName, defaultValue)

    def feature_value_by_type(self, marketType: str, subType: Str, methodName: Str = None, paramName: Str = None, defaultValue: Any = None):
        """
        self method is a very deterministic to help users to know what feature is supported by the exchange
        :param str [marketType]: supported only: "spot", "swap", "future"
        :param str [subType]: supported only: "linear", "inverse"
        :param str [methodName]: view currently supported methods: https://docs.ccxt.com/#/README?id=features
        :param str [paramName]: unified param value(check docs for supported param names)
        :param dict [defaultValue]: return default value if no result found
        :returns dict: returns feature value
        """
        # if exchange does not yet have features manually implemented
        if self.features is None:
            return defaultValue
        if marketType is None:
            return defaultValue  # marketType is required
        # if marketType(e.g. 'option') does not exist in features
        if not (marketType in self.features):
            return defaultValue  # unsupported marketType, check "exchange.features" for details
        # if marketType dict None
        if self.features[marketType] is None:
            return defaultValue
        methodsContainer = self.features[marketType]
        if subType is None:
            if marketType != 'spot':
                return defaultValue  # subType is required for non-spot markets
        else:
            if not (subType in self.features[marketType]):
                return defaultValue  # unsupported subType, check "exchange.features" for details
            # if subType dict None
            if self.features[marketType][subType] is None:
                return defaultValue
            methodsContainer = self.features[marketType][subType]
        # if user wanted only marketType and didn't provide methodName, eg: featureIsSupported('spot')
        if methodName is None:
            return defaultValue if (defaultValue is not None) else methodsContainer
        if not (methodName in methodsContainer):
            return defaultValue  # unsupported method, check "exchange.features" for details')
        methodDict = methodsContainer[methodName]
        if methodDict is None:
            return defaultValue
        # if user wanted only method and didn't provide `paramName`, eg: featureIsSupported('swap', 'linear', 'createOrder')
        if paramName is None:
            return defaultValue if (defaultValue is not None) else methodDict
        splited = paramName.split('.')  # can be only parent key(`stopLoss`) or with child(`stopLoss.triggerPrice`)
        parentKey = splited[0]
        subKey = self.safe_string(splited, 1)
        if not (parentKey in methodDict):
            return defaultValue  # unsupported paramName, check "exchange.features" for details')
        dictionary = self.safe_dict(methodDict, parentKey)
        if dictionary is None:
            # if the value is not dictionary but a scalar value(or None), return
            return methodDict[parentKey]
        else:
            # return, when calling without subKey eg: featureValueByType('spot', None, 'createOrder', 'stopLoss')
            if subKey is None:
                return methodDict[parentKey]
            # raise an exception for unsupported subKey
            if not (subKey in methodDict[parentKey]):
                return defaultValue  # unsupported subKey, check "exchange.features" for details
            return methodDict[parentKey][subKey]

    def orderbook_checksum_message(self, symbol: Str):
        return symbol + '  = False'

    def create_networks_by_id_object(self):
        # automatically generate network-id-to-code mappings
        networkIdsToCodesGenerated = self.invert_flat_string_dictionary(self.safe_value(self.options, 'networks', {}))  # invert defined networks dictionary
        self.options['networksById'] = self.extend(networkIdsToCodesGenerated, self.safe_value(self.options, 'networksById', {}))  # support manually overriden "networksById" dictionary too

    def get_default_options(self):
        return {
            'defaultNetworkCodeReplacements': {
                'ETH': {'ERC20': 'ETH'},
                'TRX': {'TRC20': 'TRX'},
                'CRO': {'CRC20': 'CRONOS'},
                'BRC20': {'BRC20': 'BTC'},
            },
        }

    def safe_ledger_entry(self, entry: object, currency: Currency = None):
        currency = self.safe_currency(None, currency)
        direction = self.safe_string(entry, 'direction')
        before = self.safe_string(entry, 'before')
        after = self.safe_string(entry, 'after')
        amount = self.safe_string(entry, 'amount')
        if amount is not None:
            if before is None and after is not None:
                before = Precise.string_sub(after, amount)
            elif before is not None and after is None:
                after = Precise.string_add(before, amount)
        if before is not None and after is not None:
            if direction is None:
                if Precise.string_gt(before, after):
                    direction = 'out'
                if Precise.string_gt(after, before):
                    direction = 'in'
        fee = self.safe_value(entry, 'fee')
        if fee is not None:
            fee['cost'] = self.safe_number(fee, 'cost')
        timestamp = self.safe_integer(entry, 'timestamp')
        info = self.safe_dict(entry, 'info', {})
        return {
            'id': self.safe_string(entry, 'id'),
            'timestamp': timestamp,
            'datetime': self.iso8601(timestamp),
            'direction': direction,
            'account': self.safe_string(entry, 'account'),
            'referenceId': self.safe_string(entry, 'referenceId'),
            'referenceAccount': self.safe_string(entry, 'referenceAccount'),
            'type': self.safe_string(entry, 'type'),
            'currency': currency['code'],
            'amount': self.parse_number(amount),
            'before': self.parse_number(before),
            'after': self.parse_number(after),
            'status': self.safe_string(entry, 'status'),
            'fee': fee,
            'info': info,
        }

    def safe_currency_structure(self, currency: object):
        # derive data from networks: deposit, withdraw, active, fee, limits, precision
        networks = self.safe_dict(currency, 'networks', {})
        keys = list(networks.keys())
        length = len(keys)
        if length != 0:
            for i in range(0, length):
                key = keys[i]
                network = networks[key]
                deposit = self.safe_bool(network, 'deposit')
                currencyDeposit = self.safe_bool(currency, 'deposit')
                if currencyDeposit is None or deposit:
                    currency['deposit'] = deposit
                withdraw = self.safe_bool(network, 'withdraw')
                currencyWithdraw = self.safe_bool(currency, 'withdraw')
                if currencyWithdraw is None or withdraw:
                    currency['withdraw'] = withdraw
                # set network 'active' to False if D or W is disabled
                active = self.safe_bool(network, 'active')
                if active is None:
                    if deposit and withdraw:
                        currency['networks'][key]['active'] = True
                    elif deposit is not None and withdraw is not None:
                        currency['networks'][key]['active'] = False
                active = self.safe_bool(currency['networks'][key], 'active')  # dict might have been updated on above lines, so access directly instead of `network` variable
                currencyActive = self.safe_bool(currency, 'active')
                if currencyActive is None or active:
                    currency['active'] = active
                # find lowest fee(which is more desired)
                fee = self.safe_string(network, 'fee')
                feeMain = self.safe_string(currency, 'fee')
                if feeMain is None or Precise.string_lt(fee, feeMain):
                    currency['fee'] = self.parse_number(fee)
                # find lowest precision(which is more desired)
                precision = self.safe_string(network, 'precision')
                precisionMain = self.safe_string(currency, 'precision')
                if precisionMain is None or Precise.string_gt(precision, precisionMain):
                    currency['precision'] = self.parse_number(precision)
                # limits
                limits = self.safe_dict(network, 'limits')
                limitsMain = self.safe_dict(currency, 'limits')
                if limitsMain is None:
                    currency['limits'] = {}
                # deposits
                limitsDeposit = self.safe_dict(limits, 'deposit')
                limitsDepositMain = self.safe_dict(limitsMain, 'deposit')
                if limitsDepositMain is None:
                    currency['limits']['deposit'] = {}
                limitsDepositMin = self.safe_string(limitsDeposit, 'min')
                limitsDepositMax = self.safe_string(limitsDeposit, 'max')
                limitsDepositMinMain = self.safe_string(limitsDepositMain, 'min')
                limitsDepositMaxMain = self.safe_string(limitsDepositMain, 'max')
                # find min
                if limitsDepositMinMain is None or Precise.string_lt(limitsDepositMin, limitsDepositMinMain):
                    currency['limits']['deposit']['min'] = self.parse_number(limitsDepositMin)
                # find max
                if limitsDepositMaxMain is None or Precise.string_gt(limitsDepositMax, limitsDepositMaxMain):
                    currency['limits']['deposit']['max'] = self.parse_number(limitsDepositMax)
                # withdrawals
                limitsWithdraw = self.safe_dict(limits, 'withdraw')
                limitsWithdrawMain = self.safe_dict(limitsMain, 'withdraw')
                if limitsWithdrawMain is None:
                    currency['limits']['withdraw'] = {}
                limitsWithdrawMin = self.safe_string(limitsWithdraw, 'min')
                limitsWithdrawMax = self.safe_string(limitsWithdraw, 'max')
                limitsWithdrawMinMain = self.safe_string(limitsWithdrawMain, 'min')
                limitsWithdrawMaxMain = self.safe_string(limitsWithdrawMain, 'max')
                # find min
                if limitsWithdrawMinMain is None or Precise.string_lt(limitsWithdrawMin, limitsWithdrawMinMain):
                    currency['limits']['withdraw']['min'] = self.parse_number(limitsWithdrawMin)
                # find max
                if limitsWithdrawMaxMain is None or Precise.string_gt(limitsWithdrawMax, limitsWithdrawMaxMain):
                    currency['limits']['withdraw']['max'] = self.parse_number(limitsWithdrawMax)
        return self.extend({
            'info': None,
            'id': None,
            'numericId': None,
            'code': None,
            'precision': None,
            'type': None,
            'name': None,
            'active': None,
            'deposit': None,
            'withdraw': None,
            'fee': None,
            'fees': {},
            'networks': {},
            'limits': {
                'deposit': {
                    'min': None,
                    'max': None,
                },
                'withdraw': {
                    'min': None,
                    'max': None,
                },
            },
        }, currency)

    def safe_market_structure(self, market: dict = None):
        cleanStructure = {
            'id': None,
            'lowercaseId': None,
            'symbol': None,
            'base': None,
            'quote': None,
            'settle': None,
            'baseId': None,
            'quoteId': None,
            'settleId': None,
            'type': None,
            'spot': None,
            'margin': None,
            'swap': None,
            'future': None,
            'option': None,
            'index': None,
            'active': None,
            'contract': None,
            'linear': None,
            'inverse': None,
            'subType': None,
            'taker': None,
            'maker': None,
            'contractSize': None,
            'expiry': None,
            'expiryDatetime': None,
            'strike': None,
            'optionType': None,
            'precision': {
                'amount': None,
                'price': None,
                'cost': None,
                'base': None,
                'quote': None,
            },
            'limits': {
                'leverage': {
                    'min': None,
                    'max': None,
                },
                'amount': {
                    'min': None,
                    'max': None,
                },
                'price': {
                    'min': None,
                    'max': None,
                },
                'cost': {
                    'min': None,
                    'max': None,
                },
            },
            'marginModes': {
                'cross': None,
                'isolated': None,
            },
            'created': None,
            'info': None,
        }
        if market is not None:
            result = self.extend(cleanStructure, market)
            # set None swap/future/etc
            if result['spot']:
                if result['contract'] is None:
                    result['contract'] = False
                if result['swap'] is None:
                    result['swap'] = False
                if result['future'] is None:
                    result['future'] = False
                if result['option'] is None:
                    result['option'] = False
                if result['index'] is None:
                    result['index'] = False
            return result
        return cleanStructure

    def set_markets(self, markets, currencies=None):
        values = []
        self.markets_by_id = self.create_safe_dictionary()
        # handle marketId conflicts
        # we insert spot markets first
        marketValues = self.sort_by(self.to_array(markets), 'spot', True, True)
        for i in range(0, len(marketValues)):
            value = marketValues[i]
            if value['id'] in self.markets_by_id:
                marketsByIdArray = (self.markets_by_id[value['id']])
                marketsByIdArray.append(value)
                self.markets_by_id[value['id']] = marketsByIdArray
            else:
                self.markets_by_id[value['id']] = [value]
            market = self.deep_extend(self.safe_market_structure(), {
                'precision': self.precision,
                'limits': self.limits,
            }, self.fees['trading'], value)
            if market['linear']:
                market['subType'] = 'linear'
            elif market['inverse']:
                market['subType'] = 'inverse'
            else:
                market['subType'] = None
            values.append(market)
        self.markets = self.map_to_safe_map(self.index_by(values, 'symbol'))
        marketsSortedBySymbol = self.keysort(self.markets)
        marketsSortedById = self.keysort(self.markets_by_id)
        self.symbols = list(marketsSortedBySymbol.keys())
        self.ids = list(marketsSortedById.keys())
        numCurrencies = 0
        if currencies is not None:
            keys = list(currencies.keys())
            numCurrencies = len(keys)
        if numCurrencies > 0:
            # currencies is always None when called in constructor but not when called from loadMarkets
            self.currencies = self.map_to_safe_map(self.deep_extend(self.currencies, currencies))
        else:
            baseCurrencies = []
            quoteCurrencies = []
            for i in range(0, len(values)):
                market = values[i]
                defaultCurrencyPrecision = 8 if (self.precisionMode == DECIMAL_PLACES) else self.parse_number('1e-8')
                marketPrecision = self.safe_dict(market, 'precision', {})
                if 'base' in market:
                    currency = self.safe_currency_structure({
                        'id': self.safe_string_2(market, 'baseId', 'base'),
                        'numericId': self.safe_integer(market, 'baseNumericId'),
                        'code': self.safe_string(market, 'base'),
                        'precision': self.safe_value_2(marketPrecision, 'base', 'amount', defaultCurrencyPrecision),
                    })
                    baseCurrencies.append(currency)
                if 'quote' in market:
                    currency = self.safe_currency_structure({
                        'id': self.safe_string_2(market, 'quoteId', 'quote'),
                        'numericId': self.safe_integer(market, 'quoteNumericId'),
                        'code': self.safe_string(market, 'quote'),
                        'precision': self.safe_value_2(marketPrecision, 'quote', 'price', defaultCurrencyPrecision),
                    })
                    quoteCurrencies.append(currency)
            baseCurrencies = self.sort_by(baseCurrencies, 'code', False, '')
            quoteCurrencies = self.sort_by(quoteCurrencies, 'code', False, '')
            self.baseCurrencies = self.map_to_safe_map(self.index_by(baseCurrencies, 'code'))
            self.quoteCurrencies = self.map_to_safe_map(self.index_by(quoteCurrencies, 'code'))
            allCurrencies = self.array_concat(baseCurrencies, quoteCurrencies)
            groupedCurrencies = self.group_by(allCurrencies, 'code')
            codes = list(groupedCurrencies.keys())
            resultingCurrencies = []
            for i in range(0, len(codes)):
                code = codes[i]
                groupedCurrenciesCode = self.safe_list(groupedCurrencies, code, [])
                highestPrecisionCurrency = self.safe_value(groupedCurrenciesCode, 0)
                for j in range(1, len(groupedCurrenciesCode)):
                    currentCurrency = groupedCurrenciesCode[j]
                    if self.precisionMode == TICK_SIZE:
                        highestPrecisionCurrency = currentCurrency if (currentCurrency['precision'] < highestPrecisionCurrency['precision']) else highestPrecisionCurrency
                    else:
                        highestPrecisionCurrency = currentCurrency if (currentCurrency['precision'] > highestPrecisionCurrency['precision']) else highestPrecisionCurrency
                resultingCurrencies.append(highestPrecisionCurrency)
            sortedCurrencies = self.sort_by(resultingCurrencies, 'code')
            self.currencies = self.map_to_safe_map(self.deep_extend(self.currencies, self.index_by(sortedCurrencies, 'code')))
        self.currencies_by_id = self.index_by_safe(self.currencies, 'id')
        currenciesSortedByCode = self.keysort(self.currencies)
        self.codes = list(currenciesSortedByCode.keys())
        return self.markets

    def set_markets_from_exchange(self, sourceExchange):
        # Validate that both exchanges are of the same type
        if self.id != sourceExchange.id:
            raise ArgumentsRequired(self.id + ' shareMarkets() can only share markets with exchanges of the same type(got ' + sourceExchange['id'] + ')')
        # Validate that source exchange has loaded markets
        if not sourceExchange.markets:
            raise ExchangeError('setMarketsFromExchange() source exchange must have loaded markets first. Can call by using loadMarkets function')
        # Set all market-related data
        self.markets = sourceExchange.markets
        self.markets_by_id = sourceExchange.markets_by_id
        self.symbols = sourceExchange.symbols
        self.ids = sourceExchange.ids
        self.currencies = sourceExchange.currencies
        self.currencies_by_id = sourceExchange.currencies_by_id
        self.baseCurrencies = sourceExchange.baseCurrencies
        self.quoteCurrencies = sourceExchange.quoteCurrencies
        self.codes = sourceExchange.codes
        # check marketHelperProps
        sourceExchangeHelpers = self.safe_list(sourceExchange.options, 'marketHelperProps', [])
        for i in range(0, len(sourceExchangeHelpers)):
            helper = sourceExchangeHelpers[i]
            if sourceExchange.options[helper] is not None:
                self.options[helper] = sourceExchange.options[helper]
        return self

    def get_describe_for_extended_ws_exchange(self, currentRestInstance: Any, parentRestInstance: Any, wsBaseDescribe: dict):
        extendedRestDescribe = self.deep_extend(parentRestInstance.describe(), currentRestInstance.describe())
        superWithRestDescribe = self.deep_extend(extendedRestDescribe, wsBaseDescribe)
        return superWithRestDescribe

    def safe_balance(self, balance: dict):
        balances = self.omit(balance, ['info', 'timestamp', 'datetime', 'free', 'used', 'total'])
        codes = list(balances.keys())
        balance['free'] = {}
        balance['used'] = {}
        balance['total'] = {}
        debtBalance = {}
        for i in range(0, len(codes)):
            code = codes[i]
            total = self.safe_string(balance[code], 'total')
            free = self.safe_string(balance[code], 'free')
            used = self.safe_string(balance[code], 'used')
            debt = self.safe_string(balance[code], 'debt')
            if (total is None) and (free is not None) and (used is not None):
                total = Precise.string_add(free, used)
            if (free is None) and (total is not None) and (used is not None):
                free = Precise.string_sub(total, used)
            if (used is None) and (total is not None) and (free is not None):
                used = Precise.string_sub(total, free)
            balance[code]['free'] = self.parse_number(free)
            balance[code]['used'] = self.parse_number(used)
            balance[code]['total'] = self.parse_number(total)
            balance['free'][code] = balance[code]['free']
            balance['used'][code] = balance[code]['used']
            balance['total'][code] = balance[code]['total']
            if debt is not None:
                balance[code]['debt'] = self.parse_number(debt)
                debtBalance[code] = balance[code]['debt']
        debtBalanceArray = list(debtBalance.keys())
        length = len(debtBalanceArray)
        if length:
            balance['debt'] = debtBalance
        return balance

    def safe_order(self, order: dict, market: Market = None):
        # parses numbers
        # * it is important pass the trades rawTrades
        amount = self.omit_zero(self.safe_string(order, 'amount'))
        remaining = self.safe_string(order, 'remaining')
        filled = self.safe_string(order, 'filled')
        cost = self.safe_string(order, 'cost')
        average = self.omit_zero(self.safe_string(order, 'average'))
        price = self.omit_zero(self.safe_string(order, 'price'))
        lastTradeTimeTimestamp = self.safe_integer(order, 'lastTradeTimestamp')
        symbol = self.safe_string(order, 'symbol')
        side = self.safe_string(order, 'side')
        status = self.safe_string(order, 'status')
        parseFilled = (filled is None)
        parseCost = (cost is None)
        parseLastTradeTimeTimestamp = (lastTradeTimeTimestamp is None)
        fee = self.safe_value(order, 'fee')
        parseFee = (fee is None)
        parseFees = self.safe_value(order, 'fees') is None
        parseSymbol = symbol is None
        parseSide = side is None
        shouldParseFees = parseFee or parseFees
        fees = self.safe_list(order, 'fees', [])
        trades = []
        isTriggerOrSLTpOrder = ((self.safe_string(order, 'triggerPrice') is not None or (self.safe_string(order, 'stopLossPrice') is not None)) or (self.safe_string(order, 'takeProfitPrice') is not None))
        if parseFilled or parseCost or shouldParseFees:
            rawTrades = self.safe_value(order, 'trades', trades)
            # oldNumber = self.number
            # we parse trades here!
            # i don't think self is needed anymore
            # self.number = str
            firstTrade = self.safe_value(rawTrades, 0)
            # parse trades if they haven't already been parsed
            tradesAreParsed = ((firstTrade is not None) and ('info' in firstTrade) and ('id' in firstTrade))
            if not tradesAreParsed:
                trades = self.parse_trades(rawTrades, market)
            else:
                trades = rawTrades
            # self.number = oldNumber; why parse trades if you read the value using `safeString` ?
            tradesLength = 0
            isArray = isinstance(trades, list)
            if isArray:
                tradesLength = len(trades)
            if isArray and (tradesLength > 0):
                # move properties that are defined in trades up into the order
                if order['symbol'] is None:
                    order['symbol'] = trades[0]['symbol']
                if order['side'] is None:
                    order['side'] = trades[0]['side']
                if order['type'] is None:
                    order['type'] = trades[0]['type']
                if order['id'] is None:
                    order['id'] = trades[0]['order']
                if parseFilled:
                    filled = '0'
                if parseCost:
                    cost = '0'
                for i in range(0, len(trades)):
                    trade = trades[i]
                    tradeAmount = self.safe_string(trade, 'amount')
                    if parseFilled and (tradeAmount is not None):
                        filled = Precise.string_add(filled, tradeAmount)
                    tradeCost = self.safe_string(trade, 'cost')
                    if parseCost and (tradeCost is not None):
                        cost = Precise.string_add(cost, tradeCost)
                    if parseSymbol:
                        symbol = self.safe_string(trade, 'symbol')
                    if parseSide:
                        side = self.safe_string(trade, 'side')
                    tradeTimestamp = self.safe_value(trade, 'timestamp')
                    if parseLastTradeTimeTimestamp and (tradeTimestamp is not None):
                        if lastTradeTimeTimestamp is None:
                            lastTradeTimeTimestamp = tradeTimestamp
                        else:
                            lastTradeTimeTimestamp = max(lastTradeTimeTimestamp, tradeTimestamp)
                    if shouldParseFees:
                        tradeFees = self.safe_value(trade, 'fees')
                        if tradeFees is not None:
                            for j in range(0, len(tradeFees)):
                                tradeFee = tradeFees[j]
                                fees.append(self.extend({}, tradeFee))
                        else:
                            tradeFee = self.safe_value(trade, 'fee')
                            if tradeFee is not None:
                                fees.append(self.extend({}, tradeFee))
        if shouldParseFees:
            reducedFees = self.reduce_fees_by_currency(fees) if self.reduceFees else fees
            reducedLength = len(reducedFees)
            for i in range(0, reducedLength):
                reducedFees[i]['cost'] = self.safe_number(reducedFees[i], 'cost')
                if 'rate' in reducedFees[i]:
                    reducedFees[i]['rate'] = self.safe_number(reducedFees[i], 'rate')
            if not parseFee and (reducedLength == 0):
                # copy fee to avoid modification by reference
                feeCopy = self.deep_extend(fee)
                feeCopy['cost'] = self.safe_number(feeCopy, 'cost')
                if 'rate' in feeCopy:
                    feeCopy['rate'] = self.safe_number(feeCopy, 'rate')
                reducedFees.append(feeCopy)
            order['fees'] = reducedFees
            if parseFee and (reducedLength == 1):
                order['fee'] = reducedFees[0]
        if amount is None:
            # ensure amount = filled + remaining
            if filled is not None and remaining is not None:
                amount = Precise.string_add(filled, remaining)
            elif status == 'closed':
                amount = filled
        if filled is None:
            if amount is not None and remaining is not None:
                filled = Precise.string_sub(amount, remaining)
            elif status == 'closed' and amount is not None:
                filled = amount
        if remaining is None:
            if amount is not None and filled is not None:
                remaining = Precise.string_sub(amount, filled)
            elif status == 'closed':
                remaining = '0'
        # ensure that the average field is calculated correctly
        inverse = self.safe_bool(market, 'inverse', False)
        contractSize = self.number_to_string(self.safe_value(market, 'contractSize', 1))
        # inverse
        # price = filled * contract size / cost
        #
        # linear
        # price = cost / (filled * contract size)
        if average is None:
            if (filled is not None) and (cost is not None) and Precise.string_gt(filled, '0'):
                filledTimesContractSize = Precise.string_mul(filled, contractSize)
                if inverse:
                    average = Precise.string_div(filledTimesContractSize, cost)
                else:
                    average = Precise.string_div(cost, filledTimesContractSize)
        # similarly
        # inverse
        # cost = filled * contract size / price
        #
        # linear
        # cost = filled * contract size * price
        costPriceExists = (average is not None) or (price is not None)
        if parseCost and (filled is not None) and costPriceExists:
            multiplyPrice = None
            if average is None:
                multiplyPrice = price
            else:
                multiplyPrice = average
            # contract trading
            filledTimesContractSize = Precise.string_mul(filled, contractSize)
            if inverse:
                cost = Precise.string_div(filledTimesContractSize, multiplyPrice)
            else:
                cost = Precise.string_mul(filledTimesContractSize, multiplyPrice)
        # support for market orders
        orderType = self.safe_value(order, 'type')
        emptyPrice = (price is None) or Precise.string_equals(price, '0')
        if emptyPrice and (orderType == 'market'):
            price = average
        # we have trades with string values at self point so we will mutate them
        for i in range(0, len(trades)):
            entry = trades[i]
            entry['amount'] = self.safe_number(entry, 'amount')
            entry['price'] = self.safe_number(entry, 'price')
            entry['cost'] = self.safe_number(entry, 'cost')
            tradeFee = self.safe_dict(entry, 'fee', {})
            tradeFee['cost'] = self.safe_number(tradeFee, 'cost')
            if 'rate' in tradeFee:
                tradeFee['rate'] = self.safe_number(tradeFee, 'rate')
            entryFees = self.safe_list(entry, 'fees', [])
            for j in range(0, len(entryFees)):
                entryFees[j]['cost'] = self.safe_number(entryFees[j], 'cost')
            entry['fees'] = entryFees
            entry['fee'] = tradeFee
        timeInForce = self.safe_string(order, 'timeInForce')
        postOnly = self.safe_value(order, 'postOnly')
        # timeInForceHandling
        if timeInForce is None:
            if not isTriggerOrSLTpOrder and (self.safe_string(order, 'type') == 'market'):
                timeInForce = 'IOC'
            # allow postOnly override
            if postOnly:
                timeInForce = 'PO'
        elif postOnly is None:
            # timeInForce is not None here
            postOnly = timeInForce == 'PO'
        timestamp = self.safe_integer(order, 'timestamp')
        lastUpdateTimestamp = self.safe_integer(order, 'lastUpdateTimestamp')
        datetime = self.safe_string(order, 'datetime')
        if datetime is None:
            datetime = self.iso8601(timestamp)
        triggerPrice = self.parse_number(self.safe_string_2(order, 'triggerPrice', 'stopPrice'))
        takeProfitPrice = self.parse_number(self.safe_string(order, 'takeProfitPrice'))
        stopLossPrice = self.parse_number(self.safe_string(order, 'stopLossPrice'))
        return self.extend(order, {
            'id': self.safe_string(order, 'id'),
            'clientOrderId': self.safe_string(order, 'clientOrderId'),
            'timestamp': timestamp,
            'datetime': datetime,
            'symbol': symbol,
            'type': self.safe_string(order, 'type'),
            'side': side,
            'lastTradeTimestamp': lastTradeTimeTimestamp,
            'lastUpdateTimestamp': lastUpdateTimestamp,
            'price': self.parse_number(price),
            'amount': self.parse_number(amount),
            'cost': self.parse_number(cost),
            'average': self.parse_number(average),
            'filled': self.parse_number(filled),
            'remaining': self.parse_number(remaining),
            'timeInForce': timeInForce,
            'postOnly': postOnly,
            'trades': trades,
            'reduceOnly': self.safe_value(order, 'reduceOnly'),
            'stopPrice': triggerPrice,  # ! deprecated, use triggerPrice instead
            'triggerPrice': triggerPrice,
            'takeProfitPrice': takeProfitPrice,
            'stopLossPrice': stopLossPrice,
            'status': status,
            'fee': self.safe_value(order, 'fee'),
        })

    def parse_orders(self, orders: object, market: Market = None, since: Int = None, limit: Int = None, params={}):
        #
        # the value of orders is either a dict or a list
        #
        # dict
        #
        #     {
        #         'id1': {...},
        #         'id2': {...},
        #         'id3': {...},
        #         ...
        #     }
        #
        # list
        #
        #     [
        #         {'id': 'id1', ...},
        #         {'id': 'id2', ...},
        #         {'id': 'id3', ...},
        #         ...
        #     ]
        #
        results = []
        if isinstance(orders, list):
            for i in range(0, len(orders)):
                parsed = self.parse_order(orders[i], market)  # don't inline self call
                order = self.extend(parsed, params)
                results.append(order)
        else:
            ids = list(orders.keys())
            for i in range(0, len(ids)):
                id = ids[i]
                idExtended = self.extend({'id': id}, orders[id])
                parsedOrder = self.parse_order(idExtended, market)  # don't  inline these calls
                order = self.extend(parsedOrder, params)
                results.append(order)
        results = self.sort_by(results, 'timestamp')
        symbol = market['symbol'] if (market is not None) else None
        return self.filter_by_symbol_since_limit(results, symbol, since, limit)

    def calculate_fee_with_rate(self, symbol: str, type: str, side: str, amount: float, price: float, takerOrMaker='taker', feeRate: Num = None, params={}):
        if type == 'market' and takerOrMaker == 'maker':
            raise ArgumentsRequired(self.id + ' calculateFee() - you have provided incompatible arguments - "market" type order can not be "maker". Change either the "type" or the "takerOrMaker" argument to calculate the fee.')
        market = self.markets[symbol]
        feeSide = self.safe_string(market, 'feeSide', 'quote')
        useQuote = None
        if feeSide == 'get':
            # the fee is always in the currency you get
            useQuote = side == 'sell'
        elif feeSide == 'give':
            # the fee is always in the currency you give
            useQuote = side == 'buy'
        else:
            # the fee is always in feeSide currency
            useQuote = feeSide == 'quote'
        cost = self.number_to_string(amount)
        key = None
        if useQuote:
            priceString = self.number_to_string(price)
            cost = Precise.string_mul(cost, priceString)
            key = 'quote'
        else:
            key = 'base'
        # for derivatives, the fee is in 'settle' currency
        if not market['spot']:
            key = 'settle'
        # even if `takerOrMaker` argument was set to 'maker', for 'market' orders we should forcefully override it to 'taker'
        if type == 'market':
            takerOrMaker = 'taker'
        rate = self.number_to_string(feeRate) if (feeRate is not None) else self.safe_string(market, takerOrMaker)
        cost = Precise.string_mul(cost, rate)
        return {
            'type': takerOrMaker,
            'currency': market[key],
            'rate': self.parse_number(rate),
            'cost': self.parse_number(cost),
        }

    def calculate_fee(self, symbol: str, type: str, side: str, amount: float, price: float, takerOrMaker='taker', params={}):
        """
        calculates the presumptive fee that would be charged for an order
        :param str symbol: unified market symbol
        :param str type: 'market' or 'limit'
        :param str side: 'buy' or 'sell'
        :param float amount: how much you want to trade, in units of the base currency on most exchanges, or number of contracts
        :param float price: the price for the order to be filled at, in units of the quote currency
        :param str takerOrMaker: 'taker' or 'maker'
        :param dict params:
        :returns dict: contains the rate, the percentage multiplied to the order amount to obtain the fee amount, and cost, the total value of the fee in units of the quote currency, for the order
        """
        return self.calculate_fee_with_rate(symbol, type, side, amount, price, takerOrMaker, None, params)

    def safe_liquidation(self, liquidation: dict, market: Market = None):
        contracts = self.safe_string(liquidation, 'contracts')
        contractSize = self.safe_string(market, 'contractSize')
        price = self.safe_string(liquidation, 'price')
        baseValue = self.safe_string(liquidation, 'baseValue')
        quoteValue = self.safe_string(liquidation, 'quoteValue')
        if (baseValue is None) and (contracts is not None) and (contractSize is not None) and (price is not None):
            baseValue = Precise.string_mul(contracts, contractSize)
        if (quoteValue is None) and (baseValue is not None) and (price is not None):
            quoteValue = Precise.string_mul(baseValue, price)
        liquidation['contracts'] = self.parse_number(contracts)
        liquidation['contractSize'] = self.parse_number(contractSize)
        liquidation['price'] = self.parse_number(price)
        liquidation['baseValue'] = self.parse_number(baseValue)
        liquidation['quoteValue'] = self.parse_number(quoteValue)
        return liquidation

    def safe_trade(self, trade: dict, market: Market = None):
        amount = self.safe_string(trade, 'amount')
        price = self.safe_string(trade, 'price')
        cost = self.safe_string(trade, 'cost')
        if cost is None:
            # contract trading
            contractSize = self.safe_string(market, 'contractSize')
            multiplyPrice = price
            if contractSize is not None:
                inverse = self.safe_bool(market, 'inverse', False)
                if inverse:
                    multiplyPrice = Precise.string_div('1', price)
                multiplyPrice = Precise.string_mul(multiplyPrice, contractSize)
            cost = Precise.string_mul(multiplyPrice, amount)
        resultFee, resultFees = self.parsed_fee_and_fees(trade)
        trade['fee'] = resultFee
        trade['fees'] = resultFees
        trade['amount'] = self.parse_number(amount)
        trade['price'] = self.parse_number(price)
        trade['cost'] = self.parse_number(cost)
        return trade

    def create_ccxt_trade_id(self, timestamp=None, side=None, amount=None, price=None, takerOrMaker=None):
        # self approach is being used by multiple exchanges(mexc, woo, coinsbit, dydx, ...)
        id = None
        if timestamp is not None:
            id = self.number_to_string(timestamp)
            if side is not None:
                id += '-' + side
            if amount is not None:
                id += '-' + self.number_to_string(amount)
            if price is not None:
                id += '-' + self.number_to_string(price)
            if takerOrMaker is not None:
                id += '-' + takerOrMaker
        return id

    def parsed_fee_and_fees(self, container: Any):
        fee = self.safe_dict(container, 'fee')
        fees = self.safe_list(container, 'fees')
        feeDefined = fee is not None
        feesDefined = fees is not None
        # parsing only if at least one of them is defined
        shouldParseFees = (feeDefined or feesDefined)
        if shouldParseFees:
            if feeDefined:
                fee = self.parse_fee_numeric(fee)
            if not feesDefined:
                # just set it directly, no further processing needed.
                fees = [fee]
            # 'fees' were set, so reparse them
            reducedFees = self.reduce_fees_by_currency(fees) if self.reduceFees else fees
            reducedLength = len(reducedFees)
            for i in range(0, reducedLength):
                reducedFees[i] = self.parse_fee_numeric(reducedFees[i])
            fees = reducedFees
            if reducedLength == 1:
                fee = reducedFees[0]
            elif reducedLength == 0:
                fee = None
        # in case `fee & fees` are None, set `fees` array
        if fee is None:
            fee = {
                'cost': None,
                'currency': None,
            }
        if fees is None:
            fees = []
        return [fee, fees]

    def parse_fee_numeric(self, fee: Any):
        fee['cost'] = self.safe_number(fee, 'cost')  # ensure numeric
        if 'rate' in fee:
            fee['rate'] = self.safe_number(fee, 'rate')
        return fee

    def find_nearest_ceiling(self, arr: List[float], providedValue: float):
        #  i.e. findNearestCeiling([10, 30, 50],  23) returns 30
        length = len(arr)
        for i in range(0, length):
            current = arr[i]
            if providedValue <= current:
                return current
        return arr[length - 1]

    def invert_flat_string_dictionary(self, dict):
        reversed = {}
        keys = list(dict.keys())
        for i in range(0, len(keys)):
            key = keys[i]
            value = dict[key]
            if isinstance(value, str):
                reversed[value] = key
        return reversed

    def reduce_fees_by_currency(self, fees):
        #
        # self function takes a list of fee structures having the following format
        #
        #     string = True
        #
        #     [
        #         {'currency': 'BTC', 'cost': '0.1'},
        #         {'currency': 'BTC', 'cost': '0.2'  },
        #         {'currency': 'BTC', 'cost': '0.2', 'rate': '0.00123'},
        #         {'currency': 'BTC', 'cost': '0.4', 'rate': '0.00123'},
        #         {'currency': 'BTC', 'cost': '0.5', 'rate': '0.00456'},
        #         {'currency': 'USDT', 'cost': '12.3456'},
        #     ]
        #
        #     string = False
        #
        #     [
        #         {'currency': 'BTC', 'cost': 0.1},
        #         {'currency': 'BTC', 'cost': 0.2},
        #         {'currency': 'BTC', 'cost': 0.2, 'rate': 0.00123},
        #         {'currency': 'BTC', 'cost': 0.4, 'rate': 0.00123},
        #         {'currency': 'BTC', 'cost': 0.5, 'rate': 0.00456},
        #         {'currency': 'USDT', 'cost': 12.3456},
        #     ]
        #
        # and returns a reduced fee list, where fees are summed per currency and rate(if any)
        #
        #     string = True
        #
        #     [
        #         {'currency': 'BTC', 'cost': '0.4'  },
        #         {'currency': 'BTC', 'cost': '0.6', 'rate': '0.00123'},
        #         {'currency': 'BTC', 'cost': '0.5', 'rate': '0.00456'},
        #         {'currency': 'USDT', 'cost': '12.3456'},
        #     ]
        #
        #     string  = False
        #
        #     [
        #         {'currency': 'BTC', 'cost': 0.3  },
        #         {'currency': 'BTC', 'cost': 0.6, 'rate': 0.00123},
        #         {'currency': 'BTC', 'cost': 0.5, 'rate': 0.00456},
        #         {'currency': 'USDT', 'cost': 12.3456},
        #     ]
        #
        reduced = {}
        for i in range(0, len(fees)):
            fee = fees[i]
            code = self.safe_string(fee, 'currency')
            feeCurrencyCode = code if (code is not None) else str(i)
            if feeCurrencyCode is not None:
                rate = self.safe_string(fee, 'rate')
                cost = self.safe_string(fee, 'cost')
                if cost is None:
                    # omit None cost, does not make sense, however, don't omit '0' costs, still make sense
                    continue
                if not (feeCurrencyCode in reduced):
                    reduced[feeCurrencyCode] = {}
                rateKey = '' if (rate is None) else rate
                if rateKey in reduced[feeCurrencyCode]:
                    reduced[feeCurrencyCode][rateKey]['cost'] = Precise.string_add(reduced[feeCurrencyCode][rateKey]['cost'], cost)
                else:
                    reduced[feeCurrencyCode][rateKey] = {
                        'currency': code,
                        'cost': cost,
                    }
                    if rate is not None:
                        reduced[feeCurrencyCode][rateKey]['rate'] = rate
        result = []
        feeValues = list(reduced.values())
        for i in range(0, len(feeValues)):
            reducedFeeValues = list(feeValues[i].values())
            result = self.array_concat(result, reducedFeeValues)
        return result

    def safe_ticker(self, ticker: dict, market: Market = None):
        open = self.omit_zero(self.safe_string(ticker, 'open'))
        close = self.omit_zero(self.safe_string_2(ticker, 'close', 'last'))
        change = self.omit_zero(self.safe_string(ticker, 'change'))
        percentage = self.omit_zero(self.safe_string(ticker, 'percentage'))
        average = self.omit_zero(self.safe_string(ticker, 'average'))
        vwap = self.safe_string(ticker, 'vwap')
        baseVolume = self.safe_string(ticker, 'baseVolume')
        quoteVolume = self.safe_string(ticker, 'quoteVolume')
        if vwap is None:
            vwap = Precise.string_div(self.omit_zero(quoteVolume), baseVolume)
        # calculate open
        if change is not None:
            if close is None and average is not None:
                close = Precise.string_add(average, Precise.string_div(change, '2'))
            if open is None and close is not None:
                open = Precise.string_sub(close, change)
        elif percentage is not None:
            if close is None and average is not None:
                openAddClose = Precise.string_mul(average, '2')
                # openAddClose = open * (1 + (100 + percentage)/100)
                denominator = Precise.string_add('2', Precise.string_div(percentage, '100'))
                calcOpen = open if (open is not None) else Precise.string_div(openAddClose, denominator)
                close = Precise.string_mul(calcOpen, Precise.string_add('1', Precise.string_div(percentage, '100')))
            if open is None and close is not None:
                open = Precise.string_div(close, Precise.string_add('1', Precise.string_div(percentage, '100')))
        # change
        if change is None:
            if close is not None and open is not None:
                change = Precise.string_sub(close, open)
            elif close is not None and percentage is not None:
                change = Precise.string_mul(Precise.string_div(percentage, '100'), Precise.string_div(close, '100'))
            elif open is not None and percentage is not None:
                change = Precise.string_mul(open, Precise.string_div(percentage, '100'))
        # calculate things according to "open"(similar can be done with "close")
        if open is not None:
            # percentage(using change)
            if percentage is None and change is not None:
                percentage = Precise.string_mul(Precise.string_div(change, open), '100')
            # close(using change)
            if close is None and change is not None:
                close = Precise.string_add(open, change)
            # close(using average)
            if close is None and average is not None:
                close = Precise.string_mul(average, '2')
            # average
            if average is None and close is not None:
                precision = 18
                if market is not None and self.is_tick_precision():
                    marketPrecision = self.safe_dict(market, 'precision')
                    precisionPrice = self.safe_string(marketPrecision, 'price')
                    if precisionPrice is not None:
                        precision = self.precision_from_string(precisionPrice)
                average = Precise.string_div(Precise.string_add(open, close), '2', precision)
        # timestamp and symbol operations don't belong in safeTicker
        # they should be done in the derived classes
        closeParsed = self.parse_number(self.omit_zero(close))
        return self.extend(ticker, {
            'bid': self.parse_number(self.omit_zero(self.safe_string(ticker, 'bid'))),
            'bidVolume': self.safe_number(ticker, 'bidVolume'),
            'ask': self.parse_number(self.omit_zero(self.safe_string(ticker, 'ask'))),
            'askVolume': self.safe_number(ticker, 'askVolume'),
            'high': self.parse_number(self.omit_zero(self.safe_string(ticker, 'high'))),
            'low': self.parse_number(self.omit_zero(self.safe_string(ticker, 'low'))),
            'open': self.parse_number(self.omit_zero(open)),
            'close': closeParsed,
            'last': closeParsed,
            'change': self.parse_number(change),
            'percentage': self.parse_number(percentage),
            'average': self.parse_number(average),
            'vwap': self.parse_number(vwap),
            'baseVolume': self.parse_number(baseVolume),
            'quoteVolume': self.parse_number(quoteVolume),
            'previousClose': self.safe_number(ticker, 'previousClose'),
            'indexPrice': self.safe_number(ticker, 'indexPrice'),
            'markPrice': self.safe_number(ticker, 'markPrice'),
        })

    def fetch_borrow_rate(self, code: str, amount: float, params={}):
        raise NotSupported(self.id + ' fetchBorrowRate is deprecated, please use fetchCrossBorrowRate or fetchIsolatedBorrowRate instead')

    def repay_cross_margin(self, code: str, amount: float, params={}):
        raise NotSupported(self.id + ' repayCrossMargin is not support yet')

    def repay_isolated_margin(self, symbol: str, code: str, amount: float, params={}):
        raise NotSupported(self.id + ' repayIsolatedMargin is not support yet')

    def borrow_cross_margin(self, code: str, amount: float, params={}):
        raise NotSupported(self.id + ' borrowCrossMargin is not support yet')

    def borrow_isolated_margin(self, symbol: str, code: str, amount: float, params={}):
        raise NotSupported(self.id + ' borrowIsolatedMargin is not support yet')

    def borrow_margin(self, code: str, amount: float, symbol: Str = None, params={}):
        raise NotSupported(self.id + ' borrowMargin is deprecated, please use borrowCrossMargin or borrowIsolatedMargin instead')

    def repay_margin(self, code: str, amount: float, symbol: Str = None, params={}):
        raise NotSupported(self.id + ' repayMargin is deprecated, please use repayCrossMargin or repayIsolatedMargin instead')

    def fetch_ohlcv(self, symbol: str, timeframe: str = '1m', since: Int = None, limit: Int = None, params={}):
        message = ''
        if self.has['fetchTrades']:
            message = '. If you want to build OHLCV candles from trade executions data, visit https://github.com/ccxt/ccxt/tree/master/examples/ and see "build-ohlcv-bars" file'
        raise NotSupported(self.id + ' fetchOHLCV() is not supported yet' + message)

    def fetch_ohlcv_ws(self, symbol: str, timeframe: str = '1m', since: Int = None, limit: Int = None, params={}):
        message = ''
        if self.has['fetchTradesWs']:
            message = '. If you want to build OHLCV candles from trade executions data, visit https://github.com/ccxt/ccxt/tree/master/examples/ and see "build-ohlcv-bars" file'
        raise NotSupported(self.id + ' fetchOHLCVWs() is not supported yet. Try using fetchOHLCV instead.' + message)

    def watch_ohlcv(self, symbol: str, timeframe: str = '1m', since: Int = None, limit: Int = None, params={}):
        raise NotSupported(self.id + ' watchOHLCV() is not supported yet')

    def convert_trading_view_to_ohlcv(self, ohlcvs: List[List[float]], timestamp='t', open='o', high='h', low='l', close='c', volume='v', ms=False):
        result = []
        timestamps = self.safe_list(ohlcvs, timestamp, [])
        opens = self.safe_list(ohlcvs, open, [])
        highs = self.safe_list(ohlcvs, high, [])
        lows = self.safe_list(ohlcvs, low, [])
        closes = self.safe_list(ohlcvs, close, [])
        volumes = self.safe_list(ohlcvs, volume, [])
        for i in range(0, len(timestamps)):
            result.append([
                self.safe_integer(timestamps, i) if ms else self.safe_timestamp(timestamps, i),
                self.safe_value(opens, i),
                self.safe_value(highs, i),
                self.safe_value(lows, i),
                self.safe_value(closes, i),
                self.safe_value(volumes, i),
            ])
        return result

    def convert_ohlcv_to_trading_view(self, ohlcvs: List[List[float]], timestamp='t', open='o', high='h', low='l', close='c', volume='v', ms=False):
        result = {}
        result[timestamp] = []
        result[open] = []
        result[high] = []
        result[low] = []
        result[close] = []
        result[volume] = []
        for i in range(0, len(ohlcvs)):
            ts = ohlcvs[i][0] if ms else self.parse_to_int(ohlcvs[i][0] / 1000)
            resultTimestamp = result[timestamp]
            resultTimestamp.append(ts)
            resultOpen = result[open]
            resultOpen.append(ohlcvs[i][1])
            resultHigh = result[high]
            resultHigh.append(ohlcvs[i][2])
            resultLow = result[low]
            resultLow.append(ohlcvs[i][3])
            resultClose = result[close]
            resultClose.append(ohlcvs[i][4])
            resultVolume = result[volume]
            resultVolume.append(ohlcvs[i][5])
        return result

    def fetch_web_endpoint(self, method, endpointMethod, returnAsJson, startRegex=None, endRegex=None):
        errorMessage = ''
        options = self.safe_value(self.options, method, {})
        muteOnFailure = self.safe_bool(options, 'webApiMuteFailure', True)
        try:
            # if it was not explicitly disabled, then don't fetch
            if self.safe_bool(options, 'webApiEnable', True) is not True:
                return None
            maxRetries = self.safe_value(options, 'webApiRetries', 10)
            response = None
            retry = 0
            shouldBreak = False
            while(retry < maxRetries):
                try:
                    response = getattr(self, endpointMethod)({})
                    shouldBreak = True
                    break
                except Exception as e:
                    retry = retry + 1
                    if retry == maxRetries:
                        raise e
                if shouldBreak:
                    break  # self is needed because of GO
            content = response
            if startRegex is not None:
                splitted_by_start = content.split(startRegex)
                content = splitted_by_start[1]  # we need second part after start
            if endRegex is not None:
                splitted_by_end = content.split(endRegex)
                content = splitted_by_end[0]  # we need first part after start
            if returnAsJson and (isinstance(content, str)):
                jsoned = self.parse_json(content.strip())  # content should be trimmed before json parsing
                if jsoned:
                    return jsoned  # if parsing was not successfull, exception should be thrown
                else:
                    raise BadResponse('could not parse the response into json')
            else:
                return content
        except Exception as e:
            errorMessage = self.id + ' ' + method + '() failed to fetch correct data from website. Probably webpage markup has been changed, breaking the page custom parser.'
        if muteOnFailure:
            return None
        else:
            raise BadResponse(errorMessage)

    def market_ids(self, symbols: Strings = None):
        if symbols is None:
            return symbols
        result = []
        for i in range(0, len(symbols)):
            result.append(self.market_id(symbols[i]))
        return result

    def currency_ids(self, codes: Strings = None):
        if codes is None:
            return codes
        result = []
        for i in range(0, len(codes)):
            result.append(self.currency_id(codes[i]))
        return result

    def markets_for_symbols(self, symbols: Strings = None):
        if symbols is None:
            return symbols
        result = []
        for i in range(0, len(symbols)):
            result.append(self.market(symbols[i]))
        return result

    def market_symbols(self, symbols: Strings = None, type: Str = None, allowEmpty=True, sameTypeOnly=False, sameSubTypeOnly=False):
        if symbols is None:
            if not allowEmpty:
                raise ArgumentsRequired(self.id + ' empty list of symbols is not supported')
            return symbols
        symbolsLength = len(symbols)
        if symbolsLength == 0:
            if not allowEmpty:
                raise ArgumentsRequired(self.id + ' empty list of symbols is not supported')
            return symbols
        result = []
        marketType = None
        isLinearSubType = None
        for i in range(0, len(symbols)):
            market = self.market(symbols[i])
            if sameTypeOnly and (marketType is not None):
                if market['type'] != marketType:
                    raise BadRequest(self.id + ' symbols must be of the same type, either ' + marketType + ' or ' + market['type'] + '.')
            if sameSubTypeOnly and (isLinearSubType is not None):
                if market['linear'] != isLinearSubType:
                    raise BadRequest(self.id + ' symbols must be of the same subType, either linear or inverse.')
            if type is not None and market['type'] != type:
                raise BadRequest(self.id + ' symbols must be of the same type ' + type + '. If the type is incorrect you can change it in options or the params of the request')
            marketType = market['type']
            if not market['spot']:
                isLinearSubType = market['linear']
            symbol = self.safe_string(market, 'symbol', symbols[i])
            result.append(symbol)
        return result

    def market_codes(self, codes: Strings = None):
        if codes is None:
            return codes
        result = []
        for i in range(0, len(codes)):
            result.append(self.common_currency_code(codes[i]))
        return result

    def parse_bids_asks(self, bidasks, priceKey: IndexType = 0, amountKey: IndexType = 1, countOrIdKey: IndexType = 2):
        bidasks = self.to_array(bidasks)
        result = []
        for i in range(0, len(bidasks)):
            result.append(self.parse_bid_ask(bidasks[i], priceKey, amountKey, countOrIdKey))
        return result

    def fetch_l2_order_book(self, symbol: str, limit: Int = None, params={}):
        orderbook = self.fetch_order_book(symbol, limit, params)
        return self.extend(orderbook, {
            'asks': self.sort_by(self.aggregate(orderbook['asks']), 0),
            'bids': self.sort_by(self.aggregate(orderbook['bids']), 0, True),
        })

    def filter_by_symbol(self, objects, symbol: Str = None):
        if symbol is None:
            return objects
        result = []
        for i in range(0, len(objects)):
            objectSymbol = self.safe_string(objects[i], 'symbol')
            if objectSymbol == symbol:
                result.append(objects[i])
        return result

    def parse_ohlcv(self, ohlcv, market: Market = None) -> list:
        if isinstance(ohlcv, list):
            return [
                self.safe_integer(ohlcv, 0),  # timestamp
                self.safe_number(ohlcv, 1),  # open
                self.safe_number(ohlcv, 2),  # high
                self.safe_number(ohlcv, 3),  # low
                self.safe_number(ohlcv, 4),  # close
                self.safe_number(ohlcv, 5),  # volume
            ]
        return ohlcv

    def network_code_to_id(self, networkCode: str, currencyCode: Str = None):
        """
 @ignore
        tries to convert the provided networkCode(which is expected to be an unified network code) to a network id. In order to achieve self, derived class needs to have 'options->networks' defined.
        :param str networkCode: unified network code
        :param str currencyCode: unified currency code, but self argument is not required by default, unless there is an exchange(like huobi) that needs an override of the method to be able to pass currencyCode argument additionally
        :returns str|None: exchange-specific network id
        """
        if networkCode is None:
            return None
        networkIdsByCodes = self.safe_value(self.options, 'networks', {})
        networkId = self.safe_string(networkIdsByCodes, networkCode)
        # for example, if 'ETH' is passed for networkCode, but 'ETH' key not defined in `options->networks` object
        if networkId is None:
            if currencyCode is None:
                currencies = list(self.currencies.values())
                for i in range(0, len(currencies)):
                    currency = currencies[i]
                    networks = self.safe_dict(currency, 'networks')
                    network = self.safe_dict(networks, networkCode)
                    networkId = self.safe_string(network, 'id')
                    if networkId is not None:
                        break
            else:
                # if currencyCode was provided, then we try to find if that currencyCode has a replacement(i.e. ERC20 for ETH) or is in the currency
                defaultNetworkCodeReplacements = self.safe_value(self.options, 'defaultNetworkCodeReplacements', {})
                if currencyCode in defaultNetworkCodeReplacements:
                    # if there is a replacement for the passed networkCode, then we use it to find network-id in `options->networks` object
                    replacementObject = defaultNetworkCodeReplacements[currencyCode]  # i.e. {'ERC20': 'ETH'}
                    keys = list(replacementObject.keys())
                    for i in range(0, len(keys)):
                        key = keys[i]
                        value = replacementObject[key]
                        # if value matches to provided unified networkCode, then we use it's key to find network-id in `options->networks` object
                        if value == networkCode:
                            networkId = self.safe_string(networkIdsByCodes, key)
                            break
                else:
                    # serach for network inside currency
                    currency = self.safe_dict(self.currencies, currencyCode)
                    networks = self.safe_dict(currency, 'networks')
                    network = self.safe_dict(networks, networkCode)
                    networkId = self.safe_string(network, 'id')
            # if it wasn't found, we just set the provided value to network-id
            if networkId is None:
                networkId = networkCode
        return networkId

    def network_id_to_code(self, networkId: Str = None, currencyCode: Str = None):
        """
 @ignore
        tries to convert the provided exchange-specific networkId to an unified network Code. In order to achieve self, derived class needs to have "options['networksById']" defined.
        :param str networkId: exchange specific network id/title, like: TRON, Trc-20, usdt-erc20, etc
        :param str|None currencyCode: unified currency code, but self argument is not required by default, unless there is an exchange(like huobi) that needs an override of the method to be able to pass currencyCode argument additionally
        :returns str|None: unified network code
        """
        if networkId is None:
            return None
        networkCodesByIds = self.safe_dict(self.options, 'networksById', {})
        networkCode = self.safe_string(networkCodesByIds, networkId, networkId)
        # replace mainnet network-codes(i.e. ERC20->ETH)
        if currencyCode is not None:
            defaultNetworkCodeReplacements = self.safe_dict(self.options, 'defaultNetworkCodeReplacements', {})
            if currencyCode in defaultNetworkCodeReplacements:
                replacementObject = self.safe_dict(defaultNetworkCodeReplacements, currencyCode, {})
                networkCode = self.safe_string(replacementObject, networkCode, networkCode)
        return networkCode

    def handle_network_code_and_params(self, params):
        networkCodeInParams = self.safe_string_2(params, 'networkCode', 'network')
        if networkCodeInParams is not None:
            params = self.omit(params, ['networkCode', 'network'])
        # if it was not defined by user, we should not set it from 'defaultNetworks', because handleNetworkCodeAndParams is for only request-side and thus we do not fill it with anything. We can only use 'defaultNetworks' after parsing response-side
        return [networkCodeInParams, params]

    def default_network_code(self, currencyCode: str):
        defaultNetworkCode = None
        defaultNetworks = self.safe_dict(self.options, 'defaultNetworks', {})
        if currencyCode in defaultNetworks:
            # if currency had set its network in "defaultNetworks", use it
            defaultNetworkCode = defaultNetworks[currencyCode]
        else:
            # otherwise, try to use the global-scope 'defaultNetwork' value(even if that network is not supported by currency, it doesn't make any problem, self will be just used "at first" if currency supports self network at all)
            defaultNetwork = self.safe_string(self.options, 'defaultNetwork')
            if defaultNetwork is not None:
                defaultNetworkCode = defaultNetwork
        return defaultNetworkCode

    def select_network_code_from_unified_networks(self, currencyCode, networkCode, indexedNetworkEntries):
        return self.select_network_key_from_networks(currencyCode, networkCode, indexedNetworkEntries, True)

    def select_network_id_from_raw_networks(self, currencyCode, networkCode, indexedNetworkEntries):
        return self.select_network_key_from_networks(currencyCode, networkCode, indexedNetworkEntries, False)

    def select_network_key_from_networks(self, currencyCode, networkCode, indexedNetworkEntries, isIndexedByUnifiedNetworkCode=False):
        # self method is used against raw & unparse network entries, which are just indexed by network id
        chosenNetworkId = None
        availableNetworkIds = list(indexedNetworkEntries.keys())
        responseNetworksLength = len(availableNetworkIds)
        if networkCode is not None:
            if responseNetworksLength == 0:
                raise NotSupported(self.id + ' - ' + networkCode + ' network did not return any result for ' + currencyCode)
            else:
                # if networkCode was provided by user, we should check it after response, referenced exchange doesn't support network-code during request
                networkIdOrCode = networkCode if isIndexedByUnifiedNetworkCode else self.network_code_to_id(networkCode, currencyCode)
                if networkIdOrCode in indexedNetworkEntries:
                    chosenNetworkId = networkIdOrCode
                else:
                    raise NotSupported(self.id + ' - ' + networkIdOrCode + ' network was not found for ' + currencyCode + ', use one of ' + ', '.join(availableNetworkIds))
        else:
            if responseNetworksLength == 0:
                raise NotSupported(self.id + ' - no networks were returned for ' + currencyCode)
            else:
                # if networkCode was not provided by user, then we try to use the default network(if it was defined in "defaultNetworks"), otherwise, we just return the first network entry
                defaultNetworkCode = self.default_network_code(currencyCode)
                defaultNetworkId = defaultNetworkCode if isIndexedByUnifiedNetworkCode else self.network_code_to_id(defaultNetworkCode, currencyCode)
                if defaultNetworkId in indexedNetworkEntries:
                    return defaultNetworkId
                raise NotSupported(self.id + ' - can not determine the default network, please pass param["network"] one from : ' + ', '.join(availableNetworkIds))
        return chosenNetworkId

    def safe_number_2(self, dictionary: object, key1: IndexType, key2: IndexType, d=None):
        value = self.safe_string_2(dictionary, key1, key2)
        return self.parse_number(value, d)

    def parse_order_book(self, orderbook: object, symbol: str, timestamp: Int = None, bidsKey='bids', asksKey='asks', priceKey: IndexType = 0, amountKey: IndexType = 1, countOrIdKey: IndexType = 2):
        bids = self.parse_bids_asks(self.safe_value(orderbook, bidsKey, []), priceKey, amountKey, countOrIdKey)
        asks = self.parse_bids_asks(self.safe_value(orderbook, asksKey, []), priceKey, amountKey, countOrIdKey)
        return {
            'symbol': symbol,
            'bids': self.sort_by(bids, 0, True),
            'asks': self.sort_by(asks, 0),
            'timestamp': timestamp,
            'datetime': self.iso8601(timestamp),
            'nonce': None,
        }

    def parse_ohlcvs(self, ohlcvs: List[object], market: Any = None, timeframe: str = '1m', since: Int = None, limit: Int = None, tail: Bool = False):
        results = []
        for i in range(0, len(ohlcvs)):
            results.append(self.parse_ohlcv(ohlcvs[i], market))
        sorted = self.sort_by(results, 0)
        return self.filter_by_since_limit(sorted, since, limit, 0, tail)

    def parse_leverage_tiers(self, response: Any, symbols: List[str] = None, marketIdKey=None):
        # marketIdKey should only be None when response is a dictionary.
        symbols = self.market_symbols(symbols)
        tiers = {}
        symbolsLength = 0
        if symbols is not None:
            symbolsLength = len(symbols)
        noSymbols = (symbols is None) or (symbolsLength == 0)
        if isinstance(response, list):
            for i in range(0, len(response)):
                item = response[i]
                id = self.safe_string(item, marketIdKey)
                market = self.safe_market(id, None, None, 'swap')
                symbol = market['symbol']
                contract = self.safe_bool(market, 'contract', False)
                if contract and (noSymbols or self.in_array(symbol, symbols)):
                    tiers[symbol] = self.parse_market_leverage_tiers(item, market)
        else:
            keys = list(response.keys())
            for i in range(0, len(keys)):
                marketId = keys[i]
                item = response[marketId]
                market = self.safe_market(marketId, None, None, 'swap')
                symbol = market['symbol']
                contract = self.safe_bool(market, 'contract', False)
                if contract and (noSymbols or self.in_array(symbol, symbols)):
                    tiers[symbol] = self.parse_market_leverage_tiers(item, market)
        return tiers

    def load_trading_limits(self, symbols: Strings = None, reload=False, params={}):
        if self.has['fetchTradingLimits']:
            if reload or not ('limitsLoaded' in self.options):
                response = self.fetch_trading_limits(symbols)
                for i in range(0, len(symbols)):
                    symbol = symbols[i]
                    self.markets[symbol] = self.deep_extend(self.markets[symbol], response[symbol])
                self.options['limitsLoaded'] = self.milliseconds()
        return self.markets

    def safe_position(self, position: dict):
        # simplified version of: /pull/12765/
        unrealizedPnlString = self.safe_string(position, 'unrealisedPnl')
        initialMarginString = self.safe_string(position, 'initialMargin')
        #
        # PERCENTAGE
        #
        percentage = self.safe_value(position, 'percentage')
        if (percentage is None) and (unrealizedPnlString is not None) and (initialMarginString is not None):
            # was done in all implementations( aax, btcex, bybit, deribit, ftx, gate, kucoinfutures, phemex )
            percentageString = Precise.string_mul(Precise.string_div(unrealizedPnlString, initialMarginString, 4), '100')
            position['percentage'] = self.parse_number(percentageString)
        # if contractSize is None get from market
        contractSize = self.safe_number(position, 'contractSize')
        symbol = self.safe_string(position, 'symbol')
        market = None
        if symbol is not None:
            market = self.safe_value(self.markets, symbol)
        if contractSize is None and market is not None:
            contractSize = self.safe_number(market, 'contractSize')
            position['contractSize'] = contractSize
        return position

    def parse_positions(self, positions: List[Any], symbols: List[str] = None, params={}):
        symbols = self.market_symbols(symbols)
        positions = self.to_array(positions)
        result = []
        for i in range(0, len(positions)):
            position = self.extend(self.parse_position(positions[i], None), params)
            result.append(position)
        return self.filter_by_array_positions(result, 'symbol', symbols, False)

    def parse_accounts(self, accounts: List[Any], params={}):
        accounts = self.to_array(accounts)
        result = []
        for i in range(0, len(accounts)):
            account = self.extend(self.parse_account(accounts[i]), params)
            result.append(account)
        return result

    def parse_trades_helper(self, isWs: bool, trades: List[Any], market: Market = None, since: Int = None, limit: Int = None, params={}):
        trades = self.to_array(trades)
        result = []
        for i in range(0, len(trades)):
            parsed = None
            if isWs:
                parsed = self.parse_ws_trade(trades[i], market)
            else:
                parsed = self.parse_trade(trades[i], market)
            trade = self.extend(parsed, params)
            result.append(trade)
        result = self.sort_by_2(result, 'timestamp', 'id')
        symbol = market['symbol'] if (market is not None) else None
        return self.filter_by_symbol_since_limit(result, symbol, since, limit)

    def parse_trades(self, trades: List[Any], market: Market = None, since: Int = None, limit: Int = None, params={}):
        return self.parse_trades_helper(False, trades, market, since, limit, params)

    def parse_ws_trades(self, trades: List[Any], market: Market = None, since: Int = None, limit: Int = None, params={}):
        return self.parse_trades_helper(True, trades, market, since, limit, params)

    def parse_transactions(self, transactions: List[Any], currency: Currency = None, since: Int = None, limit: Int = None, params={}):
        transactions = self.to_array(transactions)
        result = []
        for i in range(0, len(transactions)):
            transaction = self.extend(self.parse_transaction(transactions[i], currency), params)
            result.append(transaction)
        result = self.sort_by(result, 'timestamp')
        code = currency['code'] if (currency is not None) else None
        return self.filter_by_currency_since_limit(result, code, since, limit)

    def parse_transfers(self, transfers: List[Any], currency: Currency = None, since: Int = None, limit: Int = None, params={}):
        transfers = self.to_array(transfers)
        result = []
        for i in range(0, len(transfers)):
            transfer = self.extend(self.parse_transfer(transfers[i], currency), params)
            result.append(transfer)
        result = self.sort_by(result, 'timestamp')
        code = currency['code'] if (currency is not None) else None
        return self.filter_by_currency_since_limit(result, code, since, limit)

    def parse_ledger(self, data, currency: Currency = None, since: Int = None, limit: Int = None, params={}):
        result = []
        arrayData = self.to_array(data)
        for i in range(0, len(arrayData)):
            itemOrItems = self.parse_ledger_entry(arrayData[i], currency)
            if isinstance(itemOrItems, list):
                for j in range(0, len(itemOrItems)):
                    result.append(self.extend(itemOrItems[j], params))
            else:
                result.append(self.extend(itemOrItems, params))
        result = self.sort_by(result, 'timestamp')
        code = currency['code'] if (currency is not None) else None
        return self.filter_by_currency_since_limit(result, code, since, limit)

    def nonce(self):
        return self.seconds()

    def set_headers(self, headers):
        return headers

    def currency_id(self, code: str):
        currency = self.safe_dict(self.currencies, code)
        if currency is None:
            currency = self.safe_currency(code)
        if currency is not None:
            return currency['id']
        return code

    def market_id(self, symbol: str):
        market = self.market(symbol)
        if market is not None:
            return market['id']
        return symbol

    def symbol(self, symbol: str):
        market = self.market(symbol)
        return self.safe_string(market, 'symbol', symbol)

    def handle_param_string(self, params: object, paramName: str, defaultValue: Str = None):
        value = self.safe_string(params, paramName, defaultValue)
        if value is not None:
            params = self.omit(params, paramName)
        return [value, params]

    def handle_param_string_2(self, params: object, paramName1: str, paramName2: str, defaultValue: Str = None):
        value = self.safe_string_2(params, paramName1, paramName2, defaultValue)
        if value is not None:
            params = self.omit(params, [paramName1, paramName2])
        return [value, params]

    def handle_param_integer(self, params: object, paramName: str, defaultValue: Int = None):
        value = self.safe_integer(params, paramName, defaultValue)
        if value is not None:
            params = self.omit(params, paramName)
        return [value, params]

    def handle_param_integer_2(self, params: object, paramName1: str, paramName2: str, defaultValue: Int = None):
        value = self.safe_integer_2(params, paramName1, paramName2, defaultValue)
        if value is not None:
            params = self.omit(params, [paramName1, paramName2])
        return [value, params]

    def handle_param_bool(self, params: object, paramName: str, defaultValue: Bool = None):
        value = self.safe_bool(params, paramName, defaultValue)
        if value is not None:
            params = self.omit(params, paramName)
        return [value, params]

    def handle_param_bool_2(self, params: object, paramName1: str, paramName2: str, defaultValue: Bool = None):
        value = self.safe_bool_2(params, paramName1, paramName2, defaultValue)
        if value is not None:
            params = self.omit(params, [paramName1, paramName2])
        return [value, params]

    def handle_request_network(self, params: dict, request: dict, exchangeSpecificKey: str, currencyCode: Str = None, isRequired: bool = False):
        """
        :param dict params: - extra parameters
        :param dict request: - existing dictionary of request
        :param str exchangeSpecificKey: - the key for chain id to be set in request
        :param dict currencyCode: - (optional) existing dictionary of request
        :param boolean isRequired: - (optional) whether that param is required to be present
        :returns dict[]: - returns [request, params] where request is the modified request object and params is the modified params object
        """
        networkCode = None
        networkCode, params = self.handle_network_code_and_params(params)
        if networkCode is not None:
            request[exchangeSpecificKey] = self.network_code_to_id(networkCode, currencyCode)
        elif isRequired:
            raise ArgumentsRequired(self.id + ' - "network" param is required for self request')
        return [request, params]

    def resolve_path(self, path, params):
        return [
            self.implode_params(path, params),
            self.omit(params, self.extract_params(path)),
        ]

    def get_list_from_object_values(self, objects, key: IndexType):
        newArray = objects
        if not isinstance(objects, list):
            newArray = self.to_array(objects)
        results = []
        for i in range(0, len(newArray)):
            results.append(newArray[i][key])
        return results

    def get_symbols_for_market_type(self, marketType: Str = None, subType: Str = None, symbolWithActiveStatus: bool = True, symbolWithUnknownStatus: bool = True):
        filteredMarkets = self.markets
        if marketType is not None:
            filteredMarkets = self.filter_by(filteredMarkets, 'type', marketType)
        if subType is not None:
            self.check_required_argument('getSymbolsForMarketType', subType, 'subType', ['linear', 'inverse', 'quanto'])
            filteredMarkets = self.filter_by(filteredMarkets, 'subType', subType)
        activeStatuses = []
        if symbolWithActiveStatus:
            activeStatuses.append(True)
        if symbolWithUnknownStatus:
            activeStatuses.append(None)
        filteredMarkets = self.filter_by_array(filteredMarkets, 'active', activeStatuses, False)
        return self.get_list_from_object_values(filteredMarkets, 'symbol')

    def filter_by_array(self, objects, key: IndexType, values=None, indexed=True):
        objects = self.to_array(objects)
        # return all of them if no values were passed
        if values is None or not values:
            # return self.index_by(objects, key) if indexed else objects
            if indexed:
                return self.index_by(objects, key)
            else:
                return objects
        results = []
        for i in range(0, len(objects)):
            if self.in_array(objects[i][key], values):
                results.append(objects[i])
        # return self.index_by(results, key) if indexed else results
        if indexed:
            return self.index_by(results, key)
        return results

    def fetch2(self, path, api: Any = 'public', method='GET', params={}, headers: Any = None, body: Any = None, config={}):
        if self.enableRateLimit:
            cost = self.calculate_rate_limiter_cost(api, method, path, params, config)
            self.throttle(cost)
        retries = None
        retries, params = self.handle_option_and_params(params, path, 'maxRetriesOnFailure', 0)
        retryDelay = None
        retryDelay, params = self.handle_option_and_params(params, path, 'maxRetriesOnFailureDelay', 0)
        self.lastRestRequestTimestamp = self.milliseconds()
        request = self.sign(path, api, method, params, headers, body)
        self.last_request_headers = request['headers']
        self.last_request_body = request['body']
        self.last_request_url = request['url']
        for i in range(0, retries + 1):
            try:
                return self.fetch(request['url'], request['method'], request['headers'], request['body'])
            except Exception as e:
                if isinstance(e, OperationFailed):
                    if i < retries:
                        if self.verbose:
                            self.log('Request failed with the error: ' + str(e) + ', retrying ' + (i + str(1)) + ' of ' + str(retries) + '...')
                        if (retryDelay is not None) and (retryDelay != 0):
                            self.sleep(retryDelay)
                    else:
                        raise e
                else:
                    raise e
        return None  # self line is never reached, but exists for c# value return requirement

    def request(self, path, api: Any = 'public', method='GET', params={}, headers: Any = None, body: Any = None, config={}):
        return self.fetch2(path, api, method, params, headers, body, config)

    def load_accounts(self, reload=False, params={}):
        if reload:
            self.accounts = self.fetch_accounts(params)
        else:
            if self.accounts:
                return self.accounts
            else:
                self.accounts = self.fetch_accounts(params)
        self.accountsById = self.index_by(self.accounts, 'id')
        return self.accounts

    def build_ohlcvc(self, trades: List[Trade], timeframe: str = '1m', since: float = 0, limit: float = 2147483647):
        # given a sorted arrays of trades(recent last) and a timeframe builds an array of OHLCV candles
        # note, default limit value(2147483647) is max int32 value
        ms = self.parse_timeframe(timeframe) * 1000
        ohlcvs = []
        i_timestamp = 0
        # open = 1
        i_high = 2
        i_low = 3
        i_close = 4
        i_volume = 5
        i_count = 6
        tradesLength = len(trades)
        oldest = min(tradesLength, limit)
        options = self.safe_dict(self.options, 'buildOHLCVC', {})
        skipZeroPrices = self.safe_bool(options, 'skipZeroPrices', True)
        for i in range(0, oldest):
            trade = trades[i]
            ts = trade['timestamp']
            price = trade['price']
            if ts < since:
                continue
            openingTime = int(math.floor(ts / ms)) * ms  # shift to the edge of m/h/d(but not M)
            if openingTime < since:  # we don't need bars, that have opening time earlier than requested
                continue
            ohlcv_length = len(ohlcvs)
            candle = ohlcv_length - 1
            if skipZeroPrices and not (price > 0) and not (price < 0):
                continue
            isFirstCandle = candle == -1
            if isFirstCandle or openingTime >= self.sum(ohlcvs[candle][i_timestamp], ms):
                # moved to a new timeframe -> create a new candle from opening trade
                ohlcvs.append([
                    openingTime,  # timestamp
                    price,  # O
                    price,  # H
                    price,  # L
                    price,  # C
                    trade['amount'],  # V
                    1,  # count
                ])
            else:
                # still processing the same timeframe -> update opening trade
                ohlcvs[candle][i_high] = max(ohlcvs[candle][i_high], price)
                ohlcvs[candle][i_low] = min(ohlcvs[candle][i_low], price)
                ohlcvs[candle][i_close] = price
                ohlcvs[candle][i_volume] = self.sum(ohlcvs[candle][i_volume], trade['amount'])
                ohlcvs[candle][i_count] = self.sum(ohlcvs[candle][i_count], 1)
        return ohlcvs

    def parse_trading_view_ohlcv(self, ohlcvs, market=None, timeframe='1m', since: Int = None, limit: Int = None):
        result = self.convert_trading_view_to_ohlcv(ohlcvs)
        return self.parse_ohlcvs(result, market, timeframe, since, limit)

    def edit_limit_buy_order(self, id: str, symbol: str, amount: float, price: Num = None, params={}):
        return self.edit_limit_order(id, symbol, 'buy', amount, price, params)

    def edit_limit_sell_order(self, id: str, symbol: str, amount: float, price: Num = None, params={}):
        return self.edit_limit_order(id, symbol, 'sell', amount, price, params)

    def edit_limit_order(self, id: str, symbol: str, side: OrderSide, amount: float, price: Num = None, params={}):
        return self.edit_order(id, symbol, 'limit', side, amount, price, params)

    def edit_order(self, id: str, symbol: str, type: OrderType, side: OrderSide, amount: Num = None, price: Num = None, params={}):
        self.cancel_order(id, symbol)
        return self.create_order(symbol, type, side, amount, price, params)

    def edit_order_with_client_order_id(self, clientOrderId: str, symbol: str, type: OrderType, side: OrderSide, amount: Num = None, price: Num = None, params={}):
        return self.edit_order('', symbol, type, side, amount, price, self.extend({'clientOrderId': clientOrderId}, params))

    def edit_order_ws(self, id: str, symbol: str, type: OrderType, side: OrderSide, amount: Num = None, price: Num = None, params={}):
        self.cancel_order_ws(id, symbol)
        return self.create_order_ws(symbol, type, side, amount, price, params)

    def fetch_position(self, symbol: str, params={}):
        raise NotSupported(self.id + ' fetchPosition() is not supported yet')

    def fetch_position_ws(self, symbol: str, params={}):
        raise NotSupported(self.id + ' fetchPositionWs() is not supported yet')

    def watch_position(self, symbol: Str = None, params={}):
        raise NotSupported(self.id + ' watchPosition() is not supported yet')

    def watch_positions(self, symbols: Strings = None, since: Int = None, limit: Int = None, params={}):
        raise NotSupported(self.id + ' watchPositions() is not supported yet')

    def watch_position_for_symbols(self, symbols: Strings = None, since: Int = None, limit: Int = None, params={}):
        return self.watch_positions(symbols, since, limit, params)

    def fetch_positions_for_symbol(self, symbol: str, params={}):
        """
        fetches all open positions for specific symbol, unlike fetchPositions(which is designed to work with multiple symbols) so self method might be preffered for one-market position, because of less rate-limit consumption and speed
        :param str symbol: unified market symbol
        :param dict params: extra parameters specific to the endpoint
        :returns dict[]: a list of `position structure <https://docs.ccxt.com/#/?id=position-structure>` with maximum 3 items - possible one position for "one-way" mode, and possible two positions(long & short) for "two-way"(a.k.a. hedge) mode
        """
        raise NotSupported(self.id + ' fetchPositionsForSymbol() is not supported yet')

    def fetch_positions_for_symbol_ws(self, symbol: str, params={}):
        """
        fetches all open positions for specific symbol, unlike fetchPositions(which is designed to work with multiple symbols) so self method might be preffered for one-market position, because of less rate-limit consumption and speed
        :param str symbol: unified market symbol
        :param dict params: extra parameters specific to the endpoint
        :returns dict[]: a list of `position structure <https://docs.ccxt.com/#/?id=position-structure>` with maximum 3 items - possible one position for "one-way" mode, and possible two positions(long & short) for "two-way"(a.k.a. hedge) mode
        """
        raise NotSupported(self.id + ' fetchPositionsForSymbol() is not supported yet')

    def fetch_positions(self, symbols: Strings = None, params={}):
        raise NotSupported(self.id + ' fetchPositions() is not supported yet')

    def fetch_positions_ws(self, symbols: Strings = None, params={}):
        raise NotSupported(self.id + ' fetchPositions() is not supported yet')

    def fetch_positions_risk(self, symbols: Strings = None, params={}):
        raise NotSupported(self.id + ' fetchPositionsRisk() is not supported yet')

    def fetch_bids_asks(self, symbols: Strings = None, params={}):
        raise NotSupported(self.id + ' fetchBidsAsks() is not supported yet')

    def fetch_borrow_interest(self, code: Str = None, symbol: Str = None, since: Int = None, limit: Int = None, params={}):
        raise NotSupported(self.id + ' fetchBorrowInterest() is not supported yet')

    def fetch_ledger(self, code: Str = None, since: Int = None, limit: Int = None, params={}):
        raise NotSupported(self.id + ' fetchLedger() is not supported yet')

    def fetch_ledger_entry(self, id: str, code: Str = None, params={}):
        raise NotSupported(self.id + ' fetchLedgerEntry() is not supported yet')

    def parse_bid_ask(self, bidask, priceKey: IndexType = 0, amountKey: IndexType = 1, countOrIdKey: IndexType = 2):
        price = self.safe_number(bidask, priceKey)
        amount = self.safe_number(bidask, amountKey)
        countOrId = self.safe_integer(bidask, countOrIdKey)
        bidAsk = [price, amount]
        if countOrId is not None:
            bidAsk.append(countOrId)
        return bidAsk

    def safe_currency(self, currencyId: Str, currency: Currency = None):
        if (currencyId is None) and (currency is not None):
            return currency
        if (self.currencies_by_id is not None) and (currencyId in self.currencies_by_id) and (self.currencies_by_id[currencyId] is not None):
            return self.currencies_by_id[currencyId]
        code = currencyId
        if currencyId is not None:
            code = self.common_currency_code(currencyId.upper())
        return self.safe_currency_structure({
            'id': currencyId,
            'code': code,
            'precision': None,
        })

    def safe_market(self, marketId: Str = None, market: Market = None, delimiter: Str = None, marketType: Str = None):
        if marketId is not None:
            if (self.markets_by_id is not None) and (marketId in self.markets_by_id):
                markets = self.markets_by_id[marketId]
                numMarkets = len(markets)
                if numMarkets == 1:
                    return markets[0]
                else:
                    if marketType is None:
                        if market is None:
                            raise ArgumentsRequired(self.id + ' safeMarket() requires a fourth argument for ' + marketId + ' to disambiguate between different markets with the same market id')
                        else:
                            marketType = market['type']
                    for i in range(0, len(markets)):
                        currentMarket = markets[i]
                        if currentMarket[marketType]:
                            return currentMarket
            elif delimiter is not None and delimiter != '':
                parts = marketId.split(delimiter)
                partsLength = len(parts)
                result = self.safe_market_structure({
                    'symbol': marketId,
                    'marketId': marketId,
                })
                if partsLength == 2:
                    result['baseId'] = self.safe_string(parts, 0)
                    result['quoteId'] = self.safe_string(parts, 1)
                    result['base'] = self.safe_currency_code(result['baseId'])
                    result['quote'] = self.safe_currency_code(result['quoteId'])
                    result['symbol'] = result['base'] + '/' + result['quote']
                return result
        if market is not None:
            return market
        return self.safe_market_structure({'symbol': marketId, 'marketId': marketId})

    def market_or_null(self, symbol: str):
        if symbol is None:
            return None
        return self.market(symbol)

    def check_required_credentials(self, error=True):
        """
 @ignore
        :param boolean error: raise an error that a credential is required if True
        :returns boolean: True if all required credentials have been set, otherwise False or an error is thrown is param error=true
        """
        keys = list(self.requiredCredentials.keys())
        for i in range(0, len(keys)):
            key = keys[i]
            if self.requiredCredentials[key] and not getattr(self, key):
                if error:
                    raise AuthenticationError(self.id + ' requires "' + key + '" credential')
                else:
                    return False
        return True

    def oath(self):
        if self.twofa is not None:
            return self.totp(self.twofa)
        else:
            raise ExchangeError(self.id + ' exchange.twofa has not been set for 2FA Two-Factor Authentication')

    def fetch_balance(self, params={}):
        raise NotSupported(self.id + ' fetchBalance() is not supported yet')

    def fetch_balance_ws(self, params={}):
        raise NotSupported(self.id + ' fetchBalanceWs() is not supported yet')

    def parse_balance(self, response):
        raise NotSupported(self.id + ' parseBalance() is not supported yet')

    def watch_balance(self, params={}):
        raise NotSupported(self.id + ' watchBalance() is not supported yet')

    def fetch_partial_balance(self, part, params={}):
        balance = self.fetch_balance(params)
        return balance[part]

    def fetch_free_balance(self, params={}):
        return self.fetch_partial_balance('free', params)

    def fetch_used_balance(self, params={}):
        return self.fetch_partial_balance('used', params)

    def fetch_total_balance(self, params={}):
        return self.fetch_partial_balance('total', params)

    def fetch_status(self, params={}):
        raise NotSupported(self.id + ' fetchStatus() is not supported yet')

    def fetch_transaction_fee(self, code: str, params={}):
        if not self.has['fetchTransactionFees']:
            raise NotSupported(self.id + ' fetchTransactionFee() is not supported yet')
        return self.fetch_transaction_fees([code], params)

    def fetch_transaction_fees(self, codes: Strings = None, params={}):
        raise NotSupported(self.id + ' fetchTransactionFees() is not supported yet')

    def fetch_deposit_withdraw_fees(self, codes: Strings = None, params={}):
        raise NotSupported(self.id + ' fetchDepositWithdrawFees() is not supported yet')

    def fetch_deposit_withdraw_fee(self, code: str, params={}):
        if not self.has['fetchDepositWithdrawFees']:
            raise NotSupported(self.id + ' fetchDepositWithdrawFee() is not supported yet')
        fees = self.fetch_deposit_withdraw_fees([code], params)
        return self.safe_value(fees, code)

    def get_supported_mapping(self, key, mapping={}):
        if key in mapping:
            return mapping[key]
        else:
            raise NotSupported(self.id + ' ' + key + ' does not have a value in mapping')

    def fetch_cross_borrow_rate(self, code: str, params={}):
        self.load_markets()
        if not self.has['fetchBorrowRates']:
            raise NotSupported(self.id + ' fetchCrossBorrowRate() is not supported yet')
        borrowRates = self.fetch_cross_borrow_rates(params)
        rate = self.safe_value(borrowRates, code)
        if rate is None:
            raise ExchangeError(self.id + ' fetchCrossBorrowRate() could not find the borrow rate for currency code ' + code)
        return rate

    def fetch_isolated_borrow_rate(self, symbol: str, params={}):
        self.load_markets()
        if not self.has['fetchBorrowRates']:
            raise NotSupported(self.id + ' fetchIsolatedBorrowRate() is not supported yet')
        borrowRates = self.fetch_isolated_borrow_rates(params)
        rate = self.safe_dict(borrowRates, symbol)
        if rate is None:
            raise ExchangeError(self.id + ' fetchIsolatedBorrowRate() could not find the borrow rate for market symbol ' + symbol)
        return rate

    def handle_option_and_params(self, params: object, methodName: str, optionName: str, defaultValue=None):
        # This method can be used to obtain method specific properties, i.e: self.handle_option_and_params(params, 'fetchPosition', 'marginMode', 'isolated')
        defaultOptionName = 'default' + self.capitalize(optionName)  # we also need to check the 'defaultXyzWhatever'
        # check if params contain the key
        value = self.safe_value_2(params, optionName, defaultOptionName)
        if value is not None:
            params = self.omit(params, [optionName, defaultOptionName])
        else:
            # handle routed methods like "watchTrades > watchTradesForSymbols"(or "watchTicker > watchTickers")
            methodName, params = self.handle_param_string(params, 'callerMethodName', methodName)
            # check if exchange has properties for self method
            exchangeWideMethodOptions = self.safe_value(self.options, methodName)
            if exchangeWideMethodOptions is not None:
                # check if the option is defined inside self method's props
                value = self.safe_value_2(exchangeWideMethodOptions, optionName, defaultOptionName)
            if value is None:
                # if it's still None, check if global exchange-wide option exists
                value = self.safe_value_2(self.options, optionName, defaultOptionName)
            # if it's still None, use the default value
            value = value if (value is not None) else defaultValue
        return [value, params]

    def handle_option_and_params_2(self, params: object, methodName1: str, optionName1: str, optionName2: str, defaultValue=None):
        value = None
        value, params = self.handle_option_and_params(params, methodName1, optionName1)
        if value is not None:
            # omit optionName2 too from params
            params = self.omit(params, optionName2)
            return [value, params]
        # if still None, try optionName2
        value2 = None
        value2, params = self.handle_option_and_params(params, methodName1, optionName2, defaultValue)
        return [value2, params]

    def handle_option(self, methodName: str, optionName: str, defaultValue=None):
        res = self.handle_option_and_params({}, methodName, optionName, defaultValue)
        return self.safe_value(res, 0)

    def handle_market_type_and_params(self, methodName: str, market: Market = None, params={}, defaultValue=None):
        """
 @ignore
 @param methodName the method calling handleMarketTypeAndParams
        :param Market market:
        :param dict params:
        :param str [params.type]: type assigned by user
        :param str [params.defaultType]: same.type
        :param str [defaultValue]: assigned programatically in the method calling handleMarketTypeAndParams
        :returns [str, dict]: the market type and params with type and defaultType omitted
        """
        # type from param
        type = self.safe_string_2(params, 'defaultType', 'type')
        if type is not None:
            params = self.omit(params, ['defaultType', 'type'])
            return [type, params]
        # type from market
        if market is not None:
            return [market['type'], params]
        # type from default-argument
        if defaultValue is not None:
            return [defaultValue, params]
        methodOptions = self.safe_dict(self.options, methodName)
        if methodOptions is not None:
            if isinstance(methodOptions, str):
                return [methodOptions, params]
            else:
                typeFromMethod = self.safe_string_2(methodOptions, 'defaultType', 'type')
                if typeFromMethod is not None:
                    return [typeFromMethod, params]
        defaultType = self.safe_string_2(self.options, 'defaultType', 'type', 'spot')
        return [defaultType, params]

    def handle_sub_type_and_params(self, methodName: str, market=None, params={}, defaultValue=None):
        subType = None
        # if set in params, it takes precedence
        subTypeInParams = self.safe_string_2(params, 'subType', 'defaultSubType')
        # avoid omitting if it's not present
        if subTypeInParams is not None:
            subType = subTypeInParams
            params = self.omit(params, ['subType', 'defaultSubType'])
        else:
            # at first, check from market object
            if market is not None:
                if market['linear']:
                    subType = 'linear'
                elif market['inverse']:
                    subType = 'inverse'
            # if it was not defined in market object
            if subType is None:
                values = self.handle_option_and_params({}, methodName, 'subType', defaultValue)  # no need to re-test params here
                subType = values[0]
        return [subType, params]

    def handle_margin_mode_and_params(self, methodName: str, params={}, defaultValue=None):
        """
 @ignore
        :param dict [params]: extra parameters specific to the exchange API endpoint
        :returns Array: the marginMode in lowercase by params["marginMode"], params["defaultMarginMode"] self.options["marginMode"] or self.options["defaultMarginMode"]
        """
        return self.handle_option_and_params(params, methodName, 'marginMode', defaultValue)

    def throw_exactly_matched_exception(self, exact, string, message):
        if string is None:
            return
        if string in exact:
            raise exact[string](message)

    def throw_broadly_matched_exception(self, broad, string, message):
        broadKey = self.find_broadly_matched_key(broad, string)
        if broadKey is not None:
            raise broad[broadKey](message)

    def find_broadly_matched_key(self, broad, string):
        # a helper for matching error strings exactly vs broadly
        keys = list(broad.keys())
        for i in range(0, len(keys)):
            key = keys[i]
            if string is not None:  # #issues/12698
                if string.find(key) >= 0:
                    return key
        return None

    def handle_errors(self, statusCode: int, statusText: str, url: str, method: str, responseHeaders: dict, responseBody: str, response, requestHeaders, requestBody):
        # it is a stub method that must be overrided in the derived exchange classes
        # raise NotSupported(self.id + ' handleErrors() not implemented yet')
        return None

    def calculate_rate_limiter_cost(self, api, method, path, params, config={}):
        return self.safe_value(config, 'cost', 1)

    def fetch_ticker(self, symbol: str, params={}):
        if self.has['fetchTickers']:
            self.load_markets()
            market = self.market(symbol)
            symbol = market['symbol']
            tickers = self.fetch_tickers([symbol], params)
            ticker = self.safe_dict(tickers, symbol)
            if ticker is None:
                raise NullResponse(self.id + ' fetchTickers() could not find a ticker for ' + symbol)
            else:
                return ticker
        else:
            raise NotSupported(self.id + ' fetchTicker() is not supported yet')

    def fetch_mark_price(self, symbol: str, params={}):
        if self.has['fetchMarkPrices']:
            self.load_markets()
            market = self.market(symbol)
            symbol = market['symbol']
            tickers = self.fetch_mark_prices([symbol], params)
            ticker = self.safe_dict(tickers, symbol)
            if ticker is None:
                raise NullResponse(self.id + ' fetchMarkPrices() could not find a ticker for ' + symbol)
            else:
                return ticker
        else:
            raise NotSupported(self.id + ' fetchMarkPrices() is not supported yet')

    def fetch_ticker_ws(self, symbol: str, params={}):
        if self.has['fetchTickersWs']:
            self.load_markets()
            market = self.market(symbol)
            symbol = market['symbol']
            tickers = self.fetch_tickers_ws([symbol], params)
            ticker = self.safe_dict(tickers, symbol)
            if ticker is None:
                raise NullResponse(self.id + ' fetchTickerWs() could not find a ticker for ' + symbol)
            else:
                return ticker
        else:
            raise NotSupported(self.id + ' fetchTickerWs() is not supported yet')

    def watch_ticker(self, symbol: str, params={}):
        raise NotSupported(self.id + ' watchTicker() is not supported yet')

    def fetch_tickers(self, symbols: Strings = None, params={}):
        raise NotSupported(self.id + ' fetchTickers() is not supported yet')

    def fetch_mark_prices(self, symbols: Strings = None, params={}):
        raise NotSupported(self.id + ' fetchMarkPrices() is not supported yet')

    def fetch_tickers_ws(self, symbols: Strings = None, params={}):
        raise NotSupported(self.id + ' fetchTickers() is not supported yet')

    def fetch_order_books(self, symbols: Strings = None, limit: Int = None, params={}):
        raise NotSupported(self.id + ' fetchOrderBooks() is not supported yet')

    def watch_bids_asks(self, symbols: Strings = None, params={}):
        raise NotSupported(self.id + ' watchBidsAsks() is not supported yet')

    def watch_tickers(self, symbols: Strings = None, params={}):
        raise NotSupported(self.id + ' watchTickers() is not supported yet')

    def un_watch_tickers(self, symbols: Strings = None, params={}):
        raise NotSupported(self.id + ' unWatchTickers() is not supported yet')

    def fetch_order(self, id: str, symbol: Str = None, params={}):
        raise NotSupported(self.id + ' fetchOrder() is not supported yet')

    def fetch_order_with_client_order_id(self, clientOrderId: str, symbol: Str = None, params={}):
        """
        create a market order by providing the symbol, side and cost
        :param str clientOrderId: client order Id
        :param str symbol: unified symbol of the market to create an order in
        :param dict [params]: extra parameters specific to the exchange API endpoint
        :returns dict: an `order structure <https://docs.ccxt.com/#/?id=order-structure>`
        """
        extendedParams = self.extend(params, {'clientOrderId': clientOrderId})
        return self.fetch_order('', symbol, extendedParams)

    def fetch_order_ws(self, id: str, symbol: Str = None, params={}):
        raise NotSupported(self.id + ' fetchOrderWs() is not supported yet')

    def fetch_order_status(self, id: str, symbol: Str = None, params={}):
        # TODO: TypeScript: change method signature by replacing
        # Promise<string> with Promise<Order['status']>.
        order = self.fetch_order(id, symbol, params)
        return order['status']

    def fetch_unified_order(self, order, params={}):
        return self.fetch_order(self.safe_string(order, 'id'), self.safe_string(order, 'symbol'), params)

    def create_order(self, symbol: str, type: OrderType, side: OrderSide, amount: float, price: Num = None, params={}):
        raise NotSupported(self.id + ' createOrder() is not supported yet')

    def create_convert_trade(self, id: str, fromCode: str, toCode: str, amount: Num = None, params={}):
        raise NotSupported(self.id + ' createConvertTrade() is not supported yet')

    def fetch_convert_trade(self, id: str, code: Str = None, params={}):
        raise NotSupported(self.id + ' fetchConvertTrade() is not supported yet')

    def fetch_convert_trade_history(self, code: Str = None, since: Int = None, limit: Int = None, params={}):
        raise NotSupported(self.id + ' fetchConvertTradeHistory() is not supported yet')

    def fetch_position_mode(self, symbol: Str = None, params={}):
        raise NotSupported(self.id + ' fetchPositionMode() is not supported yet')

    def create_trailing_amount_order(self, symbol: str, type: OrderType, side: OrderSide, amount: float, price: Num = None, trailingAmount: Num = None, trailingTriggerPrice: Num = None, params={}):
        """
        create a trailing order by providing the symbol, type, side, amount, price and trailingAmount
        :param str symbol: unified symbol of the market to create an order in
        :param str type: 'market' or 'limit'
        :param str side: 'buy' or 'sell'
        :param float amount: how much you want to trade in units of the base currency, or number of contracts
        :param float [price]: the price for the order to be filled at, in units of the quote currency, ignored in market orders
        :param float trailingAmount: the quote amount to trail away from the current market price
        :param float [trailingTriggerPrice]: the price to activate a trailing order, default uses the price argument
        :param dict [params]: extra parameters specific to the exchange API endpoint
        :returns dict: an `order structure <https://docs.ccxt.com/#/?id=order-structure>`
        """
        if trailingAmount is None:
            raise ArgumentsRequired(self.id + ' createTrailingAmountOrder() requires a trailingAmount argument')
        params['trailingAmount'] = trailingAmount
        if trailingTriggerPrice is not None:
            params['trailingTriggerPrice'] = trailingTriggerPrice
        if self.has['createTrailingAmountOrder']:
            return self.create_order(symbol, type, side, amount, price, params)
        raise NotSupported(self.id + ' createTrailingAmountOrder() is not supported yet')

    def create_trailing_amount_order_ws(self, symbol: str, type: OrderType, side: OrderSide, amount: float, price: Num = None, trailingAmount: Num = None, trailingTriggerPrice: Num = None, params={}):
        """
        create a trailing order by providing the symbol, type, side, amount, price and trailingAmount
        :param str symbol: unified symbol of the market to create an order in
        :param str type: 'market' or 'limit'
        :param str side: 'buy' or 'sell'
        :param float amount: how much you want to trade in units of the base currency, or number of contracts
        :param float [price]: the price for the order to be filled at, in units of the quote currency, ignored in market orders
        :param float trailingAmount: the quote amount to trail away from the current market price
        :param float [trailingTriggerPrice]: the price to activate a trailing order, default uses the price argument
        :param dict [params]: extra parameters specific to the exchange API endpoint
        :returns dict: an `order structure <https://docs.ccxt.com/#/?id=order-structure>`
        """
        if trailingAmount is None:
            raise ArgumentsRequired(self.id + ' createTrailingAmountOrderWs() requires a trailingAmount argument')
        params['trailingAmount'] = trailingAmount
        if trailingTriggerPrice is not None:
            params['trailingTriggerPrice'] = trailingTriggerPrice
        if self.has['createTrailingAmountOrderWs']:
            return self.create_order_ws(symbol, type, side, amount, price, params)
        raise NotSupported(self.id + ' createTrailingAmountOrderWs() is not supported yet')

    def create_trailing_percent_order(self, symbol: str, type: OrderType, side: OrderSide, amount: float, price: Num = None, trailingPercent: Num = None, trailingTriggerPrice: Num = None, params={}):
        """
        create a trailing order by providing the symbol, type, side, amount, price and trailingPercent
        :param str symbol: unified symbol of the market to create an order in
        :param str type: 'market' or 'limit'
        :param str side: 'buy' or 'sell'
        :param float amount: how much you want to trade in units of the base currency, or number of contracts
        :param float [price]: the price for the order to be filled at, in units of the quote currency, ignored in market orders
        :param float trailingPercent: the percent to trail away from the current market price
        :param float [trailingTriggerPrice]: the price to activate a trailing order, default uses the price argument
        :param dict [params]: extra parameters specific to the exchange API endpoint
        :returns dict: an `order structure <https://docs.ccxt.com/#/?id=order-structure>`
        """
        if trailingPercent is None:
            raise ArgumentsRequired(self.id + ' createTrailingPercentOrder() requires a trailingPercent argument')
        params['trailingPercent'] = trailingPercent
        if trailingTriggerPrice is not None:
            params['trailingTriggerPrice'] = trailingTriggerPrice
        if self.has['createTrailingPercentOrder']:
            return self.create_order(symbol, type, side, amount, price, params)
        raise NotSupported(self.id + ' createTrailingPercentOrder() is not supported yet')

    def create_trailing_percent_order_ws(self, symbol: str, type: OrderType, side: OrderSide, amount: float, price: Num = None, trailingPercent: Num = None, trailingTriggerPrice: Num = None, params={}):
        """
        create a trailing order by providing the symbol, type, side, amount, price and trailingPercent
        :param str symbol: unified symbol of the market to create an order in
        :param str type: 'market' or 'limit'
        :param str side: 'buy' or 'sell'
        :param float amount: how much you want to trade in units of the base currency, or number of contracts
        :param float [price]: the price for the order to be filled at, in units of the quote currency, ignored in market orders
        :param float trailingPercent: the percent to trail away from the current market price
        :param float [trailingTriggerPrice]: the price to activate a trailing order, default uses the price argument
        :param dict [params]: extra parameters specific to the exchange API endpoint
        :returns dict: an `order structure <https://docs.ccxt.com/#/?id=order-structure>`
        """
        if trailingPercent is None:
            raise ArgumentsRequired(self.id + ' createTrailingPercentOrderWs() requires a trailingPercent argument')
        params['trailingPercent'] = trailingPercent
        if trailingTriggerPrice is not None:
            params['trailingTriggerPrice'] = trailingTriggerPrice
        if self.has['createTrailingPercentOrderWs']:
            return self.create_order_ws(symbol, type, side, amount, price, params)
        raise NotSupported(self.id + ' createTrailingPercentOrderWs() is not supported yet')

    def create_market_order_with_cost(self, symbol: str, side: OrderSide, cost: float, params={}):
        """
        create a market order by providing the symbol, side and cost
        :param str symbol: unified symbol of the market to create an order in
        :param str side: 'buy' or 'sell'
        :param float cost: how much you want to trade in units of the quote currency
        :param dict [params]: extra parameters specific to the exchange API endpoint
        :returns dict: an `order structure <https://docs.ccxt.com/#/?id=order-structure>`
        """
        if self.has['createMarketOrderWithCost'] or (self.has['createMarketBuyOrderWithCost'] and self.has['createMarketSellOrderWithCost']):
            return self.create_order(symbol, 'market', side, cost, 1, params)
        raise NotSupported(self.id + ' createMarketOrderWithCost() is not supported yet')

    def create_market_buy_order_with_cost(self, symbol: str, cost: float, params={}):
        """
        create a market buy order by providing the symbol and cost
        :param str symbol: unified symbol of the market to create an order in
        :param float cost: how much you want to trade in units of the quote currency
        :param dict [params]: extra parameters specific to the exchange API endpoint
        :returns dict: an `order structure <https://docs.ccxt.com/#/?id=order-structure>`
        """
        if self.options['createMarketBuyOrderRequiresPrice'] or self.has['createMarketBuyOrderWithCost']:
            return self.create_order(symbol, 'market', 'buy', cost, 1, params)
        raise NotSupported(self.id + ' createMarketBuyOrderWithCost() is not supported yet')

    def create_market_sell_order_with_cost(self, symbol: str, cost: float, params={}):
        """
        create a market sell order by providing the symbol and cost
        :param str symbol: unified symbol of the market to create an order in
        :param float cost: how much you want to trade in units of the quote currency
        :param dict [params]: extra parameters specific to the exchange API endpoint
        :returns dict: an `order structure <https://docs.ccxt.com/#/?id=order-structure>`
        """
        if self.options['createMarketSellOrderRequiresPrice'] or self.has['createMarketSellOrderWithCost']:
            return self.create_order(symbol, 'market', 'sell', cost, 1, params)
        raise NotSupported(self.id + ' createMarketSellOrderWithCost() is not supported yet')

    def create_market_order_with_cost_ws(self, symbol: str, side: OrderSide, cost: float, params={}):
        """
        create a market order by providing the symbol, side and cost
        :param str symbol: unified symbol of the market to create an order in
        :param str side: 'buy' or 'sell'
        :param float cost: how much you want to trade in units of the quote currency
        :param dict [params]: extra parameters specific to the exchange API endpoint
        :returns dict: an `order structure <https://docs.ccxt.com/#/?id=order-structure>`
        """
        if self.has['createMarketOrderWithCostWs'] or (self.has['createMarketBuyOrderWithCostWs'] and self.has['createMarketSellOrderWithCostWs']):
            return self.create_order_ws(symbol, 'market', side, cost, 1, params)
        raise NotSupported(self.id + ' createMarketOrderWithCostWs() is not supported yet')

    def create_trigger_order(self, symbol: str, type: OrderType, side: OrderSide, amount: float, price: Num = None, triggerPrice: Num = None, params={}):
        """
        create a trigger stop order(type 1)
        :param str symbol: unified symbol of the market to create an order in
        :param str type: 'market' or 'limit'
        :param str side: 'buy' or 'sell'
        :param float amount: how much you want to trade in units of the base currency or the number of contracts
        :param float [price]: the price to fulfill the order, in units of the quote currency, ignored in market orders
        :param float triggerPrice: the price to trigger the stop order, in units of the quote currency
        :param dict [params]: extra parameters specific to the exchange API endpoint
        :returns dict: an `order structure <https://docs.ccxt.com/#/?id=order-structure>`
        """
        if triggerPrice is None:
            raise ArgumentsRequired(self.id + ' createTriggerOrder() requires a triggerPrice argument')
        params['triggerPrice'] = triggerPrice
        if self.has['createTriggerOrder']:
            return self.create_order(symbol, type, side, amount, price, params)
        raise NotSupported(self.id + ' createTriggerOrder() is not supported yet')

    def create_trigger_order_ws(self, symbol: str, type: OrderType, side: OrderSide, amount: float, price: Num = None, triggerPrice: Num = None, params={}):
        """
        create a trigger stop order(type 1)
        :param str symbol: unified symbol of the market to create an order in
        :param str type: 'market' or 'limit'
        :param str side: 'buy' or 'sell'
        :param float amount: how much you want to trade in units of the base currency or the number of contracts
        :param float [price]: the price to fulfill the order, in units of the quote currency, ignored in market orders
        :param float triggerPrice: the price to trigger the stop order, in units of the quote currency
        :param dict [params]: extra parameters specific to the exchange API endpoint
        :returns dict: an `order structure <https://docs.ccxt.com/#/?id=order-structure>`
        """
        if triggerPrice is None:
            raise ArgumentsRequired(self.id + ' createTriggerOrderWs() requires a triggerPrice argument')
        params['triggerPrice'] = triggerPrice
        if self.has['createTriggerOrderWs']:
            return self.create_order_ws(symbol, type, side, amount, price, params)
        raise NotSupported(self.id + ' createTriggerOrderWs() is not supported yet')

    def create_stop_loss_order(self, symbol: str, type: OrderType, side: OrderSide, amount: float, price: Num = None, stopLossPrice: Num = None, params={}):
        """
        create a trigger stop loss order(type 2)
        :param str symbol: unified symbol of the market to create an order in
        :param str type: 'market' or 'limit'
        :param str side: 'buy' or 'sell'
        :param float amount: how much you want to trade in units of the base currency or the number of contracts
        :param float [price]: the price to fulfill the order, in units of the quote currency, ignored in market orders
        :param float stopLossPrice: the price to trigger the stop loss order, in units of the quote currency
        :param dict [params]: extra parameters specific to the exchange API endpoint
        :returns dict: an `order structure <https://docs.ccxt.com/#/?id=order-structure>`
        """
        if stopLossPrice is None:
            raise ArgumentsRequired(self.id + ' createStopLossOrder() requires a stopLossPrice argument')
        params['stopLossPrice'] = stopLossPrice
        if self.has['createStopLossOrder']:
            return self.create_order(symbol, type, side, amount, price, params)
        raise NotSupported(self.id + ' createStopLossOrder() is not supported yet')

    def create_stop_loss_order_ws(self, symbol: str, type: OrderType, side: OrderSide, amount: float, price: Num = None, stopLossPrice: Num = None, params={}):
        """
        create a trigger stop loss order(type 2)
        :param str symbol: unified symbol of the market to create an order in
        :param str type: 'market' or 'limit'
        :param str side: 'buy' or 'sell'
        :param float amount: how much you want to trade in units of the base currency or the number of contracts
        :param float [price]: the price to fulfill the order, in units of the quote currency, ignored in market orders
        :param float stopLossPrice: the price to trigger the stop loss order, in units of the quote currency
        :param dict [params]: extra parameters specific to the exchange API endpoint
        :returns dict: an `order structure <https://docs.ccxt.com/#/?id=order-structure>`
        """
        if stopLossPrice is None:
            raise ArgumentsRequired(self.id + ' createStopLossOrderWs() requires a stopLossPrice argument')
        params['stopLossPrice'] = stopLossPrice
        if self.has['createStopLossOrderWs']:
            return self.create_order_ws(symbol, type, side, amount, price, params)
        raise NotSupported(self.id + ' createStopLossOrderWs() is not supported yet')

    def create_take_profit_order(self, symbol: str, type: OrderType, side: OrderSide, amount: float, price: Num = None, takeProfitPrice: Num = None, params={}):
        """
        create a trigger take profit order(type 2)
        :param str symbol: unified symbol of the market to create an order in
        :param str type: 'market' or 'limit'
        :param str side: 'buy' or 'sell'
        :param float amount: how much you want to trade in units of the base currency or the number of contracts
        :param float [price]: the price to fulfill the order, in units of the quote currency, ignored in market orders
        :param float takeProfitPrice: the price to trigger the take profit order, in units of the quote currency
        :param dict [params]: extra parameters specific to the exchange API endpoint
        :returns dict: an `order structure <https://docs.ccxt.com/#/?id=order-structure>`
        """
        if takeProfitPrice is None:
            raise ArgumentsRequired(self.id + ' createTakeProfitOrder() requires a takeProfitPrice argument')
        params['takeProfitPrice'] = takeProfitPrice
        if self.has['createTakeProfitOrder']:
            return self.create_order(symbol, type, side, amount, price, params)
        raise NotSupported(self.id + ' createTakeProfitOrder() is not supported yet')

    def create_take_profit_order_ws(self, symbol: str, type: OrderType, side: OrderSide, amount: float, price: Num = None, takeProfitPrice: Num = None, params={}):
        """
        create a trigger take profit order(type 2)
        :param str symbol: unified symbol of the market to create an order in
        :param str type: 'market' or 'limit'
        :param str side: 'buy' or 'sell'
        :param float amount: how much you want to trade in units of the base currency or the number of contracts
        :param float [price]: the price to fulfill the order, in units of the quote currency, ignored in market orders
        :param float takeProfitPrice: the price to trigger the take profit order, in units of the quote currency
        :param dict [params]: extra parameters specific to the exchange API endpoint
        :returns dict: an `order structure <https://docs.ccxt.com/#/?id=order-structure>`
        """
        if takeProfitPrice is None:
            raise ArgumentsRequired(self.id + ' createTakeProfitOrderWs() requires a takeProfitPrice argument')
        params['takeProfitPrice'] = takeProfitPrice
        if self.has['createTakeProfitOrderWs']:
            return self.create_order_ws(symbol, type, side, amount, price, params)
        raise NotSupported(self.id + ' createTakeProfitOrderWs() is not supported yet')

    def create_order_with_take_profit_and_stop_loss(self, symbol: str, type: OrderType, side: OrderSide, amount: float, price: Num = None, takeProfit: Num = None, stopLoss: Num = None, params={}):
        """
        create an order with a stop loss or take profit attached(type 3)
        :param str symbol: unified symbol of the market to create an order in
        :param str type: 'market' or 'limit'
        :param str side: 'buy' or 'sell'
        :param float amount: how much you want to trade in units of the base currency or the number of contracts
        :param float [price]: the price to fulfill the order, in units of the quote currency, ignored in market orders
        :param float [takeProfit]: the take profit price, in units of the quote currency
        :param float [stopLoss]: the stop loss price, in units of the quote currency
        :param dict [params]: extra parameters specific to the exchange API endpoint
        :param str [params.takeProfitType]: *not available on all exchanges* 'limit' or 'market'
        :param str [params.stopLossType]: *not available on all exchanges* 'limit' or 'market'
        :param str [params.takeProfitPriceType]: *not available on all exchanges* 'last', 'mark' or 'index'
        :param str [params.stopLossPriceType]: *not available on all exchanges* 'last', 'mark' or 'index'
        :param float [params.takeProfitLimitPrice]: *not available on all exchanges* limit price for a limit take profit order
        :param float [params.stopLossLimitPrice]: *not available on all exchanges* stop loss for a limit stop loss order
        :param float [params.takeProfitAmount]: *not available on all exchanges* the amount for a take profit
        :param float [params.stopLossAmount]: *not available on all exchanges* the amount for a stop loss
        :returns dict: an `order structure <https://docs.ccxt.com/#/?id=order-structure>`
        """
        params = self.set_take_profit_and_stop_loss_params(symbol, type, side, amount, price, takeProfit, stopLoss, params)
        if self.has['createOrderWithTakeProfitAndStopLoss']:
            return self.create_order(symbol, type, side, amount, price, params)
        raise NotSupported(self.id + ' createOrderWithTakeProfitAndStopLoss() is not supported yet')

    def set_take_profit_and_stop_loss_params(self, symbol: str, type: OrderType, side: OrderSide, amount: float, price: Num = None, takeProfit: Num = None, stopLoss: Num = None, params={}):
        if (takeProfit is None) and (stopLoss is None):
            raise ArgumentsRequired(self.id + ' createOrderWithTakeProfitAndStopLoss() requires either a takeProfit or stopLoss argument')
        if takeProfit is not None:
            params['takeProfit'] = {
                'triggerPrice': takeProfit,
            }
        if stopLoss is not None:
            params['stopLoss'] = {
                'triggerPrice': stopLoss,
            }
        takeProfitType = self.safe_string(params, 'takeProfitType')
        takeProfitPriceType = self.safe_string(params, 'takeProfitPriceType')
        takeProfitLimitPrice = self.safe_string(params, 'takeProfitLimitPrice')
        takeProfitAmount = self.safe_string(params, 'takeProfitAmount')
        stopLossType = self.safe_string(params, 'stopLossType')
        stopLossPriceType = self.safe_string(params, 'stopLossPriceType')
        stopLossLimitPrice = self.safe_string(params, 'stopLossLimitPrice')
        stopLossAmount = self.safe_string(params, 'stopLossAmount')
        if takeProfitType is not None:
            params['takeProfit']['type'] = takeProfitType
        if takeProfitPriceType is not None:
            params['takeProfit']['priceType'] = takeProfitPriceType
        if takeProfitLimitPrice is not None:
            params['takeProfit']['price'] = self.parse_to_numeric(takeProfitLimitPrice)
        if takeProfitAmount is not None:
            params['takeProfit']['amount'] = self.parse_to_numeric(takeProfitAmount)
        if stopLossType is not None:
            params['stopLoss']['type'] = stopLossType
        if stopLossPriceType is not None:
            params['stopLoss']['priceType'] = stopLossPriceType
        if stopLossLimitPrice is not None:
            params['stopLoss']['price'] = self.parse_to_numeric(stopLossLimitPrice)
        if stopLossAmount is not None:
            params['stopLoss']['amount'] = self.parse_to_numeric(stopLossAmount)
        params = self.omit(params, ['takeProfitType', 'takeProfitPriceType', 'takeProfitLimitPrice', 'takeProfitAmount', 'stopLossType', 'stopLossPriceType', 'stopLossLimitPrice', 'stopLossAmount'])
        return params

    def create_order_with_take_profit_and_stop_loss_ws(self, symbol: str, type: OrderType, side: OrderSide, amount: float, price: Num = None, takeProfit: Num = None, stopLoss: Num = None, params={}):
        """
        create an order with a stop loss or take profit attached(type 3)
        :param str symbol: unified symbol of the market to create an order in
        :param str type: 'market' or 'limit'
        :param str side: 'buy' or 'sell'
        :param float amount: how much you want to trade in units of the base currency or the number of contracts
        :param float [price]: the price to fulfill the order, in units of the quote currency, ignored in market orders
        :param float [takeProfit]: the take profit price, in units of the quote currency
        :param float [stopLoss]: the stop loss price, in units of the quote currency
        :param dict [params]: extra parameters specific to the exchange API endpoint
        :param str [params.takeProfitType]: *not available on all exchanges* 'limit' or 'market'
        :param str [params.stopLossType]: *not available on all exchanges* 'limit' or 'market'
        :param str [params.takeProfitPriceType]: *not available on all exchanges* 'last', 'mark' or 'index'
        :param str [params.stopLossPriceType]: *not available on all exchanges* 'last', 'mark' or 'index'
        :param float [params.takeProfitLimitPrice]: *not available on all exchanges* limit price for a limit take profit order
        :param float [params.stopLossLimitPrice]: *not available on all exchanges* stop loss for a limit stop loss order
        :param float [params.takeProfitAmount]: *not available on all exchanges* the amount for a take profit
        :param float [params.stopLossAmount]: *not available on all exchanges* the amount for a stop loss
        :returns dict: an `order structure <https://docs.ccxt.com/#/?id=order-structure>`
        """
        params = self.set_take_profit_and_stop_loss_params(symbol, type, side, amount, price, takeProfit, stopLoss, params)
        if self.has['createOrderWithTakeProfitAndStopLossWs']:
            return self.create_order_ws(symbol, type, side, amount, price, params)
        raise NotSupported(self.id + ' createOrderWithTakeProfitAndStopLossWs() is not supported yet')

    def create_orders(self, orders: List[OrderRequest], params={}):
        raise NotSupported(self.id + ' createOrders() is not supported yet')

    def edit_orders(self, orders: List[OrderRequest], params={}):
        raise NotSupported(self.id + ' editOrders() is not supported yet')

    def create_order_ws(self, symbol: str, type: OrderType, side: OrderSide, amount: float, price: Num = None, params={}):
        raise NotSupported(self.id + ' createOrderWs() is not supported yet')

    def cancel_order(self, id: str, symbol: Str = None, params={}):
        raise NotSupported(self.id + ' cancelOrder() is not supported yet')

    def cancel_order_with_client_order_id(self, clientOrderId: str, symbol: Str = None, params={}):
        """
        create a market order by providing the symbol, side and cost
        :param str clientOrderId: client order Id
        :param str symbol: unified symbol of the market to create an order in
        :param dict [params]: extra parameters specific to the exchange API endpoint
        :returns dict: an `order structure <https://docs.ccxt.com/#/?id=order-structure>`
        """
        extendedParams = self.extend(params, {'clientOrderId': clientOrderId})
        return self.cancel_order('', symbol, extendedParams)

    def cancel_order_ws(self, id: str, symbol: Str = None, params={}):
        raise NotSupported(self.id + ' cancelOrderWs() is not supported yet')

    def cancel_orders(self, ids: List[str], symbol: Str = None, params={}):
        raise NotSupported(self.id + ' cancelOrders() is not supported yet')

    def cancel_orders_with_client_order_ids(self, clientOrderIds: List[str], symbol: Str = None, params={}):
        """
        create a market order by providing the symbol, side and cost
        :param str[] clientOrderIds: client order Ids
        :param str symbol: unified symbol of the market to create an order in
        :param dict [params]: extra parameters specific to the exchange API endpoint
        :returns dict: an `order structure <https://docs.ccxt.com/#/?id=order-structure>`
        """
        extendedParams = self.extend(params, {'clientOrderIds': clientOrderIds})
        return self.cancel_orders([], symbol, extendedParams)

    def cancel_orders_ws(self, ids: List[str], symbol: Str = None, params={}):
        raise NotSupported(self.id + ' cancelOrdersWs() is not supported yet')

    def cancel_all_orders(self, symbol: Str = None, params={}):
        raise NotSupported(self.id + ' cancelAllOrders() is not supported yet')

    def cancel_all_orders_after(self, timeout: Int, params={}):
        raise NotSupported(self.id + ' cancelAllOrdersAfter() is not supported yet')

    def cancel_orders_for_symbols(self, orders: List[CancellationRequest], params={}):
        raise NotSupported(self.id + ' cancelOrdersForSymbols() is not supported yet')

    def cancel_all_orders_ws(self, symbol: Str = None, params={}):
        raise NotSupported(self.id + ' cancelAllOrdersWs() is not supported yet')

    def cancel_unified_order(self, order: Order, params={}):
        return self.cancel_order(self.safe_string(order, 'id'), self.safe_string(order, 'symbol'), params)

    def fetch_orders(self, symbol: Str = None, since: Int = None, limit: Int = None, params={}):
        if self.has['fetchOpenOrders'] and self.has['fetchClosedOrders']:
            raise NotSupported(self.id + ' fetchOrders() is not supported yet, consider using fetchOpenOrders() and fetchClosedOrders() instead')
        raise NotSupported(self.id + ' fetchOrders() is not supported yet')

    def fetch_orders_ws(self, symbol: Str = None, since: Int = None, limit: Int = None, params={}):
        raise NotSupported(self.id + ' fetchOrdersWs() is not supported yet')

    def fetch_order_trades(self, id: str, symbol: Str = None, since: Int = None, limit: Int = None, params={}):
        raise NotSupported(self.id + ' fetchOrderTrades() is not supported yet')

    def watch_orders(self, symbol: Str = None, since: Int = None, limit: Int = None, params={}):
        raise NotSupported(self.id + ' watchOrders() is not supported yet')

    def fetch_open_orders(self, symbol: Str = None, since: Int = None, limit: Int = None, params={}):
        if self.has['fetchOrders']:
            orders = self.fetch_orders(symbol, since, limit, params)
            return self.filter_by(orders, 'status', 'open')
        raise NotSupported(self.id + ' fetchOpenOrders() is not supported yet')

    def fetch_open_orders_ws(self, symbol: Str = None, since: Int = None, limit: Int = None, params={}):
        if self.has['fetchOrdersWs']:
            orders = self.fetch_orders_ws(symbol, since, limit, params)
            return self.filter_by(orders, 'status', 'open')
        raise NotSupported(self.id + ' fetchOpenOrdersWs() is not supported yet')

    def fetch_closed_orders(self, symbol: Str = None, since: Int = None, limit: Int = None, params={}):
        if self.has['fetchOrders']:
            orders = self.fetch_orders(symbol, since, limit, params)
            return self.filter_by(orders, 'status', 'closed')
        raise NotSupported(self.id + ' fetchClosedOrders() is not supported yet')

    def fetch_canceled_and_closed_orders(self, symbol: Str = None, since: Int = None, limit: Int = None, params={}):
        raise NotSupported(self.id + ' fetchCanceledAndClosedOrders() is not supported yet')

    def fetch_closed_orders_ws(self, symbol: Str = None, since: Int = None, limit: Int = None, params={}):
        if self.has['fetchOrdersWs']:
            orders = self.fetch_orders_ws(symbol, since, limit, params)
            return self.filter_by(orders, 'status', 'closed')
        raise NotSupported(self.id + ' fetchClosedOrdersWs() is not supported yet')

    def fetch_my_trades(self, symbol: Str = None, since: Int = None, limit: Int = None, params={}):
        raise NotSupported(self.id + ' fetchMyTrades() is not supported yet')

    def fetch_my_liquidations(self, symbol: Str = None, since: Int = None, limit: Int = None, params={}):
        raise NotSupported(self.id + ' fetchMyLiquidations() is not supported yet')

    def fetch_liquidations(self, symbol: str, since: Int = None, limit: Int = None, params={}):
        raise NotSupported(self.id + ' fetchLiquidations() is not supported yet')

    def fetch_my_trades_ws(self, symbol: Str = None, since: Int = None, limit: Int = None, params={}):
        raise NotSupported(self.id + ' fetchMyTradesWs() is not supported yet')

    def watch_my_trades(self, symbol: Str = None, since: Int = None, limit: Int = None, params={}):
        raise NotSupported(self.id + ' watchMyTrades() is not supported yet')

    def fetch_greeks(self, symbol: str, params={}):
        raise NotSupported(self.id + ' fetchGreeks() is not supported yet')

    def fetch_all_greeks(self, symbols: Strings = None, params={}):
        raise NotSupported(self.id + ' fetchAllGreeks() is not supported yet')

    def fetch_option_chain(self, code: str, params={}):
        raise NotSupported(self.id + ' fetchOptionChain() is not supported yet')

    def fetch_option(self, symbol: str, params={}):
        raise NotSupported(self.id + ' fetchOption() is not supported yet')

    def fetch_convert_quote(self, fromCode: str, toCode: str, amount: Num = None, params={}):
        raise NotSupported(self.id + ' fetchConvertQuote() is not supported yet')

    def fetch_deposits_withdrawals(self, code: Str = None, since: Int = None, limit: Int = None, params={}):
        """
        fetch history of deposits and withdrawals
        :param str [code]: unified currency code for the currency of the deposit/withdrawals, default is None
        :param int [since]: timestamp in ms of the earliest deposit/withdrawal, default is None
        :param int [limit]: max number of deposit/withdrawals to return, default is None
        :param dict [params]: extra parameters specific to the exchange API endpoint
        :returns dict: a list of `transaction structures <https://docs.ccxt.com/#/?id=transaction-structure>`
        """
        raise NotSupported(self.id + ' fetchDepositsWithdrawals() is not supported yet')

    def fetch_deposits(self, code: Str = None, since: Int = None, limit: Int = None, params={}):
        raise NotSupported(self.id + ' fetchDeposits() is not supported yet')

    def fetch_withdrawals(self, code: Str = None, since: Int = None, limit: Int = None, params={}):
        raise NotSupported(self.id + ' fetchWithdrawals() is not supported yet')

    def fetch_deposits_ws(self, code: Str = None, since: Int = None, limit: Int = None, params={}):
        raise NotSupported(self.id + ' fetchDepositsWs() is not supported yet')

    def fetch_withdrawals_ws(self, code: Str = None, since: Int = None, limit: Int = None, params={}):
        raise NotSupported(self.id + ' fetchWithdrawalsWs() is not supported yet')

    def fetch_funding_rate_history(self, symbol: Str = None, since: Int = None, limit: Int = None, params={}):
        raise NotSupported(self.id + ' fetchFundingRateHistory() is not supported yet')

    def fetch_funding_history(self, symbol: Str = None, since: Int = None, limit: Int = None, params={}):
        raise NotSupported(self.id + ' fetchFundingHistory() is not supported yet')

    def close_position(self, symbol: str, side: OrderSide = None, params={}):
        raise NotSupported(self.id + ' closePosition() is not supported yet')

    def close_all_positions(self, params={}):
        raise NotSupported(self.id + ' closeAllPositions() is not supported yet')

    def fetch_l3_order_book(self, symbol: str, limit: Int = None, params={}):
        raise BadRequest(self.id + ' fetchL3OrderBook() is not supported yet')

    def parse_last_price(self, price, market: Market = None):
        raise NotSupported(self.id + ' parseLastPrice() is not supported yet')

    def fetch_deposit_address(self, code: str, params={}):
        if self.has['fetchDepositAddresses']:
            depositAddresses = self.fetch_deposit_addresses([code], params)
            depositAddress = self.safe_value(depositAddresses, code)
            if depositAddress is None:
                raise InvalidAddress(self.id + ' fetchDepositAddress() could not find a deposit address for ' + code + ', make sure you have created a corresponding deposit address in your wallet on the exchange website')
            else:
                return depositAddress
        elif self.has['fetchDepositAddressesByNetwork']:
            network = self.safe_string(params, 'network')
            params = self.omit(params, 'network')
            addressStructures = self.fetch_deposit_addresses_by_network(code, params)
            if network is not None:
                return self.safe_dict(addressStructures, network)
            else:
                keys = list(addressStructures.keys())
                key = self.safe_string(keys, 0)
                return self.safe_dict(addressStructures, key)
        else:
            raise NotSupported(self.id + ' fetchDepositAddress() is not supported yet')

    def account(self) -> BalanceAccount:
        return {
            'free': None,
            'used': None,
            'total': None,
        }

    def common_currency_code(self, code: str):
        if not self.substituteCommonCurrencyCodes:
            return code
        return self.safe_string(self.commonCurrencies, code, code)

    def currency(self, code: str):
        keys = list(self.currencies.keys())
        numCurrencies = len(keys)
        if numCurrencies == 0:
            raise ExchangeError(self.id + ' currencies not loaded')
        if isinstance(code, str):
            if code in self.currencies:
                return self.currencies[code]
            elif code in self.currencies_by_id:
                return self.currencies_by_id[code]
        raise ExchangeError(self.id + ' does not have currency code ' + code)

    def market(self, symbol: str):
        if self.markets is None:
            raise ExchangeError(self.id + ' markets not loaded')
        if symbol in self.markets:
            return self.markets[symbol]
        elif symbol in self.markets_by_id:
            markets = self.markets_by_id[symbol]
            defaultType = self.safe_string_2(self.options, 'defaultType', 'defaultSubType', 'spot')
            for i in range(0, len(markets)):
                market = markets[i]
                if market[defaultType]:
                    return market
            return markets[0]
        elif (symbol.endswith('-C')) or (symbol.endswith('-P')) or (symbol.startswith('C-')) or (symbol.startswith('P-')):
            return self.create_expired_option_market(symbol)
        raise BadSymbol(self.id + ' does not have market symbol ' + symbol)

    def create_expired_option_market(self, symbol: str):
        raise NotSupported(self.id + ' createExpiredOptionMarket() is not supported yet')

    def is_leveraged_currency(self, currencyCode, checkBaseCoin: Bool = False, existingCurrencies: dict = None):
        leverageSuffixes = [
            '2L', '2S', '3L', '3S', '4L', '4S', '5L', '5S',  # Leveraged Tokens(LT)
            'UP', 'DOWN',  # exchange-specific(e.g. BLVT)
            'BULL', 'BEAR',  # similar
        ]
        for i in range(0, len(leverageSuffixes)):
            leverageSuffix = leverageSuffixes[i]
            if currencyCode.endswith(leverageSuffix):
                if not checkBaseCoin:
                    return True
                else:
                    # check if base currency is inside dict
                    baseCurrencyCode = currencyCode.replace(leverageSuffix, '')
                    if baseCurrencyCode in existingCurrencies:
                        return True
        return False

    def handle_withdraw_tag_and_params(self, tag, params):
        if (tag is not None) and (isinstance(tag, dict)):
            params = self.extend(tag, params)
            tag = None
        if tag is None:
            tag = self.safe_string(params, 'tag')
            if tag is not None:
                params = self.omit(params, 'tag')
        return [tag, params]

    def create_limit_order(self, symbol: str, side: OrderSide, amount: float, price: float, params={}):
        return self.create_order(symbol, 'limit', side, amount, price, params)

    def create_limit_order_ws(self, symbol: str, side: OrderSide, amount: float, price: float, params={}):
        return self.create_order_ws(symbol, 'limit', side, amount, price, params)

    def create_market_order(self, symbol: str, side: OrderSide, amount: float, price: Num = None, params={}):
        return self.create_order(symbol, 'market', side, amount, price, params)

    def create_market_order_ws(self, symbol: str, side: OrderSide, amount: float, price: Num = None, params={}):
        return self.create_order_ws(symbol, 'market', side, amount, price, params)

    def create_limit_buy_order(self, symbol: str, amount: float, price: float, params={}):
        return self.create_order(symbol, 'limit', 'buy', amount, price, params)

    def create_limit_buy_order_ws(self, symbol: str, amount: float, price: float, params={}):
        return self.create_order_ws(symbol, 'limit', 'buy', amount, price, params)

    def create_limit_sell_order(self, symbol: str, amount: float, price: float, params={}):
        return self.create_order(symbol, 'limit', 'sell', amount, price, params)

    def create_limit_sell_order_ws(self, symbol: str, amount: float, price: float, params={}):
        return self.create_order_ws(symbol, 'limit', 'sell', amount, price, params)

    def create_market_buy_order(self, symbol: str, amount: float, params={}):
        return self.create_order(symbol, 'market', 'buy', amount, None, params)

    def create_market_buy_order_ws(self, symbol: str, amount: float, params={}):
        return self.create_order_ws(symbol, 'market', 'buy', amount, None, params)

    def create_market_sell_order(self, symbol: str, amount: float, params={}):
        return self.create_order(symbol, 'market', 'sell', amount, None, params)

    def create_market_sell_order_ws(self, symbol: str, amount: float, params={}):
        return self.create_order_ws(symbol, 'market', 'sell', amount, None, params)

    def cost_to_precision(self, symbol: str, cost):
        if cost is None:
            return None
        market = self.market(symbol)
        return self.decimal_to_precision(cost, TRUNCATE, market['precision']['price'], self.precisionMode, self.paddingMode)

    def price_to_precision(self, symbol: str, price):
        if price is None:
            return None
        market = self.market(symbol)
        result = self.decimal_to_precision(price, ROUND, market['precision']['price'], self.precisionMode, self.paddingMode)
        if result == '0':
            raise InvalidOrder(self.id + ' price of ' + market['symbol'] + ' must be greater than minimum price precision of ' + self.number_to_string(market['precision']['price']))
        return result

    def amount_to_precision(self, symbol: str, amount):
        if amount is None:
            return None
        market = self.market(symbol)
        result = self.decimal_to_precision(amount, TRUNCATE, market['precision']['amount'], self.precisionMode, self.paddingMode)
        if result == '0':
            raise InvalidOrder(self.id + ' amount of ' + market['symbol'] + ' must be greater than minimum amount precision of ' + self.number_to_string(market['precision']['amount']))
        return result

    def fee_to_precision(self, symbol: str, fee):
        if fee is None:
            return None
        market = self.market(symbol)
        return self.decimal_to_precision(fee, ROUND, market['precision']['price'], self.precisionMode, self.paddingMode)

    def currency_to_precision(self, code: str, fee, networkCode=None):
        currency = self.currencies[code]
        precision = self.safe_value(currency, 'precision')
        if networkCode is not None:
            networks = self.safe_dict(currency, 'networks', {})
            networkItem = self.safe_dict(networks, networkCode, {})
            precision = self.safe_value(networkItem, 'precision', precision)
        if precision is None:
            return self.force_string(fee)
        else:
            roundingMode = self.safe_integer(self.options, 'currencyToPrecisionRoundingMode', ROUND)
            return self.decimal_to_precision(fee, roundingMode, precision, self.precisionMode, self.paddingMode)

    def force_string(self, value):
        if not isinstance(value, str):
            return self.number_to_string(value)
        return value

    def is_tick_precision(self):
        return self.precisionMode == TICK_SIZE

    def is_decimal_precision(self):
        return self.precisionMode == DECIMAL_PLACES

    def is_significant_precision(self):
        return self.precisionMode == SIGNIFICANT_DIGITS

    def safe_number(self, obj, key: IndexType, defaultNumber: Num = None):
        value = self.safe_string(obj, key)
        return self.parse_number(value, defaultNumber)

    def safe_number_n(self, obj: object, arr: List[IndexType], defaultNumber: Num = None):
        value = self.safe_string_n(obj, arr)
        return self.parse_number(value, defaultNumber)

    def parse_precision(self, precision: str):
        """
 @ignore
        :param str precision: The number of digits to the right of the decimal
        :returns str: a string number equal to 1e-precision
        """
        if precision is None:
            return None
        precisionNumber = int(precision)
        if precisionNumber == 0:
            return '1'
        if precisionNumber > 0:
            parsedPrecision = '0.'
            for i in range(0, precisionNumber - 1):
                parsedPrecision = parsedPrecision + '0'
            return parsedPrecision + '1'
        else:
            parsedPrecision = '1'
            for i in range(0, precisionNumber * -1 - 1):
                parsedPrecision = parsedPrecision + '0'
            return parsedPrecision + '0'

    def integer_precision_to_amount(self, precision: Str):
        """
 @ignore
        handles positive & negative numbers too. parsePrecision() does not handle negative numbers, but self method handles
        :param str precision: The number of digits to the right of the decimal
        :returns str: a string number equal to 1e-precision
        """
        if precision is None:
            return None
        if Precise.string_ge(precision, '0'):
            return self.parse_precision(precision)
        else:
            positivePrecisionString = Precise.string_abs(precision)
            positivePrecision = int(positivePrecisionString)
            parsedPrecision = '1'
            for i in range(0, positivePrecision - 1):
                parsedPrecision = parsedPrecision + '0'
            return parsedPrecision + '0'

    def load_time_difference(self, params={}):
        serverTime = self.fetch_time(params)
        after = self.milliseconds()
        self.options['timeDifference'] = after - serverTime
        return self.options['timeDifference']

    def implode_hostname(self, url: str):
        return self.implode_params(url, {'hostname': self.hostname})

    def fetch_market_leverage_tiers(self, symbol: str, params={}):
        if self.has['fetchLeverageTiers']:
            market = self.market(symbol)
            if not market['contract']:
                raise BadSymbol(self.id + ' fetchMarketLeverageTiers() supports contract markets only')
            tiers = self.fetch_leverage_tiers([symbol])
            return self.safe_value(tiers, symbol)
        else:
            raise NotSupported(self.id + ' fetchMarketLeverageTiers() is not supported yet')

    def create_post_only_order(self, symbol: str, type: OrderType, side: OrderSide, amount: float, price: Num = None, params={}):
        if not self.has['createPostOnlyOrder']:
            raise NotSupported(self.id + ' createPostOnlyOrder() is not supported yet')
        query = self.extend(params, {'postOnly': True})
        return self.create_order(symbol, type, side, amount, price, query)

    def create_post_only_order_ws(self, symbol: str, type: OrderType, side: OrderSide, amount: float, price: Num = None, params={}):
        if not self.has['createPostOnlyOrderWs']:
            raise NotSupported(self.id + ' createPostOnlyOrderWs() is not supported yet')
        query = self.extend(params, {'postOnly': True})
        return self.create_order_ws(symbol, type, side, amount, price, query)

    def create_reduce_only_order(self, symbol: str, type: OrderType, side: OrderSide, amount: float, price: Num = None, params={}):
        if not self.has['createReduceOnlyOrder']:
            raise NotSupported(self.id + ' createReduceOnlyOrder() is not supported yet')
        query = self.extend(params, {'reduceOnly': True})
        return self.create_order(symbol, type, side, amount, price, query)

    def create_reduce_only_order_ws(self, symbol: str, type: OrderType, side: OrderSide, amount: float, price: Num = None, params={}):
        if not self.has['createReduceOnlyOrderWs']:
            raise NotSupported(self.id + ' createReduceOnlyOrderWs() is not supported yet')
        query = self.extend(params, {'reduceOnly': True})
        return self.create_order_ws(symbol, type, side, amount, price, query)

    def create_stop_order(self, symbol: str, type: OrderType, side: OrderSide, amount: float, price: Num = None, triggerPrice: Num = None, params={}):
        if not self.has['createStopOrder']:
            raise NotSupported(self.id + ' createStopOrder() is not supported yet')
        if triggerPrice is None:
            raise ArgumentsRequired(self.id + ' create_stop_order() requires a stopPrice argument')
        query = self.extend(params, {'stopPrice': triggerPrice})
        return self.create_order(symbol, type, side, amount, price, query)

    def create_stop_order_ws(self, symbol: str, type: OrderType, side: OrderSide, amount: float, price: Num = None, triggerPrice: Num = None, params={}):
        if not self.has['createStopOrderWs']:
            raise NotSupported(self.id + ' createStopOrderWs() is not supported yet')
        if triggerPrice is None:
            raise ArgumentsRequired(self.id + ' createStopOrderWs() requires a stopPrice argument')
        query = self.extend(params, {'stopPrice': triggerPrice})
        return self.create_order_ws(symbol, type, side, amount, price, query)

    def create_stop_limit_order(self, symbol: str, side: OrderSide, amount: float, price: float, triggerPrice: float, params={}):
        if not self.has['createStopLimitOrder']:
            raise NotSupported(self.id + ' createStopLimitOrder() is not supported yet')
        query = self.extend(params, {'stopPrice': triggerPrice})
        return self.create_order(symbol, 'limit', side, amount, price, query)

    def create_stop_limit_order_ws(self, symbol: str, side: OrderSide, amount: float, price: float, triggerPrice: float, params={}):
        if not self.has['createStopLimitOrderWs']:
            raise NotSupported(self.id + ' createStopLimitOrderWs() is not supported yet')
        query = self.extend(params, {'stopPrice': triggerPrice})
        return self.create_order_ws(symbol, 'limit', side, amount, price, query)

    def create_stop_market_order(self, symbol: str, side: OrderSide, amount: float, triggerPrice: float, params={}):
        if not self.has['createStopMarketOrder']:
            raise NotSupported(self.id + ' createStopMarketOrder() is not supported yet')
        query = self.extend(params, {'stopPrice': triggerPrice})
        return self.create_order(symbol, 'market', side, amount, None, query)

    def create_stop_market_order_ws(self, symbol: str, side: OrderSide, amount: float, triggerPrice: float, params={}):
        if not self.has['createStopMarketOrderWs']:
            raise NotSupported(self.id + ' createStopMarketOrderWs() is not supported yet')
        query = self.extend(params, {'stopPrice': triggerPrice})
        return self.create_order_ws(symbol, 'market', side, amount, None, query)

    def safe_currency_code(self, currencyId: Str, currency: Currency = None):
        currency = self.safe_currency(currencyId, currency)
        return currency['code']

    def filter_by_symbol_since_limit(self, array, symbol: Str = None, since: Int = None, limit: Int = None, tail=False):
        return self.filter_by_value_since_limit(array, 'symbol', symbol, since, limit, 'timestamp', tail)

    def filter_by_currency_since_limit(self, array, code=None, since: Int = None, limit: Int = None, tail=False):
        return self.filter_by_value_since_limit(array, 'currency', code, since, limit, 'timestamp', tail)

    def filter_by_symbols_since_limit(self, array, symbols: List[str] = None, since: Int = None, limit: Int = None, tail=False):
        result = self.filter_by_array(array, 'symbol', symbols, False)
        return self.filter_by_since_limit(result, since, limit, 'timestamp', tail)

    def parse_last_prices(self, pricesData, symbols: List[str] = None, params={}):
        #
        # the value of tickers is either a dict or a list
        #
        # dict
        #
        #     {
        #         'marketId1': {...},
        #         'marketId2': {...},
        #         ...
        #     }
        #
        # list
        #
        #     [
        #         {'market': 'marketId1', ...},
        #         {'market': 'marketId2', ...},
        #         ...
        #     ]
        #
        results = []
        if isinstance(pricesData, list):
            for i in range(0, len(pricesData)):
                priceData = self.extend(self.parse_last_price(pricesData[i]), params)
                results.append(priceData)
        else:
            marketIds = list(pricesData.keys())
            for i in range(0, len(marketIds)):
                marketId = marketIds[i]
                market = self.safe_market(marketId)
                priceData = self.extend(self.parse_last_price(pricesData[marketId], market), params)
                results.append(priceData)
        symbols = self.market_symbols(symbols)
        return self.filter_by_array(results, 'symbol', symbols)

    def parse_tickers(self, tickers, symbols: Strings = None, params={}):
        #
        # the value of tickers is either a dict or a list
        #
        #
        # dict
        #
        #     {
        #         'marketId1': {...},
        #         'marketId2': {...},
        #         'marketId3': {...},
        #         ...
        #     }
        #
        # list
        #
        #     [
        #         {'market': 'marketId1', ...},
        #         {'market': 'marketId2', ...},
        #         {'market': 'marketId3', ...},
        #         ...
        #     ]
        #
        results = []
        if isinstance(tickers, list):
            for i in range(0, len(tickers)):
                parsedTicker = self.parse_ticker(tickers[i])
                ticker = self.extend(parsedTicker, params)
                results.append(ticker)
        else:
            marketIds = list(tickers.keys())
            for i in range(0, len(marketIds)):
                marketId = marketIds[i]
                market = self.safe_market(marketId)
                parsed = self.parse_ticker(tickers[marketId], market)
                ticker = self.extend(parsed, params)
                results.append(ticker)
        symbols = self.market_symbols(symbols)
        return self.filter_by_array(results, 'symbol', symbols)

    def parse_deposit_addresses(self, addresses, codes: Strings = None, indexed=True, params={}):
        result = []
        for i in range(0, len(addresses)):
            address = self.extend(self.parse_deposit_address(addresses[i]), params)
            result.append(address)
        if codes is not None:
            result = self.filter_by_array(result, 'currency', codes, False)
        if indexed:
            result = self.filter_by_array(result, 'currency', None, indexed)
        return result

    def parse_borrow_interests(self, response, market: Market = None):
        interests = []
        for i in range(0, len(response)):
            row = response[i]
            interests.append(self.parse_borrow_interest(row, market))
        return interests

    def parse_borrow_rate(self, info, currency: Currency = None):
        raise NotSupported(self.id + ' parseBorrowRate() is not supported yet')

    def parse_borrow_rate_history(self, response, code: Str, since: Int, limit: Int):
        result = []
        for i in range(0, len(response)):
            item = response[i]
            borrowRate = self.parse_borrow_rate(item)
            result.append(borrowRate)
        sorted = self.sort_by(result, 'timestamp')
        return self.filter_by_currency_since_limit(sorted, code, since, limit)

    def parse_isolated_borrow_rates(self, info: Any):
        result = {}
        for i in range(0, len(info)):
            item = info[i]
            borrowRate = self.parse_isolated_borrow_rate(item)
            symbol = self.safe_string(borrowRate, 'symbol')
            result[symbol] = borrowRate
        return result

    def parse_funding_rate_histories(self, response, market=None, since: Int = None, limit: Int = None):
        rates = []
        for i in range(0, len(response)):
            entry = response[i]
            rates.append(self.parse_funding_rate_history(entry, market))
        sorted = self.sort_by(rates, 'timestamp')
        symbol = None if (market is None) else market['symbol']
        return self.filter_by_symbol_since_limit(sorted, symbol, since, limit)

    def safe_symbol(self, marketId: Str, market: Market = None, delimiter: Str = None, marketType: Str = None):
        market = self.safe_market(marketId, market, delimiter, marketType)
        return market['symbol']

    def parse_funding_rate(self, contract: str, market: Market = None):
        raise NotSupported(self.id + ' parseFundingRate() is not supported yet')

    def parse_funding_rates(self, response, symbols: Strings = None):
        fundingRates = {}
        for i in range(0, len(response)):
            entry = response[i]
            parsed = self.parse_funding_rate(entry)
            fundingRates[parsed['symbol']] = parsed
        return self.filter_by_array(fundingRates, 'symbol', symbols)

    def parse_long_short_ratio(self, info: dict, market: Market = None):
        raise NotSupported(self.id + ' parseLongShortRatio() is not supported yet')

    def parse_long_short_ratio_history(self, response, market=None, since: Int = None, limit: Int = None):
        rates = []
        for i in range(0, len(response)):
            entry = response[i]
            rates.append(self.parse_long_short_ratio(entry, market))
        sorted = self.sort_by(rates, 'timestamp')
        symbol = None if (market is None) else market['symbol']
        return self.filter_by_symbol_since_limit(sorted, symbol, since, limit)

    def handle_trigger_prices_and_params(self, symbol, params, omitParams=True):
        #
        triggerPrice = self.safe_string_2(params, 'triggerPrice', 'stopPrice')
        triggerPriceStr: Str = None
        stopLossPrice = self.safe_string(params, 'stopLossPrice')
        stopLossPriceStr: Str = None
        takeProfitPrice = self.safe_string(params, 'takeProfitPrice')
        takeProfitPriceStr: Str = None
        #
        if triggerPrice is not None:
            if omitParams:
                params = self.omit(params, ['triggerPrice', 'stopPrice'])
            triggerPriceStr = self.price_to_precision(symbol, float(triggerPrice))
        if stopLossPrice is not None:
            if omitParams:
                params = self.omit(params, 'stopLossPrice')
            stopLossPriceStr = self.price_to_precision(symbol, float(stopLossPrice))
        if takeProfitPrice is not None:
            if omitParams:
                params = self.omit(params, 'takeProfitPrice')
            takeProfitPriceStr = self.price_to_precision(symbol, float(takeProfitPrice))
        return [triggerPriceStr, stopLossPriceStr, takeProfitPriceStr, params]

    def handle_trigger_direction_and_params(self, params, exchangeSpecificKey: Str = None, allowEmpty: Bool = False):
        """
 @ignore
        :returns [str, dict]: the trigger-direction value and omited params
        """
        triggerDirection = self.safe_string(params, 'triggerDirection')
        exchangeSpecificDefined = (exchangeSpecificKey is not None) and (exchangeSpecificKey in params)
        if triggerDirection is not None:
            params = self.omit(params, 'triggerDirection')
        # raise exception if:
        # A) if provided value is not unified(support old "up/down" strings too)
        # B) if exchange specific "trigger direction key"(eg. "stopPriceSide") was not provided
        if not self.in_array(triggerDirection, ['ascending', 'descending', 'up', 'down', 'above', 'below']) and not exchangeSpecificDefined and not allowEmpty:
            raise ArgumentsRequired(self.id + ' createOrder() : trigger orders require params["triggerDirection"] to be either "ascending" or "descending"')
        # if old format was provided, overwrite to new
        if triggerDirection == 'up' or triggerDirection == 'above':
            triggerDirection = 'ascending'
        elif triggerDirection == 'down' or triggerDirection == 'below':
            triggerDirection = 'descending'
        return [triggerDirection, params]

    def handle_trigger_and_params(self, params):
        isTrigger = self.safe_bool_2(params, 'trigger', 'stop')
        if isTrigger:
            params = self.omit(params, ['trigger', 'stop'])
        return [isTrigger, params]

    def is_trigger_order(self, params):
        # for backwards compatibility
        return self.handle_trigger_and_params(params)

    def is_post_only(self, isMarketOrder: bool, exchangeSpecificParam, params={}):
        """
 @ignore
        :param str type: Order type
        :param boolean exchangeSpecificParam: exchange specific postOnly
        :param dict [params]: exchange specific params
        :returns boolean: True if a post only order, False otherwise
        """
        timeInForce = self.safe_string_upper(params, 'timeInForce')
        postOnly = self.safe_bool_2(params, 'postOnly', 'post_only', False)
        # we assume timeInForce is uppercase from safeStringUpper(params, 'timeInForce')
        ioc = timeInForce == 'IOC'
        fok = timeInForce == 'FOK'
        timeInForcePostOnly = timeInForce == 'PO'
        postOnly = postOnly or timeInForcePostOnly or exchangeSpecificParam
        if postOnly:
            if ioc or fok:
                raise InvalidOrder(self.id + ' postOnly orders cannot have timeInForce equal to ' + timeInForce)
            elif isMarketOrder:
                raise InvalidOrder(self.id + ' market orders cannot be postOnly')
            else:
                return True
        else:
            return False

    def handle_post_only(self, isMarketOrder: bool, exchangeSpecificPostOnlyOption: bool, params: Any = {}):
        """
 @ignore
        :param str type: Order type
        :param boolean exchangeSpecificBoolean: exchange specific postOnly
        :param dict [params]: exchange specific params
        :returns Array:
        """
        timeInForce = self.safe_string_upper(params, 'timeInForce')
        postOnly = self.safe_bool(params, 'postOnly', False)
        ioc = timeInForce == 'IOC'
        fok = timeInForce == 'FOK'
        po = timeInForce == 'PO'
        postOnly = postOnly or po or exchangeSpecificPostOnlyOption
        if postOnly:
            if ioc or fok:
                raise InvalidOrder(self.id + ' postOnly orders cannot have timeInForce equal to ' + timeInForce)
            elif isMarketOrder:
                raise InvalidOrder(self.id + ' market orders cannot be postOnly')
            else:
                if po:
                    params = self.omit(params, 'timeInForce')
                params = self.omit(params, 'postOnly')
                return [True, params]
        return [False, params]

    def fetch_last_prices(self, symbols: Strings = None, params={}):
        raise NotSupported(self.id + ' fetchLastPrices() is not supported yet')

    def fetch_trading_fees(self, params={}):
        raise NotSupported(self.id + ' fetchTradingFees() is not supported yet')

    def fetch_trading_fees_ws(self, params={}):
        raise NotSupported(self.id + ' fetchTradingFeesWs() is not supported yet')

    def fetch_trading_fee(self, symbol: str, params={}):
        if not self.has['fetchTradingFees']:
            raise NotSupported(self.id + ' fetchTradingFee() is not supported yet')
        fees = self.fetch_trading_fees(params)
        return self.safe_dict(fees, symbol)

    def fetch_convert_currencies(self, params={}):
        raise NotSupported(self.id + ' fetchConvertCurrencies() is not supported yet')

    def parse_open_interest(self, interest, market: Market = None):
        raise NotSupported(self.id + ' parseOpenInterest() is not supported yet')

    def parse_open_interests(self, response, symbols: Strings = None):
        result = {}
        for i in range(0, len(response)):
            entry = response[i]
            parsed = self.parse_open_interest(entry)
            result[parsed['symbol']] = parsed
        return self.filter_by_array(result, 'symbol', symbols)

    def parse_open_interests_history(self, response, market=None, since: Int = None, limit: Int = None):
        interests = []
        for i in range(0, len(response)):
            entry = response[i]
            interest = self.parse_open_interest(entry, market)
            interests.append(interest)
        sorted = self.sort_by(interests, 'timestamp')
        symbol = self.safe_string(market, 'symbol')
        return self.filter_by_symbol_since_limit(sorted, symbol, since, limit)

    def fetch_funding_rate(self, symbol: str, params={}):
        if self.has['fetchFundingRates']:
            self.load_markets()
            market = self.market(symbol)
            symbol = market['symbol']
            if not market['contract']:
                raise BadSymbol(self.id + ' fetchFundingRate() supports contract markets only')
            rates = self.fetch_funding_rates([symbol], params)
            rate = self.safe_value(rates, symbol)
            if rate is None:
                raise NullResponse(self.id + ' fetchFundingRate() returned no data for ' + symbol)
            else:
                return rate
        else:
            raise NotSupported(self.id + ' fetchFundingRate() is not supported yet')

    def fetch_funding_interval(self, symbol: str, params={}):
        if self.has['fetchFundingIntervals']:
            self.load_markets()
            market = self.market(symbol)
            symbol = market['symbol']
            if not market['contract']:
                raise BadSymbol(self.id + ' fetchFundingInterval() supports contract markets only')
            rates = self.fetch_funding_intervals([symbol], params)
            rate = self.safe_value(rates, symbol)
            if rate is None:
                raise NullResponse(self.id + ' fetchFundingInterval() returned no data for ' + symbol)
            else:
                return rate
        else:
            raise NotSupported(self.id + ' fetchFundingInterval() is not supported yet')

    def fetch_mark_ohlcv(self, symbol: str, timeframe: str = '1m', since: Int = None, limit: Int = None, params={}):
        """
        fetches historical mark price candlestick data containing the open, high, low, and close price of a market
        :param str symbol: unified symbol of the market to fetch OHLCV data for
        :param str timeframe: the length of time each candle represents
        :param int [since]: timestamp in ms of the earliest candle to fetch
        :param int [limit]: the maximum amount of candles to fetch
        :param dict [params]: extra parameters specific to the exchange API endpoint
        :returns float[][]: A list of candles ordered, open, high, low, close, None
        """
        if self.has['fetchMarkOHLCV']:
            request: dict = {
                'price': 'mark',
            }
            return self.fetch_ohlcv(symbol, timeframe, since, limit, self.extend(request, params))
        else:
            raise NotSupported(self.id + ' fetchMarkOHLCV() is not supported yet')

    def fetch_index_ohlcv(self, symbol: str, timeframe: str = '1m', since: Int = None, limit: Int = None, params={}):
        """
        fetches historical index price candlestick data containing the open, high, low, and close price of a market
        :param str symbol: unified symbol of the market to fetch OHLCV data for
        :param str timeframe: the length of time each candle represents
        :param int [since]: timestamp in ms of the earliest candle to fetch
        :param int [limit]: the maximum amount of candles to fetch
        :param dict [params]: extra parameters specific to the exchange API endpoint
 @returns {} A list of candles ordered, open, high, low, close, None
        """
        if self.has['fetchIndexOHLCV']:
            request: dict = {
                'price': 'index',
            }
            return self.fetch_ohlcv(symbol, timeframe, since, limit, self.extend(request, params))
        else:
            raise NotSupported(self.id + ' fetchIndexOHLCV() is not supported yet')

    def fetch_premium_index_ohlcv(self, symbol: str, timeframe: str = '1m', since: Int = None, limit: Int = None, params={}):
        """
        fetches historical premium index price candlestick data containing the open, high, low, and close price of a market
        :param str symbol: unified symbol of the market to fetch OHLCV data for
        :param str timeframe: the length of time each candle represents
        :param int [since]: timestamp in ms of the earliest candle to fetch
        :param int [limit]: the maximum amount of candles to fetch
        :param dict [params]: extra parameters specific to the exchange API endpoint
        :returns float[][]: A list of candles ordered, open, high, low, close, None
        """
        if self.has['fetchPremiumIndexOHLCV']:
            request: dict = {
                'price': 'premiumIndex',
            }
            return self.fetch_ohlcv(symbol, timeframe, since, limit, self.extend(request, params))
        else:
            raise NotSupported(self.id + ' fetchPremiumIndexOHLCV() is not supported yet')

    def handle_time_in_force(self, params={}):
        """
 @ignore
 Must add timeInForce to self.options to use self method
        :returns str: returns the exchange specific value for timeInForce
        """
        timeInForce = self.safe_string_upper(params, 'timeInForce')  # supported values GTC, IOC, PO
        if timeInForce is not None:
            exchangeValue = self.safe_string(self.options['timeInForce'], timeInForce)
            if exchangeValue is None:
                raise ExchangeError(self.id + ' does not support timeInForce "' + timeInForce + '"')
            return exchangeValue
        return None

    def convert_type_to_account(self, account):
        """
 @ignore
 Must add accountsByType to self.options to use self method
        :param str account: key for account name in self.options['accountsByType']
        :returns: the exchange specific account name or the isolated margin id for transfers
        """
        accountsByType = self.safe_dict(self.options, 'accountsByType', {})
        lowercaseAccount = account.lower()
        if lowercaseAccount in accountsByType:
            return accountsByType[lowercaseAccount]
        elif (account in self.markets) or (account in self.markets_by_id):
            market = self.market(account)
            return market['id']
        else:
            return account

    def check_required_argument(self, methodName: str, argument, argumentName, options=[]):
        """
 @ignore
        :param str methodName: the name of the method that the argument is being checked for
        :param str argument: the argument's actual value provided
        :param str argumentName: the name of the argument being checked(for logging purposes)
        :param str[] options: a list of options that the argument can be
        :returns None:
        """
        optionsLength = len(options)
        if (argument is None) or ((optionsLength > 0) and (not(self.in_array(argument, options)))):
            messageOptions = ', '.join(options)
            message = self.id + ' ' + methodName + '() requires a ' + argumentName + ' argument'
            if messageOptions != '':
                message += ', one of ' + '(' + messageOptions + ')'
            raise ArgumentsRequired(message)

    def check_required_margin_argument(self, methodName: str, symbol: Str, marginMode: str):
        """
 @ignore
        :param str symbol: unified symbol of the market
        :param str methodName: name of the method that requires a symbol
        :param str marginMode: is either 'isolated' or 'cross'
        """
        if (marginMode == 'isolated') and (symbol is None):
            raise ArgumentsRequired(self.id + ' ' + methodName + '() requires a symbol argument for isolated margin')
        elif (marginMode == 'cross') and (symbol is not None):
            raise ArgumentsRequired(self.id + ' ' + methodName + '() cannot have a symbol argument for cross margin')

    def parse_deposit_withdraw_fees(self, response, codes: Strings = None, currencyIdKey=None):
        """
 @ignore
        :param object[]|dict response: unparsed response from the exchange
        :param str[]|None codes: the unified currency codes to fetch transactions fees for, returns all currencies when None
        :param str currencyIdKey: *should only be None when response is a dictionary* the object key that corresponds to the currency id
        :returns dict: objects with withdraw and deposit fees, indexed by currency codes
        """
        depositWithdrawFees = {}
        isArray = isinstance(response, list)
        responseKeys = response
        if not isArray:
            responseKeys = list(response.keys())
        for i in range(0, len(responseKeys)):
            entry = responseKeys[i]
            dictionary = entry if isArray else response[entry]
            currencyId = self.safe_string(dictionary, currencyIdKey) if isArray else entry
            currency = self.safe_currency(currencyId)
            code = self.safe_string(currency, 'code')
            if (codes is None) or (self.in_array(code, codes)):
                depositWithdrawFees[code] = self.parse_deposit_withdraw_fee(dictionary, currency)
        return depositWithdrawFees

    def parse_deposit_withdraw_fee(self, fee, currency: Currency = None):
        raise NotSupported(self.id + ' parseDepositWithdrawFee() is not supported yet')

    def deposit_withdraw_fee(self, info):
        return {
            'info': info,
            'withdraw': {
                'fee': None,
                'percentage': None,
            },
            'deposit': {
                'fee': None,
                'percentage': None,
            },
            'networks': {},
        }

    def assign_default_deposit_withdraw_fees(self, fee, currency=None):
        """
 @ignore
        Takes a depositWithdrawFee structure and assigns the default values for withdraw and deposit
        :param dict fee: A deposit withdraw fee structure
        :param dict currency: A currency structure, the response from self.currency()
        :returns dict: A deposit withdraw fee structure
        """
        networkKeys = list(fee['networks'].keys())
        numNetworks = len(networkKeys)
        if numNetworks == 1:
            fee['withdraw'] = fee['networks'][networkKeys[0]]['withdraw']
            fee['deposit'] = fee['networks'][networkKeys[0]]['deposit']
            return fee
        currencyCode = self.safe_string(currency, 'code')
        for i in range(0, numNetworks):
            network = networkKeys[i]
            if network == currencyCode:
                fee['withdraw'] = fee['networks'][networkKeys[i]]['withdraw']
                fee['deposit'] = fee['networks'][networkKeys[i]]['deposit']
        return fee

    def parse_income(self, info, market: Market = None):
        raise NotSupported(self.id + ' parseIncome() is not supported yet')

    def parse_incomes(self, incomes, market=None, since: Int = None, limit: Int = None):
        """
 @ignore
        parses funding fee info from exchange response
        :param dict[] incomes: each item describes once instance of currency being received or paid
        :param dict market: ccxt market
        :param int [since]: when defined, the response items are filtered to only include items after self timestamp
        :param int [limit]: limits the number of items in the response
        :returns dict[]: an array of `funding history structures <https://docs.ccxt.com/#/?id=funding-history-structure>`
        """
        result = []
        for i in range(0, len(incomes)):
            entry = incomes[i]
            parsed = self.parse_income(entry, market)
            result.append(parsed)
        sorted = self.sort_by(result, 'timestamp')
        symbol = self.safe_string(market, 'symbol')
        return self.filter_by_symbol_since_limit(sorted, symbol, since, limit)

    def get_market_from_symbols(self, symbols: Strings = None):
        if symbols is None:
            return None
        firstMarket = self.safe_string(symbols, 0)
        market = self.market(firstMarket)
        return market

    def parse_ws_ohlcvs(self, ohlcvs: List[object], market: Any = None, timeframe: str = '1m', since: Int = None, limit: Int = None):
        results = []
        for i in range(0, len(ohlcvs)):
            results.append(self.parse_ws_ohlcv(ohlcvs[i], market))
        return results

    def fetch_transactions(self, code: Str = None, since: Int = None, limit: Int = None, params={}):
        """
 @deprecated
        *DEPRECATED* use fetchDepositsWithdrawals instead
        :param str code: unified currency code for the currency of the deposit/withdrawals, default is None
        :param int [since]: timestamp in ms of the earliest deposit/withdrawal, default is None
        :param int [limit]: max number of deposit/withdrawals to return, default is None
        :param dict [params]: extra parameters specific to the exchange API endpoint
        :returns dict: a list of `transaction structures <https://docs.ccxt.com/#/?id=transaction-structure>`
        """
        if self.has['fetchDepositsWithdrawals']:
            return self.fetch_deposits_withdrawals(code, since, limit, params)
        else:
            raise NotSupported(self.id + ' fetchTransactions() is not supported yet')

    def filter_by_array_positions(self, objects, key: IndexType, values=None, indexed=True):
        """
 @ignore
        Typed wrapper for filterByArray that returns a list of positions
        """
        return self.filter_by_array(objects, key, values, indexed)

    def filter_by_array_tickers(self, objects, key: IndexType, values=None, indexed=True):
        """
 @ignore
        Typed wrapper for filterByArray that returns a dictionary of tickers
        """
        return self.filter_by_array(objects, key, values, indexed)

    def create_ohlcv_object(self, symbol: str, timeframe: str, data):
        res = {}
        res[symbol] = {}
        res[symbol][timeframe] = data
        return res

    def handle_max_entries_per_request_and_params(self, method: str, maxEntriesPerRequest: Int = None, params={}):
        newMaxEntriesPerRequest = None
        newMaxEntriesPerRequest, params = self.handle_option_and_params(params, method, 'maxEntriesPerRequest')
        if (newMaxEntriesPerRequest is not None) and (newMaxEntriesPerRequest != maxEntriesPerRequest):
            maxEntriesPerRequest = newMaxEntriesPerRequest
        if maxEntriesPerRequest is None:
            maxEntriesPerRequest = 1000  # default to 1000
        return [maxEntriesPerRequest, params]

    def fetch_paginated_call_dynamic(self, method: str, symbol: Str = None, since: Int = None, limit: Int = None, params={}, maxEntriesPerRequest: Int = None, removeRepeated=True):
        maxCalls = None
        maxCalls, params = self.handle_option_and_params(params, method, 'paginationCalls', 10)
        maxRetries = None
        maxRetries, params = self.handle_option_and_params(params, method, 'maxRetries', 3)
        paginationDirection = None
        paginationDirection, params = self.handle_option_and_params(params, method, 'paginationDirection', 'backward')
        paginationTimestamp = None
        removeRepeatedOption = removeRepeated
        removeRepeatedOption, params = self.handle_option_and_params(params, method, 'removeRepeated', removeRepeated)
        calls = 0
        result = []
        errors = 0
        until = self.safe_integer_n(params, ['until', 'untill', 'till'])  # do not omit it from params here
        maxEntriesPerRequest, params = self.handle_max_entries_per_request_and_params(method, maxEntriesPerRequest, params)
        if (paginationDirection == 'forward'):
            if since is None:
                raise ArgumentsRequired(self.id + ' pagination requires a since argument when paginationDirection set to forward')
            paginationTimestamp = since
        while((calls < maxCalls)):
            calls += 1
            try:
                if paginationDirection == 'backward':
                    # do it backwards, starting from the last
                    # UNTIL filtering is required in order to work
                    if paginationTimestamp is not None:
                        params['until'] = paginationTimestamp - 1
                    response = getattr(self, method)(symbol, None, maxEntriesPerRequest, params)
                    responseLength = len(response)
                    if self.verbose:
                        backwardMessage = 'Dynamic pagination call ' + self.number_to_string(calls) + ' method ' + method + ' response length ' + self.number_to_string(responseLength)
                        if paginationTimestamp is not None:
                            backwardMessage += ' timestamp ' + self.number_to_string(paginationTimestamp)
                        self.log(backwardMessage)
                    if responseLength == 0:
                        break
                    errors = 0
                    result = self.array_concat(result, response)
                    firstElement = self.safe_value(response, 0)
                    paginationTimestamp = self.safe_integer_2(firstElement, 'timestamp', 0)
                    if (since is not None) and (paginationTimestamp <= since):
                        break
                else:
                    # do it forwards, starting from the since
                    response = getattr(self, method)(symbol, paginationTimestamp, maxEntriesPerRequest, params)
                    responseLength = len(response)
                    if self.verbose:
                        forwardMessage = 'Dynamic pagination call ' + self.number_to_string(calls) + ' method ' + method + ' response length ' + self.number_to_string(responseLength)
                        if paginationTimestamp is not None:
                            forwardMessage += ' timestamp ' + self.number_to_string(paginationTimestamp)
                        self.log(forwardMessage)
                    if responseLength == 0:
                        break
                    errors = 0
                    result = self.array_concat(result, response)
                    last = self.safe_value(response, responseLength - 1)
                    paginationTimestamp = self.safe_integer(last, 'timestamp') + 1
                    if (until is not None) and (paginationTimestamp >= until):
                        break
            except Exception as e:
                errors += 1
                if errors > maxRetries:
                    raise e
        uniqueResults = result
        if removeRepeatedOption:
            uniqueResults = self.remove_repeated_elements_from_array(result)
        key = 0 if (method == 'fetchOHLCV') else 'timestamp'
        return self.filter_by_since_limit(uniqueResults, since, limit, key)

    def safe_deterministic_call(self, method: str, symbol: Str = None, since: Int = None, limit: Int = None, timeframe: Str = None, params={}):
        maxRetries = None
        maxRetries, params = self.handle_option_and_params(params, method, 'maxRetries', 3)
        errors = 0
        while(errors <= maxRetries):
            try:
                if timeframe and method != 'fetchFundingRateHistory':
                    return getattr(self, method)(symbol, timeframe, since, limit, params)
                else:
                    return getattr(self, method)(symbol, since, limit, params)
            except Exception as e:
                if isinstance(e, RateLimitExceeded):
                    raise e  # if we are rate limited, we should not retry and fail fast
                errors += 1
                if errors > maxRetries:
                    raise e
        return []

    def fetch_paginated_call_deterministic(self, method: str, symbol: Str = None, since: Int = None, limit: Int = None, timeframe: Str = None, params={}, maxEntriesPerRequest=None):
        maxCalls = None
        maxCalls, params = self.handle_option_and_params(params, method, 'paginationCalls', 10)
        maxEntriesPerRequest, params = self.handle_max_entries_per_request_and_params(method, maxEntriesPerRequest, params)
        current = self.milliseconds()
        tasks = []
        time = self.parse_timeframe(timeframe) * 1000
        step = time * maxEntriesPerRequest
        currentSince = current - (maxCalls * step) - 1
        if since is not None:
            currentSince = max(currentSince, since)
        else:
            currentSince = max(currentSince, 1241440531000)  # avoid timestamps older than 2009
        until = self.safe_integer_2(params, 'until', 'till')  # do not omit it here
        if until is not None:
            requiredCalls = int(math.ceil((until - since)) / step)
            if requiredCalls > maxCalls:
                raise BadRequest(self.id + ' the number of required calls is greater than the max number of calls allowed, either increase the paginationCalls or decrease the since-until gap. Current paginationCalls limit is ' + str(maxCalls) + ' required calls is ' + str(requiredCalls))
        for i in range(0, maxCalls):
            if (until is not None) and (currentSince >= until):
                break
            if currentSince >= current:
                break
            tasks.append(self.safe_deterministic_call(method, symbol, currentSince, maxEntriesPerRequest, timeframe, params))
            currentSince = self.sum(currentSince, step) - 1
        results = tasks
        result = []
        for i in range(0, len(results)):
            result = self.array_concat(result, results[i])
        uniqueResults = self.remove_repeated_elements_from_array(result)
        key = 0 if (method == 'fetchOHLCV') else 'timestamp'
        return self.filter_by_since_limit(uniqueResults, since, limit, key)

    def fetch_paginated_call_cursor(self, method: str, symbol: Str = None, since=None, limit=None, params={}, cursorReceived=None, cursorSent=None, cursorIncrement=None, maxEntriesPerRequest=None):
        maxCalls = None
        maxCalls, params = self.handle_option_and_params(params, method, 'paginationCalls', 10)
        maxRetries = None
        maxRetries, params = self.handle_option_and_params(params, method, 'maxRetries', 3)
        maxEntriesPerRequest, params = self.handle_max_entries_per_request_and_params(method, maxEntriesPerRequest, params)
        cursorValue = None
        i = 0
        errors = 0
        result = []
        timeframe = self.safe_string(params, 'timeframe')
        params = self.omit(params, 'timeframe')  # reading the timeframe from the method arguments to avoid changing the signature
        while(i < maxCalls):
            try:
                if cursorValue is not None:
                    if cursorIncrement is not None:
                        cursorValue = self.parse_to_int(cursorValue) + cursorIncrement
                    params[cursorSent] = cursorValue
                response = None
                if method == 'fetchAccounts':
                    response = getattr(self, method)(params)
                elif method == 'getLeverageTiersPaginated' or method == 'fetchPositions':
                    response = getattr(self, method)(symbol, params)
                elif method == 'fetchOpenInterestHistory':
                    response = getattr(self, method)(symbol, timeframe, since, maxEntriesPerRequest, params)
                else:
                    response = getattr(self, method)(symbol, since, maxEntriesPerRequest, params)
                errors = 0
                responseLength = len(response)
                if self.verbose:
                    cursorString = '' if (cursorValue is None) else cursorValue
                    iteration = (i + 1)
                    cursorMessage = 'Cursor pagination call ' + str(iteration) + ' method ' + method + ' response length ' + str(responseLength) + ' cursor ' + cursorString
                    self.log(cursorMessage)
                if responseLength == 0:
                    break
                result = self.array_concat(result, response)
                last = self.safe_dict(response, responseLength - 1)
                # cursorValue = self.safe_value(last['info'], cursorReceived)
                cursorValue = None  # search for the cursor
                for j in range(0, responseLength):
                    index = responseLength - j - 1
                    entry = self.safe_dict(response, index)
                    info = self.safe_dict(entry, 'info')
                    cursor = self.safe_value(info, cursorReceived)
                    if cursor is not None:
                        cursorValue = cursor
                        break
                if cursorValue is None:
                    break
                lastTimestamp = self.safe_integer(last, 'timestamp')
                if lastTimestamp is not None and lastTimestamp < since:
                    break
            except Exception as e:
                errors += 1
                if errors > maxRetries:
                    raise e
            i += 1
        sorted = self.sort_cursor_paginated_result(result)
        key = 0 if (method == 'fetchOHLCV') else 'timestamp'
        return self.filter_by_since_limit(sorted, since, limit, key)

    def fetch_paginated_call_incremental(self, method: str, symbol: Str = None, since=None, limit=None, params={}, pageKey=None, maxEntriesPerRequest=None):
        maxCalls = None
        maxCalls, params = self.handle_option_and_params(params, method, 'paginationCalls', 10)
        maxRetries = None
        maxRetries, params = self.handle_option_and_params(params, method, 'maxRetries', 3)
        maxEntriesPerRequest, params = self.handle_max_entries_per_request_and_params(method, maxEntriesPerRequest, params)
        i = 0
        errors = 0
        result = []
        while(i < maxCalls):
            try:
                params[pageKey] = i + 1
                response = getattr(self, method)(symbol, since, maxEntriesPerRequest, params)
                errors = 0
                responseLength = len(response)
                if self.verbose:
                    iteration = (i + str(1))
                    incrementalMessage = 'Incremental pagination call ' + iteration + ' method ' + method + ' response length ' + str(responseLength)
                    self.log(incrementalMessage)
                if responseLength == 0:
                    break
                result = self.array_concat(result, response)
            except Exception as e:
                errors += 1
                if errors > maxRetries:
                    raise e
            i += 1
        sorted = self.sort_cursor_paginated_result(result)
        key = 0 if (method == 'fetchOHLCV') else 'timestamp'
        return self.filter_by_since_limit(sorted, since, limit, key)

    def sort_cursor_paginated_result(self, result):
        first = self.safe_value(result, 0)
        if first is not None:
            if 'timestamp' in first:
                return self.sort_by(result, 'timestamp', True)
            if 'id' in first:
                return self.sort_by(result, 'id', True)
        return result

    def remove_repeated_elements_from_array(self, input, fallbackToTimestamp: bool = True):
        uniqueDic = {}
        uniqueResult = []
        for i in range(0, len(input)):
            entry = input[i]
            uniqValue = self.safe_string_n(entry, ['id', 'timestamp', 0]) if fallbackToTimestamp else self.safe_string(entry, 'id')
            if uniqValue is not None and not (uniqValue in uniqueDic):
                uniqueDic[uniqValue] = 1
                uniqueResult.append(entry)
        valuesLength = len(uniqueResult)
        if valuesLength > 0:
            return uniqueResult
        return input

    def remove_repeated_trades_from_array(self, input):
        uniqueResult = {}
        for i in range(0, len(input)):
            entry = input[i]
            id = self.safe_string(entry, 'id')
            if id is None:
                price = self.safe_string(entry, 'price')
                amount = self.safe_string(entry, 'amount')
                timestamp = self.safe_string(entry, 'timestamp')
                side = self.safe_string(entry, 'side')
                # unique trade identifier
                id = 't_' + str(timestamp) + '_' + side + '_' + price + '_' + amount
            if id is not None and not (id in uniqueResult):
                uniqueResult[id] = entry
        values = list(uniqueResult.values())
        return values

    def remove_keys_from_dict(self, dict: dict, removeKeys: List[str]):
        keys = list(dict.keys())
        newDict = {}
        for i in range(0, len(keys)):
            key = keys[i]
            if not self.in_array(key, removeKeys):
                newDict[key] = dict[key]
        return newDict

    def handle_until_option(self, key: str, request, params, multiplier=1):
        until = self.safe_integer_2(params, 'until', 'till')
        if until is not None:
            request[key] = self.parse_to_int(until * multiplier)
            params = self.omit(params, ['until', 'till'])
        return [request, params]

    def safe_open_interest(self, interest: dict, market: Market = None):
        symbol = self.safe_string(interest, 'symbol')
        if symbol is None:
            symbol = self.safe_string(market, 'symbol')
        return self.extend(interest, {
            'symbol': symbol,
            'baseVolume': self.safe_number(interest, 'baseVolume'),  # deprecated
            'quoteVolume': self.safe_number(interest, 'quoteVolume'),  # deprecated
            'openInterestAmount': self.safe_number(interest, 'openInterestAmount'),
            'openInterestValue': self.safe_number(interest, 'openInterestValue'),
            'timestamp': self.safe_integer(interest, 'timestamp'),
            'datetime': self.safe_string(interest, 'datetime'),
            'info': self.safe_value(interest, 'info'),
        })

    def parse_liquidation(self, liquidation, market: Market = None):
        raise NotSupported(self.id + ' parseLiquidation() is not supported yet')

    def parse_liquidations(self, liquidations: List[dict], market: Market = None, since: Int = None, limit: Int = None):
        """
 @ignore
        parses liquidation info from the exchange response
        :param dict[] liquidations: each item describes an instance of a liquidation event
        :param dict market: ccxt market
        :param int [since]: when defined, the response items are filtered to only include items after self timestamp
        :param int [limit]: limits the number of items in the response
        :returns dict[]: an array of `liquidation structures <https://docs.ccxt.com/#/?id=liquidation-structure>`
        """
        result = []
        for i in range(0, len(liquidations)):
            entry = liquidations[i]
            parsed = self.parse_liquidation(entry, market)
            result.append(parsed)
        sorted = self.sort_by(result, 'timestamp')
        symbol = self.safe_string(market, 'symbol')
        return self.filter_by_symbol_since_limit(sorted, symbol, since, limit)

    def parse_greeks(self, greeks: dict, market: Market = None):
        raise NotSupported(self.id + ' parseGreeks() is not supported yet')

    def parse_all_greeks(self, greeks, symbols: Strings = None, params={}):
        #
        # the value of greeks is either a dict or a list
        #
        results = []
        if isinstance(greeks, list):
            for i in range(0, len(greeks)):
                parsedTicker = self.parse_greeks(greeks[i])
                greek = self.extend(parsedTicker, params)
                results.append(greek)
        else:
            marketIds = list(greeks.keys())
            for i in range(0, len(marketIds)):
                marketId = marketIds[i]
                market = self.safe_market(marketId)
                parsed = self.parse_greeks(greeks[marketId], market)
                greek = self.extend(parsed, params)
                results.append(greek)
        symbols = self.market_symbols(symbols)
        return self.filter_by_array(results, 'symbol', symbols)

    def parse_option(self, chain: dict, currency: Currency = None, market: Market = None):
        raise NotSupported(self.id + ' parseOption() is not supported yet')

    def parse_option_chain(self, response: List[object], currencyKey: Str = None, symbolKey: Str = None):
        optionStructures = {}
        for i in range(0, len(response)):
            info = response[i]
            currencyId = self.safe_string(info, currencyKey)
            currency = self.safe_currency(currencyId)
            marketId = self.safe_string(info, symbolKey)
            market = self.safe_market(marketId, None, None, 'option')
            optionStructures[market['symbol']] = self.parse_option(info, currency, market)
        return optionStructures

    def parse_margin_modes(self, response: List[object], symbols: List[str] = None, symbolKey: Str = None, marketType: MarketType = None):
        marginModeStructures = {}
        if marketType is None:
            marketType = 'swap'  # default to swap
        for i in range(0, len(response)):
            info = response[i]
            marketId = self.safe_string(info, symbolKey)
            market = self.safe_market(marketId, None, None, marketType)
            if (symbols is None) or self.in_array(market['symbol'], symbols):
                marginModeStructures[market['symbol']] = self.parse_margin_mode(info, market)
        return marginModeStructures

    def parse_margin_mode(self, marginMode: dict, market: Market = None):
        raise NotSupported(self.id + ' parseMarginMode() is not supported yet')

    def parse_leverages(self, response: List[object], symbols: List[str] = None, symbolKey: Str = None, marketType: MarketType = None):
        leverageStructures = {}
        if marketType is None:
            marketType = 'swap'  # default to swap
        for i in range(0, len(response)):
            info = response[i]
            marketId = self.safe_string(info, symbolKey)
            market = self.safe_market(marketId, None, None, marketType)
            if (symbols is None) or self.in_array(market['symbol'], symbols):
                leverageStructures[market['symbol']] = self.parse_leverage(info, market)
        return leverageStructures

    def parse_leverage(self, leverage: dict, market: Market = None):
        raise NotSupported(self.id + ' parseLeverage() is not supported yet')

    def parse_conversions(self, conversions: List[Any], code: Str = None, fromCurrencyKey: Str = None, toCurrencyKey: Str = None, since: Int = None, limit: Int = None, params={}):
        conversions = self.to_array(conversions)
        result = []
        fromCurrency = None
        toCurrency = None
        for i in range(0, len(conversions)):
            entry = conversions[i]
            fromId = self.safe_string(entry, fromCurrencyKey)
            toId = self.safe_string(entry, toCurrencyKey)
            if fromId is not None:
                fromCurrency = self.safe_currency(fromId)
            if toId is not None:
                toCurrency = self.safe_currency(toId)
            conversion = self.extend(self.parse_conversion(entry, fromCurrency, toCurrency), params)
            result.append(conversion)
        sorted = self.sort_by(result, 'timestamp')
        currency = None
        if code is not None:
            currency = self.safe_currency(code)
            code = currency['code']
        if code is None:
            return self.filter_by_since_limit(sorted, since, limit)
        fromConversion = self.filter_by(sorted, 'fromCurrency', code)
        toConversion = self.filter_by(sorted, 'toCurrency', code)
        both = self.array_concat(fromConversion, toConversion)
        return self.filter_by_since_limit(both, since, limit)

    def parse_conversion(self, conversion: dict, fromCurrency: Currency = None, toCurrency: Currency = None):
        raise NotSupported(self.id + ' parseConversion() is not supported yet')

    def convert_expire_date(self, date: str):
        # parse YYMMDD to datetime string
        year = date[0:2]
        month = date[2:4]
        day = date[4:6]
        reconstructedDate = '20' + year + '-' + month + '-' + day + 'T00:00:00Z'
        return reconstructedDate

    def convert_expire_date_to_market_id_date(self, date: str):
        # parse 240119 to 19JAN24
        year = date[0:2]
        monthRaw = date[2:4]
        month = None
        day = date[4:6]
        if monthRaw == '01':
            month = 'JAN'
        elif monthRaw == '02':
            month = 'FEB'
        elif monthRaw == '03':
            month = 'MAR'
        elif monthRaw == '04':
            month = 'APR'
        elif monthRaw == '05':
            month = 'MAY'
        elif monthRaw == '06':
            month = 'JUN'
        elif monthRaw == '07':
            month = 'JUL'
        elif monthRaw == '08':
            month = 'AUG'
        elif monthRaw == '09':
            month = 'SEP'
        elif monthRaw == '10':
            month = 'OCT'
        elif monthRaw == '11':
            month = 'NOV'
        elif monthRaw == '12':
            month = 'DEC'
        reconstructedDate = day + month + year
        return reconstructedDate

    def convert_market_id_expire_date(self, date: str):
        # parse 03JAN24 to 240103.
        monthMappping = {
            'JAN': '01',
            'FEB': '02',
            'MAR': '03',
            'APR': '04',
            'MAY': '05',
            'JUN': '06',
            'JUL': '07',
            'AUG': '08',
            'SEP': '09',
            'OCT': '10',
            'NOV': '11',
            'DEC': '12',
        }
        # if exchange omits first zero and provides i.e. '3JAN24' instead of '03JAN24'
        if len(date) == 6:
            date = '0' + date
        year = date[0:2]
        monthName = date[2:5]
        month = self.safe_string(monthMappping, monthName)
        day = date[5:7]
        reconstructedDate = day + month + year
        return reconstructedDate

    def fetch_position_history(self, symbol: str, since: Int = None, limit: Int = None, params={}):
        """
        fetches the history of margin added or reduced from contract isolated positions
        :param str [symbol]: unified market symbol
        :param int [since]: timestamp in ms of the position
        :param int [limit]: the maximum amount of candles to fetch, default=1000
        :param dict params: extra parameters specific to the exchange api endpoint
        :returns dict[]: a list of `position structures <https://docs.ccxt.com/#/?id=position-structure>`
        """
        if self.has['fetchPositionsHistory']:
            positions = self.fetch_positions_history([symbol], since, limit, params)
            return positions
        else:
            raise NotSupported(self.id + ' fetchPositionHistory() is not supported yet')

    def fetch_positions_history(self, symbols: Strings = None, since: Int = None, limit: Int = None, params={}):
        """
        fetches the history of margin added or reduced from contract isolated positions
        :param str [symbol]: unified market symbol
        :param int [since]: timestamp in ms of the position
        :param int [limit]: the maximum amount of candles to fetch, default=1000
        :param dict params: extra parameters specific to the exchange api endpoint
        :returns dict[]: a list of `position structures <https://docs.ccxt.com/#/?id=position-structure>`
        """
        raise NotSupported(self.id + ' fetchPositionsHistory() is not supported yet')

    def parse_margin_modification(self, data: dict, market: Market = None):
        raise NotSupported(self.id + ' parseMarginModification() is not supported yet')

    def parse_margin_modifications(self, response: List[object], symbols: Strings = None, symbolKey: Str = None, marketType: MarketType = None):
        marginModifications = []
        for i in range(0, len(response)):
            info = response[i]
            marketId = self.safe_string(info, symbolKey)
            market = self.safe_market(marketId, None, None, marketType)
            if (symbols is None) or self.in_array(market['symbol'], symbols):
                marginModifications.append(self.parse_margin_modification(info, market))
        return marginModifications

    def fetch_transfer(self, id: str, code: Str = None, params={}):
        """
        fetches a transfer
        :param str id: transfer id
        :param [str] code: unified currency code
        :param dict params: extra parameters specific to the exchange api endpoint
        :returns dict: a `transfer structure <https://docs.ccxt.com/#/?id=transfer-structure>`
        """
        raise NotSupported(self.id + ' fetchTransfer() is not supported yet')

    def fetch_transfers(self, code: Str = None, since: Int = None, limit: Int = None, params={}):
        """
        fetches a transfer
        :param str id: transfer id
        :param int [since]: timestamp in ms of the earliest transfer to fetch
        :param int [limit]: the maximum amount of transfers to fetch
        :param dict params: extra parameters specific to the exchange api endpoint
        :returns dict: a `transfer structure <https://docs.ccxt.com/#/?id=transfer-structure>`
        """
        raise NotSupported(self.id + ' fetchTransfers() is not supported yet')

    def un_watch_ohlcv(self, symbol: str, timeframe: str = '1m', params={}):
        """
        watches historical candlestick data containing the open, high, low, and close price, and the volume of a market
        :param str symbol: unified symbol of the market to fetch OHLCV data for
        :param str timeframe: the length of time each candle represents
        :param dict [params]: extra parameters specific to the exchange API endpoint
        :returns int[][]: A list of candles ordered, open, high, low, close, volume
        """
        raise NotSupported(self.id + ' unWatchOHLCV() is not supported yet')

    def watch_mark_price(self, symbol: str, params={}):
        """
        watches a mark price for a specific market
        :param str symbol: unified symbol of the market to fetch the ticker for
        :param dict [params]: extra parameters specific to the exchange API endpoint
        :returns dict: a `ticker structure <https://docs.ccxt.com/#/?id=ticker-structure>`
        """
        raise NotSupported(self.id + ' watchMarkPrice() is not supported yet')

    def watch_mark_prices(self, symbols: Strings = None, params={}):
        """
        watches the mark price for all markets
        :param str[] symbols: unified symbol of the market to fetch the ticker for
        :param dict [params]: extra parameters specific to the exchange API endpoint
        :returns dict: a `ticker structure <https://docs.ccxt.com/#/?id=ticker-structure>`
        """
        raise NotSupported(self.id + ' watchMarkPrices() is not supported yet')

    def withdraw_ws(self, code: str, amount: float, address: str, tag: Str = None, params={}):
        """
        make a withdrawal
        :param str code: unified currency code
        :param float amount: the amount to withdraw
        :param str address: the address to withdraw to
        :param str tag:
        :param dict [params]: extra parameters specific to the bitvavo api endpoint
        :returns dict: a `transaction structure <https://docs.ccxt.com/#/?id=transaction-structure>`
        """
        raise NotSupported(self.id + ' withdrawWs() is not supported yet')

    def un_watch_my_trades(self, symbol: Str = None, params={}):
        """
        unWatches information on multiple trades made by the user
        :param str symbol: unified market symbol of the market orders were made in
        :param dict [params]: extra parameters specific to the exchange API endpoint
        :returns dict[]: a list of `order structures <https://docs.ccxt.com/#/?id=order-structure>`
        """
        raise NotSupported(self.id + ' unWatchMyTrades() is not supported yet')

    def create_orders_ws(self, orders: List[OrderRequest], params={}):
        """
        create a list of trade orders
        :param Array orders: list of orders to create, each object should contain the parameters required by createOrder, namely symbol, type, side, amount, price and params
        :param dict [params]: extra parameters specific to the exchange API endpoint
        :returns dict: an `order structure <https://docs.ccxt.com/#/?id=order-structure>`
        """
        raise NotSupported(self.id + ' createOrdersWs() is not supported yet')

    def fetch_orders_by_status_ws(self, status: str, symbol: Str = None, since: Int = None, limit: Int = None, params={}):
        """
        watches information on open orders with bid(buy) and ask(sell) prices, volumes and other data
        :param str symbol: unified symbol of the market to fetch the order book for
        :param int [limit]: the maximum amount of order book entries to return
        :param dict [params]: extra parameters specific to the exchange API endpoint
        :returns dict: A dictionary of `order book structures <https://docs.ccxt.com/#/?id=order-book-structure>` indexed by market symbols
        """
        raise NotSupported(self.id + ' fetchOrdersByStatusWs() is not supported yet')

    def un_watch_bids_asks(self, symbols: Strings = None, params={}):
        """
        unWatches best bid & ask for symbols
        :param str[] symbols: unified symbol of the market to fetch the ticker for
        :param dict [params]: extra parameters specific to the exchange API endpoint
        :returns dict: a `ticker structure <https://docs.ccxt.com/#/?id=ticker-structure>`
        """
        raise NotSupported(self.id + ' unWatchBidsAsks() is not supported yet')

    def clean_unsubscription(self, client, subHash: str, unsubHash: str, subHashIsPrefix=False):
        if unsubHash in client.subscriptions:
            del client.subscriptions[unsubHash]
        if not subHashIsPrefix:
            if subHash in client.subscriptions:
                del client.subscriptions[subHash]
            if subHash in client.futures:
                error = UnsubscribeError(self.id + ' ' + subHash)
                client.reject(error, subHash)
        else:
            clientSubscriptions = list(client.subscriptions.keys())
            for i in range(0, len(clientSubscriptions)):
                sub = clientSubscriptions[i]
                if sub.startswith(subHash):
                    del client.subscriptions[sub]
            clientFutures = list(client.futures.keys())
            for i in range(0, len(clientFutures)):
                future = clientFutures[i]
                if future.startswith(subHash):
                    error = UnsubscribeError(self.id + ' ' + future)
                    client.reject(error, future)
        client.resolve(True, unsubHash)

    def clean_cache(self, subscription: dict):
        topic = self.safe_string(subscription, 'topic')
        symbols = self.safe_list(subscription, 'symbols', [])
        symbolsLength = len(symbols)
        if topic == 'ohlcv':
            symbolsAndTimeframes = self.safe_list(subscription, 'symbolsAndTimeframes', [])
            for i in range(0, len(symbolsAndTimeframes)):
                symbolAndTimeFrame = symbolsAndTimeframes[i]
                symbol = self.safe_string(symbolAndTimeFrame, 0)
                timeframe = self.safe_string(symbolAndTimeFrame, 1)
                if (self.ohlcvs is not None) and (symbol in self.ohlcvs):
                    if timeframe in self.ohlcvs[symbol]:
                        del self.ohlcvs[symbol][timeframe]
        elif symbolsLength > 0:
            for i in range(0, len(symbols)):
                symbol = symbols[i]
                if topic == 'trades':
                    if symbol in self.trades:
                        del self.trades[symbol]
                elif topic == 'orderbook':
                    if symbol in self.orderbooks:
                        del self.orderbooks[symbol]
                elif topic == 'ticker':
                    if symbol in self.tickers:
                        del self.tickers[symbol]
                elif topic == 'bidsasks':
                    if symbol in self.bidsasks:
                        del self.bidsasks[symbol]
        else:
            if topic == 'myTrades' and (self.myTrades is not None):
                self.myTrades = None
            elif topic == 'orders' and (self.orders is not None):
                self.orders = None
            elif topic == 'positions' and (self.positions is not None):
                self.positions = None
                clients = list(self.clients.values())
                for i in range(0, len(clients)):
                    client = clients[i]
                    futures = client.futures
                    if (futures is not None) and ('fetchPositionsSnapshot' in futures):
                        del futures['fetchPositionsSnapshot']
            elif (topic == 'ticker' or topic == 'markPrice') and (self.tickers is not None):
                tickerSymbols = list(self.tickers.keys())
                for i in range(0, len(tickerSymbols)):
                    tickerSymbol = tickerSymbols[i]
                    if tickerSymbol in self.tickers:
                        del self.tickers[tickerSymbol]
            elif topic == 'bidsasks' and (self.bidsasks is not None):
                bidsaskSymbols = list(self.bidsasks.keys())
                for i in range(0, len(bidsaskSymbols)):
                    bidsaskSymbol = bidsaskSymbols[i]
                    if bidsaskSymbol in self.bidsasks:
                        del self.bidsasks[bidsaskSymbol]<|MERGE_RESOLUTION|>--- conflicted
+++ resolved
@@ -3166,10 +3166,6 @@
             'delay': 0.001,
             'capacity': 1,
             'cost': 1,
-<<<<<<< HEAD
-=======
-            'maxCapacity': self.safe_integer(self.options, 'maxRequestsQueue', 1000),
->>>>>>> 616ab94d
             'refillRate': refillRate,
             'algorithm': self.rateLimiterAlgorithm,
             'windowSize': self.rollingWindowSize,
