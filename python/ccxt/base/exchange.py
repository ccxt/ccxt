# -*- coding: utf-8 -*-

"""Base exchange class"""

# -----------------------------------------------------------------------------

<<<<<<< HEAD
__version__ = '1.18.507'
=======
__version__ = '1.18.871'
>>>>>>> 48b693b4

# -----------------------------------------------------------------------------

from ccxt.base.errors import ExchangeError
from ccxt.base.errors import NetworkError
from ccxt.base.errors import NotSupported
from ccxt.base.errors import AuthenticationError
from ccxt.base.errors import DDoSProtection
from ccxt.base.errors import RequestTimeout
from ccxt.base.errors import ExchangeNotAvailable
from ccxt.base.errors import InvalidAddress

# from ccxt.base.async.websocket_connection import WebsocketConnection

# -----------------------------------------------------------------------------

from ccxt.base.decimal_to_precision import decimal_to_precision
from ccxt.base.decimal_to_precision import DECIMAL_PLACES, TRUNCATE, ROUND
from ccxt.base.decimal_to_precision import number_to_string

# -----------------------------------------------------------------------------

__all__ = [
    'Exchange',
]

# -----------------------------------------------------------------------------

# Python 2 & 3
import types
import logging
import base64
import calendar
import collections
import datetime
from email.utils import parsedate
import functools
import gzip
import hashlib
import hmac
import io
import json
import math
from numbers import Number
import re
from requests import Session
from requests.utils import default_user_agent
from requests.exceptions import HTTPError, Timeout, TooManyRedirects, RequestException
# import socket
from ssl import SSLError
import time
import uuid
import zlib
from decimal import Decimal

# import asyncio
# from pyee import EventEmitter

# -----------------------------------------------------------------------------

try:
    basestring  # basestring was removed in Python 3
except NameError:
    basestring = str

try:
    long  # long integer was removed in Python 3
except NameError:
    long = int

# -----------------------------------------------------------------------------

try:
    import urllib.parse as _urlencode    # Python 3
except ImportError:
    import urllib as _urlencode          # Python 2

# -----------------------------------------------------------------------------
# web3/0x imports

try:
    # from web3.auto import w3
    from web3 import Web3, HTTPProvider
    from web3.utils.encoding import hex_encode_abi_type
except ImportError:
    Web3 = HTTPProvider = None  # web3/0x not supported in Python 2

# -----------------------------------------------------------------------------


# class Exchange(EventEmitter):
class Exchange():
    """Base exchange class"""
    # static variable
    # loop = asyncio.get_event_loop()  # type: asyncio.BaseEventLoop

    id = None
    version = None
    certified = False

    # rate limiter settings
    enableRateLimit = False
    rateLimit = 2000  # milliseconds = seconds * 1000
    timeout = 10000   # milliseconds = seconds * 1000
    asyncio_loop = None
    aiohttp_proxy = None
    aiohttp_trust_env = False
    session = None  # Session () by default
    logger = None  # logging.getLogger(__name__) by default
    userAgent = None
    userAgents = {
        'chrome': 'Mozilla/5.0 (Windows NT 10.0; Win64; x64) AppleWebKit/537.36 (KHTML, like Gecko) Chrome/62.0.3202.94 Safari/537.36',
        'chrome39': 'Mozilla/5.0 (Windows NT 6.1; WOW64) AppleWebKit/537.36 (KHTML, like Gecko) Chrome/39.0.2171.71 Safari/537.36',
    }
    verbose = False
    markets = None
    symbols = None
    fees = {
        'trading': {
            'percentage': True,  # subclasses should rarely have to redefine this
        },
        'funding': {
            'withdraw': {},
            'deposit': {},
        },
    }
    loaded_fees = {
        'trading': {
            'percentage': True,
        },
        'funding': {
            'withdraw': {},
            'deposit': {},
        },
    }
    ids = None
    tickers = None
    api = None
    parseJsonResponse = True
    proxy = ''
    origin = '*'  # CORS origin
    proxies = None
    hostname = None  # in case of inaccessibility of the "main" domain
    apiKey = ''
    secret = ''
    password = ''
    uid = ''
    privateKey = ''  # a "0x"-prefixed hexstring private key for a wallet
    walletAddress = ''  # the wallet address "0x"-prefixed hexstring
    twofa = None
    marketsById = None
    markets_by_id = None
    currencies_by_id = None
    precision = None
    exceptions = None
    limits = {
        'amount': {
            'min': None,
            'max': None,
        },
        'price': {
            'min': None,
            'max': None,
        },
        'cost': {
            'min': None,
            'max': None,
        },
    }
    httpExceptions = {
        '422': ExchangeError,
        '418': DDoSProtection,
        '429': DDoSProtection,
        '404': ExchangeNotAvailable,
        '409': ExchangeNotAvailable,
        '500': ExchangeNotAvailable,
        '501': ExchangeNotAvailable,
        '502': ExchangeNotAvailable,
        '520': ExchangeNotAvailable,
        '521': ExchangeNotAvailable,
        '522': ExchangeNotAvailable,
        '525': ExchangeNotAvailable,
        '526': ExchangeNotAvailable,
        '400': ExchangeNotAvailable,
        '403': ExchangeNotAvailable,
        '405': ExchangeNotAvailable,
        '503': ExchangeNotAvailable,
        '530': ExchangeNotAvailable,
        '408': RequestTimeout,
        '504': RequestTimeout,
        '401': AuthenticationError,
        '511': AuthenticationError,
    }
    headers = None
    balance = None
    orderbooks = None
    orders = None
    trades = None
    transactions = None
    currencies = None
    options = None  # Python does not allow to define properties in run-time with setattr
    accounts = None

    requiredCredentials = {
        'apiKey': True,
        'secret': True,
        'uid': False,
        'login': False,
        'password': False,
        'twofa': False,  # 2-factor authentication (one-time password key)
        'privateKey': False,  # a "0x"-prefixed hexstring private key for a wallet
        'walletAddress': False,  # the wallet address "0x"-prefixed hexstring
    }

    # API method metainfo
    has = {
        'cancelAllOrders': False,
        'cancelOrder': True,
        'cancelOrders': False,
        'CORS': False,
        'createDepositAddress': False,
        'createLimitOrder': True,
        'createMarketOrder': True,
        'createOrder': True,
        'deposit': False,
        'editOrder': 'emulated',
        'fetchBalance': True,
        'fetchClosedOrders': False,
        'fetchCurrencies': False,
        'fetchDepositAddress': False,
        'fetchDeposits': False,
        'fetchFundingFees': False,
        'fetchL2OrderBook': True,
        'fetchLedger': False,
        'fetchMarkets': True,
        'fetchMyTrades': False,
        'fetchOHLCV': 'emulated',
        'fetchOpenOrders': False,
        'fetchOrder': False,
        'fetchOrderBook': True,
        'fetchOrderBooks': False,
        'fetchOrders': False,
        'fetchTicker': True,
        'fetchTickers': False,
        'fetchTrades': True,
        'fetchTradingFee': False,
        'fetchTradingFees': False,
        'fetchFundingFee': False,
        'fetchFundingFees': False,
        'fetchTradingLimits': False,
        'fetchTransactions': False,
        'fetchWithdrawals': False,
        'privateAPI': True,
        'publicAPI': True,
        'withdraw': False,
    }
    precisionMode = DECIMAL_PLACES
    minFundingAddressLength = 1  # used in check_address
    substituteCommonCurrencyCodes = True
    lastRestRequestTimestamp = 0
    lastRestPollTimestamp = 0
    restRequestQueue = None
    restPollerLoopIsRunning = False
    rateLimitTokens = 16
    rateLimitMaxTokens = 16
    rateLimitUpdateTime = 0
    enableLastHttpResponse = True
    enableLastJsonResponse = True
    enableLastResponseHeaders = True
    last_http_response = None
    last_json_response = None
    last_response_headers = None

    requiresWeb3 = False
    web3 = None

    commonCurrencies = {
        'XBT': 'BTC',
        'BCC': 'BCH',
        'DRK': 'DASH',
        'BCHABC': 'BCH',
        'BCHSV': 'BSV',
    }

    def __init__(self, config={}):
        super(Exchange, self).__init__()

        # self.asyncconf = {}
        # self.asyncConnectionPool = {}

        self.precision = dict() if self.precision is None else self.precision
        self.limits = dict() if self.limits is None else self.limits
        self.exceptions = dict() if self.exceptions is None else self.exceptions
        self.headers = dict() if self.headers is None else self.headers
        self.balance = dict() if self.balance is None else self.balance
        self.orderbooks = dict() if self.orderbooks is None else self.orderbooks
        self.orders = dict() if self.orders is None else self.orders
        self.trades = dict() if self.trades is None else self.trades
        self.transactions = dict() if self.transactions is None else self.transactions
        self.currencies = dict() if self.currencies is None else self.currencies
        self.options = dict() if self.options is None else self.options  # Python does not allow to define properties in run-time with setattr
        self.decimal_to_precision = decimal_to_precision
        self.number_to_string = number_to_string

        # version = '.'.join(map(str, sys.version_info[:3]))
        # self.userAgent = {
        #     'User-Agent': 'ccxt/' + __version__ + ' (+https://github.com/ccxt/ccxt) Python/' + version
        # }

        self.userAgent = default_user_agent()

        settings = self.deep_extend(self.describe(), config)

        for key in settings:
            if hasattr(self, key) and isinstance(getattr(self, key), dict):
                setattr(self, key, self.deep_extend(getattr(self, key), settings[key]))
            else:
                setattr(self, key, settings[key])

        if self.api:
            self.define_rest_api(self.api, 'request')

        # self.async_reset_context()
        # # snake renaming methods
        # if 'methodmap' in self.asyncconf:
        #     def camel2snake(name):
        #         return name[0].lower() + re.sub(r'(?!^)[A-Z]', lambda x: '_' + x.group(0).lower(), name[1:])
        #     for m in self.asyncconf['methodmap']:
        #         self.asyncconf['methodmap'][m] = camel2snake(self.asyncconf['methodmap'][m])

        if self.markets:
            self.set_markets(self.markets)

        # convert all properties from underscore notation foo_bar to camelcase notation fooBar
        cls = type(self)
        for name in dir(self):
            if name[0] != '_' and name[-1] != '_' and '_' in name:
                parts = name.split('_')
                camelcase = parts[0] + ''.join(self.capitalize(i) for i in parts[1:])
                attr = getattr(self, name)
                if isinstance(attr, types.MethodType):
                    setattr(cls, camelcase, getattr(cls, name))
                else:
                    setattr(self, camelcase, attr)

        self.tokenBucket = self.extend({
            'refillRate': 1.0 / self.rateLimit,
            'delay': 0.001,
            'capacity': 1.0,
            'defaultCost': 1.0,
        }, getattr(self, 'tokenBucket') if hasattr(self, 'tokenBucket') else {})

        self.session = self.session if self.session else Session()
        self.logger = self.logger if self.logger else logging.getLogger(__name__)

        if self.requiresWeb3 and Web3 and not self.web3:
            # self.web3 = w3 if w3 else Web3(HTTPProvider())
            self.web3 = Web3(HTTPProvider())

    def __del__(self):
        if self.session:
            self.session.close()

    def describe(self):
        return {}

    def set_sandbox_mode(self, enabled):
        if enabled:
            if 'test' in self.urls:
                self.urls['api_backup'] = self.urls['api']
                self.urls['api'] = self.urls['test']
            else:
                raise NotSupported(self.id + ' does not have a sandbox URL')
        elif 'api_backup' in self.urls:
            self.urls['api'] = self.urls['api_backup']
            del self.urls['api_backup']

    @classmethod
    def define_rest_api(cls, api, method_name, options={}):
        delimiters = re.compile('[^a-zA-Z0-9]')
        entry = getattr(cls, method_name)  # returns a function (instead of a bound method)
        for api_type, methods in api.items():
            for http_method, urls in methods.items():
                for url in urls:
                    url = url.strip()
                    split_path = delimiters.split(url)

                    uppercase_method = http_method.upper()
                    lowercase_method = http_method.lower()
                    camelcase_method = lowercase_method.capitalize()
                    camelcase_suffix = ''.join([Exchange.capitalize(x) for x in split_path])
                    lowercase_path = [x.strip().lower() for x in split_path]
                    underscore_suffix = '_'.join([k for k in lowercase_path if len(k)])

                    camelcase = api_type + camelcase_method + Exchange.capitalize(camelcase_suffix)
                    underscore = api_type + '_' + lowercase_method + '_' + underscore_suffix.lower()

                    if 'suffixes' in options:
                        if 'camelcase' in options['suffixes']:
                            camelcase += options['suffixes']['camelcase']
                        if 'underscore' in options['suffixes']:
                            underscore += options['suffixes']['underscore']

                    def partialer():
                        outer_kwargs = {'path': url, 'api': api_type, 'method': uppercase_method}

                        @functools.wraps(entry)
                        def inner(_self, params=None):
                            """
                            Inner is called when a generated method (publicGetX) is called.
                            _self is a reference to self created by function.__get__(exchange, type(exchange))
                            https://en.wikipedia.org/wiki/Closure_(computer_programming) equivalent to functools.partial
                            """
                            inner_kwargs = dict(outer_kwargs)  # avoid mutation
                            if params is not None:
                                inner_kwargs['params'] = params
                            return entry(_self, **inner_kwargs)
                        return inner
                    to_bind = partialer()
                    setattr(cls, camelcase, to_bind)
                    setattr(cls, underscore, to_bind)

    def raise_error(self, exception_type, url=None, method=None, error=None, details=None):
        if error:
            error = str(error)
        output = ' '.join([self.id] + [var for var in (url, method, error, details) if var is not None])
        raise exception_type(output)

    def throttle(self):
        now = float(self.milliseconds())
        elapsed = now - self.lastRestRequestTimestamp
        if elapsed < self.rateLimit:
            delay = self.rateLimit - elapsed
            time.sleep(delay / 1000.0)

    def fetch2(self, path, api='public', method='GET', params={}, headers=None, body=None):
        """A better wrapper over request for deferred signing"""
        if self.enableRateLimit:
            self.throttle()
        self.lastRestRequestTimestamp = self.milliseconds()
        request = self.sign(path, api, method, params, headers, body)
        return self.fetch(request['url'], request['method'], request['headers'], request['body'])

    def request(self, path, api='public', method='GET', params={}, headers=None, body=None):
        """Exchange.request is the entry point for all generated methods"""
        return self.fetch2(path, api, method, params, headers, body)

    @staticmethod
    def gzip_deflate(response, text):
        encoding = response.info().get('Content-Encoding')
        if encoding in ('gzip', 'x-gzip', 'deflate'):
            if encoding == 'deflate':
                return zlib.decompress(text, -zlib.MAX_WBITS)
            else:
                return gzip.GzipFile('', 'rb', 9, io.BytesIO(text)).read()
        return text

    def find_broadly_matched_key(self, broad, string):
        """A helper method for matching error strings exactly vs broadly"""
        keys = list(broad.keys())
        for i in range(0, len(keys)):
            key = keys[i]
            if string.find(key) >= 0:
                return key
        return None

    def handle_errors(self, code, reason, url, method, headers, body, response):
        pass

    def prepare_request_headers(self, headers=None):
        headers = headers or {}
        headers.update(self.headers)
        if self.userAgent:
            if type(self.userAgent) is str:
                headers.update({'User-Agent': self.userAgent})
            elif (type(self.userAgent) is dict) and ('User-Agent' in self.userAgent):
                headers.update(self.userAgent)
        if self.proxy:
            headers.update({'Origin': self.origin})
        headers.update({'Accept-Encoding': 'gzip, deflate'})
        return headers

    def fetch(self, url, method='GET', headers=None, body=None):
        """Perform a HTTP request and return decoded JSON data"""
        request_headers = self.prepare_request_headers(headers)
        url = self.proxy + url

        if self.verbose:
            print("\nRequest:", method, url, request_headers, body)
        self.logger.debug("%s %s, Request: %s %s", method, url, request_headers, body)

        if body:
            body = body.encode()

        self.session.cookies.clear()

        response = None
        http_response = None
        json_response = None
        try:
            response = self.session.request(
                method,
                url,
                data=body,
                headers=request_headers,
                timeout=int(self.timeout / 1000),
                proxies=self.proxies
            )
            http_response = response.text
            json_response = self.parse_json(http_response) if self.is_json_encoded_object(http_response) else None
            headers = response.headers
            # FIXME remove last_x_responses from subclasses
            if self.enableLastHttpResponse:
                self.last_http_response = http_response
            if self.enableLastJsonResponse:
                self.last_json_response = json_response
            if self.enableLastResponseHeaders:
                self.last_response_headers = headers
            if self.verbose:
                print("\nResponse:", method, url, response.status_code, headers, http_response)
            self.logger.debug("%s %s, Response: %s %s %s", method, url, response.status_code, headers, http_response)
            response.raise_for_status()

        except Timeout as e:
            self.raise_error(RequestTimeout, method, url, e)

        except TooManyRedirects as e:
            self.raise_error(ExchangeError, url, method, e)

        except SSLError as e:
            self.raise_error(ExchangeError, url, method, e)

        except HTTPError as e:
            self.handle_errors(response.status_code, response.reason, url, method, headers, http_response, json_response)
            self.handle_rest_errors(e, response.status_code, http_response, url, method)
            self.raise_error(ExchangeError, url, method, e, http_response)

        except RequestException as e:  # base exception class
            error_string = str(e)
            if ('ECONNRESET' in error_string) or ('Connection aborted.' in error_string):
                self.raise_error(NetworkError, url, method, e)
            else:
                self.raise_error(ExchangeError, url, method, e)

        self.handle_errors(response.status_code, response.reason, url, method, headers, http_response, json_response)
        self.handle_rest_response(http_response, json_response, url, method, headers, body)
        if json_response is not None:
            return json_response
        return http_response

    def handle_rest_errors(self, exception, http_status_code, response, url, method='GET'):
        error = None
        string_code = str(http_status_code)
        if string_code in self.httpExceptions:
            error = self.httpExceptions[string_code]
            if error == ExchangeNotAvailable:
                if re.search('(cloudflare|incapsula|overload|ddos)', response, flags=re.IGNORECASE):
                    error = DDoSProtection
        if error:
            self.raise_error(error, url, method, exception if exception else http_status_code, response)

    def handle_rest_response(self, response, json_response, url, method='GET', headers=None, body=None):
        if self.is_json_encoded_object(response) and json_response is None:
            ddos_protection = re.search('(cloudflare|incapsula|overload|ddos)', response, flags=re.IGNORECASE)
            exchange_not_available = re.search('(offline|busy|retry|wait|unavailable|maintain|maintenance|maintenancing)', response, flags=re.IGNORECASE)
            if ddos_protection:
                self.raise_error(DDoSProtection, method, url, None, response)
            if exchange_not_available:
                message = response + ' exchange downtime, exchange closed for maintenance or offline, DDoS protection or rate-limiting in effect'
                self.raise_error(ExchangeNotAvailable, method, url, None, message)
            self.raise_error(ExchangeError, method, url, ValueError('failed to decode json'), response)

    def parse_json(self, http_response):
        try:
            if Exchange.is_json_encoded_object(http_response):
                return json.loads(http_response)
        except ValueError:  # superclass of JsonDecodeError (python2)
            pass

    @staticmethod
    def safe_float(dictionary, key, default_value=None):
        value = default_value
        try:
            if isinstance(dictionary, list) and isinstance(key, int) and len(dictionary) > key:
                value = float(dictionary[key])
            else:
                value = float(dictionary[key]) if (key is not None) and (key in dictionary) and (dictionary[key] is not None) else default_value
        except ValueError as e:
            value = default_value
        return value

    @staticmethod
    def safe_string(dictionary, key, default_value=None):
        return str(dictionary[key]) if key is not None and (key in dictionary) and dictionary[key] is not None else default_value

    @staticmethod
    def safe_integer(dictionary, key, default_value=None):
        if key is None or (key not in dictionary):
            return default_value
        value = dictionary[key]
        if isinstance(value, Number) or (isinstance(value, basestring) and value.isnumeric()):
            return int(value)
        return default_value

    @staticmethod
    def safe_value(dictionary, key, default_value=None):
        return dictionary[key] if key is not None and (key in dictionary) and dictionary[key] is not None else default_value

    # we're not using safe_floats with a list argument as we're trying to save some cycles here
    # we're not using safe_float_3 either because those cases are too rare to deserve their own optimization

    @staticmethod
    def safe_float_2(dictionary, key1, key2, default_value=None):
        return Exchange.safe_either(Exchange.safe_float, dictionary, key1, key2, default_value)

    @staticmethod
    def safe_string_2(dictionary, key1, key2, default_value=None):
        return Exchange.safe_either(Exchange.safe_string, dictionary, key1, key2, default_value)

    @staticmethod
    def safe_integer_2(dictionary, key1, key2, default_value=None):
        return Exchange.safe_either(Exchange.safe_integer, dictionary, key1, key2, default_value)

    @staticmethod
    def safe_value_2(dictionary, key1, key2, default_value=None):
        return Exchange.safe_either(Exchange.safe_value, dictionary, key1, key2, default_value)

    @staticmethod
    def safe_either(method, dictionary, key1, key2, default_value=None):
        """A helper-wrapper for the safe_value_2() family."""
        value = method(dictionary, key1)
        return value if value is not None else method(dictionary, key2, default_value)

    @staticmethod
    def truncate(num, precision=0):
        """Deprecated, use decimal_to_precision instead"""
        if precision > 0:
            decimal_precision = math.pow(10, precision)
            return math.trunc(num * decimal_precision) / decimal_precision
        return int(Exchange.truncate_to_string(num, precision))

    @staticmethod
    def truncate_to_string(num, precision=0):
        """Deprecated, todo: remove references from subclasses"""
        if precision > 0:
            parts = ('{0:.%df}' % precision).format(Decimal(num)).split('.')
            decimal_digits = parts[1][:precision].rstrip('0')
            decimal_digits = decimal_digits if len(decimal_digits) else '0'
            return parts[0] + '.' + decimal_digits
        return ('%d' % num)

    @staticmethod
    def uuid():
        return str(uuid.uuid4())

    @staticmethod
    def capitalize(string):  # first character only, rest characters unchanged
        # the native pythonic .capitalize() method lowercases all other characters
        # which is an unwanted behaviour, therefore we use this custom implementation
        # check it yourself: print('foobar'.capitalize(), 'fooBar'.capitalize())
        if len(string) > 1:
            return "%s%s" % (string[0].upper(), string[1:])
        return string.upper()

    @staticmethod
    def keysort(dictionary):
        return collections.OrderedDict(sorted(dictionary.items(), key=lambda t: t[0]))

    @staticmethod
    def extend(*args):
        if args is not None:
            result = None
            if type(args[0]) is collections.OrderedDict:
                result = collections.OrderedDict()
            else:
                result = {}
            for arg in args:
                result.update(arg)
            return result
        return {}

    @staticmethod
    def deep_extend(*args):
        result = None
        for arg in args:
            if isinstance(arg, dict):
                if not isinstance(result, dict):
                    result = {}
                for key in arg:
                    result[key] = Exchange.deep_extend(result[key] if key in result else None, arg[key])
            else:
                result = arg
        return result

    @staticmethod
    def filter_by(array, key, value=None):
        if value:
            grouped = Exchange.group_by(array, key)
            if value in grouped:
                return grouped[value]
            return []
        return array

    @staticmethod
    def filterBy(self, array, key, value=None):
        return Exchange.filter_by(array, key, value)

    @staticmethod
    def group_by(array, key):
        result = {}
        array = Exchange.to_array(array)
        array = [entry for entry in array if (key in entry) and (entry[key] is not None)]
        for entry in array:
            if entry[key] not in result:
                result[entry[key]] = []
            result[entry[key]].append(entry)
        return result

    @staticmethod
    def groupBy(array, key):
        return Exchange.group_by(array, key)

    @staticmethod
    def index_by(array, key):
        result = {}
        if type(array) is dict:
            array = Exchange.keysort(array).values()
        for element in array:
            if (key in element) and (element[key] is not None):
                k = element[key]
                result[k] = element
        return result

    @staticmethod
    def sort_by(array, key, descending=False):
        return sorted(array, key=lambda k: k[key] if k[key] is not None else "", reverse=descending)

    @staticmethod
    def array_concat(a, b):
        return a + b

    @staticmethod
    def in_array(needle, haystack):
        return needle in haystack

    @staticmethod
    def is_empty(object):
        return not object

    @staticmethod
    def extract_params(string):
        return re.findall(r'{([\w-]+)}', string)

    @staticmethod
    def implode_params(string, params):
        for key in params:
            string = string.replace('{' + key + '}', str(params[key]))
        return string

    @staticmethod
    def url(path, params={}):
        result = Exchange.implode_params(path, params)
        query = Exchange.omit(params, Exchange.extract_params(path))
        if query:
            result += '?' + _urlencode.urlencode(query)
        return result

    @staticmethod
    def urlencode(params={}):
        if (type(params) is dict) or isinstance(params, collections.OrderedDict):
            return _urlencode.urlencode(params)
        return params

    @staticmethod
    def rawencode(params={}):
        return _urlencode.unquote(Exchange.urlencode(params))

    @staticmethod
    def encode_uri_component(uri):
        return _urlencode.quote(uri, safe="~()*!.'")

    @staticmethod
    def omit(d, *args):
        result = d.copy()
        for arg in args:
            if type(arg) is list:
                for key in arg:
                    if key in result:
                        del result[key]
            else:
                if arg in result:
                    del result[arg]
        return result

    @staticmethod
    def unique(array):
        return list(set(array))

    @staticmethod
    def pluck(array, key):
        return [
            element[key]
            for element in array
            if (key in element) and (element[key] is not None)
        ]

    @staticmethod
    def sum(*args):
        return sum([arg for arg in args if isinstance(arg, (float, int))])

    @staticmethod
    def ordered(array):
        return collections.OrderedDict(array)

    @staticmethod
    def aggregate(bidasks):
        ordered = Exchange.ordered({})
        for [price, volume] in bidasks:
            if volume > 0:
                ordered[price] = (ordered[price] if price in ordered else 0) + volume
        result = []
        items = list(ordered.items())
        for price, volume in items:
            result.append([price, volume])
        return result

    @staticmethod
    def sec():
        return Exchange.seconds()

    @staticmethod
    def msec():
        return Exchange.milliseconds()

    @staticmethod
    def usec():
        return Exchange.microseconds()

    @staticmethod
    def seconds():
        return int(time.time())

    @staticmethod
    def milliseconds():
        return int(time.time() * 1000)

    @staticmethod
    def microseconds():
        return int(time.time() * 1000000)

    @staticmethod
    def iso8601(timestamp=None):
        if timestamp is None:
            return timestamp
        if not isinstance(timestamp, (int, long)):
            return None
        if int(timestamp) < 0:
            return None

        try:
            utc = datetime.datetime.utcfromtimestamp(timestamp // 1000)
            return utc.strftime('%Y-%m-%dT%H:%M:%S.%f')[:-6] + "{:03d}".format(int(timestamp) % 1000) + 'Z'
        except (TypeError, OverflowError, OSError):
            return None

    @staticmethod
    def dmy(timestamp, infix='-'):
        utc_datetime = datetime.datetime.utcfromtimestamp(int(round(timestamp / 1000)))
        return utc_datetime.strftime('%m' + infix + '%d' + infix + '%Y')

    @staticmethod
    def ymd(timestamp, infix='-'):
        utc_datetime = datetime.datetime.utcfromtimestamp(int(round(timestamp / 1000)))
        return utc_datetime.strftime('%Y' + infix + '%m' + infix + '%d')

    @staticmethod
    def ymdhms(timestamp, infix=' '):
        utc_datetime = datetime.datetime.utcfromtimestamp(int(round(timestamp / 1000)))
        return utc_datetime.strftime('%Y-%m-%d' + infix + '%H:%M:%S')

    @staticmethod
    def parse_date(timestamp=None):
        if timestamp is None:
            return timestamp
        if not isinstance(timestamp, str):
            return None
        if 'GMT' in timestamp:
            try:
                string = ''.join([str(value) for value in parsedate(timestamp)[:6]]) + '.000Z'
                dt = datetime.datetime.strptime(string, "%Y%m%d%H%M%S.%fZ")
                return calendar.timegm(dt.utctimetuple()) * 1000
            except (TypeError, OverflowError, OSError):
                return None
        else:
            return Exchange.parse8601(timestamp)

    @staticmethod
    def parse8601(timestamp=None):
        if timestamp is None:
            return timestamp
        yyyy = '([0-9]{4})-?'
        mm = '([0-9]{2})-?'
        dd = '([0-9]{2})(?:T|[\\s])?'
        h = '([0-9]{2}):?'
        m = '([0-9]{2}):?'
        s = '([0-9]{2})'
        ms = '(\\.[0-9]{1,3})?'
        tz = '(?:(\\+|\\-)([0-9]{2})\\:?([0-9]{2})|Z)?'
        regex = r'' + yyyy + mm + dd + h + m + s + ms + tz
        try:
            match = re.search(regex, timestamp, re.IGNORECASE)
            if match is None:
                return None
            yyyy, mm, dd, h, m, s, ms, sign, hours, minutes = match.groups()
            ms = ms or '.000'
            msint = int(ms[1:])
            sign = sign or ''
            sign = int(sign + '1') * -1
            hours = int(hours or 0) * sign
            minutes = int(minutes or 0) * sign
            offset = datetime.timedelta(hours=hours, minutes=minutes)
            string = yyyy + mm + dd + h + m + s + ms + 'Z'
            dt = datetime.datetime.strptime(string, "%Y%m%d%H%M%S.%fZ")
            dt = dt + offset
            return calendar.timegm(dt.utctimetuple()) * 1000 + msint
        except (TypeError, OverflowError, OSError, ValueError):
            return None

    @staticmethod
    def hash(request, algorithm='md5', digest='hex'):
        h = hashlib.new(algorithm, request)
        if digest == 'hex':
            return h.hexdigest()
        elif digest == 'base64':
            return base64.b64encode(h.digest())
        return h.digest()

    @staticmethod
    def hmac(request, secret, algorithm=hashlib.sha256, digest='hex'):
        h = hmac.new(secret, request, algorithm)
        if digest == 'hex':
            return h.hexdigest()
        elif digest == 'base64':
            return base64.b64encode(h.digest())
        return h.digest()

    @staticmethod
    def binary_concat(*args):
        result = bytes()
        for arg in args:
            result = result + arg
        return result

    @staticmethod
    def binary_to_string(s):
        return s.decode('ascii')

    @staticmethod
    def base64urlencode(s):
        return Exchange.decode(base64.urlsafe_b64encode(s)).replace('=', '')

    @staticmethod
    def jwt(request, secret, algorithm=hashlib.sha256, alg='HS256'):
        header = Exchange.encode(Exchange.json({
            'alg': alg,
            'typ': 'JWT',
        }))
        encodedHeader = Exchange.base64urlencode(header)
        encodedData = Exchange.base64urlencode(Exchange.encode(Exchange.json(request)))
        token = encodedHeader + '.' + encodedData
        hmac = Exchange.hmac(Exchange.encode(token), Exchange.encode(secret), algorithm, 'binary')
        signature = Exchange.base64urlencode(hmac)
        return token + '.' + signature

    @staticmethod
    def unjson(input):
        return json.loads(input)

    @staticmethod
    def json(data, params=None):
        return json.dumps(data, separators=(',', ':'))

    @staticmethod
    def is_json_encoded_object(input):
        return (isinstance(input, basestring) and
                (len(input) >= 2) and
                ((input[0] == '{') or (input[0] == '[')))

    @staticmethod
    def encode(string):
        return string.encode()

    @staticmethod
    def decode(string):
        return string.decode()

    @staticmethod
    def to_array(value):
        return list(value.values()) if type(value) is dict else value

    def nonce(self):
        return Exchange.seconds()

    def check_required_credentials(self, error=True):
        keys = list(self.requiredCredentials.keys())
        for key in keys:
            if self.requiredCredentials[key] and not getattr(self, key):
                if error:
                    self.raise_error(AuthenticationError, details='requires `' + key + '`')
                else:
                    return error

    def check_address(self, address):
        """Checks an address is not the same character repeated or an empty sequence"""
        if address is None:
            self.raise_error(InvalidAddress, details='address is None')
        if all(letter == address[0] for letter in address) or len(address) < self.minFundingAddressLength or ' ' in address:
            self.raise_error(InvalidAddress, details='address is invalid or has less than ' + str(self.minFundingAddressLength) + ' characters: "' + str(address) + '"')
        return address

    def account(self):
        return {
            'free': 0.0,
            'used': 0.0,
            'total': 0.0,
        }

    def common_currency_code(self, currency):
        if not self.substituteCommonCurrencyCodes:
            return currency
        return self.safe_string(self.commonCurrencies, currency, currency)

    def currency_id(self, commonCode):

        if self.currencies:
            if commonCode in self.currencies:
                return self.currencies[commonCode]['id']

        currencyIds = {v: k for k, v in self.commonCurrencies.items()}
        return self.safe_string(currencyIds, commonCode, commonCode)

    def precision_from_string(self, string):
        parts = re.sub(r'0+$', '', string).split('.')
        return len(parts[1]) if len(parts) > 1 else 0

    def cost_to_precision(self, symbol, cost):
        return self.decimal_to_precision(cost, ROUND, self.markets[symbol]['precision']['price'], self.precisionMode)

    def price_to_precision(self, symbol, price):
        return self.decimal_to_precision(price, ROUND, self.markets[symbol]['precision']['price'], self.precisionMode)

    def amount_to_precision(self, symbol, amount):
        return self.decimal_to_precision(amount, TRUNCATE, self.markets[symbol]['precision']['amount'], self.precisionMode)

    def fee_to_precision(self, symbol, fee):
        return self.decimal_to_precision(fee, ROUND, self.markets[symbol]['precision']['price'], self.precisionMode)

    def currency_to_precision(self, currency, fee):
        return self.decimal_to_precision(fee, ROUND, self.currencies[currency]['precision'], self.precisionMode)

    def set_markets(self, markets, currencies=None):
        values = list(markets.values()) if type(markets) is dict else markets
        for i in range(0, len(values)):
            values[i] = self.extend(
                self.fees['trading'],
                {'precision': self.precision, 'limits': self.limits},
                values[i]
            )
        self.markets = self.index_by(values, 'symbol')
        self.markets_by_id = self.index_by(values, 'id')
        self.marketsById = self.markets_by_id
        self.symbols = sorted(list(self.markets.keys()))
        self.ids = sorted(list(self.markets_by_id.keys()))
        if currencies:
            self.currencies = self.deep_extend(currencies, self.currencies)
        else:
            base_currencies = [{
                'id': market['baseId'] if 'baseId' in market else market['base'],
                'numericId': market['baseNumericId'] if 'baseNumericId' in market else None,
                'code': market['base'],
                'precision': (
                    market['precision']['base'] if 'base' in market['precision'] else (
                        market['precision']['amount'] if 'amount' in market['precision'] else None
                    )
                ) if 'precision' in market else 8,
            } for market in values if 'base' in market]
            quote_currencies = [{
                'id': market['quoteId'] if 'quoteId' in market else market['quote'],
                'numericId': market['quoteNumericId'] if 'quoteNumericId' in market else None,
                'code': market['quote'],
                'precision': (
                    market['precision']['quote'] if 'quote' in market['precision'] else (
                        market['precision']['price'] if 'price' in market['precision'] else None
                    )
                ) if 'precision' in market else 8,
            } for market in values if 'quote' in market]
            currencies = self.sort_by(base_currencies + quote_currencies, 'code')
            self.currencies = self.deep_extend(self.index_by(currencies, 'code'), self.currencies)
        self.currencies_by_id = self.index_by(list(self.currencies.values()), 'id')
        return self.markets

    def load_markets(self, reload=False, params={}):
        if not reload:
            if self.markets:
                if not self.markets_by_id:
                    return self.set_markets(self.markets)
                return self.markets
        currencies = None
        if self.has['fetchCurrencies']:
            currencies = self.fetch_currencies()
        markets = self.fetch_markets(params)
        return self.set_markets(markets, currencies)

    def load_accounts(self, reload=False, params={}):
        if reload:
            self.accounts = self.fetch_accounts(params)
        else:
            if self.accounts:
                return self.accounts
            else:
                self.accounts = self.fetch_accounts(params)
        self.accountsById = self.index_by(self.accounts, 'id')
        return self.accounts

    def load_fees(self, reload=False):
        if not reload:
            if self.loaded_fees != Exchange.loaded_fees:
                return self.loaded_fees
        self.loaded_fees = self.deep_extend(self.loaded_fees, self.fetch_fees())
        return self.loaded_fees

    def fetch_markets(self, params={}):
        # markets are returned as a list
        # currencies are returned as a dict
        # this is for historical reasons
        # and may be changed for consistency later
        return self.to_array(self.markets)

    def fetch_currencies(self, params={}):
        # markets are returned as a list
        # currencies are returned as a dict
        # this is for historical reasons
        # and may be changed for consistency later
        return self.currencies

    def fetch_fees(self):
        trading = {}
        funding = {}
        if self.has['fetchTradingFees']:
            trading = self.fetch_trading_fees()
        if self.has['fetchFundingFees']:
            funding = self.fetch_funding_fees()
        return {
            'trading': trading,
            'funding': funding,
        }

    def create_order(self, symbol, type, side, amount, price=None, params={}):
        self.raise_error(NotSupported, details='create_order() not supported yet')

    def cancel_order(self, id, symbol=None, params={}):
        self.raise_error(NotSupported, details='cancel_order() not supported yet')

    def fetch_bids_asks(self, symbols=None, params={}):
        self.raise_error(NotSupported, details='API does not allow to fetch all prices at once with a single call to fetch_bids_asks() for now')

    def fetch_tickers(self, symbols=None, params={}):
        self.raise_error(NotSupported, details='API does not allow to fetch all tickers at once with a single call to fetch_tickers() for now')

    def fetch_order_status(self, id, symbol=None, params={}):
        order = self.fetch_order(id, symbol, params)
        return order['status']

    def purge_cached_orders(self, before):
        orders = self.to_array(self.orders)
        orders = [order for order in orders if (order['status'] == 'open') or (order['timestamp'] >= before)]
        self.orders = self.index_by(orders, 'id')
        return self.orders

    def fetch_order(self, id, symbol=None, params={}):
        self.raise_error(NotSupported, details='fetch_order() is not supported yet')

    def fetch_orders(self, symbol=None, since=None, limit=None, params={}):
        self.raise_error(NotSupported, details='fetch_orders() is not supported yet')

    def fetch_open_orders(self, symbol=None, since=None, limit=None, params={}):
        self.raise_error(NotSupported, details='fetch_open_orders() is not supported yet')

    def fetch_closed_orders(self, symbol=None, since=None, limit=None, params={}):
        self.raise_error(NotSupported, details='fetch_closed_orders() is not supported yet')

    def fetch_my_trades(self, symbol=None, since=None, limit=None, params={}):
        self.raise_error(NotSupported, details='fetch_my_trades() is not supported yet')

    def fetch_order_trades(self, id, symbol=None, params={}):
        self.raise_error(NotSupported, details='fetch_order_trades() is not supported yet')

    def fetch_transactions(self, symbol=None, since=None, limit=None, params={}):
        self.raise_error(NotSupported, details='fetch_transactions() is not supported yet')

    def fetch_deposits(self, symbol=None, since=None, limit=None, params={}):
        self.raise_error(NotSupported, details='fetch_deposits() is not supported yet')

    def fetch_withdrawals(self, symbol=None, since=None, limit=None, params={}):
        self.raise_error(NotSupported, details='fetch_withdrawals() is not supported yet')

    def parse_ohlcv(self, ohlcv, market=None, timeframe='1m', since=None, limit=None):
        return ohlcv[0:6] if isinstance(ohlcv, list) else ohlcv

    def parse_ohlcvs(self, ohlcvs, market=None, timeframe='1m', since=None, limit=None):
        ohlcvs = self.to_array(ohlcvs)
        num_ohlcvs = len(ohlcvs)
        result = []
        i = 0
        while i < num_ohlcvs:
            if limit and (len(result) >= limit):
                break
            ohlcv = self.parse_ohlcv(ohlcvs[i], market, timeframe, since, limit)
            i = i + 1
            if since and (ohlcv[0] < since):
                continue
            result.append(ohlcv)
        return self.sort_by(result, 0)

    def parse_bid_ask(self, bidask, price_key=0, amount_key=0):
        return [float(bidask[price_key]), float(bidask[amount_key])]

    def parse_bids_asks(self, bidasks, price_key=0, amount_key=1):
        result = []
        if len(bidasks):
            if type(bidasks[0]) is list:
                for bidask in bidasks:
                    if bidask[price_key] and bidask[amount_key]:
                        result.append(self.parse_bid_ask(bidask, price_key, amount_key))
            elif type(bidasks[0]) is dict:
                for bidask in bidasks:
                    if (price_key in bidask) and (amount_key in bidask) and (bidask[price_key] and bidask[amount_key]):
                        result.append(self.parse_bid_ask(bidask, price_key, amount_key))
            else:
                self.raise_error(ExchangeError, details='unrecognized bidask format: ' + str(bidasks[0]))
        return result

    def fetch_l2_order_book(self, symbol, limit=None, params={}):
        orderbook = self.fetch_order_book(symbol, limit, params)
        return self.extend(orderbook, {
            'bids': self.sort_by(self.aggregate(orderbook['bids']), 0, True),
            'asks': self.sort_by(self.aggregate(orderbook['asks']), 0),
        })

    def parse_order_book(self, orderbook, timestamp=None, bids_key='bids', asks_key='asks', price_key=0, amount_key=1):
        return {
            'bids': self.sort_by(self.parse_bids_asks(orderbook[bids_key], price_key, amount_key) if (bids_key in orderbook) and isinstance(orderbook[bids_key], list) else [], 0, True),
            'asks': self.sort_by(self.parse_bids_asks(orderbook[asks_key], price_key, amount_key) if (asks_key in orderbook) and isinstance(orderbook[asks_key], list) else [], 0),
            'timestamp': timestamp,
            'datetime': self.iso8601(timestamp) if timestamp is not None else None,
            'nonce': None,
        }

    def parse_balance(self, balance):
        currencies = self.omit(balance, 'info').keys()
        for account in ['free', 'used', 'total']:
            balance[account] = {}
            for currency in currencies:
                balance[account][currency] = balance[currency][account]
        return balance

    def fetch_partial_balance(self, part, params={}):
        balance = self.fetch_balance(params)
        return balance[part]

    def fetch_free_balance(self, params={}):
        return self.fetch_partial_balance('free', params)

    def fetch_used_balance(self, params={}):
        return self.fetch_partial_balance('used', params)

    def fetch_total_balance(self, params={}):
        return self.fetch_partial_balance('total', params)

    def fetch_trading_fees(self, symbol, params={}):
        self.raise_error(NotSupported, details='fetch_trading_fees() not supported yet')

    def fetch_trading_fee(self, symbol, params={}):
        if not self.has['fetchTradingFees']:
            self.raise_error(NotSupported, details='fetch_trading_fee() not supported yet')
        return self.fetch_trading_fees(params)

    def fetch_funding_fees(self, params={}):
        self.raise_error(NotSupported, details='fetch_funding_fees() not supported yet')

    def fetch_funding_fee(self, code, params={}):
        if not self.has['fetchFundingFees']:
            self.raise_error(NotSupported, details='fetch_funding_fee() not supported yet')
        return self.fetch_funding_fees(params)

    def load_trading_limits(self, symbols=None, reload=False, params={}):
        if self.has['fetchTradingLimits']:
            if reload or not('limitsLoaded' in list(self.options.keys())):
                response = self.fetch_trading_limits(symbols)
                for i in range(0, len(symbols)):
                    symbol = symbols[i]
                    self.markets[symbol] = self.deep_extend(self.markets[symbol], response[symbol])
                self.options['limitsLoaded'] = self.milliseconds()
        return self.markets

    def fetch_ohlcv(self, symbol, timeframe='1m', since=None, limit=None, params={}):
        if not self.has['fetchTrades']:
            self.raise_error(NotSupported, details='fetch_ohlcv() not supported yet')
        self.load_markets()
        trades = self.fetch_trades(symbol, since, limit, params)
        return self.build_ohlcv(trades, timeframe, since, limit)

    def fetchOHLCV(self, symbol, timeframe='1m', since=None, limit=None, params={}):
        return self.fetch_ohlcv(symbol, timeframe, since, limit, params)

    def parse_trading_view_ohlcv(self, ohlcvs, market=None, timeframe='1m', since=None, limit=None):
        result = self.convert_trading_view_to_ohlcv(ohlcvs)
        return self.parse_ohlcvs(result, market, timeframe, since, limit)

    def convert_trading_view_to_ohlcv(self, ohlcvs):
        result = []
        for i in range(0, len(ohlcvs['t'])):
            result.append([
                ohlcvs['t'][i] * 1000,
                ohlcvs['o'][i],
                ohlcvs['h'][i],
                ohlcvs['l'][i],
                ohlcvs['c'][i],
                ohlcvs['v'][i],
            ])
        return result

    def convert_ohlcv_to_trading_view(self, ohlcvs):
        result = {
            't': [],
            'o': [],
            'h': [],
            'l': [],
            'c': [],
            'v': [],
        }
        for i in range(0, len(ohlcvs)):
            result['t'].append(int(ohlcvs[i][0] / 1000))
            result['o'].append(ohlcvs[i][1])
            result['h'].append(ohlcvs[i][2])
            result['l'].append(ohlcvs[i][3])
            result['c'].append(ohlcvs[i][4])
            result['v'].append(ohlcvs[i][5])
        return result

    def build_ohlcv(self, trades, timeframe='1m', since=None, limit=None):
        ms = self.parse_timeframe(timeframe) * 1000
        ohlcvs = []
        (high, low, close, volume) = (2, 3, 4, 5)
        num_trades = len(trades)
        oldest = (num_trades - 1) if limit is None else min(num_trades - 1, limit)
        for i in range(0, oldest):
            trade = trades[i]
            if (since is not None) and (trade['timestamp'] < since):
                continue
            opening_time = int(math.floor(trade['timestamp'] / ms) * ms)  # Shift the edge of the m/h/d (but not M)
            j = len(ohlcvs)
            if (j == 0) or opening_time >= ohlcvs[j - 1][0] + ms:
                # moved to a new timeframe -> create a new candle from opening trade
                ohlcvs.append([
                    opening_time,
                    trade['price'],
                    trade['price'],
                    trade['price'],
                    trade['price'],
                    trade['amount'],
                ])
            else:
                # still processing the same timeframe -> update opening trade
                ohlcvs[j - 1][high] = max(ohlcvs[j - 1][high], trade['price'])
                ohlcvs[j - 1][low] = min(ohlcvs[j - 1][low], trade['price'])
                ohlcvs[j - 1][close] = trade['price']
                ohlcvs[j - 1][volume] += trade['amount']
        return ohlcvs

    @staticmethod
    def parse_timeframe(timeframe):
        amount = int(timeframe[0:-1])
        unit = timeframe[-1]
        if 'y' in unit:
            scale = 60 * 60 * 24 * 365
        elif 'M' in unit:
            scale = 60 * 60 * 24 * 30
        elif 'w' in unit:
            scale = 60 * 60 * 24 * 7
        elif 'd' in unit:
            scale = 60 * 60 * 24
        elif 'h' in unit:
            scale = 60 * 60
        else:
            scale = 60  # 1m by default
        return amount * scale

    def parse_trades(self, trades, market=None, since=None, limit=None):
        array = self.to_array(trades)
        array = [self.parse_trade(trade, market) for trade in array]
        array = self.sort_by(array, 'timestamp')
        symbol = market['symbol'] if market else None
        return self.filter_by_symbol_since_limit(array, symbol, since, limit)

    def parse_ledger(self, data, currency=None, since=None, limit=None):
        array = self.to_array(data)
        array = [self.parse_ledger_entry(item, currency) for item in array]
        array = self.sort_by(array, 'timestamp')
        code = currency['code'] if currency else None
        return self.filter_by_currency_since_limit(array, code, since, limit)

    def parse_transactions(self, transactions, currency=None, since=None, limit=None, params={}):
        array = self.to_array(transactions)
        array = [self.extend(self.parse_transaction(transaction, currency), params) for transaction in array]
        array = self.sort_by(array, 'timestamp')
        code = currency['code'] if currency else None
        return self.filter_by_currency_since_limit(array, code, since, limit)

    def parse_orders(self, orders, market=None, since=None, limit=None):
        array = self.to_array(orders)
        array = [self.parse_order(order, market) for order in array]
        array = self.sort_by(array, 'timestamp')
        symbol = market['symbol'] if market else None
        return self.filter_by_symbol_since_limit(array, symbol, since, limit)

    def safe_currency_code(self, data, key, currency=None):
        code = None
<<<<<<< HEAD
        currency_id = self.safe_string(data, key)
        if currency_id in self.currencies_by_id:
            currency = self.currencies_by_id[currency_id]
        else:
            code = self.common_currency_code(currency_id)
        if currency is not None:
=======
        if currency_id is not None:
            if self.currencies_by_id is not None and currency_id in self.currencies_by_id:
                code = self.currencies_by_id[currency_id]['code']
            else:
                code = self.common_currency_code(currency_id.upper())
        if code is None and currency is not None:
>>>>>>> 48b693b4
            code = currency['code']
        return code

    def filter_by_value_since_limit(self, array, field, value=None, since=None, limit=None):
        array = self.to_array(array)
        if value:
            array = [entry for entry in array if entry[field] == value]
        if since:
            array = [entry for entry in array if entry['timestamp'] >= since]
        if limit:
            array = array[0:limit]
        return array

    def filter_by_symbol_since_limit(self, array, symbol=None, since=None, limit=None):
        return self.filter_by_value_since_limit(array, 'symbol', symbol, since, limit)

    def filter_by_currency_since_limit(self, array, code=None, since=None, limit=None):
        return self.filter_by_value_since_limit(array, 'currency', code, since, limit)

    def filter_by_since_limit(self, array, since=None, limit=None):
        array = self.to_array(array)
        if since:
            array = [entry for entry in array if entry['timestamp'] >= since]
        if limit:
            array = array[0:limit]
        return array

    def filter_by_symbol(self, array, symbol=None):
        array = self.to_array(array)
        if symbol:
            return [entry for entry in array if entry['symbol'] == symbol]
        return array

    def filter_by_array(self, objects, key, values=None, indexed=True):

        objects = self.to_array(objects)

        # return all of them if no values were passed in
        if values is None:
            return self.index_by(objects, key) if indexed else objects

        result = []
        for i in range(0, len(objects)):
            value = objects[i][key] if key in objects[i] else None
            if value in values:
                result.append(objects[i])

        return self.index_by(result, key) if indexed else result

    def currency(self, code):
        if not self.currencies:
            self.raise_error(ExchangeError, details='Currencies not loaded')
        if isinstance(code, basestring) and (code in self.currencies):
            return self.currencies[code]
        self.raise_error(ExchangeError, details='Does not have currency code ' + str(code))

    def find_market(self, string):
        if not self.markets:
            self.raise_error(ExchangeError, details='Markets not loaded')
        if isinstance(string, basestring):
            if string in self.markets_by_id:
                return self.markets_by_id[string]
            if string in self.markets:
                return self.markets[string]
        return string

    def find_symbol(self, string, market=None):
        if market is None:
            market = self.find_market(string)
        if isinstance(market, dict):
            return market['symbol']
        return string

    def market(self, symbol):
        if not self.markets:
            self.raise_error(ExchangeError, details='Markets not loaded')
        if isinstance(symbol, basestring) and (symbol in self.markets):
            return self.markets[symbol]
        self.raise_error(ExchangeError, details='No market symbol ' + str(symbol))

    def market_ids(self, symbols):
        return [self.market_id(symbol) for symbol in symbols]

    def market_id(self, symbol):
        market = self.market(symbol)
        return market['id'] if type(market) is dict else symbol

    def calculate_fee(self, symbol, type, side, amount, price, takerOrMaker='taker', params={}):
        market = self.markets[symbol]
        rate = market[takerOrMaker]
        cost = float(self.cost_to_precision(symbol, amount * price))
        return {
            'rate': rate,
            'type': takerOrMaker,
            'currency': market['quote'],
            'cost': float(self.fee_to_precision(symbol, rate * cost)),
        }

    def edit_limit_buy_order(self, id, symbol, *args):
        return self.edit_limit_order(id, symbol, 'buy', *args)

    def edit_limit_sell_order(self, id, symbol, *args):
        return self.edit_limit_order(id, symbol, 'sell', *args)

    def edit_limit_order(self, id, symbol, *args):
        return self.edit_order(id, symbol, 'limit', *args)

    def edit_order(self, id, symbol, *args):
        if not self.enableRateLimit:
            self.raise_error(ExchangeError, details='edit_order() requires enableRateLimit = true')
        self.cancel_order(id, symbol)
        return self.create_order(symbol, *args)

    def create_limit_order(self, symbol, *args):
        return self.create_order(symbol, 'limit', *args)

    def create_market_order(self, symbol, *args):
        return self.create_order(symbol, 'market', *args)

    def create_limit_buy_order(self, symbol, *args):
        return self.create_order(symbol, 'limit', 'buy', *args)

    def create_limit_sell_order(self, symbol, *args):
        return self.create_order(symbol, 'limit', 'sell', *args)

    def create_market_buy_order(self, symbol, amount, params={}):
        return self.create_order(symbol, 'market', 'buy', amount, None, params)

    def create_market_sell_order(self, symbol, amount, params={}):
        return self.create_order(symbol, 'market', 'sell', amount, None, params)

    def sign(self, path, api='public', method='GET', params={}, headers=None, body=None):
        raise NotSupported(self.id + ' sign() pure method must be redefined in derived classes')

    # -------------------------------------------------------------------------
    # web3 / 0x methods

    @staticmethod
    def has_web3():
        return Web3 is not None

    def check_required_dependencies(self):
        if not Exchange.has_web3():
            raise NotSupported("Web3 functionality requires Python3 and web3 package installed: https://github.com/ethereum/web3.py")

    def eth_decimals(self, unit='ether'):
        units = {
            'wei': 0,          # 1
            'kwei': 3,         # 1000
            'babbage': 3,      # 1000
            'femtoether': 3,   # 1000
            'mwei': 6,         # 1000000
            'lovelace': 6,     # 1000000
            'picoether': 6,    # 1000000
            'gwei': 9,         # 1000000000
            'shannon': 9,      # 1000000000
            'nanoether': 9,    # 1000000000
            'nano': 9,         # 1000000000
            'szabo': 12,       # 1000000000000
            'microether': 12,  # 1000000000000
            'micro': 12,       # 1000000000000
            'finney': 15,      # 1000000000000000
            'milliether': 15,  # 1000000000000000
            'milli': 15,       # 1000000000000000
            'ether': 18,       # 1000000000000000000
            'kether': 21,      # 1000000000000000000000
            'grand': 21,       # 1000000000000000000000
            'mether': 24,      # 1000000000000000000000000
            'gether': 27,      # 1000000000000000000000000000
            'tether': 30,      # 1000000000000000000000000000000
        }
        return self.safe_value(units, unit)

    def eth_unit(self, decimals=18):
        units = {
            0: 'wei',      # 1000000000000000000
            3: 'kwei',     # 1000000000000000
            6: 'mwei',     # 1000000000000
            9: 'gwei',     # 1000000000
            12: 'szabo',   # 1000000
            15: 'finney',  # 1000
            18: 'ether',   # 1
            21: 'kether',  # 0.001
            24: 'mether',  # 0.000001
            27: 'gether',  # 0.000000001
            30: 'tether',  # 0.000000000001
        }
        return self.safe_value(units, decimals)

    def fromWei(self, amount, unit='ether', decimals=18):
        if Web3 is None:
            self.raise_error(NotSupported, details="ethereum web3 methods require Python 3: https://pythonclock.org")
        if amount is None:
            return amount
        if decimals != 18:
            if decimals % 3:
                amount = int(amount) * (10 ** (18 - decimals))
            else:
                unit = self.eth_unit(decimals)
        return float(Web3.fromWei(int(amount), unit))

    def toWei(self, amount, unit='ether', decimals=18):
        if Web3 is None:
            self.raise_error(NotSupported, details="ethereum web3 methods require Python 3: https://pythonclock.org")
        if amount is None:
            return amount
        if decimals != 18:
            if decimals % 3:
                # this case has known yet unsolved problems:
                #     toWei(1.999, 'ether', 17) == '199900000000000011'
                #     toWei(1.999, 'ether', 19) == '19989999999999999991'
                # the best solution should not involve additional dependencies
                amount = Decimal(amount) / Decimal(10 ** (18 - decimals))
            else:
                unit = self.eth_unit(decimals)
        return str(Web3.toWei(amount, unit))

    def decryptAccountFromJSON(self, value, password):
        return self.decryptAccount(json.loads(value) if isinstance(value, basestring) else value, password)

    def decryptAccount(self, key, password):
        return self.web3.eth.accounts.decrypt(key, password)

    def decryptAccountFromPrivateKey(self, privateKey):
        return self.web3.eth.accounts.privateKeyToAccount(privateKey)

    def soliditySha3(self, array):
        values = self.solidityValues(array)
        types = self.solidityTypes(values)
        return self.web3.soliditySha3(types, values).hex()

    def soliditySha256(self, values):
        types = self.solidityTypes(values)
        solidity_values = self.solidityValues(values)
        encoded_values = [hex_encode_abi_type(abi_type, value)[2:] for abi_type, value in zip(types, solidity_values)]
        hex_string = '0x' + ''.join(encoded_values)
        return '0x' + self.hash(self.encode(self.web3.toText(hex_string)), 'sha256')

    def solidityTypes(self, array):
        return ['address' if self.web3.isAddress(value) else 'uint256' for value in array]

    def solidityValues(self, array):
        return [self.web3.toChecksumAddress(value) if self.web3.isAddress(value) else int(value) for value in array]

    def getZeroExOrderHash2(self, order):
        return self.soliditySha3([
            order['exchangeContractAddress'],  # address
            order['maker'],  # address
            order['taker'],  # address
            order['makerTokenAddress'],  # address
            order['takerTokenAddress'],  # address
            order['feeRecipient'],  # address
            order['makerTokenAmount'],  # uint256
            order['takerTokenAmount'],  # uint256
            order['makerFee'],  # uint256
            order['takerFee'],  # uint256
            order['expirationUnixTimestampSec'],  # uint256
            order['salt'],  # uint256
        ])

    def getZeroExOrderHash(self, order):
        unpacked = [
            self.web3.toChecksumAddress(order['exchangeContractAddress']),  # { value: order.exchangeContractAddress, type: types_1.SolidityTypes.Address },
            self.web3.toChecksumAddress(order['maker']),                    # { value: order.maker, type: types_1.SolidityTypes.Address },
            self.web3.toChecksumAddress(order['taker']),                    # { value: order.taker, type: types_1.SolidityTypes.Address },
            self.web3.toChecksumAddress(order['makerTokenAddress']),        # { value: order.makerTokenAddress, type: types_1.SolidityTypes.Address },
            self.web3.toChecksumAddress(order['takerTokenAddress']),        # { value: order.takerTokenAddress, type: types_1.SolidityTypes.Address },
            self.web3.toChecksumAddress(order['feeRecipient']),             # { value: order.feeRecipient, type: types_1.SolidityTypes.Address },
            int(order['makerTokenAmount']),             # { value: bigNumberToBN(order.makerTokenAmount), type: types_1.SolidityTypes.Uint256, },
            int(order['takerTokenAmount']),             # { value: bigNumberToBN(order.takerTokenAmount), type: types_1.SolidityTypes.Uint256, },
            int(order['makerFee']),                     # { value: bigNumberToBN(order.makerFee), type: types_1.SolidityTypes.Uint256, },
            int(order['takerFee']),                     # { value: bigNumberToBN(order.takerFee), type: types_1.SolidityTypes.Uint256, },
            int(order['expirationUnixTimestampSec']),   # { value: bigNumberToBN(order.expirationUnixTimestampSec), type: types_1.SolidityTypes.Uint256, },
            int(order['salt']),                         # { value: bigNumberToBN(order.salt), type: types_1.SolidityTypes.Uint256 },
        ]
        types = [
            'address',  # { value: order.exchangeContractAddress, type: types_1.SolidityTypes.Address },
            'address',  # { value: order.maker, type: types_1.SolidityTypes.Address },
            'address',  # { value: order.taker, type: types_1.SolidityTypes.Address },
            'address',  # { value: order.makerTokenAddress, type: types_1.SolidityTypes.Address },
            'address',  # { value: order.takerTokenAddress, type: types_1.SolidityTypes.Address },
            'address',  # { value: order.feeRecipient, type: types_1.SolidityTypes.Address },
            'uint256',  # { value: bigNumberToBN(order.makerTokenAmount), type: types_1.SolidityTypes.Uint256, },
            'uint256',  # { value: bigNumberToBN(order.takerTokenAmount), type: types_1.SolidityTypes.Uint256, },
            'uint256',  # { value: bigNumberToBN(order.makerFee), type: types_1.SolidityTypes.Uint256, },
            'uint256',  # { value: bigNumberToBN(order.takerFee), type: types_1.SolidityTypes.Uint256, },
            'uint256',  # { value: bigNumberToBN(order.expirationUnixTimestampSec), type: types_1.SolidityTypes.Uint256, },
            'uint256',  # { value: bigNumberToBN(order.salt), type: types_1.SolidityTypes.Uint256 },
        ]
        return self.web3.soliditySha3(types, unpacked).hex()

    def remove_0x_prefix(self, value):
        if value[:2] == '0x':
            return value[2:]
        return value

    def getZeroExOrderHashV2(self, order):
        # https://github.com/0xProject/0x-monorepo/blob/development/python-packages/order_utils/src/zero_ex/order_utils/__init__.py
        def pad_20_bytes_to_32(twenty_bytes):
            return bytes(12) + twenty_bytes

        def int_to_32_big_endian_bytes(i):
            return i.to_bytes(32, byteorder="big")

        def to_bytes(value):
            if not isinstance(value, str):
                raise TypeError("Value must be an instance of str")
            if len(value) % 2:
                value = "0x0" + self.remove_0x_prefix(value)
            return base64.b16decode(self.remove_0x_prefix(value), casefold=True)

        domain_struct_header = b"\x91\xab=\x17\xe3\xa5\n\x9d\x89\xe6?\xd3\x0b\x92\xbe\x7fS6\xb0;({\xb9Fxz\x83\xa9\xd6*'f\xf0\xf2F\x18\xf4\xc4\xbe\x1eb\xe0&\xfb\x03\x9a \xef\x96\xf4IR\x94\x81}\x10'\xff\xaam\x1fp\xe6\x1e\xad|[\xef\x02x\x16\xa8\x00\xda\x176DO\xb5\x8a\x80~\xf4\xc9`;xHg?~:h\xeb\x14\xa5"
        order_schema_hash = b'w\x05\x01\xf8\x8a&\xed\xe5\xc0J \xef\x87yi\xe9a\xeb\x11\xfc\x13\xb7\x8a\xafAKc=\xa0\xd4\xf8o'
        header = b"\x19\x01"

        domain_struct_hash = self.web3.sha3(
            domain_struct_header +
            pad_20_bytes_to_32(to_bytes(order["exchangeAddress"]))
        )

        order_struct_hash = self.web3.sha3(
            order_schema_hash +
            pad_20_bytes_to_32(to_bytes(order["makerAddress"])) +
            pad_20_bytes_to_32(to_bytes(order["takerAddress"])) +
            pad_20_bytes_to_32(to_bytes(order["feeRecipientAddress"])) +
            pad_20_bytes_to_32(to_bytes(order["senderAddress"])) +
            int_to_32_big_endian_bytes(int(order["makerAssetAmount"])) +
            int_to_32_big_endian_bytes(int(order["takerAssetAmount"])) +
            int_to_32_big_endian_bytes(int(order["makerFee"])) +
            int_to_32_big_endian_bytes(int(order["takerFee"])) +
            int_to_32_big_endian_bytes(int(order["expirationTimeSeconds"])) +
            int_to_32_big_endian_bytes(int(order["salt"])) +
            self.web3.sha3(to_bytes(order["makerAssetData"])) +
            self.web3.sha3(to_bytes(order["takerAssetData"]))
        )

        sha3 = self.web3.sha3(
            header +
            domain_struct_hash +
            order_struct_hash
        )
        return '0x' + base64.b16encode(sha3).decode('ascii').lower()

    def signZeroExOrder(self, order, privateKey):
        orderHash = self.getZeroExOrderHash(order)
        signature = self.signMessage(orderHash[-64:], privateKey)
        return self.extend(order, {
            'orderHash': orderHash,
            'ecSignature': signature,  # todo fix v if needed
        })

    def signZeroExOrderV2(self, order, privateKey):
        orderHash = self.getZeroExOrderHashV2(order)
        signature = self.signMessage(orderHash[-64:], privateKey)
        return self.extend(order, {
            'orderHash': orderHash,
            'signature': self._convertECSignatureToSignatureHex(signature),
        })

    def _convertECSignatureToSignatureHex(self, signature):
        # https://github.com/0xProject/0x-monorepo/blob/development/packages/order-utils/src/signature_utils.ts
        v = signature["v"]
        if v != 27 and v != 28:
            v = v + 27
        return (
            "0x" +
            self.remove_0x_prefix(hex(v)) +
            self.remove_0x_prefix(signature["r"]) +
            self.remove_0x_prefix(signature["s"]) +
            "03"
        )

    def hashMessage(self, message):
        message_bytes = bytes.fromhex(message)
        return self.web3.sha3(b"\x19Ethereum Signed Message:\n" + str(len(message_bytes)).encode() + message_bytes).hex()

    def signHash(self, hash, privateKey):
        signature = self.web3.eth.account.signHash(hash[-64:], private_key=privateKey[-64:])
        return {
            'v': signature.v,  # integer
            'r': self.web3.toHex(signature.r),  # '0x'-prefixed hex string
            's': self.web3.toHex(signature.s),  # '0x'-prefixed hex string
        }

    def signMessage(self, message, privateKey):
        #
        # The following comment is related to MetaMask, we use the upper type of signature prefix:
        #
        # z.ecSignOrderHashAsync ('0xcfdb0a485324ff37699b4c8557f6858f25916fc6fce5993b32fe018aea510b9f',
        #                         '0x731fc101bbe102221c91c31ed0489f1ddfc439a3', {
        #                              prefixType: 'ETH_SIGN',
        #                              shouldAddPrefixBeforeCallingEthSign: true
        #                          }).then ((e, r) => console.log (e,r))
        #
        #     {                            ↓
        #         v: 28,
        #         r: "0xea7a68268b47c48d5d7a4c900e6f9af0015bf70951b3db2f1d835c5d544aaec2",
        #         s: "0x5d1db2a060c955c1fde4c967237b995c2361097405407b33c6046c8aeb3ccbdf"
        #     }
        #
        # --------------------------------------------------------------------
        #
        # z.ecSignOrderHashAsync ('0xcfdb0a485324ff37699b4c8557f6858f25916fc6fce5993b32fe018aea510b9f',
        #                         '0x731fc101bbe102221c91c31ed0489f1ddfc439a3', {
        #                              prefixType: 'NONE',
        #                              shouldAddPrefixBeforeCallingEthSign: true
        #                          }).then ((e, r) => console.log (e,r))
        #
        #     {                            ↓
        #         v: 27,
        #         r: "0xc8c710022c57de4f529d448e9b40517dd9bfb49ff1eb245f5856664b865d14a6",
        #         s: "0x0740bb21f4f094fbbdbafa903bb8f057f82e0c6e4fe65d19a1daed4ed97cd394"
        #     }
        #
        message_hash = self.hashMessage(message)
        signature = self.signHash(message_hash[-64:], privateKey[-64:])
        return signature

    def oath(self):
        if self.twofa is not None:
            return self.totp(self.twofa)
        else:
            raise ExchangeError(self.id + ' set .twofa to use this feature')

    @staticmethod
    def totp(key):
        def dec_to_bytes(n):
            if n > 0:
                return dec_to_bytes(n // 256) + bytes([n % 256])
            else:
                return b''

        def hex_to_dec(n):
            return int(n, base=16)

        def base32_to_bytes(n):
            missing_padding = len(n) % 8
            padding = 8 - missing_padding if missing_padding > 0 else 0
            padded = n.upper() + ('=' * padding)
            return base64.b32decode(padded)  # throws an error if the key is invalid

        epoch = int(time.time()) // 30
        hmac_res = Exchange.hmac(dec_to_bytes(epoch).rjust(8, b'\x00'), base32_to_bytes(key.replace(' ', '')), hashlib.sha1, 'hex')
        offset = hex_to_dec(hmac_res[-1]) * 2
        otp = str(hex_to_dec(hmac_res[offset: offset + 8]) & 0x7fffffff)
        return otp[-6:]<|MERGE_RESOLUTION|>--- conflicted
+++ resolved
@@ -4,11 +4,7 @@
 
 # -----------------------------------------------------------------------------
 
-<<<<<<< HEAD
-__version__ = '1.18.507'
-=======
 __version__ = '1.18.871'
->>>>>>> 48b693b4
 
 # -----------------------------------------------------------------------------
 
@@ -1437,21 +1433,12 @@
 
     def safe_currency_code(self, data, key, currency=None):
         code = None
-<<<<<<< HEAD
-        currency_id = self.safe_string(data, key)
-        if currency_id in self.currencies_by_id:
-            currency = self.currencies_by_id[currency_id]
-        else:
-            code = self.common_currency_code(currency_id)
-        if currency is not None:
-=======
         if currency_id is not None:
             if self.currencies_by_id is not None and currency_id in self.currencies_by_id:
                 code = self.currencies_by_id[currency_id]['code']
             else:
                 code = self.common_currency_code(currency_id.upper())
         if code is None and currency is not None:
->>>>>>> 48b693b4
             code = currency['code']
         return code
 
