--- conflicted
+++ resolved
@@ -2940,177 +2940,10 @@
         else:
             raise NotSupported(self.id + 'fetch_market_leverage_tiers() is not supported yet')
 
-<<<<<<< HEAD
 
 # -----------------------------------------------------------------------------
 # exchange_common : set imported common methods as part of the class
 # -----------------------------------------------------------------------------
 common_methods = list((n for n in dir(exchange_common) if n[:1] != "_"))
 for method in common_methods:
-    setattr(Exchange, method, getattr(exchange_common, method))
-=======
-    def is_post_only(self, type, params={}):
-        """
-         * @ignore
-        :param string type: Order type
-        :param dict params: Exchange specific params
-        :returns boolean: True if a post only order, False otherwise
-        """
-        timeInForce = self.safe_string_upper(params, 'timeInForce')
-        postOnly = self.safe_value_2(params, 'postOnly', 'post_only', False)
-        # we assume timeInForce is uppercase from safeStringUpper(params, 'timeInForce')
-        ioc = timeInForce == 'IOC'
-        fok = timeInForce == 'FOK'
-        timeInForcePostOnly = timeInForce == 'PO'
-        typeLower = type.lower()
-        isMarket = typeLower == 'market'
-        postOnly = postOnly or timeInForcePostOnly
-        if postOnly:
-            if ioc or fok:
-                raise InvalidOrder(self.id + ' postOnly orders cannot have timeInForce equal to ' + timeInForce)
-            elif isMarket:
-                raise InvalidOrder(self.id + ' postOnly orders cannot have type ' + type)
-            else:
-                return True
-        else:
-            return False
-
-    def create_post_only_order(self, symbol, type, side, amount, price, params={}):
-        if not self.has['createPostOnlyOrder']:
-            raise NotSupported(self.id + ' create_post_only_order() is not supported yet')
-        query = self.extend(params, {'postOnly': True})
-        return self.create_order(symbol, type, side, amount, price, query)
-
-    def create_reduce_only_order(self, symbol, type, side, amount, price, params={}):
-        if not self.has['createReduceOnlyOrder']:
-            raise NotSupported(self.id + ' create_reduce_only_order() is not supported yet')
-        query = self.extend(params, {'reduceOnly': True})
-        return self.create_order(symbol, type, side, amount, price, query)
-
-    def create_stop_order(self, symbol, type, side, amount, price=None, stopPrice=None, params={}):
-        if not self.has['createStopOrder']:
-            raise NotSupported(self.id + 'create_stop_order() is not supported yet')
-        if stopPrice is None:
-            raise ArgumentsRequired(self.id + ' create_stop_order() requires a stopPrice argument')
-        query = self.extend(params, {'stopPrice': stopPrice})
-        return self.create_order(symbol, type, side, amount, price, query)
-
-    def create_stop_limit_order(self, symbol, side, amount, price, stopPrice, params={}):
-        if not self.has['createStopLimitOrder']:
-            raise NotSupported(self.id + ' create_stop_limit_order() is not supported yet')
-        query = self.extend(params, {'stopPrice': stopPrice})
-        return self.create_order(symbol, 'limit', side, amount, price, query)
-
-    def create_stop_market_order(self, symbol, side, amount, stopPrice, params={}):
-        if not self.has['createStopMarketOrder']:
-            raise NotSupported(self.id + ' create_stop_market_order() is not supported yet')
-        query = self.extend(params, {'stopPrice': stopPrice})
-        return self.create_order(symbol, 'market', side, amount, None, query)
-
-    def check_order_arguments(self, market, type, side, amount, price, params):
-        if price is None:
-            if type == 'limit':
-                raise ArgumentsRequired(self.id + ' create_order() requires a price argument for a limit order')
-        if amount <= 0:
-            raise ArgumentsRequired(self.id + ' create_order() amount should be above 0')
-
-    def parse_positions(self, positions, symbols=None, params={}):
-        symbols = self.market_symbols(symbols)
-        array = self.to_array(positions)
-        array = [self.merge(self.parse_position(position), params) for position in array]
-        return self.filter_by_array(array, 'symbol', symbols, False)
-
-    def parse_borrow_interests(self, response, market=None):
-        interest = []
-        for i in range(len(response)):
-            row = response[i]
-            interest.append(self.parse_borrow_interest(row, market))
-        return interest
-
-    def parse_funding_rate_histories(self, response, market=None, since=None, limit=None):
-        rates = []
-        for i in range(0, len(response)):
-            entry = response[i]
-            rates.append(self.parse_funding_rate_history(entry, market))
-        sorted = self.sort_by(rates, 'timestamp')
-        symbol = None if (market is None) else market['symbol']
-        return self.filter_by_symbol_since_limit(sorted, symbol, since, limit)
-
-    def parse_open_interests(self, response, market=None, since=None, limit=None):
-        interests = []
-        for i in range(len(response)):
-            entry = response[i]
-            interest = self.parseOpenInterest(entry, market)
-            interests.append(interest)
-        sorted = self.sortBy(interests, 'timestamp')
-        symbol = this.safeString(market, 'symbol')
-        return self.filterBySymbolSinceLimit(sorted, symbol, since, limit)
-
-    def fetch_funding_rate(self, symbol, params={}):
-        if self.has['fetchFundingRates']:
-            market = self.market(symbol)
-            if not market['contract']:
-                raise BadSymbol(self.id + ' fetch_funding_rate() supports contract markets only')
-            rates = self.fetchFundingRates([symbol], params)
-            rate = self.safe_value(rates, symbol)
-            if rate is None:
-                raise NullResponse(self.id + ' fetch_funding_rate() returned no data for ' + symbol)
-            else:
-                return rate
-        else:
-            raise NotSupported(self.id + ' fetch_funding_rate() is not supported yet')
-
-    def fetch_mark_ohlcv(self, symbol, timeframe='1m', since=None, limit=None, params={}):
-        """
-        fetches historical mark price candlestick data containing the open, high, low, and close price of a market
-        :param str symbol: unified symbol of the market to fetch OHLCV data for
-        :param str timeframe: the length of time each candle represents
-        :param int|None since: timestamp in ms of the earliest candle to fetch
-        :param int|None limit: the maximum amount of candles to fetch
-        :param dict params: extra parameters specific to the exchange api endpoint
-        :returns [[int|float]] A: list of candles ordered as timestamp, open, high, low, close, None
-        """
-        if self.has['fetchMarkOHLCV']:
-            request = {
-                'price': 'mark',
-            }
-            return self.fetch_ohlcv(symbol, timeframe, since, limit, self.extend(request, params))
-        else:
-            raise NotSupported(self.id + ' fetchMarkOHLCV() is not supported yet')
-
-    def fetch_index_ohlcv(self, symbol, timeframe='1m', since=None, limit=None, params={}):
-        """
-        fetches historical index price candlestick data containing the open, high, low, and close price of a market
-        :param str symbol: unified symbol of the market to fetch OHLCV data for
-        :param str timeframe: the length of time each candle represents
-        :param int|None since: timestamp in ms of the earliest candle to fetch
-        :param int|None limit: the maximum amount of candles to fetch
-        :param dict params: extra parameters specific to the exchange api endpoint
-        :returns [[int|float]] A: list of candles ordered as timestamp, open, high, low, close, None
-        """
-        if self.has['fetchIndexOHLCV']:
-            request = {
-                'price': 'index',
-            }
-            return self.fetch_ohlcv(symbol, timeframe, since, limit, self.extend(request, params))
-        else:
-            raise NotSupported(self.id + ' fetchIndexOHLCV() is not supported yet')
-
-    def fetch_premium_index_ohlcv(self, symbol, timeframe='1m', since=None, limit=None, params={}):
-        """
-        fetches historical premium index price candlestick data containing the open, high, low, and close price of a market
-        :param str symbol: unified symbol of the market to fetch OHLCV data for
-        :param str timeframe: the length of time each candle represents
-        :param int|None since: timestamp in ms of the earliest candle to fetch
-        :param int|None limit: the maximum amount of candles to fetch
-        :param dict params: extra parameters specific to the exchange api endpoint
-        :returns [[int|float]] A: list of candles ordered as timestamp, open, high, low, close, None
-        """
-        if self.has['fetchPremiumIndexOHLCV']:
-            request = {
-                'price': 'premiumIndex',
-            }
-            return self.fetch_ohlcv(symbol, timeframe, since, limit, self.extend(request, params))
-        else:
-            raise NotSupported(self.id + ' fetchPremiumIndexOHLCV() is not supported yet')
->>>>>>> 836d4f16
+    setattr(Exchange, method, getattr(exchange_common, method))