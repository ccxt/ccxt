--- conflicted
+++ resolved
@@ -2389,13 +2389,19 @@
 
     def safe_currency_structure(self, currency: object):
         return self.extend({
+            'info': None,
+            'id': None,
+            'numericId': None,
+            'code': None,
+            'precision': None,
+            'type': None,
+            'name': None,
             'active': None,
-            'code': None,
             'deposit': None,
+            'withdraw': None,
             'fee': None,
             'fees': {},
-            'id': None,
-            'info': None,
+            'networks': {},
             'limits': {
                 'deposit': {
                     'min': None,
@@ -2406,69 +2412,63 @@
                     'max': None,
                 },
             },
-            'name': None,
-            'networks': {},
-            'numericId': None,
-            'precision': None,
-            'type': None,
-            'withdraw': None,
         }, currency)
 
     def safe_market_structure(self, market=None):
         cleanStructure = {
+            'id': None,
+            'lowercaseId': None,
+            'symbol': None,
+            'base': None,
+            'quote': None,
+            'settle': None,
+            'baseId': None,
+            'quoteId': None,
+            'settleId': None,
+            'type': None,
+            'spot': None,
+            'margin': None,
+            'swap': None,
+            'future': None,
+            'option': None,
+            'index': None,
             'active': None,
-            'base': None,
-            'baseId': None,
             'contract': None,
+            'linear': None,
+            'inverse': None,
+            'subType': None,
+            'taker': None,
+            'maker': None,
             'contractSize': None,
             'expiry': None,
             'expiryDatetime': None,
-            'future': None,
-            'id': None,
-            'index': None,
-            'inverse': None,
-            'limits': {
-                'leverage': {
-                    'max': None,
-                    'min': None,
-                },
-                'amount': {
-                    'max': None,
-                    'min': None,
-                },
-                'price': {
-                    'max': None,
-                    'min': None,
-                },
-                'cost': {
-                    'max': None,
-                    'min': None,
-                },
-            },
-            'linear': None,
-            'lowercaseId': None,
-            'maker': None,
-            'margin': None,
-            'option': None,
+            'strike': None,
             'optionType': None,
             'precision': {
                 'amount': None,
+                'price': None,
+                'cost': None,
                 'base': None,
-                'cost': None,
-                'price': None,
                 'quote': None,
             },
-            'quote': None,
-            'quoteId': None,
-            'settle': None,
-            'settleId': None,
-            'spot': None,
-            'strike': None,
-            'subType': None,
-            'swap': None,
-            'symbol': None,
-            'taker': None,
-            'type': None,
+            'limits': {
+                'leverage': {
+                    'min': None,
+                    'max': None,
+                },
+                'amount': {
+                    'min': None,
+                    'max': None,
+                },
+                'price': {
+                    'min': None,
+                    'max': None,
+                },
+                'cost': {
+                    'min': None,
+                    'max': None,
+                },
+            },
             'created': None,
             'info': None,
         }
@@ -2799,31 +2799,31 @@
         takeProfitPrice = self.parse_number(self.safe_string(order, 'takeProfitPrice'))
         stopLossPrice = self.parse_number(self.safe_string(order, 'stopLossPrice'))
         return self.extend(order, {
-            'amount': self.parse_number(amount),
-            'average': self.parse_number(average),
+            'id': self.safe_string(order, 'id'),
             'clientOrderId': self.safe_string(order, 'clientOrderId'),
-            'cost': self.parse_number(cost),
+            'timestamp': timestamp,
             'datetime': datetime,
-            'fee': self.safe_value(order, 'fee'),
-            'filled': self.parse_number(filled),
-            'id': self.safe_string(order, 'id'),
+            'symbol': symbol,
+            'type': self.safe_string(order, 'type'),
+            'side': side,
             'lastTradeTimestamp': lastTradeTimeTimestamp,
             'lastUpdateTimestamp': lastUpdateTimestamp,
+            'price': self.parse_number(price),
+            'amount': self.parse_number(amount),
+            'cost': self.parse_number(cost),
+            'average': self.parse_number(average),
+            'filled': self.parse_number(filled),
+            'remaining': self.parse_number(remaining),
+            'timeInForce': timeInForce,
             'postOnly': postOnly,
-            'price': self.parse_number(price),
+            'trades': trades,
             'reduceOnly': self.safe_value(order, 'reduceOnly'),
-            'remaining': self.parse_number(remaining),
-            'side': side,
+            'stopPrice': triggerPrice,  # ! deprecated, use triggerPrice instead
+            'triggerPrice': triggerPrice,
+            'takeProfitPrice': takeProfitPrice,
+            'stopLossPrice': stopLossPrice,
             'status': status,
-            'stopLossPrice': stopLossPrice,
-            'stopPrice': triggerPrice,  # ! deprecated, use triggerPrice instead
-            'symbol': symbol,
-            'takeProfitPrice': takeProfitPrice,
-            'timeInForce': timeInForce,
-            'timestamp': timestamp,
-            'trades': trades,
-            'triggerPrice': triggerPrice,
-            'type': self.safe_string(order, 'type'),
+            'fee': self.safe_value(order, 'fee'),
         })
 
     def parse_orders(self, orders: object, market: Market = None, since: Int = None, limit: Int = None, params={}):
@@ -2906,10 +2906,10 @@
         rate = self.safe_string(market, takerOrMaker)
         cost = Precise.string_mul(cost, rate)
         return {
-            'cost': self.parse_number(cost),
+            'type': takerOrMaker,
             'currency': market[key],
             'rate': self.parse_number(rate),
-            'type': takerOrMaker,
+            'cost': self.parse_number(cost),
         }
 
     def safe_liquidation(self, liquidation: object, market: Market = None):
@@ -2973,8 +2973,8 @@
                     tradeFee['rate'] = self.safe_number(tradeFee, 'rate')
                 trade['fee'] = tradeFee
         trade['amount'] = self.parse_number(amount)
+        trade['price'] = self.parse_number(price)
         trade['cost'] = self.parse_number(cost)
-        trade['price'] = self.parse_number(price)
         return trade
 
     def invert_flat_string_dictionary(self, dict):
@@ -3050,8 +3050,8 @@
                     reduced[feeCurrencyCode][rateKey]['cost'] = Precise.string_add(reduced[feeCurrencyCode][rateKey]['cost'], cost)
                 else:
                     reduced[feeCurrencyCode][rateKey] = {
+                        'currency': feeCurrencyCode,
                         'cost': cost,
-                        'currency': feeCurrencyCode,
                     }
                     if rate is not None:
                         reduced[feeCurrencyCode][rateKey]['rate'] = rate
@@ -3092,36 +3092,22 @@
         # timestamp and symbol operations don't belong in safeTicker
         # they should be done in the derived classes
         return self.extend(ticker, {
-<<<<<<< HEAD
-            'ask': self.parse_number(self.omit_zero(self.safe_number(ticker, 'ask'))),
-=======
             'bid': self.parse_number(self.omit_zero(self.safe_string(ticker, 'bid'))),
             'bidVolume': self.safe_number(ticker, 'bidVolume'),
             'ask': self.parse_number(self.omit_zero(self.safe_string(ticker, 'ask'))),
->>>>>>> d20e6a62
             'askVolume': self.safe_number(ticker, 'askVolume'),
-            'average': self.parse_number(average),
-            'baseVolume': self.parse_number(baseVolume),
-            'bid': self.parse_number(self.omit_zero(self.safe_number(ticker, 'bid'))),
-            'bidVolume': self.safe_number(ticker, 'bidVolume'),
-            'change': self.parse_number(change),
-            'close': self.parse_number(self.omit_zero(self.parse_number(close))),
             'high': self.parse_number(self.omit_zero(self.safe_string(ticker, 'high'))),
-<<<<<<< HEAD
-            'last': self.parse_number(self.omit_zero(self.parse_number(last))),
-            'low': self.parse_number(self.omit_zero(self.safe_number(ticker, 'low'))),
-            'open': self.parse_number(self.omit_zero(self.parse_number(open))),
-=======
             'low': self.parse_number(self.omit_zero(self.safe_string(ticker, 'low'))),
             'open': self.parse_number(self.omit_zero(open)),
             'close': self.parse_number(self.omit_zero(close)),
             'last': self.parse_number(self.omit_zero(last)),
             'change': self.parse_number(change),
->>>>>>> d20e6a62
             'percentage': self.parse_number(percentage),
+            'average': self.parse_number(average),
+            'vwap': self.parse_number(vwap),
+            'baseVolume': self.parse_number(baseVolume),
+            'quoteVolume': self.parse_number(quoteVolume),
             'previousClose': self.safe_number(ticker, 'previousClose'),
-            'quoteVolume': self.parse_number(quoteVolume),
-            'vwap': self.parse_number(vwap),
         })
 
     def fetch_borrow_rate(self, code: str, amount, params={}):
@@ -3181,11 +3167,11 @@
 
     def convert_ohlcv_to_trading_view(self, ohlcvs: List[List[float]], timestamp='t', open='o', high='h', low='l', close='c', volume='v', ms=False):
         result = {}
-        result[close] = []
+        result[timestamp] = []
+        result[open] = []
         result[high] = []
         result[low] = []
-        result[open] = []
-        result[timestamp] = []
+        result[close] = []
         result[volume] = []
         for i in range(0, len(ohlcvs)):
             ts = ohlcvs[i][0] if ms else self.parseToInt(ohlcvs[i][0] / 1000)
@@ -3455,12 +3441,12 @@
         bids = self.parse_bids_asks(self.safe_value(orderbook, bidsKey, []), priceKey, amountKey, countOrIdKey)
         asks = self.parse_bids_asks(self.safe_value(orderbook, asksKey, []), priceKey, amountKey, countOrIdKey)
         return {
+            'symbol': symbol,
+            'bids': self.sort_by(bids, 0, True),
             'asks': self.sort_by(asks, 0),
-            'bids': self.sort_by(bids, 0, True),
+            'timestamp': timestamp,
             'datetime': self.iso8601(timestamp),
             'nonce': None,
-            'symbol': symbol,
-            'timestamp': timestamp,
         }
 
     def parse_ohlcvs(self, ohlcvs: List[object], market: Any = None, timeframe: str = '1m', since: Int = None, limit: Int = None):
@@ -5301,16 +5287,16 @@
 
     def deposit_withdraw_fee(self, info):
         return {
+            'info': info,
+            'withdraw': {
+                'fee': None,
+                'percentage': None,
+            },
             'deposit': {
                 'fee': None,
                 'percentage': None,
             },
-            'info': info,
             'networks': {},
-            'withdraw': {
-                'fee': None,
-                'percentage': None,
-            },
         }
 
     def assign_default_deposit_withdraw_fees(self, fee, currency=None):
@@ -5331,8 +5317,8 @@
         for i in range(0, numNetworks):
             network = networkKeys[i]
             if network == currencyCode:
+                fee['withdraw'] = fee['networks'][networkKeys[i]]['withdraw']
                 fee['deposit'] = fee['networks'][networkKeys[i]]['deposit']
-                fee['withdraw'] = fee['networks'][networkKeys[i]]['withdraw']
         return fee
 
     def parse_income(self, info, market: Market = None):
@@ -5638,14 +5624,14 @@
 
     def safe_open_interest(self, interest, market: Market = None):
         return self.extend(interest, {
+            'symbol': self.safe_string(market, 'symbol'),
             'baseVolume': self.safe_number(interest, 'baseVolume'),  # deprecated
+            'quoteVolume': self.safe_number(interest, 'quoteVolume'),  # deprecated
+            'openInterestAmount': self.safe_number(interest, 'openInterestAmount'),
+            'openInterestValue': self.safe_number(interest, 'openInterestValue'),
+            'timestamp': self.safe_integer(interest, 'timestamp'),
             'datetime': self.safe_string(interest, 'datetime'),
             'info': self.safe_value(interest, 'info'),
-            'openInterestAmount': self.safe_number(interest, 'openInterestAmount'),
-            'openInterestValue': self.safe_number(interest, 'openInterestValue'),
-            'quoteVolume': self.safe_number(interest, 'quoteVolume'),  # deprecated
-            'symbol': self.safe_string(market, 'symbol'),
-            'timestamp': self.safe_integer(interest, 'timestamp'),
         })
 
     def parse_liquidation(self, liquidation, market: Market = None):
