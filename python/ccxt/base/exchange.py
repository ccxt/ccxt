--- conflicted
+++ resolved
@@ -1880,12 +1880,9 @@
         signature = auth_data.signature
         return signature
 
-<<<<<<< HEAD
-=======
     def is_binary_message(self, message):
         return isinstance(message, bytes) or isinstance(message, bytearray)
 
->>>>>>> 87c05973
     # ########################################################################
     # ########################################################################
     # ########################################################################
