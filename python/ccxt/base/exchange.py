--- conflicted
+++ resolved
@@ -1475,7 +1475,6 @@
 
 
     @staticmethod
-<<<<<<< HEAD
     def _ecdsa_secp256k1_coincurve(request, secret, hash=None, fixed_length=False):
         """
         Use coincurve library for SECP256K1 ECDSA signing.
@@ -1564,16 +1563,12 @@
             'v': v,
         }
 
-    @staticmethod
-    def eddsa(request, secret, curve='ed25519'):
-=======
     def binary_to_urlencoded_base64(data: bytes) -> str:
         encoded = base64.urlsafe_b64encode(data).decode("utf-8")
         return encoded.rstrip("=")
 
     @staticmethod
     def eddsa(request, secret, curve='ed25519', url_encode=False):
->>>>>>> 4ac00889
         if isinstance(secret, str):
             secret = Exchange.encode(secret)
         private_key = ed25519.Ed25519PrivateKey.from_private_bytes(secret) if len(secret) == 32 else load_pem_private_key(secret, None)
