# -*- coding: utf-8 -*-

"""Base exchange class"""

# -----------------------------------------------------------------------------

__version__ = '4.4.40'

# -----------------------------------------------------------------------------

from ccxt.base.errors import ExchangeError
from ccxt.base.errors import NetworkError
from ccxt.base.errors import NotSupported
from ccxt.base.errors import AuthenticationError
from ccxt.base.errors import DDoSProtection
from ccxt.base.errors import RequestTimeout
from ccxt.base.errors import ExchangeNotAvailable
from ccxt.base.errors import InvalidAddress
from ccxt.base.errors import InvalidOrder
from ccxt.base.errors import ArgumentsRequired
from ccxt.base.errors import BadSymbol
from ccxt.base.errors import NullResponse
from ccxt.base.errors import RateLimitExceeded
from ccxt.base.errors import BadRequest
from ccxt.base.errors import BadResponse
from ccxt.base.errors import InvalidProxySettings
from ccxt.base.errors import UnsubscribeError

# -----------------------------------------------------------------------------

from ccxt.base.decimal_to_precision import decimal_to_precision
from ccxt.base.decimal_to_precision import DECIMAL_PLACES, TICK_SIZE, NO_PADDING, TRUNCATE, ROUND, ROUND_UP, ROUND_DOWN, SIGNIFICANT_DIGITS
from ccxt.base.decimal_to_precision import number_to_string
from ccxt.base.precise import Precise
from ccxt.base.types import BalanceAccount, Currency, IndexType, OrderSide, OrderType, Trade, OrderRequest, Market, MarketType, Str, Num, Strings, CancellationRequest, Bool

# -----------------------------------------------------------------------------

# rsa jwt signing
from cryptography.hazmat import backends
from cryptography.hazmat.primitives import hashes
from cryptography.hazmat.primitives.asymmetric import padding, ed25519
# from cryptography.hazmat.primitives.asymmetric.utils import decode_dss_signature
from cryptography.hazmat.primitives.serialization import load_pem_private_key

# -----------------------------------------------------------------------------

# ecdsa signing
from ccxt.static_dependencies import ecdsa
from ccxt.static_dependencies import keccak

# eddsa signing
try:
    import axolotl_curve25519 as eddsa
except ImportError:
    eddsa = None

# eth signing
from ccxt.static_dependencies.ethereum import abi
from ccxt.static_dependencies.ethereum import account
from ccxt.static_dependencies.msgpack import packb

# starknet
from ccxt.static_dependencies.starknet.ccxt_utils import get_private_key_from_eth_signature
from ccxt.static_dependencies.starknet.hash.address import compute_address
from ccxt.static_dependencies.starknet.hash.selector import get_selector_from_name
from ccxt.static_dependencies.starknet.hash.utils import message_signature, private_to_stark_key
from ccxt.static_dependencies.starknet.utils.typed_data import TypedData as TypedDataDataclass

# -----------------------------------------------------------------------------

__all__ = [
    'Exchange',
]

# -----------------------------------------------------------------------------

import types
import logging
import base64
import binascii
import calendar
import collections
import datetime
from email.utils import parsedate
# import functools
import gzip
import hashlib
import hmac
import io

# load orjson if available, otherwise default to json
orjson = None
try:
    import orjson as orjson
except ImportError:
    pass

import json
import math
import random
from numbers import Number
import re
from requests import Session
from requests.utils import default_user_agent
from requests.exceptions import HTTPError, Timeout, TooManyRedirects, RequestException, ConnectionError as requestsConnectionError
# import socket
from ssl import SSLError
# import sys
import time
import uuid
import zlib
from decimal import Decimal
from time import mktime
from wsgiref.handlers import format_date_time
import urllib.parse as _urlencode
from typing import Any, List
from ccxt.base.types import Int

# -----------------------------------------------------------------------------

class SafeJSONEncoder(json.JSONEncoder):
    def default(self, obj):
        if isinstance(obj, Exception):
            return {"name": obj.__class__.__name__}
        try:
            return super().default(obj)
        except TypeError:
            return f"TypeError: Object of type {type(obj).__name__} is not JSON serializable"

class Exchange(object):
    """Base exchange class"""
    id = None
    name = None
    countries = None
    version = None
    certified = False  # if certified by the CCXT dev team
    pro = False  # if it is integrated with CCXT Pro for WebSocket support
    alias = False  # whether this exchange is an alias to another exchange
    # rate limiter settings
    enableRateLimit = True
    enableWsRateLimit = False
    rateLimit = 2000  # milliseconds = seconds * 1000
    timeout = 10000   # milliseconds = seconds * 1000
    asyncio_loop = None
    aiohttp_proxy = None
    ssl_context = None
    trust_env = False
    aiohttp_trust_env = False
    requests_trust_env = False
    session = None  # Session () by default
    tcp_connector = None  # aiohttp.TCPConnector
    aiohttp_socks_connector = None
    socks_proxy_sessions = None
    verify = True  # SSL verification
    validateServerSsl = True
    validateClientSsl = False
    logger = None  # logging.getLogger(__name__) by default
    verbose = False
    markets = None
    symbols = None
    codes = None
    timeframes = {}

    fees = {
        'trading': {
            'tierBased': None,
            'percentage': None,
            'taker': None,
            'maker': None,
        },
        'funding': {
            'tierBased': None,
            'percentage': None,
            'withdraw': {},
            'deposit': {},
        },
    }
    loaded_fees = {
        'trading': {
            'percentage': True,
        },
        'funding': {
            'withdraw': {},
            'deposit': {},
        },
    }
    ids = None
    urls = None
    api = None
    parseJsonResponse = True

    # PROXY & USER-AGENTS (see "examples/proxy-usage" file for explanation)
    proxy = None  # for backwards compatibility
    proxyUrl = None
    proxy_url = None
    proxyUrlCallback = None
    proxy_url_callback = None
    httpProxy = None
    http_proxy = None
    httpProxyCallback = None
    http_proxy_callback = None
    httpsProxy = None
    https_proxy = None
    httpsProxyCallback = None
    https_proxy_callback = None
    socksProxy = None
    socks_proxy = None
    socksProxyCallback = None
    socks_proxy_callback = None
    userAgent = None
    user_agent = None
    wsProxy = None
    ws_proxy = None
    wssProxy = None
    wss_proxy = None
    wsSocksProxy = None
    ws_socks_proxy = None
    #
    userAgents = {
        'chrome': 'Mozilla/5.0 (Windows NT 10.0; Win64; x64) AppleWebKit/537.36 (KHTML, like Gecko) Chrome/62.0.3202.94 Safari/537.36',
        'chrome39': 'Mozilla/5.0 (Windows NT 6.1; WOW64) AppleWebKit/537.36 (KHTML, like Gecko) Chrome/39.0.2171.71 Safari/537.36',
        'chrome100': 'Mozilla/5.0 (Macintosh; Intel Mac OS X 10_15_7) AppleWebKit/537.36 (KHTML, like Gecko) Chrome/100.0.4896.75 Safari/537.36',
    }
    headers = None
    origin = '*'  # CORS origin
    #
    proxies = None

    hostname = None  # in case of inaccessibility of the "main" domain
    apiKey = ''
    secret = ''
    password = ''
    uid = ''
    accountId = None
    privateKey = ''  # a "0x"-prefixed hexstring private key for a wallet
    walletAddress = ''  # the wallet address "0x"-prefixed hexstring
    token = ''  # reserved for HTTP auth in some cases
    twofa = None
    markets_by_id = None
    currencies_by_id = None

    precision = None
    exceptions = None
    limits = {
        'leverage': {
            'min': None,
            'max': None,
        },
        'amount': {
            'min': None,
            'max': None,
        },
        'price': {
            'min': None,
            'max': None,
        },
        'cost': {
            'min': None,
            'max': None,
        },
    }

    httpExceptions = {
        '422': ExchangeError,
        '418': DDoSProtection,
        '429': RateLimitExceeded,
        '404': ExchangeNotAvailable,
        '409': ExchangeNotAvailable,
        '410': ExchangeNotAvailable,
        '451': ExchangeNotAvailable,
        '500': ExchangeNotAvailable,
        '501': ExchangeNotAvailable,
        '502': ExchangeNotAvailable,
        '520': ExchangeNotAvailable,
        '521': ExchangeNotAvailable,
        '522': ExchangeNotAvailable,
        '525': ExchangeNotAvailable,
        '526': ExchangeNotAvailable,
        '400': ExchangeNotAvailable,
        '403': ExchangeNotAvailable,
        '405': ExchangeNotAvailable,
        '503': ExchangeNotAvailable,
        '530': ExchangeNotAvailable,
        '408': RequestTimeout,
        '504': RequestTimeout,
        '401': AuthenticationError,
        '407': AuthenticationError,
        '511': AuthenticationError,
    }
    balance = None
    liquidations = None
    orderbooks = None
    orders = None
    triggerOrders = None
    myLiquidations = None
    myTrades = None
    trades = None
    transactions = None
    ohlcvs = None
    tickers = None
    fundingRates = None
    bidsasks = None
    base_currencies = None
    quote_currencies = None
    currencies = None
    options = None  # Python does not allow to define properties in run-time with setattr
    isSandboxModeEnabled = False
    accounts = None
    positions = None

    status = None

    requiredCredentials = {
        'apiKey': True,
        'secret': True,
        'uid': False,
        'accountId': False,
        'login': False,
        'password': False,
        'twofa': False,  # 2-factor authentication (one-time password key)
        'privateKey': False,  # a "0x"-prefixed hexstring private key for a wallet
        'walletAddress': False,  # the wallet address "0x"-prefixed hexstring
        'token': False,  # reserved for HTTP auth in some cases
    }

    # API method metainfo
    has = {}
    features = {}
    precisionMode = DECIMAL_PLACES
    paddingMode = NO_PADDING
    minFundingAddressLength = 1  # used in check_address
    substituteCommonCurrencyCodes = True
    quoteJsonNumbers = True
    number: Num = float  # or str (a pointer to a class)
    handleContentTypeApplicationZip = False
    # whether fees should be summed by currency code
    reduceFees = True
    lastRestRequestTimestamp = 0
    lastRestPollTimestamp = 0
    restRequestQueue = None
    restPollerLoopIsRunning = False
    rateLimitTokens = 16
    rateLimitMaxTokens = 16
    rateLimitUpdateTime = 0
    enableLastHttpResponse = True
    enableLastJsonResponse = True
    enableLastResponseHeaders = True
    last_http_response = None
    last_json_response = None
    last_response_headers = None
    last_request_body = None
    last_request_url = None
    last_request_headers = None

    requiresEddsa = False
    base58_encoder = None
    base58_decoder = None
    # no lower case l or upper case I, O
    base58_alphabet = '123456789ABCDEFGHJKLMNPQRSTUVWXYZabcdefghijkmnopqrstuvwxyz'

    commonCurrencies = {
        'XBT': 'BTC',
        'BCC': 'BCH',
        'BCHSV': 'BSV',
    }
    synchronous = True

    def __init__(self, config={}):
        self.aiohttp_trust_env = self.aiohttp_trust_env or self.trust_env
        self.requests_trust_env = self.requests_trust_env or self.trust_env

        self.precision = dict() if self.precision is None else self.precision
        self.limits = dict() if self.limits is None else self.limits
        self.exceptions = dict() if self.exceptions is None else self.exceptions
        self.headers = dict() if self.headers is None else self.headers
        self.balance = dict() if self.balance is None else self.balance
        self.orderbooks = dict() if self.orderbooks is None else self.orderbooks
        self.fundingRates = dict() if self.fundingRates is None else self.fundingRates
        self.tickers = dict() if self.tickers is None else self.tickers
        self.bidsasks = dict() if self.bidsasks is None else self.bidsasks
        self.trades = dict() if self.trades is None else self.trades
        self.transactions = dict() if self.transactions is None else self.transactions
        self.ohlcvs = dict() if self.ohlcvs is None else self.ohlcvs
        self.liquidations = dict() if self.liquidations is None else self.liquidations
        self.myLiquidations = dict() if self.myLiquidations is None else self.myLiquidations
        self.currencies = dict() if self.currencies is None else self.currencies
        self.options = self.get_default_options() if self.options is None else self.options  # Python does not allow to define properties in run-time with setattr
        self.decimal_to_precision = decimal_to_precision
        self.number_to_string = number_to_string

        # version = '.'.join(map(str, sys.version_info[:3]))
        # self.userAgent = {
        #     'User-Agent': 'ccxt/' + __version__ + ' (+https://github.com/ccxt/ccxt) Python/' + version
        # }

        self.origin = self.uuid()
        self.userAgent = default_user_agent()

        settings = self.deep_extend(self.describe(), config)

        for key in settings:
            if hasattr(self, key) and isinstance(getattr(self, key), dict):
                setattr(self, key, self.deep_extend(getattr(self, key), settings[key]))
            else:
                setattr(self, key, settings[key])

        if self.markets:
            self.set_markets(self.markets)

        self.after_construct()

        is_sandbox = self.safe_bool_2(self.options, 'sandbox', 'testnet', False)
        if is_sandbox:
            self.set_sandbox_mode(is_sandbox)

        # convert all properties from underscore notation foo_bar to camelcase notation fooBar
        cls = type(self)
        for name in dir(self):
            if name[0] != '_' and name[-1] != '_' and '_' in name:
                parts = name.split('_')
                # fetch_ohlcv → fetchOHLCV (not fetchOhlcv!)
                exceptions = {'ohlcv': 'OHLCV', 'le': 'LE', 'be': 'BE'}
                camelcase = parts[0] + ''.join(exceptions.get(i, self.capitalize(i)) for i in parts[1:])
                attr = getattr(self, name)
                if isinstance(attr, types.MethodType):
                    setattr(cls, camelcase, getattr(cls, name))
                else:
                    if hasattr(self, camelcase):
                        if attr is not None:
                            setattr(self, camelcase, attr)
                    else:
                        setattr(self, camelcase, attr)

        self.tokenBucket = self.extend({
            'refillRate': 1.0 / self.rateLimit if self.rateLimit > 0 else float('inf'),
            'delay': 0.001,
            'capacity': 1.0,
            'defaultCost': 1.0,
        }, getattr(self, 'tokenBucket', {}))

        if not self.session and self.synchronous:
            self.session = Session()
            self.session.trust_env = self.requests_trust_env
        self.logger = self.logger if self.logger else logging.getLogger(__name__)

    def __del__(self):
        if self.session:
            try:
                self.session.close()
            except Exception as e:
                pass

    def __repr__(self):
        return 'ccxt.' + ('async_support.' if self.asyncio_loop else '') + self.id + '()'

    def __str__(self):
        return self.name

    def throttle(self, cost=None):
        now = float(self.milliseconds())
        elapsed = now - self.lastRestRequestTimestamp
        cost = 1 if cost is None else cost
        sleep_time = self.rateLimit * cost
        if elapsed < sleep_time:
            delay = sleep_time - elapsed
            time.sleep(delay / 1000.0)

    @staticmethod
    def gzip_deflate(response, text):
        encoding = response.info().get('Content-Encoding')
        if encoding in ('gzip', 'x-gzip', 'deflate'):
            if encoding == 'deflate':
                return zlib.decompress(text, -zlib.MAX_WBITS)
            else:
                return gzip.GzipFile('', 'rb', 9, io.BytesIO(text)).read()
        return text

    def prepare_request_headers(self, headers=None):
        headers = headers or {}
        if self.session:
            headers.update(self.session.headers)
        headers.update(self.headers)
        userAgent = self.userAgent if self.userAgent is not None else self.user_agent
        if userAgent:
            if type(userAgent) is str:
                headers.update({'User-Agent': userAgent})
            elif (type(userAgent) is dict) and ('User-Agent' in userAgent):
                headers.update(userAgent)
        headers.update({'Accept-Encoding': 'gzip, deflate'})
        return self.set_headers(headers)

    def log(self, *args):
        print(*args)

    def on_rest_response(self, code, reason, url, method, response_headers, response_body, request_headers, request_body):
        return response_body.strip()

    def on_json_response(self, response_body):
        if self.quoteJsonNumbers and orjson is None:
            return json.loads(response_body, parse_float=str, parse_int=str)
        else:
            if orjson:
                return orjson.loads(response_body)
            return json.loads(response_body)

    def fetch(self, url, method='GET', headers=None, body=None):
        """Perform a HTTP request and return decoded JSON data"""

        # ##### PROXY & HEADERS #####
        request_headers = self.prepare_request_headers(headers)
        # proxy-url
        proxyUrl = self.check_proxy_url_settings(url, method, headers, body)
        if proxyUrl is not None:
            request_headers.update({'Origin': self.origin})
            url = proxyUrl + url
        # proxy agents
        proxies = None  # set default
        httpProxy, httpsProxy, socksProxy = self.check_proxy_settings(url, method, headers, body)
        if httpProxy:
            proxies = {}
            proxies['http'] = httpProxy
        elif httpsProxy:
            proxies = {}
            proxies['https'] = httpsProxy
        elif socksProxy:
            proxies = {}
            # https://stackoverflow.com/a/15661226/2377343
            proxies['http'] = socksProxy
            proxies['https'] = socksProxy
        proxyAgentSet = proxies is not None
        self.check_conflicting_proxies(proxyAgentSet, proxyUrl)
        # specifically for async-python, there is ".proxies" property maintained
        if (self.proxies is not None):
            if (proxyAgentSet or proxyUrl):
                raise ExchangeError(self.id + ' you have conflicting proxy settings - use either .proxies or http(s)Proxy / socksProxy / proxyUrl')
            proxies = self.proxies
        # log
        if self.verbose:
            self.log("\nfetch Request:", self.id, method, url, "RequestHeaders:", request_headers, "RequestBody:", body)
        self.logger.debug("%s %s, Request: %s %s", method, url, request_headers, body)
        # end of proxies & headers

        request_body = body
        if body:
            body = body.encode()

        self.session.cookies.clear()

        http_response = None
        http_status_code = None
        http_status_text = None
        json_response = None
        try:
            response = self.session.request(
                method,
                url,
                data=body,
                headers=request_headers,
                timeout=(self.timeout / 1000),
                proxies=proxies,
                verify=self.verify and self.validateServerSsl
            )
            # does not try to detect encoding
            response.encoding = 'utf-8'
            headers = response.headers
            http_status_code = response.status_code
            http_status_text = response.reason
            http_response = self.on_rest_response(http_status_code, http_status_text, url, method, headers, response.text, request_headers, request_body)
            json_response = self.parse_json(http_response)
            # FIXME remove last_x_responses from subclasses
            if self.enableLastHttpResponse:
                self.last_http_response = http_response
            if self.enableLastJsonResponse:
                self.last_json_response = json_response
            if self.enableLastResponseHeaders:
                self.last_response_headers = headers
            if self.verbose:
                self.log("\nfetch Response:", self.id, method, url, http_status_code, "ResponseHeaders:", headers, "ResponseBody:", http_response)
            self.logger.debug("%s %s, Response: %s %s %s", method, url, http_status_code, headers, http_response)
            response.raise_for_status()

        except Timeout as e:
            details = ' '.join([self.id, method, url])
            raise RequestTimeout(details) from e

        except TooManyRedirects as e:
            details = ' '.join([self.id, method, url])
            raise ExchangeError(details) from e

        except SSLError as e:
            details = ' '.join([self.id, method, url])
            raise ExchangeError(details) from e

        except HTTPError as e:
            details = ' '.join([self.id, method, url])
            skip_further_error_handling = self.handle_errors(http_status_code, http_status_text, url, method, headers, http_response, json_response, request_headers, request_body)
            if not skip_further_error_handling:
                self.handle_http_status_code(http_status_code, http_status_text, url, method, http_response)
            raise ExchangeError(details) from e

        except requestsConnectionError as e:
            error_string = str(e)
            details = ' '.join([self.id, method, url])
            if 'Read timed out' in error_string:
                raise RequestTimeout(details) from e
            else:
                raise NetworkError(details) from e

        except ConnectionResetError as e:
            error_string = str(e)
            details = ' '.join([self.id, method, url])
            raise NetworkError(details) from e

        except RequestException as e:  # base exception class
            error_string = str(e)
            if ('Missing dependencies for SOCKS support' in error_string):
                raise NotSupported(self.id + ' - to use SOCKS proxy with ccxt, you might need "pysocks" module that can be installed by "pip install pysocks"')
            details = ' '.join([self.id, method, url])
            if any(x in error_string for x in ['ECONNRESET', 'Connection aborted.', 'Connection broken:']):
                raise NetworkError(details) from e
            else:
                raise ExchangeError(details) from e

        self.handle_errors(http_status_code, http_status_text, url, method, headers, http_response, json_response, request_headers, request_body)
        if json_response is not None:
            return json_response
        elif self.is_text_response(headers):
            return http_response
        else:
            if isinstance(response.content, bytes):
                return response.content.decode('utf8')
            return response.content

    def parse_json(self, http_response):
        try:
            if Exchange.is_json_encoded_object(http_response):
                return self.on_json_response(http_response)
        except ValueError:  # superclass of JsonDecodeError (python2)
            pass

    def is_text_response(self, headers):
        # https://github.com/ccxt/ccxt/issues/5302
        content_type = headers.get('Content-Type', '')
        return content_type.startswith('application/json') or content_type.startswith('text/')

    @staticmethod
    def key_exists(dictionary, key):
        if hasattr(dictionary, '__getitem__') and not isinstance(dictionary, str):
            if isinstance(dictionary, list) and type(key) is not int:
                return False
            try:
                value = dictionary[key]
                return value is not None and value != ''
            except LookupError:
                return False
        return False

    @staticmethod
    def safe_float(dictionary, key, default_value=None):
        value = default_value
        try:
            if Exchange.key_exists(dictionary, key):
                value = float(dictionary[key])
        except ValueError as e:
            value = default_value
        return value

    @staticmethod
    def safe_string(dictionary, key, default_value=None):
        return str(dictionary[key]) if Exchange.key_exists(dictionary, key) else default_value

    @staticmethod
    def safe_string_lower(dictionary, key, default_value=None):
        if Exchange.key_exists(dictionary, key):
            return str(dictionary[key]).lower()
        else:
            return default_value.lower() if default_value is not None else default_value

    @staticmethod
    def safe_string_upper(dictionary, key, default_value=None):
        if Exchange.key_exists(dictionary, key):
            return str(dictionary[key]).upper()
        else:
            return default_value.upper() if default_value is not None else default_value

    @staticmethod
    def safe_integer(dictionary, key, default_value=None):
        if not Exchange.key_exists(dictionary, key):
            return default_value
        value = dictionary[key]
        try:
            # needed to avoid breaking on "100.0"
            # https://stackoverflow.com/questions/1094717/convert-a-string-to-integer-with-decimal-in-python#1094721
            return int(float(value))
        except ValueError:
            return default_value
        except TypeError:
            return default_value

    @staticmethod
    def safe_integer_product(dictionary, key, factor, default_value=None):
        if not Exchange.key_exists(dictionary, key):
            return default_value
        value = dictionary[key]
        if isinstance(value, Number):
            return int(value * factor)
        elif isinstance(value, str):
            try:
                return int(float(value) * factor)
            except ValueError:
                pass
        return default_value

    @staticmethod
    def safe_timestamp(dictionary, key, default_value=None):
        return Exchange.safe_integer_product(dictionary, key, 1000, default_value)

    @staticmethod
    def safe_value(dictionary, key, default_value=None):
        return dictionary[key] if Exchange.key_exists(dictionary, key) else default_value

    # we're not using safe_floats with a list argument as we're trying to save some cycles here
    # we're not using safe_float_3 either because those cases are too rare to deserve their own optimization

    @staticmethod
    def safe_float_2(dictionary, key1, key2, default_value=None):
        return Exchange.safe_either(Exchange.safe_float, dictionary, key1, key2, default_value)

    @staticmethod
    def safe_string_2(dictionary, key1, key2, default_value=None):
        return Exchange.safe_either(Exchange.safe_string, dictionary, key1, key2, default_value)

    @staticmethod
    def safe_string_lower_2(dictionary, key1, key2, default_value=None):
        return Exchange.safe_either(Exchange.safe_string_lower, dictionary, key1, key2, default_value)

    @staticmethod
    def safe_string_upper_2(dictionary, key1, key2, default_value=None):
        return Exchange.safe_either(Exchange.safe_string_upper, dictionary, key1, key2, default_value)

    @staticmethod
    def safe_integer_2(dictionary, key1, key2, default_value=None):
        return Exchange.safe_either(Exchange.safe_integer, dictionary, key1, key2, default_value)

    @staticmethod
    def safe_integer_product_2(dictionary, key1, key2, factor, default_value=None):
        value = Exchange.safe_integer_product(dictionary, key1, factor)
        return value if value is not None else Exchange.safe_integer_product(dictionary, key2, factor, default_value)

    @staticmethod
    def safe_timestamp_2(dictionary, key1, key2, default_value=None):
        return Exchange.safe_integer_product_2(dictionary, key1, key2, 1000, default_value)

    @staticmethod
    def safe_value_2(dictionary, key1, key2, default_value=None):
        return Exchange.safe_either(Exchange.safe_value, dictionary, key1, key2, default_value)

    # safe_method_n methods family

    @staticmethod
    def safe_float_n(dictionary, key_list, default_value=None):
        value = Exchange.get_object_value_from_key_list(dictionary, key_list)
        if value is None:
            return default_value
        try:
            value = float(value)
        except ValueError as e:
            value = default_value
        return value

    @staticmethod
    def safe_string_n(dictionary, key_list, default_value=None):
        value = Exchange.get_object_value_from_key_list(dictionary, key_list)
        return str(value) if value is not None else default_value

    @staticmethod
    def safe_string_lower_n(dictionary, key_list, default_value=None):
        value = Exchange.get_object_value_from_key_list(dictionary, key_list)
        if value is not None:
            return str(value).lower()
        elif default_value is None:
            return default_value
        else:
            return default_value.lower()

    @staticmethod
    def safe_string_upper_n(dictionary, key_list, default_value=None):
        value = Exchange.get_object_value_from_key_list(dictionary, key_list)
        if value is not None:
            return str(value).upper()
        elif default_value is None:
            return default_value
        else:
            return default_value.upper()

    @staticmethod
    def safe_integer_n(dictionary, key_list, default_value=None):
        value = Exchange.get_object_value_from_key_list(dictionary, key_list)
        if value is None:
            return default_value
        try:
            # needed to avoid breaking on "100.0"
            # https://stackoverflow.com/questions/1094717/convert-a-string-to-integer-with-decimal-in-python#1094721
            return int(float(value))
        except ValueError:
            return default_value
        except TypeError:
            return default_value

    @staticmethod
    def safe_integer_product_n(dictionary, key_list, factor, default_value=None):
        if dictionary is None:
            return default_value
        value = Exchange.get_object_value_from_key_list(dictionary, key_list)
        if value is None:
            return default_value
        if isinstance(value, Number):
            return int(value * factor)
        elif isinstance(value, str):
            try:
                return int(float(value) * factor)
            except ValueError:
                pass
        return default_value

    @staticmethod
    def safe_timestamp_n(dictionary, key_list, default_value=None):
        return Exchange.safe_integer_product_n(dictionary, key_list, 1000, default_value)

    @staticmethod
    def safe_value_n(dictionary, key_list, default_value=None):
        if dictionary is None:
            return default_value
        value = Exchange.get_object_value_from_key_list(dictionary, key_list)
        return value if value is not None else default_value

    @staticmethod
    def get_object_value_from_key_list(dictionary_or_list, key_list):
        isDataArray = isinstance(dictionary_or_list, list)
        isDataDict = isinstance(dictionary_or_list, dict)
        for key in key_list:
            if isDataDict:
                if key in dictionary_or_list and dictionary_or_list[key] is not None and dictionary_or_list[key] != '':
                    return dictionary_or_list[key]
            elif isDataArray and not isinstance(key, str):
                if (key < len(dictionary_or_list)) and (dictionary_or_list[key] is not None) and (dictionary_or_list[key] != ''):
                    return dictionary_or_list[key]
        return None

    @staticmethod
    def safe_either(method, dictionary, key1, key2, default_value=None):
        """A helper-wrapper for the safe_value_2() family."""
        value = method(dictionary, key1)
        return value if value is not None else method(dictionary, key2, default_value)

    @staticmethod
    def truncate(num, precision=0):
        """Deprecated, use decimal_to_precision instead"""
        if precision > 0:
            decimal_precision = math.pow(10, precision)
            return math.trunc(num * decimal_precision) / decimal_precision
        return int(Exchange.truncate_to_string(num, precision))

    @staticmethod
    def truncate_to_string(num, precision=0):
        """Deprecated, todo: remove references from subclasses"""
        if precision > 0:
            parts = ('{0:.%df}' % precision).format(Decimal(num)).split('.')
            decimal_digits = parts[1][:precision].rstrip('0')
            decimal_digits = decimal_digits if len(decimal_digits) else '0'
            return parts[0] + '.' + decimal_digits
        return ('%d' % num)

    @staticmethod
    def uuid22(length=22):
        return format(random.getrandbits(length * 4), 'x')

    @staticmethod
    def uuid16(length=16):
        return format(random.getrandbits(length * 4), 'x')

    @staticmethod
    def uuid():
        return str(uuid.uuid4())

    @staticmethod
    def uuidv1():
        return str(uuid.uuid1()).replace('-', '')

    @staticmethod
    def capitalize(string):  # first character only, rest characters unchanged
        # the native pythonic .capitalize() method lowercases all other characters
        # which is an unwanted behaviour, therefore we use this custom implementation
        # check it yourself: print('foobar'.capitalize(), 'fooBar'.capitalize())
        if len(string) > 1:
            return "%s%s" % (string[0].upper(), string[1:])
        return string.upper()

    @staticmethod
    def strip(string):
        return string.strip()

    @staticmethod
    def keysort(dictionary):
        return collections.OrderedDict(sorted(dictionary.items(), key=lambda t: t[0]))

    @staticmethod
    def extend(*args):
        if args is not None:
            result = None
            if type(args[0]) is collections.OrderedDict:
                result = collections.OrderedDict()
            else:
                result = {}
            for arg in args:
                result.update(arg)
            return result
        return {}

    @staticmethod
    def deep_extend(*args):
        result = None
        for arg in args:
            if isinstance(arg, dict):
                if not isinstance(result, dict):
                    result = {}
                for key in arg:
                    result[key] = Exchange.deep_extend(result[key] if key in result else None, arg[key])
            else:
                result = arg
        return result

    @staticmethod
    def filter_by(array, key, value=None):
        array = Exchange.to_array(array)
        return list(filter(lambda x: x[key] == value, array))

    @staticmethod
    def filterBy(array, key, value=None):
        return Exchange.filter_by(array, key, value)

    @staticmethod
    def group_by(array, key):
        result = {}
        array = Exchange.to_array(array)
        array = [entry for entry in array if (key in entry) and (entry[key] is not None)]
        for entry in array:
            if entry[key] not in result:
                result[entry[key]] = []
            result[entry[key]].append(entry)
        return result

    @staticmethod
    def groupBy(array, key):
        return Exchange.group_by(array, key)

    @staticmethod
    def index_by(array, key):
        result = {}
        if type(array) is dict:
            array = Exchange.keysort(array).values()
        is_int_key = isinstance(key, int)
        for element in array:
            if ((is_int_key and (key < len(element))) or (key in element)) and (element[key] is not None):
                k = element[key]
                result[k] = element
        return result

    @staticmethod
    def sort_by(array, key, descending=False, default=0):
        return sorted(array, key=lambda k: k[key] if k[key] is not None else default, reverse=descending)

    @staticmethod
    def sort_by_2(array, key1, key2, descending=False):
        return sorted(array, key=lambda k: (k[key1] if k[key1] is not None else "", k[key2] if k[key2] is not None else ""), reverse=descending)

    @staticmethod
    def array_concat(a, b):
        return a + b

    @staticmethod
    def in_array(needle, haystack):
        return needle in haystack

    @staticmethod
    def is_empty(object):
        return not object

    @staticmethod
    def extract_params(string):
        return re.findall(r'{([\w-]+)}', string)

    @staticmethod
    def implode_params(string, params):
        if isinstance(params, dict):
            for key in params:
                if not isinstance(params[key], list):
                    string = string.replace('{' + key + '}', str(params[key]))
        return string

    @staticmethod
    def urlencode(params={}, doseq=False):
        newParams = params.copy()
        for key, value in params.items():
            if isinstance(value, bool):
                newParams[key] = 'true' if value else 'false'
        return _urlencode.urlencode(newParams, doseq, quote_via=_urlencode.quote)

    @staticmethod
    def urlencode_with_array_repeat(params={}):
        return re.sub(r'%5B\d*%5D', '', Exchange.urlencode(params, True))

    @staticmethod
    def urlencode_nested(params):
        result = {}

        def _encode_params(params, p_key=None):
            encode_params = {}
            if isinstance(params, dict):
                for key in params:
                    encode_key = '{}[{}]'.format(p_key, key)
                    encode_params[encode_key] = params[key]
            elif isinstance(params, (list, tuple)):
                for offset, value in enumerate(params):
                    encode_key = '{}[{}]'.format(p_key, offset)
                    encode_params[encode_key] = value
            else:
                result[p_key] = params
            for key in encode_params:
                value = encode_params[key]
                _encode_params(value, key)
        if isinstance(params, dict):
            for key in params:
                _encode_params(params[key], key)
        return _urlencode.urlencode(result, quote_via=_urlencode.quote)

    @staticmethod
    def rawencode(params={}):
        return _urlencode.unquote(Exchange.urlencode(params))

    @staticmethod
    def encode_uri_component(uri, safe="~()*!.'"):
        return _urlencode.quote(uri, safe=safe)

    @staticmethod
    def omit(d, *args):
        if isinstance(d, dict):
            result = d.copy()
            for arg in args:
                if type(arg) is list:
                    for key in arg:
                        if key in result:
                            del result[key]
                else:
                    if arg in result:
                        del result[arg]
            return result
        return d

    @staticmethod
    def unique(array):
        return list(set(array))

    @staticmethod
    def pluck(array, key):
        return [
            element[key]
            for element in array
            if (key in element) and (element[key] is not None)
        ]

    @staticmethod
    def sum(*args):
        return sum([arg for arg in args if isinstance(arg, (float, int))])

    @staticmethod
    def ordered(array):
        return collections.OrderedDict(array)

    @staticmethod
    def aggregate(bidasks):
        ordered = Exchange.ordered({})
        for [price, volume, *_] in bidasks:
            if volume > 0:
                ordered[price] = (ordered[price] if price in ordered else 0) + volume
        result = []
        items = list(ordered.items())
        for price, volume in items:
            result.append([price, volume])
        return result

    @staticmethod
    def sec():
        return Exchange.seconds()

    @staticmethod
    def msec():
        return Exchange.milliseconds()

    @staticmethod
    def usec():
        return Exchange.microseconds()

    @staticmethod
    def seconds():
        return int(time.time())

    @staticmethod
    def milliseconds():
        return int(time.time() * 1000)

    @staticmethod
    def microseconds():
        return int(time.time() * 1000000)

    @staticmethod
    def iso8601(timestamp=None):
        if timestamp is None:
            return timestamp
        if not isinstance(timestamp, int):
            return None
        if int(timestamp) < 0:
            return None

        try:
            utc = datetime.datetime.fromtimestamp(timestamp // 1000, datetime.timezone.utc)
            return utc.strftime('%Y-%m-%dT%H:%M:%S.%f')[:-6] + "{:03d}".format(int(timestamp) % 1000) + 'Z'
        except (TypeError, OverflowError, OSError):
            return None

    @staticmethod
    def rfc2616(self, timestamp=None):
        if timestamp is None:
            ts = datetime.datetime.now()
        else:
            ts = timestamp
        stamp = mktime(ts.timetuple())
        return format_date_time(stamp)

    @staticmethod
    def dmy(timestamp, infix='-'):
        utc_datetime = datetime.datetime.fromtimestamp(int(round(timestamp / 1000)), datetime.timezone.utc)
        return utc_datetime.strftime('%m' + infix + '%d' + infix + '%Y')

    @staticmethod
    def ymd(timestamp, infix='-', fullYear=True):
        year_format = '%Y' if fullYear else '%y'
        utc_datetime = datetime.datetime.fromtimestamp(int(round(timestamp / 1000)), datetime.timezone.utc)
        return utc_datetime.strftime(year_format + infix + '%m' + infix + '%d')

    @staticmethod
    def yymmdd(timestamp, infix=''):
        return Exchange.ymd(timestamp, infix, False)

    @staticmethod
    def yyyymmdd(timestamp, infix='-'):
        return Exchange.ymd(timestamp, infix, True)

    @staticmethod
    def ymdhms(timestamp, infix=' '):
        utc_datetime = datetime.datetime.fromtimestamp(int(round(timestamp / 1000)), datetime.timezone.utc)
        return utc_datetime.strftime('%Y-%m-%d' + infix + '%H:%M:%S')

    @staticmethod
    def parse_date(timestamp=None):
        if timestamp is None:
            return timestamp
        if not isinstance(timestamp, str):
            return None
        if 'GMT' in timestamp:
            try:
                string = ''.join([str(value).zfill(2) for value in parsedate(timestamp)[:6]]) + '.000Z'
                dt = datetime.datetime.strptime(string, "%Y%m%d%H%M%S.%fZ")
                return calendar.timegm(dt.utctimetuple()) * 1000
            except (TypeError, OverflowError, OSError):
                return None
        else:
            return Exchange.parse8601(timestamp)

    @staticmethod
    def parse8601(timestamp=None):
        if timestamp is None:
            return timestamp
        yyyy = '([0-9]{4})-?'
        mm = '([0-9]{2})-?'
        dd = '([0-9]{2})(?:T|[\\s])?'
        h = '([0-9]{2}):?'
        m = '([0-9]{2}):?'
        s = '([0-9]{2})'
        ms = '(\\.[0-9]{1,3})?'
        tz = '(?:(\\+|\\-)([0-9]{2})\\:?([0-9]{2})|Z)?'
        regex = r'' + yyyy + mm + dd + h + m + s + ms + tz
        try:
            match = re.search(regex, timestamp, re.IGNORECASE)
            if match is None:
                return None
            yyyy, mm, dd, h, m, s, ms, sign, hours, minutes = match.groups()
            ms = ms or '.000'
            ms = (ms + '00')[0:4]
            msint = int(ms[1:])
            sign = sign or ''
            sign = int(sign + '1') * -1
            hours = int(hours or 0) * sign
            minutes = int(minutes or 0) * sign
            offset = datetime.timedelta(hours=hours, minutes=minutes)
            string = yyyy + mm + dd + h + m + s + ms + 'Z'
            dt = datetime.datetime.strptime(string, "%Y%m%d%H%M%S.%fZ")
            dt = dt + offset
            return calendar.timegm(dt.utctimetuple()) * 1000 + msint
        except (TypeError, OverflowError, OSError, ValueError):
            return None

    @staticmethod
    def hash(request, algorithm='md5', digest='hex'):
        if algorithm == 'keccak':
            binary = bytes(keccak.SHA3(request))
        else:
            h = hashlib.new(algorithm, request)
            binary = h.digest()
        if digest == 'base64':
            return Exchange.binary_to_base64(binary)
        elif digest == 'hex':
            return Exchange.binary_to_base16(binary)
        return binary

    @staticmethod
    def hmac(request, secret, algorithm=hashlib.sha256, digest='hex'):
        h = hmac.new(secret, request, algorithm)
        binary = h.digest()
        if digest == 'hex':
            return Exchange.binary_to_base16(binary)
        elif digest == 'base64':
            return Exchange.binary_to_base64(binary)
        return binary

    @staticmethod
    def binary_concat(*args):
        result = bytes()
        for arg in args:
            result = result + arg
        return result

    @staticmethod
    def binary_concat_array(array):
        result = bytes()
        for element in array:
            result = result + element
        return result

    @staticmethod
    def urlencode_base64(s):
        return Exchange.decode(base64.urlsafe_b64encode(s)).replace('=', '')

    @staticmethod
    def binary_to_base64(s):
        return Exchange.decode(base64.standard_b64encode(s))

    @staticmethod
    def base64_to_binary(s):
        return base64.standard_b64decode(s)

    @staticmethod
    def string_to_base64(s):
        return Exchange.binary_to_base64(Exchange.encode(s))

    @staticmethod
    def base64_to_string(s):
        return Exchange.decode(base64.b64decode(s))

    @staticmethod
    def jwt(request, secret, algorithm='sha256', is_rsa=False, opts={}):
        algos = {
            'sha256': hashlib.sha256,
            'sha384': hashlib.sha384,
            'sha512': hashlib.sha512,
        }
        alg = ('RS' if is_rsa else 'HS') + algorithm[3:]
        if 'alg' in opts and opts['alg'] is not None:
            alg = opts['alg']
        header_opts = {
            'alg': alg,
            'typ': 'JWT',
        }
        if 'kid' in opts and opts['kid'] is not None:
            header_opts['kid'] = opts['kid']
        if 'nonce' in opts and opts['nonce'] is not None:
            header_opts['nonce'] = opts['nonce']
        header = Exchange.encode(Exchange.json(header_opts))
        encoded_header = Exchange.urlencode_base64(header)
        encoded_data = Exchange.urlencode_base64(Exchange.encode(Exchange.json(request)))
        token = encoded_header + '.' + encoded_data
        algoType = alg[0:2]
        if is_rsa or algoType == 'RS':
            signature = Exchange.base64_to_binary(Exchange.rsa(token, Exchange.decode(secret), algorithm))
        elif algoType == 'ES':
            rawSignature = Exchange.ecdsa(token, secret, 'p256', algorithm)
            signature = Exchange.base16_to_binary(rawSignature['r'].rjust(64, "0") + rawSignature['s'].rjust(64, "0"))
        else:
            signature = Exchange.hmac(Exchange.encode(token), secret, algos[algorithm], 'binary')
        return token + '.' + Exchange.urlencode_base64(signature)

    @staticmethod
    def rsa(request, secret, alg='sha256'):
        algorithms = {
            "sha256": hashes.SHA256(),
            "sha384": hashes.SHA384(),
            "sha512": hashes.SHA512(),
        }
        algorithm = algorithms[alg]
        priv_key = load_pem_private_key(Exchange.encode(secret), None, backends.default_backend())
        return Exchange.binary_to_base64(priv_key.sign(Exchange.encode(request), padding.PKCS1v15(), algorithm))

    @staticmethod
    def eth_abi_encode(types, args):
        return abi.encode(types, args)

    @staticmethod
    def eth_encode_structured_data(domain, messageTypes, message):
        encodedData = account.messages.encode_typed_data(domain, messageTypes, message)
        return Exchange.binary_concat(b"\x19\x01", encodedData.header, encodedData.body)

    @staticmethod
    def retrieve_stark_account (signature, accountClassHash, accountProxyClassHash):
        privateKey = get_private_key_from_eth_signature(signature)
        publicKey = private_to_stark_key(privateKey)
        calldata = [
            int(accountClassHash, 16),
            get_selector_from_name("initialize"),
            2,
            publicKey,
            0,
        ]

        address = compute_address(
            class_hash=int(accountProxyClassHash, 16),
            constructor_calldata=calldata,
            salt=publicKey,
        )
        return {
            'privateKey': privateKey,
            'publicKey': publicKey,
            'address': hex(address)
        }

    @staticmethod
    def starknet_encode_structured_data (domain, messageTypes, messageData, address):
        types = list(messageTypes.keys())
        if len(types) > 1:
            raise NotSupported('starknetEncodeStructuredData only support single type')

        request = {
            'domain': domain,
            'primaryType': types[0],
            'types': Exchange.extend({
                'StarkNetDomain': [
                    {'name': "name", 'type': "felt"},
                    {'name': "chainId", 'type': "felt"},
                    {'name': "version", 'type': "felt"},
                ],
            }, messageTypes),
            'message': messageData,
        }
        typedDataClass = TypedDataDataclass.from_dict(request)
        msgHash = typedDataClass.message_hash(int(address, 16))
        return msgHash

    @staticmethod
    def starknet_sign (hash, pri):
        # // TODO: unify to ecdsa
        r, s = message_signature(hash, pri)
        return Exchange.json([hex(r), hex(s)])

    @staticmethod
    def packb(o):
        return packb(o)

    @staticmethod
    def int_to_base16(num):
        return "%0.2X" % num

    @staticmethod
    def random_bytes(length):
        return format(random.getrandbits(length * 8), 'x')

    @staticmethod
    def ecdsa(request, secret, algorithm='p256', hash=None, fixed_length=False):
        # your welcome - frosty00
        algorithms = {
            'p192': [ecdsa.NIST192p, 'sha256'],
            'p224': [ecdsa.NIST224p, 'sha256'],
            'p256': [ecdsa.NIST256p, 'sha256'],
            'p384': [ecdsa.NIST384p, 'sha384'],
            'p521': [ecdsa.NIST521p, 'sha512'],
            'secp256k1': [ecdsa.SECP256k1, 'sha256'],
        }
        if algorithm not in algorithms:
            raise ArgumentsRequired(algorithm + ' is not a supported algorithm')
        curve_info = algorithms[algorithm]
        hash_function = getattr(hashlib, curve_info[1])
        encoded_request = Exchange.encode(request)
        if hash is not None:
            digest = Exchange.hash(encoded_request, hash, 'binary')
        else:
            digest = base64.b16decode(encoded_request, casefold=True)
        if isinstance(secret, str):
            secret = Exchange.encode(secret)
        if secret.find(b'-----BEGIN EC PRIVATE KEY-----') > -1:
            key = ecdsa.SigningKey.from_pem(secret, hash_function)
        else:
            key = ecdsa.SigningKey.from_string(base64.b16decode(secret,
                                                            casefold=True), curve=curve_info[0])
        r_binary, s_binary, v = key.sign_digest_deterministic(digest, hashfunc=hash_function,
                                                              sigencode=ecdsa.util.sigencode_strings_canonize)
        r_int, s_int = ecdsa.util.sigdecode_strings((r_binary, s_binary), key.privkey.order)
        counter = 0
        minimum_size = (1 << (8 * 31)) - 1
        half_order = key.privkey.order / 2
        while fixed_length and (r_int > half_order or r_int <= minimum_size or s_int <= minimum_size):
            r_binary, s_binary, v = key.sign_digest_deterministic(digest, hashfunc=hash_function,
                                                                  sigencode=ecdsa.util.sigencode_strings_canonize,
                                                                  extra_entropy=Exchange.number_to_le(counter, 32))
            r_int, s_int = ecdsa.util.sigdecode_strings((r_binary, s_binary), key.privkey.order)
            counter += 1
        r, s = Exchange.decode(base64.b16encode(r_binary)).lower(), Exchange.decode(base64.b16encode(s_binary)).lower()
        return {
            'r': r,
            's': s,
            'v': v,
        }

    @staticmethod
    def eddsa(request, secret, curve='ed25519'):
        if isinstance(secret, str):
            secret = Exchange.encode(secret)
        private_key = ed25519.Ed25519PrivateKey.from_private_bytes(secret) if len(secret) == 32 else load_pem_private_key(secret, None)
        return Exchange.binary_to_base64(private_key.sign(request))

    @staticmethod
    def axolotl(request, secret, curve='ed25519'):
        random = b'\x00' * 64
        request = base64.b16decode(request, casefold=True)
        secret = base64.b16decode(secret, casefold=True)
        signature = eddsa.calculateSignature(random, secret, request)
        return Exchange.binary_to_base58(signature)

    @staticmethod
    def json(data, params=None):
        if orjson:
            return orjson.dumps(data).decode('utf-8')
        return json.dumps(data, separators=(',', ':'), cls=SafeJSONEncoder)

    @staticmethod
    def is_json_encoded_object(input):
        return (isinstance(input, str) and
                (len(input) >= 2) and
                ((input[0] == '{') or (input[0] == '[')))

    @staticmethod
    def encode(string):
        return string.encode('latin-1')

    @staticmethod
    def decode(string):
        return string.decode('latin-1')

    @staticmethod
    def to_array(value):
        return list(value.values()) if type(value) is dict else value

    @staticmethod
    def check_required_version(required_version, error=True):
        result = True
        [major1, minor1, patch1] = required_version.split('.')
        [major2, minor2, patch2] = __version__.split('.')
        int_major1 = int(major1)
        int_minor1 = int(minor1)
        int_patch1 = int(patch1)
        int_major2 = int(major2)
        int_minor2 = int(minor2)
        int_patch2 = int(patch2)
        if int_major1 > int_major2:
            result = False
        if int_major1 == int_major2:
            if int_minor1 > int_minor2:
                result = False
            elif int_minor1 == int_minor2 and int_patch1 > int_patch2:
                result = False
        if not result:
            if error:
                raise NotSupported('Your current version of CCXT is ' + __version__ + ', a newer version ' + required_version + ' is required, please, upgrade your version of CCXT')
            else:
                return error
        return result

    def precision_from_string(self, str):
        # support string formats like '1e-4'
        if 'e' in str or 'E' in str:
            numStr = re.sub(r'\d\.?\d*[eE]', '', str)
            return int(numStr) * -1
        # support integer formats (without dot) like '1', '10' etc [Note: bug in decimalToPrecision, so this should not be used atm]
        # if not ('.' in str):
        #     return len(str) * -1
        # default strings like '0.0001'
        parts = re.sub(r'0+$', '', str).split('.')
        return len(parts[1]) if len(parts) > 1 else 0

    def load_markets(self, reload=False, params={}):
        if not reload:
            if self.markets:
                if not self.markets_by_id:
                    return self.set_markets(self.markets)
                return self.markets
        currencies = None
        if self.has['fetchCurrencies'] is True:
            currencies = self.fetch_currencies()
        markets = self.fetch_markets(params)
        return self.set_markets(markets, currencies)

    def fetch_markets(self, params={}):
        # markets are returned as a list
        # currencies are returned as a dict
        # this is for historical reasons
        # and may be changed for consistency later
        return self.to_array(self.markets)

    def fetch_currencies(self, params={}):
        # markets are returned as a list
        # currencies are returned as a dict
        # this is for historical reasons
        # and may be changed for consistency later
        return self.currencies

    def fetch_fees(self):
        trading = {}
        funding = {}
        if self.has['fetchTradingFees']:
            trading = self.fetch_trading_fees()
        if self.has['fetchFundingFees']:
            funding = self.fetch_funding_fees()
        return {
            'trading': trading,
            'funding': funding,
        }

    @staticmethod
    def parse_timeframe(timeframe):
        amount = int(timeframe[0:-1])
        unit = timeframe[-1]
        if 'y' == unit:
            scale = 60 * 60 * 24 * 365
        elif 'M' == unit:
            scale = 60 * 60 * 24 * 30
        elif 'w' == unit:
            scale = 60 * 60 * 24 * 7
        elif 'd' == unit:
            scale = 60 * 60 * 24
        elif 'h' == unit:
            scale = 60 * 60
        elif 'm' == unit:
            scale = 60
        elif 's' == unit:
            scale = 1
        else:
            raise NotSupported('timeframe unit {} is not supported'.format(unit))
        return amount * scale

    @staticmethod
    def round_timeframe(timeframe, timestamp, direction=ROUND_DOWN):
        ms = Exchange.parse_timeframe(timeframe) * 1000
        # Get offset based on timeframe in milliseconds
        offset = timestamp % ms
        return timestamp - offset + (ms if direction == ROUND_UP else 0)

    def vwap(self, baseVolume, quoteVolume):
        return (quoteVolume / baseVolume) if (quoteVolume is not None) and (baseVolume is not None) and (baseVolume > 0) else None

    def check_required_dependencies(self):
        if self.requiresEddsa and eddsa is None:
            raise NotSupported(self.id + ' Eddsa functionality requires python-axolotl-curve25519, install with `pip install python-axolotl-curve25519==0.4.1.post2`: https://github.com/tgalal/python-axolotl-curve25519')

    def privateKeyToAddress(self, privateKey):
        private_key_bytes = base64.b16decode(Exchange.encode(privateKey), True)
        public_key_bytes = ecdsa.SigningKey.from_string(private_key_bytes, curve=ecdsa.SECP256k1).verifying_key.to_string()
        public_key_hash = keccak.SHA3(public_key_bytes)
        return '0x' + Exchange.decode(base64.b16encode(public_key_hash))[-40:].lower()

    @staticmethod
    def remove0x_prefix(value):
        if value[:2] == '0x':
            return value[2:]
        return value

    @staticmethod
    def totp(key):
        def hex_to_dec(n):
            return int(n, base=16)

        def base32_to_bytes(n):
            missing_padding = len(n) % 8
            padding = 8 - missing_padding if missing_padding > 0 else 0
            padded = n.upper() + ('=' * padding)
            return base64.b32decode(padded)  # throws an error if the key is invalid

        epoch = int(time.time()) // 30
        hmac_res = Exchange.hmac(epoch.to_bytes(8, 'big'), base32_to_bytes(key.replace(' ', '')), hashlib.sha1, 'hex')
        offset = hex_to_dec(hmac_res[-1]) * 2
        otp = str(hex_to_dec(hmac_res[offset: offset + 8]) & 0x7fffffff)
        return otp[-6:]

    @staticmethod
    def number_to_le(n, size):
        return int(n).to_bytes(size, 'little')

    @staticmethod
    def number_to_be(n, size):
        return int(n).to_bytes(size, 'big')

    @staticmethod
    def base16_to_binary(s):
        return base64.b16decode(s, True)

    @staticmethod
    def binary_to_base16(s):
        return Exchange.decode(base64.b16encode(s)).lower()

    def sleep(self, milliseconds):
        return time.sleep(milliseconds / 1000)

    @staticmethod
    def base58_to_binary(s):
        """encodes a base58 string to as a big endian integer"""
        if Exchange.base58_decoder is None:
            Exchange.base58_decoder = {}
            Exchange.base58_encoder = {}
            for i, c in enumerate(Exchange.base58_alphabet):
                Exchange.base58_decoder[c] = i
                Exchange.base58_encoder[i] = c
        result = 0
        for i in range(len(s)):
            result *= 58
            result += Exchange.base58_decoder[s[i]]
        return result.to_bytes((result.bit_length() + 7) // 8, 'big')

    @staticmethod
    def binary_to_base58(b):
        if Exchange.base58_encoder is None:
            Exchange.base58_decoder = {}
            Exchange.base58_encoder = {}
            for i, c in enumerate(Exchange.base58_alphabet):
                Exchange.base58_decoder[c] = i
                Exchange.base58_encoder[i] = c
        result = 0
        # undo decimal_to_bytes
        for byte in b:
            result *= 0x100
            result += byte
        string = []
        while result > 0:
            result, next_character = divmod(result, 58)
            string.append(Exchange.base58_encoder[next_character])
        string.reverse()
        return ''.join(string)

    def parse_number(self, value, default=None):
        if value is None:
            return default
        else:
            try:
                return self.number(value)
            except Exception:
                return default

    def omit_zero(self, string_number):
        try:
            if string_number is None or string_number == '':
                return None
            if float(string_number) == 0:
                return None
            return string_number
        except Exception:
            return string_number

    def check_order_arguments(self, market, type, side, amount, price, params):
        if price is None:
            if type == 'limit':
                raise ArgumentsRequired(self.id + ' create_order() requires a price argument for a limit order')
        if amount <= 0:
            raise InvalidOrder(self.id + ' create_order() amount should be above 0')

    def handle_http_status_code(self, code, reason, url, method, body):
        codeAsString = str(code)
        if codeAsString in self.httpExceptions:
            ErrorClass = self.httpExceptions[codeAsString]
            raise ErrorClass(self.id + ' ' + method + ' ' + url + ' ' + codeAsString + ' ' + reason + ' ' + body)

    @staticmethod
    def crc32(string, signed=False):
        unsigned = binascii.crc32(string.encode('utf8'))
        if signed and (unsigned >= 0x80000000):
            return unsigned - 0x100000000
        else:
            return unsigned

    def clone(self, obj):
        return obj if isinstance(obj, list) else self.extend(obj)

    # def delete_key_from_dictionary(self, dictionary, key):
    #     newDictionary = self.clone(dictionary)
    #     del newDictionary[key]
    #     return newDictionary

    # def set_object_property(obj, prop, value):
    #     obj[prop] = value

    def convert_to_big_int(self, value):
        return int(value) if isinstance(value, str) else value

    def string_to_chars_array(self, value):
        return list(value)

    def value_is_defined(self, value):
        return value is not None

    def array_slice(self, array, first, second=None):
        return array[first:second] if second else array[first:]

    def get_property(self, obj, property, defaultValue=None):
        return getattr(obj, property) if hasattr(obj, property) else defaultValue

    def set_property(self, obj, property, value):
        setattr(obj, property, value)

    def un_camel_case(self, str):
        return re.sub('(?!^)([A-Z]+)', r'_\1', str).lower()

    def fix_stringified_json_members(self, content):
        # when stringified json has members with their values also stringified, like:
        # '{"code":0, "data":{"order":{"orderId":1742968678528512345,"symbol":"BTC-USDT", "takeProfit":"{\"type\":\"TAKE_PROFIT\",\"stopPrice\":43320.1}","reduceOnly":false}}}'
        # we can fix with below manipulations
        # @ts-ignore
        modifiedContent = content.replace('\\', '')
        modifiedContent = modifiedContent.replace('"{', '{')
        modifiedContent = modifiedContent.replace('}"', '}')
        return modifiedContent

    def extend_exchange_options(self, newOptions):
        self.options = self.extend(self.options, newOptions)

    def create_safe_dictionary(self):
        return {}

    def rand_number(self, size):
        return int(''.join([str(random.randint(0, 9)) for _ in range(size)]))

    # ########################################################################
    # ########################################################################
    # ########################################################################
    # ########################################################################
    # ########                        ########                        ########
    # ########                        ########                        ########
    # ########                        ########                        ########
    # ########                        ########                        ########
    # ########        ########################        ########################
    # ########        ########################        ########################
    # ########        ########################        ########################
    # ########        ########################        ########################
    # ########                        ########                        ########
    # ########                        ########                        ########
    # ########                        ########                        ########
    # ########                        ########                        ########
    # ########################################################################
    # ########################################################################
    # ########################################################################
    # ########################################################################
    # ########        ########        ########                        ########
    # ########        ########        ########                        ########
    # ########        ########        ########                        ########
    # ########        ########        ########                        ########
    # ################        ########################        ################
    # ################        ########################        ################
    # ################        ########################        ################
    # ################        ########################        ################
    # ########        ########        ################        ################
    # ########        ########        ################        ################
    # ########        ########        ################        ################
    # ########        ########        ################        ################
    # ########################################################################
    # ########################################################################
    # ########################################################################
    # ########################################################################

    # METHODS BELOW THIS LINE ARE TRANSPILED FROM JAVASCRIPT TO PYTHON AND PHP

    def describe(self):
        return {
            'id': None,
            'name': None,
            'countries': None,
            'enableRateLimit': True,
            'enableWsRateLimit': False,
            'rateLimit': 2000,  # milliseconds = seconds * 1000
            'timeout': self.timeout,  # milliseconds = seconds * 1000
            'certified': False,  # if certified by the CCXT dev team
            'pro': False,  # if it is integrated with CCXT Pro for WebSocket support
            'alias': False,  # whether self exchange is an alias to another exchange
            'dex': False,
            'has': {
                'publicAPI': True,
                'privateAPI': True,
                'CORS': None,
                'sandbox': None,
                'spot': None,
                'margin': None,
                'swap': None,
                'future': None,
                'option': None,
                'addMargin': None,
                'borrowCrossMargin': None,
                'borrowIsolatedMargin': None,
                'borrowMargin': None,
                'cancelAllOrders': None,
                'cancelAllOrdersWs': None,
                'cancelOrder': True,
                'cancelOrderWs': None,
                'cancelOrders': None,
                'cancelOrdersWs': None,
                'closeAllPositions': None,
                'closePosition': None,
                'createDepositAddress': None,
                'createLimitBuyOrder': None,
                'createLimitBuyOrderWs': None,
                'createLimitOrder': True,
                'createLimitOrderWs': None,
                'createLimitSellOrder': None,
                'createLimitSellOrderWs': None,
                'createMarketBuyOrder': None,
                'createMarketBuyOrderWs': None,
                'createMarketBuyOrderWithCost': None,
                'createMarketBuyOrderWithCostWs': None,
                'createMarketOrder': True,
                'createMarketOrderWs': True,
                'createMarketOrderWithCost': None,
                'createMarketOrderWithCostWs': None,
                'createMarketSellOrder': None,
                'createMarketSellOrderWs': None,
                'createMarketSellOrderWithCost': None,
                'createMarketSellOrderWithCostWs': None,
                'createOrder': True,
                'createOrderWs': None,
                'createOrders': None,
                'createOrderWithTakeProfitAndStopLoss': None,
                'createOrderWithTakeProfitAndStopLossWs': None,
                'createPostOnlyOrder': None,
                'createPostOnlyOrderWs': None,
                'createReduceOnlyOrder': None,
                'createReduceOnlyOrderWs': None,
                'createStopLimitOrder': None,
                'createStopLimitOrderWs': None,
                'createStopLossOrder': None,
                'createStopLossOrderWs': None,
                'createStopMarketOrder': None,
                'createStopMarketOrderWs': None,
                'createStopOrder': None,
                'createStopOrderWs': None,
                'createTakeProfitOrder': None,
                'createTakeProfitOrderWs': None,
                'createTrailingAmountOrder': None,
                'createTrailingAmountOrderWs': None,
                'createTrailingPercentOrder': None,
                'createTrailingPercentOrderWs': None,
                'createTriggerOrder': None,
                'createTriggerOrderWs': None,
                'deposit': None,
                'editOrder': 'emulated',
                'editOrderWs': None,
                'fetchAccounts': None,
                'fetchBalance': True,
                'fetchBalanceWs': None,
                'fetchBidsAsks': None,
                'fetchBorrowInterest': None,
                'fetchBorrowRate': None,
                'fetchBorrowRateHistories': None,
                'fetchBorrowRateHistory': None,
                'fetchBorrowRates': None,
                'fetchBorrowRatesPerSymbol': None,
                'fetchCanceledAndClosedOrders': None,
                'fetchCanceledOrders': None,
                'fetchClosedOrder': None,
                'fetchClosedOrders': None,
                'fetchClosedOrdersWs': None,
                'fetchConvertCurrencies': None,
                'fetchConvertQuote': None,
                'fetchConvertTrade': None,
                'fetchConvertTradeHistory': None,
                'fetchCrossBorrowRate': None,
                'fetchCrossBorrowRates': None,
                'fetchCurrencies': 'emulated',
                'fetchCurrenciesWs': 'emulated',
                'fetchDeposit': None,
                'fetchDepositAddress': None,
                'fetchDepositAddresses': None,
                'fetchDepositAddressesByNetwork': None,
                'fetchDeposits': None,
                'fetchDepositsWithdrawals': None,
                'fetchDepositsWs': None,
                'fetchDepositWithdrawFee': None,
                'fetchDepositWithdrawFees': None,
                'fetchFundingHistory': None,
                'fetchFundingRate': None,
                'fetchFundingRateHistory': None,
                'fetchFundingInterval': None,
                'fetchFundingIntervals': None,
                'fetchFundingRates': None,
                'fetchGreeks': None,
                'fetchIndexOHLCV': None,
                'fetchIsolatedBorrowRate': None,
                'fetchIsolatedBorrowRates': None,
                'fetchMarginAdjustmentHistory': None,
                'fetchIsolatedPositions': None,
                'fetchL2OrderBook': True,
                'fetchL3OrderBook': None,
                'fetchLastPrices': None,
                'fetchLedger': None,
                'fetchLedgerEntry': None,
                'fetchLeverage': None,
                'fetchLeverages': None,
                'fetchLeverageTiers': None,
                'fetchLiquidations': None,
                'fetchLongShortRatio': None,
                'fetchLongShortRatioHistory': None,
                'fetchMarginMode': None,
                'fetchMarginModes': None,
                'fetchMarketLeverageTiers': None,
                'fetchMarkets': True,
                'fetchMarketsWs': None,
                'fetchMarkOHLCV': None,
                'fetchMyLiquidations': None,
                'fetchMySettlementHistory': None,
                'fetchMyTrades': None,
                'fetchMyTradesWs': None,
                'fetchOHLCV': None,
                'fetchOHLCVWs': None,
                'fetchOpenInterest': None,
                'fetchOpenInterestHistory': None,
                'fetchOpenOrder': None,
                'fetchOpenOrders': None,
                'fetchOpenOrdersWs': None,
                'fetchOption': None,
                'fetchOptionChain': None,
                'fetchOrder': None,
                'fetchOrderBook': True,
                'fetchOrderBooks': None,
                'fetchOrderBookWs': None,
                'fetchOrders': None,
                'fetchOrdersByStatus': None,
                'fetchOrdersWs': None,
                'fetchOrderTrades': None,
                'fetchOrderWs': None,
                'fetchPosition': None,
                'fetchPositionHistory': None,
                'fetchPositionsHistory': None,
                'fetchPositionWs': None,
                'fetchPositionMode': None,
                'fetchPositions': None,
                'fetchPositionsWs': None,
                'fetchPositionsForSymbol': None,
                'fetchPositionsForSymbolWs': None,
                'fetchPositionsRisk': None,
                'fetchPremiumIndexOHLCV': None,
                'fetchSettlementHistory': None,
                'fetchStatus': None,
                'fetchTicker': True,
                'fetchTickerWs': None,
                'fetchTickers': None,
                'fetchMarkPrices': None,
                'fetchTickersWs': None,
                'fetchTime': None,
                'fetchTrades': True,
                'fetchTradesWs': None,
                'fetchTradingFee': None,
                'fetchTradingFees': None,
                'fetchTradingFeesWs': None,
                'fetchTradingLimits': None,
                'fetchTransactionFee': None,
                'fetchTransactionFees': None,
                'fetchTransactions': None,
                'fetchTransfer': None,
                'fetchTransfers': None,
                'fetchUnderlyingAssets': None,
                'fetchVolatilityHistory': None,
                'fetchWithdrawAddresses': None,
                'fetchWithdrawal': None,
                'fetchWithdrawals': None,
                'fetchWithdrawalsWs': None,
                'fetchWithdrawalWhitelist': None,
                'reduceMargin': None,
                'repayCrossMargin': None,
                'repayIsolatedMargin': None,
                'setLeverage': None,
                'setMargin': None,
                'setMarginMode': None,
                'setPositionMode': None,
                'signIn': None,
                'transfer': None,
                'watchBalance': None,
                'watchMyTrades': None,
                'watchOHLCV': None,
                'watchOHLCVForSymbols': None,
                'watchOrderBook': None,
                'watchOrderBookForSymbols': None,
                'watchOrders': None,
                'watchOrdersForSymbols': None,
                'watchPosition': None,
                'watchPositions': None,
                'watchStatus': None,
                'watchTicker': None,
                'watchTickers': None,
                'watchTrades': None,
                'watchTradesForSymbols': None,
                'watchLiquidations': None,
                'watchLiquidationsForSymbols': None,
                'watchMyLiquidations': None,
                'watchMyLiquidationsForSymbols': None,
                'withdraw': None,
                'ws': None,
            },
            'urls': {
                'logo': None,
                'api': None,
                'www': None,
                'doc': None,
                'fees': None,
            },
            'api': None,
            'requiredCredentials': {
                'apiKey': True,
                'secret': True,
                'uid': False,
                'accountId': False,
                'login': False,
                'password': False,
                'twofa': False,  # 2-factor authentication(one-time password key)
                'privateKey': False,  # a "0x"-prefixed hexstring private key for a wallet
                'walletAddress': False,  # the wallet address "0x"-prefixed hexstring
                'token': False,  # reserved for HTTP auth in some cases
            },
            'markets': None,  # to be filled manually or by fetchMarkets
            'currencies': {},  # to be filled manually or by fetchMarkets
            'timeframes': None,  # redefine if the exchange has.fetchOHLCV
            'fees': {
                'trading': {
                    'tierBased': None,
                    'percentage': None,
                    'taker': None,
                    'maker': None,
                },
                'funding': {
                    'tierBased': None,
                    'percentage': None,
                    'withdraw': {},
                    'deposit': {},
                },
            },
            'status': {
                'status': 'ok',
                'updated': None,
                'eta': None,
                'url': None,
            },
            'exceptions': None,
            'httpExceptions': {
                '422': ExchangeError,
                '418': DDoSProtection,
                '429': RateLimitExceeded,
                '404': ExchangeNotAvailable,
                '409': ExchangeNotAvailable,
                '410': ExchangeNotAvailable,
                '451': ExchangeNotAvailable,
                '500': ExchangeNotAvailable,
                '501': ExchangeNotAvailable,
                '502': ExchangeNotAvailable,
                '520': ExchangeNotAvailable,
                '521': ExchangeNotAvailable,
                '522': ExchangeNotAvailable,
                '525': ExchangeNotAvailable,
                '526': ExchangeNotAvailable,
                '400': ExchangeNotAvailable,
                '403': ExchangeNotAvailable,
                '405': ExchangeNotAvailable,
                '503': ExchangeNotAvailable,
                '530': ExchangeNotAvailable,
                '408': RequestTimeout,
                '504': RequestTimeout,
                '401': AuthenticationError,
                '407': AuthenticationError,
                '511': AuthenticationError,
            },
            'commonCurrencies': {
                'XBT': 'BTC',
                'BCC': 'BCH',
                'BCHSV': 'BSV',
            },
            'precisionMode': TICK_SIZE,
            'paddingMode': NO_PADDING,
            'limits': {
                'leverage': {'min': None, 'max': None},
                'amount': {'min': None, 'max': None},
                'price': {'min': None, 'max': None},
                'cost': {'min': None, 'max': None},
            },
        }

    def get_ws_rate_limit_cost(self, url: str, type: str):
        """
<<<<<<< HEAD
         * @ignore
=======
 @ignore
>>>>>>> e64816cd
        Safely returns message or connection cost for ws rate limit
        :returns number:
        """
        wsOptions = self.safe_dict(self.options, 'ws')
        rateLimits = self.safe_dict(wsOptions, 'rateLimits', {})
        exchangeDefaultRateLimit = self.safe_dict(rateLimits, 'default', {})
        cost = self.safe_number(exchangeDefaultRateLimit, type, 1)
        rateLimitsKeys = list(rateLimits.keys())
        for i in range(0, len(rateLimitsKeys)):
            rateLimitKey = rateLimitsKeys[i]
            if url.startswith(rateLimitKey):
                value = self.safe_dict(rateLimits, rateLimitKey)
                cost = self.safe_number(value, type, cost)
                break
        return cost

    def get_ws_rate_limit_config(self, url, bucketHash='connections'):
        """
<<<<<<< HEAD
         * @ignore
        Safely extract boolean value from dictionary or list
        :returns dict:
         *
         * The rate limits can be configured by setting the `options.ws.rateLimits` property in the exchange configuration. Here's an example:
         *
         * ```json
         * 'options': {
         *     'ws': {
         *         'rateLimits': {
         *             'default': { # set default rate limit for all rate limits
         *                 'rateLimit': 100,
         *                 'connections': 1,  # cost per connection
         *                 'subscriptions': 5,  # cost per subscription
         *             },
         *             'https://some_url': { # set the rate limit for a specific url
         *                 'rateLimit': 100,
         *                 'connections': 2,  # override cost for a connection
         *                 'subscriptions': 3,  # override cost for a subscription
         *             }
         *         }
         *     }
         *}
         * ```
         *
         * In self example, the default rate limit is set to 100, the cost per connection is 1, and the cost per subscription is 5. For the url `https://some_url`, the rate limit is set to 100, the cost per connection is overridden to 2, and the cost per subscription is overridden to 3. The `rateLimit` property sets the maximum number of requests that can be made per second, the `connections` property sets the cost of creating a new connection, and the `subscriptions` property sets the cost of creating a new subscription.
=======
 @ignore
        Safely extract boolean value from dictionary or list
        :returns dict:

 The rate limits can be configured by setting the `options.ws.rateLimits` property in the exchange configuration. Here's an example:

 ```json
 'options': {
     'ws': {
         'rateLimits': {
             'default': { # set default rate limit for all rate limits
                 'rateLimit': 100,
                 'connections': 1,  # cost per connection
                 'subscriptions': 5,  # cost per subscription
             },
             'https://some_url': { # set the rate limit for a specific url
                 'rateLimit': 100,
                 'connections': 2,  # override cost for a connection
                 'subscriptions': 3,  # override cost for a subscription
             }
         }
     }
}
 ```

 In self example, the default rate limit is set to 100, the cost per connection is 1, and the cost per subscription is 5. For the url `https://some_url`, the rate limit is set to 100, the cost per connection is overridden to 2, and the cost per subscription is overridden to 3. The `rateLimit` property sets the maximum number of requests that can be made per second, the `connections` property sets the cost of creating a new connection, and the `subscriptions` property sets the cost of creating a new subscription.
>>>>>>> e64816cd
        """
        wsOptions = self.safe_dict(self.options, 'ws')
        rateLimits = self.safe_dict(wsOptions, 'rateLimits', {})
        exchangeDefaultRateLimit = self.safe_dict(rateLimits, 'default', {})
        cost = self.safe_number(exchangeDefaultRateLimit, bucketHash, 1)
        rateLimit = self.safe_number(exchangeDefaultRateLimit, 'rateLimit')
        rateLimitsKeys = list(rateLimits.keys())
        for i in range(0, len(rateLimitsKeys)):
            rateLimitKey = rateLimitsKeys[i]
            if url.startswith(rateLimitKey):
                value = self.safe_dict(rateLimits, rateLimitKey)
                rateLimit = self.safe_number(value, 'rateLimit', rateLimit)
                cost = self.safe_number(value, bucketHash, cost)
                break
        config: dict = {}
        if cost:
            config['cost'] = cost
        if rateLimit:
            config['refillRate'] = 1 / rateLimit
        return config

    def safe_bool_n(self, dictionaryOrList, keys: List[IndexType], defaultValue: bool = None):
        """
 @ignore
        safely extract boolean value from dictionary or list
        :returns bool | None:
        """
        value = self.safe_value_n(dictionaryOrList, keys, defaultValue)
        if isinstance(value, bool):
            return value
        return defaultValue

    def safe_bool_2(self, dictionary, key1: IndexType, key2: IndexType, defaultValue: bool = None):
        """
 @ignore
        safely extract boolean value from dictionary or list
        :returns bool | None:
        """
        return self.safe_bool_n(dictionary, [key1, key2], defaultValue)

    def safe_bool(self, dictionary, key: IndexType, defaultValue: bool = None):
        """
 @ignore
        safely extract boolean value from dictionary or list
        :returns bool | None:
        """
        return self.safe_bool_n(dictionary, [key], defaultValue)

    def safe_dict_n(self, dictionaryOrList, keys: List[IndexType], defaultValue: dict = None):
        """
 @ignore
        safely extract a dictionary from dictionary or list
        :returns dict | None:
        """
        value = self.safe_value_n(dictionaryOrList, keys, defaultValue)
        if value is None:
            return defaultValue
        if (isinstance(value, dict)):
            if not isinstance(value, list):
                return value
        return defaultValue

    def safe_dict(self, dictionary, key: IndexType, defaultValue: dict = None):
        """
 @ignore
        safely extract a dictionary from dictionary or list
        :returns dict | None:
        """
        return self.safe_dict_n(dictionary, [key], defaultValue)

    def safe_dict_2(self, dictionary, key1: IndexType, key2: str, defaultValue: dict = None):
        """
 @ignore
        safely extract a dictionary from dictionary or list
        :returns dict | None:
        """
        return self.safe_dict_n(dictionary, [key1, key2], defaultValue)

    def safe_list_n(self, dictionaryOrList, keys: List[IndexType], defaultValue: List[Any] = None):
        """
 @ignore
        safely extract an Array from dictionary or list
        :returns Array | None:
        """
        value = self.safe_value_n(dictionaryOrList, keys, defaultValue)
        if value is None:
            return defaultValue
        if isinstance(value, list):
            return value
        return defaultValue

    def safe_list_2(self, dictionaryOrList, key1: IndexType, key2: str, defaultValue: List[Any] = None):
        """
 @ignore
        safely extract an Array from dictionary or list
        :returns Array | None:
        """
        return self.safe_list_n(dictionaryOrList, [key1, key2], defaultValue)

    def safe_list(self, dictionaryOrList, key: IndexType, defaultValue: List[Any] = None):
        """
 @ignore
        safely extract an Array from dictionary or list
        :returns Array | None:
        """
        return self.safe_list_n(dictionaryOrList, [key], defaultValue)

    def handle_deltas(self, orderbook, deltas):
        for i in range(0, len(deltas)):
            self.handle_delta(orderbook, deltas[i])

    def handle_delta(self, bookside, delta):
        raise NotSupported(self.id + ' handleDelta not supported yet')

    def handle_deltas_with_keys(self, bookSide: Any, deltas, priceKey: IndexType = 0, amountKey: IndexType = 1, countOrIdKey: IndexType = 2):
        for i in range(0, len(deltas)):
            bidAsk = self.parse_bid_ask(deltas[i], priceKey, amountKey, countOrIdKey)
            bookSide.storeArray(bidAsk)

    def get_cache_index(self, orderbook, deltas):
        # return the first index of the cache that can be applied to the orderbook or -1 if not possible
        return -1

    def find_timeframe(self, timeframe, timeframes=None):
        if timeframes is None:
            timeframes = self.timeframes
        keys = list(timeframes.keys())
        for i in range(0, len(keys)):
            key = keys[i]
            if timeframes[key] == timeframe:
                return key
        return None

    def check_proxy_url_settings(self, url: Str = None, method: Str = None, headers=None, body=None):
        usedProxies = []
        proxyUrl = None
        if self.proxyUrl is not None:
            usedProxies.append('proxyUrl')
            proxyUrl = self.proxyUrl
        if self.proxy_url is not None:
            usedProxies.append('proxy_url')
            proxyUrl = self.proxy_url
        if self.proxyUrlCallback is not None:
            usedProxies.append('proxyUrlCallback')
            proxyUrl = self.proxyUrlCallback(url, method, headers, body)
        if self.proxy_url_callback is not None:
            usedProxies.append('proxy_url_callback')
            proxyUrl = self.proxy_url_callback(url, method, headers, body)
        # backwards-compatibility
        if self.proxy is not None:
            usedProxies.append('proxy')
            if callable(self.proxy):
                proxyUrl = self.proxy(url, method, headers, body)
            else:
                proxyUrl = self.proxy
        length = len(usedProxies)
        if length > 1:
            joinedProxyNames = ','.join(usedProxies)
            raise InvalidProxySettings(self.id + ' you have multiple conflicting proxy settings(' + joinedProxyNames + '), please use only one from : proxyUrl, proxy_url, proxyUrlCallback, proxy_url_callback')
        return proxyUrl

    def check_proxy_settings(self, url: Str = None, method: Str = None, headers=None, body=None):
        usedProxies = []
        httpProxy = None
        httpsProxy = None
        socksProxy = None
        # httpProxy
        isHttpProxyDefined = self.value_is_defined(self.httpProxy)
        isHttp_proxy_defined = self.value_is_defined(self.http_proxy)
        if isHttpProxyDefined or isHttp_proxy_defined:
            usedProxies.append('httpProxy')
            httpProxy = self.httpProxy if isHttpProxyDefined else self.http_proxy
        ishttpProxyCallbackDefined = self.value_is_defined(self.httpProxyCallback)
        ishttp_proxy_callback_defined = self.value_is_defined(self.http_proxy_callback)
        if ishttpProxyCallbackDefined or ishttp_proxy_callback_defined:
            usedProxies.append('httpProxyCallback')
            httpProxy = self.httpProxyCallback(url, method, headers, body) if ishttpProxyCallbackDefined else self.http_proxy_callback(url, method, headers, body)
        # httpsProxy
        isHttpsProxyDefined = self.value_is_defined(self.httpsProxy)
        isHttps_proxy_defined = self.value_is_defined(self.https_proxy)
        if isHttpsProxyDefined or isHttps_proxy_defined:
            usedProxies.append('httpsProxy')
            httpsProxy = self.httpsProxy if isHttpsProxyDefined else self.https_proxy
        ishttpsProxyCallbackDefined = self.value_is_defined(self.httpsProxyCallback)
        ishttps_proxy_callback_defined = self.value_is_defined(self.https_proxy_callback)
        if ishttpsProxyCallbackDefined or ishttps_proxy_callback_defined:
            usedProxies.append('httpsProxyCallback')
            httpsProxy = self.httpsProxyCallback(url, method, headers, body) if ishttpsProxyCallbackDefined else self.https_proxy_callback(url, method, headers, body)
        # socksProxy
        isSocksProxyDefined = self.value_is_defined(self.socksProxy)
        isSocks_proxy_defined = self.value_is_defined(self.socks_proxy)
        if isSocksProxyDefined or isSocks_proxy_defined:
            usedProxies.append('socksProxy')
            socksProxy = self.socksProxy if isSocksProxyDefined else self.socks_proxy
        issocksProxyCallbackDefined = self.value_is_defined(self.socksProxyCallback)
        issocks_proxy_callback_defined = self.value_is_defined(self.socks_proxy_callback)
        if issocksProxyCallbackDefined or issocks_proxy_callback_defined:
            usedProxies.append('socksProxyCallback')
            socksProxy = self.socksProxyCallback(url, method, headers, body) if issocksProxyCallbackDefined else self.socks_proxy_callback(url, method, headers, body)
        # check
        length = len(usedProxies)
        if length > 1:
            joinedProxyNames = ','.join(usedProxies)
            raise InvalidProxySettings(self.id + ' you have multiple conflicting proxy settings(' + joinedProxyNames + '), please use only one from: httpProxy, httpsProxy, httpProxyCallback, httpsProxyCallback, socksProxy, socksProxyCallback')
        return [httpProxy, httpsProxy, socksProxy]

    def check_ws_proxy_settings(self):
        usedProxies = []
        wsProxy = None
        wssProxy = None
        wsSocksProxy = None
        # ws proxy
        isWsProxyDefined = self.value_is_defined(self.wsProxy)
        is_ws_proxy_defined = self.value_is_defined(self.ws_proxy)
        if isWsProxyDefined or is_ws_proxy_defined:
            usedProxies.append('wsProxy')
            wsProxy = self.wsProxy if (isWsProxyDefined) else self.ws_proxy
        # wss proxy
        isWssProxyDefined = self.value_is_defined(self.wssProxy)
        is_wss_proxy_defined = self.value_is_defined(self.wss_proxy)
        if isWssProxyDefined or is_wss_proxy_defined:
            usedProxies.append('wssProxy')
            wssProxy = self.wssProxy if (isWssProxyDefined) else self.wss_proxy
        # ws socks proxy
        isWsSocksProxyDefined = self.value_is_defined(self.wsSocksProxy)
        is_ws_socks_proxy_defined = self.value_is_defined(self.ws_socks_proxy)
        if isWsSocksProxyDefined or is_ws_socks_proxy_defined:
            usedProxies.append('wsSocksProxy')
            wsSocksProxy = self.wsSocksProxy if (isWsSocksProxyDefined) else self.ws_socks_proxy
        # check
        length = len(usedProxies)
        if length > 1:
            joinedProxyNames = ','.join(usedProxies)
            raise InvalidProxySettings(self.id + ' you have multiple conflicting proxy settings(' + joinedProxyNames + '), please use only one from: wsProxy, wssProxy, wsSocksProxy')
        return [wsProxy, wssProxy, wsSocksProxy]

    def check_conflicting_proxies(self, proxyAgentSet, proxyUrlSet):
        if proxyAgentSet and proxyUrlSet:
            raise InvalidProxySettings(self.id + ' you have multiple conflicting proxy settings, please use only one from : proxyUrl, httpProxy, httpsProxy, socksProxy')

    def check_address(self, address: Str = None):
        if address is None:
            raise InvalidAddress(self.id + ' address is None')
        # check the address is not the same letter like 'aaaaa' nor too short nor has a space
        uniqChars = (self.unique(self.string_to_chars_array(address)))
        length = len(uniqChars)  # py transpiler trick
        if length == 1 or len(address) < self.minFundingAddressLength or address.find(' ') > -1:
            raise InvalidAddress(self.id + ' address is invalid or has less than ' + str(self.minFundingAddressLength) + ' characters: "' + str(address) + '"')
        return address

    def find_message_hashes(self, client, element: str):
        result = []
        messageHashes = list(client.futures.keys())
        for i in range(0, len(messageHashes)):
            messageHash = messageHashes[i]
            if messageHash.find(element) >= 0:
                result.append(messageHash)
        return result

    def filter_by_limit(self, array: List[object], limit: Int = None, key: IndexType = 'timestamp', fromStart: bool = False):
        if self.value_is_defined(limit):
            arrayLength = len(array)
            if arrayLength > 0:
                ascending = True
                if (key in array[0]):
                    first = array[0][key]
                    last = array[arrayLength - 1][key]
                    if first is not None and last is not None:
                        ascending = first <= last  # True if array is sorted in ascending order based on 'timestamp'
                if fromStart:
                    if limit > arrayLength:
                        limit = arrayLength
                    array = self.array_slice(array, 0, limit) if ascending else self.array_slice(array, -limit)
                else:
                    array = self.array_slice(array, -limit) if ascending else self.array_slice(array, 0, limit)
        return array

    def filter_by_since_limit(self, array: List[object], since: Int = None, limit: Int = None, key: IndexType = 'timestamp', tail=False):
        sinceIsDefined = self.value_is_defined(since)
        parsedArray = self.to_array(array)
        result = parsedArray
        if sinceIsDefined:
            result = []
            for i in range(0, len(parsedArray)):
                entry = parsedArray[i]
                value = self.safe_value(entry, key)
                if value and (value >= since):
                    result.append(entry)
        if tail and limit is not None:
            return self.array_slice(result, -limit)
        # if the user provided a 'since' argument
        # we want to limit the result starting from the 'since'
        shouldFilterFromStart = not tail and sinceIsDefined
        return self.filter_by_limit(result, limit, key, shouldFilterFromStart)

    def filter_by_value_since_limit(self, array: List[object], field: IndexType, value=None, since: Int = None, limit: Int = None, key='timestamp', tail=False):
        valueIsDefined = self.value_is_defined(value)
        sinceIsDefined = self.value_is_defined(since)
        parsedArray = self.to_array(array)
        result = parsedArray
        # single-pass filter for both symbol and since
        if valueIsDefined or sinceIsDefined:
            result = []
            for i in range(0, len(parsedArray)):
                entry = parsedArray[i]
                entryFiledEqualValue = entry[field] == value
                firstCondition = entryFiledEqualValue if valueIsDefined else True
                entryKeyValue = self.safe_value(entry, key)
                entryKeyGESince = (entryKeyValue) and (since is not None) and (entryKeyValue >= since)
                secondCondition = entryKeyGESince if sinceIsDefined else True
                if firstCondition and secondCondition:
                    result.append(entry)
        if tail and limit is not None:
            return self.array_slice(result, -limit)
        return self.filter_by_limit(result, limit, key, sinceIsDefined)

    def set_sandbox_mode(self, enabled: bool):
        """
        set the sandbox mode for the exchange
        :param boolean enabled: True to enable sandbox mode, False to disable it
        """
        if enabled:
            if 'test' in self.urls:
                if isinstance(self.urls['api'], str):
                    self.urls['apiBackup'] = self.urls['api']
                    self.urls['api'] = self.urls['test']
                else:
                    self.urls['apiBackup'] = self.clone(self.urls['api'])
                    self.urls['api'] = self.clone(self.urls['test'])
            else:
                raise NotSupported(self.id + ' does not have a sandbox URL')
            # set flag
            self.isSandboxModeEnabled = True
        elif 'apiBackup' in self.urls:
            if isinstance(self.urls['api'], str):
                self.urls['api'] = self.urls['apiBackup']
            else:
                self.urls['api'] = self.clone(self.urls['apiBackup'])
            newUrls = self.omit(self.urls, 'apiBackup')
            self.urls = newUrls
            # set flag
            self.isSandboxModeEnabled = False

    def sign(self, path, api: Any = 'public', method='GET', params={}, headers: Any = None, body: Any = None):
        return {}

    def fetch_accounts(self, params={}):
        raise NotSupported(self.id + ' fetchAccounts() is not supported yet')

    def fetch_trades(self, symbol: str, since: Int = None, limit: Int = None, params={}):
        raise NotSupported(self.id + ' fetchTrades() is not supported yet')

    def fetch_trades_ws(self, symbol: str, since: Int = None, limit: Int = None, params={}):
        raise NotSupported(self.id + ' fetchTradesWs() is not supported yet')

    def watch_liquidations(self, symbol: str, since: Int = None, limit: Int = None, params={}):
        if self.has['watchLiquidationsForSymbols']:
            return self.watch_liquidations_for_symbols([symbol], since, limit, params)
        raise NotSupported(self.id + ' watchLiquidations() is not supported yet')

    def watch_liquidations_for_symbols(self, symbols: List[str], since: Int = None, limit: Int = None, params={}):
        raise NotSupported(self.id + ' watchLiquidationsForSymbols() is not supported yet')

    def watch_my_liquidations(self, symbol: str, since: Int = None, limit: Int = None, params={}):
        if self.has['watchMyLiquidationsForSymbols']:
            return self.watch_my_liquidations_for_symbols([symbol], since, limit, params)
        raise NotSupported(self.id + ' watchMyLiquidations() is not supported yet')

    def watch_my_liquidations_for_symbols(self, symbols: List[str], since: Int = None, limit: Int = None, params={}):
        raise NotSupported(self.id + ' watchMyLiquidationsForSymbols() is not supported yet')

    def watch_trades(self, symbol: str, since: Int = None, limit: Int = None, params={}):
        raise NotSupported(self.id + ' watchTrades() is not supported yet')

    def un_watch_trades(self, symbol: str, params={}):
        raise NotSupported(self.id + ' unWatchTrades() is not supported yet')

    def watch_trades_for_symbols(self, symbols: List[str], since: Int = None, limit: Int = None, params={}):
        raise NotSupported(self.id + ' watchTradesForSymbols() is not supported yet')

    def un_watch_trades_for_symbols(self, symbols: List[str], params={}):
        raise NotSupported(self.id + ' unWatchTradesForSymbols() is not supported yet')

    def watch_my_trades_for_symbols(self, symbols: List[str], since: Int = None, limit: Int = None, params={}):
        raise NotSupported(self.id + ' watchMyTradesForSymbols() is not supported yet')

    def watch_orders_for_symbols(self, symbols: List[str], since: Int = None, limit: Int = None, params={}):
        raise NotSupported(self.id + ' watchOrdersForSymbols() is not supported yet')

    def watch_ohlcv_for_symbols(self, symbolsAndTimeframes: List[List[str]], since: Int = None, limit: Int = None, params={}):
        raise NotSupported(self.id + ' watchOHLCVForSymbols() is not supported yet')

    def un_watch_ohlcv_for_symbols(self, symbolsAndTimeframes: List[List[str]], params={}):
        raise NotSupported(self.id + ' unWatchOHLCVForSymbols() is not supported yet')

    def watch_order_book_for_symbols(self, symbols: List[str], limit: Int = None, params={}):
        raise NotSupported(self.id + ' watchOrderBookForSymbols() is not supported yet')

    def un_watch_order_book_for_symbols(self, symbols: List[str], params={}):
        raise NotSupported(self.id + ' unWatchOrderBookForSymbols() is not supported yet')

    def fetch_deposit_addresses(self, codes: Strings = None, params={}):
        raise NotSupported(self.id + ' fetchDepositAddresses() is not supported yet')

    def fetch_order_book(self, symbol: str, limit: Int = None, params={}):
        raise NotSupported(self.id + ' fetchOrderBook() is not supported yet')

    def fetch_order_book_ws(self, symbol: str, limit: Int = None, params={}):
        raise NotSupported(self.id + ' fetchOrderBookWs() is not supported yet')

    def fetch_margin_mode(self, symbol: str, params={}):
        if self.has['fetchMarginModes']:
            marginModes = self.fetch_margin_modes([symbol], params)
            return self.safe_dict(marginModes, symbol)
        else:
            raise NotSupported(self.id + ' fetchMarginMode() is not supported yet')

    def fetch_margin_modes(self, symbols: Strings = None, params={}):
        raise NotSupported(self.id + ' fetchMarginModes() is not supported yet')

    def fetch_rest_order_book_safe(self, symbol, limit=None, params={}):
        fetchSnapshotMaxRetries = self.handle_option('watchOrderBook', 'maxRetries', 3)
        for i in range(0, fetchSnapshotMaxRetries):
            try:
                orderBook = self.fetch_order_book(symbol, limit, params)
                return orderBook
            except Exception as e:
                if (i + 1) == fetchSnapshotMaxRetries:
                    raise e
        return None

    def watch_order_book(self, symbol: str, limit: Int = None, params={}):
        raise NotSupported(self.id + ' watchOrderBook() is not supported yet')

    def un_watch_order_book(self, symbol: str, params={}):
        raise NotSupported(self.id + ' unWatchOrderBook() is not supported yet')

    def fetch_time(self, params={}):
        raise NotSupported(self.id + ' fetchTime() is not supported yet')

    def fetch_trading_limits(self, symbols: Strings = None, params={}):
        raise NotSupported(self.id + ' fetchTradingLimits() is not supported yet')

    def parse_currency(self, rawCurrency: dict):
        raise NotSupported(self.id + ' parseCurrency() is not supported yet')

    def parse_currencies(self, rawCurrencies):
        result = {}
        arr = self.to_array(rawCurrencies)
        for i in range(0, len(arr)):
            parsed = self.parse_currency(arr[i])
            code = parsed['code']
            result[code] = parsed
        return result

    def parse_market(self, market: dict):
        raise NotSupported(self.id + ' parseMarket() is not supported yet')

    def parse_markets(self, markets):
        result = []
        for i in range(0, len(markets)):
            result.append(self.parse_market(markets[i]))
        return result

    def parse_ticker(self, ticker: dict, market: Market = None):
        raise NotSupported(self.id + ' parseTicker() is not supported yet')

    def parse_deposit_address(self, depositAddress, currency: Currency = None):
        raise NotSupported(self.id + ' parseDepositAddress() is not supported yet')

    def parse_trade(self, trade: dict, market: Market = None):
        raise NotSupported(self.id + ' parseTrade() is not supported yet')

    def parse_transaction(self, transaction: dict, currency: Currency = None):
        raise NotSupported(self.id + ' parseTransaction() is not supported yet')

    def parse_transfer(self, transfer: dict, currency: Currency = None):
        raise NotSupported(self.id + ' parseTransfer() is not supported yet')

    def parse_account(self, account: dict):
        raise NotSupported(self.id + ' parseAccount() is not supported yet')

    def parse_ledger_entry(self, item: dict, currency: Currency = None):
        raise NotSupported(self.id + ' parseLedgerEntry() is not supported yet')

    def parse_order(self, order: dict, market: Market = None):
        raise NotSupported(self.id + ' parseOrder() is not supported yet')

    def fetch_cross_borrow_rates(self, params={}):
        raise NotSupported(self.id + ' fetchCrossBorrowRates() is not supported yet')

    def fetch_isolated_borrow_rates(self, params={}):
        raise NotSupported(self.id + ' fetchIsolatedBorrowRates() is not supported yet')

    def parse_market_leverage_tiers(self, info, market: Market = None):
        raise NotSupported(self.id + ' parseMarketLeverageTiers() is not supported yet')

    def fetch_leverage_tiers(self, symbols: Strings = None, params={}):
        raise NotSupported(self.id + ' fetchLeverageTiers() is not supported yet')

    def parse_position(self, position: dict, market: Market = None):
        raise NotSupported(self.id + ' parsePosition() is not supported yet')

    def parse_funding_rate_history(self, info, market: Market = None):
        raise NotSupported(self.id + ' parseFundingRateHistory() is not supported yet')

    def parse_borrow_interest(self, info: dict, market: Market = None):
        raise NotSupported(self.id + ' parseBorrowInterest() is not supported yet')

    def parse_isolated_borrow_rate(self, info: dict, market: Market = None):
        raise NotSupported(self.id + ' parseIsolatedBorrowRate() is not supported yet')

    def parse_ws_trade(self, trade: dict, market: Market = None):
        raise NotSupported(self.id + ' parseWsTrade() is not supported yet')

    def parse_ws_order(self, order: dict, market: Market = None):
        raise NotSupported(self.id + ' parseWsOrder() is not supported yet')

    def parse_ws_order_trade(self, trade: dict, market: Market = None):
        raise NotSupported(self.id + ' parseWsOrderTrade() is not supported yet')

    def parse_ws_ohlcv(self, ohlcv, market: Market = None):
        return self.parse_ohlcv(ohlcv, market)

    def fetch_funding_rates(self, symbols: Strings = None, params={}):
        raise NotSupported(self.id + ' fetchFundingRates() is not supported yet')

    def fetch_funding_intervals(self, symbols: Strings = None, params={}):
        raise NotSupported(self.id + ' fetchFundingIntervals() is not supported yet')

    def watch_funding_rate(self, symbol: str, params={}):
        raise NotSupported(self.id + ' watchFundingRate() is not supported yet')

    def watch_funding_rates(self, symbols: List[str], params={}):
        raise NotSupported(self.id + ' watchFundingRates() is not supported yet')

    def watch_funding_rates_for_symbols(self, symbols: List[str], params={}):
        return self.watch_funding_rates(symbols, params)

    def transfer(self, code: str, amount: float, fromAccount: str, toAccount: str, params={}):
        raise NotSupported(self.id + ' transfer() is not supported yet')

    def withdraw(self, code: str, amount: float, address: str, tag=None, params={}):
        raise NotSupported(self.id + ' withdraw() is not supported yet')

    def create_deposit_address(self, code: str, params={}):
        raise NotSupported(self.id + ' createDepositAddress() is not supported yet')

    def set_leverage(self, leverage: Int, symbol: Str = None, params={}):
        raise NotSupported(self.id + ' setLeverage() is not supported yet')

    def fetch_leverage(self, symbol: str, params={}):
        if self.has['fetchLeverages']:
            leverages = self.fetch_leverages([symbol], params)
            return self.safe_dict(leverages, symbol)
        else:
            raise NotSupported(self.id + ' fetchLeverage() is not supported yet')

    def fetch_leverages(self, symbols: Strings = None, params={}):
        raise NotSupported(self.id + ' fetchLeverages() is not supported yet')

    def set_position_mode(self, hedged: bool, symbol: Str = None, params={}):
        raise NotSupported(self.id + ' setPositionMode() is not supported yet')

    def add_margin(self, symbol: str, amount: float, params={}):
        raise NotSupported(self.id + ' addMargin() is not supported yet')

    def reduce_margin(self, symbol: str, amount: float, params={}):
        raise NotSupported(self.id + ' reduceMargin() is not supported yet')

    def set_margin(self, symbol: str, amount: float, params={}):
        raise NotSupported(self.id + ' setMargin() is not supported yet')

    def fetch_long_short_ratio(self, symbol: str, timeframe: Str = None, params={}):
        raise NotSupported(self.id + ' fetchLongShortRatio() is not supported yet')

    def fetch_long_short_ratio_history(self, symbol: Str = None, timeframe: Str = None, since: Int = None, limit: Int = None, params={}):
        raise NotSupported(self.id + ' fetchLongShortRatioHistory() is not supported yet')

    def fetch_margin_adjustment_history(self, symbol: Str = None, type: Str = None, since: Num = None, limit: Num = None, params={}):
        """
        fetches the history of margin added or reduced from contract isolated positions
        :param str [symbol]: unified market symbol
        :param str [type]: "add" or "reduce"
        :param int [since]: timestamp in ms of the earliest change to fetch
        :param int [limit]: the maximum amount of changes to fetch
        :param dict params: extra parameters specific to the exchange api endpoint
        :returns dict[]: a list of `margin structures <https://docs.ccxt.com/#/?id=margin-loan-structure>`
        """
        raise NotSupported(self.id + ' fetchMarginAdjustmentHistory() is not supported yet')

    def set_margin_mode(self, marginMode: str, symbol: Str = None, params={}):
        raise NotSupported(self.id + ' setMarginMode() is not supported yet')

    def fetch_deposit_addresses_by_network(self, code: str, params={}):
        raise NotSupported(self.id + ' fetchDepositAddressesByNetwork() is not supported yet')

    def fetch_open_interest_history(self, symbol: str, timeframe='1h', since: Int = None, limit: Int = None, params={}):
        raise NotSupported(self.id + ' fetchOpenInterestHistory() is not supported yet')

    def fetch_open_interest(self, symbol: str, params={}):
        raise NotSupported(self.id + ' fetchOpenInterest() is not supported yet')

    def sign_in(self, params={}):
        raise NotSupported(self.id + ' signIn() is not supported yet')

    def fetch_payment_methods(self, params={}):
        raise NotSupported(self.id + ' fetchPaymentMethods() is not supported yet')

    def parse_to_int(self, number):
        # Solve Common intmisuse ex: int((since / str(1000)))
        # using a number which is not valid in ts
        stringifiedNumber = self.number_to_string(number)
        convertedNumber = float(stringifiedNumber)
        return int(convertedNumber)

    def parse_to_numeric(self, number):
        stringVersion = self.number_to_string(number)  # self will convert 1.0 and 1 to "1" and 1.1 to "1.1"
        # keep self in mind:
        # in JS: 1 == 1.0 is True;  1 == 1.0 is True
        # in Python: 1 == 1.0 is True
        # in PHP 1 == 1.0 is True, but 1 == 1.0 is False
        if stringVersion.find('.') >= 0:
            return float(stringVersion)
        return int(stringVersion)

    def is_round_number(self, value: float):
        # self method is similar to isInteger, but self is more loyal and does not check for types.
        # i.e. isRoundNumber(1.000) returns True, while isInteger(1.000) returns False
        res = self.parse_to_numeric((value % 1))
        return res == 0

    def safe_integer_omit_zero(self, obj: object, key: IndexType, defaultValue: Int = None):
        timestamp = self.safe_integer(obj, key, defaultValue)
        if timestamp is None or timestamp == 0:
            return None
        return timestamp

    def after_construct(self):
        self.create_networks_by_id_object()
        self.features_generator()

    def features_generator(self):
        #
        # the exchange-specific features can be something like self, where we support 'string' aliases too:
        #
        #     {
        #         'myItem' : {
        #             'createOrder' : {...},
        #             'fetchOrders' : {...},
        #         },
        #         'swap': {
        #             'linear': 'myItem',
        #             'inverse': 'myItem',
        #         },
        #         'future': {
        #             'linear': 'myItem',
        #             'inverse': 'myItem',
        #         }
        #     }
        #
        #
        #
        # self method would regenerate the blank features tree, eg:
        #
        #     {
        #         "spot": {
        #             "createOrder": None,
        #             "fetchBalance": None,
        #             ...
        #         },
        #         "swap": {
        #             ...
        #         }
        #     }
        #
        if self.features is None:
            return
        # reconstruct
        initialFeatures = self.features
        self.features = {}
        unifiedMarketTypes = ['spot', 'swap', 'future', 'option']
        subTypes = ['linear', 'inverse']
        # atm only support basic methods, eg: 'createOrder', 'fetchOrder', 'fetchOrders', 'fetchMyTrades'
        for i in range(0, len(unifiedMarketTypes)):
            marketType = unifiedMarketTypes[i]
            # if marketType is not filled for self exchange, don't add that in `features`
            if not (marketType in initialFeatures):
                self.features[marketType] = None
            else:
                if marketType == 'spot':
                    self.features[marketType] = self.features_mapper(initialFeatures, marketType, None)
                else:
                    self.features[marketType] = {}
                    for j in range(0, len(subTypes)):
                        subType = subTypes[j]
                        self.features[marketType][subType] = self.features_mapper(initialFeatures, marketType, subType)

    def features_mapper(self, initialFeatures: Any, marketType: Str, subType: Str = None):
        featuresObj = initialFeatures[marketType][subType] if (subType is not None) else initialFeatures[marketType]
        # if exchange does not have that market-type(eg. future>inverse)
        if featuresObj is None:
            return None
        extendsStr: Str = self.safe_string(featuresObj, 'extends')
        if extendsStr is not None:
            featuresObj = self.omit(featuresObj, 'extends')
            extendObj = self.features_mapper(initialFeatures, extendsStr)
            featuresObj = self.deep_extend(extendObj, featuresObj)
        #
        # corrections
        #
        if 'createOrder' in featuresObj:
            value = self.safe_dict(featuresObj['createOrder'], 'attachedStopLossTakeProfit')
            if value is not None:
                featuresObj['createOrder']['stopLoss'] = value
                featuresObj['createOrder']['takeProfit'] = value
            # for spot, default 'hedged' to False
            if marketType == 'spot':
                featuresObj['createOrder']['hedged'] = False
            # default 'GTC' to True
            gtcValue = self.safe_bool(featuresObj['createOrder']['timeInForce'], 'gtc')
            if gtcValue is None:
                featuresObj['createOrder']['timeInForce']['GTC'] = True
        return featuresObj

    def orderbook_checksum_message(self, symbol: Str):
        return symbol + '  = False'

    def create_networks_by_id_object(self):
        # automatically generate network-id-to-code mappings
        networkIdsToCodesGenerated = self.invert_flat_string_dictionary(self.safe_value(self.options, 'networks', {}))  # invert defined networks dictionary
        self.options['networksById'] = self.extend(networkIdsToCodesGenerated, self.safe_value(self.options, 'networksById', {}))  # support manually overriden "networksById" dictionary too

    def get_default_options(self):
        return {
            'defaultNetworkCodeReplacements': {
                'ETH': {'ERC20': 'ETH'},
                'TRX': {'TRC20': 'TRX'},
                'CRO': {'CRC20': 'CRONOS'},
                'BRC20': {'BRC20': 'BTC'},
            },
        }

    def safe_ledger_entry(self, entry: object, currency: Currency = None):
        currency = self.safe_currency(None, currency)
        direction = self.safe_string(entry, 'direction')
        before = self.safe_string(entry, 'before')
        after = self.safe_string(entry, 'after')
        amount = self.safe_string(entry, 'amount')
        if amount is not None:
            if before is None and after is not None:
                before = Precise.string_sub(after, amount)
            elif before is not None and after is None:
                after = Precise.string_add(before, amount)
        if before is not None and after is not None:
            if direction is None:
                if Precise.string_gt(before, after):
                    direction = 'out'
                if Precise.string_gt(after, before):
                    direction = 'in'
        fee = self.safe_value(entry, 'fee')
        if fee is not None:
            fee['cost'] = self.safe_number(fee, 'cost')
        timestamp = self.safe_integer(entry, 'timestamp')
        info = self.safe_dict(entry, 'info', {})
        return {
            'id': self.safe_string(entry, 'id'),
            'timestamp': timestamp,
            'datetime': self.iso8601(timestamp),
            'direction': direction,
            'account': self.safe_string(entry, 'account'),
            'referenceId': self.safe_string(entry, 'referenceId'),
            'referenceAccount': self.safe_string(entry, 'referenceAccount'),
            'type': self.safe_string(entry, 'type'),
            'currency': currency['code'],
            'amount': self.parse_number(amount),
            'before': self.parse_number(before),
            'after': self.parse_number(after),
            'status': self.safe_string(entry, 'status'),
            'fee': fee,
            'info': info,
        }

    def safe_currency_structure(self, currency: object):
        return self.extend({
            'info': None,
            'id': None,
            'numericId': None,
            'code': None,
            'precision': None,
            'type': None,
            'name': None,
            'active': None,
            'deposit': None,
            'withdraw': None,
            'fee': None,
            'fees': {},
            'networks': {},
            'limits': {
                'deposit': {
                    'min': None,
                    'max': None,
                },
                'withdraw': {
                    'min': None,
                    'max': None,
                },
            },
        }, currency)

    def safe_market_structure(self, market: dict = None):
        cleanStructure = {
            'id': None,
            'lowercaseId': None,
            'symbol': None,
            'base': None,
            'quote': None,
            'settle': None,
            'baseId': None,
            'quoteId': None,
            'settleId': None,
            'type': None,
            'spot': None,
            'margin': None,
            'swap': None,
            'future': None,
            'option': None,
            'index': None,
            'active': None,
            'contract': None,
            'linear': None,
            'inverse': None,
            'subType': None,
            'taker': None,
            'maker': None,
            'contractSize': None,
            'expiry': None,
            'expiryDatetime': None,
            'strike': None,
            'optionType': None,
            'precision': {
                'amount': None,
                'price': None,
                'cost': None,
                'base': None,
                'quote': None,
            },
            'limits': {
                'leverage': {
                    'min': None,
                    'max': None,
                },
                'amount': {
                    'min': None,
                    'max': None,
                },
                'price': {
                    'min': None,
                    'max': None,
                },
                'cost': {
                    'min': None,
                    'max': None,
                },
            },
            'marginModes': {
                'cross': None,
                'isolated': None,
            },
            'created': None,
            'info': None,
        }
        if market is not None:
            result = self.extend(cleanStructure, market)
            # set None swap/future/etc
            if result['spot']:
                if result['contract'] is None:
                    result['contract'] = False
                if result['swap'] is None:
                    result['swap'] = False
                if result['future'] is None:
                    result['future'] = False
                if result['option'] is None:
                    result['option'] = False
                if result['index'] is None:
                    result['index'] = False
            return result
        return cleanStructure

    def set_markets(self, markets, currencies=None):
        values = []
        self.markets_by_id = {}
        # handle marketId conflicts
        # we insert spot markets first
        marketValues = self.sort_by(self.to_array(markets), 'spot', True, True)
        for i in range(0, len(marketValues)):
            value = marketValues[i]
            if value['id'] in self.markets_by_id:
                (self.markets_by_id[value['id']]).append(value)
            else:
                self.markets_by_id[value['id']] = [value]
            market = self.deep_extend(self.safe_market_structure(), {
                'precision': self.precision,
                'limits': self.limits,
            }, self.fees['trading'], value)
            if market['linear']:
                market['subType'] = 'linear'
            elif market['inverse']:
                market['subType'] = 'inverse'
            else:
                market['subType'] = None
            values.append(market)
        self.markets = self.index_by(values, 'symbol')
        marketsSortedBySymbol = self.keysort(self.markets)
        marketsSortedById = self.keysort(self.markets_by_id)
        self.symbols = list(marketsSortedBySymbol.keys())
        self.ids = list(marketsSortedById.keys())
        if currencies is not None:
            # currencies is always None when called in constructor but not when called from loadMarkets
            self.currencies = self.deep_extend(self.currencies, currencies)
        else:
            baseCurrencies = []
            quoteCurrencies = []
            for i in range(0, len(values)):
                market = values[i]
                defaultCurrencyPrecision = 8 if (self.precisionMode == DECIMAL_PLACES) else self.parse_number('1e-8')
                marketPrecision = self.safe_dict(market, 'precision', {})
                if 'base' in market:
                    currency = self.safe_currency_structure({
                        'id': self.safe_string_2(market, 'baseId', 'base'),
                        'numericId': self.safe_integer(market, 'baseNumericId'),
                        'code': self.safe_string(market, 'base'),
                        'precision': self.safe_value_2(marketPrecision, 'base', 'amount', defaultCurrencyPrecision),
                    })
                    baseCurrencies.append(currency)
                if 'quote' in market:
                    currency = self.safe_currency_structure({
                        'id': self.safe_string_2(market, 'quoteId', 'quote'),
                        'numericId': self.safe_integer(market, 'quoteNumericId'),
                        'code': self.safe_string(market, 'quote'),
                        'precision': self.safe_value_2(marketPrecision, 'quote', 'price', defaultCurrencyPrecision),
                    })
                    quoteCurrencies.append(currency)
            baseCurrencies = self.sort_by(baseCurrencies, 'code', False, '')
            quoteCurrencies = self.sort_by(quoteCurrencies, 'code', False, '')
            self.baseCurrencies = self.index_by(baseCurrencies, 'code')
            self.quoteCurrencies = self.index_by(quoteCurrencies, 'code')
            allCurrencies = self.array_concat(baseCurrencies, quoteCurrencies)
            groupedCurrencies = self.group_by(allCurrencies, 'code')
            codes = list(groupedCurrencies.keys())
            resultingCurrencies = []
            for i in range(0, len(codes)):
                code = codes[i]
                groupedCurrenciesCode = self.safe_list(groupedCurrencies, code, [])
                highestPrecisionCurrency = self.safe_value(groupedCurrenciesCode, 0)
                for j in range(1, len(groupedCurrenciesCode)):
                    currentCurrency = groupedCurrenciesCode[j]
                    if self.precisionMode == TICK_SIZE:
                        highestPrecisionCurrency = currentCurrency if (currentCurrency['precision'] < highestPrecisionCurrency['precision']) else highestPrecisionCurrency
                    else:
                        highestPrecisionCurrency = currentCurrency if (currentCurrency['precision'] > highestPrecisionCurrency['precision']) else highestPrecisionCurrency
                resultingCurrencies.append(highestPrecisionCurrency)
            sortedCurrencies = self.sort_by(resultingCurrencies, 'code')
            self.currencies = self.deep_extend(self.currencies, self.index_by(sortedCurrencies, 'code'))
        self.currencies_by_id = self.index_by(self.currencies, 'id')
        currenciesSortedByCode = self.keysort(self.currencies)
        self.codes = list(currenciesSortedByCode.keys())
        return self.markets

    def get_describe_for_extended_ws_exchange(self, currentRestInstance: Any, parentRestInstance: Any, wsBaseDescribe: dict):
        extendedRestDescribe = self.deep_extend(parentRestInstance.describe(), currentRestInstance.describe())
        superWithRestDescribe = self.deep_extend(extendedRestDescribe, wsBaseDescribe)
        return superWithRestDescribe

    def safe_balance(self, balance: dict):
        balances = self.omit(balance, ['info', 'timestamp', 'datetime', 'free', 'used', 'total'])
        codes = list(balances.keys())
        balance['free'] = {}
        balance['used'] = {}
        balance['total'] = {}
        debtBalance = {}
        for i in range(0, len(codes)):
            code = codes[i]
            total = self.safe_string(balance[code], 'total')
            free = self.safe_string(balance[code], 'free')
            used = self.safe_string(balance[code], 'used')
            debt = self.safe_string(balance[code], 'debt')
            if (total is None) and (free is not None) and (used is not None):
                total = Precise.string_add(free, used)
            if (free is None) and (total is not None) and (used is not None):
                free = Precise.string_sub(total, used)
            if (used is None) and (total is not None) and (free is not None):
                used = Precise.string_sub(total, free)
            balance[code]['free'] = self.parse_number(free)
            balance[code]['used'] = self.parse_number(used)
            balance[code]['total'] = self.parse_number(total)
            balance['free'][code] = balance[code]['free']
            balance['used'][code] = balance[code]['used']
            balance['total'][code] = balance[code]['total']
            if debt is not None:
                balance[code]['debt'] = self.parse_number(debt)
                debtBalance[code] = balance[code]['debt']
        debtBalanceArray = list(debtBalance.keys())
        length = len(debtBalanceArray)
        if length:
            balance['debt'] = debtBalance
        return balance

    def safe_order(self, order: dict, market: Market = None):
        # parses numbers
        # * it is important pass the trades rawTrades
        amount = self.omit_zero(self.safe_string(order, 'amount'))
        remaining = self.safe_string(order, 'remaining')
        filled = self.safe_string(order, 'filled')
        cost = self.safe_string(order, 'cost')
        average = self.omit_zero(self.safe_string(order, 'average'))
        price = self.omit_zero(self.safe_string(order, 'price'))
        lastTradeTimeTimestamp = self.safe_integer(order, 'lastTradeTimestamp')
        symbol = self.safe_string(order, 'symbol')
        side = self.safe_string(order, 'side')
        status = self.safe_string(order, 'status')
        parseFilled = (filled is None)
        parseCost = (cost is None)
        parseLastTradeTimeTimestamp = (lastTradeTimeTimestamp is None)
        fee = self.safe_value(order, 'fee')
        parseFee = (fee is None)
        parseFees = self.safe_value(order, 'fees') is None
        parseSymbol = symbol is None
        parseSide = side is None
        shouldParseFees = parseFee or parseFees
        fees = self.safe_list(order, 'fees', [])
        trades = []
        isTriggerOrSLTpOrder = ((self.safe_string(order, 'triggerPrice') is not None or (self.safe_string(order, 'stopLossPrice') is not None)) or (self.safe_string(order, 'takeProfitPrice') is not None))
        if parseFilled or parseCost or shouldParseFees:
            rawTrades = self.safe_value(order, 'trades', trades)
            # oldNumber = self.number
            # we parse trades here!
            # i don't think self is needed anymore
            # self.number = str
            firstTrade = self.safe_value(rawTrades, 0)
            # parse trades if they haven't already been parsed
            tradesAreParsed = ((firstTrade is not None) and ('info' in firstTrade) and ('id' in firstTrade))
            if not tradesAreParsed:
                trades = self.parse_trades(rawTrades, market)
            else:
                trades = rawTrades
            # self.number = oldNumber; why parse trades if you read the value using `safeString` ?
            tradesLength = 0
            isArray = isinstance(trades, list)
            if isArray:
                tradesLength = len(trades)
            if isArray and (tradesLength > 0):
                # move properties that are defined in trades up into the order
                if order['symbol'] is None:
                    order['symbol'] = trades[0]['symbol']
                if order['side'] is None:
                    order['side'] = trades[0]['side']
                if order['type'] is None:
                    order['type'] = trades[0]['type']
                if order['id'] is None:
                    order['id'] = trades[0]['order']
                if parseFilled:
                    filled = '0'
                if parseCost:
                    cost = '0'
                for i in range(0, len(trades)):
                    trade = trades[i]
                    tradeAmount = self.safe_string(trade, 'amount')
                    if parseFilled and (tradeAmount is not None):
                        filled = Precise.string_add(filled, tradeAmount)
                    tradeCost = self.safe_string(trade, 'cost')
                    if parseCost and (tradeCost is not None):
                        cost = Precise.string_add(cost, tradeCost)
                    if parseSymbol:
                        symbol = self.safe_string(trade, 'symbol')
                    if parseSide:
                        side = self.safe_string(trade, 'side')
                    tradeTimestamp = self.safe_value(trade, 'timestamp')
                    if parseLastTradeTimeTimestamp and (tradeTimestamp is not None):
                        if lastTradeTimeTimestamp is None:
                            lastTradeTimeTimestamp = tradeTimestamp
                        else:
                            lastTradeTimeTimestamp = max(lastTradeTimeTimestamp, tradeTimestamp)
                    if shouldParseFees:
                        tradeFees = self.safe_value(trade, 'fees')
                        if tradeFees is not None:
                            for j in range(0, len(tradeFees)):
                                tradeFee = tradeFees[j]
                                fees.append(self.extend({}, tradeFee))
                        else:
                            tradeFee = self.safe_value(trade, 'fee')
                            if tradeFee is not None:
                                fees.append(self.extend({}, tradeFee))
        if shouldParseFees:
            reducedFees = self.reduce_fees_by_currency(fees) if self.reduceFees else fees
            reducedLength = len(reducedFees)
            for i in range(0, reducedLength):
                reducedFees[i]['cost'] = self.safe_number(reducedFees[i], 'cost')
                if 'rate' in reducedFees[i]:
                    reducedFees[i]['rate'] = self.safe_number(reducedFees[i], 'rate')
            if not parseFee and (reducedLength == 0):
                # copy fee to avoid modification by reference
                feeCopy = self.deep_extend(fee)
                feeCopy['cost'] = self.safe_number(feeCopy, 'cost')
                if 'rate' in feeCopy:
                    feeCopy['rate'] = self.safe_number(feeCopy, 'rate')
                reducedFees.append(feeCopy)
            order['fees'] = reducedFees
            if parseFee and (reducedLength == 1):
                order['fee'] = reducedFees[0]
        if amount is None:
            # ensure amount = filled + remaining
            if filled is not None and remaining is not None:
                amount = Precise.string_add(filled, remaining)
            elif status == 'closed':
                amount = filled
        if filled is None:
            if amount is not None and remaining is not None:
                filled = Precise.string_sub(amount, remaining)
            elif status == 'closed' and amount is not None:
                filled = amount
        if remaining is None:
            if amount is not None and filled is not None:
                remaining = Precise.string_sub(amount, filled)
            elif status == 'closed':
                remaining = '0'
        # ensure that the average field is calculated correctly
        inverse = self.safe_bool(market, 'inverse', False)
        contractSize = self.number_to_string(self.safe_value(market, 'contractSize', 1))
        # inverse
        # price = filled * contract size / cost
        #
        # linear
        # price = cost / (filled * contract size)
        if average is None:
            if (filled is not None) and (cost is not None) and Precise.string_gt(filled, '0'):
                filledTimesContractSize = Precise.string_mul(filled, contractSize)
                if inverse:
                    average = Precise.string_div(filledTimesContractSize, cost)
                else:
                    average = Precise.string_div(cost, filledTimesContractSize)
        # similarly
        # inverse
        # cost = filled * contract size / price
        #
        # linear
        # cost = filled * contract size * price
        costPriceExists = (average is not None) or (price is not None)
        if parseCost and (filled is not None) and costPriceExists:
            multiplyPrice = None
            if average is None:
                multiplyPrice = price
            else:
                multiplyPrice = average
            # contract trading
            filledTimesContractSize = Precise.string_mul(filled, contractSize)
            if inverse:
                cost = Precise.string_div(filledTimesContractSize, multiplyPrice)
            else:
                cost = Precise.string_mul(filledTimesContractSize, multiplyPrice)
        # support for market orders
        orderType = self.safe_value(order, 'type')
        emptyPrice = (price is None) or Precise.string_equals(price, '0')
        if emptyPrice and (orderType == 'market'):
            price = average
        # we have trades with string values at self point so we will mutate them
        for i in range(0, len(trades)):
            entry = trades[i]
            entry['amount'] = self.safe_number(entry, 'amount')
            entry['price'] = self.safe_number(entry, 'price')
            entry['cost'] = self.safe_number(entry, 'cost')
            tradeFee = self.safe_dict(entry, 'fee', {})
            tradeFee['cost'] = self.safe_number(tradeFee, 'cost')
            if 'rate' in tradeFee:
                tradeFee['rate'] = self.safe_number(tradeFee, 'rate')
            entryFees = self.safe_list(entry, 'fees', [])
            for j in range(0, len(entryFees)):
                entryFees[j]['cost'] = self.safe_number(entryFees[j], 'cost')
            entry['fees'] = entryFees
            entry['fee'] = tradeFee
        timeInForce = self.safe_string(order, 'timeInForce')
        postOnly = self.safe_value(order, 'postOnly')
        # timeInForceHandling
        if timeInForce is None:
            if not isTriggerOrSLTpOrder and (self.safe_string(order, 'type') == 'market'):
                timeInForce = 'IOC'
            # allow postOnly override
            if postOnly:
                timeInForce = 'PO'
        elif postOnly is None:
            # timeInForce is not None here
            postOnly = timeInForce == 'PO'
        timestamp = self.safe_integer(order, 'timestamp')
        lastUpdateTimestamp = self.safe_integer(order, 'lastUpdateTimestamp')
        datetime = self.safe_string(order, 'datetime')
        if datetime is None:
            datetime = self.iso8601(timestamp)
        triggerPrice = self.parse_number(self.safe_string_2(order, 'triggerPrice', 'stopPrice'))
        takeProfitPrice = self.parse_number(self.safe_string(order, 'takeProfitPrice'))
        stopLossPrice = self.parse_number(self.safe_string(order, 'stopLossPrice'))
        return self.extend(order, {
            'id': self.safe_string(order, 'id'),
            'clientOrderId': self.safe_string(order, 'clientOrderId'),
            'timestamp': timestamp,
            'datetime': datetime,
            'symbol': symbol,
            'type': self.safe_string(order, 'type'),
            'side': side,
            'lastTradeTimestamp': lastTradeTimeTimestamp,
            'lastUpdateTimestamp': lastUpdateTimestamp,
            'price': self.parse_number(price),
            'amount': self.parse_number(amount),
            'cost': self.parse_number(cost),
            'average': self.parse_number(average),
            'filled': self.parse_number(filled),
            'remaining': self.parse_number(remaining),
            'timeInForce': timeInForce,
            'postOnly': postOnly,
            'trades': trades,
            'reduceOnly': self.safe_value(order, 'reduceOnly'),
            'stopPrice': triggerPrice,  # ! deprecated, use triggerPrice instead
            'triggerPrice': triggerPrice,
            'takeProfitPrice': takeProfitPrice,
            'stopLossPrice': stopLossPrice,
            'status': status,
            'fee': self.safe_value(order, 'fee'),
        })

    def parse_orders(self, orders: object, market: Market = None, since: Int = None, limit: Int = None, params={}):
        #
        # the value of orders is either a dict or a list
        #
        # dict
        #
        #     {
        #         'id1': {...},
        #         'id2': {...},
        #         'id3': {...},
        #         ...
        #     }
        #
        # list
        #
        #     [
        #         {'id': 'id1', ...},
        #         {'id': 'id2', ...},
        #         {'id': 'id3', ...},
        #         ...
        #     ]
        #
        results = []
        if isinstance(orders, list):
            for i in range(0, len(orders)):
                order = self.extend(self.parse_order(orders[i], market), params)
                results.append(order)
        else:
            ids = list(orders.keys())
            for i in range(0, len(ids)):
                id = ids[i]
                order = self.extend(self.parse_order(self.extend({'id': id}, orders[id]), market), params)
                results.append(order)
        results = self.sort_by(results, 'timestamp')
        symbol = market['symbol'] if (market is not None) else None
        return self.filter_by_symbol_since_limit(results, symbol, since, limit)

    def calculate_fee(self, symbol: str, type: str, side: str, amount: float, price: float, takerOrMaker='taker', params={}):
        """
        calculates the presumptive fee that would be charged for an order
        :param str symbol: unified market symbol
        :param str type: 'market' or 'limit'
        :param str side: 'buy' or 'sell'
        :param float amount: how much you want to trade, in units of the base currency on most exchanges, or number of contracts
        :param float price: the price for the order to be filled at, in units of the quote currency
        :param str takerOrMaker: 'taker' or 'maker'
        :param dict params:
        :returns dict: contains the rate, the percentage multiplied to the order amount to obtain the fee amount, and cost, the total value of the fee in units of the quote currency, for the order
        """
        if type == 'market' and takerOrMaker == 'maker':
            raise ArgumentsRequired(self.id + ' calculateFee() - you have provided incompatible arguments - "market" type order can not be "maker". Change either the "type" or the "takerOrMaker" argument to calculate the fee.')
        market = self.markets[symbol]
        feeSide = self.safe_string(market, 'feeSide', 'quote')
        useQuote = None
        if feeSide == 'get':
            # the fee is always in the currency you get
            useQuote = side == 'sell'
        elif feeSide == 'give':
            # the fee is always in the currency you give
            useQuote = side == 'buy'
        else:
            # the fee is always in feeSide currency
            useQuote = feeSide == 'quote'
        cost = self.number_to_string(amount)
        key = None
        if useQuote:
            priceString = self.number_to_string(price)
            cost = Precise.string_mul(cost, priceString)
            key = 'quote'
        else:
            key = 'base'
        # for derivatives, the fee is in 'settle' currency
        if not market['spot']:
            key = 'settle'
        # even if `takerOrMaker` argument was set to 'maker', for 'market' orders we should forcefully override it to 'taker'
        if type == 'market':
            takerOrMaker = 'taker'
        rate = self.safe_string(market, takerOrMaker)
        cost = Precise.string_mul(cost, rate)
        return {
            'type': takerOrMaker,
            'currency': market[key],
            'rate': self.parse_number(rate),
            'cost': self.parse_number(cost),
        }

    def safe_liquidation(self, liquidation: dict, market: Market = None):
        contracts = self.safe_string(liquidation, 'contracts')
        contractSize = self.safe_string(market, 'contractSize')
        price = self.safe_string(liquidation, 'price')
        baseValue = self.safe_string(liquidation, 'baseValue')
        quoteValue = self.safe_string(liquidation, 'quoteValue')
        if (baseValue is None) and (contracts is not None) and (contractSize is not None) and (price is not None):
            baseValue = Precise.string_mul(contracts, contractSize)
        if (quoteValue is None) and (baseValue is not None) and (price is not None):
            quoteValue = Precise.string_mul(baseValue, price)
        liquidation['contracts'] = self.parse_number(contracts)
        liquidation['contractSize'] = self.parse_number(contractSize)
        liquidation['price'] = self.parse_number(price)
        liquidation['baseValue'] = self.parse_number(baseValue)
        liquidation['quoteValue'] = self.parse_number(quoteValue)
        return liquidation

    def safe_trade(self, trade: dict, market: Market = None):
        amount = self.safe_string(trade, 'amount')
        price = self.safe_string(trade, 'price')
        cost = self.safe_string(trade, 'cost')
        if cost is None:
            # contract trading
            contractSize = self.safe_string(market, 'contractSize')
            multiplyPrice = price
            if contractSize is not None:
                inverse = self.safe_bool(market, 'inverse', False)
                if inverse:
                    multiplyPrice = Precise.string_div('1', price)
                multiplyPrice = Precise.string_mul(multiplyPrice, contractSize)
            cost = Precise.string_mul(multiplyPrice, amount)
        resultFee, resultFees = self.parsed_fee_and_fees(trade)
        trade['fee'] = resultFee
        trade['fees'] = resultFees
        trade['amount'] = self.parse_number(amount)
        trade['price'] = self.parse_number(price)
        trade['cost'] = self.parse_number(cost)
        return trade

    def parsed_fee_and_fees(self, container: Any):
        fee = self.safe_dict(container, 'fee')
        fees = self.safe_list(container, 'fees')
        feeDefined = fee is not None
        feesDefined = fees is not None
        # parsing only if at least one of them is defined
        shouldParseFees = (feeDefined or feesDefined)
        if shouldParseFees:
            if feeDefined:
                fee = self.parse_fee_numeric(fee)
            if not feesDefined:
                # just set it directly, no further processing needed
                fees = [fee]
            # 'fees' were set, so reparse them
            reducedFees = self.reduce_fees_by_currency(fees) if self.reduceFees else fees
            reducedLength = len(reducedFees)
            for i in range(0, reducedLength):
                reducedFees[i] = self.parse_fee_numeric(reducedFees[i])
            fees = reducedFees
            if reducedLength == 1:
                fee = reducedFees[0]
            elif reducedLength == 0:
                fee = None
        # in case `fee & fees` are None, set `fees` array
        if fee is None:
            fee = {
                'cost': None,
                'currency': None,
            }
        if fees is None:
            fees = []
        return [fee, fees]

    def parse_fee_numeric(self, fee: Any):
        fee['cost'] = self.safe_number(fee, 'cost')  # ensure numeric
        if 'rate' in fee:
            fee['rate'] = self.safe_number(fee, 'rate')
        return fee

    def find_nearest_ceiling(self, arr: List[float], providedValue: float):
        #  i.e. findNearestCeiling([10, 30, 50],  23) returns 30
        length = len(arr)
        for i in range(0, length):
            current = arr[i]
            if providedValue <= current:
                return current
        return arr[length - 1]

    def invert_flat_string_dictionary(self, dict):
        reversed = {}
        keys = list(dict.keys())
        for i in range(0, len(keys)):
            key = keys[i]
            value = dict[key]
            if isinstance(value, str):
                reversed[value] = key
        return reversed

    def reduce_fees_by_currency(self, fees):
        #
        # self function takes a list of fee structures having the following format
        #
        #     string = True
        #
        #     [
        #         {'currency': 'BTC', 'cost': '0.1'},
        #         {'currency': 'BTC', 'cost': '0.2'  },
        #         {'currency': 'BTC', 'cost': '0.2', 'rate': '0.00123'},
        #         {'currency': 'BTC', 'cost': '0.4', 'rate': '0.00123'},
        #         {'currency': 'BTC', 'cost': '0.5', 'rate': '0.00456'},
        #         {'currency': 'USDT', 'cost': '12.3456'},
        #     ]
        #
        #     string = False
        #
        #     [
        #         {'currency': 'BTC', 'cost': 0.1},
        #         {'currency': 'BTC', 'cost': 0.2},
        #         {'currency': 'BTC', 'cost': 0.2, 'rate': 0.00123},
        #         {'currency': 'BTC', 'cost': 0.4, 'rate': 0.00123},
        #         {'currency': 'BTC', 'cost': 0.5, 'rate': 0.00456},
        #         {'currency': 'USDT', 'cost': 12.3456},
        #     ]
        #
        # and returns a reduced fee list, where fees are summed per currency and rate(if any)
        #
        #     string = True
        #
        #     [
        #         {'currency': 'BTC', 'cost': '0.4'  },
        #         {'currency': 'BTC', 'cost': '0.6', 'rate': '0.00123'},
        #         {'currency': 'BTC', 'cost': '0.5', 'rate': '0.00456'},
        #         {'currency': 'USDT', 'cost': '12.3456'},
        #     ]
        #
        #     string  = False
        #
        #     [
        #         {'currency': 'BTC', 'cost': 0.3  },
        #         {'currency': 'BTC', 'cost': 0.6, 'rate': 0.00123},
        #         {'currency': 'BTC', 'cost': 0.5, 'rate': 0.00456},
        #         {'currency': 'USDT', 'cost': 12.3456},
        #     ]
        #
        reduced = {}
        for i in range(0, len(fees)):
            fee = fees[i]
            code = self.safe_string(fee, 'currency')
            feeCurrencyCode = code is not code if None else str(i)
            if feeCurrencyCode is not None:
                rate = self.safe_string(fee, 'rate')
                cost = self.safe_string(fee, 'cost')
                if cost is None:
                    # omit None cost, does not make sense, however, don't omit '0' costs, still make sense
                    continue
                if not (feeCurrencyCode in reduced):
                    reduced[feeCurrencyCode] = {}
                rateKey = '' if (rate is None) else rate
                if rateKey in reduced[feeCurrencyCode]:
                    reduced[feeCurrencyCode][rateKey]['cost'] = Precise.string_add(reduced[feeCurrencyCode][rateKey]['cost'], cost)
                else:
                    reduced[feeCurrencyCode][rateKey] = {
                        'currency': code,
                        'cost': cost,
                    }
                    if rate is not None:
                        reduced[feeCurrencyCode][rateKey]['rate'] = rate
        result = []
        feeValues = list(reduced.values())
        for i in range(0, len(feeValues)):
            reducedFeeValues = list(feeValues[i].values())
            result = self.array_concat(result, reducedFeeValues)
        return result

    def safe_ticker(self, ticker: dict, market: Market = None):
        open = self.omit_zero(self.safe_string(ticker, 'open'))
        close = self.omit_zero(self.safe_string(ticker, 'close'))
        last = self.omit_zero(self.safe_string(ticker, 'last'))
        change = self.omit_zero(self.safe_string(ticker, 'change'))
        percentage = self.omit_zero(self.safe_string(ticker, 'percentage'))
        average = self.omit_zero(self.safe_string(ticker, 'average'))
        vwap = self.omit_zero(self.safe_string(ticker, 'vwap'))
        baseVolume = self.safe_string(ticker, 'baseVolume')
        quoteVolume = self.safe_string(ticker, 'quoteVolume')
        if vwap is None:
            vwap = Precise.string_div(self.omit_zero(quoteVolume), baseVolume)
        if (last is not None) and (close is None):
            close = last
        elif (last is None) and (close is not None):
            last = close
        if (last is not None) and (open is not None):
            if change is None:
                change = Precise.string_sub(last, open)
            if average is None:
                precision = 18
                if market is not None and self.is_tick_precision():
                    marketPrecision = self.safe_dict(market, 'precision')
                    precisionPrice = self.safe_string(marketPrecision, 'price')
                    if precisionPrice is not None:
                        precision = self.precision_from_string(precisionPrice)
                average = Precise.string_div(Precise.string_add(last, open), '2', precision)
        if (percentage is None) and (change is not None) and (open is not None) and Precise.string_gt(open, '0'):
            percentage = Precise.string_mul(Precise.string_div(change, open), '100')
        if (change is None) and (percentage is not None) and (open is not None):
            change = Precise.string_div(Precise.string_mul(percentage, open), '100')
        if (open is None) and (last is not None) and (change is not None):
            open = Precise.string_sub(last, change)
        # timestamp and symbol operations don't belong in safeTicker
        # they should be done in the derived classes
        return self.extend(ticker, {
            'bid': self.parse_number(self.omit_zero(self.safe_string(ticker, 'bid'))),
            'bidVolume': self.safe_number(ticker, 'bidVolume'),
            'ask': self.parse_number(self.omit_zero(self.safe_string(ticker, 'ask'))),
            'askVolume': self.safe_number(ticker, 'askVolume'),
            'high': self.parse_number(self.omit_zero(self.safe_string(ticker, 'high'))),
            'low': self.parse_number(self.omit_zero(self.safe_string(ticker, 'low'))),
            'open': self.parse_number(self.omit_zero(open)),
            'close': self.parse_number(self.omit_zero(close)),
            'last': self.parse_number(self.omit_zero(last)),
            'change': self.parse_number(change),
            'percentage': self.parse_number(percentage),
            'average': self.parse_number(average),
            'vwap': self.parse_number(vwap),
            'baseVolume': self.parse_number(baseVolume),
            'quoteVolume': self.parse_number(quoteVolume),
            'previousClose': self.safe_number(ticker, 'previousClose'),
            'indexPrice': self.safe_number(ticker, 'indexPrice'),
            'markPrice': self.safe_number(ticker, 'markPrice'),
        })

    def fetch_borrow_rate(self, code: str, amount: float, params={}):
        raise NotSupported(self.id + ' fetchBorrowRate is deprecated, please use fetchCrossBorrowRate or fetchIsolatedBorrowRate instead')

    def repay_cross_margin(self, code: str, amount: float, params={}):
        raise NotSupported(self.id + ' repayCrossMargin is not support yet')

    def repay_isolated_margin(self, symbol: str, code: str, amount: float, params={}):
        raise NotSupported(self.id + ' repayIsolatedMargin is not support yet')

    def borrow_cross_margin(self, code: str, amount: float, params={}):
        raise NotSupported(self.id + ' borrowCrossMargin is not support yet')

    def borrow_isolated_margin(self, symbol: str, code: str, amount: float, params={}):
        raise NotSupported(self.id + ' borrowIsolatedMargin is not support yet')

    def borrow_margin(self, code: str, amount: float, symbol: Str = None, params={}):
        raise NotSupported(self.id + ' borrowMargin is deprecated, please use borrowCrossMargin or borrowIsolatedMargin instead')

    def repay_margin(self, code: str, amount: float, symbol: Str = None, params={}):
        raise NotSupported(self.id + ' repayMargin is deprecated, please use repayCrossMargin or repayIsolatedMargin instead')

    def fetch_ohlcv(self, symbol: str, timeframe='1m', since: Int = None, limit: Int = None, params={}):
        message = ''
        if self.has['fetchTrades']:
            message = '. If you want to build OHLCV candles from trade executions data, visit https://github.com/ccxt/ccxt/tree/master/examples/ and see "build-ohlcv-bars" file'
        raise NotSupported(self.id + ' fetchOHLCV() is not supported yet' + message)

    def fetch_ohlcv_ws(self, symbol: str, timeframe='1m', since: Int = None, limit: Int = None, params={}):
        message = ''
        if self.has['fetchTradesWs']:
            message = '. If you want to build OHLCV candles from trade executions data, visit https://github.com/ccxt/ccxt/tree/master/examples/ and see "build-ohlcv-bars" file'
        raise NotSupported(self.id + ' fetchOHLCVWs() is not supported yet. Try using fetchOHLCV instead.' + message)

    def watch_ohlcv(self, symbol: str, timeframe='1m', since: Int = None, limit: Int = None, params={}):
        raise NotSupported(self.id + ' watchOHLCV() is not supported yet')

    def convert_trading_view_to_ohlcv(self, ohlcvs: List[List[float]], timestamp='t', open='o', high='h', low='l', close='c', volume='v', ms=False):
        result = []
        timestamps = self.safe_list(ohlcvs, timestamp, [])
        opens = self.safe_list(ohlcvs, open, [])
        highs = self.safe_list(ohlcvs, high, [])
        lows = self.safe_list(ohlcvs, low, [])
        closes = self.safe_list(ohlcvs, close, [])
        volumes = self.safe_list(ohlcvs, volume, [])
        for i in range(0, len(timestamps)):
            result.append([
                self.safe_integer(timestamps, i) if ms else self.safe_timestamp(timestamps, i),
                self.safe_value(opens, i),
                self.safe_value(highs, i),
                self.safe_value(lows, i),
                self.safe_value(closes, i),
                self.safe_value(volumes, i),
            ])
        return result

    def convert_ohlcv_to_trading_view(self, ohlcvs: List[List[float]], timestamp='t', open='o', high='h', low='l', close='c', volume='v', ms=False):
        result = {}
        result[timestamp] = []
        result[open] = []
        result[high] = []
        result[low] = []
        result[close] = []
        result[volume] = []
        for i in range(0, len(ohlcvs)):
            ts = ohlcvs[i][0] if ms else self.parse_to_int(ohlcvs[i][0] / 1000)
            result[timestamp].append(ts)
            result[open].append(ohlcvs[i][1])
            result[high].append(ohlcvs[i][2])
            result[low].append(ohlcvs[i][3])
            result[close].append(ohlcvs[i][4])
            result[volume].append(ohlcvs[i][5])
        return result

    def fetch_web_endpoint(self, method, endpointMethod, returnAsJson, startRegex=None, endRegex=None):
        errorMessage = ''
        options = self.safe_value(self.options, method, {})
        muteOnFailure = self.safe_bool(options, 'webApiMuteFailure', True)
        try:
            # if it was not explicitly disabled, then don't fetch
            if self.safe_bool(options, 'webApiEnable', True) is not True:
                return None
            maxRetries = self.safe_value(options, 'webApiRetries', 10)
            response = None
            retry = 0
            while(retry < maxRetries):
                try:
                    response = getattr(self, endpointMethod)({})
                    break
                except Exception as e:
                    retry = retry + 1
                    if retry == maxRetries:
                        raise e
            content = response
            if startRegex is not None:
                splitted_by_start = content.split(startRegex)
                content = splitted_by_start[1]  # we need second part after start
            if endRegex is not None:
                splitted_by_end = content.split(endRegex)
                content = splitted_by_end[0]  # we need first part after start
            if returnAsJson and (isinstance(content, str)):
                jsoned = self.parse_json(content.strip())  # content should be trimmed before json parsing
                if jsoned:
                    return jsoned  # if parsing was not successfull, exception should be thrown
                else:
                    raise BadResponse('could not parse the response into json')
            else:
                return content
        except Exception as e:
            errorMessage = self.id + ' ' + method + '() failed to fetch correct data from website. Probably webpage markup has been changed, breaking the page custom parser.'
        if muteOnFailure:
            return None
        else:
            raise BadResponse(errorMessage)

    def market_ids(self, symbols: Strings = None):
        if symbols is None:
            return symbols
        result = []
        for i in range(0, len(symbols)):
            result.append(self.market_id(symbols[i]))
        return result

    def currency_ids(self, codes: Strings = None):
        if codes is None:
            return codes
        result = []
        for i in range(0, len(codes)):
            result.append(self.currency_id(codes[i]))
        return result

    def markets_for_symbols(self, symbols: Strings = None):
        if symbols is None:
            return symbols
        result = []
        for i in range(0, len(symbols)):
            result.append(self.market(symbols[i]))
        return result

    def market_symbols(self, symbols: Strings = None, type: Str = None, allowEmpty=True, sameTypeOnly=False, sameSubTypeOnly=False):
        if symbols is None:
            if not allowEmpty:
                raise ArgumentsRequired(self.id + ' empty list of symbols is not supported')
            return symbols
        symbolsLength = len(symbols)
        if symbolsLength == 0:
            if not allowEmpty:
                raise ArgumentsRequired(self.id + ' empty list of symbols is not supported')
            return symbols
        result = []
        marketType = None
        isLinearSubType = None
        for i in range(0, len(symbols)):
            market = self.market(symbols[i])
            if sameTypeOnly and (marketType is not None):
                if market['type'] != marketType:
                    raise BadRequest(self.id + ' symbols must be of the same type, either ' + marketType + ' or ' + market['type'] + '.')
            if sameSubTypeOnly and (isLinearSubType is not None):
                if market['linear'] != isLinearSubType:
                    raise BadRequest(self.id + ' symbols must be of the same subType, either linear or inverse.')
            if type is not None and market['type'] != type:
                raise BadRequest(self.id + ' symbols must be of the same type ' + type + '. If the type is incorrect you can change it in options or the params of the request')
            marketType = market['type']
            if not market['spot']:
                isLinearSubType = market['linear']
            symbol = self.safe_string(market, 'symbol', symbols[i])
            result.append(symbol)
        return result

    def market_codes(self, codes: Strings = None):
        if codes is None:
            return codes
        result = []
        for i in range(0, len(codes)):
            result.append(self.common_currency_code(codes[i]))
        return result

    def parse_bids_asks(self, bidasks, priceKey: IndexType = 0, amountKey: IndexType = 1, countOrIdKey: IndexType = 2):
        bidasks = self.to_array(bidasks)
        result = []
        for i in range(0, len(bidasks)):
            result.append(self.parse_bid_ask(bidasks[i], priceKey, amountKey, countOrIdKey))
        return result

    def fetch_l2_order_book(self, symbol: str, limit: Int = None, params={}):
        orderbook = self.fetch_order_book(symbol, limit, params)
        return self.extend(orderbook, {
            'asks': self.sort_by(self.aggregate(orderbook['asks']), 0),
            'bids': self.sort_by(self.aggregate(orderbook['bids']), 0, True),
        })

    def filter_by_symbol(self, objects, symbol: Str = None):
        if symbol is None:
            return objects
        result = []
        for i in range(0, len(objects)):
            objectSymbol = self.safe_string(objects[i], 'symbol')
            if objectSymbol == symbol:
                result.append(objects[i])
        return result

    def parse_ohlcv(self, ohlcv, market: Market = None) -> list:
        if isinstance(ohlcv, list):
            return [
                self.safe_integer(ohlcv, 0),  # timestamp
                self.safe_number(ohlcv, 1),  # open
                self.safe_number(ohlcv, 2),  # high
                self.safe_number(ohlcv, 3),  # low
                self.safe_number(ohlcv, 4),  # close
                self.safe_number(ohlcv, 5),  # volume
            ]
        return ohlcv

    def network_code_to_id(self, networkCode: str, currencyCode: Str = None):
        """
 @ignore
        tries to convert the provided networkCode(which is expected to be an unified network code) to a network id. In order to achieve self, derived class needs to have 'options->networks' defined.
        :param str networkCode: unified network code
        :param str currencyCode: unified currency code, but self argument is not required by default, unless there is an exchange(like huobi) that needs an override of the method to be able to pass currencyCode argument additionally
        :returns str|None: exchange-specific network id
        """
        if networkCode is None:
            return None
        networkIdsByCodes = self.safe_value(self.options, 'networks', {})
        networkId = self.safe_string(networkIdsByCodes, networkCode)
        # for example, if 'ETH' is passed for networkCode, but 'ETH' key not defined in `options->networks` object
        if networkId is None:
            if currencyCode is None:
                currencies = list(self.currencies.values())
                for i in range(0, len(currencies)):
                    currency = currencies[i]
                    networks = self.safe_dict(currency, 'networks')
                    network = self.safe_dict(networks, networkCode)
                    networkId = self.safe_string(network, 'id')
                    if networkId is not None:
                        break
            else:
                # if currencyCode was provided, then we try to find if that currencyCode has a replacement(i.e. ERC20 for ETH) or is in the currency
                defaultNetworkCodeReplacements = self.safe_value(self.options, 'defaultNetworkCodeReplacements', {})
                if currencyCode in defaultNetworkCodeReplacements:
                    # if there is a replacement for the passed networkCode, then we use it to find network-id in `options->networks` object
                    replacementObject = defaultNetworkCodeReplacements[currencyCode]  # i.e. {'ERC20': 'ETH'}
                    keys = list(replacementObject.keys())
                    for i in range(0, len(keys)):
                        key = keys[i]
                        value = replacementObject[key]
                        # if value matches to provided unified networkCode, then we use it's key to find network-id in `options->networks` object
                        if value == networkCode:
                            networkId = self.safe_string(networkIdsByCodes, key)
                            break
                else:
                    # serach for network inside currency
                    currency = self.safe_dict(self.currencies, currencyCode)
                    networks = self.safe_dict(currency, 'networks')
                    network = self.safe_dict(networks, networkCode)
                    networkId = self.safe_string(network, 'id')
            # if it wasn't found, we just set the provided value to network-id
            if networkId is None:
                networkId = networkCode
        return networkId

    def network_id_to_code(self, networkId: Str = None, currencyCode: Str = None):
        """
 @ignore
        tries to convert the provided exchange-specific networkId to an unified network Code. In order to achieve self, derived class needs to have "options['networksById']" defined.
        :param str networkId: exchange specific network id/title, like: TRON, Trc-20, usdt-erc20, etc
        :param str|None currencyCode: unified currency code, but self argument is not required by default, unless there is an exchange(like huobi) that needs an override of the method to be able to pass currencyCode argument additionally
        :returns str|None: unified network code
        """
        if networkId is None:
            return None
        networkCodesByIds = self.safe_dict(self.options, 'networksById', {})
        networkCode = self.safe_string(networkCodesByIds, networkId, networkId)
        # replace mainnet network-codes(i.e. ERC20->ETH)
        if currencyCode is not None:
            defaultNetworkCodeReplacements = self.safe_dict(self.options, 'defaultNetworkCodeReplacements', {})
            if currencyCode in defaultNetworkCodeReplacements:
                replacementObject = self.safe_dict(defaultNetworkCodeReplacements, currencyCode, {})
                networkCode = self.safe_string(replacementObject, networkCode, networkCode)
        return networkCode

    def handle_network_code_and_params(self, params):
        networkCodeInParams = self.safe_string_2(params, 'networkCode', 'network')
        if networkCodeInParams is not None:
            params = self.omit(params, ['networkCode', 'network'])
        # if it was not defined by user, we should not set it from 'defaultNetworks', because handleNetworkCodeAndParams is for only request-side and thus we do not fill it with anything. We can only use 'defaultNetworks' after parsing response-side
        return [networkCodeInParams, params]

    def default_network_code(self, currencyCode: str):
        defaultNetworkCode = None
        defaultNetworks = self.safe_dict(self.options, 'defaultNetworks', {})
        if currencyCode in defaultNetworks:
            # if currency had set its network in "defaultNetworks", use it
            defaultNetworkCode = defaultNetworks[currencyCode]
        else:
            # otherwise, try to use the global-scope 'defaultNetwork' value(even if that network is not supported by currency, it doesn't make any problem, self will be just used "at first" if currency supports self network at all)
            defaultNetwork = self.safe_string(self.options, 'defaultNetwork')
            if defaultNetwork is not None:
                defaultNetworkCode = defaultNetwork
        return defaultNetworkCode

    def select_network_code_from_unified_networks(self, currencyCode, networkCode, indexedNetworkEntries):
        return self.select_network_key_from_networks(currencyCode, networkCode, indexedNetworkEntries, True)

    def select_network_id_from_raw_networks(self, currencyCode, networkCode, indexedNetworkEntries):
        return self.select_network_key_from_networks(currencyCode, networkCode, indexedNetworkEntries, False)

    def select_network_key_from_networks(self, currencyCode, networkCode, indexedNetworkEntries, isIndexedByUnifiedNetworkCode=False):
        # self method is used against raw & unparse network entries, which are just indexed by network id
        chosenNetworkId = None
        availableNetworkIds = list(indexedNetworkEntries.keys())
        responseNetworksLength = len(availableNetworkIds)
        if networkCode is not None:
            if responseNetworksLength == 0:
                raise NotSupported(self.id + ' - ' + networkCode + ' network did not return any result for ' + currencyCode)
            else:
                # if networkCode was provided by user, we should check it after response, referenced exchange doesn't support network-code during request
                networkId = networkCode if isIndexedByUnifiedNetworkCode else self.network_code_to_id(networkCode, currencyCode)
                if networkId in indexedNetworkEntries:
                    chosenNetworkId = networkId
                else:
                    raise NotSupported(self.id + ' - ' + networkId + ' network was not found for ' + currencyCode + ', use one of ' + ', '.join(availableNetworkIds))
        else:
            if responseNetworksLength == 0:
                raise NotSupported(self.id + ' - no networks were returned for ' + currencyCode)
            else:
                # if networkCode was not provided by user, then we try to use the default network(if it was defined in "defaultNetworks"), otherwise, we just return the first network entry
                defaultNetworkCode = self.default_network_code(currencyCode)
                defaultNetworkId = defaultNetworkCode if isIndexedByUnifiedNetworkCode else self.network_code_to_id(defaultNetworkCode, currencyCode)
                chosenNetworkId = defaultNetworkId if (defaultNetworkId in indexedNetworkEntries) else availableNetworkIds[0]
        return chosenNetworkId

    def safe_number_2(self, dictionary: object, key1: IndexType, key2: IndexType, d=None):
        value = self.safe_string_2(dictionary, key1, key2)
        return self.parse_number(value, d)

    def parse_order_book(self, orderbook: object, symbol: str, timestamp: Int = None, bidsKey='bids', asksKey='asks', priceKey: IndexType = 0, amountKey: IndexType = 1, countOrIdKey: IndexType = 2):
        bids = self.parse_bids_asks(self.safe_value(orderbook, bidsKey, []), priceKey, amountKey, countOrIdKey)
        asks = self.parse_bids_asks(self.safe_value(orderbook, asksKey, []), priceKey, amountKey, countOrIdKey)
        return {
            'symbol': symbol,
            'bids': self.sort_by(bids, 0, True),
            'asks': self.sort_by(asks, 0),
            'timestamp': timestamp,
            'datetime': self.iso8601(timestamp),
            'nonce': None,
        }

    def parse_ohlcvs(self, ohlcvs: List[object], market: Any = None, timeframe: str = '1m', since: Int = None, limit: Int = None, tail: Bool = False):
        results = []
        for i in range(0, len(ohlcvs)):
            results.append(self.parse_ohlcv(ohlcvs[i], market))
        sorted = self.sort_by(results, 0)
        return self.filter_by_since_limit(sorted, since, limit, 0, tail)

    def parse_leverage_tiers(self, response: Any, symbols: List[str] = None, marketIdKey=None):
        # marketIdKey should only be None when response is a dictionary
        symbols = self.market_symbols(symbols)
        tiers = {}
        symbolsLength = 0
        if symbols is not None:
            symbolsLength = len(symbols)
        noSymbols = (symbols is None) or (symbolsLength == 0)
        if isinstance(response, list):
            for i in range(0, len(response)):
                item = response[i]
                id = self.safe_string(item, marketIdKey)
                market = self.safe_market(id, None, None, 'swap')
                symbol = market['symbol']
                contract = self.safe_bool(market, 'contract', False)
                if contract and (noSymbols or self.in_array(symbol, symbols)):
                    tiers[symbol] = self.parse_market_leverage_tiers(item, market)
        else:
            keys = list(response.keys())
            for i in range(0, len(keys)):
                marketId = keys[i]
                item = response[marketId]
                market = self.safe_market(marketId, None, None, 'swap')
                symbol = market['symbol']
                contract = self.safe_bool(market, 'contract', False)
                if contract and (noSymbols or self.in_array(symbol, symbols)):
                    tiers[symbol] = self.parse_market_leverage_tiers(item, market)
        return tiers

    def load_trading_limits(self, symbols: Strings = None, reload=False, params={}):
        if self.has['fetchTradingLimits']:
            if reload or not ('limitsLoaded' in self.options):
                response = self.fetch_trading_limits(symbols)
                for i in range(0, len(symbols)):
                    symbol = symbols[i]
                    self.markets[symbol] = self.deep_extend(self.markets[symbol], response[symbol])
                self.options['limitsLoaded'] = self.milliseconds()
        return self.markets

    def safe_position(self, position: dict):
        # simplified version of: /pull/12765/
        unrealizedPnlString = self.safe_string(position, 'unrealisedPnl')
        initialMarginString = self.safe_string(position, 'initialMargin')
        #
        # PERCENTAGE
        #
        percentage = self.safe_value(position, 'percentage')
        if (percentage is None) and (unrealizedPnlString is not None) and (initialMarginString is not None):
            # was done in all implementations( aax, btcex, bybit, deribit, ftx, gate, kucoinfutures, phemex )
            percentageString = Precise.string_mul(Precise.string_div(unrealizedPnlString, initialMarginString, 4), '100')
            position['percentage'] = self.parse_number(percentageString)
        # if contractSize is None get from market
        contractSize = self.safe_number(position, 'contractSize')
        symbol = self.safe_string(position, 'symbol')
        market = None
        if symbol is not None:
            market = self.safe_value(self.markets, symbol)
        if contractSize is None and market is not None:
            contractSize = self.safe_number(market, 'contractSize')
            position['contractSize'] = contractSize
        return position

    def parse_positions(self, positions: List[Any], symbols: List[str] = None, params={}):
        symbols = self.market_symbols(symbols)
        positions = self.to_array(positions)
        result = []
        for i in range(0, len(positions)):
            position = self.extend(self.parse_position(positions[i], None), params)
            result.append(position)
        return self.filter_by_array_positions(result, 'symbol', symbols, False)

    def parse_accounts(self, accounts: List[Any], params={}):
        accounts = self.to_array(accounts)
        result = []
        for i in range(0, len(accounts)):
            account = self.extend(self.parse_account(accounts[i]), params)
            result.append(account)
        return result

    def parse_trades(self, trades: List[Any], market: Market = None, since: Int = None, limit: Int = None, params={}):
        trades = self.to_array(trades)
        result = []
        for i in range(0, len(trades)):
            trade = self.extend(self.parse_trade(trades[i], market), params)
            result.append(trade)
        result = self.sort_by_2(result, 'timestamp', 'id')
        symbol = market['symbol'] if (market is not None) else None
        return self.filter_by_symbol_since_limit(result, symbol, since, limit)

    def parse_transactions(self, transactions: List[Any], currency: Currency = None, since: Int = None, limit: Int = None, params={}):
        transactions = self.to_array(transactions)
        result = []
        for i in range(0, len(transactions)):
            transaction = self.extend(self.parse_transaction(transactions[i], currency), params)
            result.append(transaction)
        result = self.sort_by(result, 'timestamp')
        code = currency['code'] if (currency is not None) else None
        return self.filter_by_currency_since_limit(result, code, since, limit)

    def parse_transfers(self, transfers: List[Any], currency: Currency = None, since: Int = None, limit: Int = None, params={}):
        transfers = self.to_array(transfers)
        result = []
        for i in range(0, len(transfers)):
            transfer = self.extend(self.parse_transfer(transfers[i], currency), params)
            result.append(transfer)
        result = self.sort_by(result, 'timestamp')
        code = currency['code'] if (currency is not None) else None
        return self.filter_by_currency_since_limit(result, code, since, limit)

    def parse_ledger(self, data, currency: Currency = None, since: Int = None, limit: Int = None, params={}):
        result = []
        arrayData = self.to_array(data)
        for i in range(0, len(arrayData)):
            itemOrItems = self.parse_ledger_entry(arrayData[i], currency)
            if isinstance(itemOrItems, list):
                for j in range(0, len(itemOrItems)):
                    result.append(self.extend(itemOrItems[j], params))
            else:
                result.append(self.extend(itemOrItems, params))
        result = self.sort_by(result, 'timestamp')
        code = currency['code'] if (currency is not None) else None
        return self.filter_by_currency_since_limit(result, code, since, limit)

    def nonce(self):
        return self.seconds()

    def set_headers(self, headers):
        return headers

    def currency_id(self, code: str):
        currency = self.safe_dict(self.currencies, code)
        if currency is None:
            currency = self.safe_currency(code)
        if currency is not None:
            return currency['id']
        return code

    def market_id(self, symbol: str):
        market = self.market(symbol)
        if market is not None:
            return market['id']
        return symbol

    def symbol(self, symbol: str):
        market = self.market(symbol)
        return self.safe_string(market, 'symbol', symbol)

    def handle_param_string(self, params: object, paramName: str, defaultValue: Str = None):
        value = self.safe_string(params, paramName, defaultValue)
        if value is not None:
            params = self.omit(params, paramName)
        return [value, params]

    def handle_param_string_2(self, params: object, paramName1: str, paramName2: str, defaultValue: Str = None):
        value = self.safe_string_2(params, paramName1, paramName2, defaultValue)
        if value is not None:
            params = self.omit(params, [paramName1, paramName2])
        return [value, params]

    def handle_param_integer(self, params: object, paramName: str, defaultValue: Int = None):
        value = self.safe_integer(params, paramName, defaultValue)
        if value is not None:
            params = self.omit(params, paramName)
        return [value, params]

    def handle_param_integer_2(self, params: object, paramName1: str, paramName2: str, defaultValue: Int = None):
        value = self.safe_integer_2(params, paramName1, paramName2, defaultValue)
        if value is not None:
            params = self.omit(params, [paramName1, paramName2])
        return [value, params]

    def handle_param_bool(self, params: object, paramName: str, defaultValue: Bool = None):
        value = self.safe_bool(params, paramName, defaultValue)
        if value is not None:
            params = self.omit(params, paramName)
        return [value, params]

    def handle_param_bool_2(self, params: object, paramName1: str, paramName2: str, defaultValue: Bool = None):
        value = self.safe_bool_2(params, paramName1, paramName2, defaultValue)
        if value is not None:
            params = self.omit(params, [paramName1, paramName2])
        return [value, params]

    def resolve_path(self, path, params):
        return [
            self.implode_params(path, params),
            self.omit(params, self.extract_params(path)),
        ]

    def get_list_from_object_values(self, objects, key: IndexType):
        newArray = objects
        if not isinstance(objects, list):
            newArray = self.to_array(objects)
        results = []
        for i in range(0, len(newArray)):
            results.append(newArray[i][key])
        return results

    def get_symbols_for_market_type(self, marketType: Str = None, subType: Str = None, symbolWithActiveStatus: bool = True, symbolWithUnknownStatus: bool = True):
        filteredMarkets = self.markets
        if marketType is not None:
            filteredMarkets = self.filter_by(filteredMarkets, 'type', marketType)
        if subType is not None:
            self.check_required_argument('getSymbolsForMarketType', subType, 'subType', ['linear', 'inverse', 'quanto'])
            filteredMarkets = self.filter_by(filteredMarkets, 'subType', subType)
        activeStatuses = []
        if symbolWithActiveStatus:
            activeStatuses.append(True)
        if symbolWithUnknownStatus:
            activeStatuses.append(None)
        filteredMarkets = self.filter_by_array(filteredMarkets, 'active', activeStatuses, False)
        return self.get_list_from_object_values(filteredMarkets, 'symbol')

    def filter_by_array(self, objects, key: IndexType, values=None, indexed=True):
        objects = self.to_array(objects)
        # return all of them if no values were passed
        if values is None or not values:
            return self.index_by(objects, key) if indexed else objects
        results = []
        for i in range(0, len(objects)):
            if self.in_array(objects[i][key], values):
                results.append(objects[i])
        return self.index_by(results, key) if indexed else results

    def fetch2(self, path, api: Any = 'public', method='GET', params={}, headers: Any = None, body: Any = None, config={}):
        if self.enableRateLimit:
            cost = self.calculate_rate_limiter_cost(api, method, path, params, config)
            self.throttle(cost)
        self.lastRestRequestTimestamp = self.milliseconds()
        request = self.sign(path, api, method, params, headers, body)
        self.last_request_headers = request['headers']
        self.last_request_body = request['body']
        self.last_request_url = request['url']
        retries = None
        retries, params = self.handle_option_and_params(params, path, 'maxRetriesOnFailure', 0)
        retryDelay = None
        retryDelay, params = self.handle_option_and_params(params, path, 'maxRetriesOnFailureDelay', 0)
        for i in range(0, retries + 1):
            try:
                return self.fetch(request['url'], request['method'], request['headers'], request['body'])
            except Exception as e:
                if isinstance(e, NetworkError):
                    if i < retries:
                        if self.verbose:
                            self.log('Request failed with the error: ' + str(e) + ', retrying ' + (i + str(1)) + ' of ' + str(retries) + '...')
                        if (retryDelay is not None) and (retryDelay != 0):
                            self.sleep(retryDelay)
                        continue
                raise e
        return None  # self line is never reached, but exists for c# value return requirement

    def request(self, path, api: Any = 'public', method='GET', params={}, headers: Any = None, body: Any = None, config={}):
        return self.fetch2(path, api, method, params, headers, body, config)

    def load_accounts(self, reload=False, params={}):
        if reload:
            self.accounts = self.fetch_accounts(params)
        else:
            if self.accounts:
                return self.accounts
            else:
                self.accounts = self.fetch_accounts(params)
        self.accountsById = self.index_by(self.accounts, 'id')
        return self.accounts

    def build_ohlcvc(self, trades: List[Trade], timeframe: str = '1m', since: float = 0, limit: float = 2147483647):
        # given a sorted arrays of trades(recent last) and a timeframe builds an array of OHLCV candles
        # note, default limit value(2147483647) is max int32 value
        ms = self.parse_timeframe(timeframe) * 1000
        ohlcvs = []
        i_timestamp = 0
        # open = 1
        i_high = 2
        i_low = 3
        i_close = 4
        i_volume = 5
        i_count = 6
        tradesLength = len(trades)
        oldest = min(tradesLength, limit)
        for i in range(0, oldest):
            trade = trades[i]
            ts = trade['timestamp']
            if ts < since:
                continue
            openingTime = int(math.floor(ts / ms)) * ms  # shift to the edge of m/h/d(but not M)
            if openingTime < since:  # we don't need bars, that have opening time earlier than requested
                continue
            ohlcv_length = len(ohlcvs)
            candle = ohlcv_length - 1
            if (candle == -1) or (openingTime >= self.sum(ohlcvs[candle][i_timestamp], ms)):
                # moved to a new timeframe -> create a new candle from opening trade
                ohlcvs.append([
                    openingTime,  # timestamp
                    trade['price'],  # O
                    trade['price'],  # H
                    trade['price'],  # L
                    trade['price'],  # C
                    trade['amount'],  # V
                    1,  # count
                ])
            else:
                # still processing the same timeframe -> update opening trade
                ohlcvs[candle][i_high] = max(ohlcvs[candle][i_high], trade['price'])
                ohlcvs[candle][i_low] = min(ohlcvs[candle][i_low], trade['price'])
                ohlcvs[candle][i_close] = trade['price']
                ohlcvs[candle][i_volume] = self.sum(ohlcvs[candle][i_volume], trade['amount'])
                ohlcvs[candle][i_count] = self.sum(ohlcvs[candle][i_count], 1)
        return ohlcvs

    def parse_trading_view_ohlcv(self, ohlcvs, market=None, timeframe='1m', since: Int = None, limit: Int = None):
        result = self.convert_trading_view_to_ohlcv(ohlcvs)
        return self.parse_ohlcvs(result, market, timeframe, since, limit)

    def edit_limit_buy_order(self, id: str, symbol: str, amount: float, price: Num = None, params={}):
        return self.edit_limit_order(id, symbol, 'buy', amount, price, params)

    def edit_limit_sell_order(self, id: str, symbol: str, amount: float, price: Num = None, params={}):
        return self.edit_limit_order(id, symbol, 'sell', amount, price, params)

    def edit_limit_order(self, id: str, symbol: str, side: OrderSide, amount: float, price: Num = None, params={}):
        return self.edit_order(id, symbol, 'limit', side, amount, price, params)

    def edit_order(self, id: str, symbol: str, type: OrderType, side: OrderSide, amount: Num = None, price: Num = None, params={}):
        self.cancel_order(id, symbol)
        return self.create_order(symbol, type, side, amount, price, params)

    def edit_order_ws(self, id: str, symbol: str, type: OrderType, side: OrderSide, amount: Num = None, price: Num = None, params={}):
        self.cancel_order_ws(id, symbol)
        return self.create_order_ws(symbol, type, side, amount, price, params)

    def fetch_position(self, symbol: str, params={}):
        raise NotSupported(self.id + ' fetchPosition() is not supported yet')

    def fetch_position_ws(self, symbol: str, params={}):
        raise NotSupported(self.id + ' fetchPositionWs() is not supported yet')

    def watch_position(self, symbol: Str = None, params={}):
        raise NotSupported(self.id + ' watchPosition() is not supported yet')

    def watch_positions(self, symbols: Strings = None, since: Int = None, limit: Int = None, params={}):
        raise NotSupported(self.id + ' watchPositions() is not supported yet')

    def watch_position_for_symbols(self, symbols: Strings = None, since: Int = None, limit: Int = None, params={}):
        return self.watch_positions(symbols, since, limit, params)

    def fetch_positions_for_symbol(self, symbol: str, params={}):
        """
        fetches all open positions for specific symbol, unlike fetchPositions(which is designed to work with multiple symbols) so self method might be preffered for one-market position, because of less rate-limit consumption and speed
        :param str symbol: unified market symbol
        :param dict params: extra parameters specific to the endpoint
        :returns dict[]: a list of `position structure <https://docs.ccxt.com/#/?id=position-structure>` with maximum 3 items - possible one position for "one-way" mode, and possible two positions(long & short) for "two-way"(a.k.a. hedge) mode
        """
        raise NotSupported(self.id + ' fetchPositionsForSymbol() is not supported yet')

    def fetch_positions_for_symbol_ws(self, symbol: str, params={}):
        """
        fetches all open positions for specific symbol, unlike fetchPositions(which is designed to work with multiple symbols) so self method might be preffered for one-market position, because of less rate-limit consumption and speed
        :param str symbol: unified market symbol
        :param dict params: extra parameters specific to the endpoint
        :returns dict[]: a list of `position structure <https://docs.ccxt.com/#/?id=position-structure>` with maximum 3 items - possible one position for "one-way" mode, and possible two positions(long & short) for "two-way"(a.k.a. hedge) mode
        """
        raise NotSupported(self.id + ' fetchPositionsForSymbol() is not supported yet')

    def fetch_positions(self, symbols: Strings = None, params={}):
        raise NotSupported(self.id + ' fetchPositions() is not supported yet')

    def fetch_positions_ws(self, symbols: Strings = None, params={}):
        raise NotSupported(self.id + ' fetchPositions() is not supported yet')

    def fetch_positions_risk(self, symbols: Strings = None, params={}):
        raise NotSupported(self.id + ' fetchPositionsRisk() is not supported yet')

    def fetch_bids_asks(self, symbols: Strings = None, params={}):
        raise NotSupported(self.id + ' fetchBidsAsks() is not supported yet')

    def fetch_borrow_interest(self, code: Str = None, symbol: Str = None, since: Int = None, limit: Int = None, params={}):
        raise NotSupported(self.id + ' fetchBorrowInterest() is not supported yet')

    def fetch_ledger(self, code: Str = None, since: Int = None, limit: Int = None, params={}):
        raise NotSupported(self.id + ' fetchLedger() is not supported yet')

    def fetch_ledger_entry(self, id: str, code: Str = None, params={}):
        raise NotSupported(self.id + ' fetchLedgerEntry() is not supported yet')

    def parse_bid_ask(self, bidask, priceKey: IndexType = 0, amountKey: IndexType = 1, countOrIdKey: IndexType = 2):
        price = self.safe_number(bidask, priceKey)
        amount = self.safe_number(bidask, amountKey)
        countOrId = self.safe_integer(bidask, countOrIdKey)
        bidAsk = [price, amount]
        if countOrId is not None:
            bidAsk.append(countOrId)
        return bidAsk

    def safe_currency(self, currencyId: Str, currency: Currency = None):
        if (currencyId is None) and (currency is not None):
            return currency
        if (self.currencies_by_id is not None) and (currencyId in self.currencies_by_id) and (self.currencies_by_id[currencyId] is not None):
            return self.currencies_by_id[currencyId]
        code = currencyId
        if currencyId is not None:
            code = self.common_currency_code(currencyId.upper())
        return self.safe_currency_structure({
            'id': currencyId,
            'code': code,
            'precision': None,
        })

    def safe_market(self, marketId: Str, market: Market = None, delimiter: Str = None, marketType: Str = None):
        result = self.safe_market_structure({
            'symbol': marketId,
            'marketId': marketId,
        })
        if marketId is not None:
            if (self.markets_by_id is not None) and (marketId in self.markets_by_id):
                markets = self.markets_by_id[marketId]
                numMarkets = len(markets)
                if numMarkets == 1:
                    return markets[0]
                else:
                    if marketType is None:
                        if market is None:
                            raise ArgumentsRequired(self.id + ' safeMarket() requires a fourth argument for ' + marketId + ' to disambiguate between different markets with the same market id')
                        else:
                            marketType = market['type']
                    for i in range(0, len(markets)):
                        currentMarket = markets[i]
                        if currentMarket[marketType]:
                            return currentMarket
            elif delimiter is not None and delimiter != '':
                parts = marketId.split(delimiter)
                partsLength = len(parts)
                if partsLength == 2:
                    result['baseId'] = self.safe_string(parts, 0)
                    result['quoteId'] = self.safe_string(parts, 1)
                    result['base'] = self.safe_currency_code(result['baseId'])
                    result['quote'] = self.safe_currency_code(result['quoteId'])
                    result['symbol'] = result['base'] + '/' + result['quote']
                    return result
                else:
                    return result
        if market is not None:
            return market
        return result

    def check_required_credentials(self, error=True):
        """
 @ignore
        :param boolean error: raise an error that a credential is required if True
        :returns boolean: True if all required credentials have been set, otherwise False or an error is thrown is param error=true
        """
        keys = list(self.requiredCredentials.keys())
        for i in range(0, len(keys)):
            key = keys[i]
            if self.requiredCredentials[key] and not getattr(self, key):
                if error:
                    raise AuthenticationError(self.id + ' requires "' + key + '" credential')
                else:
                    return False
        return True

    def oath(self):
        if self.twofa is not None:
            return self.totp(self.twofa)
        else:
            raise ExchangeError(self.id + ' exchange.twofa has not been set for 2FA Two-Factor Authentication')

    def fetch_balance(self, params={}):
        raise NotSupported(self.id + ' fetchBalance() is not supported yet')

    def fetch_balance_ws(self, params={}):
        raise NotSupported(self.id + ' fetchBalanceWs() is not supported yet')

    def parse_balance(self, response):
        raise NotSupported(self.id + ' parseBalance() is not supported yet')

    def watch_balance(self, params={}):
        raise NotSupported(self.id + ' watchBalance() is not supported yet')

    def fetch_partial_balance(self, part, params={}):
        balance = self.fetch_balance(params)
        return balance[part]

    def fetch_free_balance(self, params={}):
        return self.fetch_partial_balance('free', params)

    def fetch_used_balance(self, params={}):
        return self.fetch_partial_balance('used', params)

    def fetch_total_balance(self, params={}):
        return self.fetch_partial_balance('total', params)

    def fetch_status(self, params={}):
        raise NotSupported(self.id + ' fetchStatus() is not supported yet')

    def fetch_transaction_fee(self, code: str, params={}):
        if not self.has['fetchTransactionFees']:
            raise NotSupported(self.id + ' fetchTransactionFee() is not supported yet')
        return self.fetch_transaction_fees([code], params)

    def fetch_transaction_fees(self, codes: Strings = None, params={}):
        raise NotSupported(self.id + ' fetchTransactionFees() is not supported yet')

    def fetch_deposit_withdraw_fees(self, codes: Strings = None, params={}):
        raise NotSupported(self.id + ' fetchDepositWithdrawFees() is not supported yet')

    def fetch_deposit_withdraw_fee(self, code: str, params={}):
        if not self.has['fetchDepositWithdrawFees']:
            raise NotSupported(self.id + ' fetchDepositWithdrawFee() is not supported yet')
        fees = self.fetch_deposit_withdraw_fees([code], params)
        return self.safe_value(fees, code)

    def get_supported_mapping(self, key, mapping={}):
        if key in mapping:
            return mapping[key]
        else:
            raise NotSupported(self.id + ' ' + key + ' does not have a value in mapping')

    def fetch_cross_borrow_rate(self, code: str, params={}):
        self.load_markets()
        if not self.has['fetchBorrowRates']:
            raise NotSupported(self.id + ' fetchCrossBorrowRate() is not supported yet')
        borrowRates = self.fetch_cross_borrow_rates(params)
        rate = self.safe_value(borrowRates, code)
        if rate is None:
            raise ExchangeError(self.id + ' fetchCrossBorrowRate() could not find the borrow rate for currency code ' + code)
        return rate

    def fetch_isolated_borrow_rate(self, symbol: str, params={}):
        self.load_markets()
        if not self.has['fetchBorrowRates']:
            raise NotSupported(self.id + ' fetchIsolatedBorrowRate() is not supported yet')
        borrowRates = self.fetch_isolated_borrow_rates(params)
        rate = self.safe_dict(borrowRates, symbol)
        if rate is None:
            raise ExchangeError(self.id + ' fetchIsolatedBorrowRate() could not find the borrow rate for market symbol ' + symbol)
        return rate

    def handle_option_and_params(self, params: object, methodName: str, optionName: str, defaultValue=None):
        # This method can be used to obtain method specific properties, i.e: self.handle_option_and_params(params, 'fetchPosition', 'marginMode', 'isolated')
        defaultOptionName = 'default' + self.capitalize(optionName)  # we also need to check the 'defaultXyzWhatever'
        # check if params contain the key
        value = self.safe_value_2(params, optionName, defaultOptionName)
        if value is not None:
            params = self.omit(params, [optionName, defaultOptionName])
        else:
            # handle routed methods like "watchTrades > watchTradesForSymbols"(or "watchTicker > watchTickers")
            methodName, params = self.handle_param_string(params, 'callerMethodName', methodName)
            # check if exchange has properties for self method
            exchangeWideMethodOptions = self.safe_value(self.options, methodName)
            if exchangeWideMethodOptions is not None:
                # check if the option is defined inside self method's props
                value = self.safe_value_2(exchangeWideMethodOptions, optionName, defaultOptionName)
            if value is None:
                # if it's still None, check if global exchange-wide option exists
                value = self.safe_value_2(self.options, optionName, defaultOptionName)
            # if it's still None, use the default value
            value = value if (value is not None) else defaultValue
        return [value, params]

    def handle_option_and_params_2(self, params: object, methodName1: str, optionName1: str, optionName2: str, defaultValue=None):
        value = None
        value, params = self.handle_option_and_params(params, methodName1, optionName1, defaultValue)
        # if still None, try optionName2
        value2 = None
        value2, params = self.handle_option_and_params(params, methodName1, optionName2, value)
        return [value2, params]

    def handle_option(self, methodName: str, optionName: str, defaultValue=None):
        # eslint-disable-next-line no-unused-vars
        result, empty = self.handle_option_and_params({}, methodName, optionName, defaultValue)
        return result

    def handle_market_type_and_params(self, methodName: str, market: Market = None, params={}, defaultValue=None):
        """
 @ignore
 @param methodName the method calling handleMarketTypeAndParams
        :param Market market:
        :param dict params:
        :param str [params.type]: type assigned by user
        :param str [params.defaultType]: same.type
        :param str [defaultValue]: assigned programatically in the method calling handleMarketTypeAndParams
        :returns [str, dict]: the market type and params with type and defaultType omitted
        """
        defaultType = self.safe_string_2(self.options, 'defaultType', 'type', 'spot')
        if defaultValue is None:  # defaultValue takes precendence over exchange wide defaultType
            defaultValue = defaultType
        methodOptions = self.safe_dict(self.options, methodName)
        methodType = defaultValue
        if methodOptions is not None:  # user defined methodType takes precedence over defaultValue
            if isinstance(methodOptions, str):
                methodType = methodOptions
            else:
                methodType = self.safe_string_2(methodOptions, 'defaultType', 'type', methodType)
        marketType = methodType if (market is None) else market['type']
        type = self.safe_string_2(params, 'defaultType', 'type', marketType)
        params = self.omit(params, ['defaultType', 'type'])
        return [type, params]

    def handle_sub_type_and_params(self, methodName: str, market=None, params={}, defaultValue=None):
        subType = None
        # if set in params, it takes precedence
        subTypeInParams = self.safe_string_2(params, 'subType', 'defaultSubType')
        # avoid omitting if it's not present
        if subTypeInParams is not None:
            subType = subTypeInParams
            params = self.omit(params, ['subType', 'defaultSubType'])
        else:
            # at first, check from market object
            if market is not None:
                if market['linear']:
                    subType = 'linear'
                elif market['inverse']:
                    subType = 'inverse'
            # if it was not defined in market object
            if subType is None:
                values = self.handle_option_and_params({}, methodName, 'subType', defaultValue)  # no need to re-test params here
                subType = values[0]
        return [subType, params]

    def handle_margin_mode_and_params(self, methodName: str, params={}, defaultValue=None):
        """
 @ignore
        :param dict [params]: extra parameters specific to the exchange API endpoint
        :returns Array: the marginMode in lowercase by params["marginMode"], params["defaultMarginMode"] self.options["marginMode"] or self.options["defaultMarginMode"]
        """
        return self.handle_option_and_params(params, methodName, 'marginMode', defaultValue)

    def throw_exactly_matched_exception(self, exact, string, message):
        if string is None:
            return
        if string in exact:
            raise exact[string](message)

    def throw_broadly_matched_exception(self, broad, string, message):
        broadKey = self.find_broadly_matched_key(broad, string)
        if broadKey is not None:
            raise broad[broadKey](message)

    def find_broadly_matched_key(self, broad, string):
        # a helper for matching error strings exactly vs broadly
        keys = list(broad.keys())
        for i in range(0, len(keys)):
            key = keys[i]
            if string is not None:  # #issues/12698
                if string.find(key) >= 0:
                    return key
        return None

    def handle_errors(self, statusCode: int, statusText: str, url: str, method: str, responseHeaders: dict, responseBody: str, response, requestHeaders, requestBody):
        # it is a stub method that must be overrided in the derived exchange classes
        # raise NotSupported(self.id + ' handleErrors() not implemented yet')
        return None

    def calculate_rate_limiter_cost(self, api, method, path, params, config={}):
        return self.safe_value(config, 'cost', 1)

    def fetch_ticker(self, symbol: str, params={}):
        if self.has['fetchTickers']:
            self.load_markets()
            market = self.market(symbol)
            symbol = market['symbol']
            tickers = self.fetch_tickers([symbol], params)
            ticker = self.safe_dict(tickers, symbol)
            if ticker is None:
                raise NullResponse(self.id + ' fetchTickers() could not find a ticker for ' + symbol)
            else:
                return ticker
        else:
            raise NotSupported(self.id + ' fetchTicker() is not supported yet')

    def fetch_mark_price(self, symbol: str, params={}):
        if self.has['fetchMarkPrices']:
            self.load_markets()
            market = self.market(symbol)
            symbol = market['symbol']
            tickers = self.fetch_mark_prices([symbol], params)
            ticker = self.safe_dict(tickers, symbol)
            if ticker is None:
                raise NullResponse(self.id + ' fetchMarkPrices() could not find a ticker for ' + symbol)
            else:
                return ticker
        else:
            raise NotSupported(self.id + ' fetchMarkPrices() is not supported yet')

    def fetch_ticker_ws(self, symbol: str, params={}):
        if self.has['fetchTickersWs']:
            self.load_markets()
            market = self.market(symbol)
            symbol = market['symbol']
            tickers = self.fetch_tickers_ws([symbol], params)
            ticker = self.safe_dict(tickers, symbol)
            if ticker is None:
                raise NullResponse(self.id + ' fetchTickerWs() could not find a ticker for ' + symbol)
            else:
                return ticker
        else:
            raise NotSupported(self.id + ' fetchTickerWs() is not supported yet')

    def watch_ticker(self, symbol: str, params={}):
        raise NotSupported(self.id + ' watchTicker() is not supported yet')

    def fetch_tickers(self, symbols: Strings = None, params={}):
        raise NotSupported(self.id + ' fetchTickers() is not supported yet')

    def fetch_mark_prices(self, symbols: Strings = None, params={}):
        raise NotSupported(self.id + ' fetchMarkPrices() is not supported yet')

    def fetch_tickers_ws(self, symbols: Strings = None, params={}):
        raise NotSupported(self.id + ' fetchTickers() is not supported yet')

    def fetch_order_books(self, symbols: Strings = None, limit: Int = None, params={}):
        raise NotSupported(self.id + ' fetchOrderBooks() is not supported yet')

    def watch_bids_asks(self, symbols: Strings = None, params={}):
        raise NotSupported(self.id + ' watchBidsAsks() is not supported yet')

    def watch_tickers(self, symbols: Strings = None, params={}):
        raise NotSupported(self.id + ' watchTickers() is not supported yet')

    def un_watch_tickers(self, symbols: Strings = None, params={}):
        raise NotSupported(self.id + ' unWatchTickers() is not supported yet')

    def fetch_order(self, id: str, symbol: Str = None, params={}):
        raise NotSupported(self.id + ' fetchOrder() is not supported yet')

    def fetch_order_ws(self, id: str, symbol: Str = None, params={}):
        raise NotSupported(self.id + ' fetchOrderWs() is not supported yet')

    def fetch_order_status(self, id: str, symbol: Str = None, params={}):
        # TODO: TypeScript: change method signature by replacing
        # Promise<string> with Promise<Order['status']>.
        order = self.fetch_order(id, symbol, params)
        return order['status']

    def fetch_unified_order(self, order, params={}):
        return self.fetch_order(self.safe_string(order, 'id'), self.safe_string(order, 'symbol'), params)

    def create_order(self, symbol: str, type: OrderType, side: OrderSide, amount: float, price: Num = None, params={}):
        raise NotSupported(self.id + ' createOrder() is not supported yet')

    def create_trailing_amount_order(self, symbol: str, type: OrderType, side: OrderSide, amount: float, price: Num = None, trailingAmount=None, trailingTriggerPrice=None, params={}):
        """
        create a trailing order by providing the symbol, type, side, amount, price and trailingAmount
        :param str symbol: unified symbol of the market to create an order in
        :param str type: 'market' or 'limit'
        :param str side: 'buy' or 'sell'
        :param float amount: how much you want to trade in units of the base currency, or number of contracts
        :param float [price]: the price for the order to be filled at, in units of the quote currency, ignored in market orders
        :param float trailingAmount: the quote amount to trail away from the current market price
        :param float [trailingTriggerPrice]: the price to activate a trailing order, default uses the price argument
        :param dict [params]: extra parameters specific to the exchange API endpoint
        :returns dict: an `order structure <https://docs.ccxt.com/#/?id=order-structure>`
        """
        if trailingAmount is None:
            raise ArgumentsRequired(self.id + ' createTrailingAmountOrder() requires a trailingAmount argument')
        params['trailingAmount'] = trailingAmount
        if trailingTriggerPrice is not None:
            params['trailingTriggerPrice'] = trailingTriggerPrice
        if self.has['createTrailingAmountOrder']:
            return self.create_order(symbol, type, side, amount, price, params)
        raise NotSupported(self.id + ' createTrailingAmountOrder() is not supported yet')

    def create_trailing_amount_order_ws(self, symbol: str, type: OrderType, side: OrderSide, amount: float, price: Num = None, trailingAmount=None, trailingTriggerPrice=None, params={}):
        """
        create a trailing order by providing the symbol, type, side, amount, price and trailingAmount
        :param str symbol: unified symbol of the market to create an order in
        :param str type: 'market' or 'limit'
        :param str side: 'buy' or 'sell'
        :param float amount: how much you want to trade in units of the base currency, or number of contracts
        :param float [price]: the price for the order to be filled at, in units of the quote currency, ignored in market orders
        :param float trailingAmount: the quote amount to trail away from the current market price
        :param float [trailingTriggerPrice]: the price to activate a trailing order, default uses the price argument
        :param dict [params]: extra parameters specific to the exchange API endpoint
        :returns dict: an `order structure <https://docs.ccxt.com/#/?id=order-structure>`
        """
        if trailingAmount is None:
            raise ArgumentsRequired(self.id + ' createTrailingAmountOrderWs() requires a trailingAmount argument')
        params['trailingAmount'] = trailingAmount
        if trailingTriggerPrice is not None:
            params['trailingTriggerPrice'] = trailingTriggerPrice
        if self.has['createTrailingAmountOrderWs']:
            return self.create_order_ws(symbol, type, side, amount, price, params)
        raise NotSupported(self.id + ' createTrailingAmountOrderWs() is not supported yet')

    def create_trailing_percent_order(self, symbol: str, type: OrderType, side: OrderSide, amount: float, price: Num = None, trailingPercent=None, trailingTriggerPrice=None, params={}):
        """
        create a trailing order by providing the symbol, type, side, amount, price and trailingPercent
        :param str symbol: unified symbol of the market to create an order in
        :param str type: 'market' or 'limit'
        :param str side: 'buy' or 'sell'
        :param float amount: how much you want to trade in units of the base currency, or number of contracts
        :param float [price]: the price for the order to be filled at, in units of the quote currency, ignored in market orders
        :param float trailingPercent: the percent to trail away from the current market price
        :param float [trailingTriggerPrice]: the price to activate a trailing order, default uses the price argument
        :param dict [params]: extra parameters specific to the exchange API endpoint
        :returns dict: an `order structure <https://docs.ccxt.com/#/?id=order-structure>`
        """
        if trailingPercent is None:
            raise ArgumentsRequired(self.id + ' createTrailingPercentOrder() requires a trailingPercent argument')
        params['trailingPercent'] = trailingPercent
        if trailingTriggerPrice is not None:
            params['trailingTriggerPrice'] = trailingTriggerPrice
        if self.has['createTrailingPercentOrder']:
            return self.create_order(symbol, type, side, amount, price, params)
        raise NotSupported(self.id + ' createTrailingPercentOrder() is not supported yet')

    def create_trailing_percent_order_ws(self, symbol: str, type: OrderType, side: OrderSide, amount: float, price: Num = None, trailingPercent=None, trailingTriggerPrice=None, params={}):
        """
        create a trailing order by providing the symbol, type, side, amount, price and trailingPercent
        :param str symbol: unified symbol of the market to create an order in
        :param str type: 'market' or 'limit'
        :param str side: 'buy' or 'sell'
        :param float amount: how much you want to trade in units of the base currency, or number of contracts
        :param float [price]: the price for the order to be filled at, in units of the quote currency, ignored in market orders
        :param float trailingPercent: the percent to trail away from the current market price
        :param float [trailingTriggerPrice]: the price to activate a trailing order, default uses the price argument
        :param dict [params]: extra parameters specific to the exchange API endpoint
        :returns dict: an `order structure <https://docs.ccxt.com/#/?id=order-structure>`
        """
        if trailingPercent is None:
            raise ArgumentsRequired(self.id + ' createTrailingPercentOrderWs() requires a trailingPercent argument')
        params['trailingPercent'] = trailingPercent
        if trailingTriggerPrice is not None:
            params['trailingTriggerPrice'] = trailingTriggerPrice
        if self.has['createTrailingPercentOrderWs']:
            return self.create_order_ws(symbol, type, side, amount, price, params)
        raise NotSupported(self.id + ' createTrailingPercentOrderWs() is not supported yet')

    def create_market_order_with_cost(self, symbol: str, side: OrderSide, cost: float, params={}):
        """
        create a market order by providing the symbol, side and cost
        :param str symbol: unified symbol of the market to create an order in
        :param str side: 'buy' or 'sell'
        :param float cost: how much you want to trade in units of the quote currency
        :param dict [params]: extra parameters specific to the exchange API endpoint
        :returns dict: an `order structure <https://docs.ccxt.com/#/?id=order-structure>`
        """
        if self.has['createMarketOrderWithCost'] or (self.has['createMarketBuyOrderWithCost'] and self.has['createMarketSellOrderWithCost']):
            return self.create_order(symbol, 'market', side, cost, 1, params)
        raise NotSupported(self.id + ' createMarketOrderWithCost() is not supported yet')

    def create_market_buy_order_with_cost(self, symbol: str, cost: float, params={}):
        """
        create a market buy order by providing the symbol and cost
        :param str symbol: unified symbol of the market to create an order in
        :param float cost: how much you want to trade in units of the quote currency
        :param dict [params]: extra parameters specific to the exchange API endpoint
        :returns dict: an `order structure <https://docs.ccxt.com/#/?id=order-structure>`
        """
        if self.options['createMarketBuyOrderRequiresPrice'] or self.has['createMarketBuyOrderWithCost']:
            return self.create_order(symbol, 'market', 'buy', cost, 1, params)
        raise NotSupported(self.id + ' createMarketBuyOrderWithCost() is not supported yet')

    def create_market_sell_order_with_cost(self, symbol: str, cost: float, params={}):
        """
        create a market sell order by providing the symbol and cost
        :param str symbol: unified symbol of the market to create an order in
        :param float cost: how much you want to trade in units of the quote currency
        :param dict [params]: extra parameters specific to the exchange API endpoint
        :returns dict: an `order structure <https://docs.ccxt.com/#/?id=order-structure>`
        """
        if self.options['createMarketSellOrderRequiresPrice'] or self.has['createMarketSellOrderWithCost']:
            return self.create_order(symbol, 'market', 'sell', cost, 1, params)
        raise NotSupported(self.id + ' createMarketSellOrderWithCost() is not supported yet')

    def create_market_order_with_cost_ws(self, symbol: str, side: OrderSide, cost: float, params={}):
        """
        create a market order by providing the symbol, side and cost
        :param str symbol: unified symbol of the market to create an order in
        :param str side: 'buy' or 'sell'
        :param float cost: how much you want to trade in units of the quote currency
        :param dict [params]: extra parameters specific to the exchange API endpoint
        :returns dict: an `order structure <https://docs.ccxt.com/#/?id=order-structure>`
        """
        if self.has['createMarketOrderWithCostWs'] or (self.has['createMarketBuyOrderWithCostWs'] and self.has['createMarketSellOrderWithCostWs']):
            return self.create_order_ws(symbol, 'market', side, cost, 1, params)
        raise NotSupported(self.id + ' createMarketOrderWithCostWs() is not supported yet')

    def create_trigger_order(self, symbol: str, type: OrderType, side: OrderSide, amount: float, price: Num = None, triggerPrice: Num = None, params={}):
        """
        create a trigger stop order(type 1)
        :param str symbol: unified symbol of the market to create an order in
        :param str type: 'market' or 'limit'
        :param str side: 'buy' or 'sell'
        :param float amount: how much you want to trade in units of the base currency or the number of contracts
        :param float [price]: the price to fulfill the order, in units of the quote currency, ignored in market orders
        :param float triggerPrice: the price to trigger the stop order, in units of the quote currency
        :param dict [params]: extra parameters specific to the exchange API endpoint
        :returns dict: an `order structure <https://docs.ccxt.com/#/?id=order-structure>`
        """
        if triggerPrice is None:
            raise ArgumentsRequired(self.id + ' createTriggerOrder() requires a triggerPrice argument')
        params['triggerPrice'] = triggerPrice
        if self.has['createTriggerOrder']:
            return self.create_order(symbol, type, side, amount, price, params)
        raise NotSupported(self.id + ' createTriggerOrder() is not supported yet')

    def create_trigger_order_ws(self, symbol: str, type: OrderType, side: OrderSide, amount: float, price: Num = None, triggerPrice: Num = None, params={}):
        """
        create a trigger stop order(type 1)
        :param str symbol: unified symbol of the market to create an order in
        :param str type: 'market' or 'limit'
        :param str side: 'buy' or 'sell'
        :param float amount: how much you want to trade in units of the base currency or the number of contracts
        :param float [price]: the price to fulfill the order, in units of the quote currency, ignored in market orders
        :param float triggerPrice: the price to trigger the stop order, in units of the quote currency
        :param dict [params]: extra parameters specific to the exchange API endpoint
        :returns dict: an `order structure <https://docs.ccxt.com/#/?id=order-structure>`
        """
        if triggerPrice is None:
            raise ArgumentsRequired(self.id + ' createTriggerOrderWs() requires a triggerPrice argument')
        params['triggerPrice'] = triggerPrice
        if self.has['createTriggerOrderWs']:
            return self.create_order_ws(symbol, type, side, amount, price, params)
        raise NotSupported(self.id + ' createTriggerOrderWs() is not supported yet')

    def create_stop_loss_order(self, symbol: str, type: OrderType, side: OrderSide, amount: float, price: Num = None, stopLossPrice: Num = None, params={}):
        """
        create a trigger stop loss order(type 2)
        :param str symbol: unified symbol of the market to create an order in
        :param str type: 'market' or 'limit'
        :param str side: 'buy' or 'sell'
        :param float amount: how much you want to trade in units of the base currency or the number of contracts
        :param float [price]: the price to fulfill the order, in units of the quote currency, ignored in market orders
        :param float stopLossPrice: the price to trigger the stop loss order, in units of the quote currency
        :param dict [params]: extra parameters specific to the exchange API endpoint
        :returns dict: an `order structure <https://docs.ccxt.com/#/?id=order-structure>`
        """
        if stopLossPrice is None:
            raise ArgumentsRequired(self.id + ' createStopLossOrder() requires a stopLossPrice argument')
        params['stopLossPrice'] = stopLossPrice
        if self.has['createStopLossOrder']:
            return self.create_order(symbol, type, side, amount, price, params)
        raise NotSupported(self.id + ' createStopLossOrder() is not supported yet')

    def create_stop_loss_order_ws(self, symbol: str, type: OrderType, side: OrderSide, amount: float, price: Num = None, stopLossPrice: Num = None, params={}):
        """
        create a trigger stop loss order(type 2)
        :param str symbol: unified symbol of the market to create an order in
        :param str type: 'market' or 'limit'
        :param str side: 'buy' or 'sell'
        :param float amount: how much you want to trade in units of the base currency or the number of contracts
        :param float [price]: the price to fulfill the order, in units of the quote currency, ignored in market orders
        :param float stopLossPrice: the price to trigger the stop loss order, in units of the quote currency
        :param dict [params]: extra parameters specific to the exchange API endpoint
        :returns dict: an `order structure <https://docs.ccxt.com/#/?id=order-structure>`
        """
        if stopLossPrice is None:
            raise ArgumentsRequired(self.id + ' createStopLossOrderWs() requires a stopLossPrice argument')
        params['stopLossPrice'] = stopLossPrice
        if self.has['createStopLossOrderWs']:
            return self.create_order_ws(symbol, type, side, amount, price, params)
        raise NotSupported(self.id + ' createStopLossOrderWs() is not supported yet')

    def create_take_profit_order(self, symbol: str, type: OrderType, side: OrderSide, amount: float, price: Num = None, takeProfitPrice: Num = None, params={}):
        """
        create a trigger take profit order(type 2)
        :param str symbol: unified symbol of the market to create an order in
        :param str type: 'market' or 'limit'
        :param str side: 'buy' or 'sell'
        :param float amount: how much you want to trade in units of the base currency or the number of contracts
        :param float [price]: the price to fulfill the order, in units of the quote currency, ignored in market orders
        :param float takeProfitPrice: the price to trigger the take profit order, in units of the quote currency
        :param dict [params]: extra parameters specific to the exchange API endpoint
        :returns dict: an `order structure <https://docs.ccxt.com/#/?id=order-structure>`
        """
        if takeProfitPrice is None:
            raise ArgumentsRequired(self.id + ' createTakeProfitOrder() requires a takeProfitPrice argument')
        params['takeProfitPrice'] = takeProfitPrice
        if self.has['createTakeProfitOrder']:
            return self.create_order(symbol, type, side, amount, price, params)
        raise NotSupported(self.id + ' createTakeProfitOrder() is not supported yet')

    def create_take_profit_order_ws(self, symbol: str, type: OrderType, side: OrderSide, amount: float, price: Num = None, takeProfitPrice: Num = None, params={}):
        """
        create a trigger take profit order(type 2)
        :param str symbol: unified symbol of the market to create an order in
        :param str type: 'market' or 'limit'
        :param str side: 'buy' or 'sell'
        :param float amount: how much you want to trade in units of the base currency or the number of contracts
        :param float [price]: the price to fulfill the order, in units of the quote currency, ignored in market orders
        :param float takeProfitPrice: the price to trigger the take profit order, in units of the quote currency
        :param dict [params]: extra parameters specific to the exchange API endpoint
        :returns dict: an `order structure <https://docs.ccxt.com/#/?id=order-structure>`
        """
        if takeProfitPrice is None:
            raise ArgumentsRequired(self.id + ' createTakeProfitOrderWs() requires a takeProfitPrice argument')
        params['takeProfitPrice'] = takeProfitPrice
        if self.has['createTakeProfitOrderWs']:
            return self.create_order_ws(symbol, type, side, amount, price, params)
        raise NotSupported(self.id + ' createTakeProfitOrderWs() is not supported yet')

    def create_order_with_take_profit_and_stop_loss(self, symbol: str, type: OrderType, side: OrderSide, amount: float, price: Num = None, takeProfit: Num = None, stopLoss: Num = None, params={}):
        """
        create an order with a stop loss or take profit attached(type 3)
        :param str symbol: unified symbol of the market to create an order in
        :param str type: 'market' or 'limit'
        :param str side: 'buy' or 'sell'
        :param float amount: how much you want to trade in units of the base currency or the number of contracts
        :param float [price]: the price to fulfill the order, in units of the quote currency, ignored in market orders
        :param float [takeProfit]: the take profit price, in units of the quote currency
        :param float [stopLoss]: the stop loss price, in units of the quote currency
        :param dict [params]: extra parameters specific to the exchange API endpoint
        :param str [params.takeProfitType]: *not available on all exchanges* 'limit' or 'market'
        :param str [params.stopLossType]: *not available on all exchanges* 'limit' or 'market'
        :param str [params.takeProfitPriceType]: *not available on all exchanges* 'last', 'mark' or 'index'
        :param str [params.stopLossPriceType]: *not available on all exchanges* 'last', 'mark' or 'index'
        :param float [params.takeProfitLimitPrice]: *not available on all exchanges* limit price for a limit take profit order
        :param float [params.stopLossLimitPrice]: *not available on all exchanges* stop loss for a limit stop loss order
        :param float [params.takeProfitAmount]: *not available on all exchanges* the amount for a take profit
        :param float [params.stopLossAmount]: *not available on all exchanges* the amount for a stop loss
        :returns dict: an `order structure <https://docs.ccxt.com/#/?id=order-structure>`
        """
        params = self.set_take_profit_and_stop_loss_params(symbol, type, side, amount, price, takeProfit, stopLoss, params)
        if self.has['createOrderWithTakeProfitAndStopLoss']:
            return self.create_order(symbol, type, side, amount, price, params)
        raise NotSupported(self.id + ' createOrderWithTakeProfitAndStopLoss() is not supported yet')

    def set_take_profit_and_stop_loss_params(self, symbol: str, type: OrderType, side: OrderSide, amount: float, price: Num = None, takeProfit: Num = None, stopLoss: Num = None, params={}):
        if (takeProfit is None) and (stopLoss is None):
            raise ArgumentsRequired(self.id + ' createOrderWithTakeProfitAndStopLoss() requires either a takeProfit or stopLoss argument')
        if takeProfit is not None:
            params['takeProfit'] = {
                'triggerPrice': takeProfit,
            }
        if stopLoss is not None:
            params['stopLoss'] = {
                'triggerPrice': stopLoss,
            }
        takeProfitType = self.safe_string(params, 'takeProfitType')
        takeProfitPriceType = self.safe_string(params, 'takeProfitPriceType')
        takeProfitLimitPrice = self.safe_string(params, 'takeProfitLimitPrice')
        takeProfitAmount = self.safe_string(params, 'takeProfitAmount')
        stopLossType = self.safe_string(params, 'stopLossType')
        stopLossPriceType = self.safe_string(params, 'stopLossPriceType')
        stopLossLimitPrice = self.safe_string(params, 'stopLossLimitPrice')
        stopLossAmount = self.safe_string(params, 'stopLossAmount')
        if takeProfitType is not None:
            params['takeProfit']['type'] = takeProfitType
        if takeProfitPriceType is not None:
            params['takeProfit']['priceType'] = takeProfitPriceType
        if takeProfitLimitPrice is not None:
            params['takeProfit']['price'] = self.parse_to_numeric(takeProfitLimitPrice)
        if takeProfitAmount is not None:
            params['takeProfit']['amount'] = self.parse_to_numeric(takeProfitAmount)
        if stopLossType is not None:
            params['stopLoss']['type'] = stopLossType
        if stopLossPriceType is not None:
            params['stopLoss']['priceType'] = stopLossPriceType
        if stopLossLimitPrice is not None:
            params['stopLoss']['price'] = self.parse_to_numeric(stopLossLimitPrice)
        if stopLossAmount is not None:
            params['stopLoss']['amount'] = self.parse_to_numeric(stopLossAmount)
        params = self.omit(params, ['takeProfitType', 'takeProfitPriceType', 'takeProfitLimitPrice', 'takeProfitAmount', 'stopLossType', 'stopLossPriceType', 'stopLossLimitPrice', 'stopLossAmount'])
        return params

    def create_order_with_take_profit_and_stop_loss_ws(self, symbol: str, type: OrderType, side: OrderSide, amount: float, price: Num = None, takeProfit: Num = None, stopLoss: Num = None, params={}):
        """
        create an order with a stop loss or take profit attached(type 3)
        :param str symbol: unified symbol of the market to create an order in
        :param str type: 'market' or 'limit'
        :param str side: 'buy' or 'sell'
        :param float amount: how much you want to trade in units of the base currency or the number of contracts
        :param float [price]: the price to fulfill the order, in units of the quote currency, ignored in market orders
        :param float [takeProfit]: the take profit price, in units of the quote currency
        :param float [stopLoss]: the stop loss price, in units of the quote currency
        :param dict [params]: extra parameters specific to the exchange API endpoint
        :param str [params.takeProfitType]: *not available on all exchanges* 'limit' or 'market'
        :param str [params.stopLossType]: *not available on all exchanges* 'limit' or 'market'
        :param str [params.takeProfitPriceType]: *not available on all exchanges* 'last', 'mark' or 'index'
        :param str [params.stopLossPriceType]: *not available on all exchanges* 'last', 'mark' or 'index'
        :param float [params.takeProfitLimitPrice]: *not available on all exchanges* limit price for a limit take profit order
        :param float [params.stopLossLimitPrice]: *not available on all exchanges* stop loss for a limit stop loss order
        :param float [params.takeProfitAmount]: *not available on all exchanges* the amount for a take profit
        :param float [params.stopLossAmount]: *not available on all exchanges* the amount for a stop loss
        :returns dict: an `order structure <https://docs.ccxt.com/#/?id=order-structure>`
        """
        params = self.set_take_profit_and_stop_loss_params(symbol, type, side, amount, price, takeProfit, stopLoss, params)
        if self.has['createOrderWithTakeProfitAndStopLossWs']:
            return self.create_order_ws(symbol, type, side, amount, price, params)
        raise NotSupported(self.id + ' createOrderWithTakeProfitAndStopLossWs() is not supported yet')

    def create_orders(self, orders: List[OrderRequest], params={}):
        raise NotSupported(self.id + ' createOrders() is not supported yet')

    def create_order_ws(self, symbol: str, type: OrderType, side: OrderSide, amount: float, price: Num = None, params={}):
        raise NotSupported(self.id + ' createOrderWs() is not supported yet')

    def cancel_order(self, id: str, symbol: Str = None, params={}):
        raise NotSupported(self.id + ' cancelOrder() is not supported yet')

    def cancel_order_ws(self, id: str, symbol: Str = None, params={}):
        raise NotSupported(self.id + ' cancelOrderWs() is not supported yet')

    def cancel_orders_ws(self, ids: List[str], symbol: Str = None, params={}):
        raise NotSupported(self.id + ' cancelOrdersWs() is not supported yet')

    def cancel_all_orders(self, symbol: Str = None, params={}):
        raise NotSupported(self.id + ' cancelAllOrders() is not supported yet')

    def cancel_all_orders_after(self, timeout: Int, params={}):
        raise NotSupported(self.id + ' cancelAllOrdersAfter() is not supported yet')

    def cancel_orders_for_symbols(self, orders: List[CancellationRequest], params={}):
        raise NotSupported(self.id + ' cancelOrdersForSymbols() is not supported yet')

    def cancel_all_orders_ws(self, symbol: Str = None, params={}):
        raise NotSupported(self.id + ' cancelAllOrdersWs() is not supported yet')

    def cancel_unified_order(self, order, params={}):
        return self.cancel_order(self.safe_string(order, 'id'), self.safe_string(order, 'symbol'), params)

    def fetch_orders(self, symbol: Str = None, since: Int = None, limit: Int = None, params={}):
        if self.has['fetchOpenOrders'] and self.has['fetchClosedOrders']:
            raise NotSupported(self.id + ' fetchOrders() is not supported yet, consider using fetchOpenOrders() and fetchClosedOrders() instead')
        raise NotSupported(self.id + ' fetchOrders() is not supported yet')

    def fetch_orders_ws(self, symbol: Str = None, since: Int = None, limit: Int = None, params={}):
        raise NotSupported(self.id + ' fetchOrdersWs() is not supported yet')

    def fetch_order_trades(self, id: str, symbol: Str = None, since: Int = None, limit: Int = None, params={}):
        raise NotSupported(self.id + ' fetchOrderTrades() is not supported yet')

    def watch_orders(self, symbol: Str = None, since: Int = None, limit: Int = None, params={}):
        raise NotSupported(self.id + ' watchOrders() is not supported yet')

    def fetch_open_orders(self, symbol: Str = None, since: Int = None, limit: Int = None, params={}):
        if self.has['fetchOrders']:
            orders = self.fetch_orders(symbol, since, limit, params)
            return self.filter_by(orders, 'status', 'open')
        raise NotSupported(self.id + ' fetchOpenOrders() is not supported yet')

    def fetch_open_orders_ws(self, symbol: Str = None, since: Int = None, limit: Int = None, params={}):
        if self.has['fetchOrdersWs']:
            orders = self.fetch_orders_ws(symbol, since, limit, params)
            return self.filter_by(orders, 'status', 'open')
        raise NotSupported(self.id + ' fetchOpenOrdersWs() is not supported yet')

    def fetch_closed_orders(self, symbol: Str = None, since: Int = None, limit: Int = None, params={}):
        if self.has['fetchOrders']:
            orders = self.fetch_orders(symbol, since, limit, params)
            return self.filter_by(orders, 'status', 'closed')
        raise NotSupported(self.id + ' fetchClosedOrders() is not supported yet')

    def fetch_canceled_and_closed_orders(self, symbol: Str = None, since: Int = None, limit: Int = None, params={}):
        raise NotSupported(self.id + ' fetchCanceledAndClosedOrders() is not supported yet')

    def fetch_closed_orders_ws(self, symbol: Str = None, since: Int = None, limit: Int = None, params={}):
        if self.has['fetchOrdersWs']:
            orders = self.fetch_orders_ws(symbol, since, limit, params)
            return self.filter_by(orders, 'status', 'closed')
        raise NotSupported(self.id + ' fetchClosedOrdersWs() is not supported yet')

    def fetch_my_trades(self, symbol: Str = None, since: Int = None, limit: Int = None, params={}):
        raise NotSupported(self.id + ' fetchMyTrades() is not supported yet')

    def fetch_my_liquidations(self, symbol: Str = None, since: Int = None, limit: Int = None, params={}):
        raise NotSupported(self.id + ' fetchMyLiquidations() is not supported yet')

    def fetch_liquidations(self, symbol: str, since: Int = None, limit: Int = None, params={}):
        raise NotSupported(self.id + ' fetchLiquidations() is not supported yet')

    def fetch_my_trades_ws(self, symbol: Str = None, since: Int = None, limit: Int = None, params={}):
        raise NotSupported(self.id + ' fetchMyTradesWs() is not supported yet')

    def watch_my_trades(self, symbol: Str = None, since: Int = None, limit: Int = None, params={}):
        raise NotSupported(self.id + ' watchMyTrades() is not supported yet')

    def fetch_greeks(self, symbol: str, params={}):
        raise NotSupported(self.id + ' fetchGreeks() is not supported yet')

    def fetch_option_chain(self, code: str, params={}):
        raise NotSupported(self.id + ' fetchOptionChain() is not supported yet')

    def fetch_option(self, symbol: str, params={}):
        raise NotSupported(self.id + ' fetchOption() is not supported yet')

    def fetch_convert_quote(self, fromCode: str, toCode: str, amount: Num = None, params={}):
        raise NotSupported(self.id + ' fetchConvertQuote() is not supported yet')

    def fetch_deposits_withdrawals(self, code: Str = None, since: Int = None, limit: Int = None, params={}):
        """
        fetch history of deposits and withdrawals
        :param str [code]: unified currency code for the currency of the deposit/withdrawals, default is None
        :param int [since]: timestamp in ms of the earliest deposit/withdrawal, default is None
        :param int [limit]: max number of deposit/withdrawals to return, default is None
        :param dict [params]: extra parameters specific to the exchange API endpoint
        :returns dict: a list of `transaction structures <https://docs.ccxt.com/#/?id=transaction-structure>`
        """
        raise NotSupported(self.id + ' fetchDepositsWithdrawals() is not supported yet')

    def fetch_deposits(self, symbol: Str = None, since: Int = None, limit: Int = None, params={}):
        raise NotSupported(self.id + ' fetchDeposits() is not supported yet')

    def fetch_withdrawals(self, symbol: Str = None, since: Int = None, limit: Int = None, params={}):
        raise NotSupported(self.id + ' fetchWithdrawals() is not supported yet')

    def fetch_deposits_ws(self, code: Str = None, since: Int = None, limit: Int = None, params={}):
        raise NotSupported(self.id + ' fetchDepositsWs() is not supported yet')

    def fetch_withdrawals_ws(self, code: Str = None, since: Int = None, limit: Int = None, params={}):
        raise NotSupported(self.id + ' fetchWithdrawalsWs() is not supported yet')

    def fetch_funding_rate_history(self, symbol: Str = None, since: Int = None, limit: Int = None, params={}):
        raise NotSupported(self.id + ' fetchFundingRateHistory() is not supported yet')

    def fetch_funding_history(self, symbol: Str = None, since: Int = None, limit: Int = None, params={}):
        raise NotSupported(self.id + ' fetchFundingHistory() is not supported yet')

    def close_position(self, symbol: str, side: OrderSide = None, params={}):
        raise NotSupported(self.id + ' closePosition() is not supported yet')

    def close_all_positions(self, params={}):
        raise NotSupported(self.id + ' closeAllPositions() is not supported yet')

    def fetch_l3_order_book(self, symbol: str, limit: Int = None, params={}):
        raise BadRequest(self.id + ' fetchL3OrderBook() is not supported yet')

    def parse_last_price(self, price, market: Market = None):
        raise NotSupported(self.id + ' parseLastPrice() is not supported yet')

    def fetch_deposit_address(self, code: str, params={}):
        if self.has['fetchDepositAddresses']:
            depositAddresses = self.fetch_deposit_addresses([code], params)
            depositAddress = self.safe_value(depositAddresses, code)
            if depositAddress is None:
                raise InvalidAddress(self.id + ' fetchDepositAddress() could not find a deposit address for ' + code + ', make sure you have created a corresponding deposit address in your wallet on the exchange website')
            else:
                return depositAddress
        elif self.has['fetchDepositAddressesByNetwork']:
            network = self.safe_string(params, 'network')
            params = self.omit(params, 'network')
            addressStructures = self.fetch_deposit_addresses_by_network(code, params)
            if network is not None:
                return self.safe_dict(addressStructures, network)
            else:
                keys = list(addressStructures.keys())
                key = self.safe_string(keys, 0)
                return self.safe_dict(addressStructures, key)
        else:
            raise NotSupported(self.id + ' fetchDepositAddress() is not supported yet')

    def account(self) -> BalanceAccount:
        return {
            'free': None,
            'used': None,
            'total': None,
        }

    def common_currency_code(self, code: str):
        if not self.substituteCommonCurrencyCodes:
            return code
        return self.safe_string(self.commonCurrencies, code, code)

    def currency(self, code: str):
        if self.currencies is None:
            raise ExchangeError(self.id + ' currencies not loaded')
        if isinstance(code, str):
            if code in self.currencies:
                return self.currencies[code]
            elif code in self.currencies_by_id:
                return self.currencies_by_id[code]
        raise ExchangeError(self.id + ' does not have currency code ' + code)

    def market(self, symbol: str):
        if self.markets is None:
            raise ExchangeError(self.id + ' markets not loaded')
        if symbol in self.markets:
            return self.markets[symbol]
        elif symbol in self.markets_by_id:
            markets = self.markets_by_id[symbol]
            defaultType = self.safe_string_2(self.options, 'defaultType', 'defaultSubType', 'spot')
            for i in range(0, len(markets)):
                market = markets[i]
                if market[defaultType]:
                    return market
            return markets[0]
        elif (symbol.endswith('-C')) or (symbol.endswith('-P')) or (symbol.startswith('C-')) or (symbol.startswith('P-')):
            return self.create_expired_option_market(symbol)
        raise BadSymbol(self.id + ' does not have market symbol ' + symbol)

    def create_expired_option_market(self, symbol: str):
        raise NotSupported(self.id + ' createExpiredOptionMarket() is not supported yet')

    def handle_withdraw_tag_and_params(self, tag, params):
        if (tag is not None) and (isinstance(tag, dict)):
            params = self.extend(tag, params)
            tag = None
        if tag is None:
            tag = self.safe_string(params, 'tag')
            if tag is not None:
                params = self.omit(params, 'tag')
        return [tag, params]

    def create_limit_order(self, symbol: str, side: OrderSide, amount: float, price: float, params={}):
        return self.create_order(symbol, 'limit', side, amount, price, params)

    def create_limit_order_ws(self, symbol: str, side: OrderSide, amount: float, price: float, params={}):
        return self.create_order_ws(symbol, 'limit', side, amount, price, params)

    def create_market_order(self, symbol: str, side: OrderSide, amount: float, price: Num = None, params={}):
        return self.create_order(symbol, 'market', side, amount, price, params)

    def create_market_order_ws(self, symbol: str, side: OrderSide, amount: float, price: Num = None, params={}):
        return self.create_order_ws(symbol, 'market', side, amount, price, params)

    def create_limit_buy_order(self, symbol: str, amount: float, price: float, params={}):
        return self.create_order(symbol, 'limit', 'buy', amount, price, params)

    def create_limit_buy_order_ws(self, symbol: str, amount: float, price: float, params={}):
        return self.create_order_ws(symbol, 'limit', 'buy', amount, price, params)

    def create_limit_sell_order(self, symbol: str, amount: float, price: float, params={}):
        return self.create_order(symbol, 'limit', 'sell', amount, price, params)

    def create_limit_sell_order_ws(self, symbol: str, amount: float, price: float, params={}):
        return self.create_order_ws(symbol, 'limit', 'sell', amount, price, params)

    def create_market_buy_order(self, symbol: str, amount: float, params={}):
        return self.create_order(symbol, 'market', 'buy', amount, None, params)

    def create_market_buy_order_ws(self, symbol: str, amount: float, params={}):
        return self.create_order_ws(symbol, 'market', 'buy', amount, None, params)

    def create_market_sell_order(self, symbol: str, amount: float, params={}):
        return self.create_order(symbol, 'market', 'sell', amount, None, params)

    def create_market_sell_order_ws(self, symbol: str, amount: float, params={}):
        return self.create_order_ws(symbol, 'market', 'sell', amount, None, params)

    def cost_to_precision(self, symbol: str, cost):
        market = self.market(symbol)
        return self.decimal_to_precision(cost, TRUNCATE, market['precision']['price'], self.precisionMode, self.paddingMode)

    def price_to_precision(self, symbol: str, price):
        market = self.market(symbol)
        result = self.decimal_to_precision(price, ROUND, market['precision']['price'], self.precisionMode, self.paddingMode)
        if result == '0':
            raise InvalidOrder(self.id + ' price of ' + market['symbol'] + ' must be greater than minimum price precision of ' + self.number_to_string(market['precision']['price']))
        return result

    def amount_to_precision(self, symbol: str, amount):
        market = self.market(symbol)
        result = self.decimal_to_precision(amount, TRUNCATE, market['precision']['amount'], self.precisionMode, self.paddingMode)
        if result == '0':
            raise InvalidOrder(self.id + ' amount of ' + market['symbol'] + ' must be greater than minimum amount precision of ' + self.number_to_string(market['precision']['amount']))
        return result

    def fee_to_precision(self, symbol: str, fee):
        market = self.market(symbol)
        return self.decimal_to_precision(fee, ROUND, market['precision']['price'], self.precisionMode, self.paddingMode)

    def currency_to_precision(self, code: str, fee, networkCode=None):
        currency = self.currencies[code]
        precision = self.safe_value(currency, 'precision')
        if networkCode is not None:
            networks = self.safe_dict(currency, 'networks', {})
            networkItem = self.safe_dict(networks, networkCode, {})
            precision = self.safe_value(networkItem, 'precision', precision)
        if precision is None:
            return self.force_string(fee)
        else:
            roundingMode = self.safe_integer(self.options, 'currencyToPrecisionRoundingMode', ROUND)
            return self.decimal_to_precision(fee, roundingMode, precision, self.precisionMode, self.paddingMode)

    def force_string(self, value):
        if not isinstance(value, str):
            return self.number_to_string(value)
        return value

    def is_tick_precision(self):
        return self.precisionMode == TICK_SIZE

    def is_decimal_precision(self):
        return self.precisionMode == DECIMAL_PLACES

    def is_significant_precision(self):
        return self.precisionMode == SIGNIFICANT_DIGITS

    def safe_number(self, obj, key: IndexType, defaultNumber: Num = None):
        value = self.safe_string(obj, key)
        return self.parse_number(value, defaultNumber)

    def safe_number_n(self, obj: object, arr: List[IndexType], defaultNumber: Num = None):
        value = self.safe_string_n(obj, arr)
        return self.parse_number(value, defaultNumber)

    def parse_precision(self, precision: str):
        """
 @ignore
        :param str precision: The number of digits to the right of the decimal
        :returns str: a string number equal to 1e-precision
        """
        if precision is None:
            return None
        precisionNumber = int(precision)
        if precisionNumber == 0:
            return '1'
        parsedPrecision = '0.'
        for i in range(0, precisionNumber - 1):
            parsedPrecision = parsedPrecision + '0'
        return parsedPrecision + '1'

    def integer_precision_to_amount(self, precision: Str):
        """
 @ignore
        handles positive & negative numbers too. parsePrecision() does not handle negative numbers, but self method handles
        :param str precision: The number of digits to the right of the decimal
        :returns str: a string number equal to 1e-precision
        """
        if precision is None:
            return None
        if Precise.string_ge(precision, '0'):
            return self.parse_precision(precision)
        else:
            positivePrecisionString = Precise.string_abs(precision)
            positivePrecision = int(positivePrecisionString)
            parsedPrecision = '1'
            for i in range(0, positivePrecision - 1):
                parsedPrecision = parsedPrecision + '0'
            return parsedPrecision + '0'

    def load_time_difference(self, params={}):
        serverTime = self.fetch_time(params)
        after = self.milliseconds()
        self.options['timeDifference'] = after - serverTime
        return self.options['timeDifference']

    def implode_hostname(self, url: str):
        return self.implode_params(url, {'hostname': self.hostname})

    def fetch_market_leverage_tiers(self, symbol: str, params={}):
        if self.has['fetchLeverageTiers']:
            market = self.market(symbol)
            if not market['contract']:
                raise BadSymbol(self.id + ' fetchMarketLeverageTiers() supports contract markets only')
            tiers = self.fetch_leverage_tiers([symbol])
            return self.safe_value(tiers, symbol)
        else:
            raise NotSupported(self.id + ' fetchMarketLeverageTiers() is not supported yet')

    def create_post_only_order(self, symbol: str, type: OrderType, side: OrderSide, amount: float, price: Num = None, params={}):
        if not self.has['createPostOnlyOrder']:
            raise NotSupported(self.id + 'createPostOnlyOrder() is not supported yet')
        query = self.extend(params, {'postOnly': True})
        return self.create_order(symbol, type, side, amount, price, query)

    def create_post_only_order_ws(self, symbol: str, type: OrderType, side: OrderSide, amount: float, price: Num = None, params={}):
        if not self.has['createPostOnlyOrderWs']:
            raise NotSupported(self.id + 'createPostOnlyOrderWs() is not supported yet')
        query = self.extend(params, {'postOnly': True})
        return self.create_order_ws(symbol, type, side, amount, price, query)

    def create_reduce_only_order(self, symbol: str, type: OrderType, side: OrderSide, amount: float, price: Num = None, params={}):
        if not self.has['createReduceOnlyOrder']:
            raise NotSupported(self.id + 'createReduceOnlyOrder() is not supported yet')
        query = self.extend(params, {'reduceOnly': True})
        return self.create_order(symbol, type, side, amount, price, query)

    def create_reduce_only_order_ws(self, symbol: str, type: OrderType, side: OrderSide, amount: float, price: Num = None, params={}):
        if not self.has['createReduceOnlyOrderWs']:
            raise NotSupported(self.id + 'createReduceOnlyOrderWs() is not supported yet')
        query = self.extend(params, {'reduceOnly': True})
        return self.create_order_ws(symbol, type, side, amount, price, query)

    def create_stop_order(self, symbol: str, type: OrderType, side: OrderSide, amount: float, price: Num = None, stopPrice: Num = None, params={}):
        if not self.has['createStopOrder']:
            raise NotSupported(self.id + ' createStopOrder() is not supported yet')
        if stopPrice is None:
            raise ArgumentsRequired(self.id + ' create_stop_order() requires a stopPrice argument')
        query = self.extend(params, {'stopPrice': stopPrice})
        return self.create_order(symbol, type, side, amount, price, query)

    def create_stop_order_ws(self, symbol: str, type: OrderType, side: OrderSide, amount: float, price: Num = None, stopPrice: Num = None, params={}):
        if not self.has['createStopOrderWs']:
            raise NotSupported(self.id + ' createStopOrderWs() is not supported yet')
        if stopPrice is None:
            raise ArgumentsRequired(self.id + ' createStopOrderWs() requires a stopPrice argument')
        query = self.extend(params, {'stopPrice': stopPrice})
        return self.create_order_ws(symbol, type, side, amount, price, query)

    def create_stop_limit_order(self, symbol: str, side: OrderSide, amount: float, price: float, stopPrice: float, params={}):
        if not self.has['createStopLimitOrder']:
            raise NotSupported(self.id + ' createStopLimitOrder() is not supported yet')
        query = self.extend(params, {'stopPrice': stopPrice})
        return self.create_order(symbol, 'limit', side, amount, price, query)

    def create_stop_limit_order_ws(self, symbol: str, side: OrderSide, amount: float, price: float, stopPrice: float, params={}):
        if not self.has['createStopLimitOrderWs']:
            raise NotSupported(self.id + ' createStopLimitOrderWs() is not supported yet')
        query = self.extend(params, {'stopPrice': stopPrice})
        return self.create_order_ws(symbol, 'limit', side, amount, price, query)

    def create_stop_market_order(self, symbol: str, side: OrderSide, amount: float, stopPrice: float, params={}):
        if not self.has['createStopMarketOrder']:
            raise NotSupported(self.id + ' createStopMarketOrder() is not supported yet')
        query = self.extend(params, {'stopPrice': stopPrice})
        return self.create_order(symbol, 'market', side, amount, None, query)

    def create_stop_market_order_ws(self, symbol: str, side: OrderSide, amount: float, stopPrice: float, params={}):
        if not self.has['createStopMarketOrderWs']:
            raise NotSupported(self.id + ' createStopMarketOrderWs() is not supported yet')
        query = self.extend(params, {'stopPrice': stopPrice})
        return self.create_order_ws(symbol, 'market', side, amount, None, query)

    def safe_currency_code(self, currencyId: Str, currency: Currency = None):
        currency = self.safe_currency(currencyId, currency)
        return currency['code']

    def filter_by_symbol_since_limit(self, array, symbol: Str = None, since: Int = None, limit: Int = None, tail=False):
        return self.filter_by_value_since_limit(array, 'symbol', symbol, since, limit, 'timestamp', tail)

    def filter_by_currency_since_limit(self, array, code=None, since: Int = None, limit: Int = None, tail=False):
        return self.filter_by_value_since_limit(array, 'currency', code, since, limit, 'timestamp', tail)

    def filter_by_symbols_since_limit(self, array, symbols: List[str] = None, since: Int = None, limit: Int = None, tail=False):
        result = self.filter_by_array(array, 'symbol', symbols, False)
        return self.filter_by_since_limit(result, since, limit, 'timestamp', tail)

    def parse_last_prices(self, pricesData, symbols: List[str] = None, params={}):
        #
        # the value of tickers is either a dict or a list
        #
        # dict
        #
        #     {
        #         'marketId1': {...},
        #         'marketId2': {...},
        #         ...
        #     }
        #
        # list
        #
        #     [
        #         {'market': 'marketId1', ...},
        #         {'market': 'marketId2', ...},
        #         ...
        #     ]
        #
        results = []
        if isinstance(pricesData, list):
            for i in range(0, len(pricesData)):
                priceData = self.extend(self.parse_last_price(pricesData[i]), params)
                results.append(priceData)
        else:
            marketIds = list(pricesData.keys())
            for i in range(0, len(marketIds)):
                marketId = marketIds[i]
                market = self.safe_market(marketId)
                priceData = self.extend(self.parse_last_price(pricesData[marketId], market), params)
                results.append(priceData)
        symbols = self.market_symbols(symbols)
        return self.filter_by_array(results, 'symbol', symbols)

    def parse_tickers(self, tickers, symbols: Strings = None, params={}):
        #
        # the value of tickers is either a dict or a list
        #
        #
        # dict
        #
        #     {
        #         'marketId1': {...},
        #         'marketId2': {...},
        #         'marketId3': {...},
        #         ...
        #     }
        #
        # list
        #
        #     [
        #         {'market': 'marketId1', ...},
        #         {'market': 'marketId2', ...},
        #         {'market': 'marketId3', ...},
        #         ...
        #     ]
        #
        results = []
        if isinstance(tickers, list):
            for i in range(0, len(tickers)):
                ticker = self.extend(self.parse_ticker(tickers[i]), params)
                results.append(ticker)
        else:
            marketIds = list(tickers.keys())
            for i in range(0, len(marketIds)):
                marketId = marketIds[i]
                market = self.safe_market(marketId)
                ticker = self.extend(self.parse_ticker(tickers[marketId], market), params)
                results.append(ticker)
        symbols = self.market_symbols(symbols)
        return self.filter_by_array(results, 'symbol', symbols)

    def parse_deposit_addresses(self, addresses, codes: Strings = None, indexed=True, params={}):
        result = []
        for i in range(0, len(addresses)):
            address = self.extend(self.parse_deposit_address(addresses[i]), params)
            result.append(address)
        if codes is not None:
            result = self.filter_by_array(result, 'currency', codes, False)
        if indexed:
            result = self.filter_by_array(result, 'currency', None, indexed)
        return result

    def parse_borrow_interests(self, response, market: Market = None):
        interests = []
        for i in range(0, len(response)):
            row = response[i]
            interests.append(self.parse_borrow_interest(row, market))
        return interests

    def parse_borrow_rate(self, info, currency: Currency = None):
        raise NotSupported(self.id + ' parseBorrowRate() is not supported yet')

    def parse_borrow_rate_history(self, response, code: Str, since: Int, limit: Int):
        result = []
        for i in range(0, len(response)):
            item = response[i]
            borrowRate = self.parse_borrow_rate(item)
            result.append(borrowRate)
        sorted = self.sort_by(result, 'timestamp')
        return self.filter_by_currency_since_limit(sorted, code, since, limit)

    def parse_isolated_borrow_rates(self, info: Any):
        result = {}
        for i in range(0, len(info)):
            item = info[i]
            borrowRate = self.parse_isolated_borrow_rate(item)
            symbol = self.safe_string(borrowRate, 'symbol')
            result[symbol] = borrowRate
        return result

    def parse_funding_rate_histories(self, response, market=None, since: Int = None, limit: Int = None):
        rates = []
        for i in range(0, len(response)):
            entry = response[i]
            rates.append(self.parse_funding_rate_history(entry, market))
        sorted = self.sort_by(rates, 'timestamp')
        symbol = None if (market is None) else market['symbol']
        return self.filter_by_symbol_since_limit(sorted, symbol, since, limit)

    def safe_symbol(self, marketId: Str, market: Market = None, delimiter: Str = None, marketType: Str = None):
        market = self.safe_market(marketId, market, delimiter, marketType)
        return market['symbol']

    def parse_funding_rate(self, contract: str, market: Market = None):
        raise NotSupported(self.id + ' parseFundingRate() is not supported yet')

    def parse_funding_rates(self, response, market: Market = None):
        result = {}
        for i in range(0, len(response)):
            parsed = self.parse_funding_rate(response[i], market)
            result[parsed['symbol']] = parsed
        return result

    def parse_long_short_ratio(self, info: dict, market: Market = None):
        raise NotSupported(self.id + ' parseLongShortRatio() is not supported yet')

    def parse_long_short_ratio_history(self, response, market=None, since: Int = None, limit: Int = None):
        rates = []
        for i in range(0, len(response)):
            entry = response[i]
            rates.append(self.parse_long_short_ratio(entry, market))
        sorted = self.sort_by(rates, 'timestamp')
        symbol = None if (market is None) else market['symbol']
        return self.filter_by_symbol_since_limit(sorted, symbol, since, limit)

    def handle_trigger_and_params(self, params):
        isTrigger = self.safe_bool_2(params, 'trigger', 'stop')
        if isTrigger:
            params = self.omit(params, ['trigger', 'stop'])
        return [isTrigger, params]

    def is_trigger_order(self, params):
        # for backwards compatibility
        return self.handle_trigger_and_params(params)

    def is_post_only(self, isMarketOrder: bool, exchangeSpecificParam, params={}):
        """
 @ignore
        :param str type: Order type
        :param boolean exchangeSpecificParam: exchange specific postOnly
        :param dict [params]: exchange specific params
        :returns boolean: True if a post only order, False otherwise
        """
        timeInForce = self.safe_string_upper(params, 'timeInForce')
        postOnly = self.safe_bool_2(params, 'postOnly', 'post_only', False)
        # we assume timeInForce is uppercase from safeStringUpper(params, 'timeInForce')
        ioc = timeInForce == 'IOC'
        fok = timeInForce == 'FOK'
        timeInForcePostOnly = timeInForce == 'PO'
        postOnly = postOnly or timeInForcePostOnly or exchangeSpecificParam
        if postOnly:
            if ioc or fok:
                raise InvalidOrder(self.id + ' postOnly orders cannot have timeInForce equal to ' + timeInForce)
            elif isMarketOrder:
                raise InvalidOrder(self.id + ' market orders cannot be postOnly')
            else:
                return True
        else:
            return False

    def handle_post_only(self, isMarketOrder: bool, exchangeSpecificPostOnlyOption: bool, params: Any = {}):
        """
 @ignore
        :param str type: Order type
        :param boolean exchangeSpecificBoolean: exchange specific postOnly
        :param dict [params]: exchange specific params
        :returns Array:
        """
        timeInForce = self.safe_string_upper(params, 'timeInForce')
        postOnly = self.safe_bool(params, 'postOnly', False)
        ioc = timeInForce == 'IOC'
        fok = timeInForce == 'FOK'
        po = timeInForce == 'PO'
        postOnly = postOnly or po or exchangeSpecificPostOnlyOption
        if postOnly:
            if ioc or fok:
                raise InvalidOrder(self.id + ' postOnly orders cannot have timeInForce equal to ' + timeInForce)
            elif isMarketOrder:
                raise InvalidOrder(self.id + ' market orders cannot be postOnly')
            else:
                if po:
                    params = self.omit(params, 'timeInForce')
                params = self.omit(params, 'postOnly')
                return [True, params]
        return [False, params]

    def fetch_last_prices(self, symbols: Strings = None, params={}):
        raise NotSupported(self.id + ' fetchLastPrices() is not supported yet')

    def fetch_trading_fees(self, params={}):
        raise NotSupported(self.id + ' fetchTradingFees() is not supported yet')

    def fetch_trading_fees_ws(self, params={}):
        raise NotSupported(self.id + ' fetchTradingFeesWs() is not supported yet')

    def fetch_trading_fee(self, symbol: str, params={}):
        if not self.has['fetchTradingFees']:
            raise NotSupported(self.id + ' fetchTradingFee() is not supported yet')
        fees = self.fetch_trading_fees(params)
        return self.safe_dict(fees, symbol)

    def fetch_convert_currencies(self, params={}):
        raise NotSupported(self.id + ' fetchConvertCurrencies() is not supported yet')

    def parse_open_interest(self, interest, market: Market = None):
        raise NotSupported(self.id + ' parseOpenInterest() is not supported yet')

    def parse_open_interests(self, response, market=None, since: Int = None, limit: Int = None):
        interests = []
        for i in range(0, len(response)):
            entry = response[i]
            interest = self.parse_open_interest(entry, market)
            interests.append(interest)
        sorted = self.sort_by(interests, 'timestamp')
        symbol = self.safe_string(market, 'symbol')
        return self.filter_by_symbol_since_limit(sorted, symbol, since, limit)

    def fetch_funding_rate(self, symbol: str, params={}):
        if self.has['fetchFundingRates']:
            self.load_markets()
            market = self.market(symbol)
            symbol = market['symbol']
            if not market['contract']:
                raise BadSymbol(self.id + ' fetchFundingRate() supports contract markets only')
            rates = self.fetch_funding_rates([symbol], params)
            rate = self.safe_value(rates, symbol)
            if rate is None:
                raise NullResponse(self.id + ' fetchFundingRate() returned no data for ' + symbol)
            else:
                return rate
        else:
            raise NotSupported(self.id + ' fetchFundingRate() is not supported yet')

    def fetch_funding_interval(self, symbol: str, params={}):
        if self.has['fetchFundingIntervals']:
            self.load_markets()
            market = self.market(symbol)
            symbol = market['symbol']
            if not market['contract']:
                raise BadSymbol(self.id + ' fetchFundingInterval() supports contract markets only')
            rates = self.fetch_funding_intervals([symbol], params)
            rate = self.safe_value(rates, symbol)
            if rate is None:
                raise NullResponse(self.id + ' fetchFundingInterval() returned no data for ' + symbol)
            else:
                return rate
        else:
            raise NotSupported(self.id + ' fetchFundingInterval() is not supported yet')

    def fetch_mark_ohlcv(self, symbol, timeframe='1m', since: Int = None, limit: Int = None, params={}):
        """
        fetches historical mark price candlestick data containing the open, high, low, and close price of a market
        :param str symbol: unified symbol of the market to fetch OHLCV data for
        :param str timeframe: the length of time each candle represents
        :param int [since]: timestamp in ms of the earliest candle to fetch
        :param int [limit]: the maximum amount of candles to fetch
        :param dict [params]: extra parameters specific to the exchange API endpoint
        :returns float[][]: A list of candles ordered, open, high, low, close, None
        """
        if self.has['fetchMarkOHLCV']:
            request: dict = {
                'price': 'mark',
            }
            return self.fetch_ohlcv(symbol, timeframe, since, limit, self.extend(request, params))
        else:
            raise NotSupported(self.id + ' fetchMarkOHLCV() is not supported yet')

    def fetch_index_ohlcv(self, symbol: str, timeframe='1m', since: Int = None, limit: Int = None, params={}):
        """
        fetches historical index price candlestick data containing the open, high, low, and close price of a market
        :param str symbol: unified symbol of the market to fetch OHLCV data for
        :param str timeframe: the length of time each candle represents
        :param int [since]: timestamp in ms of the earliest candle to fetch
        :param int [limit]: the maximum amount of candles to fetch
        :param dict [params]: extra parameters specific to the exchange API endpoint
 @returns {} A list of candles ordered, open, high, low, close, None
        """
        if self.has['fetchIndexOHLCV']:
            request: dict = {
                'price': 'index',
            }
            return self.fetch_ohlcv(symbol, timeframe, since, limit, self.extend(request, params))
        else:
            raise NotSupported(self.id + ' fetchIndexOHLCV() is not supported yet')

    def fetch_premium_index_ohlcv(self, symbol: str, timeframe='1m', since: Int = None, limit: Int = None, params={}):
        """
        fetches historical premium index price candlestick data containing the open, high, low, and close price of a market
        :param str symbol: unified symbol of the market to fetch OHLCV data for
        :param str timeframe: the length of time each candle represents
        :param int [since]: timestamp in ms of the earliest candle to fetch
        :param int [limit]: the maximum amount of candles to fetch
        :param dict [params]: extra parameters specific to the exchange API endpoint
        :returns float[][]: A list of candles ordered, open, high, low, close, None
        """
        if self.has['fetchPremiumIndexOHLCV']:
            request: dict = {
                'price': 'premiumIndex',
            }
            return self.fetch_ohlcv(symbol, timeframe, since, limit, self.extend(request, params))
        else:
            raise NotSupported(self.id + ' fetchPremiumIndexOHLCV() is not supported yet')

    def handle_time_in_force(self, params={}):
        """
 @ignore
 Must add timeInForce to self.options to use self method
        :returns str: returns the exchange specific value for timeInForce
        """
        timeInForce = self.safe_string_upper(params, 'timeInForce')  # supported values GTC, IOC, PO
        if timeInForce is not None:
            exchangeValue = self.safe_string(self.options['timeInForce'], timeInForce)
            if exchangeValue is None:
                raise ExchangeError(self.id + ' does not support timeInForce "' + timeInForce + '"')
            return exchangeValue
        return None

    def convert_type_to_account(self, account):
        """
 @ignore
 Must add accountsByType to self.options to use self method
        :param str account: key for account name in self.options['accountsByType']
        :returns: the exchange specific account name or the isolated margin id for transfers
        """
        accountsByType = self.safe_dict(self.options, 'accountsByType', {})
        lowercaseAccount = account.lower()
        if lowercaseAccount in accountsByType:
            return accountsByType[lowercaseAccount]
        elif (account in self.markets) or (account in self.markets_by_id):
            market = self.market(account)
            return market['id']
        else:
            return account

    def check_required_argument(self, methodName: str, argument, argumentName, options=[]):
        """
 @ignore
        :param str methodName: the name of the method that the argument is being checked for
        :param str argument: the argument's actual value provided
        :param str argumentName: the name of the argument being checked(for logging purposes)
        :param str[] options: a list of options that the argument can be
        :returns None:
        """
        optionsLength = len(options)
        if (argument is None) or ((optionsLength > 0) and (not(self.in_array(argument, options)))):
            messageOptions = ', '.join(options)
            message = self.id + ' ' + methodName + '() requires a ' + argumentName + ' argument'
            if messageOptions != '':
                message += ', one of ' + '(' + messageOptions + ')'
            raise ArgumentsRequired(message)

    def check_required_margin_argument(self, methodName: str, symbol: Str, marginMode: str):
        """
 @ignore
        :param str symbol: unified symbol of the market
        :param str methodName: name of the method that requires a symbol
        :param str marginMode: is either 'isolated' or 'cross'
        """
        if (marginMode == 'isolated') and (symbol is None):
            raise ArgumentsRequired(self.id + ' ' + methodName + '() requires a symbol argument for isolated margin')
        elif (marginMode == 'cross') and (symbol is not None):
            raise ArgumentsRequired(self.id + ' ' + methodName + '() cannot have a symbol argument for cross margin')

    def parse_deposit_withdraw_fees(self, response, codes: Strings = None, currencyIdKey=None):
        """
 @ignore
        :param object[]|dict response: unparsed response from the exchange
        :param str[]|None codes: the unified currency codes to fetch transactions fees for, returns all currencies when None
        :param str currencyIdKey: *should only be None when response is a dictionary* the object key that corresponds to the currency id
        :returns dict: objects with withdraw and deposit fees, indexed by currency codes
        """
        depositWithdrawFees = {}
        isArray = isinstance(response, list)
        responseKeys = response
        if not isArray:
            responseKeys = list(response.keys())
        for i in range(0, len(responseKeys)):
            entry = responseKeys[i]
            dictionary = entry if isArray else response[entry]
            currencyId = self.safe_string(dictionary, currencyIdKey) if isArray else entry
            currency = self.safe_currency(currencyId)
            code = self.safe_string(currency, 'code')
            if (codes is None) or (self.in_array(code, codes)):
                depositWithdrawFees[code] = self.parse_deposit_withdraw_fee(dictionary, currency)
        return depositWithdrawFees

    def parse_deposit_withdraw_fee(self, fee, currency: Currency = None):
        raise NotSupported(self.id + ' parseDepositWithdrawFee() is not supported yet')

    def deposit_withdraw_fee(self, info):
        return {
            'info': info,
            'withdraw': {
                'fee': None,
                'percentage': None,
            },
            'deposit': {
                'fee': None,
                'percentage': None,
            },
            'networks': {},
        }

    def assign_default_deposit_withdraw_fees(self, fee, currency=None):
        """
 @ignore
        Takes a depositWithdrawFee structure and assigns the default values for withdraw and deposit
        :param dict fee: A deposit withdraw fee structure
        :param dict currency: A currency structure, the response from self.currency()
        :returns dict: A deposit withdraw fee structure
        """
        networkKeys = list(fee['networks'].keys())
        numNetworks = len(networkKeys)
        if numNetworks == 1:
            fee['withdraw'] = fee['networks'][networkKeys[0]]['withdraw']
            fee['deposit'] = fee['networks'][networkKeys[0]]['deposit']
            return fee
        currencyCode = self.safe_string(currency, 'code')
        for i in range(0, numNetworks):
            network = networkKeys[i]
            if network == currencyCode:
                fee['withdraw'] = fee['networks'][networkKeys[i]]['withdraw']
                fee['deposit'] = fee['networks'][networkKeys[i]]['deposit']
        return fee

    def parse_income(self, info, market: Market = None):
        raise NotSupported(self.id + ' parseIncome() is not supported yet')

    def parse_incomes(self, incomes, market=None, since: Int = None, limit: Int = None):
        """
 @ignore
        parses funding fee info from exchange response
        :param dict[] incomes: each item describes once instance of currency being received or paid
        :param dict market: ccxt market
        :param int [since]: when defined, the response items are filtered to only include items after self timestamp
        :param int [limit]: limits the number of items in the response
        :returns dict[]: an array of `funding history structures <https://docs.ccxt.com/#/?id=funding-history-structure>`
        """
        result = []
        for i in range(0, len(incomes)):
            entry = incomes[i]
            parsed = self.parse_income(entry, market)
            result.append(parsed)
        sorted = self.sort_by(result, 'timestamp')
        return self.filter_by_since_limit(sorted, since, limit)

    def get_market_from_symbols(self, symbols: Strings = None):
        if symbols is None:
            return None
        firstMarket = self.safe_string(symbols, 0)
        market = self.market(firstMarket)
        return market

    def parse_ws_ohlcvs(self, ohlcvs: List[object], market: Any = None, timeframe: str = '1m', since: Int = None, limit: Int = None):
        results = []
        for i in range(0, len(ohlcvs)):
            results.append(self.parse_ws_ohlcv(ohlcvs[i], market))
        return results

    def fetch_transactions(self, code: Str = None, since: Int = None, limit: Int = None, params={}):
        """
 @deprecated
        *DEPRECATED* use fetchDepositsWithdrawals instead
        :param str code: unified currency code for the currency of the deposit/withdrawals, default is None
        :param int [since]: timestamp in ms of the earliest deposit/withdrawal, default is None
        :param int [limit]: max number of deposit/withdrawals to return, default is None
        :param dict [params]: extra parameters specific to the exchange API endpoint
        :returns dict: a list of `transaction structures <https://docs.ccxt.com/#/?id=transaction-structure>`
        """
        if self.has['fetchDepositsWithdrawals']:
            return self.fetch_deposits_withdrawals(code, since, limit, params)
        else:
            raise NotSupported(self.id + ' fetchTransactions() is not supported yet')

    def filter_by_array_positions(self, objects, key: IndexType, values=None, indexed=True):
        """
 @ignore
        Typed wrapper for filterByArray that returns a list of positions
        """
        return self.filter_by_array(objects, key, values, indexed)

    def filter_by_array_tickers(self, objects, key: IndexType, values=None, indexed=True):
        """
 @ignore
        Typed wrapper for filterByArray that returns a dictionary of tickers
        """
        return self.filter_by_array(objects, key, values, indexed)

    def create_ohlcv_object(self, symbol: str, timeframe: str, data):
        res = {}
        res[symbol] = {}
        res[symbol][timeframe] = data
        return res

    def handle_max_entries_per_request_and_params(self, method: str, maxEntriesPerRequest: Int = None, params={}):
        newMaxEntriesPerRequest = None
        newMaxEntriesPerRequest, params = self.handle_option_and_params(params, method, 'maxEntriesPerRequest')
        if (newMaxEntriesPerRequest is not None) and (newMaxEntriesPerRequest != maxEntriesPerRequest):
            maxEntriesPerRequest = newMaxEntriesPerRequest
        if maxEntriesPerRequest is None:
            maxEntriesPerRequest = 1000  # default to 1000
        return [maxEntriesPerRequest, params]

    def fetch_paginated_call_dynamic(self, method: str, symbol: Str = None, since: Int = None, limit: Int = None, params={}, maxEntriesPerRequest: Int = None):
        maxCalls = None
        maxCalls, params = self.handle_option_and_params(params, method, 'paginationCalls', 10)
        maxRetries = None
        maxRetries, params = self.handle_option_and_params(params, method, 'maxRetries', 3)
        paginationDirection = None
        paginationDirection, params = self.handle_option_and_params(params, method, 'paginationDirection', 'backward')
        paginationTimestamp = None
        calls = 0
        result = []
        errors = 0
        until = self.safe_integer_2(params, 'untill', 'till')  # do not omit it from params here
        maxEntriesPerRequest, params = self.handle_max_entries_per_request_and_params(method, maxEntriesPerRequest, params)
        if (paginationDirection == 'forward'):
            if since is None:
                raise ArgumentsRequired(self.id + ' pagination requires a since argument when paginationDirection set to forward')
            paginationTimestamp = since
        while((calls < maxCalls)):
            calls += 1
            try:
                if paginationDirection == 'backward':
                    # do it backwards, starting from the last
                    # UNTIL filtering is required in order to work
                    if paginationTimestamp is not None:
                        params['until'] = paginationTimestamp - 1
                    response = getattr(self, method)(symbol, None, maxEntriesPerRequest, params)
                    responseLength = len(response)
                    if self.verbose:
                        backwardMessage = 'Dynamic pagination call ' + self.number_to_string(calls) + ' method ' + method + ' response length ' + self.number_to_string(responseLength)
                        if paginationTimestamp is not None:
                            backwardMessage += ' timestamp ' + self.number_to_string(paginationTimestamp)
                        self.log(backwardMessage)
                    if responseLength == 0:
                        break
                    errors = 0
                    result = self.array_concat(result, response)
                    firstElement = self.safe_value(response, 0)
                    paginationTimestamp = self.safe_integer_2(firstElement, 'timestamp', 0)
                    if (since is not None) and (paginationTimestamp <= since):
                        break
                else:
                    # do it forwards, starting from the since
                    response = getattr(self, method)(symbol, paginationTimestamp, maxEntriesPerRequest, params)
                    responseLength = len(response)
                    if self.verbose:
                        forwardMessage = 'Dynamic pagination call ' + self.number_to_string(calls) + ' method ' + method + ' response length ' + self.number_to_string(responseLength)
                        if paginationTimestamp is not None:
                            forwardMessage += ' timestamp ' + self.number_to_string(paginationTimestamp)
                        self.log(forwardMessage)
                    if responseLength == 0:
                        break
                    errors = 0
                    result = self.array_concat(result, response)
                    last = self.safe_value(response, responseLength - 1)
                    paginationTimestamp = self.safe_integer(last, 'timestamp') + 1
                    if (until is not None) and (paginationTimestamp >= until):
                        break
            except Exception as e:
                errors += 1
                if errors > maxRetries:
                    raise e
        uniqueResults = self.remove_repeated_elements_from_array(result)
        key = 0 if (method == 'fetchOHLCV') else 'timestamp'
        return self.filter_by_since_limit(uniqueResults, since, limit, key)

    def safe_deterministic_call(self, method: str, symbol: Str = None, since: Int = None, limit: Int = None, timeframe: Str = None, params={}):
        maxRetries = None
        maxRetries, params = self.handle_option_and_params(params, method, 'maxRetries', 3)
        errors = 0
        while(errors <= maxRetries):
            try:
                if timeframe and method != 'fetchFundingRateHistory':
                    return getattr(self, method)(symbol, timeframe, since, limit, params)
                else:
                    return getattr(self, method)(symbol, since, limit, params)
            except Exception as e:
                if isinstance(e, RateLimitExceeded):
                    raise e  # if we are rate limited, we should not retry and fail fast
                errors += 1
                if errors > maxRetries:
                    raise e
        return []

    def fetch_paginated_call_deterministic(self, method: str, symbol: Str = None, since: Int = None, limit: Int = None, timeframe: Str = None, params={}, maxEntriesPerRequest=None):
        maxCalls = None
        maxCalls, params = self.handle_option_and_params(params, method, 'paginationCalls', 10)
        maxEntriesPerRequest, params = self.handle_max_entries_per_request_and_params(method, maxEntriesPerRequest, params)
        current = self.milliseconds()
        tasks = []
        time = self.parse_timeframe(timeframe) * 1000
        step = time * maxEntriesPerRequest
        currentSince = current - (maxCalls * step) - 1
        if since is not None:
            currentSince = max(currentSince, since)
        else:
            currentSince = max(currentSince, 1241440531000)  # avoid timestamps older than 2009
        until = self.safe_integer_2(params, 'until', 'till')  # do not omit it here
        if until is not None:
            requiredCalls = int(math.ceil((until - since)) / step)
            if requiredCalls > maxCalls:
                raise BadRequest(self.id + ' the number of required calls is greater than the max number of calls allowed, either increase the paginationCalls or decrease the since-until gap. Current paginationCalls limit is ' + str(maxCalls) + ' required calls is ' + str(requiredCalls))
        for i in range(0, maxCalls):
            if (until is not None) and (currentSince >= until):
                break
            if currentSince >= current:
                break
            tasks.append(self.safe_deterministic_call(method, symbol, currentSince, maxEntriesPerRequest, timeframe, params))
            currentSince = self.sum(currentSince, step) - 1
        results = tasks
        result = []
        for i in range(0, len(results)):
            result = self.array_concat(result, results[i])
        uniqueResults = self.remove_repeated_elements_from_array(result)
        key = 0 if (method == 'fetchOHLCV') else 'timestamp'
        return self.filter_by_since_limit(uniqueResults, since, limit, key)

    def fetch_paginated_call_cursor(self, method: str, symbol: Str = None, since=None, limit=None, params={}, cursorReceived=None, cursorSent=None, cursorIncrement=None, maxEntriesPerRequest=None):
        maxCalls = None
        maxCalls, params = self.handle_option_and_params(params, method, 'paginationCalls', 10)
        maxRetries = None
        maxRetries, params = self.handle_option_and_params(params, method, 'maxRetries', 3)
        maxEntriesPerRequest, params = self.handle_max_entries_per_request_and_params(method, maxEntriesPerRequest, params)
        cursorValue = None
        i = 0
        errors = 0
        result = []
        timeframe = self.safe_string(params, 'timeframe')
        params = self.omit(params, 'timeframe')  # reading the timeframe from the method arguments to avoid changing the signature
        while(i < maxCalls):
            try:
                if cursorValue is not None:
                    if cursorIncrement is not None:
                        cursorValue = self.parse_to_int(cursorValue) + cursorIncrement
                    params[cursorSent] = cursorValue
                response = None
                if method == 'fetchAccounts':
                    response = getattr(self, method)(params)
                elif method == 'getLeverageTiersPaginated' or method == 'fetchPositions':
                    response = getattr(self, method)(symbol, params)
                elif method == 'fetchOpenInterestHistory':
                    response = getattr(self, method)(symbol, timeframe, since, maxEntriesPerRequest, params)
                else:
                    response = getattr(self, method)(symbol, since, maxEntriesPerRequest, params)
                errors = 0
                responseLength = len(response)
                if self.verbose:
                    cursorString = '' if (cursorValue is None) else cursorValue
                    iteration = (i + 1)
                    cursorMessage = 'Cursor pagination call ' + str(iteration) + ' method ' + method + ' response length ' + str(responseLength) + ' cursor ' + cursorString
                    self.log(cursorMessage)
                if responseLength == 0:
                    break
                result = self.array_concat(result, response)
                last = self.safe_dict(response, responseLength - 1)
                # cursorValue = self.safe_value(last['info'], cursorReceived)
                cursorValue = None  # search for the cursor
                for j in range(0, responseLength):
                    index = responseLength - j - 1
                    entry = self.safe_dict(response, index)
                    info = self.safe_dict(entry, 'info')
                    cursor = self.safe_value(info, cursorReceived)
                    if cursor is not None:
                        cursorValue = cursor
                        break
                if cursorValue is None:
                    break
                lastTimestamp = self.safe_integer(last, 'timestamp')
                if lastTimestamp is not None and lastTimestamp < since:
                    break
            except Exception as e:
                errors += 1
                if errors > maxRetries:
                    raise e
            i += 1
        sorted = self.sort_cursor_paginated_result(result)
        key = 0 if (method == 'fetchOHLCV') else 'timestamp'
        return self.filter_by_since_limit(sorted, since, limit, key)

    def fetch_paginated_call_incremental(self, method: str, symbol: Str = None, since=None, limit=None, params={}, pageKey=None, maxEntriesPerRequest=None):
        maxCalls = None
        maxCalls, params = self.handle_option_and_params(params, method, 'paginationCalls', 10)
        maxRetries = None
        maxRetries, params = self.handle_option_and_params(params, method, 'maxRetries', 3)
        maxEntriesPerRequest, params = self.handle_max_entries_per_request_and_params(method, maxEntriesPerRequest, params)
        i = 0
        errors = 0
        result = []
        while(i < maxCalls):
            try:
                params[pageKey] = i + 1
                response = getattr(self, method)(symbol, since, maxEntriesPerRequest, params)
                errors = 0
                responseLength = len(response)
                if self.verbose:
                    iteration = (i + str(1))
                    incrementalMessage = 'Incremental pagination call ' + iteration + ' method ' + method + ' response length ' + str(responseLength)
                    self.log(incrementalMessage)
                if responseLength == 0:
                    break
                result = self.array_concat(result, response)
            except Exception as e:
                errors += 1
                if errors > maxRetries:
                    raise e
            i += 1
        sorted = self.sort_cursor_paginated_result(result)
        key = 0 if (method == 'fetchOHLCV') else 'timestamp'
        return self.filter_by_since_limit(sorted, since, limit, key)

    def sort_cursor_paginated_result(self, result):
        first = self.safe_value(result, 0)
        if first is not None:
            if 'timestamp' in first:
                return self.sort_by(result, 'timestamp', True)
            if 'id' in first:
                return self.sort_by(result, 'id', True)
        return result

    def remove_repeated_elements_from_array(self, input):
        uniqueResult = {}
        for i in range(0, len(input)):
            entry = input[i]
            id = self.safe_string(entry, 'id')
            if id is not None:
                if self.safe_string(uniqueResult, id) is None:
                    uniqueResult[id] = entry
            else:
                timestamp = self.safe_integer_2(entry, 'timestamp', 0)
                if timestamp is not None:
                    if self.safe_string(uniqueResult, timestamp) is None:
                        uniqueResult[timestamp] = entry
        values = list(uniqueResult.values())
        valuesLength = len(values)
        if valuesLength > 0:
            return values
        return input

    def handle_until_option(self, key: str, request, params, multiplier=1):
        until = self.safe_integer_2(params, 'until', 'till')
        if until is not None:
            request[key] = self.parse_to_int(until * multiplier)
            params = self.omit(params, ['until', 'till'])
        return [request, params]

    def safe_open_interest(self, interest: dict, market: Market = None):
        symbol = self.safe_string(interest, 'symbol')
        if symbol is None:
            symbol = self.safe_string(market, 'symbol')
        return self.extend(interest, {
            'symbol': symbol,
            'baseVolume': self.safe_number(interest, 'baseVolume'),  # deprecated
            'quoteVolume': self.safe_number(interest, 'quoteVolume'),  # deprecated
            'openInterestAmount': self.safe_number(interest, 'openInterestAmount'),
            'openInterestValue': self.safe_number(interest, 'openInterestValue'),
            'timestamp': self.safe_integer(interest, 'timestamp'),
            'datetime': self.safe_string(interest, 'datetime'),
            'info': self.safe_value(interest, 'info'),
        })

    def parse_liquidation(self, liquidation, market: Market = None):
        raise NotSupported(self.id + ' parseLiquidation() is not supported yet')

    def parse_liquidations(self, liquidations: List[dict], market: Market = None, since: Int = None, limit: Int = None):
        """
 @ignore
        parses liquidation info from the exchange response
        :param dict[] liquidations: each item describes an instance of a liquidation event
        :param dict market: ccxt market
        :param int [since]: when defined, the response items are filtered to only include items after self timestamp
        :param int [limit]: limits the number of items in the response
        :returns dict[]: an array of `liquidation structures <https://docs.ccxt.com/#/?id=liquidation-structure>`
        """
        result = []
        for i in range(0, len(liquidations)):
            entry = liquidations[i]
            parsed = self.parse_liquidation(entry, market)
            result.append(parsed)
        sorted = self.sort_by(result, 'timestamp')
        symbol = self.safe_string(market, 'symbol')
        return self.filter_by_symbol_since_limit(sorted, symbol, since, limit)

    def parse_greeks(self, greeks: dict, market: Market = None):
        raise NotSupported(self.id + ' parseGreeks() is not supported yet')

    def parse_option(self, chain: dict, currency: Currency = None, market: Market = None):
        raise NotSupported(self.id + ' parseOption() is not supported yet')

    def parse_option_chain(self, response: List[object], currencyKey: Str = None, symbolKey: Str = None):
        optionStructures = {}
        for i in range(0, len(response)):
            info = response[i]
            currencyId = self.safe_string(info, currencyKey)
            currency = self.safe_currency(currencyId)
            marketId = self.safe_string(info, symbolKey)
            market = self.safe_market(marketId, None, None, 'option')
            optionStructures[market['symbol']] = self.parse_option(info, currency, market)
        return optionStructures

    def parse_margin_modes(self, response: List[object], symbols: List[str] = None, symbolKey: Str = None, marketType: MarketType = None):
        marginModeStructures = {}
        if marketType is None:
            marketType = 'swap'  # default to swap
        for i in range(0, len(response)):
            info = response[i]
            marketId = self.safe_string(info, symbolKey)
            market = self.safe_market(marketId, None, None, marketType)
            if (symbols is None) or self.in_array(market['symbol'], symbols):
                marginModeStructures[market['symbol']] = self.parse_margin_mode(info, market)
        return marginModeStructures

    def parse_margin_mode(self, marginMode: dict, market: Market = None):
        raise NotSupported(self.id + ' parseMarginMode() is not supported yet')

    def parse_leverages(self, response: List[object], symbols: List[str] = None, symbolKey: Str = None, marketType: MarketType = None):
        leverageStructures = {}
        if marketType is None:
            marketType = 'swap'  # default to swap
        for i in range(0, len(response)):
            info = response[i]
            marketId = self.safe_string(info, symbolKey)
            market = self.safe_market(marketId, None, None, marketType)
            if (symbols is None) or self.in_array(market['symbol'], symbols):
                leverageStructures[market['symbol']] = self.parse_leverage(info, market)
        return leverageStructures

    def parse_leverage(self, leverage: dict, market: Market = None):
        raise NotSupported(self.id + ' parseLeverage() is not supported yet')

    def parse_conversions(self, conversions: List[Any], code: Str = None, fromCurrencyKey: Str = None, toCurrencyKey: Str = None, since: Int = None, limit: Int = None, params={}):
        conversions = self.to_array(conversions)
        result = []
        fromCurrency = None
        toCurrency = None
        for i in range(0, len(conversions)):
            entry = conversions[i]
            fromId = self.safe_string(entry, fromCurrencyKey)
            toId = self.safe_string(entry, toCurrencyKey)
            if fromId is not None:
                fromCurrency = self.safe_currency(fromId)
            if toId is not None:
                toCurrency = self.safe_currency(toId)
            conversion = self.extend(self.parse_conversion(entry, fromCurrency, toCurrency), params)
            result.append(conversion)
        sorted = self.sort_by(result, 'timestamp')
        currency = None
        if code is not None:
            currency = self.safe_currency(code)
            code = currency['code']
        if code is None:
            return self.filter_by_since_limit(sorted, since, limit)
        fromConversion = self.filter_by(sorted, 'fromCurrency', code)
        toConversion = self.filter_by(sorted, 'toCurrency', code)
        both = self.array_concat(fromConversion, toConversion)
        return self.filter_by_since_limit(both, since, limit)

    def parse_conversion(self, conversion: dict, fromCurrency: Currency = None, toCurrency: Currency = None):
        raise NotSupported(self.id + ' parseConversion() is not supported yet')

    def convert_expire_date(self, date: str):
        # parse YYMMDD to datetime string
        year = date[0:2]
        month = date[2:4]
        day = date[4:6]
        reconstructedDate = '20' + year + '-' + month + '-' + day + 'T00:00:00Z'
        return reconstructedDate

    def convert_expire_date_to_market_id_date(self, date: str):
        # parse 240119 to 19JAN24
        year = date[0:2]
        monthRaw = date[2:4]
        month = None
        day = date[4:6]
        if monthRaw == '01':
            month = 'JAN'
        elif monthRaw == '02':
            month = 'FEB'
        elif monthRaw == '03':
            month = 'MAR'
        elif monthRaw == '04':
            month = 'APR'
        elif monthRaw == '05':
            month = 'MAY'
        elif monthRaw == '06':
            month = 'JUN'
        elif monthRaw == '07':
            month = 'JUL'
        elif monthRaw == '08':
            month = 'AUG'
        elif monthRaw == '09':
            month = 'SEP'
        elif monthRaw == '10':
            month = 'OCT'
        elif monthRaw == '11':
            month = 'NOV'
        elif monthRaw == '12':
            month = 'DEC'
        reconstructedDate = day + month + year
        return reconstructedDate

    def convert_market_id_expire_date(self, date: str):
        # parse 03JAN24 to 240103
        monthMappping = {
            'JAN': '01',
            'FEB': '02',
            'MAR': '03',
            'APR': '04',
            'MAY': '05',
            'JUN': '06',
            'JUL': '07',
            'AUG': '08',
            'SEP': '09',
            'OCT': '10',
            'NOV': '11',
            'DEC': '12',
        }
        # if exchange omits first zero and provides i.e. '3JAN24' instead of '03JAN24'
        if len(date) == 6:
            date = '0' + date
        year = date[0:2]
        monthName = date[2:5]
        month = self.safe_string(monthMappping, monthName)
        day = date[5:7]
        reconstructedDate = day + month + year
        return reconstructedDate

    def fetch_position_history(self, symbol: str, since: Int = None, limit: Int = None, params={}):
        """
        fetches the history of margin added or reduced from contract isolated positions
        :param str [symbol]: unified market symbol
        :param int [since]: timestamp in ms of the position
        :param int [limit]: the maximum amount of candles to fetch, default=1000
        :param dict params: extra parameters specific to the exchange api endpoint
        :returns dict[]: a list of `position structures <https://docs.ccxt.com/#/?id=position-structure>`
        """
        if self.has['fetchPositionsHistory']:
            positions = self.fetch_positions_history([symbol], since, limit, params)
            return positions
        else:
            raise NotSupported(self.id + ' fetchPositionHistory() is not supported yet')

    def fetch_positions_history(self, symbols: Strings = None, since: Int = None, limit: Int = None, params={}):
        """
        fetches the history of margin added or reduced from contract isolated positions
        :param str [symbol]: unified market symbol
        :param int [since]: timestamp in ms of the position
        :param int [limit]: the maximum amount of candles to fetch, default=1000
        :param dict params: extra parameters specific to the exchange api endpoint
        :returns dict[]: a list of `position structures <https://docs.ccxt.com/#/?id=position-structure>`
        """
        raise NotSupported(self.id + ' fetchPositionsHistory() is not supported yet')

    def parse_margin_modification(self, data: dict, market: Market = None):
        raise NotSupported(self.id + ' parseMarginModification() is not supported yet')

    def parse_margin_modifications(self, response: List[object], symbols: Strings = None, symbolKey: Str = None, marketType: MarketType = None):
        marginModifications = []
        for i in range(0, len(response)):
            info = response[i]
            marketId = self.safe_string(info, symbolKey)
            market = self.safe_market(marketId, None, None, marketType)
            if (symbols is None) or self.in_array(market['symbol'], symbols):
                marginModifications.append(self.parse_margin_modification(info, market))
        return marginModifications

    def fetch_transfer(self, id: str, code: Str = None, params={}):
        """
        fetches a transfer
        :param str id: transfer id
        :param [str] code: unified currency code
        :param dict params: extra parameters specific to the exchange api endpoint
        :returns dict: a `transfer structure <https://docs.ccxt.com/#/?id=transfer-structure>`
        """
        raise NotSupported(self.id + ' fetchTransfer() is not supported yet')

    def fetch_transfers(self, code: Str = None, since: Int = None, limit: Int = None, params={}):
        """
        fetches a transfer
        :param str id: transfer id
        :param int [since]: timestamp in ms of the earliest transfer to fetch
        :param int [limit]: the maximum amount of transfers to fetch
        :param dict params: extra parameters specific to the exchange api endpoint
        :returns dict: a `transfer structure <https://docs.ccxt.com/#/?id=transfer-structure>`
        """
        raise NotSupported(self.id + ' fetchTransfers() is not supported yet')

    def clean_unsubscription(self, client, subHash: str, unsubHash: str):
        if unsubHash in client.subscriptions:
            del client.subscriptions[unsubHash]
        if subHash in client.subscriptions:
            del client.subscriptions[subHash]
        if subHash in client.futures:
            error = UnsubscribeError(self.id + ' ' + subHash)
            client.reject(error, subHash)
        client.resolve(True, unsubHash)

    def clean_cache(self, subscription: dict):
        topic = self.safe_string(subscription, 'topic')
        symbols = self.safe_list(subscription, 'symbols', [])
        symbolsLength = len(symbols)
        if topic == 'ohlcv':
            symbolsAndTimeFrames = self.safe_list(subscription, 'symbolsAndTimeframes', [])
            for i in range(0, len(symbolsAndTimeFrames)):
                symbolAndTimeFrame = symbolsAndTimeFrames[i]
                symbol = self.safe_string(symbolAndTimeFrame, 0)
                timeframe = self.safe_string(symbolAndTimeFrame, 1)
                if symbol in self.ohlcvs:
                    if timeframe in self.ohlcvs[symbol]:
                        del self.ohlcvs[symbol][timeframe]
        elif symbolsLength > 0:
            for i in range(0, len(symbols)):
                symbol = symbols[i]
                if topic == 'trades':
                    if symbol in self.trades:
                        del self.trades[symbol]
                elif topic == 'orderbook':
                    if symbol in self.orderbooks:
                        del self.orderbooks[symbol]
                elif topic == 'ticker':
                    if symbol in self.tickers:
                        del self.tickers[symbol]
        else:
            if topic == 'myTrades':
                # don't reset self.myTrades directly here
                # because in c# we need to use a different object(thread-safe dict)
                keys = list(self.myTrades.keys())
                for i in range(0, len(keys)):
                    key = keys[i]
                    if key in self.myTrades:
                        del self.myTrades[key]
            elif topic == 'orders':
                orderSymbols = list(self.orders.keys())
                for i in range(0, len(orderSymbols)):
                    orderSymbol = orderSymbols[i]
                    if orderSymbol in self.orders:
                        del self.orders[orderSymbol]
            elif topic == 'ticker':
                tickerSymbols = list(self.tickers.keys())
                for i in range(0, len(tickerSymbols)):
                    tickerSymbol = tickerSymbols[i]
                    if tickerSymbol in self.tickers:
                        del self.tickers[tickerSymbol]<|MERGE_RESOLUTION|>--- conflicted
+++ resolved
@@ -2113,11 +2113,7 @@
 
     def get_ws_rate_limit_cost(self, url: str, type: str):
         """
-<<<<<<< HEAD
-         * @ignore
-=======
  @ignore
->>>>>>> e64816cd
         Safely returns message or connection cost for ws rate limit
         :returns number:
         """
@@ -2136,34 +2132,6 @@
 
     def get_ws_rate_limit_config(self, url, bucketHash='connections'):
         """
-<<<<<<< HEAD
-         * @ignore
-        Safely extract boolean value from dictionary or list
-        :returns dict:
-         *
-         * The rate limits can be configured by setting the `options.ws.rateLimits` property in the exchange configuration. Here's an example:
-         *
-         * ```json
-         * 'options': {
-         *     'ws': {
-         *         'rateLimits': {
-         *             'default': { # set default rate limit for all rate limits
-         *                 'rateLimit': 100,
-         *                 'connections': 1,  # cost per connection
-         *                 'subscriptions': 5,  # cost per subscription
-         *             },
-         *             'https://some_url': { # set the rate limit for a specific url
-         *                 'rateLimit': 100,
-         *                 'connections': 2,  # override cost for a connection
-         *                 'subscriptions': 3,  # override cost for a subscription
-         *             }
-         *         }
-         *     }
-         *}
-         * ```
-         *
-         * In self example, the default rate limit is set to 100, the cost per connection is 1, and the cost per subscription is 5. For the url `https://some_url`, the rate limit is set to 100, the cost per connection is overridden to 2, and the cost per subscription is overridden to 3. The `rateLimit` property sets the maximum number of requests that can be made per second, the `connections` property sets the cost of creating a new connection, and the `subscriptions` property sets the cost of creating a new subscription.
-=======
  @ignore
         Safely extract boolean value from dictionary or list
         :returns dict:
@@ -2190,7 +2158,6 @@
  ```
 
  In self example, the default rate limit is set to 100, the cost per connection is 1, and the cost per subscription is 5. For the url `https://some_url`, the rate limit is set to 100, the cost per connection is overridden to 2, and the cost per subscription is overridden to 3. The `rateLimit` property sets the maximum number of requests that can be made per second, the `connections` property sets the cost of creating a new connection, and the `subscriptions` property sets the cost of creating a new subscription.
->>>>>>> e64816cd
         """
         wsOptions = self.safe_dict(self.options, 'ws')
         rateLimits = self.safe_dict(wsOptions, 'rateLimits', {})
