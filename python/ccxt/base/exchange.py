# -*- coding: utf-8 -*-

"""Base exchange class"""

# -----------------------------------------------------------------------------

__version__ = '1.10.1005'

# -----------------------------------------------------------------------------

from ccxt.base.errors import ExchangeError
from ccxt.base.errors import NotSupported
from ccxt.base.errors import AuthenticationError
from ccxt.base.errors import DDoSProtection
from ccxt.base.errors import RequestTimeout
from ccxt.base.errors import ExchangeNotAvailable

# -----------------------------------------------------------------------------

__all__ = [
    'Exchange',
]

# -----------------------------------------------------------------------------

# Python 2 & 3
import base64
import calendar
import collections
import datetime
import functools
import gzip
import hashlib
import hmac
import io
import json
import math
from numbers import Number
import re
from requests import Session
from requests.utils import default_user_agent
from requests.exceptions import ConnectionError, HTTPError, Timeout, TooManyRedirects, RequestException
# import socket
# import ssl
# import sys
import time
import uuid
import zlib
from decimal import Decimal

# -----------------------------------------------------------------------------

try:
    import urllib.parse as _urlencode  # Python 3
    import urllib.request as _urllib
    # import http.client as httplib
except ImportError:
    import urllib as _urlencode        # Python 2
    import urllib2 as _urllib
    # import httplib

# -----------------------------------------------------------------------------

try:
    basestring  # Python 3
except NameError:
    basestring = str  # Python 2

# -----------------------------------------------------------------------------


class Exchange(object):
    """Base exchange class"""
    id = None
    version = None

    # rate limiter settings
    enableRateLimit = False
    rateLimit = 2000  # milliseconds = seconds * 1000
    timeout = 10000   # milliseconds = seconds * 1000
    asyncio_loop = None
    aiohttp_proxy = None
    session = None  # Session ()
    userAgent = None
    userAgents = {
        'chrome': 'Mozilla/5.0 (Windows NT 10.0; Win64; x64) AppleWebKit/537.36 (KHTML, like Gecko) Chrome/62.0.3202.94 Safari/537.36',
        'chrome39': 'Mozilla/5.0 (Windows NT 6.1; WOW64) AppleWebKit/537.36 (KHTML, like Gecko) Chrome/39.0.2171.71 Safari/537.36',
    }
    verbose = False
    markets = None
    symbols = None
    precision = {}
    limits = {}
    fees = {'trading': {}, 'funding': {}}
    ids = None
    currencies = None
    tickers = None
    api = None
    parseJsonResponse = True
    exceptions = {}
    headers = {}
    balance = {}
    orderbooks = {}
    orders = {}
    trades = {}
    currencies = {}
    proxy = ''
    origin = '*'  # CORS origin
    proxies = None
    apiKey = ''
    secret = ''
    password = ''
    uid = ''
    twofa = False
    marketsById = None
    markets_by_id = None
<<<<<<< HEAD
    # proxy_hit_rate = {}
=======
    currencies_by_id = None
    options = {}  # Python does not allow to define properties in run-time with setattr
>>>>>>> 62a2e86f

    hasPublicAPI = True
    hasPrivateAPI = True
    hasCORS = False
    hasFetchTicker = True
    hasFetchOrderBook = True
    hasFetchTrades = True
    hasFetchTickers = False
    hasFetchOHLCV = True
    hasDeposit = False
    hasWithdraw = False
    hasFetchBalance = True
    hasFetchOrder = False
    hasFetchOrders = False
    hasFetchOpenOrders = False
    hasFetchClosedOrders = False
    hasFetchMyTrades = False
    hasFetchCurrencies = False
    hasCreateOrder = hasPrivateAPI
    hasCancelOrder = hasPrivateAPI

    requiredCredentials = {
        'apiKey': True,
        'secret': True,
        'uid': False,
        'login': False,
        'password': False,
    }

    # API method metainfo
    has = {
        'cancelOrder': hasPrivateAPI,
        'createDepositAddress': False,
        'createOrder': hasPrivateAPI,
        'deposit': False,
        'fetchBalance': True,
        'fetchClosedOrders': False,
        'fetchCurrencies': False,
        'fetchDepositAddress': False,
        'fetchMarkets': True,
        'fetchMyTrades': False,
        'fetchOHLCV': True,
        'fetchOpenOrders': False,
        'fetchOrder': False,
        'fetchOrderBook': True,
        'fetchOrders': False,
        'fetchTicker': True,
        'fetchTickers': False,
        'fetchTrades': True,
        'withdraw': False,
    }

    substituteCommonCurrencyCodes = True
    lastRestRequestTimestamp = 0
    lastRestPollTimestamp = 0
    restRequestQueue = None
    restPollerLoopIsRunning = False
    rateLimitTokens = 16
    rateLimitMaxTokens = 16
    rateLimitUpdateTime = 0
    last_http_response = None
    last_json_response = None

    def __init__(self, config={}):

        # version = '.'.join(map(str, sys.version_info[:3]))
        # self.userAgent = {
        #     'User-Agent': 'ccxt/' + __version__ + ' (+https://github.com/ccxt/ccxt) Python/' + version
        # }

        self.userAgent = default_user_agent()

        settings = self.deep_extend(self.describe(), config)

        for key in settings:
            if hasattr(self, key) and isinstance(getattr(self, key), dict):
                setattr(self, key, self.deep_extend(getattr(self, key), settings[key]))
            else:
                setattr(self, key, settings[key])

        if self.api:
            self.define_rest_api(self.api, 'request')

        if self.markets:
            self.set_markets(self.markets)

        # format camel case
        for attr in dir(self):
            if attr[0] != '_'and attr[-1] != '_' and '_' in attr:
                conv = attr.split('_')
                camel_case = conv[0] + ''.join(i[0].upper() + i[1:] for i in conv[1:])
                setattr(self, camel_case, getattr(self, attr))

        self.tokenBucket = self.extend({
            'refillRate': 1.0 / self.rateLimit,
            'delay': 1.0,
            'capacity': 1.0,
            'defaultCost': 1.0,
            'maxCapacity': 1000,
        }, getattr(self, 'tokenBucket') if hasattr(self, 'tokenBucket') else {})

        self.session = self.session if self.session else Session()

    def __del__(self):
        if self.session:
            self.session.close()

    def describe(self):
        return {}

    def define_rest_api(self, api, method_name, options={}):
        delimiters = re.compile('[^a-zA-Z0-9]')
        for api_type, methods in api.items():
            for http_method, urls in methods.items():
                for url in urls:
                    url = url.strip()
                    split_path = delimiters.split(url)

                    uppercase_method = http_method.upper()
                    lowercase_method = http_method.lower()
                    camelcase_method = lowercase_method.capitalize()
                    camelcase_suffix = ''.join([Exchange.capitalize(x) for x in split_path])
                    lowercase_path = [x.strip().lower() for x in split_path]
                    underscore_suffix = '_'.join([k for k in lowercase_path if len(k)])

                    camelcase = api_type + camelcase_method + Exchange.capitalize(camelcase_suffix)
                    underscore = api_type + '_' + lowercase_method + '_' + underscore_suffix.lower()

                    if 'suffixes' in options:
                        if 'camelcase' in options['suffixes']:
                            camelcase += options['suffixes']['camelcase']
                        if 'underscore' in options['suffixes']:
                            underscore += options['suffixes']['underscore']

                    partial = functools.partial(getattr(self, method_name), url, api_type, uppercase_method)
                    setattr(self, camelcase, partial)
                    setattr(self, underscore, partial)

    def raise_error(self, exception_type, url, method='GET', error=None, details=None):
        details = details if details else ''
        if error:
            if type(error) is _urllib.HTTPError:
                details = ' '.join([
                    str(error.code),
                    error.msg,
                    error.read().decode('utf-8'),
                    details,
                ])
            else:
                details = ' '.join([
                    str(error),
                    details,
                ])
            raise exception_type(' '.join([
                self.id,
                method,
                url,
                details,
            ]))
        else:
            raise exception_type(' '.join([self.id, method, url, details]))

    def throttle(self):
        now = float(self.milliseconds())
        elapsed = now - self.lastRestRequestTimestamp
        if elapsed < self.rateLimit:
            delay = self.rateLimit - elapsed
            time.sleep(delay / 1000.0)

    def fetch2(self, path, api='public', method='GET', params={}, headers=None, body=None):
        """A better wrapper over request for deferred signing"""
        if self.enableRateLimit:
            self.throttle()
        self.lastRestRequestTimestamp = self.milliseconds()
        request = self.sign(path, api, method, params, headers, body)
        return self.fetch(request['url'], request['method'], request['headers'], request['body'])

    def request(self, path, api='public', method='GET', params={}, headers=None, body=None, proxy=''):
        return self.fetch2(path, api, method, params, headers, body, proxy)

    @staticmethod
    def gzip_deflate(response, text):
        encoding = response.info().get('Content-Encoding')
        if encoding in ('gzip', 'x-gzip', 'deflate'):
            if encoding == 'deflate':
                return zlib.decompress(text, -zlib.MAX_WBITS)
            else:
                return gzip.GzipFile('', 'rb', 9, io.BytesIO(text)).read()
        return text

    def handle_errors(self, code, reason, url, method, headers, body):
        pass

    def prepare_request_headers(self, headers=None):
        headers = headers or {}
        headers.update(self.headers)
        if self.userAgent:
            if type(self.userAgent) is str:
                headers.update({'User-Agent': self.userAgent})
            elif (type(self.userAgent) is dict) and ('User-Agent' in self.userAgent):
                headers.update(self.userAgent)
        if self.proxy:
            headers.update({'Origin': self.origin})
        headers.update({'Accept-Encoding': 'gzip, deflate'})
        return headers

    def fetch(self, url, method='GET', headers=None, body=None):
        """Perform a HTTP request and return decoded JSON data"""
        headers = self.prepare_request_headers(headers)
        url = self.proxy + url
        if self.verbose:
            print(method, url, "\nRequest:", headers, "\n", body)
        if body:
            body = body.encode()

        self.session.cookies.clear()

        response = None
        try:
            response = self.session.request(
                method,
                url,
                data=body,
                headers=headers,
                timeout=int(self.timeout / 1000),
                proxies=self.proxies
            )
            self.last_http_response = response.text
            response.raise_for_status()

        except Timeout as e:
            raise RequestTimeout(' '.join([self.id, method, url, 'request timeout']))

        except ConnectionError as e:
            self.raise_error(ExchangeNotAvailable, url, method, e)

        except TooManyRedirects as e:
            self.raise_error(ExchangeError, url, method, e)

        except HTTPError as e:
            self.handle_errors(response.status_code, response.reason, url, method, None, self.last_http_response)
            self.handle_rest_errors(e, response.status_code, self.last_http_response, url, method)
            self.raise_error(ExchangeError, url, method, e, self.last_http_response)

        except RequestException as e:
            self.raise_error(ExchangeError, url, method, e)

        if self.verbose:
            print(method, url, str(response.status_code), "\nResponse:", str(response.headers), "\n", self.last_http_response)

        self.handle_errors(response.status_code, response.reason, url, method, None, self.last_http_response)
        return self.handle_rest_response(self.last_http_response, url, method, headers, body)

    def handle_rest_errors(self, exception, http_status_code, response, url, method='GET'):
        error = None
        if http_status_code in [418, 429]:
            error = DDoSProtection
        elif http_status_code in [404, 409, 500, 501, 502, 520, 521, 522, 525]:
            error = ExchangeNotAvailable
        elif http_status_code in [422]:
            error = ExchangeError
        elif http_status_code in [400, 403, 405, 503, 530]:
            # special case to detect ddos protection
            error = ExchangeNotAvailable
            if response:
                ddos_protection = re.search('(cloudflare|incapsula)', response, flags=re.IGNORECASE)
                if ddos_protection:
                    error = DDoSProtection
        elif http_status_code in [408, 504]:
            error = RequestTimeout
        elif http_status_code in [401, 511]:
            error = AuthenticationError
        if error:
            self.raise_error(error, url, method, exception if exception else http_status_code, response)

    def handle_rest_response(self, response, url, method='GET', headers=None, body=None):
        try:
            if self.parseJsonResponse:
                self.last_json_response = json.loads(response) if len(response) > 1 else None
                return self.last_json_response
            else:
                return response
        except Exception as e:
            ddos_protection = re.search('(cloudflare|incapsula)', response, flags=re.IGNORECASE)
            exchange_not_available = re.search('(offline|busy|retry|wait|unavailable|maintain|maintenance|maintenancing)', response, flags=re.IGNORECASE)
            if ddos_protection:
                raise DDoSProtection(' '.join([self.id, method, url, response]))
            if exchange_not_available:
                message = 'exchange downtime, exchange closed for maintenance or offline, DDoS protection or rate-limiting in effect'
                raise ExchangeNotAvailable(' '.join([
                    self.id,
                    method,
                    url,
                    response,
                    message,
                ]))
            if isinstance(e, ValueError):
                raise ExchangeError(' '.join([self.id, method, url, response, str(e)]))
            raise

    @staticmethod
    def safe_float(dictionary, key, default_value=None):
        value = default_value
        try:
            value = float(dictionary[key]) if (key is not None) and (key in dictionary) and (dictionary[key] is not None) else default_value
        except ValueError:
            value = default_value
        return value

    @staticmethod
    def safe_string(dictionary, key, default_value=None):
        return str(dictionary[key]) if key is not None and (key in dictionary) and dictionary[key] is not None else default_value

    @staticmethod
    def safe_integer(dictionary, key, default_value=None):
        if key is None or (key not in dictionary):
            return default_value
        value = dictionary[key]
        if isinstance(value, Number) or (isinstance(value, basestring) and value.isnumeric()):
            return int(value)
        return default_value

    @staticmethod
    def safe_value(dictionary, key, default_value=None):
        return dictionary[key] if key is not None and (key in dictionary) and dictionary[key] is not None else default_value

    @staticmethod
    def truncate(num, precision=0):
        if precision > 0:
            decimal_precision = math.pow(10, precision)
            return math.trunc(num * decimal_precision) / decimal_precision
        return int(Exchange.truncate_to_string(num, precision))

    @staticmethod
    def truncate_to_string(num, precision=0):
        if precision > 0:
            parts = ('%f' % Decimal(num)).split('.')
            decimal_digits = parts[1][:precision].rstrip('0')
            decimal_digits = decimal_digits if len(decimal_digits) else '0'
            return parts[0] + '.' + decimal_digits
        return ('%d' % num)

    @staticmethod
    def uuid():
        return str(uuid.uuid4())

    @staticmethod
    def capitalize(string):  # first character only, rest characters unchanged
        if len(string) > 1:
            return "%s%s" % (string[0].upper(), string[1:])
        return string.upper()

    @staticmethod
    def keysort(dictionary):
        return collections.OrderedDict(sorted(dictionary.items(), key=lambda t: t[0]))

    @staticmethod
    def extend(*args):
        if args is not None:
            result = None
            if type(args[0]) is collections.OrderedDict:
                result = collections.OrderedDict()
            else:
                result = {}
            for arg in args:
                result.update(arg)
            return result
        return {}

    @staticmethod
    def deep_extend(*args):
        result = None
        for arg in args:
            if isinstance(arg, dict):
                if not isinstance(result, dict):
                    result = {}
                for key in arg:
                    result[key] = Exchange.deep_extend(result[key] if key in result else None, arg[key])
            else:
                result = arg
        return result

    @staticmethod
    def filter_by(array, key, value=None):
        if value:
            grouped = Exchange.group_by(array, key)
            if value in grouped:
                return grouped[value]
            return []
        return array

    @staticmethod
    def filterBy(self, array, key, value=None):
        return Exchange.filter_by(array, key, value)

    @staticmethod
    def group_by(array, key):
        result = {}
        if type(array) is dict:
            array = list(Exchange.keysort(array).items())
        array = [entry for entry in array if (key in entry) and (entry[key] is not None)]
        for entry in array:
            if entry[key] not in result:
                result[entry[key]] = []
            result[entry[key]].append(entry)
        return result

    @staticmethod
    def groupBy(array, key):
        return Exchange.group_by(array, key)

    @staticmethod
    def index_by(array, key):
        result = {}
        if type(array) is dict:
            array = Exchange.keysort(array).values()
        for element in array:
            if (key in element) and (element[key] is not None):
                k = element[key]
                result[k] = element
        return result

    @staticmethod
    def sort_by(array, key, descending=False):
        return sorted(array, key=lambda k: k[key], reverse=descending)

    @staticmethod
    def array_concat(a, b):
        return a + b

    @staticmethod
    def extract_params(string):
        return re.findall(r'{([\w-]+)}', string)

    @staticmethod
    def implode_params(string, params):
        for key in params:
            string = string.replace('{' + key + '}', str(params[key]))
        return string

    @staticmethod
    def url(path, params={}):
        result = Exchange.implode_params(path, params)
        query = Exchange.omit(params, Exchange.extract_params(path))
        if query:
            result += '?' + _urlencode.urlencode(query)
        return result

    @staticmethod
    def urlencode(params={}):
        if (type(params) is dict) or isinstance(params, collections.OrderedDict):
            return _urlencode.urlencode(params)
        return params

    @staticmethod
    def rawencode(params={}):
        return _urlencode.unquote(Exchange.urlencode(params))

    @staticmethod
    def encode_uri_component(uri):
        return _urlencode.quote(uri, safe="~()*!.'")

    @staticmethod
    def omit(d, *args):
        result = d.copy()
        for arg in args:
            if type(arg) is list:
                for key in arg:
                    if key in result:
                        del result[key]
            else:
                if arg in result:
                    del result[arg]
        return result

    @staticmethod
    def unique(array):
        return list(set(array))

    @staticmethod
    def pluck(array, key):
        return [
            element[key]
            for element in array
            if (key in element) and (element[key] is not None)
        ]

    @staticmethod
    def sum(*args):
        return sum([arg for arg in args if isinstance(arg, (float, int))])

    @staticmethod
    def ordered(array):
        return collections.OrderedDict(array)

    @staticmethod
    def aggregate(bidasks):
        ordered = Exchange.ordered({})
        for [price, volume] in bidasks:
            if volume > 0:
                ordered[price] = (ordered[price] if price in ordered else 0) + volume
        result = []
        items = list(ordered.items())
        for price, volume in items:
            result.append([price, volume])
        return result

    @staticmethod
    def sec():
        return Exchange.seconds()

    @staticmethod
    def msec():
        return Exchange.milliseconds()

    @staticmethod
    def usec():
        return Exchange.microseconds()

    @staticmethod
    def seconds():
        return int(time.time())

    @staticmethod
    def milliseconds():
        return int(time.time() * 1000)

    @staticmethod
    def microseconds():
        return int(time.time() * 1000000)

    @staticmethod
    def iso8601(timestamp):
        utc = datetime.datetime.utcfromtimestamp(int(round(timestamp / 1000)))
        return utc.strftime('%Y-%m-%dT%H:%M:%S.%f')[:-6] + "{:<03d}".format(int(timestamp) % 1000) + 'Z'

    @staticmethod
    def ymd(timestamp):
        utc_datetime = datetime.datetime.utcfromtimestamp(int(round(timestamp / 1000)))
        return utc_datetime.strftime('%Y-%m-%d')

    @staticmethod
    def ymdhms(timestamp, infix=' '):
        utc_datetime = datetime.datetime.utcfromtimestamp(int(round(timestamp / 1000)))
        return utc_datetime.strftime('%Y-%m-%d' + infix + '%H:%M:%S')

    @staticmethod
    def parse8601(timestamp):
        yyyy = '([0-9]{4})-?'
        mm = '([0-9]{2})-?'
        dd = '([0-9]{2})(?:T|[\s])?'
        h = '([0-9]{2}):?'
        m = '([0-9]{2}):?'
        s = '([0-9]{2})'
        ms = '(\.[0-9]{1,3})?'
        tz = '(?:(\+|\-)([0-9]{2})\:?([0-9]{2})|Z)?'
        regex = r'' + yyyy + mm + dd + h + m + s + ms + tz
        match = re.search(regex, timestamp, re.IGNORECASE)
        yyyy, mm, dd, h, m, s, ms, sign, hours, minutes = match.groups()
        ms = ms or '.000'
        msint = int(ms[1:])
        sign = sign or ''
        sign = int(sign + '1')
        hours = int(hours or 0) * sign
        minutes = int(minutes or 0) * sign
        offset = datetime.timedelta(hours=hours, minutes=minutes)
        string = yyyy + mm + dd + h + m + s + ms + 'Z'
        dt = datetime.datetime.strptime(string, "%Y%m%d%H%M%S.%fZ")
        dt = dt + offset
        return calendar.timegm(dt.utctimetuple()) * 1000 + msint

    @staticmethod
    def hash(request, algorithm='md5', digest='hex'):
        h = hashlib.new(algorithm, request)
        if digest == 'hex':
            return h.hexdigest()
        elif digest == 'base64':
            return base64.b64encode(h.digest())
        return h.digest()

    @staticmethod
    def hmac(request, secret, algorithm=hashlib.sha256, digest='hex'):
        h = hmac.new(secret, request, algorithm)
        if digest == 'hex':
            return h.hexdigest()
        elif digest == 'base64':
            return base64.b64encode(h.digest())
        return h.digest()

    @staticmethod
    def binary_concat(*args):
        result = bytes()
        for arg in args:
            result = result + arg
        return result

    @staticmethod
    def binary_to_string(s):
        return s.decode('ascii')

    @staticmethod
    def base64urlencode(s):
        return Exchange.decode(base64.urlsafe_b64encode(s)).replace('=', '')

    @staticmethod
    def jwt(request, secret, algorithm=hashlib.sha256, alg='HS256'):
        header = Exchange.encode(Exchange.json({
            'alg': alg,
            'typ': 'JWT',
        }))
        encodedHeader = Exchange.base64urlencode(header)
        encodedData = Exchange.base64urlencode(Exchange.encode(Exchange.json(request)))
        token = encodedHeader + '.' + encodedData
        hmac = Exchange.hmac(Exchange.encode(token), Exchange.encode(secret), algorithm, 'binary')
        signature = Exchange.base64urlencode(hmac)
        return token + '.' + signature

    @staticmethod
    def unjson(input):
        return json.loads(input)

    @staticmethod
    def json(data, params=None):
        return json.dumps(data, separators=(',', ':'))

    @staticmethod
    def encode(string):
        return string.encode()

    @staticmethod
    def decode(string):
        return string.decode()

    @staticmethod
    def to_array(value):
        return list(value.values()) if type(value) is dict else value

    def nonce(self):
        return Exchange.seconds()

    def check_required_credentials(self):
        keys = list(self.requiredCredentials.keys())
        for key in keys:
            if self.requiredCredentials[key] and not getattr(self, key):
                raise AuthenticationError(self.id + ' requires `' + key + '`')

    def account(self):
        return {
            'free': 0.0,
            'used': 0.0,
            'total': 0.0,
        }

    def common_currency_code(self, currency):
        if not self.substituteCommonCurrencyCodes:
            return currency
        if currency == 'XBT':
            return 'BTC'
        if currency == 'BCC':
            return 'BCH'
        if currency == 'DRK':
            return 'DASH'
        return currency

    def precision_from_string(self, string):
        parts = re.sub(r'0+$', '', string).split('.')
        return len(parts[1]) if len(parts) > 1 else 0

    def cost_to_precision(self, symbol, cost):
        return ('{:.' + str(self.markets[symbol]['precision']['price']) + 'f}').format(float(cost))

    def price_to_precision(self, symbol, price):
        return ('{:.' + str(self.markets[symbol]['precision']['price']) + 'f}').format(float(price))

    def amount_to_precision(self, symbol, amount):
        return self.truncate(amount, self.markets[symbol]['precision']['amount'])

    def amount_to_string(self, symbol, amount):
        return self.truncate_to_string(amount, self.markets[symbol]['precision']['amount'])

    def amount_to_lots(self, symbol, amount):
        lot = self.markets[symbol]['lot']
        return self.amount_to_precision(symbol, math.floor(amount / lot) * lot)

    def fee_to_precision(self, symbol, fee):
        return ('{:.' + str(self.markets[symbol]['precision']['price']) + 'f}').format(float(fee))

    def set_markets(self, markets, currencies=None):
        values = list(markets.values()) if type(markets) is dict else markets
        for i in range(0, len(values)):
            values[i] = self.extend(
                self.fees['trading'],
                {'precision': self.precision, 'limits': self.limits},
                values[i]
            )
        self.markets = self.index_by(values, 'symbol')
        self.markets_by_id = self.index_by(values, 'id')
        self.marketsById = self.markets_by_id
        self.symbols = sorted(list(self.markets.keys()))
        self.ids = sorted(list(self.markets_by_id.keys()))
        if currencies:
            self.currencies = self.deep_extend(currencies, self.currencies)
        else:
            base_currencies = [{
                'id': market['baseId'] if 'baseId' in market else market['base'],
                'code': market['base'],
            } for market in values if 'base' in market]
            quote_currencies = [{
                'id': market['quoteId'] if 'quoteId' in market else market['quote'],
                'code': market['quote'],
            } for market in values if 'quote' in market]
            currencies = self.sort_by(base_currencies + quote_currencies, 'code')
            self.currencies = self.deep_extend(self.index_by(currencies, 'code'), self.currencies)
        self.currencies_by_id = self.index_by(list(self.currencies.values()), 'id')
        return self.markets

    def load_markets(self, reload=False):
        if not reload:
            if self.markets:
                if not self.markets_by_id:
                    return self.set_markets(self.markets)
                return self.markets
        markets = self.fetch_markets()
        currencies = None
        if self.has['fetchCurrencies']:
            currencies = self.fetch_currencies()
        return self.set_markets(markets, currencies)

    def fetch_markets(self):
        return self.markets

    def fetch_bids_asks(self, symbols=None, params={}):
        raise NotSupported(self.id + ' API does not allow to fetch all prices at once with a single call to fetch_bid_asks() for now')

    def fetch_tickers(self, symbols=None, params={}):
        raise NotSupported(self.id + ' API does not allow to fetch all tickers at once with a single call to fetch_tickers() for now')

    def fetch_order_status(self, id, market=None):
        order = self.fetch_order(id)
        return order['status']

    def fetch_order(self, id, symbol=None, params={}):
        raise NotSupported(self.id + ' fetch_order() is not implemented yet')

    def fetch_orders(self, symbol=None, since=None, limit=None, params={}):
        raise NotSupported(self.id + ' fetch_orders() is not implemented yet')

    def fetch_open_orders(self, symbol=None, since=None, limit=None, params={}):
        raise NotSupported(self.id + ' fetch_open_orders() is not implemented yet')

    def fetch_closed_orders(self, symbol=None, since=None, limit=None, params={}):
        raise NotSupported(self.id + ' fetch_closed_orders() is not implemented yet')

    def fetch_my_trades(self, symbol=None, since=None, limit=None, params={}):
        raise NotSupported(self.id + ' fetch_my_trades() is not implemented yet')

    def fetch_order_trades(self, id, symbol=None, params={}):
        raise NotSupported(self.id + ' fetch_order_trades() is not implemented yet')

    def parse_ohlcv(self, ohlcv, market=None, timeframe='1m', since=None, limit=None):
        return ohlcv

    def parse_ohlcvs(self, ohlcvs, market=None, timeframe='1m', since=None, limit=None):
        ohlcvs = self.to_array(ohlcvs)
        num_ohlcvs = len(ohlcvs)
        result = []
        i = 0
        while i < num_ohlcvs:
            if limit and (len(result) >= limit):
                break
            ohlcv = self.parse_ohlcv(ohlcvs[i], market, timeframe, since, limit)
            i = i + 1
            if since and (ohlcv[0] < since):
                continue
            result.append(ohlcv)
        return result

    def parse_bid_ask(self, bidask, price_key=0, amount_key=0):
        return [float(bidask[price_key]), float(bidask[amount_key])]

    def parse_bids_asks(self, bidasks, price_key=0, amount_key=1):
        result = []
        if len(bidasks):
            if type(bidasks[0]) is list:
                for bidask in bidasks:
                    if bidask[price_key] and bidask[amount_key]:
                        result.append(self.parse_bid_ask(bidask, price_key, amount_key))
            elif type(bidasks[0]) is dict:
                for bidask in bidasks:
                    if (price_key in bidask) and (amount_key in bidask) and (bidask[price_key] and bidask[amount_key]):
                        result.append(self.parse_bid_ask(bidask, price_key, amount_key))
            else:
                raise ExchangeError(self.id + ' unrecognized bidask format: ' + str(bidasks[0]))
        return result

    def fetch_l2_order_book(self, symbol, limit=None, params={}):
        orderbook = self.fetch_order_book(symbol, limit, params)
        return self.extend(orderbook, {
            'bids': self.sort_by(self.aggregate(orderbook['bids']), 0, True),
            'asks': self.sort_by(self.aggregate(orderbook['asks']), 0),
        })

    def parse_order_book(self, orderbook, timestamp=None, bids_key='bids', asks_key='asks', price_key=0, amount_key=1):
        timestamp = timestamp or self.milliseconds()
        return {
            'bids': self.parse_bids_asks(orderbook[bids_key], price_key, amount_key) if (bids_key in orderbook) and isinstance(orderbook[bids_key], list) else [],
            'asks': self.parse_bids_asks(orderbook[asks_key], price_key, amount_key) if (asks_key in orderbook) and isinstance(orderbook[asks_key], list) else [],
            'timestamp': timestamp,
            'datetime': self.iso8601(timestamp),
        }

    def parse_balance(self, balance):
        currencies = self.omit(balance, 'info').keys()
        for account in ['free', 'used', 'total']:
            balance[account] = {}
            for currency in currencies:
                balance[account][currency] = balance[currency][account]
        return balance

    def fetch_partial_balance(self, part, params={}):
        balance = self.fetch_balance(params)
        return balance[part]

    def fetch_free_balance(self, params={}):
        return self.fetch_partial_balance('free', params)

    def fetch_used_balance(self, params={}):
        return self.fetch_partial_balance('used', params)

    def fetch_total_balance(self, params={}):
        return self.fetch_partial_balance('total', params)

    def fetch_ohlcv(self, symbol, timeframe='1m', since=None, limit=None, params={}):
        self.load_markets()
        trades = self.fetch_trades(symbol, since, limit, params)
        return self.build_ohlcv(trades, since, limits, timeframe)

    def parse_trades(self, trades, market=None, since=None, limit=None):
        array = self.to_array(trades)
        array = [self.parse_trade(trade, market) for trade in array]
        return self.filter_by_since_limit(array, since, limit)

    def parse_orders(self, orders, market=None, since=None, limit=None):
        array = self.to_array(orders)
        array = [self.parse_order(order, market) for order in array]
        return self.filter_by_since_limit(array, since, limit)

    def filter_by_since_limit(self, array, since=None, limit=None):
        if since:
            array = [entry for entry in array if entry['timestamp'] > since]
        if limit:
            array = array[0:limit]
        return array

    def filter_orders_by_symbol(self, orders, symbol=None):
        if symbol:
            grouped = self.group_by(orders, 'symbol')
            if symbol in grouped:
                return grouped[symbol]
            return []
        return orders

    def currency(self, code):
        if not self.currencies:
            raise ExchangeError(self.id + ' currencies not loaded')
        if isinstance(code, basestring) and (code in self.currencies):
            return self.currencies[code]
        raise ExchangeError(self.id + ' does not have currency code ' + str(code))

    def market(self, symbol):
        if not self.markets:
            raise ExchangeError(self.id + ' markets not loaded')
        if isinstance(symbol, basestring) and (symbol in self.markets):
            return self.markets[symbol]
        raise ExchangeError(self.id + ' does not have market symbol ' + str(symbol))

    def market_ids(self, symbols):
        return [self.marketId(symbol) for symbol in symbols]

    def market_id(self, symbol):
        market = self.market(symbol)
        return market['id'] if type(market) is dict else symbol

    def calculate_fee(self, symbol, type, side, amount, price, takerOrMaker='taker', params={}):
        market = self.markets[symbol]
        rate = market[takerOrMaker]
        cost = float(self.cost_to_precision(symbol, amount * price))
        return {
            'rate': rate,
            'type': takerOrMaker,
            'currency': market['quote'],
            'cost': float(self.fee_to_precision(symbol, rate * cost)),
        }

    def edit_limit_buy_order(self, id, symbol, *args):
        return self.edit_limit_order(symbol, 'buy', *args)

    def edit_limit_sell_order(self, id, symbol, *args):
        return self.edit_limit_order(symbol, 'sell', *args)

    def edit_limit_order(self, id, symbol, *args):
        return self.edit_order(id, symbol, 'limit', *args)

    def edit_order(self, id, symbol, *args):
        if not self.enableRateLimit:
            raise ExchangeError(self.id + ' edit_order() requires enableRateLimit = true')
        self.cancel_order(id, symbol)
        return self.create_order(symbol, *args)

    def create_limit_order(self, symbol, *args):
        return self.create_order(symbol, 'limit', *args)

    def create_market_order(self, symbol, *args):
        return self.create_order(symbol, 'market', *args)

    def create_limit_buy_order(self, symbol, *args):
        return self.create_order(symbol, 'limit', 'buy', *args)

    def create_limit_sell_order(self, symbol, *args):
        return self.create_order(symbol, 'limit', 'sell', *args)

    def create_market_buy_order(self, symbol, amount, params={}):
        return self.create_order(symbol, 'market', 'buy', amount, None, params)

    def create_market_sell_order(self, symbol, amount, params={}):
        return self.create_order(symbol, 'market', 'sell', amount, None, params)

    def sign(self, path, api='public', method='GET', params={}, headers=None, body=None):
        raise NotImplemented(self.id + ' sign() pure method must be redefined in derived classes')


    def build_ohlcv(self, since = -math.inf, limits = math.inf, timeframe = '1m'):
        ms = self.parse_timeframe(timeframe) * 1000
        ohlcvs = []
        (timestamp, open, high, low, close, volume) = (0, 1, 2, 3, 4, 5)

        for i in range(0, min(len(trades), limits + 1), -1):
            trade = trades[i]
            if trade['timestamp'] < since:
                continue
            opening_time = math.floor(trade['timestamp'] / ms) * ms # Shift the edge of the m/h/d (but not M)
            j = len(ohlcvs)
            if (j == 0) or opening_time >= ohlcvs[j-1][0] + ms:
                # moved to a new timeframe -> create a new candle from opening trade
                ohlcvs.append([opening_time, trade['price'], trade['price'], trade['price'], trade['price'], trade['amount']])
            else:
                # still processing the same timeframe -> update opening trade
                ohlcvs[j - 1][high] = max(ohlcvs[j - 1][high], trade['price'])
                ohlcvs[j - 1][low] = min(ohlcvs[j - 1][low], trade['price'])
                ohlcvs[j - 1][close] = trade['price']
                ohlcvs[j - 1][volume] += trade['amount']
        return ohlcvs

    def parse_timeframe(timeframe):
        amount = timeframe[0:-1]
        unit = timeframe[-1]
        if 'm' in unit:
            scale = 60
        elif 'h' in unit:
            scale = 60 * 60
        elif 'd' in unit:
            scale = 60 * 60 * 24
        elif 'M' in unit:
            scale = 60 * 60 * 24 * 30
        else:
            raise ValueError('Unknown timeframe unit: ' + unit)
        return amount * scale
<|MERGE_RESOLUTION|>--- conflicted
+++ resolved
@@ -114,12 +114,8 @@
     twofa = False
     marketsById = None
     markets_by_id = None
-<<<<<<< HEAD
-    # proxy_hit_rate = {}
-=======
     currencies_by_id = None
     options = {}  # Python does not allow to define properties in run-time with setattr
->>>>>>> 62a2e86f
 
     hasPublicAPI = True
     hasPrivateAPI = True
