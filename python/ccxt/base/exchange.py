# -*- coding: utf-8 -*-

"""Base exchange class"""

# -----------------------------------------------------------------------------

__version__ = '1.84.39'

# -----------------------------------------------------------------------------

from ccxt.base.errors import ExchangeError
from ccxt.base.errors import NetworkError
from ccxt.base.errors import NotSupported
from ccxt.base.errors import AuthenticationError
from ccxt.base.errors import DDoSProtection
from ccxt.base.errors import RequestTimeout
from ccxt.base.errors import ExchangeNotAvailable
from ccxt.base.errors import InvalidAddress
from ccxt.base.errors import ArgumentsRequired
from ccxt.base.errors import BadSymbol
from ccxt.base.errors import NullResponse
from ccxt.base.errors import BadRequest
from ccxt.base.errors import RateLimitExceeded

# -----------------------------------------------------------------------------

from ccxt.base.decimal_to_precision import decimal_to_precision
from ccxt.base.decimal_to_precision import DECIMAL_PLACES, NO_PADDING, TRUNCATE, ROUND, ROUND_UP, ROUND_DOWN
from ccxt.base.decimal_to_precision import number_to_string
from ccxt.base.precise import Precise

# -----------------------------------------------------------------------------

# rsa jwt signing
from cryptography.hazmat import backends
from cryptography.hazmat.primitives import hashes
from cryptography.hazmat.primitives.asymmetric import padding
from cryptography.hazmat.primitives.serialization import load_pem_private_key

# -----------------------------------------------------------------------------

# ecdsa signing
from ccxt.static_dependencies import ecdsa
from ccxt.static_dependencies import keccak

# eddsa signing
try:
    import axolotl_curve25519 as eddsa
except ImportError:
    eddsa = None

# -----------------------------------------------------------------------------

import ccxt.base.exchange_common as exchange_common

# -----------------------------------------------------------------------------

__all__ = [
    'Exchange',
]

# -----------------------------------------------------------------------------

import types
import logging
import base64
import calendar
import collections
import datetime
from email.utils import parsedate
import functools
import gzip
import hashlib
import hmac
import io
import json
import math
import random
from numbers import Number
import re
from requests import Session
from requests.utils import default_user_agent
from requests.exceptions import HTTPError, Timeout, TooManyRedirects, RequestException, ConnectionError as requestsConnectionError
# import socket
from ssl import SSLError
# import sys
import time
import uuid
import zlib
from decimal import Decimal
from time import mktime
from wsgiref.handlers import format_date_time
import urllib.parse as _urlencode

# -----------------------------------------------------------------------------


class Exchange(object):
    """Base exchange class"""
    id = None
    name = None
    version = None
    certified = False  # if certified by the CCXT dev team
    pro = False  # if it is integrated with CCXT Pro for WebSocket support
    alias = False  # whether this exchange is an alias to another exchange
    # rate limiter settings
    enableRateLimit = True
    rateLimit = 2000  # milliseconds = seconds * 1000
    timeout = 10000   # milliseconds = seconds * 1000
    asyncio_loop = None
    aiohttp_proxy = None
    aiohttp_trust_env = False
    session = None  # Session () by default
    verify = True  # SSL verification
    validateServerSsl = True
    validateClientSsl = False
    logger = None  # logging.getLogger(__name__) by default
    userAgent = None
    userAgents = {
        'chrome': 'Mozilla/5.0 (Windows NT 10.0; Win64; x64) AppleWebKit/537.36 (KHTML, like Gecko) Chrome/62.0.3202.94 Safari/537.36',
        'chrome39': 'Mozilla/5.0 (Windows NT 6.1; WOW64) AppleWebKit/537.36 (KHTML, like Gecko) Chrome/39.0.2171.71 Safari/537.36',
        'chrome100': 'Mozilla/5.0 (Macintosh; Intel Mac OS X 10_15_7) AppleWebKit/537.36 (KHTML, like Gecko) Chrome/100.0.4896.75 Safari/537.36',
    }
    verbose = False
    markets = None
    symbols = None
    codes = None
    timeframes = None
    fees = {
        'trading': {
            'percentage': True,  # subclasses should rarely have to redefine this
        },
        'funding': {
            'withdraw': {},
            'deposit': {},
        },
    }
    loaded_fees = {
        'trading': {
            'percentage': True,
        },
        'funding': {
            'withdraw': {},
            'deposit': {},
        },
    }
    ids = None
    urls = None
    api = None
    parseJsonResponse = True
    proxy = ''
    origin = '*'  # CORS origin
    proxies = None
    hostname = None  # in case of inaccessibility of the "main" domain
    apiKey = ''
    secret = ''
    password = ''
    uid = ''
    privateKey = ''  # a "0x"-prefixed hexstring private key for a wallet
    walletAddress = ''  # the wallet address "0x"-prefixed hexstring
    token = ''  # reserved for HTTP auth in some cases
    twofa = None
    markets_by_id = None
    currencies_by_id = None
    precision = None
    exceptions = None
    limits = {
        'leverage': {
            'min': None,
            'max': None,
        },
        'amount': {
            'min': None,
            'max': None,
        },
        'price': {
            'min': None,
            'max': None,
        },
        'cost': {
            'min': None,
            'max': None,
        },
    }
    httpExceptions = {
        '422': ExchangeError,
        '418': DDoSProtection,
        '429': RateLimitExceeded,
        '404': ExchangeNotAvailable,
        '409': ExchangeNotAvailable,
        '410': ExchangeNotAvailable,
        '500': ExchangeNotAvailable,
        '501': ExchangeNotAvailable,
        '502': ExchangeNotAvailable,
        '520': ExchangeNotAvailable,
        '521': ExchangeNotAvailable,
        '522': ExchangeNotAvailable,
        '525': ExchangeNotAvailable,
        '526': ExchangeNotAvailable,
        '400': ExchangeNotAvailable,
        '403': ExchangeNotAvailable,
        '405': ExchangeNotAvailable,
        '503': ExchangeNotAvailable,
        '530': ExchangeNotAvailable,
        '408': RequestTimeout,
        '504': RequestTimeout,
        '401': AuthenticationError,
        '511': AuthenticationError,
    }
    headers = None
    balance = None
    orderbooks = None
    orders = None
    myTrades = None
    trades = None
    transactions = None
    ohlcvs = None
    tickers = None
    base_currencies = None
    quote_currencies = None
    currencies = None
    options = None  # Python does not allow to define properties in run-time with setattr
    accounts = None
    positions = None

    status = {
        'status': 'ok',
        'updated': None,
        'eta': None,
        'url': None,
    }

    requiredCredentials = {
        'apiKey': True,
        'secret': True,
        'uid': False,
        'login': False,
        'password': False,
        'twofa': False,  # 2-factor authentication (one-time password key)
        'privateKey': False,  # a "0x"-prefixed hexstring private key for a wallet
        'walletAddress': False,  # the wallet address "0x"-prefixed hexstring
        'token': False,  # reserved for HTTP auth in some cases
    }

    # API method metainfo
    has = {
        'publicAPI': True,
        'privateAPI': True,
        'CORS': None,
        'spot': None,
        'margin': None,
        'swap': None,
        'future': None,
        'option': None,
        'addMargin': None,
        'cancelAllOrders': None,
        'cancelOrder': True,
        'cancelOrders': None,
        'createDepositAddress': None,
        'createLimitOrder': True,
        'createMarketOrder': True,
        'createOrder': True,
        'createPostOnlyOrder': None,
        'createReduceOnlyOrder': None,
        'createStopOrder': None,
        'createStopLimitOrder': None,
        'createStopMarketOrder': None,
        'editOrder': 'emulated',
        'fetchAccounts': None,
        'fetchBalance': True,
        'fetchBidsAsks': None,
        'fetchBorrowInterest': None,
        'fetchBorrowRate': None,
        'fetchBorrowRateHistory': None,
        'fetchBorrowRatesPerSymbol': None,
        'fetchBorrowRates': None,
        'fetchCanceledOrders': None,
        'fetchClosedOrder': None,
        'fetchClosedOrders': None,
        'fetchCurrencies': 'emulated',
        'fetchDeposit': None,
        'fetchDepositAddress': None,
        'fetchDepositAddresses': None,
        'fetchDepositAddressesByNetwork': None,
        'fetchDeposits': None,
        'fetchFundingFee': None,
        'fetchFundingFees': None,
        'fetchFundingHistory': None,
        'fetchFundingRate': None,
        'fetchFundingRateHistory': None,
        'fetchFundingRates': None,
        'fetchIndexOHLCV': None,
        'fetchL2OrderBook': True,
        'fetchLedger': None,
        'fetchLedgerEntry': None,
        'fetchLeverageTiers': None,
        'fetchMarketLeverageTiers': None,
        'fetchMarkets': True,
        'fetchMarkOHLCV': None,
        'fetchMyTrades': None,
        'fetchOHLCV': 'emulated',
        'fetchOpenOrder': None,
        'fetchOpenOrders': None,
        'fetchOrder': None,
        'fetchOrderBook': True,
        'fetchOrderBooks': None,
        'fetchOrders': None,
        'fetchOrderTrades': None,
        'fetchPermissions': None,
        'fetchPosition': None,
        'fetchPositions': None,
        'fetchPositionsRisk': None,
        'fetchPremiumIndexOHLCV': None,
        'fetchStatus': 'emulated',
        'fetchTicker': True,
        'fetchTickers': None,
        'fetchTime': None,
        'fetchTrades': True,
        'fetchTradingFee': None,
        'fetchTradingFees': None,
        'fetchTradingLimits': None,
        'fetchTransactions': None,
        'fetchTransfers': None,
        'fetchWithdrawal': None,
        'fetchWithdrawals': None,
        'loadMarkets': True,
        'reduceMargin': None,
        'setLeverage': None,
        'setMargin': None,
        'setMarginMode': None,
        'setPositionMode': None,
        'signIn': None,
        'transfer': None,
        'withdraw': None,
    }
    precisionMode = DECIMAL_PLACES
    paddingMode = NO_PADDING
    minFundingAddressLength = 1  # used in check_address
    substituteCommonCurrencyCodes = True
    quoteJsonNumbers = True
    number = float  # or str (a pointer to a class)
    handleContentTypeApplicationZip = False
    # whether fees should be summed by currency code
    reduceFees = True
    lastRestRequestTimestamp = 0
    lastRestPollTimestamp = 0
    restRequestQueue = None
    restPollerLoopIsRunning = False
    rateLimitTokens = 16
    rateLimitMaxTokens = 16
    rateLimitUpdateTime = 0
    enableLastHttpResponse = True
    enableLastJsonResponse = True
    enableLastResponseHeaders = True
    last_http_response = None
    last_json_response = None
    last_response_headers = None

    requiresEddsa = False
    base58_encoder = None
    base58_decoder = None
    # no lower case l or upper case I, O
    base58_alphabet = '123456789ABCDEFGHJKLMNPQRSTUVWXYZabcdefghijkmnopqrstuvwxyz'

    commonCurrencies = {
        'XBT': 'BTC',
        'BCC': 'BCH',
        'BCHABC': 'BCH',
        'BCHSV': 'BSV',
    }
    synchronous = True

    def __init__(self, config={}):

        self.precision = dict() if self.precision is None else self.precision
        self.limits = dict() if self.limits is None else self.limits
        self.exceptions = dict() if self.exceptions is None else self.exceptions
        self.headers = dict() if self.headers is None else self.headers
        self.balance = dict() if self.balance is None else self.balance
        self.orderbooks = dict() if self.orderbooks is None else self.orderbooks
        self.tickers = dict() if self.tickers is None else self.tickers
        self.trades = dict() if self.trades is None else self.trades
        self.transactions = dict() if self.transactions is None else self.transactions
        self.positions = dict() if self.positions is None else self.positions
        self.ohlcvs = dict() if self.ohlcvs is None else self.ohlcvs
        self.currencies = dict() if self.currencies is None else self.currencies
        self.options = dict() if self.options is None else self.options  # Python does not allow to define properties in run-time with setattr
        self.decimal_to_precision = decimal_to_precision
        self.number_to_string = number_to_string

        # version = '.'.join(map(str, sys.version_info[:3]))
        # self.userAgent = {
        #     'User-Agent': 'ccxt/' + __version__ + ' (+https://github.com/ccxt/ccxt) Python/' + version
        # }

        self.origin = self.uuid()
        self.userAgent = default_user_agent()

        settings = self.deep_extend(self.describe(), config)

        for key in settings:
            if hasattr(self, key) and isinstance(getattr(self, key), dict):
                setattr(self, key, self.deep_extend(getattr(self, key), settings[key]))
            else:
                setattr(self, key, settings[key])

        if self.api:
            self.define_rest_api(self.api, 'request')

        if self.markets:
            self.set_markets(self.markets)

        # convert all properties from underscore notation foo_bar to camelcase notation fooBar
        cls = type(self)
        for name in dir(self):
            if name[0] != '_' and name[-1] != '_' and '_' in name:
                parts = name.split('_')
                # fetch_ohlcv → fetchOHLCV (not fetchOhlcv!)
                exceptions = {'ohlcv': 'OHLCV', 'le': 'LE', 'be': 'BE'}
                camelcase = parts[0] + ''.join(exceptions.get(i, self.capitalize(i)) for i in parts[1:])
                attr = getattr(self, name)
                if isinstance(attr, types.MethodType):
                    setattr(cls, camelcase, getattr(cls, name))
                else:
                    setattr(self, camelcase, attr)

        self.tokenBucket = self.extend({
            'refillRate': 1.0 / self.rateLimit if self.rateLimit > 0 else float('inf'),
            'delay': 0.001,
            'capacity': 1.0,
            'defaultCost': 1.0,
        }, getattr(self, 'tokenBucket', {}))

        self.session = self.session if self.session or not self.synchronous else Session()
        self.logger = self.logger if self.logger else logging.getLogger(__name__)

    def __del__(self):
        if self.session:
            try:
                self.session.close()
            except Exception as e:
                pass

    def __repr__(self):
        return 'ccxt.' + ('async_support.' if self.asyncio_loop else '') + self.id + '()'

    def __str__(self):
        return self.name

    def describe(self):
        return {}

    def set_sandbox_mode(self, enabled):
        if enabled:
            if 'test' in self.urls:
                self.urls['apiBackup'] = self.urls['api']
                self.urls['api'] = self.urls['test']
            else:
                raise NotSupported(self.id + ' does not have a sandbox URL')
        elif 'apiBackup' in self.urls:
            self.urls['api'] = self.urls['apiBackup']
            del self.urls['apiBackup']

    def define_rest_api_endpoint(self, method_name, uppercase_method, lowercase_method, camelcase_method, path, paths, config={}):
        cls = type(self)
        entry = getattr(cls, method_name)  # returns a function (instead of a bound method)
        delimiters = re.compile('[^a-zA-Z0-9]')
        split_path = delimiters.split(path)
        lowercase_path = [x.strip().lower() for x in split_path]
        camelcase_suffix = ''.join([Exchange.capitalize(x) for x in split_path])
        underscore_suffix = '_'.join([x for x in lowercase_path if len(x)])
        camelcase_prefix = ''
        underscore_prefix = ''
        if len(paths):
            camelcase_prefix = paths[0]
            underscore_prefix = paths[0]
            if len(paths) > 1:
                camelcase_prefix += ''.join([Exchange.capitalize(x) for x in paths[1:]])
                underscore_prefix += '_' + '_'.join([x.strip() for p in paths[1:] for x in delimiters.split(p)])
                api_argument = paths
            else:
                api_argument = paths[0]
        camelcase = camelcase_prefix + camelcase_method + Exchange.capitalize(camelcase_suffix)
        underscore = underscore_prefix + '_' + lowercase_method + '_' + underscore_suffix.lower()

        def partialer():
            outer_kwargs = {'path': path, 'api': api_argument, 'method': uppercase_method, 'config': config}

            @functools.wraps(entry)
            def inner(_self, params=None, context=None):
                """
                Inner is called when a generated method (publicGetX) is called.
                _self is a reference to self created by function.__get__(exchange, type(exchange))
                https://en.wikipedia.org/wiki/Closure_(computer_programming) equivalent to functools.partial
                """
                inner_kwargs = dict(outer_kwargs)  # avoid mutation
                if params is not None:
                    inner_kwargs['params'] = params
                if context is not None:
                    inner_kwargs['context'] = params
                return entry(_self, **inner_kwargs)
            return inner
        to_bind = partialer()
        setattr(cls, camelcase, to_bind)
        setattr(cls, underscore, to_bind)

    def define_rest_api(self, api, method_name, paths=[]):
        for key, value in api.items():
            uppercase_method = key.upper()
            lowercase_method = key.lower()
            camelcase_method = lowercase_method.capitalize()
            if isinstance(value, list):
                for path in value:
                    self.define_rest_api_endpoint(method_name, uppercase_method, lowercase_method, camelcase_method, path, paths)
            # the options HTTP method conflicts with the 'options' API url path
            # elif re.search(r'^(?:get|post|put|delete|options|head|patch)$', key, re.IGNORECASE) is not None:
            elif re.search(r'^(?:get|post|put|delete|head|patch)$', key, re.IGNORECASE) is not None:
                for [endpoint, config] in value.items():
                    path = endpoint.strip()
                    if isinstance(config, dict):
                        self.define_rest_api_endpoint(method_name, uppercase_method, lowercase_method, camelcase_method, path, paths, config)
                    elif isinstance(config, Number):
                        self.define_rest_api_endpoint(method_name, uppercase_method, lowercase_method, camelcase_method, path, paths, {'cost': config})
                    else:
                        raise NotSupported(self.id + ' define_rest_api() API format not supported, API leafs must strings, objects or numbers')
            else:
                self.define_rest_api(value, method_name, paths + [key])

    def throttle(self, cost=None):
        now = float(self.milliseconds())
        elapsed = now - self.lastRestRequestTimestamp
        cost = 1 if cost is None else cost
        sleep_time = self.rateLimit * cost
        if elapsed < sleep_time:
            delay = sleep_time - elapsed
            time.sleep(delay / 1000.0)

    def calculate_rate_limiter_cost(self, api, method, path, params, config={}, context={}):
        return self.safe_value(config, 'cost', 1)

    def fetch2(self, path, api='public', method='GET', params={}, headers=None, body=None, config={}, context={}):
        """A better wrapper over request for deferred signing"""
        if self.enableRateLimit:
            cost = self.calculate_rate_limiter_cost(api, method, path, params, config, context)
            self.throttle(cost)
        self.lastRestRequestTimestamp = self.milliseconds()
        request = self.sign(path, api, method, params, headers, body)
        return self.fetch(request['url'], request['method'], request['headers'], request['body'])

    def request(self, path, api='public', method='GET', params={}, headers=None, body=None, config={}, context={}):
        """Exchange.request is the entry point for all generated methods"""
        return self.fetch2(path, api, method, params, headers, body, config, context)

    @staticmethod
    def gzip_deflate(response, text):
        encoding = response.info().get('Content-Encoding')
        if encoding in ('gzip', 'x-gzip', 'deflate'):
            if encoding == 'deflate':
                return zlib.decompress(text, -zlib.MAX_WBITS)
            else:
                return gzip.GzipFile('', 'rb', 9, io.BytesIO(text)).read()
        return text

    def throw_exactly_matched_exception(self, exact, string, message):
        if string in exact:
            raise exact[string](message)

    def throw_broadly_matched_exception(self, broad, string, message):
        broad_key = self.find_broadly_matched_key(broad, string)
        if broad_key is not None:
            raise broad[broad_key](message)

    def find_broadly_matched_key(self, broad, string):
        """A helper method for matching error strings exactly vs broadly"""
        keys = list(broad.keys())
        for i in range(0, len(keys)):
            key = keys[i]
            if string.find(key) >= 0:
                return key
        return None

    def prepare_request_headers(self, headers=None):
        headers = headers or {}
        if self.session:
            headers.update(self.session.headers)
        headers.update(self.headers)
        if self.userAgent:
            if type(self.userAgent) is str:
                headers.update({'User-Agent': self.userAgent})
            elif (type(self.userAgent) is dict) and ('User-Agent' in self.userAgent):
                headers.update(self.userAgent)
        if self.proxy:
            headers.update({'Origin': self.origin})
        headers.update({'Accept-Encoding': 'gzip, deflate'})
        return self.set_headers(headers)

    def log(self, *args):
        print(*args)

    def set_headers(self, headers):
        return headers

    def handle_errors(self, code, reason, url, method, headers, body, response, request_headers, request_body):
        pass

    def on_rest_response(self, code, reason, url, method, response_headers, response_body, request_headers, request_body):
        return response_body.strip()

    def on_json_response(self, response_body):
        if self.quoteJsonNumbers:
            return json.loads(response_body, parse_float=str, parse_int=str)
        else:
            return json.loads(response_body)

    def fetch(self, url, method='GET', headers=None, body=None):
        """Perform a HTTP request and return decoded JSON data"""
        request_headers = self.prepare_request_headers(headers)
        url = self.proxy + url

        if self.verbose:
            self.log("\nfetch Request:", self.id, method, url, "RequestHeaders:", request_headers, "RequestBody:", body)
        self.logger.debug("%s %s, Request: %s %s", method, url, request_headers, body)

        request_body = body
        if body:
            body = body.encode()

        self.session.cookies.clear()

        http_response = None
        http_status_code = None
        http_status_text = None
        json_response = None
        try:
            response = self.session.request(
                method,
                url,
                data=body,
                headers=request_headers,
                timeout=int(self.timeout / 1000),
                proxies=self.proxies,
                verify=self.verify and self.validateServerSsl
            )
            # does not try to detect encoding
            response.encoding = 'utf-8'
            headers = response.headers
            http_status_code = response.status_code
            http_status_text = response.reason
            http_response = self.on_rest_response(http_status_code, http_status_text, url, method, headers, response.text, request_headers, request_body)
            json_response = self.parse_json(http_response)
            # FIXME remove last_x_responses from subclasses
            if self.enableLastHttpResponse:
                self.last_http_response = http_response
            if self.enableLastJsonResponse:
                self.last_json_response = json_response
            if self.enableLastResponseHeaders:
                self.last_response_headers = headers
            if self.verbose:
                self.log("\nfetch Response:", self.id, method, url, http_status_code, "ResponseHeaders:", headers, "ResponseBody:", http_response)
            self.logger.debug("%s %s, Response: %s %s %s", method, url, http_status_code, headers, http_response)
            response.raise_for_status()

        except Timeout as e:
            details = ' '.join([self.id, method, url])
            raise RequestTimeout(details) from e

        except TooManyRedirects as e:
            details = ' '.join([self.id, method, url])
            raise ExchangeError(details) from e

        except SSLError as e:
            details = ' '.join([self.id, method, url])
            raise ExchangeError(details) from e

        except HTTPError as e:
            details = ' '.join([self.id, method, url])
            skip_further_error_handling = self.handle_errors(http_status_code, http_status_text, url, method, headers, http_response, json_response, request_headers, request_body)
            if not skip_further_error_handling:
                self.handle_http_status_code(http_status_code, http_status_text, url, method, http_response)
            raise ExchangeError(details) from e

        except requestsConnectionError as e:
            error_string = str(e)
            details = ' '.join([self.id, method, url])
            if 'Read timed out' in error_string:
                raise RequestTimeout(details) from e
            else:
                raise NetworkError(details) from e

        except ConnectionResetError as e:
            error_string = str(e)
            details = ' '.join([self.id, method, url])
            raise NetworkError(details) from e

        except RequestException as e:  # base exception class
            error_string = str(e)
            details = ' '.join([self.id, method, url])
            if any(x in error_string for x in ['ECONNRESET', 'Connection aborted.', 'Connection broken:']):
                raise NetworkError(details) from e
            else:
                raise ExchangeError(details) from e

        self.handle_errors(http_status_code, http_status_text, url, method, headers, http_response, json_response, request_headers, request_body)
        if json_response is not None:
            return json_response
        elif self.is_text_response(headers):
            return http_response
        else:
            return response.content

    def handle_http_status_code(self, http_status_code, http_status_text, url, method, body):
        string_code = str(http_status_code)
        if string_code in self.httpExceptions:
            Exception = self.httpExceptions[string_code]
            raise Exception(' '.join([self.id, method, url, string_code, http_status_text, body]))

    def parse_json(self, http_response):
        try:
            if Exchange.is_json_encoded_object(http_response):
                return self.on_json_response(http_response)
        except ValueError:  # superclass of JsonDecodeError (python2)
            pass

    def is_text_response(self, headers):
        # https://github.com/ccxt/ccxt/issues/5302
        content_type = headers.get('Content-Type', '')
        return content_type.startswith('application/json') or content_type.startswith('text/')

    @staticmethod
    def key_exists(dictionary, key):
        if dictionary is None or key is None:
            return False
        if isinstance(dictionary, list):
            if isinstance(key, int) and 0 <= key and key < len(dictionary):
                return dictionary[key] is not None
            else:
                return False
        if key in dictionary:
            return dictionary[key] is not None
        return False

    @staticmethod
    def safe_float(dictionary, key, default_value=None):
        value = default_value
        try:
            if Exchange.key_exists(dictionary, key):
                value = float(dictionary[key])
        except ValueError as e:
            value = default_value
        return value

    @staticmethod
    def safe_string(dictionary, key, default_value=None):
        return str(dictionary[key]) if Exchange.key_exists(dictionary, key) else default_value

    @staticmethod
    def safe_string_lower(dictionary, key, default_value=None):
        return str(dictionary[key]).lower() if Exchange.key_exists(dictionary, key) else default_value

    @staticmethod
    def safe_string_upper(dictionary, key, default_value=None):
        return str(dictionary[key]).upper() if Exchange.key_exists(dictionary, key) else default_value

    @staticmethod
    def safe_integer(dictionary, key, default_value=None):
        if not Exchange.key_exists(dictionary, key):
            return default_value
        value = dictionary[key]
        try:
            # needed to avoid breaking on "100.0"
            # https://stackoverflow.com/questions/1094717/convert-a-string-to-integer-with-decimal-in-python#1094721
            return int(float(value))
        except ValueError:
            return default_value
        except TypeError:
            return default_value

    @staticmethod
    def safe_integer_product(dictionary, key, factor, default_value=None):
        if not Exchange.key_exists(dictionary, key):
            return default_value
        value = dictionary[key]
        if isinstance(value, Number):
            return int(value * factor)
        elif isinstance(value, str):
            try:
                return int(float(value) * factor)
            except ValueError:
                pass
        return default_value

    @staticmethod
    def safe_timestamp(dictionary, key, default_value=None):
        return Exchange.safe_integer_product(dictionary, key, 1000, default_value)

    @staticmethod
    def safe_value(dictionary, key, default_value=None):
        return dictionary[key] if Exchange.key_exists(dictionary, key) else default_value

    # we're not using safe_floats with a list argument as we're trying to save some cycles here
    # we're not using safe_float_3 either because those cases are too rare to deserve their own optimization

    @staticmethod
    def safe_float_2(dictionary, key1, key2, default_value=None):
        return Exchange.safe_either(Exchange.safe_float, dictionary, key1, key2, default_value)

    @staticmethod
    def safe_string_2(dictionary, key1, key2, default_value=None):
        return Exchange.safe_either(Exchange.safe_string, dictionary, key1, key2, default_value)

    @staticmethod
    def safe_string_lower_2(dictionary, key1, key2, default_value=None):
        return Exchange.safe_either(Exchange.safe_string_lower, dictionary, key1, key2, default_value)

    @staticmethod
    def safe_string_upper_2(dictionary, key1, key2, default_value=None):
        return Exchange.safe_either(Exchange.safe_string_upper, dictionary, key1, key2, default_value)

    @staticmethod
    def safe_integer_2(dictionary, key1, key2, default_value=None):
        return Exchange.safe_either(Exchange.safe_integer, dictionary, key1, key2, default_value)

    @staticmethod
    def safe_integer_product_2(dictionary, key1, key2, factor, default_value=None):
        value = Exchange.safe_integer_product(dictionary, key1, factor)
        return value if value is not None else Exchange.safe_integer_product(dictionary, key2, factor, default_value)

    @staticmethod
    def safe_timestamp_2(dictionary, key1, key2, default_value=None):
        return Exchange.safe_integer_product_2(dictionary, key1, key2, 1000, default_value)

    @staticmethod
    def safe_value_2(dictionary, key1, key2, default_value=None):
        return Exchange.safe_either(Exchange.safe_value, dictionary, key1, key2, default_value)

    # safe_method_n methods family

    @staticmethod
    def safe_float_n(dictionary, key_list, default_value=None):
        value = Exchange.get_object_value_from_key_list(dictionary, key_list)
        if value is None:
            return default_value
        try:
            value = float(value)
        except ValueError as e:
            value = default_value
        return value

    @staticmethod
    def safe_string_n(dictionary, key_list, default_value=None):
        value = Exchange.get_object_value_from_key_list(dictionary, key_list)
        return str(value) if value is not None else default_value

    @staticmethod
    def safe_string_lower_n(dictionary, key_list, default_value=None):
        value = Exchange.get_object_value_from_key_list(dictionary, key_list)
        return str(value).lower() if value is not None else default_value

    @staticmethod
    def safe_string_upper_n(dictionary, key_list, default_value=None):
        value = Exchange.get_object_value_from_key_list(dictionary, key_list)
        return str(value).upper() if value is not None else default_value

    @staticmethod
    def safe_integer_n(dictionary, key_list, default_value=None):
        value = Exchange.get_object_value_from_key_list(dictionary, key_list)
        if value is None:
            return default_value
        try:
            # needed to avoid breaking on "100.0"
            # https://stackoverflow.com/questions/1094717/convert-a-string-to-integer-with-decimal-in-python#1094721
            return int(float(value))
        except ValueError:
            return default_value
        except TypeError:
            return default_value

    @staticmethod
    def safe_integer_product_n(dictionary, key_list, factor, default_value=None):
        value = Exchange.get_object_value_from_key_list(dictionary, key_list)
        if value is None:
            return default_value
        if isinstance(value, Number):
            return int(value * factor)
        elif isinstance(value, str):
            try:
                return int(float(value) * factor)
            except ValueError:
                pass
        return default_value

    @staticmethod
    def safe_timestamp_n(dictionary, key_list, default_value=None):
        return Exchange.safe_integer_product_n(dictionary, key_list, 1000, default_value)

    @staticmethod
    def safe_value_n(dictionary, key_list, default_value=None):
        value = Exchange.get_object_value_from_key_list(dictionary, key_list)
        return value if value is not None else default_value

    @staticmethod
    def get_object_value_from_key_list(dictionary, key_list):
        filtered_list = list(filter(lambda el: el in dictionary, key_list))
        if (len(filtered_list) == 0):
            return None
        return dictionary[filtered_list[0]]

    @staticmethod
    def safe_either(method, dictionary, key1, key2, default_value=None):
        """A helper-wrapper for the safe_value_2() family."""
        value = method(dictionary, key1)
        return value if value is not None else method(dictionary, key2, default_value)

    @staticmethod
    def truncate(num, precision=0):
        """Deprecated, use decimal_to_precision instead"""
        if precision > 0:
            decimal_precision = math.pow(10, precision)
            return math.trunc(num * decimal_precision) / decimal_precision
        return int(Exchange.truncate_to_string(num, precision))

    @staticmethod
    def truncate_to_string(num, precision=0):
        """Deprecated, todo: remove references from subclasses"""
        if precision > 0:
            parts = ('{0:.%df}' % precision).format(Decimal(num)).split('.')
            decimal_digits = parts[1][:precision].rstrip('0')
            decimal_digits = decimal_digits if len(decimal_digits) else '0'
            return parts[0] + '.' + decimal_digits
        return ('%d' % num)

    @staticmethod
    def uuid22(length=22):
        return format(random.getrandbits(length * 4), 'x')

    @staticmethod
    def uuid16(length=16):
        return format(random.getrandbits(length * 4), 'x')

    @staticmethod
    def uuid():
        return str(uuid.uuid4())

    @staticmethod
    def uuidv1():
        return str(uuid.uuid1()).replace('-', '')

    @staticmethod
    def capitalize(string):  # first character only, rest characters unchanged
        # the native pythonic .capitalize() method lowercases all other characters
        # which is an unwanted behaviour, therefore we use this custom implementation
        # check it yourself: print('foobar'.capitalize(), 'fooBar'.capitalize())
        if len(string) > 1:
            return "%s%s" % (string[0].upper(), string[1:])
        return string.upper()

    @staticmethod
    def strip(string):
        return string.strip()

    @staticmethod
    def keysort(dictionary):
        return collections.OrderedDict(sorted(dictionary.items(), key=lambda t: t[0]))

    @staticmethod
    def extend(*args):
        if args is not None:
            result = None
            if type(args[0]) is collections.OrderedDict:
                result = collections.OrderedDict()
            else:
                result = {}
            for arg in args:
                result.update(arg)
            return result
        return {}

    @staticmethod
    def merge(*args):
        if args is not None:
            result = None
            if type(args[0]) is collections.OrderedDict:
                result = collections.OrderedDict()
            else:
                result = {}
            for arg in args:
                # -- diff --
                for key in arg:
                    if result.get(key) is None:
                        result[key] = arg[key]
                # -- enddiff --
            return result
        return {}

    @staticmethod
    def deep_extend(*args):
        result = None
        for arg in args:
            if isinstance(arg, dict):
                if not isinstance(result, dict):
                    result = {}
                for key in arg:
                    result[key] = Exchange.deep_extend(result[key] if key in result else None, arg[key])
            else:
                result = arg
        return result

    @staticmethod
    def filter_by(array, key, value=None):
        array = Exchange.to_array(array)
        return list(filter(lambda x: x[key] == value, array))

    @staticmethod
    def filterBy(array, key, value=None):
        return Exchange.filter_by(array, key, value)

    @staticmethod
    def group_by(array, key):
        result = {}
        array = Exchange.to_array(array)
        array = [entry for entry in array if (key in entry) and (entry[key] is not None)]
        for entry in array:
            if entry[key] not in result:
                result[entry[key]] = []
            result[entry[key]].append(entry)
        return result

    @staticmethod
    def groupBy(array, key):
        return Exchange.group_by(array, key)

    @staticmethod
    def index_by(array, key):
        result = {}
        if type(array) is dict:
            array = Exchange.keysort(array).values()
        is_int_key = isinstance(key, int)
        for element in array:
            if ((is_int_key and (key < len(element))) or (key in element)) and (element[key] is not None):
                k = element[key]
                result[k] = element
        return result

    @staticmethod
    def sort_by(array, key, descending=False):
        return sorted(array, key=lambda k: k[key] if k[key] is not None else "", reverse=descending)

    @staticmethod
    def sort_by_2(array, key1, key2, descending=False):
        return sorted(array, key=lambda k: (k[key1] if k[key1] is not None else "", k[key2] if k[key2] is not None else ""), reverse=descending)

    @staticmethod
    def array_concat(a, b):
        return a + b

    @staticmethod
    def in_array(needle, haystack):
        return needle in haystack

    @staticmethod
    def is_empty(object):
        return not object

    @staticmethod
    def extract_params(string):
        return re.findall(r'{([\w-]+)}', string)

    @staticmethod
    def implode_params(string, params):
        if isinstance(params, dict):
            for key in params:
                if not isinstance(params[key], list):
                    string = string.replace('{' + key + '}', str(params[key]))
        return string

    def implode_hostname(self, url):
        return Exchange.implode_params(url, {'hostname': self.hostname})

    def resolve_path(self, path, params):
        return [
            self.implode_params(path, params),
            self.omit(params, self.extract_params(path))
        ]

    @staticmethod
    def urlencode(params={}, doseq=False):
        for key, value in params.items():
            if isinstance(value, bool):
                params[key] = 'true' if value else 'false'
        return _urlencode.urlencode(params, doseq)

    @staticmethod
    def urlencode_with_array_repeat(params={}):
        return re.sub(r'%5B\d*%5D', '', Exchange.urlencode(params, True))

    @staticmethod
    def urlencode_nested(params):
        result = {}

        def _encode_params(params, p_key=None):
            encode_params = {}
            if isinstance(params, dict):
                for key in params:
                    encode_key = '{}[{}]'.format(p_key, key)
                    encode_params[encode_key] = params[key]
            elif isinstance(params, (list, tuple)):
                for offset, value in enumerate(params):
                    encode_key = '{}[{}]'.format(p_key, offset)
                    encode_params[encode_key] = value
            else:
                result[p_key] = params
            for key in encode_params:
                value = encode_params[key]
                _encode_params(value, key)
        if isinstance(params, dict):
            for key in params:
                _encode_params(params[key], key)
        return _urlencode.urlencode(result)

    @staticmethod
    def rawencode(params={}):
        return _urlencode.unquote(Exchange.urlencode(params))

    @staticmethod
    def encode_uri_component(uri, safe="~()*!.'"):
        return _urlencode.quote(uri, safe=safe)

    @staticmethod
    def omit(d, *args):
        if isinstance(d, dict):
            result = d.copy()
            for arg in args:
                if type(arg) is list:
                    for key in arg:
                        if key in result:
                            del result[key]
                else:
                    if arg in result:
                        del result[arg]
            return result
        return d

    @staticmethod
    def unique(array):
        return list(set(array))

    @staticmethod
    def pluck(array, key):
        return [
            element[key]
            for element in array
            if (key in element) and (element[key] is not None)
        ]

    @staticmethod
    def sum(*args):
        return sum([arg for arg in args if isinstance(arg, (float, int))])

    @staticmethod
    def ordered(array):
        return collections.OrderedDict(array)

    @staticmethod
    def aggregate(bidasks):
        ordered = Exchange.ordered({})
        for [price, volume, *_] in bidasks:
            if volume > 0:
                ordered[price] = (ordered[price] if price in ordered else 0) + volume
        result = []
        items = list(ordered.items())
        for price, volume in items:
            result.append([price, volume])
        return result

    @staticmethod
    def sec():
        return Exchange.seconds()

    @staticmethod
    def msec():
        return Exchange.milliseconds()

    @staticmethod
    def usec():
        return Exchange.microseconds()

    @staticmethod
    def seconds():
        return int(time.time())

    @staticmethod
    def milliseconds():
        return int(time.time() * 1000)

    @staticmethod
    def microseconds():
        return int(time.time() * 1000000)

    @staticmethod
    def iso8601(timestamp=None):
        if timestamp is None:
            return timestamp
        if not isinstance(timestamp, int):
            return None
        if int(timestamp) < 0:
            return None

        try:
            utc = datetime.datetime.utcfromtimestamp(timestamp // 1000)
            return utc.strftime('%Y-%m-%dT%H:%M:%S.%f')[:-6] + "{:03d}".format(int(timestamp) % 1000) + 'Z'
        except (TypeError, OverflowError, OSError):
            return None

    @staticmethod
    def rfc2616(self, timestamp=None):
        if timestamp is None:
            ts = datetime.datetime.now()
        else:
            ts = timestamp
        stamp = mktime(ts.timetuple())
        return format_date_time(stamp)

    @staticmethod
    def dmy(timestamp, infix='-'):
        utc_datetime = datetime.datetime.utcfromtimestamp(int(round(timestamp / 1000)))
        return utc_datetime.strftime('%m' + infix + '%d' + infix + '%Y')

    @staticmethod
    def ymd(timestamp, infix='-', fullYear=True):
        year_format = '%Y' if fullYear else '%y'
        utc_datetime = datetime.datetime.utcfromtimestamp(int(round(timestamp / 1000)))
        return utc_datetime.strftime(year_format + infix + '%m' + infix + '%d')

    @staticmethod
    def yymmdd(timestamp, infix=''):
        return Exchange.ymd(timestamp, infix, False)

    @staticmethod
    def yyyymmdd(timestamp, infix='-'):
        return Exchange.ymd(timestamp, infix, True)

    @staticmethod
    def ymdhms(timestamp, infix=' '):
        utc_datetime = datetime.datetime.utcfromtimestamp(int(round(timestamp / 1000)))
        return utc_datetime.strftime('%Y-%m-%d' + infix + '%H:%M:%S')

    @staticmethod
    def parse_date(timestamp=None):
        if timestamp is None:
            return timestamp
        if not isinstance(timestamp, str):
            return None
        if 'GMT' in timestamp:
            try:
                string = ''.join([str(value) for value in parsedate(timestamp)[:6]]) + '.000Z'
                dt = datetime.datetime.strptime(string, "%Y%m%d%H%M%S.%fZ")
                return calendar.timegm(dt.utctimetuple()) * 1000
            except (TypeError, OverflowError, OSError):
                return None
        else:
            return Exchange.parse8601(timestamp)

    @staticmethod
    def parse8601(timestamp=None):
        if timestamp is None:
            return timestamp
        yyyy = '([0-9]{4})-?'
        mm = '([0-9]{2})-?'
        dd = '([0-9]{2})(?:T|[\\s])?'
        h = '([0-9]{2}):?'
        m = '([0-9]{2}):?'
        s = '([0-9]{2})'
        ms = '(\\.[0-9]{1,3})?'
        tz = '(?:(\\+|\\-)([0-9]{2})\\:?([0-9]{2})|Z)?'
        regex = r'' + yyyy + mm + dd + h + m + s + ms + tz
        try:
            match = re.search(regex, timestamp, re.IGNORECASE)
            if match is None:
                return None
            yyyy, mm, dd, h, m, s, ms, sign, hours, minutes = match.groups()
            ms = ms or '.000'
            ms = (ms + '00')[0:4]
            msint = int(ms[1:])
            sign = sign or ''
            sign = int(sign + '1') * -1
            hours = int(hours or 0) * sign
            minutes = int(minutes or 0) * sign
            offset = datetime.timedelta(hours=hours, minutes=minutes)
            string = yyyy + mm + dd + h + m + s + ms + 'Z'
            dt = datetime.datetime.strptime(string, "%Y%m%d%H%M%S.%fZ")
            dt = dt + offset
            return calendar.timegm(dt.utctimetuple()) * 1000 + msint
        except (TypeError, OverflowError, OSError, ValueError):
            return None

    @staticmethod
    def hash(request, algorithm='md5', digest='hex'):
        if algorithm == 'keccak':
            binary = bytes(keccak.SHA3(request))
        else:
            h = hashlib.new(algorithm, request)
            binary = h.digest()
        if digest == 'base64':
            return Exchange.binary_to_base64(binary)
        elif digest == 'hex':
            return Exchange.binary_to_base16(binary)
        return binary

    @staticmethod
    def hmac(request, secret, algorithm=hashlib.sha256, digest='hex'):
        h = hmac.new(secret, request, algorithm)
        binary = h.digest()
        if digest == 'hex':
            return Exchange.binary_to_base16(binary)
        elif digest == 'base64':
            return Exchange.binary_to_base64(binary)
        return binary

    @staticmethod
    def binary_concat(*args):
        result = bytes()
        for arg in args:
            result = result + arg
        return result

    @staticmethod
    def binary_concat_array(array):
        result = bytes()
        for element in array:
            result = result + element
        return result

    @staticmethod
    def base64urlencode(s):
        return Exchange.decode(base64.urlsafe_b64encode(s)).replace('=', '')

    @staticmethod
    def binary_to_base64(s):
        return Exchange.decode(base64.standard_b64encode(s))

    @staticmethod
    def base64_to_binary(s):
        return base64.standard_b64decode(s)

    @staticmethod
    def string_to_base64(s):
        # will return string in the future
        binary = Exchange.encode(s) if isinstance(s, str) else s
        return Exchange.encode(Exchange.binary_to_base64(binary))

    @staticmethod
    def base64_to_string(s):
        return base64.b64decode(s).decode('utf-8')

    @staticmethod
    def jwt(request, secret, alg='HS256'):
        algos = {
            'HS256': hashlib.sha256,
            'HS384': hashlib.sha384,
            'HS512': hashlib.sha512,
        }
        header = Exchange.encode(Exchange.json({
            'alg': alg,
            'typ': 'JWT',
        }))
        encoded_header = Exchange.base64urlencode(header)
        encoded_data = Exchange.base64urlencode(Exchange.encode(Exchange.json(request)))
        token = encoded_header + '.' + encoded_data
        if alg[:2] == 'RS':
            signature = Exchange.rsa(token, secret, alg)
        else:
            algorithm = algos[alg]
            signature = Exchange.hmac(Exchange.encode(token), secret, algorithm, 'binary')
        return token + '.' + Exchange.base64urlencode(signature)

    @staticmethod
    def rsa(request, secret, alg='RS256'):
        algorithms = {
            "RS256": hashes.SHA256(),
            "RS384": hashes.SHA384(),
            "RS512": hashes.SHA512(),
        }
        algorithm = algorithms[alg]
        priv_key = load_pem_private_key(secret, None, backends.default_backend())
        return priv_key.sign(Exchange.encode(request), padding.PKCS1v15(), algorithm)

    @staticmethod
    def ecdsa(request, secret, algorithm='p256', hash=None, fixed_length=False):
        # your welcome - frosty00
        algorithms = {
            'p192': [ecdsa.NIST192p, 'sha256'],
            'p224': [ecdsa.NIST224p, 'sha256'],
            'p256': [ecdsa.NIST256p, 'sha256'],
            'p384': [ecdsa.NIST384p, 'sha384'],
            'p521': [ecdsa.NIST521p, 'sha512'],
            'secp256k1': [ecdsa.SECP256k1, 'sha256'],
        }
        if algorithm not in algorithms:
            raise ArgumentsRequired(algorithm + ' is not a supported algorithm')
        curve_info = algorithms[algorithm]
        hash_function = getattr(hashlib, curve_info[1])
        encoded_request = Exchange.encode(request)
        if hash is not None:
            digest = Exchange.hash(encoded_request, hash, 'binary')
        else:
            digest = base64.b16decode(encoded_request, casefold=True)
        key = ecdsa.SigningKey.from_string(base64.b16decode(Exchange.encode(secret),
                                                            casefold=True), curve=curve_info[0])
        r_binary, s_binary, v = key.sign_digest_deterministic(digest, hashfunc=hash_function,
                                                              sigencode=ecdsa.util.sigencode_strings_canonize)
        r_int, s_int = ecdsa.util.sigdecode_strings((r_binary, s_binary), key.privkey.order)
        counter = 0
        minimum_size = (1 << (8 * 31)) - 1
        half_order = key.privkey.order / 2
        while fixed_length and (r_int > half_order or r_int <= minimum_size or s_int <= minimum_size):
            r_binary, s_binary, v = key.sign_digest_deterministic(digest, hashfunc=hash_function,
                                                                  sigencode=ecdsa.util.sigencode_strings_canonize,
                                                                  extra_entropy=Exchange.number_to_le(counter, 32))
            r_int, s_int = ecdsa.util.sigdecode_strings((r_binary, s_binary), key.privkey.order)
            counter += 1
        r, s = Exchange.decode(base64.b16encode(r_binary)).lower(), Exchange.decode(base64.b16encode(s_binary)).lower()
        return {
            'r': r,
            's': s,
            'v': v,
        }

    @staticmethod
    def eddsa(request, secret, curve='ed25519'):
        random = b'\x00' * 64
        request = base64.b16decode(request, casefold=True)
        secret = base64.b16decode(secret, casefold=True)
        signature = eddsa.calculateSignature(random, secret, request)
        return Exchange.binary_to_base58(signature)

    @staticmethod
    def json(data, params=None):
        return json.dumps(data, separators=(',', ':'))

    @staticmethod
    def is_json_encoded_object(input):
        return (isinstance(input, str) and
                (len(input) >= 2) and
                ((input[0] == '{') or (input[0] == '[')))

    @staticmethod
    def encode(string):
        return string.encode('latin-1')

    @staticmethod
    def decode(string):
        return string.decode('latin-1')

    @staticmethod
    def to_array(value):
        return list(value.values()) if type(value) is dict else value

    def nonce(self):
        return Exchange.seconds()

    @staticmethod
    def check_required_version(required_version, error=True):
        result = True
        [major1, minor1, patch1] = required_version.split('.')
        [major2, minor2, patch2] = __version__.split('.')
        int_major1 = int(major1)
        int_minor1 = int(minor1)
        int_patch1 = int(patch1)
        int_major2 = int(major2)
        int_minor2 = int(minor2)
        int_patch2 = int(patch2)
        if int_major1 > int_major2:
            result = False
        if int_major1 == int_major2:
            if int_minor1 > int_minor2:
                result = False
            elif int_minor1 == int_minor2 and int_patch1 > int_patch2:
                result = False
        if not result:
            if error:
                raise NotSupported('Your current version of CCXT is ' + __version__ + ', a newer version ' + required_version + ' is required, please, upgrade your version of CCXT')
            else:
                return error
        return result

    def check_required_credentials(self, error=True):
        keys = list(self.requiredCredentials.keys())
        for key in keys:
            if self.requiredCredentials[key] and not getattr(self, key):
                if error:
                    raise AuthenticationError(self.id + ' requires `' + key + '`')
                else:
                    return error
        return True

    def check_address(self, address):
        """Checks an address is not the same character repeated or an empty sequence"""
        if address is None:
            raise InvalidAddress(self.id + ' address is None')
        if all(letter == address[0] for letter in address) or len(address) < self.minFundingAddressLength or ' ' in address:
            raise InvalidAddress(self.id + ' address is invalid or has less than ' + str(self.minFundingAddressLength) + ' characters: "' + str(address) + '"')
        return address

    def account(self):
        return {
            'free': None,
            'used': None,
            'total': None,
        }

    def common_currency_code(self, currency):
        if not self.substituteCommonCurrencyCodes:
            return currency
        return self.safe_string(self.commonCurrencies, currency, currency)

    def precision_from_string(self, string):
        parts = re.sub(r'0+$', '', string).split('.')
        return len(parts[1]) if len(parts) > 1 else 0

    def cost_to_precision(self, symbol, cost):
        market = self.market(symbol)
        return self.decimal_to_precision(cost, TRUNCATE, market['precision']['price'], self.precisionMode, self.paddingMode)

    def price_to_precision(self, symbol, price):
        market = self.market(symbol)
        return self.decimal_to_precision(price, ROUND, market['precision']['price'], self.precisionMode, self.paddingMode)

    def amount_to_precision(self, symbol, amount):
        market = self.market(symbol)
        return self.decimal_to_precision(amount, TRUNCATE, market['precision']['amount'], self.precisionMode, self.paddingMode)

    def fee_to_precision(self, symbol, fee):
        market = self.market(symbol)
        return self.decimal_to_precision(fee, ROUND, market['precision']['price'], self.precisionMode, self.paddingMode)

    def currency_to_precision(self, code, fee, networkCode=None):
        currency = self.currencies[code]
        precision = self.safe_value(currency, 'precision')
        if networkCode is not None:
            networks = self.safe_value(currency, 'networks', {})
            networkItem = self.safe_value(networks, networkCode, {})
            precision = self.safe_value(networkItem, 'precision', precision)
        if precision is None:
            return fee
        else:
            return self.decimal_to_precision(fee, ROUND, precision, self.precisionMode, self.paddingMode)

    def set_markets(self, markets, currencies=None):
        values = list(markets.values()) if type(markets) is dict else markets
        for i in range(0, len(values)):
            values[i] = self.extend(
                {
                    'id': None,
                    'symbol': None,
                    'base': None,
                    'quote': None,
                    'baseId': None,
                    'quoteId': None,
                    'active': None,
                    'type': None,
                    'linear': None,
                    'inverse': None,
                    'spot': False,
                    'swap': False,
                    'future': False,
                    'option': False,
                    'margin': False,
                    'contract': False,
                    'contractSize': None,
                    'expiry': None,
                    'expiryDatetime': None,
                    'optionType': None,
                    'strike': None,
                    'settle': None,
                    'settleId': None,
                    'precision': self.precision,
                    'limits': self.limits,
                    'info': None,
                },
                self.fees['trading'],
                values[i]
            )
        self.markets = self.index_by(values, 'symbol')
        self.markets_by_id = self.index_by(values, 'id')
        self.symbols = sorted(self.markets.keys())
        self.ids = sorted(self.markets_by_id.keys())
        if currencies:
            self.currencies = self.deep_extend(self.currencies, currencies)
        else:
            base_currencies = [{
                'id': market['baseId'] if (('baseId' in market) and (market['baseId'] is not None)) else market['base'],
                'numericId': market['baseNumericId'] if 'baseNumericId' in market else None,
                'code': market['base'],
                'precision': (
                    market['precision']['base'] if 'base' in market['precision'] else (
                        market['precision']['amount'] if 'amount' in market['precision'] else None
                    )
                ) if 'precision' in market else 8,
            } for market in values if 'base' in market]
            quote_currencies = [{
                'id': market['quoteId'] if (('quoteId' in market) and (market['quoteId'] is not None)) else market['quote'],
                'numericId': market['quoteNumericId'] if 'quoteNumericId' in market else None,
                'code': market['quote'],
                'precision': (
                    market['precision']['quote'] if 'quote' in market['precision'] else (
                        market['precision']['price'] if 'price' in market['precision'] else None
                    )
                ) if 'precision' in market else 8,
            } for market in values if 'quote' in market]
            base_currencies = self.sort_by(base_currencies, 'code')
            quote_currencies = self.sort_by(quote_currencies, 'code')
            self.base_currencies = self.index_by(base_currencies, 'code')
            self.quote_currencies = self.index_by(quote_currencies, 'code')
            currencies = self.sort_by(base_currencies + quote_currencies, 'code')
            self.currencies = self.deep_extend(self.currencies, self.index_by(currencies, 'code'))
        self.currencies_by_id = self.index_by(list(self.currencies.values()), 'id')
        self.codes = sorted(self.currencies.keys())
        return self.markets

    def fetch_permissions(self, params={}):
        raise NotSupported(self.id + ' fetch_permissions() is not supported yet')

    def load_markets(self, reload=False, params={}):
        if not reload:
            if self.markets:
                if not self.markets_by_id:
                    return self.set_markets(self.markets)
                return self.markets
        currencies = None
        if self.has['fetchCurrencies'] is True:
            currencies = self.fetch_currencies()
        markets = self.fetch_markets(params)
        return self.set_markets(markets, currencies)

    def load_accounts(self, reload=False, params={}):
        if reload:
            self.accounts = self.fetch_accounts(params)
        else:
            if self.accounts:
                return self.accounts
            else:
                self.accounts = self.fetch_accounts(params)
        self.accountsById = self.index_by(self.accounts, 'id')
        return self.accounts

    def load_fees(self, reload=False):
        if not reload:
            if self.loaded_fees != Exchange.loaded_fees:
                return self.loaded_fees
        self.loaded_fees = self.deep_extend(self.loaded_fees, self.fetch_fees())
        return self.loaded_fees

    def fetch_markets(self, params={}):
        # markets are returned as a list
        # currencies are returned as a dict
        # this is for historical reasons
        # and may be changed for consistency later
        return self.to_array(self.markets)

    def fetch_currencies(self, params={}):
        # markets are returned as a list
        # currencies are returned as a dict
        # this is for historical reasons
        # and may be changed for consistency later
        return self.currencies

    def fetch_fees(self):
        trading = {}
        funding = {}
        if self.has['fetchTradingFees']:
            trading = self.fetch_trading_fees()
        if self.has['fetchFundingFees']:
            funding = self.fetch_funding_fees()
        return {
            'trading': trading,
            'funding': funding,
        }

    def fetch_balance(self, params={}):
        raise NotSupported(self.id + ' fetch_balance() is not supported yet')

    def create_order(self, symbol, type, side, amount, price=None, params={}):
        raise NotSupported(self.id + ' create_order() is not supported yet')

    def cancel_order(self, id, symbol=None, params={}):
        raise NotSupported(self.id + ' cancel_order() is not supported yet')

    def cancel_unified_order(self, order, params={}):
        return self.cancel_order(self.safe_value(order, 'id'), self.safe_value(order, 'symbol'), params)

    def fetch_bids_asks(self, symbols=None, params={}) -> dict:
        raise NotSupported(self.id + ' API does not allow to fetch all prices at once with a single call to fetch_bids_asks() for now')

    def fetch_ticker(self, symbol, params={}):
        if self.has['fetchTickers']:
            tickers = self.fetch_tickers([symbol], params)
            ticker = self.safe_value(tickers, symbol)
            if ticker is None:
                raise NullResponse(self.id + ' fetchTickers() could not find a ticker for ' + symbol)
            else:
                return ticker
        else:
            raise NotSupported(self.id + ' fetchTicker() is not supported yet')

    def fetch_tickers(self, symbols=None, params={}):
        raise NotSupported(self.id + ' API does not allow to fetch all tickers at once with a single call to fetch_tickers() for now')

    def fetch_order_status(self, id, symbol=None, params={}):
        order = self.fetch_order(id, symbol, params)
        return order['status']

    def fetch_order(self, id, symbol=None, params={}):
        raise NotSupported(self.id + ' fetch_order() is not supported yet')

    def fetch_unified_order(self, order, params={}):
        return self.fetch_order(self.safe_value(order, 'id'), self.safe_value(order, 'symbol'), params)

    def fetch_orders(self, symbol=None, since=None, limit=None, params={}):
        raise NotSupported(self.id + ' fetch_orders() is not supported yet')

    def fetch_open_orders(self, symbol=None, since=None, limit=None, params={}):
        raise NotSupported(self.id + ' fetch_open_orders() is not supported yet')

    def fetch_closed_orders(self, symbol=None, since=None, limit=None, params={}):
        raise NotSupported(self.id + ' fetch_closed_orders() is not supported yet')

    def fetch_my_trades(self, symbol=None, since=None, limit=None, params={}):
        raise NotSupported(self.id + ' fetch_my_trades() is not supported yet')

    def fetch_order_trades(self, id, symbol=None, params={}):
        raise NotSupported(self.id + ' fetch_order_trades() is not supported yet')

    def fetch_transactions(self, code=None, since=None, limit=None, params={}):
        raise NotSupported(self.id + ' fetch_transactions() is not supported yet')

    def fetch_deposits(self, code=None, since=None, limit=None, params={}):
        raise NotSupported(self.id + ' fetch_deposits() is not supported yet')

    def fetch_withdrawals(self, code=None, since=None, limit=None, params={}):
        raise NotSupported(self.id + ' fetch_withdrawals() is not supported yet')

    # def fetch_deposit_addresses(self, codes=None, params={}):
    #     raise NotSupported(self.id + ' fetch_deposit_addresses() is not supported yet')

    def fetch_deposit_address(self, code, params={}):
        if self.has['fetchDepositAddresses']:
            deposit_addresses = self.fetch_deposit_addresses([code], params)
            deposit_address = self.safe_value(deposit_addresses, code)
            if deposit_address is None:
                raise NotSupported(self.id + ' fetch_deposit_address could not find a deposit address for ' + code + ', make sure you have created a corresponding deposit address in your wallet on the exchange website')
            else:
                return deposit_address
        else:
            raise NotSupported(self.id + ' fetchDepositAddress() not supported yet')

    def parse_funding_rate(self, contract, market=None):
        raise NotSupported(self.id + ' parse_funding_rate() is not supported yet')

    def parse_funding_rates(self, response, market=None):
        result = {}
        for entry in response:
            parsed = self.parse_funding_rate(entry, market)
            result[parsed['symbol']] = parsed
        return result

    def parse_ohlcv(self, ohlcv, market=None):
        if isinstance(ohlcv, list):
            return [
                self.safe_integer(ohlcv, 0),
                self.safe_float(ohlcv, 1),
                self.safe_float(ohlcv, 2),
                self.safe_float(ohlcv, 3),
                self.safe_float(ohlcv, 4),
                self.safe_float(ohlcv, 5),
            ]
        else:
            return ohlcv

    def parse_ohlcvs(self, ohlcvs, market=None, timeframe='1m', since=None, limit=None):
        parsed = [self.parse_ohlcv(ohlcv, market) for ohlcv in ohlcvs]
        sorted = self.sort_by(parsed, 0)
        tail = since is None
        return self.filter_by_since_limit(sorted, since, limit, 0, tail)

    def parse_bid_ask(self, bidask, price_key=0, amount_key=0):
        return [self.safe_number(bidask, price_key), self.safe_number(bidask, amount_key)]

    def parse_bids_asks(self, bidasks, price_key=0, amount_key=1):
        result = []
        if len(bidasks):
            if type(bidasks[0]) is list:
                for bidask in bidasks:
                    if bidask[price_key] and bidask[amount_key]:
                        result.append(self.parse_bid_ask(bidask, price_key, amount_key))
            elif type(bidasks[0]) is dict:
                for bidask in bidasks:
                    if (price_key in bidask) and (amount_key in bidask) and (bidask[price_key] and bidask[amount_key]):
                        result.append(self.parse_bid_ask(bidask, price_key, amount_key))
            else:
                raise ExchangeError(self.id + ' unrecognized bidask format: ' + str(bidasks[0]))
        return result

    def fetch_l2_order_book(self, symbol, limit=None, params={}):
        orderbook = self.fetch_order_book(symbol, limit, params)
        return self.extend(orderbook, {
            'bids': self.sort_by(self.aggregate(orderbook['bids']), 0, True),
            'asks': self.sort_by(self.aggregate(orderbook['asks']), 0),
        })

    def parse_order_book(self, orderbook, symbol, timestamp=None, bids_key='bids', asks_key='asks', price_key=0, amount_key=1):
        return {
            'symbol': symbol,
            'bids': self.sort_by(self.parse_bids_asks(orderbook[bids_key], price_key, amount_key) if (bids_key in orderbook) and isinstance(orderbook[bids_key], list) else [], 0, True),
            'asks': self.sort_by(self.parse_bids_asks(orderbook[asks_key], price_key, amount_key) if (asks_key in orderbook) and isinstance(orderbook[asks_key], list) else [], 0),
            'timestamp': timestamp,
            'datetime': self.iso8601(timestamp) if timestamp is not None else None,
            'nonce': None,
        }

    def safe_balance(self, balance):
        currencies = self.omit(balance, ['info', 'timestamp', 'datetime', 'free', 'used', 'total']).keys()
        balance['free'] = {}
        balance['used'] = {}
        balance['total'] = {}
        for currency in currencies:
            if balance[currency].get('total') is None:
                if balance[currency].get('free') is not None and balance[currency].get('used') is not None:
                    balance[currency]['total'] = Precise.string_add(balance[currency]['free'], balance[currency]['used'])
            if balance[currency].get('free') is None:
                if balance[currency].get('total') is not None and balance[currency].get('used') is not None:
                    balance[currency]['free'] = Precise.string_sub(balance[currency]['total'], balance[currency]['used'])
            if balance[currency].get('used') is None:
                if balance[currency].get('total') is not None and balance[currency].get('free') is not None:
                    balance[currency]['used'] = Precise.string_sub(balance[currency]['total'], balance[currency]['free'])
            balance[currency]['free'] = self.parse_number(balance[currency]['free'])
            balance[currency]['used'] = self.parse_number(balance[currency]['used'])
            balance[currency]['total'] = self.parse_number(balance[currency]['total'])
            balance['free'][currency] = balance[currency]['free']
            balance['used'][currency] = balance[currency]['used']
            balance['total'][currency] = balance[currency]['total']
        return balance

    def fetch_partial_balance(self, part, params={}):
        balance = self.fetch_balance(params)
        return balance[part]

    def fetch_free_balance(self, params={}):
        return self.fetch_partial_balance('free', params)

    def fetch_used_balance(self, params={}):
        return self.fetch_partial_balance('used', params)

    def fetch_total_balance(self, params={}):
        return self.fetch_partial_balance('total', params)

    def fetch_trading_fees(self, symbol, params={}):
        raise NotSupported(self.id + ' fetch_trading_fees() is not supported yet')

    def fetch_trading_fee(self, symbol, params={}):
        if not self.has['fetchTradingFees']:
            raise NotSupported(self.id + ' fetch_trading_fee() is not supported yet')
        return self.fetch_trading_fees(params)

    def fetch_funding_fee(self, code, params={}):
        warnOnFetchFundingFee = self.safeValue(self.options, 'warnOnFetchFundingFee', True)
        if warnOnFetchFundingFee:
            raise NotSupported(self.id + ' fetch_funding_fee() method is deprecated, it will be removed in July 2022, please, use fetch_transaction_fee() or set exchange.options["warnOnFetchFundingFee"] = false to suppress this warning')
        return self.fetch_transaction_fee(code, params)

    def fetchFundingFees(self, codes=None, params={}):
        warnOnFetchFundingFees = self.safeValue(self.options, 'warnOnFetchFundingFees', True)
        if warnOnFetchFundingFees:
            raise NotSupported(self.id + ' fetch_funding_fees() method is deprecated, it will be removed in July 2022, please, use fetch_transaction_fees() or set exchange.options["warnOnFetchFundingFees"] = false to suppress this warning')
        return self.fetch_transaction_fees(codes, params)

    def fetch_transaction_fee(self, code, params={}):
        if not self.has['fetch_transaction_fees']:
            raise NotSupported(self.id + ' fetch_transaction_fee() is not supported yet')
        return self.fetch_transaction_fees([code], params)

    def fetch_transaction_fees(self, codes=None, params={}):
        raise NotSupported(self.id + ' fetch_transaction_fees() is not supported yet')

    def load_trading_limits(self, symbols=None, reload=False, params={}):
        if self.has['fetchTradingLimits']:
            if reload or not('limitsLoaded' in list(self.options.keys())):
                response = self.fetch_trading_limits(symbols)
                for i in range(0, len(symbols)):
                    symbol = symbols[i]
                    self.markets[symbol] = self.deep_extend(self.markets[symbol], response[symbol])
                self.options['limitsLoaded'] = self.milliseconds()
        return self.markets

    def fetch_ohlcvc(self, symbol, timeframe='1m', since=None, limit=None, params={}):
        if not self.has['fetchTrades']:
            raise NotSupported(self.id + ' fetch_ohlcv() is not supported yet')
        self.load_markets()
        trades = self.fetch_trades(symbol, since, limit, params)
        return self.build_ohlcvc(trades, timeframe, since, limit)

    def fetch_ohlcv(self, symbol, timeframe='1m', since=None, limit=None, params={}):
        ohlcvs = self.fetch_ohlcvc(symbol, timeframe, since, limit, params)
        return [ohlcv[0:-1] for ohlcv in ohlcvs]

    def fetch_status(self, params={}):
        if self.has['fetchTime']:
            updated = self.fetch_time(params)
            self.status['updated'] = updated
        return self.status

    def fetchOHLCV(self, symbol, timeframe='1m', since=None, limit=None, params={}):
        return self.fetch_ohlcv(symbol, timeframe, since, limit, params)

    def parse_trading_view_ohlcv(self, ohlcvs, market=None, timeframe='1m', since=None, limit=None):
        result = self.convert_trading_view_to_ohlcv(ohlcvs)
        return self.parse_ohlcvs(result, market, timeframe, since, limit)

    def convert_trading_view_to_ohlcv(self, ohlcvs, t='t', o='o', h='h', l='l', c='c', v='v', ms=False):  # noqa E741
        result = []
        for i in range(0, len(ohlcvs[t])):
            result.append([
                ohlcvs[t][i] if ms else (int(ohlcvs[t][i]) * 1000),
                ohlcvs[o][i],
                ohlcvs[h][i],
                ohlcvs[l][i],
                ohlcvs[c][i],
                ohlcvs[v][i],
            ])
        return result

    def convert_ohlcv_to_trading_view(self, ohlcvs, t='t', o='o', h='h', l='l', c='c', v='v', ms=False):  # noqa E741
        result = {}
        result[t] = []
        result[o] = []
        result[h] = []
        result[l] = []
        result[c] = []
        result[v] = []
        for i in range(0, len(ohlcvs)):
            result[t].append(ohlcvs[i][0] if ms else int(ohlcvs[i][0] / 1000))
            result[o].append(ohlcvs[i][1])
            result[h].append(ohlcvs[i][2])
            result[l].append(ohlcvs[i][3])
            result[c].append(ohlcvs[i][4])
            result[v].append(ohlcvs[i][5])
        return result

    def build_ohlcvc(self, trades, timeframe='1m', since=None, limit=None):
        ms = self.parse_timeframe(timeframe) * 1000
        ohlcvs = []
        (timestamp, open, high, low, close, volume, count) = (0, 1, 2, 3, 4, 5, 6)
        num_trades = len(trades)
        oldest = (num_trades - 1) if limit is None else min(num_trades - 1, limit)
        for i in range(0, oldest):
            trade = trades[i]
            if (since is not None) and (trade['timestamp'] < since):
                continue
            opening_time = None
            if trade['timestamp']:
                opening_time = int(math.floor(trade['timestamp'] / ms) * ms)  # Shift the edge of the m/h/d (but not M)
            j = len(ohlcvs)
            candle = j - 1
            if (j == 0) or (opening_time and opening_time >= ohlcvs[candle][timestamp] + ms):
                # moved to a new timeframe -> create a new candle from opening trade
                ohlcvs.append([
                    opening_time,
                    trade['price'],
                    trade['price'],
                    trade['price'],
                    trade['price'],
                    trade['amount'],
                    1,  # count
                ])
            else:
                # still processing the same timeframe -> update opening trade
                ohlcvs[candle][high] = max(ohlcvs[candle][high], trade['price'])
                ohlcvs[candle][low] = min(ohlcvs[candle][low], trade['price'])
                ohlcvs[candle][close] = trade['price']
                ohlcvs[candle][volume] += trade['amount']
                ohlcvs[candle][count] += 1
        return ohlcvs

    @staticmethod
    def parse_timeframe(timeframe):
        amount = int(timeframe[0:-1])
        unit = timeframe[-1]
        if 'y' == unit:
            scale = 60 * 60 * 24 * 365
        elif 'M' == unit:
            scale = 60 * 60 * 24 * 30
        elif 'w' == unit:
            scale = 60 * 60 * 24 * 7
        elif 'd' == unit:
            scale = 60 * 60 * 24
        elif 'h' == unit:
            scale = 60 * 60
        elif 'm' == unit:
            scale = 60
        elif 's' == unit:
            scale = 1
        else:
            raise NotSupported('timeframe unit {} is not supported'.format(unit))
        return amount * scale

    @staticmethod
    def round_timeframe(timeframe, timestamp, direction=ROUND_DOWN):
        ms = Exchange.parse_timeframe(timeframe) * 1000
        # Get offset based on timeframe in milliseconds
        offset = timestamp % ms
        return timestamp - offset + (ms if direction == ROUND_UP else 0)

    def safe_ticker(self, ticker, market=None):
        open = self.safe_value(ticker, 'open')
        close = self.safe_value(ticker, 'close')
        last = self.safe_value(ticker, 'last')
        change = self.safe_value(ticker, 'change')
        percentage = self.safe_value(ticker, 'percentage')
        average = self.safe_value(ticker, 'average')
        vwap = self.safe_value(ticker, 'vwap')
        baseVolume = self.safe_value(ticker, 'baseVolume')
        quoteVolume = self.safe_value(ticker, 'quoteVolume')
        if vwap is None:
            vwap = Precise.string_div(quoteVolume, baseVolume)
        if (last is not None) and (close is None):
            close = last
        elif (last is None) and (close is not None):
            last = close
        if (last is not None) and (open is not None):
            if change is None:
                change = Precise.string_sub(last, open)
            if average is None:
                average = Precise.string_div(Precise.string_add(last, open), '2')
        if (percentage is None) and (change is not None) and (open is not None) and (Precise.string_gt(open, '0')):
            percentage = Precise.string_mul(Precise.string_div(change, open), '100')
        if (change is None) and (percentage is not None) and (open is not None):
            change = Precise.string_div(Precise.string_mul(percentage, open), '100')
        if (open is None) and (last is not None) and (change is not None):
            open = Precise.string_sub(last, change)
        # timestamp and symbol operations don't belong in safeTicker
        # they should be done in the derived classes
        return self.extend(ticker, {
            'bid': self.safe_number(ticker, 'bid'),
            'bidVolume': self.safe_number(ticker, 'bidVolume'),
            'ask': self.safe_number(ticker, 'ask'),
            'askVolume': self.safe_number(ticker, 'askVolume'),
            'high': self.safe_number(ticker, 'high'),
            'low': self.safe_number(ticker, 'low'),
            'open': self.parse_number(open),
            'close': self.parse_number(close),
            'last': self.parse_number(last),
            'change': self.parse_number(change),
            'percentage': self.parse_number(percentage),
            'average': self.parse_number(average),
            'vwap': self.parse_number(vwap),
            'baseVolume': self.parse_number(baseVolume),
            'quoteVolume': self.parse_number(quoteVolume),
        })

    def parse_accounts(self, accounts, params={}):
        array = self.to_array(accounts)
        return [self.extend(self.parse_account(account), params) for account in array]

    def parse_tickers(self, tickers, symbols=None, params={}):
        result = []
        values = self.to_array(tickers)
        for i in range(0, len(values)):
            result.append(self.extend(self.parse_ticker(values[i]), params))
        return self.filter_by_array(result, 'symbol', symbols)

    def parse_deposit_addresses(self, addresses, codes=None, indexed=True, params={}):
        result = []
        for i in range(0, len(addresses)):
            address = self.extend(self.parse_deposit_address(addresses[i]), params)
            result.append(address)
        if codes:
            result = self.filter_by_array(result, 'currency', codes, False)
        return self.index_by(result, 'currency') if indexed else result

    def parse_trades(self, trades, market=None, since=None, limit=None, params={}):
        array = self.to_array(trades)
        array = [self.merge(self.parse_trade(trade, market), params) for trade in array]
        array = self.sort_by_2(array, 'timestamp', 'id')
        symbol = market['symbol'] if market else None
        tail = since is None
        return self.filter_by_symbol_since_limit(array, symbol, since, limit, tail)

    def parse_transactions(self, transactions, currency=None, since=None, limit=None, params={}):
        array = self.to_array(transactions)
        array = [self.extend(self.parse_transaction(transaction, currency), params) for transaction in array]
        array = self.sort_by(array, 'timestamp')
        code = currency['code'] if currency else None
        tail = since is None
        return self.filter_by_currency_since_limit(array, code, since, limit, tail)

    def parse_transfers(self, transfers, currency=None, since=None, limit=None, params={}):
        array = self.to_array(transfers)
        array = [self.extend(self.parse_transfer(transfer, currency), params) for transfer in array]
        array = self.sort_by(array, 'timestamp')
        code = currency['code'] if currency else None
        tail = since is None
        return self.filter_by_currency_since_limit(array, code, since, limit, tail)

    def parse_ledger(self, data, currency=None, since=None, limit=None, params={}):
        array = self.to_array(data)
        result = []
        for item in array:
            entry = self.parse_ledger_entry(item, currency)
            if isinstance(entry, list):
                result += [self.extend(i, params) for i in entry]
            else:
                result.append(self.extend(entry, params))
        result = self.sort_by(result, 'timestamp')
        code = currency['code'] if currency else None
        tail = since is None
        return self.filter_by_currency_since_limit(result, code, since, limit, tail)

    def safe_ledger_entry(self, entry, currency=None):
        currency = self.safe_currency(None, currency)
        direction = self.safe_string(entry, 'direction')
        before = self.safe_string(entry, 'before')
        after = self.safe_string(entry, 'after')
        amount = self.safe_string(entry, 'amount')
        fee = self.safe_string(entry, 'fee')
        if amount is not None and fee is not None:
            if before is None and after is not None:
                amountAndFee = Precise.string_add(amount, fee)
                before = Precise.string_sub(after, amountAndFee)
            elif before is not None and after is None:
                amountAndFee = Precise.string_add(amount, fee)
                after = Precise.string_add(before, amountAndFee)
        if before is not None and after is not None:
            if direction is None:
                if Precise.string_gt(before, after):
                    direction = 'out'
                if Precise.string_gt(after, before):
                    direction = 'in'
            if amount is None and fee is not None:
                betweenAfterBefore = Precise.string_sub(after, before)
                amount = Precise.string_sub(betweenAfterBefore, fee)
            if amount is not None and fee is None:
                betweenAfterBefore = Precise.string_sub(after, before)
                fee = Precise.string_sub(betweenAfterBefore, amount)
        return self.extend({
            'id': None,
            'timestamp': None,
            'datetime': None,
            'direction': None,
            'account': None,
            'referenceId': None,
            'referenceAccount': None,
            'type': None,
            'currency': currency['code'],
            'amount': amount,
            'before': before,
            'after': after,
            'status': None,
            'fee': fee,
            'info': None,
        }, entry)

    def parse_orders(self, orders, market=None, since=None, limit=None, params={}):
        if isinstance(orders, list):
            array = [self.extend(self.parse_order(order, market), params) for order in orders]
        else:
            array = [self.extend(self.parse_order(self.extend({'id': id}, order), market), params) for id, order in orders.items()]
        array = self.sort_by(array, 'timestamp')
        symbol = market['symbol'] if market else None
        tail = since is None
        return self.filter_by_symbol_since_limit(array, symbol, since, limit, tail)

    def safe_market(self, marketId, market=None, delimiter=None):
        if marketId is not None:
            if self.markets_by_id is not None and marketId in self.markets_by_id:
                market = self.markets_by_id[marketId]
            elif delimiter is not None:
                parts = marketId.split(delimiter)
                if len(parts) == 2:
                    baseId = self.safe_string(parts, 0)
                    quoteId = self.safe_string(parts, 1)
                    base = self.safe_currency_code(baseId)
                    quote = self.safe_currency_code(quoteId)
                    symbol = base + '/' + quote
                    return {
                        'id': marketId,
                        'symbol': symbol,
                        'base': base,
                        'quote': quote,
                        'baseId': baseId,
                        'quoteId': quoteId,
                    }
                else:
                    return {
                        'id': marketId,
                        'symbol': marketId,
                        'base': None,
                        'quote': None,
                        'baseId': None,
                        'quoteId': None,
                    }
        if market is not None:
            return market
        return {
            'id': marketId,
            'symbol': marketId,
            'base': None,
            'quote': None,
            'baseId': None,
            'quoteId': None,
        }

    def safe_symbol(self, marketId, market=None, delimiter=None):
        market = self.safe_market(marketId, market, delimiter)
        return market['symbol']

    def safe_currency(self, currency_id, currency=None):
        if currency_id is None and currency is not None:
            return currency
        if (self.currencies_by_id is not None) and (currency_id in self.currencies_by_id):
            return self.currencies_by_id[currency_id]
        return {
            'id': currency_id,
            'code': self.common_currency_code(currency_id.upper()) if currency_id is not None else currency_id
        }

    def safe_currency_code(self, currency_id, currency=None):
        currency = self.safe_currency(currency_id, currency)
        return currency['code']

    def filter_by_value_since_limit(self, array, field, value=None, since=None, limit=None, key='timestamp', tail=False):
        array = self.to_array(array)
        if value is not None:
            array = [entry for entry in array if entry[field] == value]
        if since is not None:
            array = [entry for entry in array if entry[key] >= since]
        if limit is not None:
            array = array[-limit:] if tail else array[:limit]
        return array

    def filter_by_symbol_since_limit(self, array, symbol=None, since=None, limit=None, tail=False):
        return self.filter_by_value_since_limit(array, 'symbol', symbol, since, limit, 'timestamp', tail)

    def filter_by_currency_since_limit(self, array, code=None, since=None, limit=None, tail=False):
        return self.filter_by_value_since_limit(array, 'currency', code, since, limit, 'timestamp', tail)

    def filter_by_since_limit(self, array, since=None, limit=None, key='timestamp', tail=False):
        array = self.to_array(array)
        if since is not None:
            array = [entry for entry in array if entry[key] >= since]
        if limit is not None:
            array = array[-limit:] if tail else array[:limit]
        return array

    def filter_by_symbol(self, array, symbol=None):
        array = self.to_array(array)
        if symbol:
            return [entry for entry in array if entry['symbol'] == symbol]
        return array

    def filter_by_array(self, objects, key, values=None, indexed=True):

        objects = self.to_array(objects)

        # return all of them if no values were passed in
        if values is None:
            return self.index_by(objects, key) if indexed else objects

        result = []
        for i in range(0, len(objects)):
            value = objects[i][key] if key in objects[i] else None
            if value in values:
                result.append(objects[i])

        return self.index_by(result, key) if indexed else result

    def currency(self, code):
        if not self.currencies:
            raise ExchangeError(self.id + ' currencies not loaded')
        if isinstance(code, str):
            if code in self.currencies:
                return self.currencies[code]
            elif code in self.currencies_by_id:
                return self.currencies_by_id[code]
        raise ExchangeError(self.id + ' does not have currency code ' + str(code))

    def market(self, symbol):
        if not self.markets:
            raise ExchangeError(self.id + ' markets not loaded')
        if not self.markets_by_id:
            raise ExchangeError(self.id + ' markets not loaded')
        if isinstance(symbol, str):
            if symbol in self.markets:
                return self.markets[symbol]
            elif symbol in self.markets_by_id:
                return self.markets_by_id[symbol]
        raise BadSymbol(self.id + ' does not have market symbol ' + symbol)

    def market_ids(self, symbols):
        return [self.market_id(symbol) for symbol in symbols]

    def market_symbols(self, symbols):
        return [self.symbol(symbol) for symbol in symbols] if symbols else symbols

    def market_id(self, symbol):
        market = self.market(symbol)
        return market['id'] if type(market) is dict else symbol

    def symbol(self, symbol):
        market = self.market(symbol)
        return market['symbol'] if type(market) is dict else symbol

    def calculate_fee(self, symbol, type, side, amount, price, takerOrMaker='taker', params={}):
        market = self.markets[symbol]
        feeSide = self.safe_string(market, 'feeSide', 'quote')
        key = 'quote'
        cost = None
        if feeSide == 'quote':
            # the fee is always in quote currency
            cost = amount * price
        elif feeSide == 'base':
            # the fee is always in base currency
            cost = amount
        elif feeSide == 'get':
            # the fee is always in the currency you get
            cost = amount
            if side == 'sell':
                cost *= price
            else:
                key = 'base'
        elif feeSide == 'give':
            # the fee is always in the currency you give
            cost = amount
            if side == 'buy':
                cost *= price
            else:
                key = 'base'
        rate = market[takerOrMaker]
        if cost is not None:
            cost *= rate
        return {
            'type': takerOrMaker,
            'currency': market[key],
            'rate': rate,
            'cost': cost,
        }

    def sign(self, path, api='public', method='GET', params={}, headers=None, body=None):
        raise NotSupported(self.id + ' sign() pure method must be redefined in derived classes')

    def vwap(self, baseVolume, quoteVolume):
        return (quoteVolume / baseVolume) if (quoteVolume is not None) and (baseVolume is not None) and (baseVolume > 0) else None

    # -------------------------------------------------------------------------

    def check_required_dependencies(self):
        if self.requiresEddsa and eddsa is None:
            raise NotSupported(self.id + ' Eddsa functionality requires python-axolotl-curve25519, install with `pip install python-axolotl-curve25519==0.4.1.post2`: https://github.com/tgalal/python-axolotl-curve25519')

    def privateKeyToAddress(self, privateKey):
        private_key_bytes = base64.b16decode(Exchange.encode(privateKey), True)
        public_key_bytes = ecdsa.SigningKey.from_string(private_key_bytes, curve=ecdsa.SECP256k1).verifying_key.to_string()
        public_key_hash = keccak.SHA3(public_key_bytes)
        return '0x' + Exchange.decode(base64.b16encode(public_key_hash))[-40:].lower()

    @staticmethod
    def remove0x_prefix(value):
        if value[:2] == '0x':
            return value[2:]
        return value

    def hashMessage(self, message):
        message_bytes = base64.b16decode(Exchange.encode(Exchange.remove0x_prefix(message)), True)
        hash_bytes = keccak.SHA3(b"\x19Ethereum Signed Message:\n" + Exchange.encode(str(len(message_bytes))) + message_bytes)
        return '0x' + Exchange.decode(base64.b16encode(hash_bytes)).lower()

    @staticmethod
    def signHash(hash, privateKey):
        signature = Exchange.ecdsa(hash[-64:], privateKey, 'secp256k1', None)
        return {
            'r': '0x' + signature['r'],
            's': '0x' + signature['s'],
            'v': 27 + signature['v'],
        }

    def sign_message_string(self, message, privateKey):
        signature = self.signMessage(message, privateKey)
        return signature['r'] + Exchange.remove0x_prefix(signature['s']) + Exchange.binary_to_base16(Exchange.number_to_be(signature['v'], 1))

    def signMessage(self, message, privateKey):
        #
        # The following comment is related to MetaMask, we use the upper type of signature prefix:
        #
        # z.ecSignOrderHashAsync ('0xcfdb0a485324ff37699b4c8557f6858f25916fc6fce5993b32fe018aea510b9f',
        #                         '0x731fc101bbe102221c91c31ed0489f1ddfc439a3', {
        #                              prefixType: 'ETH_SIGN',
        #                              shouldAddPrefixBeforeCallingEthSign: true
        #                          }).then ((e, r) => console.log (e,r))
        #
        #     {                            ↓
        #         v: 28,
        #         r: "0xea7a68268b47c48d5d7a4c900e6f9af0015bf70951b3db2f1d835c5d544aaec2",
        #         s: "0x5d1db2a060c955c1fde4c967237b995c2361097405407b33c6046c8aeb3ccbdf"
        #     }
        #
        # --------------------------------------------------------------------
        #
        # z.ecSignOrderHashAsync ('0xcfdb0a485324ff37699b4c8557f6858f25916fc6fce5993b32fe018aea510b9f',
        #                         '0x731fc101bbe102221c91c31ed0489f1ddfc439a3', {
        #                              prefixType: 'NONE',
        #                              shouldAddPrefixBeforeCallingEthSign: true
        #                          }).then ((e, r) => console.log (e,r))
        #
        #     {                            ↓
        #         v: 27,
        #         r: "0xc8c710022c57de4f529d448e9b40517dd9bfb49ff1eb245f5856664b865d14a6",
        #         s: "0x0740bb21f4f094fbbdbafa903bb8f057f82e0c6e4fe65d19a1daed4ed97cd394"
        #     }
        #
        message_hash = self.hashMessage(message)
        signature = self.signHash(message_hash[-64:], privateKey[-64:])
        return signature

    def get_network(self, network, code):
        network = network.upper()
        aliases = {
            'ETHEREUM': 'ETH',
            'ETHER': 'ETH',
            'ERC20': 'ETH',
            'ETH': 'ETH',
            'TRC20': 'TRX',
            'TRON': 'TRX',
            'TRX': 'TRX',
            'BEP20': 'BSC',
            'BSC': 'BSC',
            'HRC20': 'HT',
            'HECO': 'HT',
            'SPL': 'SOL',
            'SOL': 'SOL',
            'TERRA': 'LUNA',
            'LUNA': 'LUNA',
            'POLYGON': 'MATIC',
            'MATIC': 'MATIC',
            'EOS': 'EOS',
            'WAVES': 'WAVES',
            'AVALANCHE': 'AVAX',
            'AVAX': 'AVAX',
            'QTUM': 'QTUM',
            'CHZ': 'CHZ',
            'NEO': 'NEO',
            'ONT': 'ONT',
            'RON': 'RON',
        }
        if network == code:
            return network
        elif network in aliases:
            return aliases[network]
        else:
            raise NotSupported(self.id + ' network ' + network + ' is not yet supported')

    def oath(self):
        if self.twofa is not None:
            return self.totp(self.twofa)
        else:
            raise ExchangeError(self.id + ' set .twofa to use this feature')

    @staticmethod
    def totp(key):
        def hex_to_dec(n):
            return int(n, base=16)

        def base32_to_bytes(n):
            missing_padding = len(n) % 8
            padding = 8 - missing_padding if missing_padding > 0 else 0
            padded = n.upper() + ('=' * padding)
            return base64.b32decode(padded)  # throws an error if the key is invalid

        epoch = int(time.time()) // 30
        hmac_res = Exchange.hmac(epoch.to_bytes(8, 'big'), base32_to_bytes(key.replace(' ', '')), hashlib.sha1, 'hex')
        offset = hex_to_dec(hmac_res[-1]) * 2
        otp = str(hex_to_dec(hmac_res[offset: offset + 8]) & 0x7fffffff)
        return otp[-6:]

    @staticmethod
    def number_to_le(n, size):
        return int(n).to_bytes(size, 'little')

    @staticmethod
    def number_to_be(n, size):
        return int(n).to_bytes(size, 'big')

    @staticmethod
    def base16_to_binary(s):
        return base64.b16decode(s, True)

    @staticmethod
    def binary_to_base16(s):
        return Exchange.decode(base64.b16encode(s)).lower()

    def sleep(self, milliseconds):
        return time.sleep(milliseconds / 1000)

    @staticmethod
    def base58_to_binary(s):
        """encodes a base58 string to as a big endian integer"""
        if Exchange.base58_decoder is None:
            Exchange.base58_decoder = {}
            Exchange.base58_encoder = {}
            for i, c in enumerate(Exchange.base58_alphabet):
                Exchange.base58_decoder[c] = i
                Exchange.base58_encoder[i] = c
        result = 0
        for i in range(len(s)):
            result *= 58
            result += Exchange.base58_decoder[s[i]]
        return result.to_bytes((result.bit_length() + 7) // 8, 'big')

    @staticmethod
    def binary_to_base58(b):
        if Exchange.base58_encoder is None:
            Exchange.base58_decoder = {}
            Exchange.base58_encoder = {}
            for i, c in enumerate(Exchange.base58_alphabet):
                Exchange.base58_decoder[c] = i
                Exchange.base58_encoder[i] = c
        result = 0
        # undo decimal_to_bytes
        for byte in b:
            result *= 0x100
            result += byte
        string = []
        while result > 0:
            result, next_character = divmod(result, 58)
            string.append(Exchange.base58_encoder[next_character])
        string.reverse()
        return ''.join(string)

    def reduce_fees_by_currency(self, fees, string=False):
        #
        # self function takes a list of fee structures having the following format
        #
        #     string = True
        #
        #     [
        #         {'currency': 'BTC', 'cost': '0.1'},
        #         {'currency': 'BTC', 'cost': '0.2'  },
        #         {'currency': 'BTC', 'cost': '0.2', 'rate': '0.00123'},
        #         {'currency': 'BTC', 'cost': '0.4', 'rate': '0.00123'},
        #         {'currency': 'BTC', 'cost': '0.5', 'rate': '0.00456'},
        #         {'currency': 'USDT', 'cost': '12.3456'},
        #     ]
        #
        #     string = False
        #
        #     [
        #         {'currency': 'BTC', 'cost': 0.1},
        #         {'currency': 'BTC', 'cost': 0.2},
        #         {'currency': 'BTC', 'cost': 0.2, 'rate': 0.00123},
        #         {'currency': 'BTC', 'cost': 0.4, 'rate': 0.00123},
        #         {'currency': 'BTC', 'cost': 0.5, 'rate': 0.00456},
        #         {'currency': 'USDT', 'cost': 12.3456},
        #     ]
        #
        # and returns a reduced fee list, where fees are summed per currency and rate(if any)
        #
        #     string = True
        #
        #     [
        #         {'currency': 'BTC', 'cost': '0.3'  },
        #         {'currency': 'BTC', 'cost': '0.6', 'rate': '0.00123'},
        #         {'currency': 'BTC', 'cost': '0.5', 'rate': '0.00456'},
        #         {'currency': 'USDT', 'cost': '12.3456'},
        #     ]
        #
        #     string  = False
        #
        #     [
        #         {'currency': 'BTC', 'cost': 0.3  },
        #         {'currency': 'BTC', 'cost': 0.6, 'rate': 0.00123},
        #         {'currency': 'BTC', 'cost': 0.5, 'rate': 0.00456},
        #         {'currency': 'USDT', 'cost': 12.3456},
        #     ]
        #
        reduced = {}
        for i in range(0, len(fees)):
            fee = fees[i]
            feeCurrencyCode = self.safe_string(fee, 'currency')
            if feeCurrencyCode is not None:
                rate = self.safe_string(fee, 'rate')
                cost = self.safe_value(fee, 'cost')
                if not (feeCurrencyCode in reduced):
                    reduced[feeCurrencyCode] = {}
                rateKey = '' if (rate is None) else rate
                if rateKey in reduced[feeCurrencyCode]:
                    if string:
                        reduced[feeCurrencyCode][rateKey]['cost'] = Precise.string_add(reduced[feeCurrencyCode][rateKey]['cost'], cost)
                    else:
                        reduced[feeCurrencyCode][rateKey]['cost'] = self.sum(reduced[feeCurrencyCode][rateKey]['cost'], cost)
                else:
                    reduced[feeCurrencyCode][rateKey] = {
                        'currency': feeCurrencyCode,
                        'cost': cost if string else self.parse_number(cost),
                    }
                    if rate is not None:
                        reduced[feeCurrencyCode][rateKey]['rate'] = rate if string else self.parse_number(rate)
        result = []
        feeValues = list(reduced.values())
        for i in range(0, len(feeValues)):
            reducedFeeValues = list(feeValues[i].values())
            result = self.array_concat(result, reducedFeeValues)
        return result

    def safe_trade(self, trade, market=None):
        amount = self.safe_string(trade, 'amount')
        price = self.safe_string(trade, 'price')
        cost = self.safe_string(trade, 'cost')
        if cost is None:
            # contract trading
            contractSize = self.safe_string(market, 'contractSize')
            multiplyPrice = price
            if contractSize is not None:
                inverse = self.safe_value(market, 'inverse', False)
                if inverse:
                    multiplyPrice = Precise.string_div('1', price)
                multiplyPrice = Precise.string_mul(multiplyPrice, contractSize)
            cost = Precise.string_mul(multiplyPrice, amount)
        parseFee = self.safe_value(trade, 'fee') is None
        parseFees = self.safe_value(trade, 'fees') is None
        shouldParseFees = parseFee or parseFees
        fees = self.safe_value(trade, 'fees', [])
        if shouldParseFees:
            tradeFees = self.safe_value(trade, 'fees')
            if tradeFees is not None:
                for j in range(0, len(tradeFees)):
                    tradeFee = tradeFees[j]
                    fees.append(self.extend({}, tradeFee))
            else:
                tradeFee = self.safe_value(trade, 'fee')
                if tradeFee is not None:
                    fees.append(self.extend({}, tradeFee))
        fee = self.safe_value(trade, 'fee')
        if shouldParseFees:
            reducedFees = self.reduce_fees_by_currency(fees, True) if self.reduceFees else fees
            reducedLength = len(reducedFees)
            for i in range(0, reducedLength):
                reducedFees[i]['cost'] = self.safe_number(reducedFees[i], 'cost')
                if 'rate' in reducedFees[i]:
                    reducedFees[i]['rate'] = self.safe_number(reducedFees[i], 'rate')
            if not parseFee and (reducedLength == 0):
                fee['cost'] = self.safe_number(fee, 'cost')
                if 'rate' in fee:
                    fee['rate'] = self.safe_number(fee, 'rate')
                reducedFees.append(fee)
            if parseFees:
                trade['fees'] = reducedFees
            if parseFee and (reducedLength == 1):
                trade['fee'] = reducedFees[0]
            tradeFee = self.safe_value(trade, 'fee')
            if tradeFee is not None:
                tradeFee['cost'] = self.safe_number(tradeFee, 'cost')
                if 'rate' in tradeFee:
                    tradeFee['rate'] = self.safe_number(tradeFee, 'rate')
                trade['fee'] = tradeFee
        trade['amount'] = self.parse_number(amount)
        trade['price'] = self.parse_number(price)
        trade['cost'] = self.parse_number(cost)
        return trade

    def safe_order(self, order, market=None):
        # parses numbers as strings
        # it is important pass the trades as unparsed rawTrades
        amount = self.omit_zero(self.safe_string(order, 'amount'))
        remaining = self.safe_string(order, 'remaining')
        filled = self.safe_string(order, 'filled')
        cost = self.safe_string(order, 'cost')
        average = self.omit_zero(self.safe_string(order, 'average'))
        price = self.omit_zero(self.safe_string(order, 'price'))
        lastTradeTimeTimestamp = self.safe_integer(order, 'lastTradeTimestamp')
        parseFilled = (filled is None)
        parseCost = (cost is None)
        parseLastTradeTimeTimestamp = (lastTradeTimeTimestamp is None)
        fee = self.safe_value(order, 'fee')
        parseFee = (fee is None)
        parseFees = self.safe_value(order, 'fees') is None
        shouldParseFees = parseFee or parseFees
        fees = self.safe_value(order, 'fees', [])
        trades = []
        if parseFilled or parseCost or shouldParseFees:
            rawTrades = self.safe_value(order, 'trades', trades)
            oldNumber = self.number
            # we parse trades as strings here!
            self.number = str
            trades = self.parse_trades(rawTrades, market, None, None, {
                'symbol': order['symbol'],
                'side': order['side'],
                'type': order['type'],
                'order': order['id'],
            })
            self.number = oldNumber
            if isinstance(trades, list) and len(trades):
                # move properties that are defined in trades up into the order
                if order['symbol'] is None:
                    order['symbol'] = trades[0]['symbol']
                if order['side'] is None:
                    order['side'] = trades[0]['side']
                if order['type'] is None:
                    order['type'] = trades[0]['type']
                if order['id'] is None:
                    order['id'] = trades[0]['order']
                if parseFilled:
                    filled = '0'
                if parseCost:
                    cost = '0'
                for i in range(0, len(trades)):
                    trade = trades[i]
                    tradeAmount = self.safe_string(trade, 'amount')
                    if parseFilled and (tradeAmount is not None):
                        filled = Precise.string_add(filled, tradeAmount)
                    tradeCost = self.safe_string(trade, 'cost')
                    if parseCost and (tradeCost is not None):
                        cost = Precise.string_add(cost, tradeCost)
                    tradeTimestamp = self.safe_value(trade, 'timestamp')
                    if parseLastTradeTimeTimestamp and (tradeTimestamp is not None):
                        if lastTradeTimeTimestamp is None:
                            lastTradeTimeTimestamp = tradeTimestamp
                        else:
                            lastTradeTimeTimestamp = max(lastTradeTimeTimestamp, tradeTimestamp)
                    if shouldParseFees:
                        tradeFees = self.safe_value(trade, 'fees')
                        if tradeFees is not None:
                            for j in range(0, len(tradeFees)):
                                tradeFee = tradeFees[j]
                                fees.append(self.extend({}, tradeFee))
                        else:
                            tradeFee = self.safe_value(trade, 'fee')
                            if tradeFee is not None:
                                fees.append(self.extend({}, tradeFee))
        if shouldParseFees:
            reducedFees = self.reduce_fees_by_currency(fees, True) if self.reduceFees else fees
            reducedLength = len(reducedFees)
            for i in range(0, reducedLength):
                reducedFees[i]['cost'] = self.parse_number(reducedFees[i]['cost'])
                if 'rate' in reducedFees[i]:
                    reducedFees[i]['rate'] = self.parse_number(reducedFees[i]['rate'])
            if not parseFee and (reducedLength == 0):
                fee['cost'] = self.safe_number(fee, 'cost')
                if 'rate' in fee:
                    fee['rate'] = self.parse_number(fee['rate'])
                reducedFees.append(fee)
            if parseFees:
                order['fees'] = reducedFees
            if parseFee and (reducedLength == 1):
                order['fee'] = reducedFees[0]
        if amount is None:
            # ensure amount = filled + remaining
            if filled is not None and remaining is not None:
                amount = Precise.string_add(filled, remaining)
            elif self.safe_string(order, 'status') == 'closed':
                amount = filled
        if filled is None:
            if amount is not None and remaining is not None:
                filled = Precise.string_sub(amount, remaining)
        if remaining is None:
            if amount is not None and filled is not None:
                remaining = Precise.string_sub(amount, filled)
        # ensure that the average field is calculated correctly
        if average is None:
            if (filled is not None) and (cost is not None) and Precise.string_gt(filled, '0'):
                average = Precise.string_div(cost, filled)
        # also ensure the cost field is calculated correctly
        costPriceExists = (average is not None) or (price is not None)
        if parseCost and (filled is not None) and costPriceExists:
            multiplyPrice = None
            if average is None:
                multiplyPrice = price
            else:
                multiplyPrice = average
            # contract trading
            contractSize = self.safe_string(market, 'contractSize')
            if contractSize is not None:
                inverse = self.safe_value(market, 'inverse', False)
                if inverse:
                    multiplyPrice = Precise.string_div('1', multiplyPrice)
                multiplyPrice = Precise.string_mul(multiplyPrice, contractSize)
            cost = Precise.string_mul(multiplyPrice, filled)
        # support for market orders
        orderType = self.safe_value(order, 'type')
        emptyPrice = (price is None) or Precise.string_equals(price, '0')
        if emptyPrice and (orderType == 'market'):
            price = average
        # we have trades with string values at self point so we will mutate them
        for i in range(0, len(trades)):
            entry = trades[i]
            entry['amount'] = self.safe_number(entry, 'amount')
            entry['price'] = self.safe_number(entry, 'price')
            entry['cost'] = self.safe_number(entry, 'cost')
            fee = self.safe_value(entry, 'fee', {})
            fee['cost'] = self.safe_number(fee, 'cost')
            if 'rate' in fee:
                fee['rate'] = self.safe_number(fee, 'rate')
            entry['fee'] = fee
        # timeInForceHandling
        timeInForce = self.safe_string(order, 'timeInForce')
        if timeInForce is None:
            if self.safe_string(order, 'type') == 'market':
                timeInForce = 'IOC'
            # allow postOnly override
            if self.safe_value(order, 'postOnly', False):
                timeInForce = 'PO'
        return self.extend(order, {
            'lastTradeTimestamp': lastTradeTimeTimestamp,
            'price': self.parse_number(price),
            'amount': self.parse_number(amount),
            'cost': self.parse_number(cost),
            'average': self.parse_number(average),
            'filled': self.parse_number(filled),
            'remaining': self.parse_number(remaining),
            'trades': trades,
            'timeInForce': timeInForce,
        })

    def parse_number(self, value, default=None):
        if value is None:
            return default
        else:
            try:
                return self.number(value)
            except Exception:
                return default

    def safe_number(self, dictionary, key, default=None):
        value = self.safe_string(dictionary, key)
        return self.parse_number(value, default)

    def safe_number_2(self, dictionary, key1, key2, default=None):
        value = self.safe_string_2(dictionary, key1, key2)
        return self.parse_number(value, default)

    def safe_number_n(self, dictionary, key_list, default=None):
        value = self.safe_string_n(dictionary, key_list)
        return self.parse_number(value, default)

    def parse_precision(self, precision):
        if precision is None:
            return None
        return '1e' + Precise.string_neg(precision)

    def omit_zero(self, string_number):
        if string_number is None or string_number == '':
            return None
        if float(string_number) == 0:
            return None
        return string_number

    def get_supported_mapping(self, key, mapping={}):
        # Takes a key and a dictionary, and returns the dictionary's value for that key
        # :throws:
        #      NotSupported if the dictionary does not contain the key
        if (key in mapping):
            return mapping[key]
        else:
            raise NotSupported(self.id + ' ' + key + ' does not have a value in mapping')

    def fetch_borrow_rate(self, code, params={}):
        self.load_markets()
        if not self.has['fetchBorrowRates']:
            raise NotSupported(self.id + 'fetchBorrowRate() is not supported yet')
        borrow_rates = self.fetch_borrow_rates(params)
        rate = self.safe_value(borrow_rates, code)
        if rate is None:
            raise ExchangeError(self.id + 'fetchBorrowRate() could not find the borrow rate for currency code ' + code)
        return rate

    def parse_leverage_tiers(self, response, symbols, market_id_key):
        tiers = {}
        for item in response:
            id = self.safe_string(item, market_id_key)
            market = self.safe_market(id)
            symbol = market['symbol']
            symbols_length = 0
            if (symbols is not None):
                symbols_length = len(symbols)
            contract = self.safe_value(market, 'contract', False)
            if (contract and (symbols_length == 0 or symbol in symbols)):
                tiers[symbol] = self.parse_market_leverage_tiers(item, market)
        return tiers

    def fetch_market_leverage_tiers(self, symbol, params={}):
        if self.has['fetchLeverageTiers']:
            market = self.market(symbol)
            if (not market['contract']):
                raise BadRequest(self.id + ' fetch_market_leverage_tiers() supports contract markets only')
            tiers = self.fetch_leverage_tiers([symbol])
            return self.safe_value(tiers, symbol)
        else:
            raise NotSupported(self.id + 'fetch_market_leverage_tiers() is not supported yet')

<<<<<<< HEAD
=======
    def is_post_only(self, isMarketOrder, exchangeSpecificParam, params={}):
        """
         * @ignore
        :param string type: Order type
        :param boolean exchangeSpecificParam: Exchange specific postOnly
        :param dict params: Exchange specific params
        :returns boolean: True if a post only order, False otherwise
        """
        timeInForce = self.safe_string_upper(params, 'timeInForce')
        postOnly = self.safe_value_2(params, 'postOnly', 'post_only', False)
        # we assume timeInForce is uppercase from safeStringUpper(params, 'timeInForce')
        ioc = timeInForce == 'IOC'
        fok = timeInForce == 'FOK'
        timeInForcePostOnly = timeInForce == 'PO'
        postOnly = postOnly or timeInForcePostOnly or exchangeSpecificParam
        if postOnly:
            if ioc or fok:
                raise InvalidOrder(self.id + ' postOnly orders cannot have timeInForce equal to ' + timeInForce)
            elif isMarketOrder:
                raise InvalidOrder(self.id + ' market orders cannot be postOnly')
            else:
                return True
        else:
            return False
>>>>>>> b1644c05

# -----------------------------------------------------------------------------
# exchange_common : set imported common methods as part of the class
# -----------------------------------------------------------------------------
common_methods = list((n for n in dir(exchange_common) if n[:1] != "_"))
for method in common_methods:
    setattr(Exchange, method, getattr(exchange_common, method))<|MERGE_RESOLUTION|>--- conflicted
+++ resolved
@@ -2893,34 +2893,6 @@
         else:
             raise NotSupported(self.id + 'fetch_market_leverage_tiers() is not supported yet')
 
-<<<<<<< HEAD
-=======
-    def is_post_only(self, isMarketOrder, exchangeSpecificParam, params={}):
-        """
-         * @ignore
-        :param string type: Order type
-        :param boolean exchangeSpecificParam: Exchange specific postOnly
-        :param dict params: Exchange specific params
-        :returns boolean: True if a post only order, False otherwise
-        """
-        timeInForce = self.safe_string_upper(params, 'timeInForce')
-        postOnly = self.safe_value_2(params, 'postOnly', 'post_only', False)
-        # we assume timeInForce is uppercase from safeStringUpper(params, 'timeInForce')
-        ioc = timeInForce == 'IOC'
-        fok = timeInForce == 'FOK'
-        timeInForcePostOnly = timeInForce == 'PO'
-        postOnly = postOnly or timeInForcePostOnly or exchangeSpecificParam
-        if postOnly:
-            if ioc or fok:
-                raise InvalidOrder(self.id + ' postOnly orders cannot have timeInForce equal to ' + timeInForce)
-            elif isMarketOrder:
-                raise InvalidOrder(self.id + ' market orders cannot be postOnly')
-            else:
-                return True
-        else:
-            return False
->>>>>>> b1644c05
-
 # -----------------------------------------------------------------------------
 # exchange_common : set imported common methods as part of the class
 # -----------------------------------------------------------------------------
