# -*- coding: utf-8 -*-

"""Base exchange class"""

# -----------------------------------------------------------------------------

__version__ = '4.4.32'

# -----------------------------------------------------------------------------

from ccxt.base.errors import ExchangeError
from ccxt.base.errors import NetworkError
from ccxt.base.errors import NotSupported
from ccxt.base.errors import AuthenticationError
from ccxt.base.errors import DDoSProtection
from ccxt.base.errors import RequestTimeout
from ccxt.base.errors import ExchangeNotAvailable
from ccxt.base.errors import InvalidAddress
from ccxt.base.errors import InvalidOrder
from ccxt.base.errors import ArgumentsRequired
from ccxt.base.errors import BadSymbol
from ccxt.base.errors import NullResponse
from ccxt.base.errors import RateLimitExceeded
from ccxt.base.errors import BadRequest
from ccxt.base.errors import BadResponse
from ccxt.base.errors import InvalidProxySettings
from ccxt.base.errors import UnsubscribeError

# -----------------------------------------------------------------------------

from ccxt.base.decimal_to_precision import decimal_to_precision
from ccxt.base.decimal_to_precision import TICK_SIZE, NO_PADDING, TRUNCATE, ROUND, ROUND_UP, ROUND_DOWN, SIGNIFICANT_DIGITS
from ccxt.base.decimal_to_precision import number_to_string
from ccxt.base.precise import Precise
from ccxt.base.types import BalanceAccount, Currency, IndexType, OrderSide, OrderType, Trade, OrderRequest, Market, MarketType, Str, Num, Strings, CancellationRequest, Bool

# -----------------------------------------------------------------------------

# rsa jwt signing
from cryptography.hazmat import backends
from cryptography.hazmat.primitives import hashes
from cryptography.hazmat.primitives.asymmetric import padding, ed25519
# from cryptography.hazmat.primitives.asymmetric.utils import decode_dss_signature
from cryptography.hazmat.primitives.serialization import load_pem_private_key

# -----------------------------------------------------------------------------

# ecdsa signing
from ccxt.static_dependencies import ecdsa
from ccxt.static_dependencies import keccak

# eddsa signing
try:
    import axolotl_curve25519 as eddsa
except ImportError:
    eddsa = None

# eth signing
from ccxt.static_dependencies.ethereum import abi
from ccxt.static_dependencies.ethereum import account
from ccxt.static_dependencies.msgpack import packb

# starknet
from ccxt.static_dependencies.starknet.ccxt_utils import get_private_key_from_eth_signature
from ccxt.static_dependencies.starknet.hash.address import compute_address
from ccxt.static_dependencies.starknet.hash.selector import get_selector_from_name
from ccxt.static_dependencies.starknet.hash.utils import message_signature, private_to_stark_key
from ccxt.static_dependencies.starknet.utils.typed_data import TypedData as TypedDataDataclass

# -----------------------------------------------------------------------------

__all__ = [
    'Exchange',
]

# -----------------------------------------------------------------------------

import types
import logging
import base64
import binascii
import calendar
import collections
import datetime
from email.utils import parsedate
# import functools
import gzip
import hashlib
import hmac
import io

# load orjson if available, otherwise default to json
orjson = None
try:
    import orjson as orjson
except ImportError:
    pass

import json
import math
import random
from numbers import Number
import re
from requests import Session
from requests.utils import default_user_agent
from requests.exceptions import HTTPError, Timeout, TooManyRedirects, RequestException, ConnectionError as requestsConnectionError
# import socket
from ssl import SSLError
# import sys
import time
import uuid
import zlib
from decimal import Decimal
from time import mktime
from wsgiref.handlers import format_date_time
import urllib.parse as _urlencode
from typing import Any, List
from ccxt.base.types import Int

# -----------------------------------------------------------------------------

class SafeJSONEncoder(json.JSONEncoder):
    def default(self, obj):
        if isinstance(obj, Exception):
            return {"name": obj.__class__.__name__}
        try:
            return super().default(obj)
        except TypeError:
            return f"TypeError: Object of type {type(obj).__name__} is not JSON serializable"

class Exchange(object):
    """Base exchange class"""
    id = None
    name = None
    countries = None
    version = None
    certified = False  # if certified by the CCXT dev team
    pro = False  # if it is integrated with CCXT Pro for WebSocket support
    alias = False  # whether this exchange is an alias to another exchange
    # rate limiter settings
    enableRateLimit = True
    rateLimit = 2000  # milliseconds = seconds * 1000
    timeout = 10000   # milliseconds = seconds * 1000
    asyncio_loop = None
    aiohttp_proxy = None
    ssl_context = None
    trust_env = False
    aiohttp_trust_env = False
    requests_trust_env = False
    session = None  # Session () by default
    tcp_connector = None  # aiohttp.TCPConnector
    aiohttp_socks_connector = None
    socks_proxy_sessions = None
    verify = True  # SSL verification
    validateServerSsl = True
    validateClientSsl = False
    logger = None  # logging.getLogger(__name__) by default
    verbose = False
    markets = None
    symbols = None
    codes = None
    timeframes = {}

    fees = {
        'trading': {
            'tierBased': None,
            'percentage': None,
            'taker': None,
            'maker': None,
        },
        'funding': {
            'tierBased': None,
            'percentage': None,
            'withdraw': {},
            'deposit': {},
        },
    }
    loaded_fees = {
        'trading': {
            'percentage': True,
        },
        'funding': {
            'withdraw': {},
            'deposit': {},
        },
    }
    ids = None
    urls = None
    api = None
    parseJsonResponse = True

    # PROXY & USER-AGENTS (see "examples/proxy-usage" file for explanation)
    proxy = None  # for backwards compatibility
    proxyUrl = None
    proxy_url = None
    proxyUrlCallback = None
    proxy_url_callback = None
    httpProxy = None
    http_proxy = None
    httpProxyCallback = None
    http_proxy_callback = None
    httpsProxy = None
    https_proxy = None
    httpsProxyCallback = None
    https_proxy_callback = None
    socksProxy = None
    socks_proxy = None
    socksProxyCallback = None
    socks_proxy_callback = None
    userAgent = None
    user_agent = None
    wsProxy = None
    ws_proxy = None
    wssProxy = None
    wss_proxy = None
    wsSocksProxy = None
    ws_socks_proxy = None
    #
    userAgents = {
        'chrome': 'Mozilla/5.0 (Windows NT 10.0; Win64; x64) AppleWebKit/537.36 (KHTML, like Gecko) Chrome/62.0.3202.94 Safari/537.36',
        'chrome39': 'Mozilla/5.0 (Windows NT 6.1; WOW64) AppleWebKit/537.36 (KHTML, like Gecko) Chrome/39.0.2171.71 Safari/537.36',
        'chrome100': 'Mozilla/5.0 (Macintosh; Intel Mac OS X 10_15_7) AppleWebKit/537.36 (KHTML, like Gecko) Chrome/100.0.4896.75 Safari/537.36',
    }
    headers = None
    origin = '*'  # CORS origin
    #
    proxies = None

    hostname = None  # in case of inaccessibility of the "main" domain
    apiKey = ''
    secret = ''
    password = ''
    uid = ''
    accountId = None
    privateKey = ''  # a "0x"-prefixed hexstring private key for a wallet
    walletAddress = ''  # the wallet address "0x"-prefixed hexstring
    token = ''  # reserved for HTTP auth in some cases
    twofa = None
    markets_by_id = None
    currencies_by_id = None

    precision = None
    exceptions = None
    limits = {
        'leverage': {
            'min': None,
            'max': None,
        },
        'amount': {
            'min': None,
            'max': None,
        },
        'price': {
            'min': None,
            'max': None,
        },
        'cost': {
            'min': None,
            'max': None,
        },
    }

    httpExceptions = {
        '422': ExchangeError,
        '418': DDoSProtection,
        '429': RateLimitExceeded,
        '404': ExchangeNotAvailable,
        '409': ExchangeNotAvailable,
        '410': ExchangeNotAvailable,
        '451': ExchangeNotAvailable,
        '500': ExchangeNotAvailable,
        '501': ExchangeNotAvailable,
        '502': ExchangeNotAvailable,
        '520': ExchangeNotAvailable,
        '521': ExchangeNotAvailable,
        '522': ExchangeNotAvailable,
        '525': ExchangeNotAvailable,
        '526': ExchangeNotAvailable,
        '400': ExchangeNotAvailable,
        '403': ExchangeNotAvailable,
        '405': ExchangeNotAvailable,
        '503': ExchangeNotAvailable,
        '530': ExchangeNotAvailable,
        '408': RequestTimeout,
        '504': RequestTimeout,
        '401': AuthenticationError,
        '407': AuthenticationError,
        '511': AuthenticationError,
    }
    balance = None
    liquidations = None
    orderbooks = None
    orders = None
    triggerOrders = None
    myLiquidations = None
    myTrades = None
    trades = None
    transactions = None
    ohlcvs = None
    tickers = None
    fundingRates = None
    bidsasks = None
    base_currencies = None
    quote_currencies = None
    currencies = None
    options = None  # Python does not allow to define properties in run-time with setattr
    isSandboxModeEnabled = False
    accounts = None
    positions = None

    status = None

    requiredCredentials = {
        'apiKey': True,
        'secret': True,
        'uid': False,
        'accountId': False,
        'login': False,
        'password': False,
        'twofa': False,  # 2-factor authentication (one-time password key)
        'privateKey': False,  # a "0x"-prefixed hexstring private key for a wallet
        'walletAddress': False,  # the wallet address "0x"-prefixed hexstring
        'token': False,  # reserved for HTTP auth in some cases
    }

    # API method metainfo
    has = {}
<<<<<<< HEAD
    precisionMode = TICK_SIZE
=======
    features = {}
    precisionMode = DECIMAL_PLACES
>>>>>>> f373d427
    paddingMode = NO_PADDING
    minFundingAddressLength = 1  # used in check_address
    substituteCommonCurrencyCodes = True
    quoteJsonNumbers = True
    number: Num = float  # or str (a pointer to a class)
    handleContentTypeApplicationZip = False
    # whether fees should be summed by currency code
    reduceFees = True
    lastRestRequestTimestamp = 0
    lastRestPollTimestamp = 0
    restRequestQueue = None
    restPollerLoopIsRunning = False
    rateLimitTokens = 16
    rateLimitMaxTokens = 16
    rateLimitUpdateTime = 0
    enableLastHttpResponse = True
    enableLastJsonResponse = True
    enableLastResponseHeaders = True
    last_http_response = None
    last_json_response = None
    last_response_headers = None
    last_request_body = None
    last_request_url = None
    last_request_headers = None

    requiresEddsa = False
    base58_encoder = None
    base58_decoder = None
    # no lower case l or upper case I, O
    base58_alphabet = '123456789ABCDEFGHJKLMNPQRSTUVWXYZabcdefghijkmnopqrstuvwxyz'

    commonCurrencies = {
        'XBT': 'BTC',
        'BCC': 'BCH',
        'BCHSV': 'BSV',
    }
    synchronous = True

    def __init__(self, config={}):
        self.aiohttp_trust_env = self.aiohttp_trust_env or self.trust_env
        self.requests_trust_env = self.requests_trust_env or self.trust_env

        self.precision = dict() if self.precision is None else self.precision
        self.limits = dict() if self.limits is None else self.limits
        self.exceptions = dict() if self.exceptions is None else self.exceptions
        self.headers = dict() if self.headers is None else self.headers
        self.balance = dict() if self.balance is None else self.balance
        self.orderbooks = dict() if self.orderbooks is None else self.orderbooks
        self.fundingRates = dict() if self.fundingRates is None else self.fundingRates
        self.tickers = dict() if self.tickers is None else self.tickers
        self.bidsasks = dict() if self.bidsasks is None else self.bidsasks
        self.trades = dict() if self.trades is None else self.trades
        self.transactions = dict() if self.transactions is None else self.transactions
        self.ohlcvs = dict() if self.ohlcvs is None else self.ohlcvs
        self.liquidations = dict() if self.liquidations is None else self.liquidations
        self.currencies = dict() if self.currencies is None else self.currencies
        self.options = self.get_default_options() if self.options is None else self.options  # Python does not allow to define properties in run-time with setattr
        self.decimal_to_precision = decimal_to_precision
        self.number_to_string = number_to_string

        # version = '.'.join(map(str, sys.version_info[:3]))
        # self.userAgent = {
        #     'User-Agent': 'ccxt/' + __version__ + ' (+https://github.com/ccxt/ccxt) Python/' + version
        # }

        self.origin = self.uuid()
        self.userAgent = default_user_agent()

        settings = self.deep_extend(self.describe(), config)

        for key in settings:
            if hasattr(self, key) and isinstance(getattr(self, key), dict):
                setattr(self, key, self.deep_extend(getattr(self, key), settings[key]))
            else:
                setattr(self, key, settings[key])

        if self.markets:
            self.set_markets(self.markets)

        self.after_construct()

        is_sandbox = self.safe_bool_2(self.options, 'sandbox', 'testnet', False)
        if is_sandbox:
            self.set_sandbox_mode(is_sandbox)

        # convert all properties from underscore notation foo_bar to camelcase notation fooBar
        cls = type(self)
        for name in dir(self):
            if name[0] != '_' and name[-1] != '_' and '_' in name:
                parts = name.split('_')
                # fetch_ohlcv → fetchOHLCV (not fetchOhlcv!)
                exceptions = {'ohlcv': 'OHLCV', 'le': 'LE', 'be': 'BE'}
                camelcase = parts[0] + ''.join(exceptions.get(i, self.capitalize(i)) for i in parts[1:])
                attr = getattr(self, name)
                if isinstance(attr, types.MethodType):
                    setattr(cls, camelcase, getattr(cls, name))
                else:
                    if hasattr(self, camelcase):
                        if attr is not None:
                            setattr(self, camelcase, attr)
                    else:
                        setattr(self, camelcase, attr)

        self.tokenBucket = self.extend({
            'refillRate': 1.0 / self.rateLimit if self.rateLimit > 0 else float('inf'),
            'delay': 0.001,
            'capacity': 1.0,
            'defaultCost': 1.0,
        }, getattr(self, 'tokenBucket', {}))

        if not self.session and self.synchronous:
            self.session = Session()
            self.session.trust_env = self.requests_trust_env
        self.logger = self.logger if self.logger else logging.getLogger(__name__)

    def __del__(self):
        if self.session:
            try:
                self.session.close()
            except Exception as e:
                pass

    def __repr__(self):
        return 'ccxt.' + ('async_support.' if self.asyncio_loop else '') + self.id + '()'

    def __str__(self):
        return self.name

    def throttle(self, cost=None):
        now = float(self.milliseconds())
        elapsed = now - self.lastRestRequestTimestamp
        cost = 1 if cost is None else cost
        sleep_time = self.rateLimit * cost
        if elapsed < sleep_time:
            delay = sleep_time - elapsed
            time.sleep(delay / 1000.0)

    @staticmethod
    def gzip_deflate(response, text):
        encoding = response.info().get('Content-Encoding')
        if encoding in ('gzip', 'x-gzip', 'deflate'):
            if encoding == 'deflate':
                return zlib.decompress(text, -zlib.MAX_WBITS)
            else:
                return gzip.GzipFile('', 'rb', 9, io.BytesIO(text)).read()
        return text

    def prepare_request_headers(self, headers=None):
        headers = headers or {}
        if self.session:
            headers.update(self.session.headers)
        headers.update(self.headers)
        userAgent = self.userAgent if self.userAgent is not None else self.user_agent
        if userAgent:
            if type(userAgent) is str:
                headers.update({'User-Agent': userAgent})
            elif (type(userAgent) is dict) and ('User-Agent' in userAgent):
                headers.update(userAgent)
        headers.update({'Accept-Encoding': 'gzip, deflate'})
        return self.set_headers(headers)

    def log(self, *args):
        print(*args)

    def on_rest_response(self, code, reason, url, method, response_headers, response_body, request_headers, request_body):
        return response_body.strip()

    def on_json_response(self, response_body):
        if self.quoteJsonNumbers and orjson is None:
            return json.loads(response_body, parse_float=str, parse_int=str)
        else:
            if orjson:
                return orjson.loads(response_body)
            return json.loads(response_body)

    def fetch(self, url, method='GET', headers=None, body=None):
        """Perform a HTTP request and return decoded JSON data"""

        # ##### PROXY & HEADERS #####
        request_headers = self.prepare_request_headers(headers)
        # proxy-url
        proxyUrl = self.check_proxy_url_settings(url, method, headers, body)
        if proxyUrl is not None:
            request_headers.update({'Origin': self.origin})
            url = proxyUrl + url
        # proxy agents
        proxies = None  # set default
        httpProxy, httpsProxy, socksProxy = self.check_proxy_settings(url, method, headers, body)
        if httpProxy:
            proxies = {}
            proxies['http'] = httpProxy
        elif httpsProxy:
            proxies = {}
            proxies['https'] = httpsProxy
        elif socksProxy:
            proxies = {}
            # https://stackoverflow.com/a/15661226/2377343
            proxies['http'] = socksProxy
            proxies['https'] = socksProxy
        proxyAgentSet = proxies is not None
        self.check_conflicting_proxies(proxyAgentSet, proxyUrl)
        # specifically for async-python, there is ".proxies" property maintained
        if (self.proxies is not None):
            if (proxyAgentSet or proxyUrl):
                raise ExchangeError(self.id + ' you have conflicting proxy settings - use either .proxies or http(s)Proxy / socksProxy / proxyUrl')
            proxies = self.proxies
        # log
        if self.verbose:
            self.log("\nfetch Request:", self.id, method, url, "RequestHeaders:", request_headers, "RequestBody:", body)
        self.logger.debug("%s %s, Request: %s %s", method, url, request_headers, body)
        # end of proxies & headers

        request_body = body
        if body:
            body = body.encode()

        self.session.cookies.clear()

        http_response = None
        http_status_code = None
        http_status_text = None
        json_response = None
        try:
            response = self.session.request(
                method,
                url,
                data=body,
                headers=request_headers,
                timeout=(self.timeout / 1000),
                proxies=proxies,
                verify=self.verify and self.validateServerSsl
            )
            # does not try to detect encoding
            response.encoding = 'utf-8'
            headers = response.headers
            http_status_code = response.status_code
            http_status_text = response.reason
            http_response = self.on_rest_response(http_status_code, http_status_text, url, method, headers, response.text, request_headers, request_body)
            json_response = self.parse_json(http_response)
            # FIXME remove last_x_responses from subclasses
            if self.enableLastHttpResponse:
                self.last_http_response = http_response
            if self.enableLastJsonResponse:
                self.last_json_response = json_response
            if self.enableLastResponseHeaders:
                self.last_response_headers = headers
            if self.verbose:
                self.log("\nfetch Response:", self.id, method, url, http_status_code, "ResponseHeaders:", headers, "ResponseBody:", http_response)
            self.logger.debug("%s %s, Response: %s %s %s", method, url, http_status_code, headers, http_response)
            response.raise_for_status()

        except Timeout as e:
            details = ' '.join([self.id, method, url])
            raise RequestTimeout(details) from e

        except TooManyRedirects as e:
            details = ' '.join([self.id, method, url])
            raise ExchangeError(details) from e

        except SSLError as e:
            details = ' '.join([self.id, method, url])
            raise ExchangeError(details) from e

        except HTTPError as e:
            details = ' '.join([self.id, method, url])
            skip_further_error_handling = self.handle_errors(http_status_code, http_status_text, url, method, headers, http_response, json_response, request_headers, request_body)
            if not skip_further_error_handling:
                self.handle_http_status_code(http_status_code, http_status_text, url, method, http_response)
            raise ExchangeError(details) from e

        except requestsConnectionError as e:
            error_string = str(e)
            details = ' '.join([self.id, method, url])
            if 'Read timed out' in error_string:
                raise RequestTimeout(details) from e
            else:
                raise NetworkError(details) from e

        except ConnectionResetError as e:
            error_string = str(e)
            details = ' '.join([self.id, method, url])
            raise NetworkError(details) from e

        except RequestException as e:  # base exception class
            error_string = str(e)
            if ('Missing dependencies for SOCKS support' in error_string):
                raise NotSupported(self.id + ' - to use SOCKS proxy with ccxt, you might need "pysocks" module that can be installed by "pip install pysocks"')
            details = ' '.join([self.id, method, url])
            if any(x in error_string for x in ['ECONNRESET', 'Connection aborted.', 'Connection broken:']):
                raise NetworkError(details) from e
            else:
                raise ExchangeError(details) from e

        self.handle_errors(http_status_code, http_status_text, url, method, headers, http_response, json_response, request_headers, request_body)
        if json_response is not None:
            return json_response
        elif self.is_text_response(headers):
            return http_response
        else:
            if isinstance(response.content, bytes):
                return response.content.decode('utf8')
            return response.content

    def parse_json(self, http_response):
        try:
            if Exchange.is_json_encoded_object(http_response):
                return self.on_json_response(http_response)
        except ValueError:  # superclass of JsonDecodeError (python2)
            pass

    def is_text_response(self, headers):
        # https://github.com/ccxt/ccxt/issues/5302
        content_type = headers.get('Content-Type', '')
        return content_type.startswith('application/json') or content_type.startswith('text/')

    @staticmethod
    def key_exists(dictionary, key):
        if hasattr(dictionary, '__getitem__') and not isinstance(dictionary, str):
            if isinstance(dictionary, list) and type(key) is not int:
                return False
            try:
                value = dictionary[key]
                return value is not None and value != ''
            except LookupError:
                return False
        return False

    @staticmethod
    def safe_float(dictionary, key, default_value=None):
        value = default_value
        try:
            if Exchange.key_exists(dictionary, key):
                value = float(dictionary[key])
        except ValueError as e:
            value = default_value
        return value

    @staticmethod
    def safe_string(dictionary, key, default_value=None):
        return str(dictionary[key]) if Exchange.key_exists(dictionary, key) else default_value

    @staticmethod
    def safe_string_lower(dictionary, key, default_value=None):
        if Exchange.key_exists(dictionary, key):
            return str(dictionary[key]).lower()
        else:
            return default_value.lower() if default_value is not None else default_value

    @staticmethod
    def safe_string_upper(dictionary, key, default_value=None):
        if Exchange.key_exists(dictionary, key):
            return str(dictionary[key]).upper()
        else:
            return default_value.upper() if default_value is not None else default_value

    @staticmethod
    def safe_integer(dictionary, key, default_value=None):
        if not Exchange.key_exists(dictionary, key):
            return default_value
        value = dictionary[key]
        try:
            # needed to avoid breaking on "100.0"
            # https://stackoverflow.com/questions/1094717/convert-a-string-to-integer-with-decimal-in-python#1094721
            return int(float(value))
        except ValueError:
            return default_value
        except TypeError:
            return default_value

    @staticmethod
    def safe_integer_product(dictionary, key, factor, default_value=None):
        if not Exchange.key_exists(dictionary, key):
            return default_value
        value = dictionary[key]
        if isinstance(value, Number):
            return int(value * factor)
        elif isinstance(value, str):
            try:
                return int(float(value) * factor)
            except ValueError:
                pass
        return default_value

    @staticmethod
    def safe_timestamp(dictionary, key, default_value=None):
        return Exchange.safe_integer_product(dictionary, key, 1000, default_value)

    @staticmethod
    def safe_value(dictionary, key, default_value=None):
        return dictionary[key] if Exchange.key_exists(dictionary, key) else default_value

    # we're not using safe_floats with a list argument as we're trying to save some cycles here
    # we're not using safe_float_3 either because those cases are too rare to deserve their own optimization

    @staticmethod
    def safe_float_2(dictionary, key1, key2, default_value=None):
        return Exchange.safe_either(Exchange.safe_float, dictionary, key1, key2, default_value)

    @staticmethod
    def safe_string_2(dictionary, key1, key2, default_value=None):
        return Exchange.safe_either(Exchange.safe_string, dictionary, key1, key2, default_value)

    @staticmethod
    def safe_string_lower_2(dictionary, key1, key2, default_value=None):
        return Exchange.safe_either(Exchange.safe_string_lower, dictionary, key1, key2, default_value)

    @staticmethod
    def safe_string_upper_2(dictionary, key1, key2, default_value=None):
        return Exchange.safe_either(Exchange.safe_string_upper, dictionary, key1, key2, default_value)

    @staticmethod
    def safe_integer_2(dictionary, key1, key2, default_value=None):
        return Exchange.safe_either(Exchange.safe_integer, dictionary, key1, key2, default_value)

    @staticmethod
    def safe_integer_product_2(dictionary, key1, key2, factor, default_value=None):
        value = Exchange.safe_integer_product(dictionary, key1, factor)
        return value if value is not None else Exchange.safe_integer_product(dictionary, key2, factor, default_value)

    @staticmethod
    def safe_timestamp_2(dictionary, key1, key2, default_value=None):
        return Exchange.safe_integer_product_2(dictionary, key1, key2, 1000, default_value)

    @staticmethod
    def safe_value_2(dictionary, key1, key2, default_value=None):
        return Exchange.safe_either(Exchange.safe_value, dictionary, key1, key2, default_value)

    # safe_method_n methods family

    @staticmethod
    def safe_float_n(dictionary, key_list, default_value=None):
        value = Exchange.get_object_value_from_key_list(dictionary, key_list)
        if value is None:
            return default_value
        try:
            value = float(value)
        except ValueError as e:
            value = default_value
        return value

    @staticmethod
    def safe_string_n(dictionary, key_list, default_value=None):
        value = Exchange.get_object_value_from_key_list(dictionary, key_list)
        return str(value) if value is not None else default_value

    @staticmethod
    def safe_string_lower_n(dictionary, key_list, default_value=None):
        value = Exchange.get_object_value_from_key_list(dictionary, key_list)
        if value is not None:
            return str(value).lower()
        elif default_value is None:
            return default_value
        else:
            return default_value.lower()

    @staticmethod
    def safe_string_upper_n(dictionary, key_list, default_value=None):
        value = Exchange.get_object_value_from_key_list(dictionary, key_list)
        if value is not None:
            return str(value).upper()
        elif default_value is None:
            return default_value
        else:
            return default_value.upper()

    @staticmethod
    def safe_integer_n(dictionary, key_list, default_value=None):
        value = Exchange.get_object_value_from_key_list(dictionary, key_list)
        if value is None:
            return default_value
        try:
            # needed to avoid breaking on "100.0"
            # https://stackoverflow.com/questions/1094717/convert-a-string-to-integer-with-decimal-in-python#1094721
            return int(float(value))
        except ValueError:
            return default_value
        except TypeError:
            return default_value

    @staticmethod
    def safe_integer_product_n(dictionary, key_list, factor, default_value=None):
        if dictionary is None:
            return default_value
        value = Exchange.get_object_value_from_key_list(dictionary, key_list)
        if value is None:
            return default_value
        if isinstance(value, Number):
            return int(value * factor)
        elif isinstance(value, str):
            try:
                return int(float(value) * factor)
            except ValueError:
                pass
        return default_value

    @staticmethod
    def safe_timestamp_n(dictionary, key_list, default_value=None):
        return Exchange.safe_integer_product_n(dictionary, key_list, 1000, default_value)

    @staticmethod
    def safe_value_n(dictionary, key_list, default_value=None):
        if dictionary is None:
            return default_value
        value = Exchange.get_object_value_from_key_list(dictionary, key_list)
        return value if value is not None else default_value

    @staticmethod
    def get_object_value_from_key_list(dictionary_or_list, key_list):
        isDataArray = isinstance(dictionary_or_list, list)
        isDataDict = isinstance(dictionary_or_list, dict)
        for key in key_list:
            if isDataDict:
                if key in dictionary_or_list and dictionary_or_list[key] is not None and dictionary_or_list[key] != '':
                    return dictionary_or_list[key]
            elif isDataArray and not isinstance(key, str):
                if (key < len(dictionary_or_list)) and (dictionary_or_list[key] is not None) and (dictionary_or_list[key] != ''):
                    return dictionary_or_list[key]
        return None

    @staticmethod
    def safe_either(method, dictionary, key1, key2, default_value=None):
        """A helper-wrapper for the safe_value_2() family."""
        value = method(dictionary, key1)
        return value if value is not None else method(dictionary, key2, default_value)

    @staticmethod
    def truncate(num, precision=0):
        """Deprecated, use decimal_to_precision instead"""
        if precision > 0:
            decimal_precision = math.pow(10, precision)
            return math.trunc(num * decimal_precision) / decimal_precision
        return int(Exchange.truncate_to_string(num, precision))

    @staticmethod
    def truncate_to_string(num, precision=0):
        """Deprecated, todo: remove references from subclasses"""
        if precision > 0:
            parts = ('{0:.%df}' % precision).format(Decimal(num)).split('.')
            decimal_digits = parts[1][:precision].rstrip('0')
            decimal_digits = decimal_digits if len(decimal_digits) else '0'
            return parts[0] + '.' + decimal_digits
        return ('%d' % num)

    @staticmethod
    def uuid22(length=22):
        return format(random.getrandbits(length * 4), 'x')

    @staticmethod
    def uuid16(length=16):
        return format(random.getrandbits(length * 4), 'x')

    @staticmethod
    def uuid():
        return str(uuid.uuid4())

    @staticmethod
    def uuidv1():
        return str(uuid.uuid1()).replace('-', '')

    @staticmethod
    def capitalize(string):  # first character only, rest characters unchanged
        # the native pythonic .capitalize() method lowercases all other characters
        # which is an unwanted behaviour, therefore we use this custom implementation
        # check it yourself: print('foobar'.capitalize(), 'fooBar'.capitalize())
        if len(string) > 1:
            return "%s%s" % (string[0].upper(), string[1:])
        return string.upper()

    @staticmethod
    def strip(string):
        return string.strip()

    @staticmethod
    def keysort(dictionary):
        return collections.OrderedDict(sorted(dictionary.items(), key=lambda t: t[0]))

    @staticmethod
    def extend(*args):
        if args is not None:
            result = None
            if type(args[0]) is collections.OrderedDict:
                result = collections.OrderedDict()
            else:
                result = {}
            for arg in args:
                result.update(arg)
            return result
        return {}

    @staticmethod
    def deep_extend(*args):
        result = None
        for arg in args:
            if isinstance(arg, dict):
                if not isinstance(result, dict):
                    result = {}
                for key in arg:
                    result[key] = Exchange.deep_extend(result[key] if key in result else None, arg[key])
            else:
                result = arg
        return result

    @staticmethod
    def filter_by(array, key, value=None):
        array = Exchange.to_array(array)
        return list(filter(lambda x: x[key] == value, array))

    @staticmethod
    def filterBy(array, key, value=None):
        return Exchange.filter_by(array, key, value)

    @staticmethod
    def group_by(array, key):
        result = {}
        array = Exchange.to_array(array)
        array = [entry for entry in array if (key in entry) and (entry[key] is not None)]
        for entry in array:
            if entry[key] not in result:
                result[entry[key]] = []
            result[entry[key]].append(entry)
        return result

    @staticmethod
    def groupBy(array, key):
        return Exchange.group_by(array, key)

    @staticmethod
    def index_by(array, key):
        result = {}
        if type(array) is dict:
            array = Exchange.keysort(array).values()
        is_int_key = isinstance(key, int)
        for element in array:
            if ((is_int_key and (key < len(element))) or (key in element)) and (element[key] is not None):
                k = element[key]
                result[k] = element
        return result

    @staticmethod
    def sort_by(array, key, descending=False, default=0):
        return sorted(array, key=lambda k: k[key] if k[key] is not None else default, reverse=descending)

    @staticmethod
    def sort_by_2(array, key1, key2, descending=False):
        return sorted(array, key=lambda k: (k[key1] if k[key1] is not None else "", k[key2] if k[key2] is not None else ""), reverse=descending)

    @staticmethod
    def array_concat(a, b):
        return a + b

    @staticmethod
    def in_array(needle, haystack):
        return needle in haystack

    @staticmethod
    def is_empty(object):
        return not object

    @staticmethod
    def extract_params(string):
        return re.findall(r'{([\w-]+)}', string)

    @staticmethod
    def implode_params(string, params):
        if isinstance(params, dict):
            for key in params:
                if not isinstance(params[key], list):
                    string = string.replace('{' + key + '}', str(params[key]))
        return string

    @staticmethod
    def urlencode(params={}, doseq=False):
        newParams = params.copy()
        for key, value in params.items():
            if isinstance(value, bool):
                newParams[key] = 'true' if value else 'false'
        return _urlencode.urlencode(newParams, doseq, quote_via=_urlencode.quote)

    @staticmethod
    def urlencode_with_array_repeat(params={}):
        return re.sub(r'%5B\d*%5D', '', Exchange.urlencode(params, True))

    @staticmethod
    def urlencode_nested(params):
        result = {}

        def _encode_params(params, p_key=None):
            encode_params = {}
            if isinstance(params, dict):
                for key in params:
                    encode_key = '{}[{}]'.format(p_key, key)
                    encode_params[encode_key] = params[key]
            elif isinstance(params, (list, tuple)):
                for offset, value in enumerate(params):
                    encode_key = '{}[{}]'.format(p_key, offset)
                    encode_params[encode_key] = value
            else:
                result[p_key] = params
            for key in encode_params:
                value = encode_params[key]
                _encode_params(value, key)
        if isinstance(params, dict):
            for key in params:
                _encode_params(params[key], key)
        return _urlencode.urlencode(result, quote_via=_urlencode.quote)

    @staticmethod
    def rawencode(params={}):
        return _urlencode.unquote(Exchange.urlencode(params))

    @staticmethod
    def encode_uri_component(uri, safe="~()*!.'"):
        return _urlencode.quote(uri, safe=safe)

    @staticmethod
    def omit(d, *args):
        if isinstance(d, dict):
            result = d.copy()
            for arg in args:
                if type(arg) is list:
                    for key in arg:
                        if key in result:
                            del result[key]
                else:
                    if arg in result:
                        del result[arg]
            return result
        return d

    @staticmethod
    def unique(array):
        return list(set(array))

    @staticmethod
    def pluck(array, key):
        return [
            element[key]
            for element in array
            if (key in element) and (element[key] is not None)
        ]

    @staticmethod
    def sum(*args):
        return sum([arg for arg in args if isinstance(arg, (float, int))])

    @staticmethod
    def ordered(array):
        return collections.OrderedDict(array)

    @staticmethod
    def aggregate(bidasks):
        ordered = Exchange.ordered({})
        for [price, volume, *_] in bidasks:
            if volume > 0:
                ordered[price] = (ordered[price] if price in ordered else 0) + volume
        result = []
        items = list(ordered.items())
        for price, volume in items:
            result.append([price, volume])
        return result

    @staticmethod
    def sec():
        return Exchange.seconds()

    @staticmethod
    def msec():
        return Exchange.milliseconds()

    @staticmethod
    def usec():
        return Exchange.microseconds()

    @staticmethod
    def seconds():
        return int(time.time())

    @staticmethod
    def milliseconds():
        return int(time.time() * 1000)

    @staticmethod
    def microseconds():
        return int(time.time() * 1000000)

    @staticmethod
    def iso8601(timestamp=None):
        if timestamp is None:
            return timestamp
        if not isinstance(timestamp, int):
            return None
        if int(timestamp) < 0:
            return None

        try:
            utc = datetime.datetime.fromtimestamp(timestamp // 1000, datetime.timezone.utc)
            return utc.strftime('%Y-%m-%dT%H:%M:%S.%f')[:-6] + "{:03d}".format(int(timestamp) % 1000) + 'Z'
        except (TypeError, OverflowError, OSError):
            return None

    @staticmethod
    def rfc2616(self, timestamp=None):
        if timestamp is None:
            ts = datetime.datetime.now()
        else:
            ts = timestamp
        stamp = mktime(ts.timetuple())
        return format_date_time(stamp)

    @staticmethod
    def dmy(timestamp, infix='-'):
        utc_datetime = datetime.datetime.fromtimestamp(int(round(timestamp / 1000)), datetime.timezone.utc)
        return utc_datetime.strftime('%m' + infix + '%d' + infix + '%Y')

    @staticmethod
    def ymd(timestamp, infix='-', fullYear=True):
        year_format = '%Y' if fullYear else '%y'
        utc_datetime = datetime.datetime.fromtimestamp(int(round(timestamp / 1000)), datetime.timezone.utc)
        return utc_datetime.strftime(year_format + infix + '%m' + infix + '%d')

    @staticmethod
    def yymmdd(timestamp, infix=''):
        return Exchange.ymd(timestamp, infix, False)

    @staticmethod
    def yyyymmdd(timestamp, infix='-'):
        return Exchange.ymd(timestamp, infix, True)

    @staticmethod
    def ymdhms(timestamp, infix=' '):
        utc_datetime = datetime.datetime.fromtimestamp(int(round(timestamp / 1000)), datetime.timezone.utc)
        return utc_datetime.strftime('%Y-%m-%d' + infix + '%H:%M:%S')

    @staticmethod
    def parse_date(timestamp=None):
        if timestamp is None:
            return timestamp
        if not isinstance(timestamp, str):
            return None
        if 'GMT' in timestamp:
            try:
                string = ''.join([str(value).zfill(2) for value in parsedate(timestamp)[:6]]) + '.000Z'
                dt = datetime.datetime.strptime(string, "%Y%m%d%H%M%S.%fZ")
                return calendar.timegm(dt.utctimetuple()) * 1000
            except (TypeError, OverflowError, OSError):
                return None
        else:
            return Exchange.parse8601(timestamp)

    @staticmethod
    def parse8601(timestamp=None):
        if timestamp is None:
            return timestamp
        yyyy = '([0-9]{4})-?'
        mm = '([0-9]{2})-?'
        dd = '([0-9]{2})(?:T|[\\s])?'
        h = '([0-9]{2}):?'
        m = '([0-9]{2}):?'
        s = '([0-9]{2})'
        ms = '(\\.[0-9]{1,3})?'
        tz = '(?:(\\+|\\-)([0-9]{2})\\:?([0-9]{2})|Z)?'
        regex = r'' + yyyy + mm + dd + h + m + s + ms + tz
        try:
            match = re.search(regex, timestamp, re.IGNORECASE)
            if match is None:
                return None
            yyyy, mm, dd, h, m, s, ms, sign, hours, minutes = match.groups()
            ms = ms or '.000'
            ms = (ms + '00')[0:4]
            msint = int(ms[1:])
            sign = sign or ''
            sign = int(sign + '1') * -1
            hours = int(hours or 0) * sign
            minutes = int(minutes or 0) * sign
            offset = datetime.timedelta(hours=hours, minutes=minutes)
            string = yyyy + mm + dd + h + m + s + ms + 'Z'
            dt = datetime.datetime.strptime(string, "%Y%m%d%H%M%S.%fZ")
            dt = dt + offset
            return calendar.timegm(dt.utctimetuple()) * 1000 + msint
        except (TypeError, OverflowError, OSError, ValueError):
            return None

    @staticmethod
    def hash(request, algorithm='md5', digest='hex'):
        if algorithm == 'keccak':
            binary = bytes(keccak.SHA3(request))
        else:
            h = hashlib.new(algorithm, request)
            binary = h.digest()
        if digest == 'base64':
            return Exchange.binary_to_base64(binary)
        elif digest == 'hex':
            return Exchange.binary_to_base16(binary)
        return binary

    @staticmethod
    def hmac(request, secret, algorithm=hashlib.sha256, digest='hex'):
        h = hmac.new(secret, request, algorithm)
        binary = h.digest()
        if digest == 'hex':
            return Exchange.binary_to_base16(binary)
        elif digest == 'base64':
            return Exchange.binary_to_base64(binary)
        return binary

    @staticmethod
    def binary_concat(*args):
        result = bytes()
        for arg in args:
            result = result + arg
        return result

    @staticmethod
    def binary_concat_array(array):
        result = bytes()
        for element in array:
            result = result + element
        return result

    @staticmethod
    def urlencode_base64(s):
        return Exchange.decode(base64.urlsafe_b64encode(s)).replace('=', '')

    @staticmethod
    def binary_to_base64(s):
        return Exchange.decode(base64.standard_b64encode(s))

    @staticmethod
    def base64_to_binary(s):
        return base64.standard_b64decode(s)

    @staticmethod
    def string_to_base64(s):
        return Exchange.binary_to_base64(Exchange.encode(s))

    @staticmethod
    def base64_to_string(s):
        return Exchange.decode(base64.b64decode(s))

    @staticmethod
    def jwt(request, secret, algorithm='sha256', is_rsa=False, opts={}):
        algos = {
            'sha256': hashlib.sha256,
            'sha384': hashlib.sha384,
            'sha512': hashlib.sha512,
        }
        alg = ('RS' if is_rsa else 'HS') + algorithm[3:]
        if 'alg' in opts and opts['alg'] is not None:
            alg = opts['alg']
        header_opts = {
            'alg': alg,
            'typ': 'JWT',
        }
        if 'kid' in opts and opts['kid'] is not None:
            header_opts['kid'] = opts['kid']
        if 'nonce' in opts and opts['nonce'] is not None:
            header_opts['nonce'] = opts['nonce']
        header = Exchange.encode(Exchange.json(header_opts))
        encoded_header = Exchange.urlencode_base64(header)
        encoded_data = Exchange.urlencode_base64(Exchange.encode(Exchange.json(request)))
        token = encoded_header + '.' + encoded_data
        algoType = alg[0:2]
        if is_rsa or algoType == 'RS':
            signature = Exchange.base64_to_binary(Exchange.rsa(token, Exchange.decode(secret), algorithm))
        elif algoType == 'ES':
            rawSignature = Exchange.ecdsa(token, secret, 'p256', algorithm)
            signature = Exchange.base16_to_binary(rawSignature['r'].rjust(64, "0") + rawSignature['s'].rjust(64, "0"))
        else:
            signature = Exchange.hmac(Exchange.encode(token), secret, algos[algorithm], 'binary')
        return token + '.' + Exchange.urlencode_base64(signature)

    @staticmethod
    def rsa(request, secret, alg='sha256'):
        algorithms = {
            "sha256": hashes.SHA256(),
            "sha384": hashes.SHA384(),
            "sha512": hashes.SHA512(),
        }
        algorithm = algorithms[alg]
        priv_key = load_pem_private_key(Exchange.encode(secret), None, backends.default_backend())
        return Exchange.binary_to_base64(priv_key.sign(Exchange.encode(request), padding.PKCS1v15(), algorithm))

    @staticmethod
    def eth_abi_encode(types, args):
        return abi.encode(types, args)

    @staticmethod
    def eth_encode_structured_data(domain, messageTypes, message):
        encodedData = account.messages.encode_typed_data(domain, messageTypes, message)
        return Exchange.binary_concat(b"\x19\x01", encodedData.header, encodedData.body)

    @staticmethod
    def retrieve_stark_account (signature, accountClassHash, accountProxyClassHash):
        privateKey = get_private_key_from_eth_signature(signature)
        publicKey = private_to_stark_key(privateKey)
        calldata = [
            int(accountClassHash, 16),
            get_selector_from_name("initialize"),
            2,
            publicKey,
            0,
        ]

        address = compute_address(
            class_hash=int(accountProxyClassHash, 16),
            constructor_calldata=calldata,
            salt=publicKey,
        )
        return {
            'privateKey': privateKey,
            'publicKey': publicKey,
            'address': hex(address)
        }

    @staticmethod
    def starknet_encode_structured_data (domain, messageTypes, messageData, address):
        types = list(messageTypes.keys())
        if len(types) > 1:
            raise NotSupported('starknetEncodeStructuredData only support single type')

        request = {
            'domain': domain,
            'primaryType': types[0],
            'types': Exchange.extend({
                'StarkNetDomain': [
                    {'name': "name", 'type': "felt"},
                    {'name': "chainId", 'type': "felt"},
                    {'name': "version", 'type': "felt"},
                ],
            }, messageTypes),
            'message': messageData,
        }
        typedDataClass = TypedDataDataclass.from_dict(request)
        msgHash = typedDataClass.message_hash(int(address, 16))
        return msgHash

    @staticmethod
    def starknet_sign (hash, pri):
        # // TODO: unify to ecdsa
        r, s = message_signature(hash, pri)
        return Exchange.json([hex(r), hex(s)])

    @staticmethod
    def packb(o):
        return packb(o)

    @staticmethod
    def int_to_base16(num):
        return "%0.2X" % num

    @staticmethod
    def random_bytes(length):
        return format(random.getrandbits(length * 8), 'x')

    @staticmethod
    def ecdsa(request, secret, algorithm='p256', hash=None, fixed_length=False):
        # your welcome - frosty00
        algorithms = {
            'p192': [ecdsa.NIST192p, 'sha256'],
            'p224': [ecdsa.NIST224p, 'sha256'],
            'p256': [ecdsa.NIST256p, 'sha256'],
            'p384': [ecdsa.NIST384p, 'sha384'],
            'p521': [ecdsa.NIST521p, 'sha512'],
            'secp256k1': [ecdsa.SECP256k1, 'sha256'],
        }
        if algorithm not in algorithms:
            raise ArgumentsRequired(algorithm + ' is not a supported algorithm')
        curve_info = algorithms[algorithm]
        hash_function = getattr(hashlib, curve_info[1])
        encoded_request = Exchange.encode(request)
        if hash is not None:
            digest = Exchange.hash(encoded_request, hash, 'binary')
        else:
            digest = base64.b16decode(encoded_request, casefold=True)
        if isinstance(secret, str):
            secret = Exchange.encode(secret)
        if secret.find(b'-----BEGIN EC PRIVATE KEY-----') > -1:
            key = ecdsa.SigningKey.from_pem(secret, hash_function)
        else:
            key = ecdsa.SigningKey.from_string(base64.b16decode(secret,
                                                            casefold=True), curve=curve_info[0])
        r_binary, s_binary, v = key.sign_digest_deterministic(digest, hashfunc=hash_function,
                                                              sigencode=ecdsa.util.sigencode_strings_canonize)
        r_int, s_int = ecdsa.util.sigdecode_strings((r_binary, s_binary), key.privkey.order)
        counter = 0
        minimum_size = (1 << (8 * 31)) - 1
        half_order = key.privkey.order / 2
        while fixed_length and (r_int > half_order or r_int <= minimum_size or s_int <= minimum_size):
            r_binary, s_binary, v = key.sign_digest_deterministic(digest, hashfunc=hash_function,
                                                                  sigencode=ecdsa.util.sigencode_strings_canonize,
                                                                  extra_entropy=Exchange.number_to_le(counter, 32))
            r_int, s_int = ecdsa.util.sigdecode_strings((r_binary, s_binary), key.privkey.order)
            counter += 1
        r, s = Exchange.decode(base64.b16encode(r_binary)).lower(), Exchange.decode(base64.b16encode(s_binary)).lower()
        return {
            'r': r,
            's': s,
            'v': v,
        }

    @staticmethod
    def eddsa(request, secret, curve='ed25519'):
        if isinstance(secret, str):
            secret = Exchange.encode(secret)
        private_key = ed25519.Ed25519PrivateKey.from_private_bytes(secret) if len(secret) == 32 else load_pem_private_key(secret, None)
        return Exchange.binary_to_base64(private_key.sign(request))

    @staticmethod
    def axolotl(request, secret, curve='ed25519'):
        random = b'\x00' * 64
        request = base64.b16decode(request, casefold=True)
        secret = base64.b16decode(secret, casefold=True)
        signature = eddsa.calculateSignature(random, secret, request)
        return Exchange.binary_to_base58(signature)

    @staticmethod
    def json(data, params=None):
        if orjson:
            return orjson.dumps(data).decode('utf-8')
        return json.dumps(data, separators=(',', ':'), cls=SafeJSONEncoder)

    @staticmethod
    def is_json_encoded_object(input):
        return (isinstance(input, str) and
                (len(input) >= 2) and
                ((input[0] == '{') or (input[0] == '[')))

    @staticmethod
    def encode(string):
        return string.encode('latin-1')

    @staticmethod
    def decode(string):
        return string.decode('latin-1')

    @staticmethod
    def to_array(value):
        return list(value.values()) if type(value) is dict else value

    @staticmethod
    def check_required_version(required_version, error=True):
        result = True
        [major1, minor1, patch1] = required_version.split('.')
        [major2, minor2, patch2] = __version__.split('.')
        int_major1 = int(major1)
        int_minor1 = int(minor1)
        int_patch1 = int(patch1)
        int_major2 = int(major2)
        int_minor2 = int(minor2)
        int_patch2 = int(patch2)
        if int_major1 > int_major2:
            result = False
        if int_major1 == int_major2:
            if int_minor1 > int_minor2:
                result = False
            elif int_minor1 == int_minor2 and int_patch1 > int_patch2:
                result = False
        if not result:
            if error:
                raise NotSupported('Your current version of CCXT is ' + __version__ + ', a newer version ' + required_version + ' is required, please, upgrade your version of CCXT')
            else:
                return error
        return result

    def precision_from_string(self, str):
        # support string formats like '1e-4'
        if 'e' in str or 'E' in str:
            numStr = re.sub(r'\d\.?\d*[eE]', '', str)
            return int(numStr) * -1
        # support integer formats (without dot) like '1', '10' etc [Note: bug in decimalToPrecision, so this should not be used atm]
        # if not ('.' in str):
        #     return len(str) * -1
        # default strings like '0.0001'
        parts = re.sub(r'0+$', '', str).split('.')
        return len(parts[1]) if len(parts) > 1 else 0

    def load_markets(self, reload=False, params={}):
        if not reload:
            if self.markets:
                if not self.markets_by_id:
                    return self.set_markets(self.markets)
                return self.markets
        currencies = None
        if self.has['fetchCurrencies'] is True:
            currencies = self.fetch_currencies()
        markets = self.fetch_markets(params)
        return self.set_markets(markets, currencies)

    def fetch_markets(self, params={}):
        # markets are returned as a list
        # currencies are returned as a dict
        # this is for historical reasons
        # and may be changed for consistency later
        return self.to_array(self.markets)

    def fetch_currencies(self, params={}):
        # markets are returned as a list
        # currencies are returned as a dict
        # this is for historical reasons
        # and may be changed for consistency later
        return self.currencies

    def fetch_fees(self):
        trading = {}
        funding = {}
        if self.has['fetchTradingFees']:
            trading = self.fetch_trading_fees()
        if self.has['fetchFundingFees']:
            funding = self.fetch_funding_fees()
        return {
            'trading': trading,
            'funding': funding,
        }

    @staticmethod
    def parse_timeframe(timeframe):
        amount = int(timeframe[0:-1])
        unit = timeframe[-1]
        if 'y' == unit:
            scale = 60 * 60 * 24 * 365
        elif 'M' == unit:
            scale = 60 * 60 * 24 * 30
        elif 'w' == unit:
            scale = 60 * 60 * 24 * 7
        elif 'd' == unit:
            scale = 60 * 60 * 24
        elif 'h' == unit:
            scale = 60 * 60
        elif 'm' == unit:
            scale = 60
        elif 's' == unit:
            scale = 1
        else:
            raise NotSupported('timeframe unit {} is not supported'.format(unit))
        return amount * scale

    @staticmethod
    def round_timeframe(timeframe, timestamp, direction=ROUND_DOWN):
        ms = Exchange.parse_timeframe(timeframe) * 1000
        # Get offset based on timeframe in milliseconds
        offset = timestamp % ms
        return timestamp - offset + (ms if direction == ROUND_UP else 0)

    def vwap(self, baseVolume, quoteVolume):
        return (quoteVolume / baseVolume) if (quoteVolume is not None) and (baseVolume is not None) and (baseVolume > 0) else None

    def check_required_dependencies(self):
        if self.requiresEddsa and eddsa is None:
            raise NotSupported(self.id + ' Eddsa functionality requires python-axolotl-curve25519, install with `pip install python-axolotl-curve25519==0.4.1.post2`: https://github.com/tgalal/python-axolotl-curve25519')

    def privateKeyToAddress(self, privateKey):
        private_key_bytes = base64.b16decode(Exchange.encode(privateKey), True)
        public_key_bytes = ecdsa.SigningKey.from_string(private_key_bytes, curve=ecdsa.SECP256k1).verifying_key.to_string()
        public_key_hash = keccak.SHA3(public_key_bytes)
        return '0x' + Exchange.decode(base64.b16encode(public_key_hash))[-40:].lower()

    @staticmethod
    def remove0x_prefix(value):
        if value[:2] == '0x':
            return value[2:]
        return value

    @staticmethod
    def totp(key):
        def hex_to_dec(n):
            return int(n, base=16)

        def base32_to_bytes(n):
            missing_padding = len(n) % 8
            padding = 8 - missing_padding if missing_padding > 0 else 0
            padded = n.upper() + ('=' * padding)
            return base64.b32decode(padded)  # throws an error if the key is invalid

        epoch = int(time.time()) // 30
        hmac_res = Exchange.hmac(epoch.to_bytes(8, 'big'), base32_to_bytes(key.replace(' ', '')), hashlib.sha1, 'hex')
        offset = hex_to_dec(hmac_res[-1]) * 2
        otp = str(hex_to_dec(hmac_res[offset: offset + 8]) & 0x7fffffff)
        return otp[-6:]

    @staticmethod
    def number_to_le(n, size):
        return int(n).to_bytes(size, 'little')

    @staticmethod
    def number_to_be(n, size):
        return int(n).to_bytes(size, 'big')

    @staticmethod
    def base16_to_binary(s):
        return base64.b16decode(s, True)

    @staticmethod
    def binary_to_base16(s):
        return Exchange.decode(base64.b16encode(s)).lower()

    def sleep(self, milliseconds):
        return time.sleep(milliseconds / 1000)

    @staticmethod
    def base58_to_binary(s):
        """encodes a base58 string to as a big endian integer"""
        if Exchange.base58_decoder is None:
            Exchange.base58_decoder = {}
            Exchange.base58_encoder = {}
            for i, c in enumerate(Exchange.base58_alphabet):
                Exchange.base58_decoder[c] = i
                Exchange.base58_encoder[i] = c
        result = 0
        for i in range(len(s)):
            result *= 58
            result += Exchange.base58_decoder[s[i]]
        return result.to_bytes((result.bit_length() + 7) // 8, 'big')

    @staticmethod
    def binary_to_base58(b):
        if Exchange.base58_encoder is None:
            Exchange.base58_decoder = {}
            Exchange.base58_encoder = {}
            for i, c in enumerate(Exchange.base58_alphabet):
                Exchange.base58_decoder[c] = i
                Exchange.base58_encoder[i] = c
        result = 0
        # undo decimal_to_bytes
        for byte in b:
            result *= 0x100
            result += byte
        string = []
        while result > 0:
            result, next_character = divmod(result, 58)
            string.append(Exchange.base58_encoder[next_character])
        string.reverse()
        return ''.join(string)

    def parse_number(self, value, default=None):
        if value is None:
            return default
        else:
            try:
                return self.number(value)
            except Exception:
                return default

    def omit_zero(self, string_number):
        try:
            if string_number is None or string_number == '':
                return None
            if float(string_number) == 0:
                return None
            return string_number
        except Exception:
            return string_number

    def check_order_arguments(self, market, type, side, amount, price, params):
        if price is None:
            if type == 'limit':
                raise ArgumentsRequired(self.id + ' create_order() requires a price argument for a limit order')
        if amount <= 0:
            raise InvalidOrder(self.id + ' create_order() amount should be above 0')

    def handle_http_status_code(self, code, reason, url, method, body):
        codeAsString = str(code)
        if codeAsString in self.httpExceptions:
            ErrorClass = self.httpExceptions[codeAsString]
            raise ErrorClass(self.id + ' ' + method + ' ' + url + ' ' + codeAsString + ' ' + reason + ' ' + body)

    @staticmethod
    def crc32(string, signed=False):
        unsigned = binascii.crc32(string.encode('utf8'))
        if signed and (unsigned >= 0x80000000):
            return unsigned - 0x100000000
        else:
            return unsigned

    def clone(self, obj):
        return obj if isinstance(obj, list) else self.extend(obj)

    # def delete_key_from_dictionary(self, dictionary, key):
    #     newDictionary = self.clone(dictionary)
    #     del newDictionary[key]
    #     return newDictionary

    # def set_object_property(obj, prop, value):
    #     obj[prop] = value

    def convert_to_big_int(self, value):
        return int(value) if isinstance(value, str) else value

    def string_to_chars_array(self, value):
        return list(value)

    def value_is_defined(self, value):
        return value is not None

    def array_slice(self, array, first, second=None):
        return array[first:second] if second else array[first:]

    def get_property(self, obj, property, defaultValue=None):
        return getattr(obj, property) if hasattr(obj, property) else defaultValue

    def set_property(self, obj, property, value):
        setattr(obj, property, value)

    def un_camel_case(self, str):
        return re.sub('(?!^)([A-Z]+)', r'_\1', str).lower()

    def fix_stringified_json_members(self, content):
        # when stringified json has members with their values also stringified, like:
        # '{"code":0, "data":{"order":{"orderId":1742968678528512345,"symbol":"BTC-USDT", "takeProfit":"{\"type\":\"TAKE_PROFIT\",\"stopPrice\":43320.1}","reduceOnly":false}}}'
        # we can fix with below manipulations
        # @ts-ignore
        modifiedContent = content.replace('\\', '')
        modifiedContent = modifiedContent.replace('"{', '{')
        modifiedContent = modifiedContent.replace('}"', '}')
        return modifiedContent

    def extend_exchange_options(self, newOptions):
        self.options = self.extend(self.options, newOptions)

    def create_safe_dictionary(self):
        return {}

    def rand_number(self, size):
        return int(''.join([str(random.randint(0, 9)) for _ in range(size)]))

    # ########################################################################
    # ########################################################################
    # ########################################################################
    # ########################################################################
    # ########                        ########                        ########
    # ########                        ########                        ########
    # ########                        ########                        ########
    # ########                        ########                        ########
    # ########        ########################        ########################
    # ########        ########################        ########################
    # ########        ########################        ########################
    # ########        ########################        ########################
    # ########                        ########                        ########
    # ########                        ########                        ########
    # ########                        ########                        ########
    # ########                        ########                        ########
    # ########################################################################
    # ########################################################################
    # ########################################################################
    # ########################################################################
    # ########        ########        ########                        ########
    # ########        ########        ########                        ########
    # ########        ########        ########                        ########
    # ########        ########        ########                        ########
    # ################        ########################        ################
    # ################        ########################        ################
    # ################        ########################        ################
    # ################        ########################        ################
    # ########        ########        ################        ################
    # ########        ########        ################        ################
    # ########        ########        ################        ################
    # ########        ########        ################        ################
    # ########################################################################
    # ########################################################################
    # ########################################################################
    # ########################################################################

    # METHODS BELOW THIS LINE ARE TRANSPILED FROM JAVASCRIPT TO PYTHON AND PHP

    def describe(self):
        return {
            'id': None,
            'name': None,
            'countries': None,
            'enableRateLimit': True,
            'rateLimit': 2000,  # milliseconds = seconds * 1000
            'timeout': self.timeout,  # milliseconds = seconds * 1000
            'certified': False,  # if certified by the CCXT dev team
            'pro': False,  # if it is integrated with CCXT Pro for WebSocket support
            'alias': False,  # whether self exchange is an alias to another exchange
            'dex': False,
            'has': {
                'publicAPI': True,
                'privateAPI': True,
                'CORS': None,
                'sandbox': None,
                'spot': None,
                'margin': None,
                'swap': None,
                'future': None,
                'option': None,
                'addMargin': None,
                'borrowCrossMargin': None,
                'borrowIsolatedMargin': None,
                'borrowMargin': None,
                'cancelAllOrders': None,
                'cancelAllOrdersWs': None,
                'cancelOrder': True,
                'cancelOrderWs': None,
                'cancelOrders': None,
                'cancelOrdersWs': None,
                'closeAllPositions': None,
                'closePosition': None,
                'createDepositAddress': None,
                'createLimitBuyOrder': None,
                'createLimitBuyOrderWs': None,
                'createLimitOrder': True,
                'createLimitOrderWs': None,
                'createLimitSellOrder': None,
                'createLimitSellOrderWs': None,
                'createMarketBuyOrder': None,
                'createMarketBuyOrderWs': None,
                'createMarketBuyOrderWithCost': None,
                'createMarketBuyOrderWithCostWs': None,
                'createMarketOrder': True,
                'createMarketOrderWs': True,
                'createMarketOrderWithCost': None,
                'createMarketOrderWithCostWs': None,
                'createMarketSellOrder': None,
                'createMarketSellOrderWs': None,
                'createMarketSellOrderWithCost': None,
                'createMarketSellOrderWithCostWs': None,
                'createOrder': True,
                'createOrderWs': None,
                'createOrders': None,
                'createOrderWithTakeProfitAndStopLoss': None,
                'createOrderWithTakeProfitAndStopLossWs': None,
                'createPostOnlyOrder': None,
                'createPostOnlyOrderWs': None,
                'createReduceOnlyOrder': None,
                'createReduceOnlyOrderWs': None,
                'createStopLimitOrder': None,
                'createStopLimitOrderWs': None,
                'createStopLossOrder': None,
                'createStopLossOrderWs': None,
                'createStopMarketOrder': None,
                'createStopMarketOrderWs': None,
                'createStopOrder': None,
                'createStopOrderWs': None,
                'createTakeProfitOrder': None,
                'createTakeProfitOrderWs': None,
                'createTrailingAmountOrder': None,
                'createTrailingAmountOrderWs': None,
                'createTrailingPercentOrder': None,
                'createTrailingPercentOrderWs': None,
                'createTriggerOrder': None,
                'createTriggerOrderWs': None,
                'deposit': None,
                'editOrder': 'emulated',
                'editOrderWs': None,
                'fetchAccounts': None,
                'fetchBalance': True,
                'fetchBalanceWs': None,
                'fetchBidsAsks': None,
                'fetchBorrowInterest': None,
                'fetchBorrowRate': None,
                'fetchBorrowRateHistories': None,
                'fetchBorrowRateHistory': None,
                'fetchBorrowRates': None,
                'fetchBorrowRatesPerSymbol': None,
                'fetchCanceledAndClosedOrders': None,
                'fetchCanceledOrders': None,
                'fetchClosedOrder': None,
                'fetchClosedOrders': None,
                'fetchClosedOrdersWs': None,
                'fetchConvertCurrencies': None,
                'fetchConvertQuote': None,
                'fetchConvertTrade': None,
                'fetchConvertTradeHistory': None,
                'fetchCrossBorrowRate': None,
                'fetchCrossBorrowRates': None,
                'fetchCurrencies': 'emulated',
                'fetchCurrenciesWs': 'emulated',
                'fetchDeposit': None,
                'fetchDepositAddress': None,
                'fetchDepositAddresses': None,
                'fetchDepositAddressesByNetwork': None,
                'fetchDeposits': None,
                'fetchDepositsWithdrawals': None,
                'fetchDepositsWs': None,
                'fetchDepositWithdrawFee': None,
                'fetchDepositWithdrawFees': None,
                'fetchFundingHistory': None,
                'fetchFundingRate': None,
                'fetchFundingRateHistory': None,
                'fetchFundingInterval': None,
                'fetchFundingIntervals': None,
                'fetchFundingRates': None,
                'fetchGreeks': None,
                'fetchIndexOHLCV': None,
                'fetchIsolatedBorrowRate': None,
                'fetchIsolatedBorrowRates': None,
                'fetchMarginAdjustmentHistory': None,
                'fetchIsolatedPositions': None,
                'fetchL2OrderBook': True,
                'fetchL3OrderBook': None,
                'fetchLastPrices': None,
                'fetchLedger': None,
                'fetchLedgerEntry': None,
                'fetchLeverage': None,
                'fetchLeverages': None,
                'fetchLeverageTiers': None,
                'fetchLiquidations': None,
                'fetchLongShortRatio': None,
                'fetchLongShortRatioHistory': None,
                'fetchMarginMode': None,
                'fetchMarginModes': None,
                'fetchMarketLeverageTiers': None,
                'fetchMarkets': True,
                'fetchMarketsWs': None,
                'fetchMarkOHLCV': None,
                'fetchMyLiquidations': None,
                'fetchMySettlementHistory': None,
                'fetchMyTrades': None,
                'fetchMyTradesWs': None,
                'fetchOHLCV': None,
                'fetchOHLCVWs': None,
                'fetchOpenInterest': None,
                'fetchOpenInterestHistory': None,
                'fetchOpenOrder': None,
                'fetchOpenOrders': None,
                'fetchOpenOrdersWs': None,
                'fetchOption': None,
                'fetchOptionChain': None,
                'fetchOrder': None,
                'fetchOrderBook': True,
                'fetchOrderBooks': None,
                'fetchOrderBookWs': None,
                'fetchOrders': None,
                'fetchOrdersByStatus': None,
                'fetchOrdersWs': None,
                'fetchOrderTrades': None,
                'fetchOrderWs': None,
                'fetchPosition': None,
                'fetchPositionHistory': None,
                'fetchPositionsHistory': None,
                'fetchPositionWs': None,
                'fetchPositionMode': None,
                'fetchPositions': None,
                'fetchPositionsWs': None,
                'fetchPositionsForSymbol': None,
                'fetchPositionsForSymbolWs': None,
                'fetchPositionsRisk': None,
                'fetchPremiumIndexOHLCV': None,
                'fetchSettlementHistory': None,
                'fetchStatus': None,
                'fetchTicker': True,
                'fetchTickerWs': None,
                'fetchTickers': None,
                'fetchMarkPrices': None,
                'fetchTickersWs': None,
                'fetchTime': None,
                'fetchTrades': True,
                'fetchTradesWs': None,
                'fetchTradingFee': None,
                'fetchTradingFees': None,
                'fetchTradingFeesWs': None,
                'fetchTradingLimits': None,
                'fetchTransactionFee': None,
                'fetchTransactionFees': None,
                'fetchTransactions': None,
                'fetchTransfer': None,
                'fetchTransfers': None,
                'fetchUnderlyingAssets': None,
                'fetchVolatilityHistory': None,
                'fetchWithdrawAddresses': None,
                'fetchWithdrawal': None,
                'fetchWithdrawals': None,
                'fetchWithdrawalsWs': None,
                'fetchWithdrawalWhitelist': None,
                'reduceMargin': None,
                'repayCrossMargin': None,
                'repayIsolatedMargin': None,
                'setLeverage': None,
                'setMargin': None,
                'setMarginMode': None,
                'setPositionMode': None,
                'signIn': None,
                'transfer': None,
                'watchBalance': None,
                'watchMyTrades': None,
                'watchOHLCV': None,
                'watchOHLCVForSymbols': None,
                'watchOrderBook': None,
                'watchOrderBookForSymbols': None,
                'watchOrders': None,
                'watchOrdersForSymbols': None,
                'watchPosition': None,
                'watchPositions': None,
                'watchStatus': None,
                'watchTicker': None,
                'watchTickers': None,
                'watchTrades': None,
                'watchTradesForSymbols': None,
                'watchLiquidations': None,
                'watchLiquidationsForSymbols': None,
                'watchMyLiquidations': None,
                'watchMyLiquidationsForSymbols': None,
                'withdraw': None,
                'ws': None,
            },
            'urls': {
                'logo': None,
                'api': None,
                'www': None,
                'doc': None,
                'fees': None,
            },
            'api': None,
            'requiredCredentials': {
                'apiKey': True,
                'secret': True,
                'uid': False,
                'accountId': False,
                'login': False,
                'password': False,
                'twofa': False,  # 2-factor authentication(one-time password key)
                'privateKey': False,  # a "0x"-prefixed hexstring private key for a wallet
                'walletAddress': False,  # the wallet address "0x"-prefixed hexstring
                'token': False,  # reserved for HTTP auth in some cases
            },
            'markets': None,  # to be filled manually or by fetchMarkets
            'currencies': {},  # to be filled manually or by fetchMarkets
            'timeframes': None,  # redefine if the exchange has.fetchOHLCV
            'fees': {
                'trading': {
                    'tierBased': None,
                    'percentage': None,
                    'taker': None,
                    'maker': None,
                },
                'funding': {
                    'tierBased': None,
                    'percentage': None,
                    'withdraw': {},
                    'deposit': {},
                },
            },
            'status': {
                'status': 'ok',
                'updated': None,
                'eta': None,
                'url': None,
            },
            'exceptions': None,
            'httpExceptions': {
                '422': ExchangeError,
                '418': DDoSProtection,
                '429': RateLimitExceeded,
                '404': ExchangeNotAvailable,
                '409': ExchangeNotAvailable,
                '410': ExchangeNotAvailable,
                '451': ExchangeNotAvailable,
                '500': ExchangeNotAvailable,
                '501': ExchangeNotAvailable,
                '502': ExchangeNotAvailable,
                '520': ExchangeNotAvailable,
                '521': ExchangeNotAvailable,
                '522': ExchangeNotAvailable,
                '525': ExchangeNotAvailable,
                '526': ExchangeNotAvailable,
                '400': ExchangeNotAvailable,
                '403': ExchangeNotAvailable,
                '405': ExchangeNotAvailable,
                '503': ExchangeNotAvailable,
                '530': ExchangeNotAvailable,
                '408': RequestTimeout,
                '504': RequestTimeout,
                '401': AuthenticationError,
                '407': AuthenticationError,
                '511': AuthenticationError,
            },
            'commonCurrencies': {
                'XBT': 'BTC',
                'BCC': 'BCH',
                'BCHSV': 'BSV',
            },
            'precisionMode': TICK_SIZE,
            'paddingMode': NO_PADDING,
            'limits': {
                'leverage': {'min': None, 'max': None},
                'amount': {'min': None, 'max': None},
                'price': {'min': None, 'max': None},
                'cost': {'min': None, 'max': None},
            },
        }

    def safe_bool_n(self, dictionaryOrList, keys: List[IndexType], defaultValue: bool = None):
        """
 @ignore
        safely extract boolean value from dictionary or list
        :returns bool | None:
        """
        value = self.safe_value_n(dictionaryOrList, keys, defaultValue)
        if isinstance(value, bool):
            return value
        return defaultValue

    def safe_bool_2(self, dictionary, key1: IndexType, key2: IndexType, defaultValue: bool = None):
        """
 @ignore
        safely extract boolean value from dictionary or list
        :returns bool | None:
        """
        return self.safe_bool_n(dictionary, [key1, key2], defaultValue)

    def safe_bool(self, dictionary, key: IndexType, defaultValue: bool = None):
        """
 @ignore
        safely extract boolean value from dictionary or list
        :returns bool | None:
        """
        return self.safe_bool_n(dictionary, [key], defaultValue)

    def safe_dict_n(self, dictionaryOrList, keys: List[IndexType], defaultValue: dict = None):
        """
 @ignore
        safely extract a dictionary from dictionary or list
        :returns dict | None:
        """
        value = self.safe_value_n(dictionaryOrList, keys, defaultValue)
        if value is None:
            return defaultValue
        if (isinstance(value, dict)):
            if not isinstance(value, list):
                return value
        return defaultValue

    def safe_dict(self, dictionary, key: IndexType, defaultValue: dict = None):
        """
 @ignore
        safely extract a dictionary from dictionary or list
        :returns dict | None:
        """
        return self.safe_dict_n(dictionary, [key], defaultValue)

    def safe_dict_2(self, dictionary, key1: IndexType, key2: str, defaultValue: dict = None):
        """
 @ignore
        safely extract a dictionary from dictionary or list
        :returns dict | None:
        """
        return self.safe_dict_n(dictionary, [key1, key2], defaultValue)

    def safe_list_n(self, dictionaryOrList, keys: List[IndexType], defaultValue: List[Any] = None):
        """
 @ignore
        safely extract an Array from dictionary or list
        :returns Array | None:
        """
        value = self.safe_value_n(dictionaryOrList, keys, defaultValue)
        if value is None:
            return defaultValue
        if isinstance(value, list):
            return value
        return defaultValue

    def safe_list_2(self, dictionaryOrList, key1: IndexType, key2: str, defaultValue: List[Any] = None):
        """
 @ignore
        safely extract an Array from dictionary or list
        :returns Array | None:
        """
        return self.safe_list_n(dictionaryOrList, [key1, key2], defaultValue)

    def safe_list(self, dictionaryOrList, key: IndexType, defaultValue: List[Any] = None):
        """
 @ignore
        safely extract an Array from dictionary or list
        :returns Array | None:
        """
        return self.safe_list_n(dictionaryOrList, [key], defaultValue)

    def handle_deltas(self, orderbook, deltas):
        for i in range(0, len(deltas)):
            self.handle_delta(orderbook, deltas[i])

    def handle_delta(self, bookside, delta):
        raise NotSupported(self.id + ' handleDelta not supported yet')

    def handle_deltas_with_keys(self, bookSide: Any, deltas, priceKey: IndexType = 0, amountKey: IndexType = 1, countOrIdKey: IndexType = 2):
        for i in range(0, len(deltas)):
            bidAsk = self.parse_bid_ask(deltas[i], priceKey, amountKey, countOrIdKey)
            bookSide.storeArray(bidAsk)

    def get_cache_index(self, orderbook, deltas):
        # return the first index of the cache that can be applied to the orderbook or -1 if not possible
        return -1

    def find_timeframe(self, timeframe, timeframes=None):
        if timeframes is None:
            timeframes = self.timeframes
        keys = list(timeframes.keys())
        for i in range(0, len(keys)):
            key = keys[i]
            if timeframes[key] == timeframe:
                return key
        return None

    def check_proxy_url_settings(self, url: Str = None, method: Str = None, headers=None, body=None):
        usedProxies = []
        proxyUrl = None
        if self.proxyUrl is not None:
            usedProxies.append('proxyUrl')
            proxyUrl = self.proxyUrl
        if self.proxy_url is not None:
            usedProxies.append('proxy_url')
            proxyUrl = self.proxy_url
        if self.proxyUrlCallback is not None:
            usedProxies.append('proxyUrlCallback')
            proxyUrl = self.proxyUrlCallback(url, method, headers, body)
        if self.proxy_url_callback is not None:
            usedProxies.append('proxy_url_callback')
            proxyUrl = self.proxy_url_callback(url, method, headers, body)
        # backwards-compatibility
        if self.proxy is not None:
            usedProxies.append('proxy')
            if callable(self.proxy):
                proxyUrl = self.proxy(url, method, headers, body)
            else:
                proxyUrl = self.proxy
        length = len(usedProxies)
        if length > 1:
            joinedProxyNames = ','.join(usedProxies)
            raise InvalidProxySettings(self.id + ' you have multiple conflicting proxy settings(' + joinedProxyNames + '), please use only one from : proxyUrl, proxy_url, proxyUrlCallback, proxy_url_callback')
        return proxyUrl

    def check_proxy_settings(self, url: Str = None, method: Str = None, headers=None, body=None):
        usedProxies = []
        httpProxy = None
        httpsProxy = None
        socksProxy = None
        # httpProxy
        isHttpProxyDefined = self.value_is_defined(self.httpProxy)
        isHttp_proxy_defined = self.value_is_defined(self.http_proxy)
        if isHttpProxyDefined or isHttp_proxy_defined:
            usedProxies.append('httpProxy')
            httpProxy = self.httpProxy if isHttpProxyDefined else self.http_proxy
        ishttpProxyCallbackDefined = self.value_is_defined(self.httpProxyCallback)
        ishttp_proxy_callback_defined = self.value_is_defined(self.http_proxy_callback)
        if ishttpProxyCallbackDefined or ishttp_proxy_callback_defined:
            usedProxies.append('httpProxyCallback')
            httpProxy = self.httpProxyCallback(url, method, headers, body) if ishttpProxyCallbackDefined else self.http_proxy_callback(url, method, headers, body)
        # httpsProxy
        isHttpsProxyDefined = self.value_is_defined(self.httpsProxy)
        isHttps_proxy_defined = self.value_is_defined(self.https_proxy)
        if isHttpsProxyDefined or isHttps_proxy_defined:
            usedProxies.append('httpsProxy')
            httpsProxy = self.httpsProxy if isHttpsProxyDefined else self.https_proxy
        ishttpsProxyCallbackDefined = self.value_is_defined(self.httpsProxyCallback)
        ishttps_proxy_callback_defined = self.value_is_defined(self.https_proxy_callback)
        if ishttpsProxyCallbackDefined or ishttps_proxy_callback_defined:
            usedProxies.append('httpsProxyCallback')
            httpsProxy = self.httpsProxyCallback(url, method, headers, body) if ishttpsProxyCallbackDefined else self.https_proxy_callback(url, method, headers, body)
        # socksProxy
        isSocksProxyDefined = self.value_is_defined(self.socksProxy)
        isSocks_proxy_defined = self.value_is_defined(self.socks_proxy)
        if isSocksProxyDefined or isSocks_proxy_defined:
            usedProxies.append('socksProxy')
            socksProxy = self.socksProxy if isSocksProxyDefined else self.socks_proxy
        issocksProxyCallbackDefined = self.value_is_defined(self.socksProxyCallback)
        issocks_proxy_callback_defined = self.value_is_defined(self.socks_proxy_callback)
        if issocksProxyCallbackDefined or issocks_proxy_callback_defined:
            usedProxies.append('socksProxyCallback')
            socksProxy = self.socksProxyCallback(url, method, headers, body) if issocksProxyCallbackDefined else self.socks_proxy_callback(url, method, headers, body)
        # check
        length = len(usedProxies)
        if length > 1:
            joinedProxyNames = ','.join(usedProxies)
            raise InvalidProxySettings(self.id + ' you have multiple conflicting proxy settings(' + joinedProxyNames + '), please use only one from: httpProxy, httpsProxy, httpProxyCallback, httpsProxyCallback, socksProxy, socksProxyCallback')
        return [httpProxy, httpsProxy, socksProxy]

    def check_ws_proxy_settings(self):
        usedProxies = []
        wsProxy = None
        wssProxy = None
        wsSocksProxy = None
        # ws proxy
        if self.value_is_defined(self.wsProxy):
            usedProxies.append('wsProxy')
            wsProxy = self.wsProxy
        if self.value_is_defined(self.ws_proxy):
            usedProxies.append('ws_proxy')
            wsProxy = self.ws_proxy
        # wss proxy
        if self.value_is_defined(self.wssProxy):
            usedProxies.append('wssProxy')
            wssProxy = self.wssProxy
        if self.value_is_defined(self.wss_proxy):
            usedProxies.append('wss_proxy')
            wssProxy = self.wss_proxy
        # ws socks proxy
        if self.value_is_defined(self.wsSocksProxy):
            usedProxies.append('wsSocksProxy')
            wsSocksProxy = self.wsSocksProxy
        if self.value_is_defined(self.ws_socks_proxy):
            usedProxies.append('ws_socks_proxy')
            wsSocksProxy = self.ws_socks_proxy
        # check
        length = len(usedProxies)
        if length > 1:
            joinedProxyNames = ','.join(usedProxies)
            raise InvalidProxySettings(self.id + ' you have multiple conflicting proxy settings(' + joinedProxyNames + '), please use only one from: wsProxy, wssProxy, wsSocksProxy')
        return [wsProxy, wssProxy, wsSocksProxy]

    def check_conflicting_proxies(self, proxyAgentSet, proxyUrlSet):
        if proxyAgentSet and proxyUrlSet:
            raise InvalidProxySettings(self.id + ' you have multiple conflicting proxy settings, please use only one from : proxyUrl, httpProxy, httpsProxy, socksProxy')

    def check_address(self, address: Str = None):
        if address is None:
            raise InvalidAddress(self.id + ' address is None')
        # check the address is not the same letter like 'aaaaa' nor too short nor has a space
        uniqChars = (self.unique(self.string_to_chars_array(address)))
        length = len(uniqChars)  # py transpiler trick
        if length == 1 or len(address) < self.minFundingAddressLength or address.find(' ') > -1:
            raise InvalidAddress(self.id + ' address is invalid or has less than ' + str(self.minFundingAddressLength) + ' characters: "' + str(address) + '"')
        return address

    def find_message_hashes(self, client, element: str):
        result = []
        messageHashes = list(client.futures.keys())
        for i in range(0, len(messageHashes)):
            messageHash = messageHashes[i]
            if messageHash.find(element) >= 0:
                result.append(messageHash)
        return result

    def filter_by_limit(self, array: List[object], limit: Int = None, key: IndexType = 'timestamp', fromStart: bool = False):
        if self.value_is_defined(limit):
            arrayLength = len(array)
            if arrayLength > 0:
                ascending = True
                if (key in array[0]):
                    first = array[0][key]
                    last = array[arrayLength - 1][key]
                    if first is not None and last is not None:
                        ascending = first <= last  # True if array is sorted in ascending order based on 'timestamp'
                if fromStart:
                    if limit > arrayLength:
                        limit = arrayLength
                    array = self.array_slice(array, 0, limit) if ascending else self.array_slice(array, -limit)
                else:
                    array = self.array_slice(array, -limit) if ascending else self.array_slice(array, 0, limit)
        return array

    def filter_by_since_limit(self, array: List[object], since: Int = None, limit: Int = None, key: IndexType = 'timestamp', tail=False):
        sinceIsDefined = self.value_is_defined(since)
        parsedArray = self.to_array(array)
        result = parsedArray
        if sinceIsDefined:
            result = []
            for i in range(0, len(parsedArray)):
                entry = parsedArray[i]
                value = self.safe_value(entry, key)
                if value and (value >= since):
                    result.append(entry)
        if tail and limit is not None:
            return self.array_slice(result, -limit)
        # if the user provided a 'since' argument
        # we want to limit the result starting from the 'since'
        shouldFilterFromStart = not tail and sinceIsDefined
        return self.filter_by_limit(result, limit, key, shouldFilterFromStart)

    def filter_by_value_since_limit(self, array: List[object], field: IndexType, value=None, since: Int = None, limit: Int = None, key='timestamp', tail=False):
        valueIsDefined = self.value_is_defined(value)
        sinceIsDefined = self.value_is_defined(since)
        parsedArray = self.to_array(array)
        result = parsedArray
        # single-pass filter for both symbol and since
        if valueIsDefined or sinceIsDefined:
            result = []
            for i in range(0, len(parsedArray)):
                entry = parsedArray[i]
                entryFiledEqualValue = entry[field] == value
                firstCondition = entryFiledEqualValue if valueIsDefined else True
                entryKeyValue = self.safe_value(entry, key)
                entryKeyGESince = (entryKeyValue) and since and (entryKeyValue >= since)
                secondCondition = entryKeyGESince if sinceIsDefined else True
                if firstCondition and secondCondition:
                    result.append(entry)
        if tail and limit is not None:
            return self.array_slice(result, -limit)
        return self.filter_by_limit(result, limit, key, sinceIsDefined)

    def set_sandbox_mode(self, enabled: bool):
        if enabled:
            if 'test' in self.urls:
                if isinstance(self.urls['api'], str):
                    self.urls['apiBackup'] = self.urls['api']
                    self.urls['api'] = self.urls['test']
                else:
                    self.urls['apiBackup'] = self.clone(self.urls['api'])
                    self.urls['api'] = self.clone(self.urls['test'])
            else:
                raise NotSupported(self.id + ' does not have a sandbox URL')
            # set flag
            self.isSandboxModeEnabled = True
        elif 'apiBackup' in self.urls:
            if isinstance(self.urls['api'], str):
                self.urls['api'] = self.urls['apiBackup']
            else:
                self.urls['api'] = self.clone(self.urls['apiBackup'])
            newUrls = self.omit(self.urls, 'apiBackup')
            self.urls = newUrls
            # set flag
            self.isSandboxModeEnabled = False

    def sign(self, path, api: Any = 'public', method='GET', params={}, headers: Any = None, body: Any = None):
        return {}

    def fetch_accounts(self, params={}):
        raise NotSupported(self.id + ' fetchAccounts() is not supported yet')

    def fetch_trades(self, symbol: str, since: Int = None, limit: Int = None, params={}):
        raise NotSupported(self.id + ' fetchTrades() is not supported yet')

    def fetch_trades_ws(self, symbol: str, since: Int = None, limit: Int = None, params={}):
        raise NotSupported(self.id + ' fetchTradesWs() is not supported yet')

    def watch_liquidations(self, symbol: str, since: Int = None, limit: Int = None, params={}):
        if self.has['watchLiquidationsForSymbols']:
            return self.watch_liquidations_for_symbols([symbol], since, limit, params)
        raise NotSupported(self.id + ' watchLiquidations() is not supported yet')

    def watch_liquidations_for_symbols(self, symbols: List[str], since: Int = None, limit: Int = None, params={}):
        raise NotSupported(self.id + ' watchLiquidationsForSymbols() is not supported yet')

    def watch_my_liquidations(self, symbol: str, since: Int = None, limit: Int = None, params={}):
        if self.has['watchMyLiquidationsForSymbols']:
            return self.watch_my_liquidations_for_symbols([symbol], since, limit, params)
        raise NotSupported(self.id + ' watchMyLiquidations() is not supported yet')

    def watch_my_liquidations_for_symbols(self, symbols: List[str], since: Int = None, limit: Int = None, params={}):
        raise NotSupported(self.id + ' watchMyLiquidationsForSymbols() is not supported yet')

    def watch_trades(self, symbol: str, since: Int = None, limit: Int = None, params={}):
        raise NotSupported(self.id + ' watchTrades() is not supported yet')

    def un_watch_trades(self, symbol: str, params={}):
        raise NotSupported(self.id + ' unWatchTrades() is not supported yet')

    def watch_trades_for_symbols(self, symbols: List[str], since: Int = None, limit: Int = None, params={}):
        raise NotSupported(self.id + ' watchTradesForSymbols() is not supported yet')

    def un_watch_trades_for_symbols(self, symbols: List[str], params={}):
        raise NotSupported(self.id + ' unWatchTradesForSymbols() is not supported yet')

    def watch_my_trades_for_symbols(self, symbols: List[str], since: Int = None, limit: Int = None, params={}):
        raise NotSupported(self.id + ' watchMyTradesForSymbols() is not supported yet')

    def watch_orders_for_symbols(self, symbols: List[str], since: Int = None, limit: Int = None, params={}):
        raise NotSupported(self.id + ' watchOrdersForSymbols() is not supported yet')

    def watch_ohlcv_for_symbols(self, symbolsAndTimeframes: List[List[str]], since: Int = None, limit: Int = None, params={}):
        raise NotSupported(self.id + ' watchOHLCVForSymbols() is not supported yet')

    def un_watch_ohlcv_for_symbols(self, symbolsAndTimeframes: List[List[str]], params={}):
        raise NotSupported(self.id + ' unWatchOHLCVForSymbols() is not supported yet')

    def watch_order_book_for_symbols(self, symbols: List[str], limit: Int = None, params={}):
        raise NotSupported(self.id + ' watchOrderBookForSymbols() is not supported yet')

    def un_watch_order_book_for_symbols(self, symbols: List[str], params={}):
        raise NotSupported(self.id + ' unWatchOrderBookForSymbols() is not supported yet')

    def fetch_deposit_addresses(self, codes: Strings = None, params={}):
        raise NotSupported(self.id + ' fetchDepositAddresses() is not supported yet')

    def fetch_order_book(self, symbol: str, limit: Int = None, params={}):
        raise NotSupported(self.id + ' fetchOrderBook() is not supported yet')

    def fetch_order_book_ws(self, symbol: str, limit: Int = None, params={}):
        raise NotSupported(self.id + ' fetchOrderBookWs() is not supported yet')

    def fetch_margin_mode(self, symbol: str, params={}):
        if self.has['fetchMarginModes']:
            marginModes = self.fetch_margin_modes([symbol], params)
            return self.safe_dict(marginModes, symbol)
        else:
            raise NotSupported(self.id + ' fetchMarginMode() is not supported yet')

    def fetch_margin_modes(self, symbols: Strings = None, params={}):
        raise NotSupported(self.id + ' fetchMarginModes() is not supported yet')

    def fetch_rest_order_book_safe(self, symbol, limit=None, params={}):
        fetchSnapshotMaxRetries = self.handle_option('watchOrderBook', 'maxRetries', 3)
        for i in range(0, fetchSnapshotMaxRetries):
            try:
                orderBook = self.fetch_order_book(symbol, limit, params)
                return orderBook
            except Exception as e:
                if (i + 1) == fetchSnapshotMaxRetries:
                    raise e
        return None

    def watch_order_book(self, symbol: str, limit: Int = None, params={}):
        raise NotSupported(self.id + ' watchOrderBook() is not supported yet')

    def un_watch_order_book(self, symbol: str, params={}):
        raise NotSupported(self.id + ' unWatchOrderBook() is not supported yet')

    def fetch_time(self, params={}):
        raise NotSupported(self.id + ' fetchTime() is not supported yet')

    def fetch_trading_limits(self, symbols: Strings = None, params={}):
        raise NotSupported(self.id + ' fetchTradingLimits() is not supported yet')

    def parse_currency(self, rawCurrency: dict):
        raise NotSupported(self.id + ' parseCurrency() is not supported yet')

    def parse_currencies(self, rawCurrencies):
        result = {}
        arr = self.to_array(rawCurrencies)
        for i in range(0, len(arr)):
            parsed = self.parse_currency(arr[i])
            code = parsed['code']
            result[code] = parsed
        return result

    def parse_market(self, market: dict):
        raise NotSupported(self.id + ' parseMarket() is not supported yet')

    def parse_markets(self, markets):
        result = []
        for i in range(0, len(markets)):
            result.append(self.parse_market(markets[i]))
        return result

    def parse_ticker(self, ticker: dict, market: Market = None):
        raise NotSupported(self.id + ' parseTicker() is not supported yet')

    def parse_deposit_address(self, depositAddress, currency: Currency = None):
        raise NotSupported(self.id + ' parseDepositAddress() is not supported yet')

    def parse_trade(self, trade: dict, market: Market = None):
        raise NotSupported(self.id + ' parseTrade() is not supported yet')

    def parse_transaction(self, transaction: dict, currency: Currency = None):
        raise NotSupported(self.id + ' parseTransaction() is not supported yet')

    def parse_transfer(self, transfer: dict, currency: Currency = None):
        raise NotSupported(self.id + ' parseTransfer() is not supported yet')

    def parse_account(self, account: dict):
        raise NotSupported(self.id + ' parseAccount() is not supported yet')

    def parse_ledger_entry(self, item: dict, currency: Currency = None):
        raise NotSupported(self.id + ' parseLedgerEntry() is not supported yet')

    def parse_order(self, order: dict, market: Market = None):
        raise NotSupported(self.id + ' parseOrder() is not supported yet')

    def fetch_cross_borrow_rates(self, params={}):
        raise NotSupported(self.id + ' fetchCrossBorrowRates() is not supported yet')

    def fetch_isolated_borrow_rates(self, params={}):
        raise NotSupported(self.id + ' fetchIsolatedBorrowRates() is not supported yet')

    def parse_market_leverage_tiers(self, info, market: Market = None):
        raise NotSupported(self.id + ' parseMarketLeverageTiers() is not supported yet')

    def fetch_leverage_tiers(self, symbols: Strings = None, params={}):
        raise NotSupported(self.id + ' fetchLeverageTiers() is not supported yet')

    def parse_position(self, position: dict, market: Market = None):
        raise NotSupported(self.id + ' parsePosition() is not supported yet')

    def parse_funding_rate_history(self, info, market: Market = None):
        raise NotSupported(self.id + ' parseFundingRateHistory() is not supported yet')

    def parse_borrow_interest(self, info: dict, market: Market = None):
        raise NotSupported(self.id + ' parseBorrowInterest() is not supported yet')

    def parse_isolated_borrow_rate(self, info: dict, market: Market = None):
        raise NotSupported(self.id + ' parseIsolatedBorrowRate() is not supported yet')

    def parse_ws_trade(self, trade: dict, market: Market = None):
        raise NotSupported(self.id + ' parseWsTrade() is not supported yet')

    def parse_ws_order(self, order: dict, market: Market = None):
        raise NotSupported(self.id + ' parseWsOrder() is not supported yet')

    def parse_ws_order_trade(self, trade: dict, market: Market = None):
        raise NotSupported(self.id + ' parseWsOrderTrade() is not supported yet')

    def parse_ws_ohlcv(self, ohlcv, market: Market = None):
        return self.parse_ohlcv(ohlcv, market)

    def fetch_funding_rates(self, symbols: Strings = None, params={}):
        raise NotSupported(self.id + ' fetchFundingRates() is not supported yet')

    def fetch_funding_intervals(self, symbols: Strings = None, params={}):
        raise NotSupported(self.id + ' fetchFundingIntervals() is not supported yet')

    def watch_funding_rate(self, symbol: str, params={}):
        raise NotSupported(self.id + ' watchFundingRate() is not supported yet')

    def watch_funding_rates(self, symbols: List[str], params={}):
        raise NotSupported(self.id + ' watchFundingRates() is not supported yet')

    def watch_funding_rates_for_symbols(self, symbols: List[str], params={}):
        return self.watch_funding_rates(symbols, params)

    def transfer(self, code: str, amount: float, fromAccount: str, toAccount: str, params={}):
        raise NotSupported(self.id + ' transfer() is not supported yet')

    def withdraw(self, code: str, amount: float, address: str, tag=None, params={}):
        raise NotSupported(self.id + ' withdraw() is not supported yet')

    def create_deposit_address(self, code: str, params={}):
        raise NotSupported(self.id + ' createDepositAddress() is not supported yet')

    def set_leverage(self, leverage: Int, symbol: Str = None, params={}):
        raise NotSupported(self.id + ' setLeverage() is not supported yet')

    def fetch_leverage(self, symbol: str, params={}):
        if self.has['fetchLeverages']:
            leverages = self.fetch_leverages([symbol], params)
            return self.safe_dict(leverages, symbol)
        else:
            raise NotSupported(self.id + ' fetchLeverage() is not supported yet')

    def fetch_leverages(self, symbols: Strings = None, params={}):
        raise NotSupported(self.id + ' fetchLeverages() is not supported yet')

    def set_position_mode(self, hedged: bool, symbol: Str = None, params={}):
        raise NotSupported(self.id + ' setPositionMode() is not supported yet')

    def add_margin(self, symbol: str, amount: float, params={}):
        raise NotSupported(self.id + ' addMargin() is not supported yet')

    def reduce_margin(self, symbol: str, amount: float, params={}):
        raise NotSupported(self.id + ' reduceMargin() is not supported yet')

    def set_margin(self, symbol: str, amount: float, params={}):
        raise NotSupported(self.id + ' setMargin() is not supported yet')

    def fetch_long_short_ratio(self, symbol: str, timeframe: Str = None, params={}):
        raise NotSupported(self.id + ' fetchLongShortRatio() is not supported yet')

    def fetch_long_short_ratio_history(self, symbol: Str = None, timeframe: Str = None, since: Int = None, limit: Int = None, params={}):
        raise NotSupported(self.id + ' fetchLongShortRatioHistory() is not supported yet')

    def fetch_margin_adjustment_history(self, symbol: Str = None, type: Str = None, since: Num = None, limit: Num = None, params={}):
        """
        fetches the history of margin added or reduced from contract isolated positions
        :param str [symbol]: unified market symbol
        :param str [type]: "add" or "reduce"
        :param int [since]: timestamp in ms of the earliest change to fetch
        :param int [limit]: the maximum amount of changes to fetch
        :param dict params: extra parameters specific to the exchange api endpoint
        :returns dict[]: a list of `margin structures <https://docs.ccxt.com/#/?id=margin-loan-structure>`
        """
        raise NotSupported(self.id + ' fetchMarginAdjustmentHistory() is not supported yet')

    def set_margin_mode(self, marginMode: str, symbol: Str = None, params={}):
        raise NotSupported(self.id + ' setMarginMode() is not supported yet')

    def fetch_deposit_addresses_by_network(self, code: str, params={}):
        raise NotSupported(self.id + ' fetchDepositAddressesByNetwork() is not supported yet')

    def fetch_open_interest_history(self, symbol: str, timeframe='1h', since: Int = None, limit: Int = None, params={}):
        raise NotSupported(self.id + ' fetchOpenInterestHistory() is not supported yet')

    def fetch_open_interest(self, symbol: str, params={}):
        raise NotSupported(self.id + ' fetchOpenInterest() is not supported yet')

    def sign_in(self, params={}):
        raise NotSupported(self.id + ' signIn() is not supported yet')

    def fetch_payment_methods(self, params={}):
        raise NotSupported(self.id + ' fetchPaymentMethods() is not supported yet')

    def parse_to_int(self, number):
        # Solve Common intmisuse ex: int((since / str(1000)))
        # using a number which is not valid in ts
        stringifiedNumber = self.number_to_string(number)
        convertedNumber = float(stringifiedNumber)
        return int(convertedNumber)

    def parse_to_numeric(self, number):
        stringVersion = self.number_to_string(number)  # self will convert 1.0 and 1 to "1" and 1.1 to "1.1"
        # keep self in mind:
        # in JS: 1 == 1.0 is True;  1 == 1.0 is True
        # in Python: 1 == 1.0 is True
        # in PHP 1 == 1.0 is True, but 1 == 1.0 is False
        if stringVersion.find('.') >= 0:
            return float(stringVersion)
        return int(stringVersion)

    def is_round_number(self, value: float):
        # self method is similar to isInteger, but self is more loyal and does not check for types.
        # i.e. isRoundNumber(1.000) returns True, while isInteger(1.000) returns False
        res = self.parse_to_numeric((value % 1))
        return res == 0

    def safe_integer_omit_zero(self, obj: object, key: IndexType, defaultValue: Int = None):
        timestamp = self.safe_integer(obj, key, defaultValue)
        if timestamp is None or timestamp == 0:
            return None
        return timestamp

    def after_construct(self):
        self.create_networks_by_id_object()
        self.features_generator()

    def features_generator(self):
        #
        # the exchange-specific features can be something like self, where we support 'string' aliases too:
        #
        #     {
        #         'myItem' : {
        #             'createOrder' : {...},
        #             'fetchOrders' : {...},
        #         },
        #         'swap': {
        #             'linear': 'myItem',
        #             'inverse': 'myItem',
        #         },
        #         'future': {
        #             'linear': 'myItem',
        #             'inverse': 'myItem',
        #         }
        #     }
        #
        #
        #
        # self method would regenerate the blank features tree, eg:
        #
        #     {
        #         "spot": {
        #             "createOrder": None,
        #             "fetchBalance": None,
        #             ...
        #         },
        #         "swap": {
        #             ...
        #         }
        #     }
        #
        if self.features is None:
            return
        # reconstruct
        initialFeatures = self.features
        self.features = {}
        unifiedMarketTypes = ['spot', 'swap', 'future', 'option']
        subTypes = ['linear', 'inverse']
        # atm only support basic methods to avoid to be able to maintain, eg: 'createOrder', 'fetchOrder', 'fetchOrders', 'fetchMyTrades'
        for i in range(0, len(unifiedMarketTypes)):
            marketType = unifiedMarketTypes[i]
            # if marketType is not filled for self exchange, don't add that in `features`
            if not (marketType in initialFeatures):
                self.features[marketType] = None
            else:
                if marketType == 'spot':
                    self.features[marketType] = self.features_mapper(initialFeatures, marketType, None)
                else:
                    self.features[marketType] = {}
                    for j in range(0, len(subTypes)):
                        subType = subTypes[j]
                        self.features[marketType][subType] = self.features_mapper(initialFeatures, marketType, subType)

    def features_mapper(self, initialFeatures: Any, marketType: Str, subType: Str = None):
        featuresObj = initialFeatures[marketType][subType] if (subType is not None) else initialFeatures[marketType]
        extendsStr: Str = self.safe_string(featuresObj, 'extends')
        if extendsStr is not None:
            featuresObj = self.omit(featuresObj, 'extends')
            extendObj = initialFeatures[extendsStr]
            featuresObj = self.extend(extendObj, featuresObj)  # Warning, do not use deepExtend here, because we override only one level
        #
        # corrections
        #
        if 'createOrder' in featuresObj:
            value = self.safe_dict(featuresObj['createOrder'], 'attachedStopLossTakeProfit')
            if value is not None:
                featuresObj['createOrder']['stopLoss'] = value
                featuresObj['createOrder']['takeProfit'] = value
            # omit 'hedged' from spot
            if marketType == 'spot':
                featuresObj['createOrder']['hedged'] = None
        return featuresObj

    def orderbook_checksum_message(self, symbol: Str):
        return symbol + '  = False'

    def create_networks_by_id_object(self):
        # automatically generate network-id-to-code mappings
        networkIdsToCodesGenerated = self.invert_flat_string_dictionary(self.safe_value(self.options, 'networks', {}))  # invert defined networks dictionary
        self.options['networksById'] = self.extend(networkIdsToCodesGenerated, self.safe_value(self.options, 'networksById', {}))  # support manually overriden "networksById" dictionary too

    def get_default_options(self):
        return {
            'defaultNetworkCodeReplacements': {
                'ETH': {'ERC20': 'ETH'},
                'TRX': {'TRC20': 'TRX'},
                'CRO': {'CRC20': 'CRONOS'},
                'BRC20': {'BRC20': 'BTC'},
            },
        }

    def safe_ledger_entry(self, entry: object, currency: Currency = None):
        currency = self.safe_currency(None, currency)
        direction = self.safe_string(entry, 'direction')
        before = self.safe_string(entry, 'before')
        after = self.safe_string(entry, 'after')
        amount = self.safe_string(entry, 'amount')
        if amount is not None:
            if before is None and after is not None:
                before = Precise.string_sub(after, amount)
            elif before is not None and after is None:
                after = Precise.string_add(before, amount)
        if before is not None and after is not None:
            if direction is None:
                if Precise.string_gt(before, after):
                    direction = 'out'
                if Precise.string_gt(after, before):
                    direction = 'in'
        fee = self.safe_value(entry, 'fee')
        if fee is not None:
            fee['cost'] = self.safe_number(fee, 'cost')
        timestamp = self.safe_integer(entry, 'timestamp')
        info = self.safe_dict(entry, 'info', {})
        return {
            'id': self.safe_string(entry, 'id'),
            'timestamp': timestamp,
            'datetime': self.iso8601(timestamp),
            'direction': direction,
            'account': self.safe_string(entry, 'account'),
            'referenceId': self.safe_string(entry, 'referenceId'),
            'referenceAccount': self.safe_string(entry, 'referenceAccount'),
            'type': self.safe_string(entry, 'type'),
            'currency': currency['code'],
            'amount': self.parse_number(amount),
            'before': self.parse_number(before),
            'after': self.parse_number(after),
            'status': self.safe_string(entry, 'status'),
            'fee': fee,
            'info': info,
        }

    def safe_currency_structure(self, currency: object):
        return self.extend({
            'info': None,
            'id': None,
            'numericId': None,
            'code': None,
            'precision': None,
            'type': None,
            'name': None,
            'active': None,
            'deposit': None,
            'withdraw': None,
            'fee': None,
            'fees': {},
            'networks': {},
            'limits': {
                'deposit': {
                    'min': None,
                    'max': None,
                },
                'withdraw': {
                    'min': None,
                    'max': None,
                },
            },
        }, currency)

    def safe_market_structure(self, market: dict = None):
        cleanStructure = {
            'id': None,
            'lowercaseId': None,
            'symbol': None,
            'base': None,
            'quote': None,
            'settle': None,
            'baseId': None,
            'quoteId': None,
            'settleId': None,
            'type': None,
            'spot': None,
            'margin': None,
            'swap': None,
            'future': None,
            'option': None,
            'index': None,
            'active': None,
            'contract': None,
            'linear': None,
            'inverse': None,
            'subType': None,
            'taker': None,
            'maker': None,
            'contractSize': None,
            'expiry': None,
            'expiryDatetime': None,
            'strike': None,
            'optionType': None,
            'precision': {
                'amount': None,
                'price': None,
                'cost': None,
                'base': None,
                'quote': None,
            },
            'limits': {
                'leverage': {
                    'min': None,
                    'max': None,
                },
                'amount': {
                    'min': None,
                    'max': None,
                },
                'price': {
                    'min': None,
                    'max': None,
                },
                'cost': {
                    'min': None,
                    'max': None,
                },
            },
            'marginModes': {
                'cross': None,
                'isolated': None,
            },
            'created': None,
            'info': None,
        }
        if market is not None:
            result = self.extend(cleanStructure, market)
            # set None swap/future/etc
            if result['spot']:
                if result['contract'] is None:
                    result['contract'] = False
                if result['swap'] is None:
                    result['swap'] = False
                if result['future'] is None:
                    result['future'] = False
                if result['option'] is None:
                    result['option'] = False
                if result['index'] is None:
                    result['index'] = False
            return result
        return cleanStructure

    def set_markets(self, markets, currencies=None):
        values = []
        self.markets_by_id = {}
        # handle marketId conflicts
        # we insert spot markets first
        marketValues = self.sort_by(self.to_array(markets), 'spot', True, True)
        for i in range(0, len(marketValues)):
            value = marketValues[i]
            if value['id'] in self.markets_by_id:
                (self.markets_by_id[value['id']]).append(value)
            else:
                self.markets_by_id[value['id']] = [value]
            market = self.deep_extend(self.safe_market_structure(), {
                'precision': self.precision,
                'limits': self.limits,
            }, self.fees['trading'], value)
            if market['linear']:
                market['subType'] = 'linear'
            elif market['inverse']:
                market['subType'] = 'inverse'
            else:
                market['subType'] = None
            values.append(market)
        self.markets = self.index_by(values, 'symbol')
        marketsSortedBySymbol = self.keysort(self.markets)
        marketsSortedById = self.keysort(self.markets_by_id)
        self.symbols = list(marketsSortedBySymbol.keys())
        self.ids = list(marketsSortedById.keys())
        if currencies is not None:
            # currencies is always None when called in constructor but not when called from loadMarkets
            self.currencies = self.deep_extend(self.currencies, currencies)
        else:
            baseCurrencies = []
            quoteCurrencies = []
            for i in range(0, len(values)):
                market = values[i]
                defaultCurrencyPrecision = 8 if (self.precisionMode == DECIMAL_PLACES) else self.parse_number('1e-8')
                marketPrecision = self.safe_dict(market, 'precision', {})
                if 'base' in market:
                    currency = self.safe_currency_structure({
                        'id': self.safe_string_2(market, 'baseId', 'base'),
                        'numericId': self.safe_integer(market, 'baseNumericId'),
                        'code': self.safe_string(market, 'base'),
                        'precision': self.safe_value_2(marketPrecision, 'base', 'amount', defaultCurrencyPrecision),
                    })
                    baseCurrencies.append(currency)
                if 'quote' in market:
                    currency = self.safe_currency_structure({
                        'id': self.safe_string_2(market, 'quoteId', 'quote'),
                        'numericId': self.safe_integer(market, 'quoteNumericId'),
                        'code': self.safe_string(market, 'quote'),
                        'precision': self.safe_value_2(marketPrecision, 'quote', 'price', defaultCurrencyPrecision),
                    })
                    quoteCurrencies.append(currency)
            baseCurrencies = self.sort_by(baseCurrencies, 'code', False, '')
            quoteCurrencies = self.sort_by(quoteCurrencies, 'code', False, '')
            self.baseCurrencies = self.index_by(baseCurrencies, 'code')
            self.quoteCurrencies = self.index_by(quoteCurrencies, 'code')
            allCurrencies = self.array_concat(baseCurrencies, quoteCurrencies)
            groupedCurrencies = self.group_by(allCurrencies, 'code')
            codes = list(groupedCurrencies.keys())
            resultingCurrencies = []
            for i in range(0, len(codes)):
                code = codes[i]
                groupedCurrenciesCode = self.safe_list(groupedCurrencies, code, [])
                highestPrecisionCurrency = self.safe_value(groupedCurrenciesCode, 0)
                for j in range(1, len(groupedCurrenciesCode)):
                    currentCurrency = groupedCurrenciesCode[j]
                    if self.precisionMode == TICK_SIZE:
                        highestPrecisionCurrency = currentCurrency if (currentCurrency['precision'] < highestPrecisionCurrency['precision']) else highestPrecisionCurrency
                    else:
                        highestPrecisionCurrency = currentCurrency if (currentCurrency['precision'] > highestPrecisionCurrency['precision']) else highestPrecisionCurrency
                resultingCurrencies.append(highestPrecisionCurrency)
            sortedCurrencies = self.sort_by(resultingCurrencies, 'code')
            self.currencies = self.deep_extend(self.currencies, self.index_by(sortedCurrencies, 'code'))
        self.currencies_by_id = self.index_by(self.currencies, 'id')
        currenciesSortedByCode = self.keysort(self.currencies)
        self.codes = list(currenciesSortedByCode.keys())
        return self.markets

    def get_describe_for_extended_ws_exchange(self, currentRestInstance: Any, parentRestInstance: Any, wsBaseDescribe: dict):
        extendedRestDescribe = self.deep_extend(parentRestInstance.describe(), currentRestInstance.describe())
        superWithRestDescribe = self.deep_extend(extendedRestDescribe, wsBaseDescribe)
        return superWithRestDescribe

    def safe_balance(self, balance: dict):
        balances = self.omit(balance, ['info', 'timestamp', 'datetime', 'free', 'used', 'total'])
        codes = list(balances.keys())
        balance['free'] = {}
        balance['used'] = {}
        balance['total'] = {}
        debtBalance = {}
        for i in range(0, len(codes)):
            code = codes[i]
            total = self.safe_string(balance[code], 'total')
            free = self.safe_string(balance[code], 'free')
            used = self.safe_string(balance[code], 'used')
            debt = self.safe_string(balance[code], 'debt')
            if (total is None) and (free is not None) and (used is not None):
                total = Precise.string_add(free, used)
            if (free is None) and (total is not None) and (used is not None):
                free = Precise.string_sub(total, used)
            if (used is None) and (total is not None) and (free is not None):
                used = Precise.string_sub(total, free)
            balance[code]['free'] = self.parse_number(free)
            balance[code]['used'] = self.parse_number(used)
            balance[code]['total'] = self.parse_number(total)
            balance['free'][code] = balance[code]['free']
            balance['used'][code] = balance[code]['used']
            balance['total'][code] = balance[code]['total']
            if debt is not None:
                balance[code]['debt'] = self.parse_number(debt)
                debtBalance[code] = balance[code]['debt']
        debtBalanceArray = list(debtBalance.keys())
        length = len(debtBalanceArray)
        if length:
            balance['debt'] = debtBalance
        return balance

    def safe_order(self, order: dict, market: Market = None):
        # parses numbers
        # * it is important pass the trades rawTrades
        amount = self.omit_zero(self.safe_string(order, 'amount'))
        remaining = self.safe_string(order, 'remaining')
        filled = self.safe_string(order, 'filled')
        cost = self.safe_string(order, 'cost')
        average = self.omit_zero(self.safe_string(order, 'average'))
        price = self.omit_zero(self.safe_string(order, 'price'))
        lastTradeTimeTimestamp = self.safe_integer(order, 'lastTradeTimestamp')
        symbol = self.safe_string(order, 'symbol')
        side = self.safe_string(order, 'side')
        status = self.safe_string(order, 'status')
        parseFilled = (filled is None)
        parseCost = (cost is None)
        parseLastTradeTimeTimestamp = (lastTradeTimeTimestamp is None)
        fee = self.safe_value(order, 'fee')
        parseFee = (fee is None)
        parseFees = self.safe_value(order, 'fees') is None
        parseSymbol = symbol is None
        parseSide = side is None
        shouldParseFees = parseFee or parseFees
        fees = self.safe_list(order, 'fees', [])
        trades = []
        isTriggerOrSLTpOrder = ((self.safe_string(order, 'triggerPrice') is not None or (self.safe_string(order, 'stopLossPrice') is not None)) or (self.safe_string(order, 'takeProfitPrice') is not None))
        if parseFilled or parseCost or shouldParseFees:
            rawTrades = self.safe_value(order, 'trades', trades)
            # oldNumber = self.number
            # we parse trades here!
            # i don't think self is needed anymore
            # self.number = str
            firstTrade = self.safe_value(rawTrades, 0)
            # parse trades if they haven't already been parsed
            tradesAreParsed = ((firstTrade is not None) and ('info' in firstTrade) and ('id' in firstTrade))
            if not tradesAreParsed:
                trades = self.parse_trades(rawTrades, market)
            else:
                trades = rawTrades
            # self.number = oldNumber; why parse trades if you read the value using `safeString` ?
            tradesLength = 0
            isArray = isinstance(trades, list)
            if isArray:
                tradesLength = len(trades)
            if isArray and (tradesLength > 0):
                # move properties that are defined in trades up into the order
                if order['symbol'] is None:
                    order['symbol'] = trades[0]['symbol']
                if order['side'] is None:
                    order['side'] = trades[0]['side']
                if order['type'] is None:
                    order['type'] = trades[0]['type']
                if order['id'] is None:
                    order['id'] = trades[0]['order']
                if parseFilled:
                    filled = '0'
                if parseCost:
                    cost = '0'
                for i in range(0, len(trades)):
                    trade = trades[i]
                    tradeAmount = self.safe_string(trade, 'amount')
                    if parseFilled and (tradeAmount is not None):
                        filled = Precise.string_add(filled, tradeAmount)
                    tradeCost = self.safe_string(trade, 'cost')
                    if parseCost and (tradeCost is not None):
                        cost = Precise.string_add(cost, tradeCost)
                    if parseSymbol:
                        symbol = self.safe_string(trade, 'symbol')
                    if parseSide:
                        side = self.safe_string(trade, 'side')
                    tradeTimestamp = self.safe_value(trade, 'timestamp')
                    if parseLastTradeTimeTimestamp and (tradeTimestamp is not None):
                        if lastTradeTimeTimestamp is None:
                            lastTradeTimeTimestamp = tradeTimestamp
                        else:
                            lastTradeTimeTimestamp = max(lastTradeTimeTimestamp, tradeTimestamp)
                    if shouldParseFees:
                        tradeFees = self.safe_value(trade, 'fees')
                        if tradeFees is not None:
                            for j in range(0, len(tradeFees)):
                                tradeFee = tradeFees[j]
                                fees.append(self.extend({}, tradeFee))
                        else:
                            tradeFee = self.safe_value(trade, 'fee')
                            if tradeFee is not None:
                                fees.append(self.extend({}, tradeFee))
        if shouldParseFees:
            reducedFees = self.reduce_fees_by_currency(fees) if self.reduceFees else fees
            reducedLength = len(reducedFees)
            for i in range(0, reducedLength):
                reducedFees[i]['cost'] = self.safe_number(reducedFees[i], 'cost')
                if 'rate' in reducedFees[i]:
                    reducedFees[i]['rate'] = self.safe_number(reducedFees[i], 'rate')
            if not parseFee and (reducedLength == 0):
                # copy fee to avoid modification by reference
                feeCopy = self.deep_extend(fee)
                feeCopy['cost'] = self.safe_number(feeCopy, 'cost')
                if 'rate' in feeCopy:
                    feeCopy['rate'] = self.safe_number(feeCopy, 'rate')
                reducedFees.append(feeCopy)
            order['fees'] = reducedFees
            if parseFee and (reducedLength == 1):
                order['fee'] = reducedFees[0]
        if amount is None:
            # ensure amount = filled + remaining
            if filled is not None and remaining is not None:
                amount = Precise.string_add(filled, remaining)
            elif status == 'closed':
                amount = filled
        if filled is None:
            if amount is not None and remaining is not None:
                filled = Precise.string_sub(amount, remaining)
            elif status == 'closed' and amount is not None:
                filled = amount
        if remaining is None:
            if amount is not None and filled is not None:
                remaining = Precise.string_sub(amount, filled)
            elif status == 'closed':
                remaining = '0'
        # ensure that the average field is calculated correctly
        inverse = self.safe_bool(market, 'inverse', False)
        contractSize = self.number_to_string(self.safe_value(market, 'contractSize', 1))
        # inverse
        # price = filled * contract size / cost
        #
        # linear
        # price = cost / (filled * contract size)
        if average is None:
            if (filled is not None) and (cost is not None) and Precise.string_gt(filled, '0'):
                filledTimesContractSize = Precise.string_mul(filled, contractSize)
                if inverse:
                    average = Precise.string_div(filledTimesContractSize, cost)
                else:
                    average = Precise.string_div(cost, filledTimesContractSize)
        # similarly
        # inverse
        # cost = filled * contract size / price
        #
        # linear
        # cost = filled * contract size * price
        costPriceExists = (average is not None) or (price is not None)
        if parseCost and (filled is not None) and costPriceExists:
            multiplyPrice = None
            if average is None:
                multiplyPrice = price
            else:
                multiplyPrice = average
            # contract trading
            filledTimesContractSize = Precise.string_mul(filled, contractSize)
            if inverse:
                cost = Precise.string_div(filledTimesContractSize, multiplyPrice)
            else:
                cost = Precise.string_mul(filledTimesContractSize, multiplyPrice)
        # support for market orders
        orderType = self.safe_value(order, 'type')
        emptyPrice = (price is None) or Precise.string_equals(price, '0')
        if emptyPrice and (orderType == 'market'):
            price = average
        # we have trades with string values at self point so we will mutate them
        for i in range(0, len(trades)):
            entry = trades[i]
            entry['amount'] = self.safe_number(entry, 'amount')
            entry['price'] = self.safe_number(entry, 'price')
            entry['cost'] = self.safe_number(entry, 'cost')
            tradeFee = self.safe_dict(entry, 'fee', {})
            tradeFee['cost'] = self.safe_number(tradeFee, 'cost')
            if 'rate' in tradeFee:
                tradeFee['rate'] = self.safe_number(tradeFee, 'rate')
            entryFees = self.safe_list(entry, 'fees', [])
            for j in range(0, len(entryFees)):
                entryFees[j]['cost'] = self.safe_number(entryFees[j], 'cost')
            entry['fees'] = entryFees
            entry['fee'] = tradeFee
        timeInForce = self.safe_string(order, 'timeInForce')
        postOnly = self.safe_value(order, 'postOnly')
        # timeInForceHandling
        if timeInForce is None:
            if not isTriggerOrSLTpOrder and (self.safe_string(order, 'type') == 'market'):
                timeInForce = 'IOC'
            # allow postOnly override
            if postOnly:
                timeInForce = 'PO'
        elif postOnly is None:
            # timeInForce is not None here
            postOnly = timeInForce == 'PO'
        timestamp = self.safe_integer(order, 'timestamp')
        lastUpdateTimestamp = self.safe_integer(order, 'lastUpdateTimestamp')
        datetime = self.safe_string(order, 'datetime')
        if datetime is None:
            datetime = self.iso8601(timestamp)
        triggerPrice = self.parse_number(self.safe_string_2(order, 'triggerPrice', 'stopPrice'))
        takeProfitPrice = self.parse_number(self.safe_string(order, 'takeProfitPrice'))
        stopLossPrice = self.parse_number(self.safe_string(order, 'stopLossPrice'))
        return self.extend(order, {
            'id': self.safe_string(order, 'id'),
            'clientOrderId': self.safe_string(order, 'clientOrderId'),
            'timestamp': timestamp,
            'datetime': datetime,
            'symbol': symbol,
            'type': self.safe_string(order, 'type'),
            'side': side,
            'lastTradeTimestamp': lastTradeTimeTimestamp,
            'lastUpdateTimestamp': lastUpdateTimestamp,
            'price': self.parse_number(price),
            'amount': self.parse_number(amount),
            'cost': self.parse_number(cost),
            'average': self.parse_number(average),
            'filled': self.parse_number(filled),
            'remaining': self.parse_number(remaining),
            'timeInForce': timeInForce,
            'postOnly': postOnly,
            'trades': trades,
            'reduceOnly': self.safe_value(order, 'reduceOnly'),
            'stopPrice': triggerPrice,  # ! deprecated, use triggerPrice instead
            'triggerPrice': triggerPrice,
            'takeProfitPrice': takeProfitPrice,
            'stopLossPrice': stopLossPrice,
            'status': status,
            'fee': self.safe_value(order, 'fee'),
        })

    def parse_orders(self, orders: object, market: Market = None, since: Int = None, limit: Int = None, params={}):
        #
        # the value of orders is either a dict or a list
        #
        # dict
        #
        #     {
        #         'id1': {...},
        #         'id2': {...},
        #         'id3': {...},
        #         ...
        #     }
        #
        # list
        #
        #     [
        #         {'id': 'id1', ...},
        #         {'id': 'id2', ...},
        #         {'id': 'id3', ...},
        #         ...
        #     ]
        #
        results = []
        if isinstance(orders, list):
            for i in range(0, len(orders)):
                order = self.extend(self.parse_order(orders[i], market), params)
                results.append(order)
        else:
            ids = list(orders.keys())
            for i in range(0, len(ids)):
                id = ids[i]
                order = self.extend(self.parse_order(self.extend({'id': id}, orders[id]), market), params)
                results.append(order)
        results = self.sort_by(results, 'timestamp')
        symbol = market['symbol'] if (market is not None) else None
        return self.filter_by_symbol_since_limit(results, symbol, since, limit)

    def calculate_fee(self, symbol: str, type: str, side: str, amount: float, price: float, takerOrMaker='taker', params={}):
        """
        calculates the presumptive fee that would be charged for an order
        :param str symbol: unified market symbol
        :param str type: 'market' or 'limit'
        :param str side: 'buy' or 'sell'
        :param float amount: how much you want to trade, in units of the base currency on most exchanges, or number of contracts
        :param float price: the price for the order to be filled at, in units of the quote currency
        :param str takerOrMaker: 'taker' or 'maker'
        :param dict params:
        :returns dict: contains the rate, the percentage multiplied to the order amount to obtain the fee amount, and cost, the total value of the fee in units of the quote currency, for the order
        """
        if type == 'market' and takerOrMaker == 'maker':
            raise ArgumentsRequired(self.id + ' calculateFee() - you have provided incompatible arguments - "market" type order can not be "maker". Change either the "type" or the "takerOrMaker" argument to calculate the fee.')
        market = self.markets[symbol]
        feeSide = self.safe_string(market, 'feeSide', 'quote')
        useQuote = None
        if feeSide == 'get':
            # the fee is always in the currency you get
            useQuote = side == 'sell'
        elif feeSide == 'give':
            # the fee is always in the currency you give
            useQuote = side == 'buy'
        else:
            # the fee is always in feeSide currency
            useQuote = feeSide == 'quote'
        cost = self.number_to_string(amount)
        key = None
        if useQuote:
            priceString = self.number_to_string(price)
            cost = Precise.string_mul(cost, priceString)
            key = 'quote'
        else:
            key = 'base'
        # for derivatives, the fee is in 'settle' currency
        if not market['spot']:
            key = 'settle'
        # even if `takerOrMaker` argument was set to 'maker', for 'market' orders we should forcefully override it to 'taker'
        if type == 'market':
            takerOrMaker = 'taker'
        rate = self.safe_string(market, takerOrMaker)
        cost = Precise.string_mul(cost, rate)
        return {
            'type': takerOrMaker,
            'currency': market[key],
            'rate': self.parse_number(rate),
            'cost': self.parse_number(cost),
        }

    def safe_liquidation(self, liquidation: dict, market: Market = None):
        contracts = self.safe_string(liquidation, 'contracts')
        contractSize = self.safe_string(market, 'contractSize')
        price = self.safe_string(liquidation, 'price')
        baseValue = self.safe_string(liquidation, 'baseValue')
        quoteValue = self.safe_string(liquidation, 'quoteValue')
        if (baseValue is None) and (contracts is not None) and (contractSize is not None) and (price is not None):
            baseValue = Precise.string_mul(contracts, contractSize)
        if (quoteValue is None) and (baseValue is not None) and (price is not None):
            quoteValue = Precise.string_mul(baseValue, price)
        liquidation['contracts'] = self.parse_number(contracts)
        liquidation['contractSize'] = self.parse_number(contractSize)
        liquidation['price'] = self.parse_number(price)
        liquidation['baseValue'] = self.parse_number(baseValue)
        liquidation['quoteValue'] = self.parse_number(quoteValue)
        return liquidation

    def safe_trade(self, trade: dict, market: Market = None):
        amount = self.safe_string(trade, 'amount')
        price = self.safe_string(trade, 'price')
        cost = self.safe_string(trade, 'cost')
        if cost is None:
            # contract trading
            contractSize = self.safe_string(market, 'contractSize')
            multiplyPrice = price
            if contractSize is not None:
                inverse = self.safe_bool(market, 'inverse', False)
                if inverse:
                    multiplyPrice = Precise.string_div('1', price)
                multiplyPrice = Precise.string_mul(multiplyPrice, contractSize)
            cost = Precise.string_mul(multiplyPrice, amount)
        resultFee, resultFees = self.parsed_fee_and_fees(trade)
        trade['fee'] = resultFee
        trade['fees'] = resultFees
        trade['amount'] = self.parse_number(amount)
        trade['price'] = self.parse_number(price)
        trade['cost'] = self.parse_number(cost)
        return trade

    def parsed_fee_and_fees(self, container: Any):
        fee = self.safe_dict(container, 'fee')
        fees = self.safe_list(container, 'fees')
        feeDefined = fee is not None
        feesDefined = fees is not None
        # parsing only if at least one of them is defined
        shouldParseFees = (feeDefined or feesDefined)
        if shouldParseFees:
            if feeDefined:
                fee = self.parse_fee_numeric(fee)
            if not feesDefined:
                # just set it directly, no further processing needed
                fees = [fee]
            # 'fees' were set, so reparse them
            reducedFees = self.reduce_fees_by_currency(fees) if self.reduceFees else fees
            reducedLength = len(reducedFees)
            for i in range(0, reducedLength):
                reducedFees[i] = self.parse_fee_numeric(reducedFees[i])
            fees = reducedFees
            if reducedLength == 1:
                fee = reducedFees[0]
            elif reducedLength == 0:
                fee = None
        # in case `fee & fees` are None, set `fees` array
        if fee is None:
            fee = {
                'cost': None,
                'currency': None,
            }
        if fees is None:
            fees = []
        return [fee, fees]

    def parse_fee_numeric(self, fee: Any):
        fee['cost'] = self.safe_number(fee, 'cost')  # ensure numeric
        if 'rate' in fee:
            fee['rate'] = self.safe_number(fee, 'rate')
        return fee

    def find_nearest_ceiling(self, arr: List[float], providedValue: float):
        #  i.e. findNearestCeiling([10, 30, 50],  23) returns 30
        length = len(arr)
        for i in range(0, length):
            current = arr[i]
            if providedValue <= current:
                return current
        return arr[length - 1]

    def invert_flat_string_dictionary(self, dict):
        reversed = {}
        keys = list(dict.keys())
        for i in range(0, len(keys)):
            key = keys[i]
            value = dict[key]
            if isinstance(value, str):
                reversed[value] = key
        return reversed

    def reduce_fees_by_currency(self, fees):
        #
        # self function takes a list of fee structures having the following format
        #
        #     string = True
        #
        #     [
        #         {'currency': 'BTC', 'cost': '0.1'},
        #         {'currency': 'BTC', 'cost': '0.2'  },
        #         {'currency': 'BTC', 'cost': '0.2', 'rate': '0.00123'},
        #         {'currency': 'BTC', 'cost': '0.4', 'rate': '0.00123'},
        #         {'currency': 'BTC', 'cost': '0.5', 'rate': '0.00456'},
        #         {'currency': 'USDT', 'cost': '12.3456'},
        #     ]
        #
        #     string = False
        #
        #     [
        #         {'currency': 'BTC', 'cost': 0.1},
        #         {'currency': 'BTC', 'cost': 0.2},
        #         {'currency': 'BTC', 'cost': 0.2, 'rate': 0.00123},
        #         {'currency': 'BTC', 'cost': 0.4, 'rate': 0.00123},
        #         {'currency': 'BTC', 'cost': 0.5, 'rate': 0.00456},
        #         {'currency': 'USDT', 'cost': 12.3456},
        #     ]
        #
        # and returns a reduced fee list, where fees are summed per currency and rate(if any)
        #
        #     string = True
        #
        #     [
        #         {'currency': 'BTC', 'cost': '0.4'  },
        #         {'currency': 'BTC', 'cost': '0.6', 'rate': '0.00123'},
        #         {'currency': 'BTC', 'cost': '0.5', 'rate': '0.00456'},
        #         {'currency': 'USDT', 'cost': '12.3456'},
        #     ]
        #
        #     string  = False
        #
        #     [
        #         {'currency': 'BTC', 'cost': 0.3  },
        #         {'currency': 'BTC', 'cost': 0.6, 'rate': 0.00123},
        #         {'currency': 'BTC', 'cost': 0.5, 'rate': 0.00456},
        #         {'currency': 'USDT', 'cost': 12.3456},
        #     ]
        #
        reduced = {}
        for i in range(0, len(fees)):
            fee = fees[i]
            code = self.safe_string(fee, 'currency')
            feeCurrencyCode = code is not code if None else str(i)
            if feeCurrencyCode is not None:
                rate = self.safe_string(fee, 'rate')
                cost = self.safe_string(fee, 'cost')
                if cost is None:
                    # omit None cost, does not make sense, however, don't omit '0' costs, still make sense
                    continue
                if not (feeCurrencyCode in reduced):
                    reduced[feeCurrencyCode] = {}
                rateKey = '' if (rate is None) else rate
                if rateKey in reduced[feeCurrencyCode]:
                    reduced[feeCurrencyCode][rateKey]['cost'] = Precise.string_add(reduced[feeCurrencyCode][rateKey]['cost'], cost)
                else:
                    reduced[feeCurrencyCode][rateKey] = {
                        'currency': code,
                        'cost': cost,
                    }
                    if rate is not None:
                        reduced[feeCurrencyCode][rateKey]['rate'] = rate
        result = []
        feeValues = list(reduced.values())
        for i in range(0, len(feeValues)):
            reducedFeeValues = list(feeValues[i].values())
            result = self.array_concat(result, reducedFeeValues)
        return result

    def safe_ticker(self, ticker: dict, market: Market = None):
        open = self.omit_zero(self.safe_string(ticker, 'open'))
        close = self.omit_zero(self.safe_string(ticker, 'close'))
        last = self.omit_zero(self.safe_string(ticker, 'last'))
        change = self.omit_zero(self.safe_string(ticker, 'change'))
        percentage = self.omit_zero(self.safe_string(ticker, 'percentage'))
        average = self.omit_zero(self.safe_string(ticker, 'average'))
        vwap = self.omit_zero(self.safe_string(ticker, 'vwap'))
        baseVolume = self.safe_string(ticker, 'baseVolume')
        quoteVolume = self.safe_string(ticker, 'quoteVolume')
        if vwap is None:
            vwap = Precise.string_div(self.omit_zero(quoteVolume), baseVolume)
        if (last is not None) and (close is None):
            close = last
        elif (last is None) and (close is not None):
            last = close
        if (last is not None) and (open is not None):
            if change is None:
                change = Precise.string_sub(last, open)
            if average is None:
                precision = 18
                if market is not None and self.is_tick_precision():
                    marketPrecision = self.safe_dict(market, 'precision')
                    precisionPrice = self.safe_string(marketPrecision, 'price')
                    if precisionPrice is not None:
                        precision = self.precision_from_string(precisionPrice)
                average = Precise.string_div(Precise.string_add(last, open), '2', precision)
        if (percentage is None) and (change is not None) and (open is not None) and Precise.string_gt(open, '0'):
            percentage = Precise.string_mul(Precise.string_div(change, open), '100')
        if (change is None) and (percentage is not None) and (open is not None):
            change = Precise.string_div(Precise.string_mul(percentage, open), '100')
        if (open is None) and (last is not None) and (change is not None):
            open = Precise.string_sub(last, change)
        # timestamp and symbol operations don't belong in safeTicker
        # they should be done in the derived classes
        return self.extend(ticker, {
            'bid': self.parse_number(self.omit_zero(self.safe_string(ticker, 'bid'))),
            'bidVolume': self.safe_number(ticker, 'bidVolume'),
            'ask': self.parse_number(self.omit_zero(self.safe_string(ticker, 'ask'))),
            'askVolume': self.safe_number(ticker, 'askVolume'),
            'high': self.parse_number(self.omit_zero(self.safe_string(ticker, 'high'))),
            'low': self.parse_number(self.omit_zero(self.safe_string(ticker, 'low'))),
            'open': self.parse_number(self.omit_zero(open)),
            'close': self.parse_number(self.omit_zero(close)),
            'last': self.parse_number(self.omit_zero(last)),
            'change': self.parse_number(change),
            'percentage': self.parse_number(percentage),
            'average': self.parse_number(average),
            'vwap': self.parse_number(vwap),
            'baseVolume': self.parse_number(baseVolume),
            'quoteVolume': self.parse_number(quoteVolume),
            'previousClose': self.safe_number(ticker, 'previousClose'),
            'indexPrice': self.safe_number(ticker, 'indexPrice'),
            'markPrice': self.safe_number(ticker, 'markPrice'),
        })

    def fetch_borrow_rate(self, code: str, amount: float, params={}):
        raise NotSupported(self.id + ' fetchBorrowRate is deprecated, please use fetchCrossBorrowRate or fetchIsolatedBorrowRate instead')

    def repay_cross_margin(self, code: str, amount: float, params={}):
        raise NotSupported(self.id + ' repayCrossMargin is not support yet')

    def repay_isolated_margin(self, symbol: str, code: str, amount: float, params={}):
        raise NotSupported(self.id + ' repayIsolatedMargin is not support yet')

    def borrow_cross_margin(self, code: str, amount: float, params={}):
        raise NotSupported(self.id + ' borrowCrossMargin is not support yet')

    def borrow_isolated_margin(self, symbol: str, code: str, amount: float, params={}):
        raise NotSupported(self.id + ' borrowIsolatedMargin is not support yet')

    def borrow_margin(self, code: str, amount: float, symbol: Str = None, params={}):
        raise NotSupported(self.id + ' borrowMargin is deprecated, please use borrowCrossMargin or borrowIsolatedMargin instead')

    def repay_margin(self, code: str, amount: float, symbol: Str = None, params={}):
        raise NotSupported(self.id + ' repayMargin is deprecated, please use repayCrossMargin or repayIsolatedMargin instead')

    def fetch_ohlcv(self, symbol: str, timeframe='1m', since: Int = None, limit: Int = None, params={}):
        message = ''
        if self.has['fetchTrades']:
            message = '. If you want to build OHLCV candles from trade executions data, visit https://github.com/ccxt/ccxt/tree/master/examples/ and see "build-ohlcv-bars" file'
        raise NotSupported(self.id + ' fetchOHLCV() is not supported yet' + message)

    def fetch_ohlcv_ws(self, symbol: str, timeframe='1m', since: Int = None, limit: Int = None, params={}):
        message = ''
        if self.has['fetchTradesWs']:
            message = '. If you want to build OHLCV candles from trade executions data, visit https://github.com/ccxt/ccxt/tree/master/examples/ and see "build-ohlcv-bars" file'
        raise NotSupported(self.id + ' fetchOHLCVWs() is not supported yet. Try using fetchOHLCV instead.' + message)

    def watch_ohlcv(self, symbol: str, timeframe='1m', since: Int = None, limit: Int = None, params={}):
        raise NotSupported(self.id + ' watchOHLCV() is not supported yet')

    def convert_trading_view_to_ohlcv(self, ohlcvs: List[List[float]], timestamp='t', open='o', high='h', low='l', close='c', volume='v', ms=False):
        result = []
        timestamps = self.safe_list(ohlcvs, timestamp, [])
        opens = self.safe_list(ohlcvs, open, [])
        highs = self.safe_list(ohlcvs, high, [])
        lows = self.safe_list(ohlcvs, low, [])
        closes = self.safe_list(ohlcvs, close, [])
        volumes = self.safe_list(ohlcvs, volume, [])
        for i in range(0, len(timestamps)):
            result.append([
                self.safe_integer(timestamps, i) if ms else self.safe_timestamp(timestamps, i),
                self.safe_value(opens, i),
                self.safe_value(highs, i),
                self.safe_value(lows, i),
                self.safe_value(closes, i),
                self.safe_value(volumes, i),
            ])
        return result

    def convert_ohlcv_to_trading_view(self, ohlcvs: List[List[float]], timestamp='t', open='o', high='h', low='l', close='c', volume='v', ms=False):
        result = {}
        result[timestamp] = []
        result[open] = []
        result[high] = []
        result[low] = []
        result[close] = []
        result[volume] = []
        for i in range(0, len(ohlcvs)):
            ts = ohlcvs[i][0] if ms else self.parse_to_int(ohlcvs[i][0] / 1000)
            result[timestamp].append(ts)
            result[open].append(ohlcvs[i][1])
            result[high].append(ohlcvs[i][2])
            result[low].append(ohlcvs[i][3])
            result[close].append(ohlcvs[i][4])
            result[volume].append(ohlcvs[i][5])
        return result

    def fetch_web_endpoint(self, method, endpointMethod, returnAsJson, startRegex=None, endRegex=None):
        errorMessage = ''
        options = self.safe_value(self.options, method, {})
        muteOnFailure = self.safe_bool(options, 'webApiMuteFailure', True)
        try:
            # if it was not explicitly disabled, then don't fetch
            if self.safe_bool(options, 'webApiEnable', True) is not True:
                return None
            maxRetries = self.safe_value(options, 'webApiRetries', 10)
            response = None
            retry = 0
            while(retry < maxRetries):
                try:
                    response = getattr(self, endpointMethod)({})
                    break
                except Exception as e:
                    retry = retry + 1
                    if retry == maxRetries:
                        raise e
            content = response
            if startRegex is not None:
                splitted_by_start = content.split(startRegex)
                content = splitted_by_start[1]  # we need second part after start
            if endRegex is not None:
                splitted_by_end = content.split(endRegex)
                content = splitted_by_end[0]  # we need first part after start
            if returnAsJson and (isinstance(content, str)):
                jsoned = self.parse_json(content.strip())  # content should be trimmed before json parsing
                if jsoned:
                    return jsoned  # if parsing was not successfull, exception should be thrown
                else:
                    raise BadResponse('could not parse the response into json')
            else:
                return content
        except Exception as e:
            errorMessage = self.id + ' ' + method + '() failed to fetch correct data from website. Probably webpage markup has been changed, breaking the page custom parser.'
        if muteOnFailure:
            return None
        else:
            raise BadResponse(errorMessage)

    def market_ids(self, symbols: Strings = None):
        if symbols is None:
            return symbols
        result = []
        for i in range(0, len(symbols)):
            result.append(self.market_id(symbols[i]))
        return result

    def markets_for_symbols(self, symbols: Strings = None):
        if symbols is None:
            return symbols
        result = []
        for i in range(0, len(symbols)):
            result.append(self.market(symbols[i]))
        return result

    def market_symbols(self, symbols: Strings = None, type: Str = None, allowEmpty=True, sameTypeOnly=False, sameSubTypeOnly=False):
        if symbols is None:
            if not allowEmpty:
                raise ArgumentsRequired(self.id + ' empty list of symbols is not supported')
            return symbols
        symbolsLength = len(symbols)
        if symbolsLength == 0:
            if not allowEmpty:
                raise ArgumentsRequired(self.id + ' empty list of symbols is not supported')
            return symbols
        result = []
        marketType = None
        isLinearSubType = None
        for i in range(0, len(symbols)):
            market = self.market(symbols[i])
            if sameTypeOnly and (marketType is not None):
                if market['type'] != marketType:
                    raise BadRequest(self.id + ' symbols must be of the same type, either ' + marketType + ' or ' + market['type'] + '.')
            if sameSubTypeOnly and (isLinearSubType is not None):
                if market['linear'] != isLinearSubType:
                    raise BadRequest(self.id + ' symbols must be of the same subType, either linear or inverse.')
            if type is not None and market['type'] != type:
                raise BadRequest(self.id + ' symbols must be of the same type ' + type + '. If the type is incorrect you can change it in options or the params of the request')
            marketType = market['type']
            if not market['spot']:
                isLinearSubType = market['linear']
            symbol = self.safe_string(market, 'symbol', symbols[i])
            result.append(symbol)
        return result

    def market_codes(self, codes: Strings = None):
        if codes is None:
            return codes
        result = []
        for i in range(0, len(codes)):
            result.append(self.common_currency_code(codes[i]))
        return result

    def parse_bids_asks(self, bidasks, priceKey: IndexType = 0, amountKey: IndexType = 1, countOrIdKey: IndexType = 2):
        bidasks = self.to_array(bidasks)
        result = []
        for i in range(0, len(bidasks)):
            result.append(self.parse_bid_ask(bidasks[i], priceKey, amountKey, countOrIdKey))
        return result

    def fetch_l2_order_book(self, symbol: str, limit: Int = None, params={}):
        orderbook = self.fetch_order_book(symbol, limit, params)
        return self.extend(orderbook, {
            'asks': self.sort_by(self.aggregate(orderbook['asks']), 0),
            'bids': self.sort_by(self.aggregate(orderbook['bids']), 0, True),
        })

    def filter_by_symbol(self, objects, symbol: Str = None):
        if symbol is None:
            return objects
        result = []
        for i in range(0, len(objects)):
            objectSymbol = self.safe_string(objects[i], 'symbol')
            if objectSymbol == symbol:
                result.append(objects[i])
        return result

    def parse_ohlcv(self, ohlcv, market: Market = None) -> list:
        if isinstance(ohlcv, list):
            return [
                self.safe_integer(ohlcv, 0),  # timestamp
                self.safe_number(ohlcv, 1),  # open
                self.safe_number(ohlcv, 2),  # high
                self.safe_number(ohlcv, 3),  # low
                self.safe_number(ohlcv, 4),  # close
                self.safe_number(ohlcv, 5),  # volume
            ]
        return ohlcv

    def network_code_to_id(self, networkCode: str, currencyCode: Str = None):
        """
 @ignore
        tries to convert the provided networkCode(which is expected to be an unified network code) to a network id. In order to achieve self, derived class needs to have 'options->networks' defined.
        :param str networkCode: unified network code
        :param str currencyCode: unified currency code, but self argument is not required by default, unless there is an exchange(like huobi) that needs an override of the method to be able to pass currencyCode argument additionally
        :returns str|None: exchange-specific network id
        """
        if networkCode is None:
            return None
        networkIdsByCodes = self.safe_value(self.options, 'networks', {})
        networkId = self.safe_string(networkIdsByCodes, networkCode)
        # for example, if 'ETH' is passed for networkCode, but 'ETH' key not defined in `options->networks` object
        if networkId is None:
            if currencyCode is None:
                currencies = list(self.currencies.values())
                for i in range(0, len(currencies)):
                    currency = currencies[i]
                    networks = self.safe_dict(currency, 'networks')
                    network = self.safe_dict(networks, networkCode)
                    networkId = self.safe_string(network, 'id')
                    if networkId is not None:
                        break
            else:
                # if currencyCode was provided, then we try to find if that currencyCode has a replacement(i.e. ERC20 for ETH) or is in the currency
                defaultNetworkCodeReplacements = self.safe_value(self.options, 'defaultNetworkCodeReplacements', {})
                if currencyCode in defaultNetworkCodeReplacements:
                    # if there is a replacement for the passed networkCode, then we use it to find network-id in `options->networks` object
                    replacementObject = defaultNetworkCodeReplacements[currencyCode]  # i.e. {'ERC20': 'ETH'}
                    keys = list(replacementObject.keys())
                    for i in range(0, len(keys)):
                        key = keys[i]
                        value = replacementObject[key]
                        # if value matches to provided unified networkCode, then we use it's key to find network-id in `options->networks` object
                        if value == networkCode:
                            networkId = self.safe_string(networkIdsByCodes, key)
                            break
                else:
                    # serach for network inside currency
                    currency = self.safe_dict(self.currencies, currencyCode)
                    networks = self.safe_dict(currency, 'networks')
                    network = self.safe_dict(networks, networkCode)
                    networkId = self.safe_string(network, 'id')
            # if it wasn't found, we just set the provided value to network-id
            if networkId is None:
                networkId = networkCode
        return networkId

    def network_id_to_code(self, networkId: Str = None, currencyCode: Str = None):
        """
 @ignore
        tries to convert the provided exchange-specific networkId to an unified network Code. In order to achieve self, derived class needs to have "options['networksById']" defined.
        :param str networkId: exchange specific network id/title, like: TRON, Trc-20, usdt-erc20, etc
        :param str|None currencyCode: unified currency code, but self argument is not required by default, unless there is an exchange(like huobi) that needs an override of the method to be able to pass currencyCode argument additionally
        :returns str|None: unified network code
        """
        if networkId is None:
            return None
        networkCodesByIds = self.safe_dict(self.options, 'networksById', {})
        networkCode = self.safe_string(networkCodesByIds, networkId, networkId)
        # replace mainnet network-codes(i.e. ERC20->ETH)
        if currencyCode is not None:
            defaultNetworkCodeReplacements = self.safe_dict(self.options, 'defaultNetworkCodeReplacements', {})
            if currencyCode in defaultNetworkCodeReplacements:
                replacementObject = self.safe_dict(defaultNetworkCodeReplacements, currencyCode, {})
                networkCode = self.safe_string(replacementObject, networkCode, networkCode)
        return networkCode

    def handle_network_code_and_params(self, params):
        networkCodeInParams = self.safe_string_2(params, 'networkCode', 'network')
        if networkCodeInParams is not None:
            params = self.omit(params, ['networkCode', 'network'])
        # if it was not defined by user, we should not set it from 'defaultNetworks', because handleNetworkCodeAndParams is for only request-side and thus we do not fill it with anything. We can only use 'defaultNetworks' after parsing response-side
        return [networkCodeInParams, params]

    def default_network_code(self, currencyCode: str):
        defaultNetworkCode = None
        defaultNetworks = self.safe_dict(self.options, 'defaultNetworks', {})
        if currencyCode in defaultNetworks:
            # if currency had set its network in "defaultNetworks", use it
            defaultNetworkCode = defaultNetworks[currencyCode]
        else:
            # otherwise, try to use the global-scope 'defaultNetwork' value(even if that network is not supported by currency, it doesn't make any problem, self will be just used "at first" if currency supports self network at all)
            defaultNetwork = self.safe_string(self.options, 'defaultNetwork')
            if defaultNetwork is not None:
                defaultNetworkCode = defaultNetwork
        return defaultNetworkCode

    def select_network_code_from_unified_networks(self, currencyCode, networkCode, indexedNetworkEntries):
        return self.select_network_key_from_networks(currencyCode, networkCode, indexedNetworkEntries, True)

    def select_network_id_from_raw_networks(self, currencyCode, networkCode, indexedNetworkEntries):
        return self.select_network_key_from_networks(currencyCode, networkCode, indexedNetworkEntries, False)

    def select_network_key_from_networks(self, currencyCode, networkCode, indexedNetworkEntries, isIndexedByUnifiedNetworkCode=False):
        # self method is used against raw & unparse network entries, which are just indexed by network id
        chosenNetworkId = None
        availableNetworkIds = list(indexedNetworkEntries.keys())
        responseNetworksLength = len(availableNetworkIds)
        if networkCode is not None:
            if responseNetworksLength == 0:
                raise NotSupported(self.id + ' - ' + networkCode + ' network did not return any result for ' + currencyCode)
            else:
                # if networkCode was provided by user, we should check it after response, referenced exchange doesn't support network-code during request
                networkId = networkCode if isIndexedByUnifiedNetworkCode else self.network_code_to_id(networkCode, currencyCode)
                if networkId in indexedNetworkEntries:
                    chosenNetworkId = networkId
                else:
                    raise NotSupported(self.id + ' - ' + networkId + ' network was not found for ' + currencyCode + ', use one of ' + ', '.join(availableNetworkIds))
        else:
            if responseNetworksLength == 0:
                raise NotSupported(self.id + ' - no networks were returned for ' + currencyCode)
            else:
                # if networkCode was not provided by user, then we try to use the default network(if it was defined in "defaultNetworks"), otherwise, we just return the first network entry
                defaultNetworkCode = self.default_network_code(currencyCode)
                defaultNetworkId = defaultNetworkCode if isIndexedByUnifiedNetworkCode else self.network_code_to_id(defaultNetworkCode, currencyCode)
                chosenNetworkId = defaultNetworkId if (defaultNetworkId in indexedNetworkEntries) else availableNetworkIds[0]
        return chosenNetworkId

    def safe_number_2(self, dictionary: object, key1: IndexType, key2: IndexType, d=None):
        value = self.safe_string_2(dictionary, key1, key2)
        return self.parse_number(value, d)

    def parse_order_book(self, orderbook: object, symbol: str, timestamp: Int = None, bidsKey='bids', asksKey='asks', priceKey: IndexType = 0, amountKey: IndexType = 1, countOrIdKey: IndexType = 2):
        bids = self.parse_bids_asks(self.safe_value(orderbook, bidsKey, []), priceKey, amountKey, countOrIdKey)
        asks = self.parse_bids_asks(self.safe_value(orderbook, asksKey, []), priceKey, amountKey, countOrIdKey)
        return {
            'symbol': symbol,
            'bids': self.sort_by(bids, 0, True),
            'asks': self.sort_by(asks, 0),
            'timestamp': timestamp,
            'datetime': self.iso8601(timestamp),
            'nonce': None,
        }

    def parse_ohlcvs(self, ohlcvs: List[object], market: Any = None, timeframe: str = '1m', since: Int = None, limit: Int = None, tail: Bool = False):
        results = []
        for i in range(0, len(ohlcvs)):
            results.append(self.parse_ohlcv(ohlcvs[i], market))
        sorted = self.sort_by(results, 0)
        return self.filter_by_since_limit(sorted, since, limit, 0, tail)

    def parse_leverage_tiers(self, response: Any, symbols: List[str] = None, marketIdKey=None):
        # marketIdKey should only be None when response is a dictionary
        symbols = self.market_symbols(symbols)
        tiers = {}
        symbolsLength = 0
        if symbols is not None:
            symbolsLength = len(symbols)
        noSymbols = (symbols is None) or (symbolsLength == 0)
        if isinstance(response, list):
            for i in range(0, len(response)):
                item = response[i]
                id = self.safe_string(item, marketIdKey)
                market = self.safe_market(id, None, None, 'swap')
                symbol = market['symbol']
                contract = self.safe_bool(market, 'contract', False)
                if contract and (noSymbols or self.in_array(symbol, symbols)):
                    tiers[symbol] = self.parse_market_leverage_tiers(item, market)
        else:
            keys = list(response.keys())
            for i in range(0, len(keys)):
                marketId = keys[i]
                item = response[marketId]
                market = self.safe_market(marketId, None, None, 'swap')
                symbol = market['symbol']
                contract = self.safe_bool(market, 'contract', False)
                if contract and (noSymbols or self.in_array(symbol, symbols)):
                    tiers[symbol] = self.parse_market_leverage_tiers(item, market)
        return tiers

    def load_trading_limits(self, symbols: Strings = None, reload=False, params={}):
        if self.has['fetchTradingLimits']:
            if reload or not ('limitsLoaded' in self.options):
                response = self.fetch_trading_limits(symbols)
                for i in range(0, len(symbols)):
                    symbol = symbols[i]
                    self.markets[symbol] = self.deep_extend(self.markets[symbol], response[symbol])
                self.options['limitsLoaded'] = self.milliseconds()
        return self.markets

    def safe_position(self, position: dict):
        # simplified version of: /pull/12765/
        unrealizedPnlString = self.safe_string(position, 'unrealisedPnl')
        initialMarginString = self.safe_string(position, 'initialMargin')
        #
        # PERCENTAGE
        #
        percentage = self.safe_value(position, 'percentage')
        if (percentage is None) and (unrealizedPnlString is not None) and (initialMarginString is not None):
            # was done in all implementations( aax, btcex, bybit, deribit, ftx, gate, kucoinfutures, phemex )
            percentageString = Precise.string_mul(Precise.string_div(unrealizedPnlString, initialMarginString, 4), '100')
            position['percentage'] = self.parse_number(percentageString)
        # if contractSize is None get from market
        contractSize = self.safe_number(position, 'contractSize')
        symbol = self.safe_string(position, 'symbol')
        market = None
        if symbol is not None:
            market = self.safe_value(self.markets, symbol)
        if contractSize is None and market is not None:
            contractSize = self.safe_number(market, 'contractSize')
            position['contractSize'] = contractSize
        return position

    def parse_positions(self, positions: List[Any], symbols: List[str] = None, params={}):
        symbols = self.market_symbols(symbols)
        positions = self.to_array(positions)
        result = []
        for i in range(0, len(positions)):
            position = self.extend(self.parse_position(positions[i], None), params)
            result.append(position)
        return self.filter_by_array_positions(result, 'symbol', symbols, False)

    def parse_accounts(self, accounts: List[Any], params={}):
        accounts = self.to_array(accounts)
        result = []
        for i in range(0, len(accounts)):
            account = self.extend(self.parse_account(accounts[i]), params)
            result.append(account)
        return result

    def parse_trades(self, trades: List[Any], market: Market = None, since: Int = None, limit: Int = None, params={}):
        trades = self.to_array(trades)
        result = []
        for i in range(0, len(trades)):
            trade = self.extend(self.parse_trade(trades[i], market), params)
            result.append(trade)
        result = self.sort_by_2(result, 'timestamp', 'id')
        symbol = market['symbol'] if (market is not None) else None
        return self.filter_by_symbol_since_limit(result, symbol, since, limit)

    def parse_transactions(self, transactions: List[Any], currency: Currency = None, since: Int = None, limit: Int = None, params={}):
        transactions = self.to_array(transactions)
        result = []
        for i in range(0, len(transactions)):
            transaction = self.extend(self.parse_transaction(transactions[i], currency), params)
            result.append(transaction)
        result = self.sort_by(result, 'timestamp')
        code = currency['code'] if (currency is not None) else None
        return self.filter_by_currency_since_limit(result, code, since, limit)

    def parse_transfers(self, transfers: List[Any], currency: Currency = None, since: Int = None, limit: Int = None, params={}):
        transfers = self.to_array(transfers)
        result = []
        for i in range(0, len(transfers)):
            transfer = self.extend(self.parse_transfer(transfers[i], currency), params)
            result.append(transfer)
        result = self.sort_by(result, 'timestamp')
        code = currency['code'] if (currency is not None) else None
        return self.filter_by_currency_since_limit(result, code, since, limit)

    def parse_ledger(self, data, currency: Currency = None, since: Int = None, limit: Int = None, params={}):
        result = []
        arrayData = self.to_array(data)
        for i in range(0, len(arrayData)):
            itemOrItems = self.parse_ledger_entry(arrayData[i], currency)
            if isinstance(itemOrItems, list):
                for j in range(0, len(itemOrItems)):
                    result.append(self.extend(itemOrItems[j], params))
            else:
                result.append(self.extend(itemOrItems, params))
        result = self.sort_by(result, 'timestamp')
        code = currency['code'] if (currency is not None) else None
        return self.filter_by_currency_since_limit(result, code, since, limit)

    def nonce(self):
        return self.seconds()

    def set_headers(self, headers):
        return headers

    def market_id(self, symbol: str):
        market = self.market(symbol)
        if market is not None:
            return market['id']
        return symbol

    def symbol(self, symbol: str):
        market = self.market(symbol)
        return self.safe_string(market, 'symbol', symbol)

    def handle_param_string(self, params: object, paramName: str, defaultValue: Str = None):
        value = self.safe_string(params, paramName, defaultValue)
        if value is not None:
            params = self.omit(params, paramName)
        return [value, params]

    def handle_param_string_2(self, params: object, paramName1: str, paramName2: str, defaultValue: Str = None):
        value = self.safe_string_2(params, paramName1, paramName2, defaultValue)
        if value is not None:
            params = self.omit(params, [paramName1, paramName2])
        return [value, params]

    def handle_param_integer(self, params: object, paramName: str, defaultValue: Int = None):
        value = self.safe_integer(params, paramName, defaultValue)
        if value is not None:
            params = self.omit(params, paramName)
        return [value, params]

    def handle_param_integer_2(self, params: object, paramName1: str, paramName2: str, defaultValue: Int = None):
        value = self.safe_integer_2(params, paramName1, paramName2, defaultValue)
        if value is not None:
            params = self.omit(params, [paramName1, paramName2])
        return [value, params]

    def handle_param_bool(self, params: object, paramName: str, defaultValue: Bool = None):
        value = self.safe_bool(params, paramName, defaultValue)
        if value is not None:
            params = self.omit(params, paramName)
        return [value, params]

    def handle_param_bool_2(self, params: object, paramName1: str, paramName2: str, defaultValue: Bool = None):
        value = self.safe_bool_2(params, paramName1, paramName2, defaultValue)
        if value is not None:
            params = self.omit(params, [paramName1, paramName2])
        return [value, params]

    def resolve_path(self, path, params):
        return [
            self.implode_params(path, params),
            self.omit(params, self.extract_params(path)),
        ]

    def get_list_from_object_values(self, objects, key: IndexType):
        newArray = objects
        if not isinstance(objects, list):
            newArray = self.to_array(objects)
        results = []
        for i in range(0, len(newArray)):
            results.append(newArray[i][key])
        return results

    def get_symbols_for_market_type(self, marketType: Str = None, subType: Str = None, symbolWithActiveStatus: bool = True, symbolWithUnknownStatus: bool = True):
        filteredMarkets = self.markets
        if marketType is not None:
            filteredMarkets = self.filter_by(filteredMarkets, 'type', marketType)
        if subType is not None:
            self.check_required_argument('getSymbolsForMarketType', subType, 'subType', ['linear', 'inverse', 'quanto'])
            filteredMarkets = self.filter_by(filteredMarkets, 'subType', subType)
        activeStatuses = []
        if symbolWithActiveStatus:
            activeStatuses.append(True)
        if symbolWithUnknownStatus:
            activeStatuses.append(None)
        filteredMarkets = self.filter_by_array(filteredMarkets, 'active', activeStatuses, False)
        return self.get_list_from_object_values(filteredMarkets, 'symbol')

    def filter_by_array(self, objects, key: IndexType, values=None, indexed=True):
        objects = self.to_array(objects)
        # return all of them if no values were passed
        if values is None or not values:
            return self.index_by(objects, key) if indexed else objects
        results = []
        for i in range(0, len(objects)):
            if self.in_array(objects[i][key], values):
                results.append(objects[i])
        return self.index_by(results, key) if indexed else results

    def fetch2(self, path, api: Any = 'public', method='GET', params={}, headers: Any = None, body: Any = None, config={}):
        if self.enableRateLimit:
            cost = self.calculate_rate_limiter_cost(api, method, path, params, config)
            self.throttle(cost)
        self.lastRestRequestTimestamp = self.milliseconds()
        request = self.sign(path, api, method, params, headers, body)
        self.last_request_headers = request['headers']
        self.last_request_body = request['body']
        self.last_request_url = request['url']
        retries = None
        retries, params = self.handle_option_and_params(params, path, 'maxRetriesOnFailure', 0)
        retryDelay = None
        retryDelay, params = self.handle_option_and_params(params, path, 'maxRetriesOnFailureDelay', 0)
        for i in range(0, retries + 1):
            try:
                return self.fetch(request['url'], request['method'], request['headers'], request['body'])
            except Exception as e:
                if isinstance(e, NetworkError):
                    if i < retries:
                        if self.verbose:
                            self.log('Request failed with the error: ' + str(e) + ', retrying ' + (i + str(1)) + ' of ' + str(retries) + '...')
                        if (retryDelay is not None) and (retryDelay != 0):
                            self.sleep(retryDelay)
                        continue
                raise e
        return None  # self line is never reached, but exists for c# value return requirement

    def request(self, path, api: Any = 'public', method='GET', params={}, headers: Any = None, body: Any = None, config={}):
        return self.fetch2(path, api, method, params, headers, body, config)

    def load_accounts(self, reload=False, params={}):
        if reload:
            self.accounts = self.fetch_accounts(params)
        else:
            if self.accounts:
                return self.accounts
            else:
                self.accounts = self.fetch_accounts(params)
        self.accountsById = self.index_by(self.accounts, 'id')
        return self.accounts

    def build_ohlcvc(self, trades: List[Trade], timeframe: str = '1m', since: float = 0, limit: float = 2147483647):
        # given a sorted arrays of trades(recent last) and a timeframe builds an array of OHLCV candles
        # note, default limit value(2147483647) is max int32 value
        ms = self.parse_timeframe(timeframe) * 1000
        ohlcvs = []
        i_timestamp = 0
        # open = 1
        i_high = 2
        i_low = 3
        i_close = 4
        i_volume = 5
        i_count = 6
        tradesLength = len(trades)
        oldest = min(tradesLength, limit)
        for i in range(0, oldest):
            trade = trades[i]
            ts = trade['timestamp']
            if ts < since:
                continue
            openingTime = int(math.floor(ts / ms)) * ms  # shift to the edge of m/h/d(but not M)
            if openingTime < since:  # we don't need bars, that have opening time earlier than requested
                continue
            ohlcv_length = len(ohlcvs)
            candle = ohlcv_length - 1
            if (candle == -1) or (openingTime >= self.sum(ohlcvs[candle][i_timestamp], ms)):
                # moved to a new timeframe -> create a new candle from opening trade
                ohlcvs.append([
                    openingTime,  # timestamp
                    trade['price'],  # O
                    trade['price'],  # H
                    trade['price'],  # L
                    trade['price'],  # C
                    trade['amount'],  # V
                    1,  # count
                ])
            else:
                # still processing the same timeframe -> update opening trade
                ohlcvs[candle][i_high] = max(ohlcvs[candle][i_high], trade['price'])
                ohlcvs[candle][i_low] = min(ohlcvs[candle][i_low], trade['price'])
                ohlcvs[candle][i_close] = trade['price']
                ohlcvs[candle][i_volume] = self.sum(ohlcvs[candle][i_volume], trade['amount'])
                ohlcvs[candle][i_count] = self.sum(ohlcvs[candle][i_count], 1)
        return ohlcvs

    def parse_trading_view_ohlcv(self, ohlcvs, market=None, timeframe='1m', since: Int = None, limit: Int = None):
        result = self.convert_trading_view_to_ohlcv(ohlcvs)
        return self.parse_ohlcvs(result, market, timeframe, since, limit)

    def edit_limit_buy_order(self, id: str, symbol: str, amount: float, price: Num = None, params={}):
        return self.edit_limit_order(id, symbol, 'buy', amount, price, params)

    def edit_limit_sell_order(self, id: str, symbol: str, amount: float, price: Num = None, params={}):
        return self.edit_limit_order(id, symbol, 'sell', amount, price, params)

    def edit_limit_order(self, id: str, symbol: str, side: OrderSide, amount: float, price: Num = None, params={}):
        return self.edit_order(id, symbol, 'limit', side, amount, price, params)

    def edit_order(self, id: str, symbol: str, type: OrderType, side: OrderSide, amount: Num = None, price: Num = None, params={}):
        self.cancel_order(id, symbol)
        return self.create_order(symbol, type, side, amount, price, params)

    def edit_order_ws(self, id: str, symbol: str, type: OrderType, side: OrderSide, amount: Num = None, price: Num = None, params={}):
        self.cancel_order_ws(id, symbol)
        return self.create_order_ws(symbol, type, side, amount, price, params)

    def fetch_position(self, symbol: str, params={}):
        raise NotSupported(self.id + ' fetchPosition() is not supported yet')

    def fetch_position_ws(self, symbol: str, params={}):
        raise NotSupported(self.id + ' fetchPositionWs() is not supported yet')

    def watch_position(self, symbol: Str = None, params={}):
        raise NotSupported(self.id + ' watchPosition() is not supported yet')

    def watch_positions(self, symbols: Strings = None, since: Int = None, limit: Int = None, params={}):
        raise NotSupported(self.id + ' watchPositions() is not supported yet')

    def watch_position_for_symbols(self, symbols: Strings = None, since: Int = None, limit: Int = None, params={}):
        return self.watch_positions(symbols, since, limit, params)

    def fetch_positions_for_symbol(self, symbol: str, params={}):
        """
        fetches all open positions for specific symbol, unlike fetchPositions(which is designed to work with multiple symbols) so self method might be preffered for one-market position, because of less rate-limit consumption and speed
        :param str symbol: unified market symbol
        :param dict params: extra parameters specific to the endpoint
        :returns dict[]: a list of `position structure <https://docs.ccxt.com/#/?id=position-structure>` with maximum 3 items - possible one position for "one-way" mode, and possible two positions(long & short) for "two-way"(a.k.a. hedge) mode
        """
        raise NotSupported(self.id + ' fetchPositionsForSymbol() is not supported yet')

    def fetch_positions_for_symbol_ws(self, symbol: str, params={}):
        """
        fetches all open positions for specific symbol, unlike fetchPositions(which is designed to work with multiple symbols) so self method might be preffered for one-market position, because of less rate-limit consumption and speed
        :param str symbol: unified market symbol
        :param dict params: extra parameters specific to the endpoint
        :returns dict[]: a list of `position structure <https://docs.ccxt.com/#/?id=position-structure>` with maximum 3 items - possible one position for "one-way" mode, and possible two positions(long & short) for "two-way"(a.k.a. hedge) mode
        """
        raise NotSupported(self.id + ' fetchPositionsForSymbol() is not supported yet')

    def fetch_positions(self, symbols: Strings = None, params={}):
        raise NotSupported(self.id + ' fetchPositions() is not supported yet')

    def fetch_positions_ws(self, symbols: Strings = None, params={}):
        raise NotSupported(self.id + ' fetchPositions() is not supported yet')

    def fetch_positions_risk(self, symbols: Strings = None, params={}):
        raise NotSupported(self.id + ' fetchPositionsRisk() is not supported yet')

    def fetch_bids_asks(self, symbols: Strings = None, params={}):
        raise NotSupported(self.id + ' fetchBidsAsks() is not supported yet')

    def fetch_borrow_interest(self, code: Str = None, symbol: Str = None, since: Int = None, limit: Int = None, params={}):
        raise NotSupported(self.id + ' fetchBorrowInterest() is not supported yet')

    def fetch_ledger(self, code: Str = None, since: Int = None, limit: Int = None, params={}):
        raise NotSupported(self.id + ' fetchLedger() is not supported yet')

    def fetch_ledger_entry(self, id: str, code: Str = None, params={}):
        raise NotSupported(self.id + ' fetchLedgerEntry() is not supported yet')

    def parse_bid_ask(self, bidask, priceKey: IndexType = 0, amountKey: IndexType = 1, countOrIdKey: IndexType = 2):
        price = self.safe_number(bidask, priceKey)
        amount = self.safe_number(bidask, amountKey)
        countOrId = self.safe_integer(bidask, countOrIdKey)
        bidAsk = [price, amount]
        if countOrId is not None:
            bidAsk.append(countOrId)
        return bidAsk

    def safe_currency(self, currencyId: Str, currency: Currency = None):
        if (currencyId is None) and (currency is not None):
            return currency
        if (self.currencies_by_id is not None) and (currencyId in self.currencies_by_id) and (self.currencies_by_id[currencyId] is not None):
            return self.currencies_by_id[currencyId]
        code = currencyId
        if currencyId is not None:
            code = self.common_currency_code(currencyId.upper())
        return self.safe_currency_structure({
            'id': currencyId,
            'code': code,
            'precision': None,
        })

    def safe_market(self, marketId: Str, market: Market = None, delimiter: Str = None, marketType: Str = None):
        result = self.safe_market_structure({
            'symbol': marketId,
            'marketId': marketId,
        })
        if marketId is not None:
            if (self.markets_by_id is not None) and (marketId in self.markets_by_id):
                markets = self.markets_by_id[marketId]
                numMarkets = len(markets)
                if numMarkets == 1:
                    return markets[0]
                else:
                    if marketType is None:
                        if market is None:
                            raise ArgumentsRequired(self.id + ' safeMarket() requires a fourth argument for ' + marketId + ' to disambiguate between different markets with the same market id')
                        else:
                            marketType = market['type']
                    for i in range(0, len(markets)):
                        currentMarket = markets[i]
                        if currentMarket[marketType]:
                            return currentMarket
            elif delimiter is not None and delimiter != '':
                parts = marketId.split(delimiter)
                partsLength = len(parts)
                if partsLength == 2:
                    result['baseId'] = self.safe_string(parts, 0)
                    result['quoteId'] = self.safe_string(parts, 1)
                    result['base'] = self.safe_currency_code(result['baseId'])
                    result['quote'] = self.safe_currency_code(result['quoteId'])
                    result['symbol'] = result['base'] + '/' + result['quote']
                    return result
                else:
                    return result
        if market is not None:
            return market
        return result

    def check_required_credentials(self, error=True):
        """
 @ignore
        :param boolean error: raise an error that a credential is required if True
        :returns boolean: True if all required credentials have been set, otherwise False or an error is thrown is param error=true
        """
        keys = list(self.requiredCredentials.keys())
        for i in range(0, len(keys)):
            key = keys[i]
            if self.requiredCredentials[key] and not getattr(self, key):
                if error:
                    raise AuthenticationError(self.id + ' requires "' + key + '" credential')
                else:
                    return False
        return True

    def oath(self):
        if self.twofa is not None:
            return self.totp(self.twofa)
        else:
            raise ExchangeError(self.id + ' exchange.twofa has not been set for 2FA Two-Factor Authentication')

    def fetch_balance(self, params={}):
        raise NotSupported(self.id + ' fetchBalance() is not supported yet')

    def fetch_balance_ws(self, params={}):
        raise NotSupported(self.id + ' fetchBalanceWs() is not supported yet')

    def parse_balance(self, response):
        raise NotSupported(self.id + ' parseBalance() is not supported yet')

    def watch_balance(self, params={}):
        raise NotSupported(self.id + ' watchBalance() is not supported yet')

    def fetch_partial_balance(self, part, params={}):
        balance = self.fetch_balance(params)
        return balance[part]

    def fetch_free_balance(self, params={}):
        return self.fetch_partial_balance('free', params)

    def fetch_used_balance(self, params={}):
        return self.fetch_partial_balance('used', params)

    def fetch_total_balance(self, params={}):
        return self.fetch_partial_balance('total', params)

    def fetch_status(self, params={}):
        raise NotSupported(self.id + ' fetchStatus() is not supported yet')

    def fetch_transaction_fee(self, code: str, params={}):
        if not self.has['fetchTransactionFees']:
            raise NotSupported(self.id + ' fetchTransactionFee() is not supported yet')
        return self.fetch_transaction_fees([code], params)

    def fetch_transaction_fees(self, codes: Strings = None, params={}):
        raise NotSupported(self.id + ' fetchTransactionFees() is not supported yet')

    def fetch_deposit_withdraw_fees(self, codes: Strings = None, params={}):
        raise NotSupported(self.id + ' fetchDepositWithdrawFees() is not supported yet')

    def fetch_deposit_withdraw_fee(self, code: str, params={}):
        if not self.has['fetchDepositWithdrawFees']:
            raise NotSupported(self.id + ' fetchDepositWithdrawFee() is not supported yet')
        fees = self.fetch_deposit_withdraw_fees([code], params)
        return self.safe_value(fees, code)

    def get_supported_mapping(self, key, mapping={}):
        if key in mapping:
            return mapping[key]
        else:
            raise NotSupported(self.id + ' ' + key + ' does not have a value in mapping')

    def fetch_cross_borrow_rate(self, code: str, params={}):
        self.load_markets()
        if not self.has['fetchBorrowRates']:
            raise NotSupported(self.id + ' fetchCrossBorrowRate() is not supported yet')
        borrowRates = self.fetch_cross_borrow_rates(params)
        rate = self.safe_value(borrowRates, code)
        if rate is None:
            raise ExchangeError(self.id + ' fetchCrossBorrowRate() could not find the borrow rate for currency code ' + code)
        return rate

    def fetch_isolated_borrow_rate(self, symbol: str, params={}):
        self.load_markets()
        if not self.has['fetchBorrowRates']:
            raise NotSupported(self.id + ' fetchIsolatedBorrowRate() is not supported yet')
        borrowRates = self.fetch_isolated_borrow_rates(params)
        rate = self.safe_dict(borrowRates, symbol)
        if rate is None:
            raise ExchangeError(self.id + ' fetchIsolatedBorrowRate() could not find the borrow rate for market symbol ' + symbol)
        return rate

    def handle_option_and_params(self, params: object, methodName: str, optionName: str, defaultValue=None):
        # This method can be used to obtain method specific properties, i.e: self.handle_option_and_params(params, 'fetchPosition', 'marginMode', 'isolated')
        defaultOptionName = 'default' + self.capitalize(optionName)  # we also need to check the 'defaultXyzWhatever'
        # check if params contain the key
        value = self.safe_value_2(params, optionName, defaultOptionName)
        if value is not None:
            params = self.omit(params, [optionName, defaultOptionName])
        else:
            # handle routed methods like "watchTrades > watchTradesForSymbols"(or "watchTicker > watchTickers")
            methodName, params = self.handle_param_string(params, 'callerMethodName', methodName)
            # check if exchange has properties for self method
            exchangeWideMethodOptions = self.safe_value(self.options, methodName)
            if exchangeWideMethodOptions is not None:
                # check if the option is defined inside self method's props
                value = self.safe_value_2(exchangeWideMethodOptions, optionName, defaultOptionName)
            if value is None:
                # if it's still None, check if global exchange-wide option exists
                value = self.safe_value_2(self.options, optionName, defaultOptionName)
            # if it's still None, use the default value
            value = value if (value is not None) else defaultValue
        return [value, params]

    def handle_option_and_params_2(self, params: object, methodName1: str, optionName1: str, optionName2: str, defaultValue=None):
        value = None
        value, params = self.handle_option_and_params(params, methodName1, optionName1, defaultValue)
        # if still None, try optionName2
        value2 = None
        value2, params = self.handle_option_and_params(params, methodName1, optionName2, value)
        return [value2, params]

    def handle_option(self, methodName: str, optionName: str, defaultValue=None):
        # eslint-disable-next-line no-unused-vars
        result, empty = self.handle_option_and_params({}, methodName, optionName, defaultValue)
        return result

    def handle_market_type_and_params(self, methodName: str, market: Market = None, params={}, defaultValue=None):
        """
 @ignore
 @param methodName the method calling handleMarketTypeAndParams
        :param Market market:
        :param dict params:
        :param str [params.type]: type assigned by user
        :param str [params.defaultType]: same.type
        :param str [defaultValue]: assigned programatically in the method calling handleMarketTypeAndParams
        :returns [str, dict]: the market type and params with type and defaultType omitted
        """
        defaultType = self.safe_string_2(self.options, 'defaultType', 'type', 'spot')
        if defaultValue is None:  # defaultValue takes precendence over exchange wide defaultType
            defaultValue = defaultType
        methodOptions = self.safe_dict(self.options, methodName)
        methodType = defaultValue
        if methodOptions is not None:  # user defined methodType takes precedence over defaultValue
            if isinstance(methodOptions, str):
                methodType = methodOptions
            else:
                methodType = self.safe_string_2(methodOptions, 'defaultType', 'type', methodType)
        marketType = methodType if (market is None) else market['type']
        type = self.safe_string_2(params, 'defaultType', 'type', marketType)
        params = self.omit(params, ['defaultType', 'type'])
        return [type, params]

    def handle_sub_type_and_params(self, methodName: str, market=None, params={}, defaultValue=None):
        subType = None
        # if set in params, it takes precedence
        subTypeInParams = self.safe_string_2(params, 'subType', 'defaultSubType')
        # avoid omitting if it's not present
        if subTypeInParams is not None:
            subType = subTypeInParams
            params = self.omit(params, ['subType', 'defaultSubType'])
        else:
            # at first, check from market object
            if market is not None:
                if market['linear']:
                    subType = 'linear'
                elif market['inverse']:
                    subType = 'inverse'
            # if it was not defined in market object
            if subType is None:
                values = self.handle_option_and_params({}, methodName, 'subType', defaultValue)  # no need to re-test params here
                subType = values[0]
        return [subType, params]

    def handle_margin_mode_and_params(self, methodName: str, params={}, defaultValue=None):
        """
 @ignore
        :param dict [params]: extra parameters specific to the exchange API endpoint
        :returns Array: the marginMode in lowercase by params["marginMode"], params["defaultMarginMode"] self.options["marginMode"] or self.options["defaultMarginMode"]
        """
        return self.handle_option_and_params(params, methodName, 'marginMode', defaultValue)

    def throw_exactly_matched_exception(self, exact, string, message):
        if string is None:
            return
        if string in exact:
            raise exact[string](message)

    def throw_broadly_matched_exception(self, broad, string, message):
        broadKey = self.find_broadly_matched_key(broad, string)
        if broadKey is not None:
            raise broad[broadKey](message)

    def find_broadly_matched_key(self, broad, string):
        # a helper for matching error strings exactly vs broadly
        keys = list(broad.keys())
        for i in range(0, len(keys)):
            key = keys[i]
            if string is not None:  # #issues/12698
                if string.find(key) >= 0:
                    return key
        return None

    def handle_errors(self, statusCode: int, statusText: str, url: str, method: str, responseHeaders: dict, responseBody: str, response, requestHeaders, requestBody):
        # it is a stub method that must be overrided in the derived exchange classes
        # raise NotSupported(self.id + ' handleErrors() not implemented yet')
        return None

    def calculate_rate_limiter_cost(self, api, method, path, params, config={}):
        return self.safe_value(config, 'cost', 1)

    def fetch_ticker(self, symbol: str, params={}):
        if self.has['fetchTickers']:
            self.load_markets()
            market = self.market(symbol)
            symbol = market['symbol']
            tickers = self.fetch_tickers([symbol], params)
            ticker = self.safe_dict(tickers, symbol)
            if ticker is None:
                raise NullResponse(self.id + ' fetchTickers() could not find a ticker for ' + symbol)
            else:
                return ticker
        else:
            raise NotSupported(self.id + ' fetchTicker() is not supported yet')

    def fetch_mark_price(self, symbol: str, params={}):
        if self.has['fetchMarkPrices']:
            self.load_markets()
            market = self.market(symbol)
            symbol = market['symbol']
            tickers = self.fetch_mark_prices([symbol], params)
            ticker = self.safe_dict(tickers, symbol)
            if ticker is None:
                raise NullResponse(self.id + ' fetchMarkPrices() could not find a ticker for ' + symbol)
            else:
                return ticker
        else:
            raise NotSupported(self.id + ' fetchMarkPrices() is not supported yet')

    def fetch_ticker_ws(self, symbol: str, params={}):
        if self.has['fetchTickersWs']:
            self.load_markets()
            market = self.market(symbol)
            symbol = market['symbol']
            tickers = self.fetch_tickers_ws([symbol], params)
            ticker = self.safe_dict(tickers, symbol)
            if ticker is None:
                raise NullResponse(self.id + ' fetchTickerWs() could not find a ticker for ' + symbol)
            else:
                return ticker
        else:
            raise NotSupported(self.id + ' fetchTickerWs() is not supported yet')

    def watch_ticker(self, symbol: str, params={}):
        raise NotSupported(self.id + ' watchTicker() is not supported yet')

    def fetch_tickers(self, symbols: Strings = None, params={}):
        raise NotSupported(self.id + ' fetchTickers() is not supported yet')

    def fetch_mark_prices(self, symbols: Strings = None, params={}):
        raise NotSupported(self.id + ' fetchMarkPrices() is not supported yet')

    def fetch_tickers_ws(self, symbols: Strings = None, params={}):
        raise NotSupported(self.id + ' fetchTickers() is not supported yet')

    def fetch_order_books(self, symbols: Strings = None, limit: Int = None, params={}):
        raise NotSupported(self.id + ' fetchOrderBooks() is not supported yet')

    def watch_bids_asks(self, symbols: Strings = None, params={}):
        raise NotSupported(self.id + ' watchBidsAsks() is not supported yet')

    def watch_tickers(self, symbols: Strings = None, params={}):
        raise NotSupported(self.id + ' watchTickers() is not supported yet')

    def un_watch_tickers(self, symbols: Strings = None, params={}):
        raise NotSupported(self.id + ' unWatchTickers() is not supported yet')

    def fetch_order(self, id: str, symbol: Str = None, params={}):
        raise NotSupported(self.id + ' fetchOrder() is not supported yet')

    def fetch_order_ws(self, id: str, symbol: Str = None, params={}):
        raise NotSupported(self.id + ' fetchOrderWs() is not supported yet')

    def fetch_order_status(self, id: str, symbol: Str = None, params={}):
        # TODO: TypeScript: change method signature by replacing
        # Promise<string> with Promise<Order['status']>.
        order = self.fetch_order(id, symbol, params)
        return order['status']

    def fetch_unified_order(self, order, params={}):
        return self.fetch_order(self.safe_string(order, 'id'), self.safe_string(order, 'symbol'), params)

    def create_order(self, symbol: str, type: OrderType, side: OrderSide, amount: float, price: Num = None, params={}):
        raise NotSupported(self.id + ' createOrder() is not supported yet')

    def create_trailing_amount_order(self, symbol: str, type: OrderType, side: OrderSide, amount: float, price: Num = None, trailingAmount=None, trailingTriggerPrice=None, params={}):
        """
        create a trailing order by providing the symbol, type, side, amount, price and trailingAmount
        :param str symbol: unified symbol of the market to create an order in
        :param str type: 'market' or 'limit'
        :param str side: 'buy' or 'sell'
        :param float amount: how much you want to trade in units of the base currency, or number of contracts
        :param float [price]: the price for the order to be filled at, in units of the quote currency, ignored in market orders
        :param float trailingAmount: the quote amount to trail away from the current market price
        :param float [trailingTriggerPrice]: the price to activate a trailing order, default uses the price argument
        :param dict [params]: extra parameters specific to the exchange API endpoint
        :returns dict: an `order structure <https://docs.ccxt.com/#/?id=order-structure>`
        """
        if trailingAmount is None:
            raise ArgumentsRequired(self.id + ' createTrailingAmountOrder() requires a trailingAmount argument')
        params['trailingAmount'] = trailingAmount
        if trailingTriggerPrice is not None:
            params['trailingTriggerPrice'] = trailingTriggerPrice
        if self.has['createTrailingAmountOrder']:
            return self.create_order(symbol, type, side, amount, price, params)
        raise NotSupported(self.id + ' createTrailingAmountOrder() is not supported yet')

    def create_trailing_amount_order_ws(self, symbol: str, type: OrderType, side: OrderSide, amount: float, price: Num = None, trailingAmount=None, trailingTriggerPrice=None, params={}):
        """
        create a trailing order by providing the symbol, type, side, amount, price and trailingAmount
        :param str symbol: unified symbol of the market to create an order in
        :param str type: 'market' or 'limit'
        :param str side: 'buy' or 'sell'
        :param float amount: how much you want to trade in units of the base currency, or number of contracts
        :param float [price]: the price for the order to be filled at, in units of the quote currency, ignored in market orders
        :param float trailingAmount: the quote amount to trail away from the current market price
        :param float [trailingTriggerPrice]: the price to activate a trailing order, default uses the price argument
        :param dict [params]: extra parameters specific to the exchange API endpoint
        :returns dict: an `order structure <https://docs.ccxt.com/#/?id=order-structure>`
        """
        if trailingAmount is None:
            raise ArgumentsRequired(self.id + ' createTrailingAmountOrderWs() requires a trailingAmount argument')
        params['trailingAmount'] = trailingAmount
        if trailingTriggerPrice is not None:
            params['trailingTriggerPrice'] = trailingTriggerPrice
        if self.has['createTrailingAmountOrderWs']:
            return self.create_order_ws(symbol, type, side, amount, price, params)
        raise NotSupported(self.id + ' createTrailingAmountOrderWs() is not supported yet')

    def create_trailing_percent_order(self, symbol: str, type: OrderType, side: OrderSide, amount: float, price: Num = None, trailingPercent=None, trailingTriggerPrice=None, params={}):
        """
        create a trailing order by providing the symbol, type, side, amount, price and trailingPercent
        :param str symbol: unified symbol of the market to create an order in
        :param str type: 'market' or 'limit'
        :param str side: 'buy' or 'sell'
        :param float amount: how much you want to trade in units of the base currency, or number of contracts
        :param float [price]: the price for the order to be filled at, in units of the quote currency, ignored in market orders
        :param float trailingPercent: the percent to trail away from the current market price
        :param float [trailingTriggerPrice]: the price to activate a trailing order, default uses the price argument
        :param dict [params]: extra parameters specific to the exchange API endpoint
        :returns dict: an `order structure <https://docs.ccxt.com/#/?id=order-structure>`
        """
        if trailingPercent is None:
            raise ArgumentsRequired(self.id + ' createTrailingPercentOrder() requires a trailingPercent argument')
        params['trailingPercent'] = trailingPercent
        if trailingTriggerPrice is not None:
            params['trailingTriggerPrice'] = trailingTriggerPrice
        if self.has['createTrailingPercentOrder']:
            return self.create_order(symbol, type, side, amount, price, params)
        raise NotSupported(self.id + ' createTrailingPercentOrder() is not supported yet')

    def create_trailing_percent_order_ws(self, symbol: str, type: OrderType, side: OrderSide, amount: float, price: Num = None, trailingPercent=None, trailingTriggerPrice=None, params={}):
        """
        create a trailing order by providing the symbol, type, side, amount, price and trailingPercent
        :param str symbol: unified symbol of the market to create an order in
        :param str type: 'market' or 'limit'
        :param str side: 'buy' or 'sell'
        :param float amount: how much you want to trade in units of the base currency, or number of contracts
        :param float [price]: the price for the order to be filled at, in units of the quote currency, ignored in market orders
        :param float trailingPercent: the percent to trail away from the current market price
        :param float [trailingTriggerPrice]: the price to activate a trailing order, default uses the price argument
        :param dict [params]: extra parameters specific to the exchange API endpoint
        :returns dict: an `order structure <https://docs.ccxt.com/#/?id=order-structure>`
        """
        if trailingPercent is None:
            raise ArgumentsRequired(self.id + ' createTrailingPercentOrderWs() requires a trailingPercent argument')
        params['trailingPercent'] = trailingPercent
        if trailingTriggerPrice is not None:
            params['trailingTriggerPrice'] = trailingTriggerPrice
        if self.has['createTrailingPercentOrderWs']:
            return self.create_order_ws(symbol, type, side, amount, price, params)
        raise NotSupported(self.id + ' createTrailingPercentOrderWs() is not supported yet')

    def create_market_order_with_cost(self, symbol: str, side: OrderSide, cost: float, params={}):
        """
        create a market order by providing the symbol, side and cost
        :param str symbol: unified symbol of the market to create an order in
        :param str side: 'buy' or 'sell'
        :param float cost: how much you want to trade in units of the quote currency
        :param dict [params]: extra parameters specific to the exchange API endpoint
        :returns dict: an `order structure <https://docs.ccxt.com/#/?id=order-structure>`
        """
        if self.has['createMarketOrderWithCost'] or (self.has['createMarketBuyOrderWithCost'] and self.has['createMarketSellOrderWithCost']):
            return self.create_order(symbol, 'market', side, cost, 1, params)
        raise NotSupported(self.id + ' createMarketOrderWithCost() is not supported yet')

    def create_market_buy_order_with_cost(self, symbol: str, cost: float, params={}):
        """
        create a market buy order by providing the symbol and cost
        :param str symbol: unified symbol of the market to create an order in
        :param float cost: how much you want to trade in units of the quote currency
        :param dict [params]: extra parameters specific to the exchange API endpoint
        :returns dict: an `order structure <https://docs.ccxt.com/#/?id=order-structure>`
        """
        if self.options['createMarketBuyOrderRequiresPrice'] or self.has['createMarketBuyOrderWithCost']:
            return self.create_order(symbol, 'market', 'buy', cost, 1, params)
        raise NotSupported(self.id + ' createMarketBuyOrderWithCost() is not supported yet')

    def create_market_sell_order_with_cost(self, symbol: str, cost: float, params={}):
        """
        create a market sell order by providing the symbol and cost
        :param str symbol: unified symbol of the market to create an order in
        :param float cost: how much you want to trade in units of the quote currency
        :param dict [params]: extra parameters specific to the exchange API endpoint
        :returns dict: an `order structure <https://docs.ccxt.com/#/?id=order-structure>`
        """
        if self.options['createMarketSellOrderRequiresPrice'] or self.has['createMarketSellOrderWithCost']:
            return self.create_order(symbol, 'market', 'sell', cost, 1, params)
        raise NotSupported(self.id + ' createMarketSellOrderWithCost() is not supported yet')

    def create_market_order_with_cost_ws(self, symbol: str, side: OrderSide, cost: float, params={}):
        """
        create a market order by providing the symbol, side and cost
        :param str symbol: unified symbol of the market to create an order in
        :param str side: 'buy' or 'sell'
        :param float cost: how much you want to trade in units of the quote currency
        :param dict [params]: extra parameters specific to the exchange API endpoint
        :returns dict: an `order structure <https://docs.ccxt.com/#/?id=order-structure>`
        """
        if self.has['createMarketOrderWithCostWs'] or (self.has['createMarketBuyOrderWithCostWs'] and self.has['createMarketSellOrderWithCostWs']):
            return self.create_order_ws(symbol, 'market', side, cost, 1, params)
        raise NotSupported(self.id + ' createMarketOrderWithCostWs() is not supported yet')

    def create_trigger_order(self, symbol: str, type: OrderType, side: OrderSide, amount: float, price: Num = None, triggerPrice: Num = None, params={}):
        """
        create a trigger stop order(type 1)
        :param str symbol: unified symbol of the market to create an order in
        :param str type: 'market' or 'limit'
        :param str side: 'buy' or 'sell'
        :param float amount: how much you want to trade in units of the base currency or the number of contracts
        :param float [price]: the price to fulfill the order, in units of the quote currency, ignored in market orders
        :param float triggerPrice: the price to trigger the stop order, in units of the quote currency
        :param dict [params]: extra parameters specific to the exchange API endpoint
        :returns dict: an `order structure <https://docs.ccxt.com/#/?id=order-structure>`
        """
        if triggerPrice is None:
            raise ArgumentsRequired(self.id + ' createTriggerOrder() requires a triggerPrice argument')
        params['triggerPrice'] = triggerPrice
        if self.has['createTriggerOrder']:
            return self.create_order(symbol, type, side, amount, price, params)
        raise NotSupported(self.id + ' createTriggerOrder() is not supported yet')

    def create_trigger_order_ws(self, symbol: str, type: OrderType, side: OrderSide, amount: float, price: Num = None, triggerPrice: Num = None, params={}):
        """
        create a trigger stop order(type 1)
        :param str symbol: unified symbol of the market to create an order in
        :param str type: 'market' or 'limit'
        :param str side: 'buy' or 'sell'
        :param float amount: how much you want to trade in units of the base currency or the number of contracts
        :param float [price]: the price to fulfill the order, in units of the quote currency, ignored in market orders
        :param float triggerPrice: the price to trigger the stop order, in units of the quote currency
        :param dict [params]: extra parameters specific to the exchange API endpoint
        :returns dict: an `order structure <https://docs.ccxt.com/#/?id=order-structure>`
        """
        if triggerPrice is None:
            raise ArgumentsRequired(self.id + ' createTriggerOrderWs() requires a triggerPrice argument')
        params['triggerPrice'] = triggerPrice
        if self.has['createTriggerOrderWs']:
            return self.create_order_ws(symbol, type, side, amount, price, params)
        raise NotSupported(self.id + ' createTriggerOrderWs() is not supported yet')

    def create_stop_loss_order(self, symbol: str, type: OrderType, side: OrderSide, amount: float, price: Num = None, stopLossPrice: Num = None, params={}):
        """
        create a trigger stop loss order(type 2)
        :param str symbol: unified symbol of the market to create an order in
        :param str type: 'market' or 'limit'
        :param str side: 'buy' or 'sell'
        :param float amount: how much you want to trade in units of the base currency or the number of contracts
        :param float [price]: the price to fulfill the order, in units of the quote currency, ignored in market orders
        :param float stopLossPrice: the price to trigger the stop loss order, in units of the quote currency
        :param dict [params]: extra parameters specific to the exchange API endpoint
        :returns dict: an `order structure <https://docs.ccxt.com/#/?id=order-structure>`
        """
        if stopLossPrice is None:
            raise ArgumentsRequired(self.id + ' createStopLossOrder() requires a stopLossPrice argument')
        params['stopLossPrice'] = stopLossPrice
        if self.has['createStopLossOrder']:
            return self.create_order(symbol, type, side, amount, price, params)
        raise NotSupported(self.id + ' createStopLossOrder() is not supported yet')

    def create_stop_loss_order_ws(self, symbol: str, type: OrderType, side: OrderSide, amount: float, price: Num = None, stopLossPrice: Num = None, params={}):
        """
        create a trigger stop loss order(type 2)
        :param str symbol: unified symbol of the market to create an order in
        :param str type: 'market' or 'limit'
        :param str side: 'buy' or 'sell'
        :param float amount: how much you want to trade in units of the base currency or the number of contracts
        :param float [price]: the price to fulfill the order, in units of the quote currency, ignored in market orders
        :param float stopLossPrice: the price to trigger the stop loss order, in units of the quote currency
        :param dict [params]: extra parameters specific to the exchange API endpoint
        :returns dict: an `order structure <https://docs.ccxt.com/#/?id=order-structure>`
        """
        if stopLossPrice is None:
            raise ArgumentsRequired(self.id + ' createStopLossOrderWs() requires a stopLossPrice argument')
        params['stopLossPrice'] = stopLossPrice
        if self.has['createStopLossOrderWs']:
            return self.create_order_ws(symbol, type, side, amount, price, params)
        raise NotSupported(self.id + ' createStopLossOrderWs() is not supported yet')

    def create_take_profit_order(self, symbol: str, type: OrderType, side: OrderSide, amount: float, price: Num = None, takeProfitPrice: Num = None, params={}):
        """
        create a trigger take profit order(type 2)
        :param str symbol: unified symbol of the market to create an order in
        :param str type: 'market' or 'limit'
        :param str side: 'buy' or 'sell'
        :param float amount: how much you want to trade in units of the base currency or the number of contracts
        :param float [price]: the price to fulfill the order, in units of the quote currency, ignored in market orders
        :param float takeProfitPrice: the price to trigger the take profit order, in units of the quote currency
        :param dict [params]: extra parameters specific to the exchange API endpoint
        :returns dict: an `order structure <https://docs.ccxt.com/#/?id=order-structure>`
        """
        if takeProfitPrice is None:
            raise ArgumentsRequired(self.id + ' createTakeProfitOrder() requires a takeProfitPrice argument')
        params['takeProfitPrice'] = takeProfitPrice
        if self.has['createTakeProfitOrder']:
            return self.create_order(symbol, type, side, amount, price, params)
        raise NotSupported(self.id + ' createTakeProfitOrder() is not supported yet')

    def create_take_profit_order_ws(self, symbol: str, type: OrderType, side: OrderSide, amount: float, price: Num = None, takeProfitPrice: Num = None, params={}):
        """
        create a trigger take profit order(type 2)
        :param str symbol: unified symbol of the market to create an order in
        :param str type: 'market' or 'limit'
        :param str side: 'buy' or 'sell'
        :param float amount: how much you want to trade in units of the base currency or the number of contracts
        :param float [price]: the price to fulfill the order, in units of the quote currency, ignored in market orders
        :param float takeProfitPrice: the price to trigger the take profit order, in units of the quote currency
        :param dict [params]: extra parameters specific to the exchange API endpoint
        :returns dict: an `order structure <https://docs.ccxt.com/#/?id=order-structure>`
        """
        if takeProfitPrice is None:
            raise ArgumentsRequired(self.id + ' createTakeProfitOrderWs() requires a takeProfitPrice argument')
        params['takeProfitPrice'] = takeProfitPrice
        if self.has['createTakeProfitOrderWs']:
            return self.create_order_ws(symbol, type, side, amount, price, params)
        raise NotSupported(self.id + ' createTakeProfitOrderWs() is not supported yet')

    def create_order_with_take_profit_and_stop_loss(self, symbol: str, type: OrderType, side: OrderSide, amount: float, price: Num = None, takeProfit: Num = None, stopLoss: Num = None, params={}):
        """
        create an order with a stop loss or take profit attached(type 3)
        :param str symbol: unified symbol of the market to create an order in
        :param str type: 'market' or 'limit'
        :param str side: 'buy' or 'sell'
        :param float amount: how much you want to trade in units of the base currency or the number of contracts
        :param float [price]: the price to fulfill the order, in units of the quote currency, ignored in market orders
        :param float [takeProfit]: the take profit price, in units of the quote currency
        :param float [stopLoss]: the stop loss price, in units of the quote currency
        :param dict [params]: extra parameters specific to the exchange API endpoint
        :param str [params.takeProfitType]: *not available on all exchanges* 'limit' or 'market'
        :param str [params.stopLossType]: *not available on all exchanges* 'limit' or 'market'
        :param str [params.takeProfitPriceType]: *not available on all exchanges* 'last', 'mark' or 'index'
        :param str [params.stopLossPriceType]: *not available on all exchanges* 'last', 'mark' or 'index'
        :param float [params.takeProfitLimitPrice]: *not available on all exchanges* limit price for a limit take profit order
        :param float [params.stopLossLimitPrice]: *not available on all exchanges* stop loss for a limit stop loss order
        :param float [params.takeProfitAmount]: *not available on all exchanges* the amount for a take profit
        :param float [params.stopLossAmount]: *not available on all exchanges* the amount for a stop loss
        :returns dict: an `order structure <https://docs.ccxt.com/#/?id=order-structure>`
        """
        params = self.set_take_profit_and_stop_loss_params(symbol, type, side, amount, price, takeProfit, stopLoss, params)
        if self.has['createOrderWithTakeProfitAndStopLoss']:
            return self.create_order(symbol, type, side, amount, price, params)
        raise NotSupported(self.id + ' createOrderWithTakeProfitAndStopLoss() is not supported yet')

    def set_take_profit_and_stop_loss_params(self, symbol: str, type: OrderType, side: OrderSide, amount: float, price: Num = None, takeProfit: Num = None, stopLoss: Num = None, params={}):
        if (takeProfit is None) and (stopLoss is None):
            raise ArgumentsRequired(self.id + ' createOrderWithTakeProfitAndStopLoss() requires either a takeProfit or stopLoss argument')
        if takeProfit is not None:
            params['takeProfit'] = {
                'triggerPrice': takeProfit,
            }
        if stopLoss is not None:
            params['stopLoss'] = {
                'triggerPrice': stopLoss,
            }
        takeProfitType = self.safe_string(params, 'takeProfitType')
        takeProfitPriceType = self.safe_string(params, 'takeProfitPriceType')
        takeProfitLimitPrice = self.safe_string(params, 'takeProfitLimitPrice')
        takeProfitAmount = self.safe_string(params, 'takeProfitAmount')
        stopLossType = self.safe_string(params, 'stopLossType')
        stopLossPriceType = self.safe_string(params, 'stopLossPriceType')
        stopLossLimitPrice = self.safe_string(params, 'stopLossLimitPrice')
        stopLossAmount = self.safe_string(params, 'stopLossAmount')
        if takeProfitType is not None:
            params['takeProfit']['type'] = takeProfitType
        if takeProfitPriceType is not None:
            params['takeProfit']['priceType'] = takeProfitPriceType
        if takeProfitLimitPrice is not None:
            params['takeProfit']['price'] = self.parse_to_numeric(takeProfitLimitPrice)
        if takeProfitAmount is not None:
            params['takeProfit']['amount'] = self.parse_to_numeric(takeProfitAmount)
        if stopLossType is not None:
            params['stopLoss']['type'] = stopLossType
        if stopLossPriceType is not None:
            params['stopLoss']['priceType'] = stopLossPriceType
        if stopLossLimitPrice is not None:
            params['stopLoss']['price'] = self.parse_to_numeric(stopLossLimitPrice)
        if stopLossAmount is not None:
            params['stopLoss']['amount'] = self.parse_to_numeric(stopLossAmount)
        params = self.omit(params, ['takeProfitType', 'takeProfitPriceType', 'takeProfitLimitPrice', 'takeProfitAmount', 'stopLossType', 'stopLossPriceType', 'stopLossLimitPrice', 'stopLossAmount'])
        return params

    def create_order_with_take_profit_and_stop_loss_ws(self, symbol: str, type: OrderType, side: OrderSide, amount: float, price: Num = None, takeProfit: Num = None, stopLoss: Num = None, params={}):
        """
        create an order with a stop loss or take profit attached(type 3)
        :param str symbol: unified symbol of the market to create an order in
        :param str type: 'market' or 'limit'
        :param str side: 'buy' or 'sell'
        :param float amount: how much you want to trade in units of the base currency or the number of contracts
        :param float [price]: the price to fulfill the order, in units of the quote currency, ignored in market orders
        :param float [takeProfit]: the take profit price, in units of the quote currency
        :param float [stopLoss]: the stop loss price, in units of the quote currency
        :param dict [params]: extra parameters specific to the exchange API endpoint
        :param str [params.takeProfitType]: *not available on all exchanges* 'limit' or 'market'
        :param str [params.stopLossType]: *not available on all exchanges* 'limit' or 'market'
        :param str [params.takeProfitPriceType]: *not available on all exchanges* 'last', 'mark' or 'index'
        :param str [params.stopLossPriceType]: *not available on all exchanges* 'last', 'mark' or 'index'
        :param float [params.takeProfitLimitPrice]: *not available on all exchanges* limit price for a limit take profit order
        :param float [params.stopLossLimitPrice]: *not available on all exchanges* stop loss for a limit stop loss order
        :param float [params.takeProfitAmount]: *not available on all exchanges* the amount for a take profit
        :param float [params.stopLossAmount]: *not available on all exchanges* the amount for a stop loss
        :returns dict: an `order structure <https://docs.ccxt.com/#/?id=order-structure>`
        """
        params = self.set_take_profit_and_stop_loss_params(symbol, type, side, amount, price, takeProfit, stopLoss, params)
        if self.has['createOrderWithTakeProfitAndStopLossWs']:
            return self.create_order_ws(symbol, type, side, amount, price, params)
        raise NotSupported(self.id + ' createOrderWithTakeProfitAndStopLossWs() is not supported yet')

    def create_orders(self, orders: List[OrderRequest], params={}):
        raise NotSupported(self.id + ' createOrders() is not supported yet')

    def create_order_ws(self, symbol: str, type: OrderType, side: OrderSide, amount: float, price: Num = None, params={}):
        raise NotSupported(self.id + ' createOrderWs() is not supported yet')

    def cancel_order(self, id: str, symbol: Str = None, params={}):
        raise NotSupported(self.id + ' cancelOrder() is not supported yet')

    def cancel_order_ws(self, id: str, symbol: Str = None, params={}):
        raise NotSupported(self.id + ' cancelOrderWs() is not supported yet')

    def cancel_orders_ws(self, ids: List[str], symbol: Str = None, params={}):
        raise NotSupported(self.id + ' cancelOrdersWs() is not supported yet')

    def cancel_all_orders(self, symbol: Str = None, params={}):
        raise NotSupported(self.id + ' cancelAllOrders() is not supported yet')

    def cancel_all_orders_after(self, timeout: Int, params={}):
        raise NotSupported(self.id + ' cancelAllOrdersAfter() is not supported yet')

    def cancel_orders_for_symbols(self, orders: List[CancellationRequest], params={}):
        raise NotSupported(self.id + ' cancelOrdersForSymbols() is not supported yet')

    def cancel_all_orders_ws(self, symbol: Str = None, params={}):
        raise NotSupported(self.id + ' cancelAllOrdersWs() is not supported yet')

    def cancel_unified_order(self, order, params={}):
        return self.cancel_order(self.safe_string(order, 'id'), self.safe_string(order, 'symbol'), params)

    def fetch_orders(self, symbol: Str = None, since: Int = None, limit: Int = None, params={}):
        if self.has['fetchOpenOrders'] and self.has['fetchClosedOrders']:
            raise NotSupported(self.id + ' fetchOrders() is not supported yet, consider using fetchOpenOrders() and fetchClosedOrders() instead')
        raise NotSupported(self.id + ' fetchOrders() is not supported yet')

    def fetch_orders_ws(self, symbol: Str = None, since: Int = None, limit: Int = None, params={}):
        raise NotSupported(self.id + ' fetchOrdersWs() is not supported yet')

    def fetch_order_trades(self, id: str, symbol: Str = None, since: Int = None, limit: Int = None, params={}):
        raise NotSupported(self.id + ' fetchOrderTrades() is not supported yet')

    def watch_orders(self, symbol: Str = None, since: Int = None, limit: Int = None, params={}):
        raise NotSupported(self.id + ' watchOrders() is not supported yet')

    def fetch_open_orders(self, symbol: Str = None, since: Int = None, limit: Int = None, params={}):
        if self.has['fetchOrders']:
            orders = self.fetch_orders(symbol, since, limit, params)
            return self.filter_by(orders, 'status', 'open')
        raise NotSupported(self.id + ' fetchOpenOrders() is not supported yet')

    def fetch_open_orders_ws(self, symbol: Str = None, since: Int = None, limit: Int = None, params={}):
        if self.has['fetchOrdersWs']:
            orders = self.fetch_orders_ws(symbol, since, limit, params)
            return self.filter_by(orders, 'status', 'open')
        raise NotSupported(self.id + ' fetchOpenOrdersWs() is not supported yet')

    def fetch_closed_orders(self, symbol: Str = None, since: Int = None, limit: Int = None, params={}):
        if self.has['fetchOrders']:
            orders = self.fetch_orders(symbol, since, limit, params)
            return self.filter_by(orders, 'status', 'closed')
        raise NotSupported(self.id + ' fetchClosedOrders() is not supported yet')

    def fetch_canceled_and_closed_orders(self, symbol: Str = None, since: Int = None, limit: Int = None, params={}):
        raise NotSupported(self.id + ' fetchCanceledAndClosedOrders() is not supported yet')

    def fetch_closed_orders_ws(self, symbol: Str = None, since: Int = None, limit: Int = None, params={}):
        if self.has['fetchOrdersWs']:
            orders = self.fetch_orders_ws(symbol, since, limit, params)
            return self.filter_by(orders, 'status', 'closed')
        raise NotSupported(self.id + ' fetchClosedOrdersWs() is not supported yet')

    def fetch_my_trades(self, symbol: Str = None, since: Int = None, limit: Int = None, params={}):
        raise NotSupported(self.id + ' fetchMyTrades() is not supported yet')

    def fetch_my_liquidations(self, symbol: Str = None, since: Int = None, limit: Int = None, params={}):
        raise NotSupported(self.id + ' fetchMyLiquidations() is not supported yet')

    def fetch_liquidations(self, symbol: str, since: Int = None, limit: Int = None, params={}):
        raise NotSupported(self.id + ' fetchLiquidations() is not supported yet')

    def fetch_my_trades_ws(self, symbol: Str = None, since: Int = None, limit: Int = None, params={}):
        raise NotSupported(self.id + ' fetchMyTradesWs() is not supported yet')

    def watch_my_trades(self, symbol: Str = None, since: Int = None, limit: Int = None, params={}):
        raise NotSupported(self.id + ' watchMyTrades() is not supported yet')

    def fetch_greeks(self, symbol: str, params={}):
        raise NotSupported(self.id + ' fetchGreeks() is not supported yet')

    def fetch_option_chain(self, code: str, params={}):
        raise NotSupported(self.id + ' fetchOptionChain() is not supported yet')

    def fetch_option(self, symbol: str, params={}):
        raise NotSupported(self.id + ' fetchOption() is not supported yet')

    def fetch_convert_quote(self, fromCode: str, toCode: str, amount: Num = None, params={}):
        raise NotSupported(self.id + ' fetchConvertQuote() is not supported yet')

    def fetch_deposits_withdrawals(self, code: Str = None, since: Int = None, limit: Int = None, params={}):
        """
        fetch history of deposits and withdrawals
        :param str [code]: unified currency code for the currency of the deposit/withdrawals, default is None
        :param int [since]: timestamp in ms of the earliest deposit/withdrawal, default is None
        :param int [limit]: max number of deposit/withdrawals to return, default is None
        :param dict [params]: extra parameters specific to the exchange API endpoint
        :returns dict: a list of `transaction structures <https://docs.ccxt.com/#/?id=transaction-structure>`
        """
        raise NotSupported(self.id + ' fetchDepositsWithdrawals() is not supported yet')

    def fetch_deposits(self, symbol: Str = None, since: Int = None, limit: Int = None, params={}):
        raise NotSupported(self.id + ' fetchDeposits() is not supported yet')

    def fetch_withdrawals(self, symbol: Str = None, since: Int = None, limit: Int = None, params={}):
        raise NotSupported(self.id + ' fetchWithdrawals() is not supported yet')

    def fetch_deposits_ws(self, code: Str = None, since: Int = None, limit: Int = None, params={}):
        raise NotSupported(self.id + ' fetchDepositsWs() is not supported yet')

    def fetch_withdrawals_ws(self, code: Str = None, since: Int = None, limit: Int = None, params={}):
        raise NotSupported(self.id + ' fetchWithdrawalsWs() is not supported yet')

    def fetch_funding_rate_history(self, symbol: Str = None, since: Int = None, limit: Int = None, params={}):
        raise NotSupported(self.id + ' fetchFundingRateHistory() is not supported yet')

    def fetch_funding_history(self, symbol: Str = None, since: Int = None, limit: Int = None, params={}):
        raise NotSupported(self.id + ' fetchFundingHistory() is not supported yet')

    def close_position(self, symbol: str, side: OrderSide = None, params={}):
        raise NotSupported(self.id + ' closePosition() is not supported yet')

    def close_all_positions(self, params={}):
        raise NotSupported(self.id + ' closeAllPositions() is not supported yet')

    def fetch_l3_order_book(self, symbol: str, limit: Int = None, params={}):
        raise BadRequest(self.id + ' fetchL3OrderBook() is not supported yet')

    def parse_last_price(self, price, market: Market = None):
        raise NotSupported(self.id + ' parseLastPrice() is not supported yet')

    def fetch_deposit_address(self, code: str, params={}):
        if self.has['fetchDepositAddresses']:
            depositAddresses = self.fetch_deposit_addresses([code], params)
            depositAddress = self.safe_value(depositAddresses, code)
            if depositAddress is None:
                raise InvalidAddress(self.id + ' fetchDepositAddress() could not find a deposit address for ' + code + ', make sure you have created a corresponding deposit address in your wallet on the exchange website')
            else:
                return depositAddress
        elif self.has['fetchDepositAddressesByNetwork']:
            network = self.safe_string(params, 'network')
            params = self.omit(params, 'network')
            addressStructures = self.fetch_deposit_addresses_by_network(code, params)
            if network is not None:
                return self.safe_dict(addressStructures, network)
            else:
                keys = list(addressStructures.keys())
                key = self.safe_string(keys, 0)
                return self.safe_dict(addressStructures, key)
        else:
            raise NotSupported(self.id + ' fetchDepositAddress() is not supported yet')

    def account(self) -> BalanceAccount:
        return {
            'free': None,
            'used': None,
            'total': None,
        }

    def common_currency_code(self, code: str):
        if not self.substituteCommonCurrencyCodes:
            return code
        return self.safe_string(self.commonCurrencies, code, code)

    def currency(self, code: str):
        if self.currencies is None:
            raise ExchangeError(self.id + ' currencies not loaded')
        if isinstance(code, str):
            if code in self.currencies:
                return self.currencies[code]
            elif code in self.currencies_by_id:
                return self.currencies_by_id[code]
        raise ExchangeError(self.id + ' does not have currency code ' + code)

    def market(self, symbol: str):
        if self.markets is None:
            raise ExchangeError(self.id + ' markets not loaded')
        if symbol in self.markets:
            return self.markets[symbol]
        elif symbol in self.markets_by_id:
            markets = self.markets_by_id[symbol]
            defaultType = self.safe_string_2(self.options, 'defaultType', 'defaultSubType', 'spot')
            for i in range(0, len(markets)):
                market = markets[i]
                if market[defaultType]:
                    return market
            return markets[0]
        elif (symbol.endswith('-C')) or (symbol.endswith('-P')) or (symbol.startswith('C-')) or (symbol.startswith('P-')):
            return self.create_expired_option_market(symbol)
        raise BadSymbol(self.id + ' does not have market symbol ' + symbol)

    def create_expired_option_market(self, symbol: str):
        raise NotSupported(self.id + ' createExpiredOptionMarket() is not supported yet')

    def handle_withdraw_tag_and_params(self, tag, params):
        if (tag is not None) and (isinstance(tag, dict)):
            params = self.extend(tag, params)
            tag = None
        if tag is None:
            tag = self.safe_string(params, 'tag')
            if tag is not None:
                params = self.omit(params, 'tag')
        return [tag, params]

    def create_limit_order(self, symbol: str, side: OrderSide, amount: float, price: float, params={}):
        return self.create_order(symbol, 'limit', side, amount, price, params)

    def create_limit_order_ws(self, symbol: str, side: OrderSide, amount: float, price: float, params={}):
        return self.create_order_ws(symbol, 'limit', side, amount, price, params)

    def create_market_order(self, symbol: str, side: OrderSide, amount: float, price: Num = None, params={}):
        return self.create_order(symbol, 'market', side, amount, price, params)

    def create_market_order_ws(self, symbol: str, side: OrderSide, amount: float, price: Num = None, params={}):
        return self.create_order_ws(symbol, 'market', side, amount, price, params)

    def create_limit_buy_order(self, symbol: str, amount: float, price: float, params={}):
        return self.create_order(symbol, 'limit', 'buy', amount, price, params)

    def create_limit_buy_order_ws(self, symbol: str, amount: float, price: float, params={}):
        return self.create_order_ws(symbol, 'limit', 'buy', amount, price, params)

    def create_limit_sell_order(self, symbol: str, amount: float, price: float, params={}):
        return self.create_order(symbol, 'limit', 'sell', amount, price, params)

    def create_limit_sell_order_ws(self, symbol: str, amount: float, price: float, params={}):
        return self.create_order_ws(symbol, 'limit', 'sell', amount, price, params)

    def create_market_buy_order(self, symbol: str, amount: float, params={}):
        return self.create_order(symbol, 'market', 'buy', amount, None, params)

    def create_market_buy_order_ws(self, symbol: str, amount: float, params={}):
        return self.create_order_ws(symbol, 'market', 'buy', amount, None, params)

    def create_market_sell_order(self, symbol: str, amount: float, params={}):
        return self.create_order(symbol, 'market', 'sell', amount, None, params)

    def create_market_sell_order_ws(self, symbol: str, amount: float, params={}):
        return self.create_order_ws(symbol, 'market', 'sell', amount, None, params)

    def cost_to_precision(self, symbol: str, cost):
        market = self.market(symbol)
        return self.decimal_to_precision(cost, TRUNCATE, market['precision']['price'], self.precisionMode, self.paddingMode)

    def price_to_precision(self, symbol: str, price):
        market = self.market(symbol)
        result = self.decimal_to_precision(price, ROUND, market['precision']['price'], self.precisionMode, self.paddingMode)
        if result == '0':
            raise InvalidOrder(self.id + ' price of ' + market['symbol'] + ' must be greater than minimum price precision of ' + self.number_to_string(market['precision']['price']))
        return result

    def amount_to_precision(self, symbol: str, amount):
        market = self.market(symbol)
        result = self.decimal_to_precision(amount, TRUNCATE, market['precision']['amount'], self.precisionMode, self.paddingMode)
        if result == '0':
            raise InvalidOrder(self.id + ' amount of ' + market['symbol'] + ' must be greater than minimum amount precision of ' + self.number_to_string(market['precision']['amount']))
        return result

    def fee_to_precision(self, symbol: str, fee):
        market = self.market(symbol)
        return self.decimal_to_precision(fee, ROUND, market['precision']['price'], self.precisionMode, self.paddingMode)

    def currency_to_precision(self, code: str, fee, networkCode=None):
        currency = self.currencies[code]
        precision = self.safe_value(currency, 'precision')
        if networkCode is not None:
            networks = self.safe_dict(currency, 'networks', {})
            networkItem = self.safe_dict(networks, networkCode, {})
            precision = self.safe_value(networkItem, 'precision', precision)
        if precision is None:
            return self.force_string(fee)
        else:
            roundingMode = self.safe_integer(self.options, 'currencyToPrecisionRoundingMode', ROUND)
            return self.decimal_to_precision(fee, roundingMode, precision, self.precisionMode, self.paddingMode)

    def force_string(self, value):
        if not isinstance(value, str):
            return self.number_to_string(value)
        return value

    def is_tick_precision(self):
        return self.precisionMode == TICK_SIZE

    def is_decimal_precision(self):
        return self.precisionMode == DECIMAL_PLACES

    def is_significant_precision(self):
        return self.precisionMode == SIGNIFICANT_DIGITS

    def safe_number(self, obj, key: IndexType, defaultNumber: Num = None):
        value = self.safe_string(obj, key)
        return self.parse_number(value, defaultNumber)

    def safe_number_n(self, obj: object, arr: List[IndexType], defaultNumber: Num = None):
        value = self.safe_string_n(obj, arr)
        return self.parse_number(value, defaultNumber)

    def parse_precision(self, precision: str):
        """
 @ignore
        :param str precision: The number of digits to the right of the decimal
        :returns str: a string number equal to 1e-precision
        """
        if precision is None:
            return None
        precisionNumber = int(precision)
        if precisionNumber == 0:
            return '1'
        parsedPrecision = '0.'
        for i in range(0, precisionNumber - 1):
            parsedPrecision = parsedPrecision + '0'
        return parsedPrecision + '1'

    def integer_precision_to_amount(self, precision: Str):
        """
 @ignore
        handles positive & negative numbers too. parsePrecision() does not handle negative numbers, but self method handles
        :param str precision: The number of digits to the right of the decimal
        :returns str: a string number equal to 1e-precision
        """
        if precision is None:
            return None
        if Precise.string_ge(precision, '0'):
            return self.parse_precision(precision)
        else:
            positivePrecisionString = Precise.string_abs(precision)
            positivePrecision = int(positivePrecisionString)
            parsedPrecision = '1'
            for i in range(0, positivePrecision - 1):
                parsedPrecision = parsedPrecision + '0'
            return parsedPrecision + '0'

    def load_time_difference(self, params={}):
        serverTime = self.fetch_time(params)
        after = self.milliseconds()
        self.options['timeDifference'] = after - serverTime
        return self.options['timeDifference']

    def implode_hostname(self, url: str):
        return self.implode_params(url, {'hostname': self.hostname})

    def fetch_market_leverage_tiers(self, symbol: str, params={}):
        if self.has['fetchLeverageTiers']:
            market = self.market(symbol)
            if not market['contract']:
                raise BadSymbol(self.id + ' fetchMarketLeverageTiers() supports contract markets only')
            tiers = self.fetch_leverage_tiers([symbol])
            return self.safe_value(tiers, symbol)
        else:
            raise NotSupported(self.id + ' fetchMarketLeverageTiers() is not supported yet')

    def create_post_only_order(self, symbol: str, type: OrderType, side: OrderSide, amount: float, price: Num = None, params={}):
        if not self.has['createPostOnlyOrder']:
            raise NotSupported(self.id + 'createPostOnlyOrder() is not supported yet')
        query = self.extend(params, {'postOnly': True})
        return self.create_order(symbol, type, side, amount, price, query)

    def create_post_only_order_ws(self, symbol: str, type: OrderType, side: OrderSide, amount: float, price: Num = None, params={}):
        if not self.has['createPostOnlyOrderWs']:
            raise NotSupported(self.id + 'createPostOnlyOrderWs() is not supported yet')
        query = self.extend(params, {'postOnly': True})
        return self.create_order_ws(symbol, type, side, amount, price, query)

    def create_reduce_only_order(self, symbol: str, type: OrderType, side: OrderSide, amount: float, price: Num = None, params={}):
        if not self.has['createReduceOnlyOrder']:
            raise NotSupported(self.id + 'createReduceOnlyOrder() is not supported yet')
        query = self.extend(params, {'reduceOnly': True})
        return self.create_order(symbol, type, side, amount, price, query)

    def create_reduce_only_order_ws(self, symbol: str, type: OrderType, side: OrderSide, amount: float, price: Num = None, params={}):
        if not self.has['createReduceOnlyOrderWs']:
            raise NotSupported(self.id + 'createReduceOnlyOrderWs() is not supported yet')
        query = self.extend(params, {'reduceOnly': True})
        return self.create_order_ws(symbol, type, side, amount, price, query)

    def create_stop_order(self, symbol: str, type: OrderType, side: OrderSide, amount: float, price: Num = None, stopPrice: Num = None, params={}):
        if not self.has['createStopOrder']:
            raise NotSupported(self.id + ' createStopOrder() is not supported yet')
        if stopPrice is None:
            raise ArgumentsRequired(self.id + ' create_stop_order() requires a stopPrice argument')
        query = self.extend(params, {'stopPrice': stopPrice})
        return self.create_order(symbol, type, side, amount, price, query)

    def create_stop_order_ws(self, symbol: str, type: OrderType, side: OrderSide, amount: float, price: Num = None, stopPrice: Num = None, params={}):
        if not self.has['createStopOrderWs']:
            raise NotSupported(self.id + ' createStopOrderWs() is not supported yet')
        if stopPrice is None:
            raise ArgumentsRequired(self.id + ' createStopOrderWs() requires a stopPrice argument')
        query = self.extend(params, {'stopPrice': stopPrice})
        return self.create_order_ws(symbol, type, side, amount, price, query)

    def create_stop_limit_order(self, symbol: str, side: OrderSide, amount: float, price: float, stopPrice: float, params={}):
        if not self.has['createStopLimitOrder']:
            raise NotSupported(self.id + ' createStopLimitOrder() is not supported yet')
        query = self.extend(params, {'stopPrice': stopPrice})
        return self.create_order(symbol, 'limit', side, amount, price, query)

    def create_stop_limit_order_ws(self, symbol: str, side: OrderSide, amount: float, price: float, stopPrice: float, params={}):
        if not self.has['createStopLimitOrderWs']:
            raise NotSupported(self.id + ' createStopLimitOrderWs() is not supported yet')
        query = self.extend(params, {'stopPrice': stopPrice})
        return self.create_order_ws(symbol, 'limit', side, amount, price, query)

    def create_stop_market_order(self, symbol: str, side: OrderSide, amount: float, stopPrice: float, params={}):
        if not self.has['createStopMarketOrder']:
            raise NotSupported(self.id + ' createStopMarketOrder() is not supported yet')
        query = self.extend(params, {'stopPrice': stopPrice})
        return self.create_order(symbol, 'market', side, amount, None, query)

    def create_stop_market_order_ws(self, symbol: str, side: OrderSide, amount: float, stopPrice: float, params={}):
        if not self.has['createStopMarketOrderWs']:
            raise NotSupported(self.id + ' createStopMarketOrderWs() is not supported yet')
        query = self.extend(params, {'stopPrice': stopPrice})
        return self.create_order_ws(symbol, 'market', side, amount, None, query)

    def safe_currency_code(self, currencyId: Str, currency: Currency = None):
        currency = self.safe_currency(currencyId, currency)
        return currency['code']

    def filter_by_symbol_since_limit(self, array, symbol: Str = None, since: Int = None, limit: Int = None, tail=False):
        return self.filter_by_value_since_limit(array, 'symbol', symbol, since, limit, 'timestamp', tail)

    def filter_by_currency_since_limit(self, array, code=None, since: Int = None, limit: Int = None, tail=False):
        return self.filter_by_value_since_limit(array, 'currency', code, since, limit, 'timestamp', tail)

    def filter_by_symbols_since_limit(self, array, symbols: List[str] = None, since: Int = None, limit: Int = None, tail=False):
        result = self.filter_by_array(array, 'symbol', symbols, False)
        return self.filter_by_since_limit(result, since, limit, 'timestamp', tail)

    def parse_last_prices(self, pricesData, symbols: List[str] = None, params={}):
        #
        # the value of tickers is either a dict or a list
        #
        # dict
        #
        #     {
        #         'marketId1': {...},
        #         'marketId2': {...},
        #         ...
        #     }
        #
        # list
        #
        #     [
        #         {'market': 'marketId1', ...},
        #         {'market': 'marketId2', ...},
        #         ...
        #     ]
        #
        results = []
        if isinstance(pricesData, list):
            for i in range(0, len(pricesData)):
                priceData = self.extend(self.parse_last_price(pricesData[i]), params)
                results.append(priceData)
        else:
            marketIds = list(pricesData.keys())
            for i in range(0, len(marketIds)):
                marketId = marketIds[i]
                market = self.safe_market(marketId)
                priceData = self.extend(self.parse_last_price(pricesData[marketId], market), params)
                results.append(priceData)
        symbols = self.market_symbols(symbols)
        return self.filter_by_array(results, 'symbol', symbols)

    def parse_tickers(self, tickers, symbols: Strings = None, params={}):
        #
        # the value of tickers is either a dict or a list
        #
        #
        # dict
        #
        #     {
        #         'marketId1': {...},
        #         'marketId2': {...},
        #         'marketId3': {...},
        #         ...
        #     }
        #
        # list
        #
        #     [
        #         {'market': 'marketId1', ...},
        #         {'market': 'marketId2', ...},
        #         {'market': 'marketId3', ...},
        #         ...
        #     ]
        #
        results = []
        if isinstance(tickers, list):
            for i in range(0, len(tickers)):
                ticker = self.extend(self.parse_ticker(tickers[i]), params)
                results.append(ticker)
        else:
            marketIds = list(tickers.keys())
            for i in range(0, len(marketIds)):
                marketId = marketIds[i]
                market = self.safe_market(marketId)
                ticker = self.extend(self.parse_ticker(tickers[marketId], market), params)
                results.append(ticker)
        symbols = self.market_symbols(symbols)
        return self.filter_by_array(results, 'symbol', symbols)

    def parse_deposit_addresses(self, addresses, codes: Strings = None, indexed=True, params={}):
        result = []
        for i in range(0, len(addresses)):
            address = self.extend(self.parse_deposit_address(addresses[i]), params)
            result.append(address)
        if codes is not None:
            result = self.filter_by_array(result, 'currency', codes, False)
        if indexed:
            result = self.filter_by_array(result, 'currency', None, indexed)
        return result

    def parse_borrow_interests(self, response, market: Market = None):
        interests = []
        for i in range(0, len(response)):
            row = response[i]
            interests.append(self.parse_borrow_interest(row, market))
        return interests

    def parse_borrow_rate(self, info, currency: Currency = None):
        raise NotSupported(self.id + ' parseBorrowRate() is not supported yet')

    def parse_borrow_rate_history(self, response, code: Str, since: Int, limit: Int):
        result = []
        for i in range(0, len(response)):
            item = response[i]
            borrowRate = self.parse_borrow_rate(item)
            result.append(borrowRate)
        sorted = self.sort_by(result, 'timestamp')
        return self.filter_by_currency_since_limit(sorted, code, since, limit)

    def parse_isolated_borrow_rates(self, info: Any):
        result = {}
        for i in range(0, len(info)):
            item = info[i]
            borrowRate = self.parse_isolated_borrow_rate(item)
            symbol = self.safe_string(borrowRate, 'symbol')
            result[symbol] = borrowRate
        return result

    def parse_funding_rate_histories(self, response, market=None, since: Int = None, limit: Int = None):
        rates = []
        for i in range(0, len(response)):
            entry = response[i]
            rates.append(self.parse_funding_rate_history(entry, market))
        sorted = self.sort_by(rates, 'timestamp')
        symbol = None if (market is None) else market['symbol']
        return self.filter_by_symbol_since_limit(sorted, symbol, since, limit)

    def safe_symbol(self, marketId: Str, market: Market = None, delimiter: Str = None, marketType: Str = None):
        market = self.safe_market(marketId, market, delimiter, marketType)
        return market['symbol']

    def parse_funding_rate(self, contract: str, market: Market = None):
        raise NotSupported(self.id + ' parseFundingRate() is not supported yet')

    def parse_funding_rates(self, response, market: Market = None):
        result = {}
        for i in range(0, len(response)):
            parsed = self.parse_funding_rate(response[i], market)
            result[parsed['symbol']] = parsed
        return result

    def parse_long_short_ratio(self, info: dict, market: Market = None):
        raise NotSupported(self.id + ' parseLongShortRatio() is not supported yet')

    def parse_long_short_ratio_history(self, response, market=None, since: Int = None, limit: Int = None):
        rates = []
        for i in range(0, len(response)):
            entry = response[i]
            rates.append(self.parse_long_short_ratio(entry, market))
        sorted = self.sort_by(rates, 'timestamp')
        symbol = None if (market is None) else market['symbol']
        return self.filter_by_symbol_since_limit(sorted, symbol, since, limit)

    def handle_trigger_and_params(self, params):
        isTrigger = self.safe_bool_2(params, 'trigger', 'stop')
        if isTrigger:
            params = self.omit(params, ['trigger', 'stop'])
        return [isTrigger, params]

    def is_trigger_order(self, params):
        # for backwards compatibility
        return self.handle_trigger_and_params(params)

    def is_post_only(self, isMarketOrder: bool, exchangeSpecificParam, params={}):
        """
 @ignore
        :param str type: Order type
        :param boolean exchangeSpecificParam: exchange specific postOnly
        :param dict [params]: exchange specific params
        :returns boolean: True if a post only order, False otherwise
        """
        timeInForce = self.safe_string_upper(params, 'timeInForce')
        postOnly = self.safe_bool_2(params, 'postOnly', 'post_only', False)
        # we assume timeInForce is uppercase from safeStringUpper(params, 'timeInForce')
        ioc = timeInForce == 'IOC'
        fok = timeInForce == 'FOK'
        timeInForcePostOnly = timeInForce == 'PO'
        postOnly = postOnly or timeInForcePostOnly or exchangeSpecificParam
        if postOnly:
            if ioc or fok:
                raise InvalidOrder(self.id + ' postOnly orders cannot have timeInForce equal to ' + timeInForce)
            elif isMarketOrder:
                raise InvalidOrder(self.id + ' market orders cannot be postOnly')
            else:
                return True
        else:
            return False

    def handle_post_only(self, isMarketOrder: bool, exchangeSpecificPostOnlyOption: bool, params: Any = {}):
        """
 @ignore
        :param str type: Order type
        :param boolean exchangeSpecificBoolean: exchange specific postOnly
        :param dict [params]: exchange specific params
        :returns Array:
        """
        timeInForce = self.safe_string_upper(params, 'timeInForce')
        postOnly = self.safe_bool(params, 'postOnly', False)
        ioc = timeInForce == 'IOC'
        fok = timeInForce == 'FOK'
        po = timeInForce == 'PO'
        postOnly = postOnly or po or exchangeSpecificPostOnlyOption
        if postOnly:
            if ioc or fok:
                raise InvalidOrder(self.id + ' postOnly orders cannot have timeInForce equal to ' + timeInForce)
            elif isMarketOrder:
                raise InvalidOrder(self.id + ' market orders cannot be postOnly')
            else:
                if po:
                    params = self.omit(params, 'timeInForce')
                params = self.omit(params, 'postOnly')
                return [True, params]
        return [False, params]

    def fetch_last_prices(self, symbols: Strings = None, params={}):
        raise NotSupported(self.id + ' fetchLastPrices() is not supported yet')

    def fetch_trading_fees(self, params={}):
        raise NotSupported(self.id + ' fetchTradingFees() is not supported yet')

    def fetch_trading_fees_ws(self, params={}):
        raise NotSupported(self.id + ' fetchTradingFeesWs() is not supported yet')

    def fetch_trading_fee(self, symbol: str, params={}):
        if not self.has['fetchTradingFees']:
            raise NotSupported(self.id + ' fetchTradingFee() is not supported yet')
        fees = self.fetch_trading_fees(params)
        return self.safe_dict(fees, symbol)

    def fetch_convert_currencies(self, params={}):
        raise NotSupported(self.id + ' fetchConvertCurrencies() is not supported yet')

    def parse_open_interest(self, interest, market: Market = None):
        raise NotSupported(self.id + ' parseOpenInterest() is not supported yet')

    def parse_open_interests(self, response, market=None, since: Int = None, limit: Int = None):
        interests = []
        for i in range(0, len(response)):
            entry = response[i]
            interest = self.parse_open_interest(entry, market)
            interests.append(interest)
        sorted = self.sort_by(interests, 'timestamp')
        symbol = self.safe_string(market, 'symbol')
        return self.filter_by_symbol_since_limit(sorted, symbol, since, limit)

    def fetch_funding_rate(self, symbol: str, params={}):
        if self.has['fetchFundingRates']:
            self.load_markets()
            market = self.market(symbol)
            symbol = market['symbol']
            if not market['contract']:
                raise BadSymbol(self.id + ' fetchFundingRate() supports contract markets only')
            rates = self.fetch_funding_rates([symbol], params)
            rate = self.safe_value(rates, symbol)
            if rate is None:
                raise NullResponse(self.id + ' fetchFundingRate() returned no data for ' + symbol)
            else:
                return rate
        else:
            raise NotSupported(self.id + ' fetchFundingRate() is not supported yet')

    def fetch_funding_interval(self, symbol: str, params={}):
        if self.has['fetchFundingIntervals']:
            self.load_markets()
            market = self.market(symbol)
            symbol = market['symbol']
            if not market['contract']:
                raise BadSymbol(self.id + ' fetchFundingInterval() supports contract markets only')
            rates = self.fetch_funding_intervals([symbol], params)
            rate = self.safe_value(rates, symbol)
            if rate is None:
                raise NullResponse(self.id + ' fetchFundingInterval() returned no data for ' + symbol)
            else:
                return rate
        else:
            raise NotSupported(self.id + ' fetchFundingInterval() is not supported yet')

    def fetch_mark_ohlcv(self, symbol, timeframe='1m', since: Int = None, limit: Int = None, params={}):
        """
        fetches historical mark price candlestick data containing the open, high, low, and close price of a market
        :param str symbol: unified symbol of the market to fetch OHLCV data for
        :param str timeframe: the length of time each candle represents
        :param int [since]: timestamp in ms of the earliest candle to fetch
        :param int [limit]: the maximum amount of candles to fetch
        :param dict [params]: extra parameters specific to the exchange API endpoint
        :returns float[][]: A list of candles ordered, open, high, low, close, None
        """
        if self.has['fetchMarkOHLCV']:
            request: dict = {
                'price': 'mark',
            }
            return self.fetch_ohlcv(symbol, timeframe, since, limit, self.extend(request, params))
        else:
            raise NotSupported(self.id + ' fetchMarkOHLCV() is not supported yet')

    def fetch_index_ohlcv(self, symbol: str, timeframe='1m', since: Int = None, limit: Int = None, params={}):
        """
        fetches historical index price candlestick data containing the open, high, low, and close price of a market
        :param str symbol: unified symbol of the market to fetch OHLCV data for
        :param str timeframe: the length of time each candle represents
        :param int [since]: timestamp in ms of the earliest candle to fetch
        :param int [limit]: the maximum amount of candles to fetch
        :param dict [params]: extra parameters specific to the exchange API endpoint
 @returns {} A list of candles ordered, open, high, low, close, None
        """
        if self.has['fetchIndexOHLCV']:
            request: dict = {
                'price': 'index',
            }
            return self.fetch_ohlcv(symbol, timeframe, since, limit, self.extend(request, params))
        else:
            raise NotSupported(self.id + ' fetchIndexOHLCV() is not supported yet')

    def fetch_premium_index_ohlcv(self, symbol: str, timeframe='1m', since: Int = None, limit: Int = None, params={}):
        """
        fetches historical premium index price candlestick data containing the open, high, low, and close price of a market
        :param str symbol: unified symbol of the market to fetch OHLCV data for
        :param str timeframe: the length of time each candle represents
        :param int [since]: timestamp in ms of the earliest candle to fetch
        :param int [limit]: the maximum amount of candles to fetch
        :param dict [params]: extra parameters specific to the exchange API endpoint
        :returns float[][]: A list of candles ordered, open, high, low, close, None
        """
        if self.has['fetchPremiumIndexOHLCV']:
            request: dict = {
                'price': 'premiumIndex',
            }
            return self.fetch_ohlcv(symbol, timeframe, since, limit, self.extend(request, params))
        else:
            raise NotSupported(self.id + ' fetchPremiumIndexOHLCV() is not supported yet')

    def handle_time_in_force(self, params={}):
        """
 @ignore
 Must add timeInForce to self.options to use self method
        :returns str: returns the exchange specific value for timeInForce
        """
        timeInForce = self.safe_string_upper(params, 'timeInForce')  # supported values GTC, IOC, PO
        if timeInForce is not None:
            exchangeValue = self.safe_string(self.options['timeInForce'], timeInForce)
            if exchangeValue is None:
                raise ExchangeError(self.id + ' does not support timeInForce "' + timeInForce + '"')
            return exchangeValue
        return None

    def convert_type_to_account(self, account):
        """
 @ignore
 Must add accountsByType to self.options to use self method
        :param str account: key for account name in self.options['accountsByType']
        :returns: the exchange specific account name or the isolated margin id for transfers
        """
        accountsByType = self.safe_dict(self.options, 'accountsByType', {})
        lowercaseAccount = account.lower()
        if lowercaseAccount in accountsByType:
            return accountsByType[lowercaseAccount]
        elif (account in self.markets) or (account in self.markets_by_id):
            market = self.market(account)
            return market['id']
        else:
            return account

    def check_required_argument(self, methodName: str, argument, argumentName, options=[]):
        """
 @ignore
        :param str methodName: the name of the method that the argument is being checked for
        :param str argument: the argument's actual value provided
        :param str argumentName: the name of the argument being checked(for logging purposes)
        :param str[] options: a list of options that the argument can be
        :returns None:
        """
        optionsLength = len(options)
        if (argument is None) or ((optionsLength > 0) and (not(self.in_array(argument, options)))):
            messageOptions = ', '.join(options)
            message = self.id + ' ' + methodName + '() requires a ' + argumentName + ' argument'
            if messageOptions != '':
                message += ', one of ' + '(' + messageOptions + ')'
            raise ArgumentsRequired(message)

    def check_required_margin_argument(self, methodName: str, symbol: Str, marginMode: str):
        """
 @ignore
        :param str symbol: unified symbol of the market
        :param str methodName: name of the method that requires a symbol
        :param str marginMode: is either 'isolated' or 'cross'
        """
        if (marginMode == 'isolated') and (symbol is None):
            raise ArgumentsRequired(self.id + ' ' + methodName + '() requires a symbol argument for isolated margin')
        elif (marginMode == 'cross') and (symbol is not None):
            raise ArgumentsRequired(self.id + ' ' + methodName + '() cannot have a symbol argument for cross margin')

    def parse_deposit_withdraw_fees(self, response, codes: Strings = None, currencyIdKey=None):
        """
 @ignore
        :param object[]|dict response: unparsed response from the exchange
        :param str[]|None codes: the unified currency codes to fetch transactions fees for, returns all currencies when None
        :param str currencyIdKey: *should only be None when response is a dictionary* the object key that corresponds to the currency id
        :returns dict: objects with withdraw and deposit fees, indexed by currency codes
        """
        depositWithdrawFees = {}
        isArray = isinstance(response, list)
        responseKeys = response
        if not isArray:
            responseKeys = list(response.keys())
        for i in range(0, len(responseKeys)):
            entry = responseKeys[i]
            dictionary = entry if isArray else response[entry]
            currencyId = self.safe_string(dictionary, currencyIdKey) if isArray else entry
            currency = self.safe_currency(currencyId)
            code = self.safe_string(currency, 'code')
            if (codes is None) or (self.in_array(code, codes)):
                depositWithdrawFees[code] = self.parse_deposit_withdraw_fee(dictionary, currency)
        return depositWithdrawFees

    def parse_deposit_withdraw_fee(self, fee, currency: Currency = None):
        raise NotSupported(self.id + ' parseDepositWithdrawFee() is not supported yet')

    def deposit_withdraw_fee(self, info):
        return {
            'info': info,
            'withdraw': {
                'fee': None,
                'percentage': None,
            },
            'deposit': {
                'fee': None,
                'percentage': None,
            },
            'networks': {},
        }

    def assign_default_deposit_withdraw_fees(self, fee, currency=None):
        """
 @ignore
        Takes a depositWithdrawFee structure and assigns the default values for withdraw and deposit
        :param dict fee: A deposit withdraw fee structure
        :param dict currency: A currency structure, the response from self.currency()
        :returns dict: A deposit withdraw fee structure
        """
        networkKeys = list(fee['networks'].keys())
        numNetworks = len(networkKeys)
        if numNetworks == 1:
            fee['withdraw'] = fee['networks'][networkKeys[0]]['withdraw']
            fee['deposit'] = fee['networks'][networkKeys[0]]['deposit']
            return fee
        currencyCode = self.safe_string(currency, 'code')
        for i in range(0, numNetworks):
            network = networkKeys[i]
            if network == currencyCode:
                fee['withdraw'] = fee['networks'][networkKeys[i]]['withdraw']
                fee['deposit'] = fee['networks'][networkKeys[i]]['deposit']
        return fee

    def parse_income(self, info, market: Market = None):
        raise NotSupported(self.id + ' parseIncome() is not supported yet')

    def parse_incomes(self, incomes, market=None, since: Int = None, limit: Int = None):
        """
 @ignore
        parses funding fee info from exchange response
        :param dict[] incomes: each item describes once instance of currency being received or paid
        :param dict market: ccxt market
        :param int [since]: when defined, the response items are filtered to only include items after self timestamp
        :param int [limit]: limits the number of items in the response
        :returns dict[]: an array of `funding history structures <https://docs.ccxt.com/#/?id=funding-history-structure>`
        """
        result = []
        for i in range(0, len(incomes)):
            entry = incomes[i]
            parsed = self.parse_income(entry, market)
            result.append(parsed)
        sorted = self.sort_by(result, 'timestamp')
        return self.filter_by_since_limit(sorted, since, limit)

    def get_market_from_symbols(self, symbols: Strings = None):
        if symbols is None:
            return None
        firstMarket = self.safe_string(symbols, 0)
        market = self.market(firstMarket)
        return market

    def parse_ws_ohlcvs(self, ohlcvs: List[object], market: Any = None, timeframe: str = '1m', since: Int = None, limit: Int = None):
        results = []
        for i in range(0, len(ohlcvs)):
            results.append(self.parse_ws_ohlcv(ohlcvs[i], market))
        return results

    def fetch_transactions(self, code: Str = None, since: Int = None, limit: Int = None, params={}):
        """
 @deprecated
        *DEPRECATED* use fetchDepositsWithdrawals instead
        :param str code: unified currency code for the currency of the deposit/withdrawals, default is None
        :param int [since]: timestamp in ms of the earliest deposit/withdrawal, default is None
        :param int [limit]: max number of deposit/withdrawals to return, default is None
        :param dict [params]: extra parameters specific to the exchange API endpoint
        :returns dict: a list of `transaction structures <https://docs.ccxt.com/#/?id=transaction-structure>`
        """
        if self.has['fetchDepositsWithdrawals']:
            return self.fetch_deposits_withdrawals(code, since, limit, params)
        else:
            raise NotSupported(self.id + ' fetchTransactions() is not supported yet')

    def filter_by_array_positions(self, objects, key: IndexType, values=None, indexed=True):
        """
 @ignore
        Typed wrapper for filterByArray that returns a list of positions
        """
        return self.filter_by_array(objects, key, values, indexed)

    def filter_by_array_tickers(self, objects, key: IndexType, values=None, indexed=True):
        """
 @ignore
        Typed wrapper for filterByArray that returns a dictionary of tickers
        """
        return self.filter_by_array(objects, key, values, indexed)

    def create_ohlcv_object(self, symbol: str, timeframe: str, data):
        res = {}
        res[symbol] = {}
        res[symbol][timeframe] = data
        return res

    def handle_max_entries_per_request_and_params(self, method: str, maxEntriesPerRequest: Int = None, params={}):
        newMaxEntriesPerRequest = None
        newMaxEntriesPerRequest, params = self.handle_option_and_params(params, method, 'maxEntriesPerRequest')
        if (newMaxEntriesPerRequest is not None) and (newMaxEntriesPerRequest != maxEntriesPerRequest):
            maxEntriesPerRequest = newMaxEntriesPerRequest
        if maxEntriesPerRequest is None:
            maxEntriesPerRequest = 1000  # default to 1000
        return [maxEntriesPerRequest, params]

    def fetch_paginated_call_dynamic(self, method: str, symbol: Str = None, since: Int = None, limit: Int = None, params={}, maxEntriesPerRequest: Int = None):
        maxCalls = None
        maxCalls, params = self.handle_option_and_params(params, method, 'paginationCalls', 10)
        maxRetries = None
        maxRetries, params = self.handle_option_and_params(params, method, 'maxRetries', 3)
        paginationDirection = None
        paginationDirection, params = self.handle_option_and_params(params, method, 'paginationDirection', 'backward')
        paginationTimestamp = None
        calls = 0
        result = []
        errors = 0
        until = self.safe_integer_2(params, 'untill', 'till')  # do not omit it from params here
        maxEntriesPerRequest, params = self.handle_max_entries_per_request_and_params(method, maxEntriesPerRequest, params)
        if (paginationDirection == 'forward'):
            if since is None:
                raise ArgumentsRequired(self.id + ' pagination requires a since argument when paginationDirection set to forward')
            paginationTimestamp = since
        while((calls < maxCalls)):
            calls += 1
            try:
                if paginationDirection == 'backward':
                    # do it backwards, starting from the last
                    # UNTIL filtering is required in order to work
                    if paginationTimestamp is not None:
                        params['until'] = paginationTimestamp - 1
                    response = getattr(self, method)(symbol, None, maxEntriesPerRequest, params)
                    responseLength = len(response)
                    if self.verbose:
                        backwardMessage = 'Dynamic pagination call ' + self.number_to_string(calls) + ' method ' + method + ' response length ' + self.number_to_string(responseLength)
                        if paginationTimestamp is not None:
                            backwardMessage += ' timestamp ' + self.number_to_string(paginationTimestamp)
                        self.log(backwardMessage)
                    if responseLength == 0:
                        break
                    errors = 0
                    result = self.array_concat(result, response)
                    firstElement = self.safe_value(response, 0)
                    paginationTimestamp = self.safe_integer_2(firstElement, 'timestamp', 0)
                    if (since is not None) and (paginationTimestamp <= since):
                        break
                else:
                    # do it forwards, starting from the since
                    response = getattr(self, method)(symbol, paginationTimestamp, maxEntriesPerRequest, params)
                    responseLength = len(response)
                    if self.verbose:
                        forwardMessage = 'Dynamic pagination call ' + self.number_to_string(calls) + ' method ' + method + ' response length ' + self.number_to_string(responseLength)
                        if paginationTimestamp is not None:
                            forwardMessage += ' timestamp ' + self.number_to_string(paginationTimestamp)
                        self.log(forwardMessage)
                    if responseLength == 0:
                        break
                    errors = 0
                    result = self.array_concat(result, response)
                    last = self.safe_value(response, responseLength - 1)
                    paginationTimestamp = self.safe_integer(last, 'timestamp') + 1
                    if (until is not None) and (paginationTimestamp >= until):
                        break
            except Exception as e:
                errors += 1
                if errors > maxRetries:
                    raise e
        uniqueResults = self.remove_repeated_elements_from_array(result)
        key = 0 if (method == 'fetchOHLCV') else 'timestamp'
        return self.filter_by_since_limit(uniqueResults, since, limit, key)

    def safe_deterministic_call(self, method: str, symbol: Str = None, since: Int = None, limit: Int = None, timeframe: Str = None, params={}):
        maxRetries = None
        maxRetries, params = self.handle_option_and_params(params, method, 'maxRetries', 3)
        errors = 0
        while(errors <= maxRetries):
            try:
                if timeframe and method != 'fetchFundingRateHistory':
                    return getattr(self, method)(symbol, timeframe, since, limit, params)
                else:
                    return getattr(self, method)(symbol, since, limit, params)
            except Exception as e:
                if isinstance(e, RateLimitExceeded):
                    raise e  # if we are rate limited, we should not retry and fail fast
                errors += 1
                if errors > maxRetries:
                    raise e
        return []

    def fetch_paginated_call_deterministic(self, method: str, symbol: Str = None, since: Int = None, limit: Int = None, timeframe: Str = None, params={}, maxEntriesPerRequest=None):
        maxCalls = None
        maxCalls, params = self.handle_option_and_params(params, method, 'paginationCalls', 10)
        maxEntriesPerRequest, params = self.handle_max_entries_per_request_and_params(method, maxEntriesPerRequest, params)
        current = self.milliseconds()
        tasks = []
        time = self.parse_timeframe(timeframe) * 1000
        step = time * maxEntriesPerRequest
        currentSince = current - (maxCalls * step) - 1
        if since is not None:
            currentSince = max(currentSince, since)
        else:
            currentSince = max(currentSince, 1241440531000)  # avoid timestamps older than 2009
        until = self.safe_integer_2(params, 'until', 'till')  # do not omit it here
        if until is not None:
            requiredCalls = int(math.ceil((until - since)) / step)
            if requiredCalls > maxCalls:
                raise BadRequest(self.id + ' the number of required calls is greater than the max number of calls allowed, either increase the paginationCalls or decrease the since-until gap. Current paginationCalls limit is ' + str(maxCalls) + ' required calls is ' + str(requiredCalls))
        for i in range(0, maxCalls):
            if (until is not None) and (currentSince >= until):
                break
            if currentSince >= current:
                break
            tasks.append(self.safe_deterministic_call(method, symbol, currentSince, maxEntriesPerRequest, timeframe, params))
            currentSince = self.sum(currentSince, step) - 1
        results = tasks
        result = []
        for i in range(0, len(results)):
            result = self.array_concat(result, results[i])
        uniqueResults = self.remove_repeated_elements_from_array(result)
        key = 0 if (method == 'fetchOHLCV') else 'timestamp'
        return self.filter_by_since_limit(uniqueResults, since, limit, key)

    def fetch_paginated_call_cursor(self, method: str, symbol: Str = None, since=None, limit=None, params={}, cursorReceived=None, cursorSent=None, cursorIncrement=None, maxEntriesPerRequest=None):
        maxCalls = None
        maxCalls, params = self.handle_option_and_params(params, method, 'paginationCalls', 10)
        maxRetries = None
        maxRetries, params = self.handle_option_and_params(params, method, 'maxRetries', 3)
        maxEntriesPerRequest, params = self.handle_max_entries_per_request_and_params(method, maxEntriesPerRequest, params)
        cursorValue = None
        i = 0
        errors = 0
        result = []
        timeframe = self.safe_string(params, 'timeframe')
        params = self.omit(params, 'timeframe')  # reading the timeframe from the method arguments to avoid changing the signature
        while(i < maxCalls):
            try:
                if cursorValue is not None:
                    if cursorIncrement is not None:
                        cursorValue = self.parse_to_int(cursorValue) + cursorIncrement
                    params[cursorSent] = cursorValue
                response = None
                if method == 'fetchAccounts':
                    response = getattr(self, method)(params)
                elif method == 'getLeverageTiersPaginated' or method == 'fetchPositions':
                    response = getattr(self, method)(symbol, params)
                elif method == 'fetchOpenInterestHistory':
                    response = getattr(self, method)(symbol, timeframe, since, maxEntriesPerRequest, params)
                else:
                    response = getattr(self, method)(symbol, since, maxEntriesPerRequest, params)
                errors = 0
                responseLength = len(response)
                if self.verbose:
                    cursorString = '' if (cursorValue is None) else cursorValue
                    iteration = (i + 1)
                    cursorMessage = 'Cursor pagination call ' + str(iteration) + ' method ' + method + ' response length ' + str(responseLength) + ' cursor ' + cursorString
                    self.log(cursorMessage)
                if responseLength == 0:
                    break
                result = self.array_concat(result, response)
                last = self.safe_dict(response, responseLength - 1)
                # cursorValue = self.safe_value(last['info'], cursorReceived)
                cursorValue = None  # search for the cursor
                for j in range(0, responseLength):
                    index = responseLength - j - 1
                    entry = self.safe_dict(response, index)
                    info = self.safe_dict(entry, 'info')
                    cursor = self.safe_value(info, cursorReceived)
                    if cursor is not None:
                        cursorValue = cursor
                        break
                if cursorValue is None:
                    break
                lastTimestamp = self.safe_integer(last, 'timestamp')
                if lastTimestamp is not None and lastTimestamp < since:
                    break
            except Exception as e:
                errors += 1
                if errors > maxRetries:
                    raise e
            i += 1
        sorted = self.sort_cursor_paginated_result(result)
        key = 0 if (method == 'fetchOHLCV') else 'timestamp'
        return self.filter_by_since_limit(sorted, since, limit, key)

    def fetch_paginated_call_incremental(self, method: str, symbol: Str = None, since=None, limit=None, params={}, pageKey=None, maxEntriesPerRequest=None):
        maxCalls = None
        maxCalls, params = self.handle_option_and_params(params, method, 'paginationCalls', 10)
        maxRetries = None
        maxRetries, params = self.handle_option_and_params(params, method, 'maxRetries', 3)
        maxEntriesPerRequest, params = self.handle_max_entries_per_request_and_params(method, maxEntriesPerRequest, params)
        i = 0
        errors = 0
        result = []
        while(i < maxCalls):
            try:
                params[pageKey] = i + 1
                response = getattr(self, method)(symbol, since, maxEntriesPerRequest, params)
                errors = 0
                responseLength = len(response)
                if self.verbose:
                    iteration = (i + str(1))
                    incrementalMessage = 'Incremental pagination call ' + iteration + ' method ' + method + ' response length ' + str(responseLength)
                    self.log(incrementalMessage)
                if responseLength == 0:
                    break
                result = self.array_concat(result, response)
            except Exception as e:
                errors += 1
                if errors > maxRetries:
                    raise e
            i += 1
        sorted = self.sort_cursor_paginated_result(result)
        key = 0 if (method == 'fetchOHLCV') else 'timestamp'
        return self.filter_by_since_limit(sorted, since, limit, key)

    def sort_cursor_paginated_result(self, result):
        first = self.safe_value(result, 0)
        if first is not None:
            if 'timestamp' in first:
                return self.sort_by(result, 'timestamp', True)
            if 'id' in first:
                return self.sort_by(result, 'id', True)
        return result

    def remove_repeated_elements_from_array(self, input):
        uniqueResult = {}
        for i in range(0, len(input)):
            entry = input[i]
            id = self.safe_string(entry, 'id')
            if id is not None:
                if self.safe_string(uniqueResult, id) is None:
                    uniqueResult[id] = entry
            else:
                timestamp = self.safe_integer_2(entry, 'timestamp', 0)
                if timestamp is not None:
                    if self.safe_string(uniqueResult, timestamp) is None:
                        uniqueResult[timestamp] = entry
        values = list(uniqueResult.values())
        valuesLength = len(values)
        if valuesLength > 0:
            return values
        return input

    def handle_until_option(self, key: str, request, params, multiplier=1):
        until = self.safe_integer_2(params, 'until', 'till')
        if until is not None:
            request[key] = self.parse_to_int(until * multiplier)
            params = self.omit(params, ['until', 'till'])
        return [request, params]

    def safe_open_interest(self, interest: dict, market: Market = None):
        symbol = self.safe_string(interest, 'symbol')
        if symbol is None:
            symbol = self.safe_string(market, 'symbol')
        return self.extend(interest, {
            'symbol': symbol,
            'baseVolume': self.safe_number(interest, 'baseVolume'),  # deprecated
            'quoteVolume': self.safe_number(interest, 'quoteVolume'),  # deprecated
            'openInterestAmount': self.safe_number(interest, 'openInterestAmount'),
            'openInterestValue': self.safe_number(interest, 'openInterestValue'),
            'timestamp': self.safe_integer(interest, 'timestamp'),
            'datetime': self.safe_string(interest, 'datetime'),
            'info': self.safe_value(interest, 'info'),
        })

    def parse_liquidation(self, liquidation, market: Market = None):
        raise NotSupported(self.id + ' parseLiquidation() is not supported yet')

    def parse_liquidations(self, liquidations: List[dict], market: Market = None, since: Int = None, limit: Int = None):
        """
 @ignore
        parses liquidation info from the exchange response
        :param dict[] liquidations: each item describes an instance of a liquidation event
        :param dict market: ccxt market
        :param int [since]: when defined, the response items are filtered to only include items after self timestamp
        :param int [limit]: limits the number of items in the response
        :returns dict[]: an array of `liquidation structures <https://docs.ccxt.com/#/?id=liquidation-structure>`
        """
        result = []
        for i in range(0, len(liquidations)):
            entry = liquidations[i]
            parsed = self.parse_liquidation(entry, market)
            result.append(parsed)
        sorted = self.sort_by(result, 'timestamp')
        symbol = self.safe_string(market, 'symbol')
        return self.filter_by_symbol_since_limit(sorted, symbol, since, limit)

    def parse_greeks(self, greeks: dict, market: Market = None):
        raise NotSupported(self.id + ' parseGreeks() is not supported yet')

    def parse_option(self, chain: dict, currency: Currency = None, market: Market = None):
        raise NotSupported(self.id + ' parseOption() is not supported yet')

    def parse_option_chain(self, response: List[object], currencyKey: Str = None, symbolKey: Str = None):
        optionStructures = {}
        for i in range(0, len(response)):
            info = response[i]
            currencyId = self.safe_string(info, currencyKey)
            currency = self.safe_currency(currencyId)
            marketId = self.safe_string(info, symbolKey)
            market = self.safe_market(marketId, None, None, 'option')
            optionStructures[market['symbol']] = self.parse_option(info, currency, market)
        return optionStructures

    def parse_margin_modes(self, response: List[object], symbols: List[str] = None, symbolKey: Str = None, marketType: MarketType = None):
        marginModeStructures = {}
        if marketType is None:
            marketType = 'swap'  # default to swap
        for i in range(0, len(response)):
            info = response[i]
            marketId = self.safe_string(info, symbolKey)
            market = self.safe_market(marketId, None, None, marketType)
            if (symbols is None) or self.in_array(market['symbol'], symbols):
                marginModeStructures[market['symbol']] = self.parse_margin_mode(info, market)
        return marginModeStructures

    def parse_margin_mode(self, marginMode: dict, market: Market = None):
        raise NotSupported(self.id + ' parseMarginMode() is not supported yet')

    def parse_leverages(self, response: List[object], symbols: List[str] = None, symbolKey: Str = None, marketType: MarketType = None):
        leverageStructures = {}
        if marketType is None:
            marketType = 'swap'  # default to swap
        for i in range(0, len(response)):
            info = response[i]
            marketId = self.safe_string(info, symbolKey)
            market = self.safe_market(marketId, None, None, marketType)
            if (symbols is None) or self.in_array(market['symbol'], symbols):
                leverageStructures[market['symbol']] = self.parse_leverage(info, market)
        return leverageStructures

    def parse_leverage(self, leverage: dict, market: Market = None):
        raise NotSupported(self.id + ' parseLeverage() is not supported yet')

    def parse_conversions(self, conversions: List[Any], code: Str = None, fromCurrencyKey: Str = None, toCurrencyKey: Str = None, since: Int = None, limit: Int = None, params={}):
        conversions = self.to_array(conversions)
        result = []
        fromCurrency = None
        toCurrency = None
        for i in range(0, len(conversions)):
            entry = conversions[i]
            fromId = self.safe_string(entry, fromCurrencyKey)
            toId = self.safe_string(entry, toCurrencyKey)
            if fromId is not None:
                fromCurrency = self.safe_currency(fromId)
            if toId is not None:
                toCurrency = self.safe_currency(toId)
            conversion = self.extend(self.parse_conversion(entry, fromCurrency, toCurrency), params)
            result.append(conversion)
        sorted = self.sort_by(result, 'timestamp')
        currency = None
        if code is not None:
            currency = self.safe_currency(code)
            code = currency['code']
        if code is None:
            return self.filter_by_since_limit(sorted, since, limit)
        fromConversion = self.filter_by(sorted, 'fromCurrency', code)
        toConversion = self.filter_by(sorted, 'toCurrency', code)
        both = self.array_concat(fromConversion, toConversion)
        return self.filter_by_since_limit(both, since, limit)

    def parse_conversion(self, conversion: dict, fromCurrency: Currency = None, toCurrency: Currency = None):
        raise NotSupported(self.id + ' parseConversion() is not supported yet')

    def convert_expire_date(self, date: str):
        # parse YYMMDD to datetime string
        year = date[0:2]
        month = date[2:4]
        day = date[4:6]
        reconstructedDate = '20' + year + '-' + month + '-' + day + 'T00:00:00Z'
        return reconstructedDate

    def convert_expire_date_to_market_id_date(self, date: str):
        # parse 240119 to 19JAN24
        year = date[0:2]
        monthRaw = date[2:4]
        month = None
        day = date[4:6]
        if monthRaw == '01':
            month = 'JAN'
        elif monthRaw == '02':
            month = 'FEB'
        elif monthRaw == '03':
            month = 'MAR'
        elif monthRaw == '04':
            month = 'APR'
        elif monthRaw == '05':
            month = 'MAY'
        elif monthRaw == '06':
            month = 'JUN'
        elif monthRaw == '07':
            month = 'JUL'
        elif monthRaw == '08':
            month = 'AUG'
        elif monthRaw == '09':
            month = 'SEP'
        elif monthRaw == '10':
            month = 'OCT'
        elif monthRaw == '11':
            month = 'NOV'
        elif monthRaw == '12':
            month = 'DEC'
        reconstructedDate = day + month + year
        return reconstructedDate

    def convert_market_id_expire_date(self, date: str):
        # parse 03JAN24 to 240103
        monthMappping = {
            'JAN': '01',
            'FEB': '02',
            'MAR': '03',
            'APR': '04',
            'MAY': '05',
            'JUN': '06',
            'JUL': '07',
            'AUG': '08',
            'SEP': '09',
            'OCT': '10',
            'NOV': '11',
            'DEC': '12',
        }
        # if exchange omits first zero and provides i.e. '3JAN24' instead of '03JAN24'
        if len(date) == 6:
            date = '0' + date
        year = date[0:2]
        monthName = date[2:5]
        month = self.safe_string(monthMappping, monthName)
        day = date[5:7]
        reconstructedDate = day + month + year
        return reconstructedDate

    def fetch_position_history(self, symbol: str, since: Int = None, limit: Int = None, params={}):
        """
        fetches the history of margin added or reduced from contract isolated positions
        :param str [symbol]: unified market symbol
        :param int [since]: timestamp in ms of the position
        :param int [limit]: the maximum amount of candles to fetch, default=1000
        :param dict params: extra parameters specific to the exchange api endpoint
        :returns dict[]: a list of `position structures <https://docs.ccxt.com/#/?id=position-structure>`
        """
        if self.has['fetchPositionsHistory']:
            positions = self.fetch_positions_history([symbol], since, limit, params)
            return positions
        else:
            raise NotSupported(self.id + ' fetchPositionHistory() is not supported yet')

    def fetch_positions_history(self, symbols: Strings = None, since: Int = None, limit: Int = None, params={}):
        """
        fetches the history of margin added or reduced from contract isolated positions
        :param str [symbol]: unified market symbol
        :param int [since]: timestamp in ms of the position
        :param int [limit]: the maximum amount of candles to fetch, default=1000
        :param dict params: extra parameters specific to the exchange api endpoint
        :returns dict[]: a list of `position structures <https://docs.ccxt.com/#/?id=position-structure>`
        """
        raise NotSupported(self.id + ' fetchPositionsHistory() is not supported yet')

    def parse_margin_modification(self, data: dict, market: Market = None):
        raise NotSupported(self.id + ' parseMarginModification() is not supported yet')

    def parse_margin_modifications(self, response: List[object], symbols: Strings = None, symbolKey: Str = None, marketType: MarketType = None):
        marginModifications = []
        for i in range(0, len(response)):
            info = response[i]
            marketId = self.safe_string(info, symbolKey)
            market = self.safe_market(marketId, None, None, marketType)
            if (symbols is None) or self.in_array(market['symbol'], symbols):
                marginModifications.append(self.parse_margin_modification(info, market))
        return marginModifications

    def fetch_transfer(self, id: str, code: Str = None, params={}):
        """
        fetches a transfer
        :param str id: transfer id
        :param [str] code: unified currency code
        :param dict params: extra parameters specific to the exchange api endpoint
        :returns dict: a `transfer structure <https://docs.ccxt.com/#/?id=transfer-structure>`
        """
        raise NotSupported(self.id + ' fetchTransfer() is not supported yet')

    def fetch_transfers(self, code: Str = None, since: Int = None, limit: Int = None, params={}):
        """
        fetches a transfer
        :param str id: transfer id
        :param int [since]: timestamp in ms of the earliest transfer to fetch
        :param int [limit]: the maximum amount of transfers to fetch
        :param dict params: extra parameters specific to the exchange api endpoint
        :returns dict: a `transfer structure <https://docs.ccxt.com/#/?id=transfer-structure>`
        """
        raise NotSupported(self.id + ' fetchTransfers() is not supported yet')

    def clean_unsubscription(self, client, subHash: str, unsubHash: str):
        if unsubHash in client.subscriptions:
            del client.subscriptions[unsubHash]
        if subHash in client.subscriptions:
            del client.subscriptions[subHash]
        if subHash in client.futures:
            error = UnsubscribeError(self.id + ' ' + subHash)
            client.reject(error, subHash)
        client.resolve(True, unsubHash)

    def clean_cache(self, subscription: dict):
        topic = self.safe_string(subscription, 'topic')
        symbols = self.safe_list(subscription, 'symbols', [])
        symbolsLength = len(symbols)
        if topic == 'ohlcv':
            symbolsAndTimeFrames = self.safe_list(subscription, 'symbolsAndTimeframes', [])
            for i in range(0, len(symbolsAndTimeFrames)):
                symbolAndTimeFrame = symbolsAndTimeFrames[i]
                symbol = self.safe_string(symbolAndTimeFrame, 0)
                timeframe = self.safe_string(symbolAndTimeFrame, 1)
                if timeframe in self.ohlcvs[symbol]:
                    del self.ohlcvs[symbol][timeframe]
        elif symbolsLength > 0:
            for i in range(0, len(symbols)):
                symbol = symbols[i]
                if topic == 'trades':
                    del self.trades[symbol]
                elif topic == 'orderbook':
                    del self.orderbooks[symbol]
                elif topic == 'ticker':
                    del self.tickers[symbol]
        else:
            if topic == 'myTrades':
                # don't reset self.myTrades directly here
                # because in c# we need to use a different object
                keys = list(self.myTrades.keys())
                for i in range(0, len(keys)):
                    del self.myTrades[keys[i]]
            elif topic == 'orders':
                orderSymbols = list(self.orders.keys())
                for i in range(0, len(orderSymbols)):
                    del self.orders[orderSymbols[i]]
            elif topic == 'ticker':
                tickerSymbols = list(self.tickers.keys())
                for i in range(0, len(tickerSymbols)):
                    del self.tickers[tickerSymbols[i]]<|MERGE_RESOLUTION|>--- conflicted
+++ resolved
@@ -325,12 +325,8 @@
 
     # API method metainfo
     has = {}
-<<<<<<< HEAD
+    features = {}
     precisionMode = TICK_SIZE
-=======
-    features = {}
-    precisionMode = DECIMAL_PLACES
->>>>>>> f373d427
     paddingMode = NO_PADDING
     minFundingAddressLength = 1  # used in check_address
     substituteCommonCurrencyCodes = True
