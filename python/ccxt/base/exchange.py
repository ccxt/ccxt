# -*- coding: utf-8 -*-

"""Base exchange class"""

# -----------------------------------------------------------------------------

__version__ = '4.4.91'

# -----------------------------------------------------------------------------

from ccxt.base.errors import ExchangeError
from ccxt.base.errors import NetworkError
from ccxt.base.errors import NotSupported
from ccxt.base.errors import AuthenticationError
from ccxt.base.errors import DDoSProtection
from ccxt.base.errors import RequestTimeout
from ccxt.base.errors import ExchangeNotAvailable
from ccxt.base.errors import InvalidAddress
from ccxt.base.errors import InvalidOrder
from ccxt.base.errors import ArgumentsRequired
from ccxt.base.errors import BadSymbol
from ccxt.base.errors import NullResponse
from ccxt.base.errors import RateLimitExceeded
from ccxt.base.errors import OperationFailed
from ccxt.base.errors import BadRequest
from ccxt.base.errors import BadResponse
from ccxt.base.errors import InvalidProxySettings
from ccxt.base.errors import UnsubscribeError

# -----------------------------------------------------------------------------

from ccxt.base.decimal_to_precision import decimal_to_precision
from ccxt.base.decimal_to_precision import DECIMAL_PLACES, TICK_SIZE, NO_PADDING, TRUNCATE, ROUND, ROUND_UP, ROUND_DOWN, SIGNIFICANT_DIGITS
from ccxt.base.decimal_to_precision import number_to_string
from ccxt.base.precise import Precise
from ccxt.base.types import ConstructorArgs, BalanceAccount, Currency, IndexType, OrderSide, OrderType, Trade, OrderRequest, Market, MarketType, Str, Num, Strings, CancellationRequest, Bool

# -----------------------------------------------------------------------------

# rsa jwt signing
from cryptography.hazmat import backends
from cryptography.hazmat.primitives import hashes
from cryptography.hazmat.primitives.asymmetric import padding, ed25519
# from cryptography.hazmat.primitives.asymmetric.utils import decode_dss_signature
from cryptography.hazmat.primitives.serialization import load_pem_private_key

# -----------------------------------------------------------------------------

# ecdsa signing
from ccxt.static_dependencies import ecdsa
from ccxt.static_dependencies import keccak

# eddsa signing
try:
    import axolotl_curve25519 as eddsa
except ImportError:
    eddsa = None

# eth signing
from ccxt.static_dependencies.ethereum import abi
from ccxt.static_dependencies.ethereum import account
from ccxt.static_dependencies.msgpack import packb

# starknet
from ccxt.static_dependencies.starknet.ccxt_utils import get_private_key_from_eth_signature
from ccxt.static_dependencies.starknet.hash.address import compute_address
from ccxt.static_dependencies.starknet.hash.selector import get_selector_from_name
from ccxt.static_dependencies.starknet.hash.utils import message_signature, private_to_stark_key
from ccxt.static_dependencies.starknet.utils.typed_data import TypedData as TypedDataDataclass
try:
    import apexpro.zklink_sdk as zklink_sdk
except ImportError:
    zklink_sdk = None

# -----------------------------------------------------------------------------

__all__ = [
    'Exchange',
]

# -----------------------------------------------------------------------------

import types
import logging
import base64
import binascii
import calendar
import collections
import datetime
from email.utils import parsedate
# import functools
import gzip
import hashlib
import hmac
import io

# load orjson if available, otherwise default to json
orjson = None
try:
    import orjson as orjson
except ImportError:
    pass

import json
import math
import random
from numbers import Number
import re
from requests import Session
from requests.utils import default_user_agent
from requests.exceptions import HTTPError, Timeout, TooManyRedirects, RequestException, ConnectionError as requestsConnectionError
# import socket
from ssl import SSLError
# import sys
import time
import uuid
import zlib
from decimal import Decimal
from time import mktime
from wsgiref.handlers import format_date_time
import urllib.parse as _urlencode
from typing import Any, List
from ccxt.base.types import Int

# -----------------------------------------------------------------------------

class SafeJSONEncoder(json.JSONEncoder):
    def default(self, obj):
        if isinstance(obj, Exception):
            return {"name": obj.__class__.__name__}
        try:
            return super().default(obj)
        except TypeError:
            return f"TypeError: Object of type {type(obj).__name__} is not JSON serializable"

class Exchange(object):
    """Base exchange class"""
    id = None
    name = None
    countries = None
    version = None
    certified = False  # if certified by the CCXT dev team
    pro = False  # if it is integrated with CCXT Pro for WebSocket support
    alias = False  # whether this exchange is an alias to another exchange
    # rate limiter settings
    enableRateLimit = True
    rateLimit = 2000  # milliseconds = seconds * 1000
    timeout = 10000   # milliseconds = seconds * 1000
    asyncio_loop = None
    aiohttp_proxy = None
    ssl_context = None
    trust_env = False
    aiohttp_trust_env = False
    requests_trust_env = False
    session = None  # Session () by default
    tcp_connector = None  # aiohttp.TCPConnector
    aiohttp_socks_connector = None
    socks_proxy_sessions = None
    verify = True  # SSL verification
    validateServerSsl = True
    validateClientSsl = False
    logger = None  # logging.getLogger(__name__) by default
    verbose = False
    markets = None
    symbols = None
    codes = None
    timeframes = {}
    tokenBucket = None

    fees = {
        'trading': {
            'tierBased': None,
            'percentage': None,
            'taker': None,
            'maker': None,
        },
        'funding': {
            'tierBased': None,
            'percentage': None,
            'withdraw': {},
            'deposit': {},
        },
    }
    loaded_fees = {
        'trading': {
            'percentage': True,
        },
        'funding': {
            'withdraw': {},
            'deposit': {},
        },
    }
    ids = None
    urls = None
    api = None
    parseJsonResponse = True
    throttler = None

    # PROXY & USER-AGENTS (see "examples/proxy-usage" file for explanation)
    proxy = None  # for backwards compatibility
    proxyUrl = None
    proxy_url = None
    proxyUrlCallback = None
    proxy_url_callback = None
    httpProxy = None
    http_proxy = None
    httpProxyCallback = None
    http_proxy_callback = None
    httpsProxy = None
    https_proxy = None
    httpsProxyCallback = None
    https_proxy_callback = None
    socksProxy = None
    socks_proxy = None
    socksProxyCallback = None
    socks_proxy_callback = None
    userAgent = None
    user_agent = None
    wsProxy = None
    ws_proxy = None
    wssProxy = None
    wss_proxy = None
    wsSocksProxy = None
    ws_socks_proxy = None
    #
    userAgents = {
        'chrome': 'Mozilla/5.0 (Windows NT 10.0; Win64; x64) AppleWebKit/537.36 (KHTML, like Gecko) Chrome/62.0.3202.94 Safari/537.36',
        'chrome39': 'Mozilla/5.0 (Windows NT 6.1; WOW64) AppleWebKit/537.36 (KHTML, like Gecko) Chrome/39.0.2171.71 Safari/537.36',
        'chrome100': 'Mozilla/5.0 (Macintosh; Intel Mac OS X 10_15_7) AppleWebKit/537.36 (KHTML, like Gecko) Chrome/100.0.4896.75 Safari/537.36',
    }
    headers = None
    origin = '*'  # CORS origin
    MAX_VALUE = float('inf')
    #
    proxies = None

    hostname = None  # in case of inaccessibility of the "main" domain
    apiKey = ''
    secret = ''
    password = ''
    uid = ''
    accountId = None
    privateKey = ''  # a "0x"-prefixed hexstring private key for a wallet
    walletAddress = ''  # the wallet address "0x"-prefixed hexstring
    token = ''  # reserved for HTTP auth in some cases
    twofa = None
    markets_by_id = None
    currencies_by_id = None

    precision = None
    exceptions = None
    limits = {
        'leverage': {
            'min': None,
            'max': None,
        },
        'amount': {
            'min': None,
            'max': None,
        },
        'price': {
            'min': None,
            'max': None,
        },
        'cost': {
            'min': None,
            'max': None,
        },
    }

    httpExceptions = {
        '422': ExchangeError,
        '418': DDoSProtection,
        '429': RateLimitExceeded,
        '404': ExchangeNotAvailable,
        '409': ExchangeNotAvailable,
        '410': ExchangeNotAvailable,
        '451': ExchangeNotAvailable,
        '500': ExchangeNotAvailable,
        '501': ExchangeNotAvailable,
        '502': ExchangeNotAvailable,
        '520': ExchangeNotAvailable,
        '521': ExchangeNotAvailable,
        '522': ExchangeNotAvailable,
        '525': ExchangeNotAvailable,
        '526': ExchangeNotAvailable,
        '400': ExchangeNotAvailable,
        '403': ExchangeNotAvailable,
        '405': ExchangeNotAvailable,
        '503': ExchangeNotAvailable,
        '530': ExchangeNotAvailable,
        '408': RequestTimeout,
        '504': RequestTimeout,
        '401': AuthenticationError,
        '407': AuthenticationError,
        '511': AuthenticationError,
    }
    balance = None
    liquidations = None
    orderbooks = None
    orders = None
    triggerOrders = None
    myLiquidations = None
    myTrades = None
    trades = None
    transactions = None
    ohlcvs = None
    tickers = None
    fundingRates = None
    bidsasks = None
    base_currencies = None
    quote_currencies = None
    currencies = None

    options = None  # Python does not allow to define properties in run-time with setattr
    isSandboxModeEnabled = False
    accounts = None
    positions = None

    status = None

    requiredCredentials = {
        'apiKey': True,
        'secret': True,
        'uid': False,
        'accountId': False,
        'login': False,
        'password': False,
        'twofa': False,  # 2-factor authentication (one-time password key)
        'privateKey': False,  # a "0x"-prefixed hexstring private key for a wallet
        'walletAddress': False,  # the wallet address "0x"-prefixed hexstring
        'token': False,  # reserved for HTTP auth in some cases
    }

    # API method metainfo
    has = {}
    features = {}
    precisionMode = DECIMAL_PLACES
    paddingMode = NO_PADDING
    minFundingAddressLength = 1  # used in check_address
    substituteCommonCurrencyCodes = True
    quoteJsonNumbers = True
    number: Num = float  # or str (a pointer to a class)
    handleContentTypeApplicationZip = False
    # whether fees should be summed by currency code
    reduceFees = True
    lastRestRequestTimestamp = 0
    lastRestPollTimestamp = 0
    restRequestQueue = None
    restPollerLoopIsRunning = False
    rateLimitTokens = 16
    rateLimitMaxTokens = 16
    rateLimitUpdateTime = 0
    enableLastHttpResponse = True
    enableLastJsonResponse = False
    enableLastResponseHeaders = True
    last_http_response = None
    last_json_response = None
    last_response_headers = None
    last_request_body = None
    last_request_url = None
    last_request_headers = None

    requiresEddsa = False
    base58_encoder = None
    base58_decoder = None
    # no lower case l or upper case I, O
    base58_alphabet = '123456789ABCDEFGHJKLMNPQRSTUVWXYZabcdefghijkmnopqrstuvwxyz'

    commonCurrencies = {
        'XBT': 'BTC',
        'BCC': 'BCH',
        'BCHSV': 'BSV',
    }
    synchronous = True

    def __init__(self, config: ConstructorArgs = {}):
        self.aiohttp_trust_env = self.aiohttp_trust_env or self.trust_env
        self.requests_trust_env = self.requests_trust_env or self.trust_env

        self.precision = dict() if self.precision is None else self.precision
        self.limits = dict() if self.limits is None else self.limits
        self.exceptions = dict() if self.exceptions is None else self.exceptions
        self.headers = dict() if self.headers is None else self.headers
        self.balance = dict() if self.balance is None else self.balance
        self.orderbooks = dict() if self.orderbooks is None else self.orderbooks
        self.fundingRates = dict() if self.fundingRates is None else self.fundingRates
        self.tickers = dict() if self.tickers is None else self.tickers
        self.bidsasks = dict() if self.bidsasks is None else self.bidsasks
        self.trades = dict() if self.trades is None else self.trades
        self.transactions = dict() if self.transactions is None else self.transactions
        self.ohlcvs = dict() if self.ohlcvs is None else self.ohlcvs
        self.liquidations = dict() if self.liquidations is None else self.liquidations
        self.myLiquidations = dict() if self.myLiquidations is None else self.myLiquidations
        self.currencies = dict() if self.currencies is None else self.currencies
        self.options = self.get_default_options() if self.options is None else self.options  # Python does not allow to define properties in run-time with setattr
        self.decimal_to_precision = decimal_to_precision
        self.number_to_string = number_to_string

        # version = '.'.join(map(str, sys.version_info[:3]))
        # self.userAgent = {
        #     'User-Agent': 'ccxt/' + __version__ + ' (+https://github.com/ccxt/ccxt) Python/' + version
        # }

        self.origin = self.uuid()
        self.userAgent = default_user_agent()

        settings = self.deep_extend(self.describe(), config)

        for key in settings:
            if hasattr(self, key) and isinstance(getattr(self, key), dict):
                setattr(self, key, self.deep_extend(getattr(self, key), settings[key]))
            else:
                setattr(self, key, settings[key])

        self.after_construct()

        if self.safe_bool(config, 'sandbox') or self.safe_bool(config, 'testnet'):
            self.set_sandbox_mode(True)

        # convert all properties from underscore notation foo_bar to camelcase notation fooBar
        cls = type(self)
        for name in dir(self):
            if name[0] != '_' and name[-1] != '_' and '_' in name:
                parts = name.split('_')
                # fetch_ohlcv → fetchOHLCV (not fetchOhlcv!)
                exceptions = {'ohlcv': 'OHLCV', 'le': 'LE', 'be': 'BE'}
                camelcase = parts[0] + ''.join(exceptions.get(i, self.capitalize(i)) for i in parts[1:])
                attr = getattr(self, name)
                if isinstance(attr, types.MethodType):
                    setattr(cls, camelcase, getattr(cls, name))
                else:
                    if hasattr(self, camelcase):
                        if attr is not None:
                            setattr(self, camelcase, attr)
                    else:
                        setattr(self, camelcase, attr)

        if not self.session and self.synchronous:
            self.session = Session()
            self.session.trust_env = self.requests_trust_env
        self.logger = self.logger if self.logger else logging.getLogger(__name__)

    def __del__(self):
        self.close()

    def __repr__(self):
        return 'ccxt.' + ('async_support.' if self.asyncio_loop else '') + self.id + '()'

    def __str__(self):
        return self.name

    def init_throttler(self, cost=None):
        # stub in sync
        pass

    def throttle(self, cost=None):
        now = float(self.milliseconds())
        elapsed = now - self.lastRestRequestTimestamp
        cost = 1 if cost is None else cost
        sleep_time = self.rateLimit * cost
        if elapsed < sleep_time:
            delay = sleep_time - elapsed
            time.sleep(delay / 1000.0)

    @staticmethod
    def gzip_deflate(response, text):
        encoding = response.info().get('Content-Encoding')
        if encoding in ('gzip', 'x-gzip', 'deflate'):
            if encoding == 'deflate':
                return zlib.decompress(text, -zlib.MAX_WBITS)
            else:
                return gzip.GzipFile('', 'rb', 9, io.BytesIO(text)).read()
        return text

    def prepare_request_headers(self, headers=None):
        headers = headers or {}
        if self.session:
            headers.update(self.session.headers)
        headers.update(self.headers)
        userAgent = self.userAgent if self.userAgent is not None else self.user_agent
        if userAgent:
            if type(userAgent) is str:
                headers.update({'User-Agent': userAgent})
            elif (type(userAgent) is dict) and ('User-Agent' in userAgent):
                headers.update(userAgent)
        headers.update({'Accept-Encoding': 'gzip, deflate'})
        return self.set_headers(headers)

    def log(self, *args):
        print(*args)

    def on_rest_response(self, code, reason, url, method, response_headers, response_body, request_headers, request_body):
        return response_body.strip()

    def on_json_response(self, response_body):
        if self.quoteJsonNumbers and orjson is None:
            return json.loads(response_body, parse_float=str, parse_int=str)
        else:
            if orjson:
                return orjson.loads(response_body)
            return json.loads(response_body)

    def fetch(self, url, method='GET', headers=None, body=None):
        """Perform a HTTP request and return decoded JSON data"""

        # ##### PROXY & HEADERS #####
        request_headers = self.prepare_request_headers(headers)
        # proxy-url
        proxyUrl = self.check_proxy_url_settings(url, method, headers, body)
        if proxyUrl is not None:
            request_headers.update({'Origin': self.origin})
            url = proxyUrl + self.url_encoder_for_proxy_url(url)
        # proxy agents
        proxies = None  # set default
        httpProxy, httpsProxy, socksProxy = self.check_proxy_settings(url, method, headers, body)
        if httpProxy:
            proxies = {}
            proxies['http'] = httpProxy
        elif httpsProxy:
            proxies = {}
            proxies['https'] = httpsProxy
        elif socksProxy:
            proxies = {}
            # https://stackoverflow.com/a/15661226/2377343
            proxies['http'] = socksProxy
            proxies['https'] = socksProxy
        proxyAgentSet = proxies is not None
        self.check_conflicting_proxies(proxyAgentSet, proxyUrl)
        # specifically for async-python, there is ".proxies" property maintained
        if (self.proxies is not None):
            if (proxyAgentSet or proxyUrl):
                raise ExchangeError(self.id + ' you have conflicting proxy settings - use either .proxies or http(s)Proxy / socksProxy / proxyUrl')
            proxies = self.proxies
        # log
        if self.verbose:
            self.log("\nfetch Request:", self.id, method, url, "RequestHeaders:", request_headers, "RequestBody:", body)
        self.logger.debug("%s %s, Request: %s %s", method, url, request_headers, body)
        # end of proxies & headers

        request_body = body
        if body:
            body = body.encode()

        self.session.cookies.clear()

        http_response = None
        http_status_code = None
        http_status_text = None
        json_response = None
        try:
            response = self.session.request(
                method,
                url,
                data=body,
                headers=request_headers,
                timeout=(self.timeout / 1000),
                proxies=proxies,
                verify=self.verify and self.validateServerSsl
            )
            # does not try to detect encoding
            response.encoding = 'utf-8'
            headers = response.headers
            http_status_code = response.status_code
            http_status_text = response.reason
            http_response = self.on_rest_response(http_status_code, http_status_text, url, method, headers, response.text, request_headers, request_body)
            json_response = self.parse_json(http_response)
            # FIXME remove last_x_responses from subclasses
            if self.enableLastHttpResponse:
                self.last_http_response = http_response
            if self.enableLastJsonResponse:
                self.last_json_response = json_response
            if self.enableLastResponseHeaders:
                self.last_response_headers = headers
            if self.verbose:
                self.log("\nfetch Response:", self.id, method, url, http_status_code, "ResponseHeaders:", headers, "ResponseBody:", http_response)
            self.logger.debug("%s %s, Response: %s %s %s", method, url, http_status_code, headers, http_response)
            response.raise_for_status()

        except Timeout as e:
            details = ' '.join([self.id, method, url])
            raise RequestTimeout(details) from e

        except TooManyRedirects as e:
            details = ' '.join([self.id, method, url])
            raise ExchangeError(details) from e

        except SSLError as e:
            details = ' '.join([self.id, method, url])
            raise ExchangeError(details) from e

        except HTTPError as e:
            details = ' '.join([self.id, method, url])
            skip_further_error_handling = self.handle_errors(http_status_code, http_status_text, url, method, headers, http_response, json_response, request_headers, request_body)
            if not skip_further_error_handling:
                self.handle_http_status_code(http_status_code, http_status_text, url, method, http_response)
            raise ExchangeError(details) from e

        except requestsConnectionError as e:
            error_string = str(e)
            details = ' '.join([self.id, method, url])
            if 'Read timed out' in error_string:
                raise RequestTimeout(details) from e
            else:
                raise NetworkError(details) from e

        except ConnectionResetError as e:
            error_string = str(e)
            details = ' '.join([self.id, method, url])
            raise NetworkError(details) from e

        except RequestException as e:  # base exception class
            error_string = str(e)
            if ('Missing dependencies for SOCKS support' in error_string):
                raise NotSupported(self.id + ' - to use SOCKS proxy with ccxt, you might need "pysocks" module that can be installed by "pip install pysocks"')
            details = ' '.join([self.id, method, url])
            if any(x in error_string for x in ['ECONNRESET', 'Connection aborted.', 'Connection broken:']):
                raise NetworkError(details) from e
            else:
                raise ExchangeError(details) from e

        self.handle_errors(http_status_code, http_status_text, url, method, headers, http_response, json_response, request_headers, request_body)
        if json_response is not None:
            return json_response
        elif self.is_text_response(headers):
            return http_response
        else:
            if isinstance(response.content, bytes):
                return response.content.decode('utf8')
            return response.content

    def parse_json(self, http_response):
        try:
            if Exchange.is_json_encoded_object(http_response):
                return self.on_json_response(http_response)
        except ValueError:  # superclass of JsonDecodeError (python2)
            pass

    def is_text_response(self, headers):
        # https://github.com/ccxt/ccxt/issues/5302
        content_type = headers.get('Content-Type', '')
        return content_type.startswith('application/json') or content_type.startswith('text/')

    @staticmethod
    def key_exists(dictionary, key):
        if hasattr(dictionary, '__getitem__') and not isinstance(dictionary, str):
            if isinstance(dictionary, list) and type(key) is not int:
                return False
            try:
                value = dictionary[key]
                return value is not None and value != ''
            except LookupError:
                return False
        return False

    @staticmethod
    def safe_float(dictionary, key, default_value=None):
        value = default_value
        try:
            if Exchange.key_exists(dictionary, key):
                value = float(dictionary[key])
        except ValueError as e:
            value = default_value
        return value

    @staticmethod
    def safe_string(dictionary, key, default_value=None):
        return str(dictionary[key]) if Exchange.key_exists(dictionary, key) else default_value

    @staticmethod
    def safe_string_lower(dictionary, key, default_value=None):
        if Exchange.key_exists(dictionary, key):
            return str(dictionary[key]).lower()
        else:
            return default_value.lower() if default_value is not None else default_value

    @staticmethod
    def safe_string_upper(dictionary, key, default_value=None):
        if Exchange.key_exists(dictionary, key):
            return str(dictionary[key]).upper()
        else:
            return default_value.upper() if default_value is not None else default_value

    @staticmethod
    def safe_integer(dictionary, key, default_value=None):
        if not Exchange.key_exists(dictionary, key):
            return default_value
        value = dictionary[key]
        try:
            # needed to avoid breaking on "100.0"
            # https://stackoverflow.com/questions/1094717/convert-a-string-to-integer-with-decimal-in-python#1094721
            return int(float(value))
        except ValueError:
            return default_value
        except TypeError:
            return default_value

    @staticmethod
    def safe_integer_product(dictionary, key, factor, default_value=None):
        if not Exchange.key_exists(dictionary, key):
            return default_value
        value = dictionary[key]
        if isinstance(value, Number):
            return int(value * factor)
        elif isinstance(value, str):
            try:
                return int(float(value) * factor)
            except ValueError:
                pass
        return default_value

    @staticmethod
    def safe_timestamp(dictionary, key, default_value=None):
        return Exchange.safe_integer_product(dictionary, key, 1000, default_value)

    @staticmethod
    def safe_value(dictionary, key, default_value=None):
        return dictionary[key] if Exchange.key_exists(dictionary, key) else default_value

    # we're not using safe_floats with a list argument as we're trying to save some cycles here
    # we're not using safe_float_3 either because those cases are too rare to deserve their own optimization

    @staticmethod
    def safe_float_2(dictionary, key1, key2, default_value=None):
        return Exchange.safe_either(Exchange.safe_float, dictionary, key1, key2, default_value)

    @staticmethod
    def safe_string_2(dictionary, key1, key2, default_value=None):
        return Exchange.safe_either(Exchange.safe_string, dictionary, key1, key2, default_value)

    @staticmethod
    def safe_string_lower_2(dictionary, key1, key2, default_value=None):
        return Exchange.safe_either(Exchange.safe_string_lower, dictionary, key1, key2, default_value)

    @staticmethod
    def safe_string_upper_2(dictionary, key1, key2, default_value=None):
        return Exchange.safe_either(Exchange.safe_string_upper, dictionary, key1, key2, default_value)

    @staticmethod
    def safe_integer_2(dictionary, key1, key2, default_value=None):
        return Exchange.safe_either(Exchange.safe_integer, dictionary, key1, key2, default_value)

    @staticmethod
    def safe_integer_product_2(dictionary, key1, key2, factor, default_value=None):
        value = Exchange.safe_integer_product(dictionary, key1, factor)
        return value if value is not None else Exchange.safe_integer_product(dictionary, key2, factor, default_value)

    @staticmethod
    def safe_timestamp_2(dictionary, key1, key2, default_value=None):
        return Exchange.safe_integer_product_2(dictionary, key1, key2, 1000, default_value)

    @staticmethod
    def safe_value_2(dictionary, key1, key2, default_value=None):
        return Exchange.safe_either(Exchange.safe_value, dictionary, key1, key2, default_value)

    # safe_method_n methods family

    @staticmethod
    def safe_float_n(dictionary, key_list, default_value=None):
        value = Exchange.get_object_value_from_key_list(dictionary, key_list)
        if value is None:
            return default_value
        try:
            value = float(value)
        except ValueError as e:
            value = default_value
        return value

    @staticmethod
    def safe_string_n(dictionary, key_list, default_value=None):
        value = Exchange.get_object_value_from_key_list(dictionary, key_list)
        return str(value) if value is not None else default_value

    @staticmethod
    def safe_string_lower_n(dictionary, key_list, default_value=None):
        value = Exchange.get_object_value_from_key_list(dictionary, key_list)
        if value is not None:
            return str(value).lower()
        elif default_value is None:
            return default_value
        else:
            return default_value.lower()

    @staticmethod
    def safe_string_upper_n(dictionary, key_list, default_value=None):
        value = Exchange.get_object_value_from_key_list(dictionary, key_list)
        if value is not None:
            return str(value).upper()
        elif default_value is None:
            return default_value
        else:
            return default_value.upper()

    @staticmethod
    def safe_integer_n(dictionary, key_list, default_value=None):
        value = Exchange.get_object_value_from_key_list(dictionary, key_list)
        if value is None:
            return default_value
        try:
            # needed to avoid breaking on "100.0"
            # https://stackoverflow.com/questions/1094717/convert-a-string-to-integer-with-decimal-in-python#1094721
            return int(float(value))
        except ValueError:
            return default_value
        except TypeError:
            return default_value

    @staticmethod
    def safe_integer_product_n(dictionary, key_list, factor, default_value=None):
        if dictionary is None:
            return default_value
        value = Exchange.get_object_value_from_key_list(dictionary, key_list)
        if value is None:
            return default_value
        if isinstance(value, Number):
            return int(value * factor)
        elif isinstance(value, str):
            try:
                return int(float(value) * factor)
            except ValueError:
                pass
        return default_value

    @staticmethod
    def safe_timestamp_n(dictionary, key_list, default_value=None):
        return Exchange.safe_integer_product_n(dictionary, key_list, 1000, default_value)

    @staticmethod
    def safe_value_n(dictionary, key_list, default_value=None):
        if dictionary is None:
            return default_value
        value = Exchange.get_object_value_from_key_list(dictionary, key_list)
        return value if value is not None else default_value

    @staticmethod
    def get_object_value_from_key_list(dictionary_or_list, key_list):
        isDataArray = isinstance(dictionary_or_list, list)
        isDataDict = isinstance(dictionary_or_list, dict)
        for key in key_list:
            if isDataDict:
                if key in dictionary_or_list and dictionary_or_list[key] is not None and dictionary_or_list[key] != '':
                    return dictionary_or_list[key]
            elif isDataArray and not isinstance(key, str):
                if (key < len(dictionary_or_list)) and (dictionary_or_list[key] is not None) and (dictionary_or_list[key] != ''):
                    return dictionary_or_list[key]
        return None

    @staticmethod
    def safe_either(method, dictionary, key1, key2, default_value=None):
        """A helper-wrapper for the safe_value_2() family."""
        value = method(dictionary, key1)
        return value if value is not None else method(dictionary, key2, default_value)

    @staticmethod
    def truncate(num, precision=0):
        """Deprecated, use decimal_to_precision instead"""
        if precision > 0:
            decimal_precision = math.pow(10, precision)
            return math.trunc(num * decimal_precision) / decimal_precision
        return int(Exchange.truncate_to_string(num, precision))

    @staticmethod
    def truncate_to_string(num, precision=0):
        """Deprecated, todo: remove references from subclasses"""
        if precision > 0:
            parts = ('{0:.%df}' % precision).format(Decimal(num)).split('.')
            decimal_digits = parts[1][:precision].rstrip('0')
            decimal_digits = decimal_digits if len(decimal_digits) else '0'
            return parts[0] + '.' + decimal_digits
        return ('%d' % num)

    @staticmethod
    def uuid22(length=22):
        return format(random.getrandbits(length * 4), 'x')

    @staticmethod
    def uuid16(length=16):
        return format(random.getrandbits(length * 4), 'x')

    @staticmethod
    def uuid():
        return str(uuid.uuid4())

    @staticmethod
    def uuidv1():
        return str(uuid.uuid1()).replace('-', '')

    @staticmethod
    def capitalize(string):  # first character only, rest characters unchanged
        # the native pythonic .capitalize() method lowercases all other characters
        # which is an unwanted behaviour, therefore we use this custom implementation
        # check it yourself: print('foobar'.capitalize(), 'fooBar'.capitalize())
        if len(string) > 1:
            return "%s%s" % (string[0].upper(), string[1:])
        return string.upper()

    @staticmethod
    def strip(string):
        return string.strip()

    @staticmethod
    def keysort(dictionary):
        return collections.OrderedDict(sorted(dictionary.items(), key=lambda t: t[0]))

    @staticmethod
    def sort(array):
        return sorted(array)

    @staticmethod
    def extend(*args):
        if args is not None:
            result = None
            if type(args[0]) is collections.OrderedDict:
                result = collections.OrderedDict()
            else:
                result = {}
            for arg in args:
                result.update(arg)
            return result
        return {}

    @staticmethod
    def deep_extend(*args):
        result = None
        for arg in args:
            if isinstance(arg, dict):
                if not isinstance(result, dict):
                    result = {}
                for key in arg:
                    result[key] = Exchange.deep_extend(result[key] if key in result else None, arg[key])
            else:
                result = arg
        return result

    @staticmethod
    def filter_by(array, key, value=None):
        array = Exchange.to_array(array)
        return list(filter(lambda x: x[key] == value, array))

    @staticmethod
    def filterBy(array, key, value=None):
        return Exchange.filter_by(array, key, value)

    @staticmethod
    def group_by(array, key):
        result = {}
        array = Exchange.to_array(array)
        array = [entry for entry in array if (key in entry) and (entry[key] is not None)]
        for entry in array:
            if entry[key] not in result:
                result[entry[key]] = []
            result[entry[key]].append(entry)
        return result

    @staticmethod
    def groupBy(array, key):
        return Exchange.group_by(array, key)


    @staticmethod
    def index_by_safe(array, key):
        return Exchange.index_by(array, key)  # wrapper for go

    @staticmethod
    def index_by(array, key):
        result = {}
        if type(array) is dict:
            array = Exchange.keysort(array).values()
        is_int_key = isinstance(key, int)
        for element in array:
            if ((is_int_key and (key < len(element))) or (key in element)) and (element[key] is not None):
                k = element[key]
                result[k] = element
        return result

    @staticmethod
    def sort_by(array, key, descending=False, default=0):
        return sorted(array, key=lambda k: k[key] if k[key] is not None else default, reverse=descending)

    @staticmethod
    def sort_by_2(array, key1, key2, descending=False):
        return sorted(array, key=lambda k: (k[key1] if k[key1] is not None else "", k[key2] if k[key2] is not None else ""), reverse=descending)

    @staticmethod
    def array_concat(a, b):
        return a + b

    @staticmethod
    def in_array(needle, haystack):
        return needle in haystack

    @staticmethod
    def is_empty(object):
        return not object

    @staticmethod
    def extract_params(string):
        return re.findall(r'{([\w-]+)}', string)

    @staticmethod
    def implode_params(string, params):
        if isinstance(params, dict):
            for key in params:
                if not isinstance(params[key], list):
                    string = string.replace('{' + key + '}', str(params[key]))
        return string

    @staticmethod
    def urlencode(params={}, doseq=False, sort=False):
        newParams = params.copy()
        for key, value in params.items():
            if isinstance(value, bool):
                newParams[key] = 'true' if value else 'false'
        return _urlencode.urlencode(newParams, doseq, quote_via=_urlencode.quote)

    @staticmethod
    def urlencode_with_array_repeat(params={}):
        return re.sub(r'%5B\d*%5D', '', Exchange.urlencode(params, True))

    @staticmethod
    def urlencode_nested(params):
        result = {}

        def _encode_params(params, p_key=None):
            encode_params = {}
            if isinstance(params, dict):
                for key in params:
                    encode_key = '{}[{}]'.format(p_key, key)
                    encode_params[encode_key] = params[key]
            elif isinstance(params, (list, tuple)):
                for offset, value in enumerate(params):
                    encode_key = '{}[{}]'.format(p_key, offset)
                    encode_params[encode_key] = value
            else:
                result[p_key] = params
            for key in encode_params:
                value = encode_params[key]
                _encode_params(value, key)
        if isinstance(params, dict):
            for key in params:
                _encode_params(params[key], key)
        return _urlencode.urlencode(result, quote_via=_urlencode.quote)

    @staticmethod
    def rawencode(params={}, sort=False):
        return _urlencode.unquote(Exchange.urlencode(params))

    @staticmethod
    def encode_uri_component(uri, safe="~()*!.'"):
        return _urlencode.quote(uri, safe=safe)

    @staticmethod
    def omit(d, *args):
        if isinstance(d, dict):
            result = d.copy()
            for arg in args:
                if type(arg) is list:
                    for key in arg:
                        if key in result:
                            del result[key]
                else:
                    if arg in result:
                        del result[arg]
            return result
        return d

    @staticmethod
    def unique(array):
        return list(set(array))

    @staticmethod
    def pluck(array, key):
        return [
            element[key]
            for element in array
            if (key in element) and (element[key] is not None)
        ]

    @staticmethod
    def sum(*args):
        return sum([arg for arg in args if isinstance(arg, (float, int))])

    @staticmethod
    def ordered(array):
        return collections.OrderedDict(array)

    @staticmethod
    def aggregate(bidasks):
        ordered = Exchange.ordered({})
        for [price, volume, *_] in bidasks:
            if volume > 0:
                ordered[price] = (ordered[price] if price in ordered else 0) + volume
        result = []
        items = list(ordered.items())
        for price, volume in items:
            result.append([price, volume])
        return result

    @staticmethod
    def sec():
        return Exchange.seconds()

    @staticmethod
    def msec():
        return Exchange.milliseconds()

    @staticmethod
    def usec():
        return Exchange.microseconds()

    @staticmethod
    def seconds():
        return int(time.time())

    @staticmethod
    def milliseconds():
        return int(time.time() * 1000)

    @staticmethod
    def microseconds():
        return int(time.time() * 1000000)

    @staticmethod
    def iso8601(timestamp=None):
        if timestamp is None:
            return timestamp
        if not isinstance(timestamp, int):
            return None
        if int(timestamp) < 0:
            return None

        try:
            utc = datetime.datetime.fromtimestamp(timestamp // 1000, datetime.timezone.utc)
            return utc.strftime('%Y-%m-%dT%H:%M:%S.%f')[:-6] + "{:03d}".format(int(timestamp) % 1000) + 'Z'
        except (TypeError, OverflowError, OSError):
            return None

    @staticmethod
    def rfc2616(self, timestamp=None):
        if timestamp is None:
            ts = datetime.datetime.now()
        else:
            ts = timestamp
        stamp = mktime(ts.timetuple())
        return format_date_time(stamp)

    @staticmethod
    def dmy(timestamp, infix='-'):
        utc_datetime = datetime.datetime.fromtimestamp(int(round(timestamp / 1000)), datetime.timezone.utc)
        return utc_datetime.strftime('%m' + infix + '%d' + infix + '%Y')

    @staticmethod
    def ymd(timestamp, infix='-', fullYear=True):
        year_format = '%Y' if fullYear else '%y'
        utc_datetime = datetime.datetime.fromtimestamp(int(round(timestamp / 1000)), datetime.timezone.utc)
        return utc_datetime.strftime(year_format + infix + '%m' + infix + '%d')

    @staticmethod
    def yymmdd(timestamp, infix=''):
        return Exchange.ymd(timestamp, infix, False)

    @staticmethod
    def yyyymmdd(timestamp, infix='-'):
        return Exchange.ymd(timestamp, infix, True)

    @staticmethod
    def ymdhms(timestamp, infix=' '):
        utc_datetime = datetime.datetime.fromtimestamp(int(round(timestamp / 1000)), datetime.timezone.utc)
        return utc_datetime.strftime('%Y-%m-%d' + infix + '%H:%M:%S')

    @staticmethod
    def parse_date(timestamp=None):
        if timestamp is None:
            return timestamp
        if not isinstance(timestamp, str):
            return None
        if 'GMT' in timestamp:
            try:
                string = ''.join([str(value).zfill(2) for value in parsedate(timestamp)[:6]]) + '.000Z'
                dt = datetime.datetime.strptime(string, "%Y%m%d%H%M%S.%fZ")
                return calendar.timegm(dt.utctimetuple()) * 1000
            except (TypeError, OverflowError, OSError):
                return None
        else:
            return Exchange.parse8601(timestamp)

    @staticmethod
    def parse8601(timestamp=None):
        if timestamp is None:
            return timestamp
        yyyy = '([0-9]{4})-?'
        mm = '([0-9]{2})-?'
        dd = '([0-9]{2})(?:T|[\\s])?'
        h = '([0-9]{2}):?'
        m = '([0-9]{2}):?'
        s = '([0-9]{2})'
        ms = '(\\.[0-9]{1,3})?'
        tz = '(?:(\\+|\\-)([0-9]{2})\\:?([0-9]{2})|Z)?'
        regex = r'' + yyyy + mm + dd + h + m + s + ms + tz
        try:
            match = re.search(regex, timestamp, re.IGNORECASE)
            if match is None:
                return None
            yyyy, mm, dd, h, m, s, ms, sign, hours, minutes = match.groups()
            ms = ms or '.000'
            ms = (ms + '00')[0:4]
            msint = int(ms[1:])
            sign = sign or ''
            sign = int(sign + '1') * -1
            hours = int(hours or 0) * sign
            minutes = int(minutes or 0) * sign
            offset = datetime.timedelta(hours=hours, minutes=minutes)
            string = yyyy + mm + dd + h + m + s + ms + 'Z'
            dt = datetime.datetime.strptime(string, "%Y%m%d%H%M%S.%fZ")
            dt = dt + offset
            return calendar.timegm(dt.utctimetuple()) * 1000 + msint
        except (TypeError, OverflowError, OSError, ValueError):
            return None

    @staticmethod
    def hash(request, algorithm='md5', digest='hex'):
        if algorithm == 'keccak':
            binary = bytes(keccak.SHA3(request))
        else:
            h = hashlib.new(algorithm, request)
            binary = h.digest()
        if digest == 'base64':
            return Exchange.binary_to_base64(binary)
        elif digest == 'hex':
            return Exchange.binary_to_base16(binary)
        return binary

    @staticmethod
    def hmac(request, secret, algorithm=hashlib.sha256, digest='hex'):
        h = hmac.new(secret, request, algorithm)
        binary = h.digest()
        if digest == 'hex':
            return Exchange.binary_to_base16(binary)
        elif digest == 'base64':
            return Exchange.binary_to_base64(binary)
        return binary

    @staticmethod
    def binary_concat(*args):
        result = bytes()
        for arg in args:
            result = result + arg
        return result

    @staticmethod
    def binary_concat_array(array):
        result = bytes()
        for element in array:
            result = result + element
        return result

    @staticmethod
    def urlencode_base64(s):
        return Exchange.decode(base64.urlsafe_b64encode(s)).replace('=', '')

    @staticmethod
    def binary_to_base64(s):
        return Exchange.decode(base64.standard_b64encode(s))

    @staticmethod
    def base64_to_binary(s):
        return base64.standard_b64decode(s)

    @staticmethod
    def string_to_base64(s):
        return Exchange.binary_to_base64(Exchange.encode(s))

    @staticmethod
    def base64_to_string(s):
        return Exchange.decode(base64.b64decode(s))

    @staticmethod
    def jwt(request, secret, algorithm='sha256', is_rsa=False, opts={}):
        algos = {
            'sha256': hashlib.sha256,
            'sha384': hashlib.sha384,
            'sha512': hashlib.sha512,
        }
        alg = ('RS' if is_rsa else 'HS') + algorithm[3:]
        if 'alg' in opts and opts['alg'] is not None:
            alg = opts['alg']
        header_opts = {
            'alg': alg,
            'typ': 'JWT',
        }
        if 'kid' in opts and opts['kid'] is not None:
            header_opts['kid'] = opts['kid']
        if 'nonce' in opts and opts['nonce'] is not None:
            header_opts['nonce'] = opts['nonce']
        header = Exchange.encode(Exchange.json(header_opts))
        encoded_header = Exchange.urlencode_base64(header)
        encoded_data = Exchange.urlencode_base64(Exchange.encode(Exchange.json(request)))
        token = encoded_header + '.' + encoded_data
        algoType = alg[0:2]
        if is_rsa or algoType == 'RS':
            signature = Exchange.base64_to_binary(Exchange.rsa(token, Exchange.decode(secret), algorithm))
        elif algoType == 'ES':
            rawSignature = Exchange.ecdsa(token, secret, 'p256', algorithm)
            signature = Exchange.base16_to_binary(rawSignature['r'].rjust(64, "0") + rawSignature['s'].rjust(64, "0"))
        else:
            signature = Exchange.hmac(Exchange.encode(token), secret, algos[algorithm], 'binary')
        return token + '.' + Exchange.urlencode_base64(signature)

    @staticmethod
    def rsa(request, secret, alg='sha256'):
        algorithms = {
            "sha256": hashes.SHA256(),
            "sha384": hashes.SHA384(),
            "sha512": hashes.SHA512(),
        }
        algorithm = algorithms[alg]
        priv_key = load_pem_private_key(Exchange.encode(secret), None, backends.default_backend())
        return Exchange.binary_to_base64(priv_key.sign(Exchange.encode(request), padding.PKCS1v15(), algorithm))

    @staticmethod
    def eth_abi_encode(types, args):
        return abi.encode(types, args)

    @staticmethod
    def eth_encode_structured_data(domain, messageTypes, message):
        encodedData = account.messages.encode_typed_data(domain, messageTypes, message)
        return Exchange.binary_concat(b"\x19\x01", encodedData.header, encodedData.body)

    @staticmethod
    def retrieve_stark_account (signature, accountClassHash, accountProxyClassHash):
        privateKey = get_private_key_from_eth_signature(signature)
        publicKey = private_to_stark_key(privateKey)
        calldata = [
            int(accountClassHash, 16),
            get_selector_from_name("initialize"),
            2,
            publicKey,
            0,
        ]

        address = compute_address(
            class_hash=int(accountProxyClassHash, 16),
            constructor_calldata=calldata,
            salt=publicKey,
        )
        return {
            'privateKey': privateKey,
            'publicKey': publicKey,
            'address': hex(address)
        }

    @staticmethod
    def starknet_encode_structured_data (domain, messageTypes, messageData, address):
        types = list(messageTypes.keys())
        if len(types) > 1:
            raise NotSupported('starknetEncodeStructuredData only support single type')

        request = {
            'domain': domain,
            'primaryType': types[0],
            'types': Exchange.extend({
                'StarkNetDomain': [
                    {'name': "name", 'type': "felt"},
                    {'name': "chainId", 'type': "felt"},
                    {'name': "version", 'type': "felt"},
                ],
            }, messageTypes),
            'message': messageData,
        }
        typedDataClass = TypedDataDataclass.from_dict(request)
        msgHash = typedDataClass.message_hash(int(address, 16))
        return msgHash

    @staticmethod
    def starknet_sign (hash, pri):
        # // TODO: unify to ecdsa
        r, s = message_signature(hash, pri)
        return Exchange.json([hex(r), hex(s)])

    @staticmethod
    def packb(o):
        return packb(o)

    @staticmethod
    def int_to_base16(num):
        return "%0.2X" % num

    @staticmethod
    def random_bytes(length):
        return format(random.getrandbits(length * 8), 'x')

    @staticmethod
    def ecdsa(request, secret, algorithm='p256', hash=None, fixed_length=False):
        # your welcome - frosty00
        algorithms = {
            'p192': [ecdsa.NIST192p, 'sha256'],
            'p224': [ecdsa.NIST224p, 'sha256'],
            'p256': [ecdsa.NIST256p, 'sha256'],
            'p384': [ecdsa.NIST384p, 'sha384'],
            'p521': [ecdsa.NIST521p, 'sha512'],
            'secp256k1': [ecdsa.SECP256k1, 'sha256'],
        }
        if algorithm not in algorithms:
            raise ArgumentsRequired(algorithm + ' is not a supported algorithm')
        curve_info = algorithms[algorithm]
        hash_function = getattr(hashlib, curve_info[1])
        encoded_request = Exchange.encode(request)
        if hash is not None:
            digest = Exchange.hash(encoded_request, hash, 'binary')
        else:
            digest = base64.b16decode(encoded_request, casefold=True)
        if isinstance(secret, str):
            secret = Exchange.encode(secret)
        if secret.find(b'-----BEGIN EC PRIVATE KEY-----') > -1:
            key = ecdsa.SigningKey.from_pem(secret, hash_function)
        else:
            key = ecdsa.SigningKey.from_string(base64.b16decode(secret,
                                                            casefold=True), curve=curve_info[0])
        r_binary, s_binary, v = key.sign_digest_deterministic(digest, hashfunc=hash_function,
                                                              sigencode=ecdsa.util.sigencode_strings_canonize)
        r_int, s_int = ecdsa.util.sigdecode_strings((r_binary, s_binary), key.privkey.order)
        counter = 0
        minimum_size = (1 << (8 * 31)) - 1
        half_order = key.privkey.order / 2
        while fixed_length and (r_int > half_order or r_int <= minimum_size or s_int <= minimum_size):
            r_binary, s_binary, v = key.sign_digest_deterministic(digest, hashfunc=hash_function,
                                                                  sigencode=ecdsa.util.sigencode_strings_canonize,
                                                                  extra_entropy=Exchange.number_to_le(counter, 32))
            r_int, s_int = ecdsa.util.sigdecode_strings((r_binary, s_binary), key.privkey.order)
            counter += 1
        r, s = Exchange.decode(base64.b16encode(r_binary)).lower(), Exchange.decode(base64.b16encode(s_binary)).lower()
        return {
            'r': r,
            's': s,
            'v': v,
        }

    @staticmethod
    def eddsa(request, secret, curve='ed25519'):
        if isinstance(secret, str):
            secret = Exchange.encode(secret)
        private_key = ed25519.Ed25519PrivateKey.from_private_bytes(secret) if len(secret) == 32 else load_pem_private_key(secret, None)
        return Exchange.binary_to_base64(private_key.sign(request))

    @staticmethod
    def axolotl(request, secret, curve='ed25519'):
        random = b'\x00' * 64
        request = base64.b16decode(request, casefold=True)
        secret = base64.b16decode(secret, casefold=True)
        signature = eddsa.calculateSignature(random, secret, request)
        return Exchange.binary_to_base58(signature)

    @staticmethod
    def json(data, params=None):
        if orjson:
            return orjson.dumps(data).decode('utf-8')
        return json.dumps(data, separators=(',', ':'), cls=SafeJSONEncoder)

    @staticmethod
    def is_json_encoded_object(input):
        return (isinstance(input, str) and
                (len(input) >= 2) and
                ((input[0] == '{') or (input[0] == '[')))

    @staticmethod
    def encode(string):
        return string.encode('utf-8')

    @staticmethod
    def decode(string):
        return string.decode('utf-8')

    @staticmethod
    def to_array(value):
        return list(value.values()) if type(value) is dict else value

    @staticmethod
    def check_required_version(required_version, error=True):
        result = True
        [major1, minor1, patch1] = required_version.split('.')
        [major2, minor2, patch2] = __version__.split('.')
        int_major1 = int(major1)
        int_minor1 = int(minor1)
        int_patch1 = int(patch1)
        int_major2 = int(major2)
        int_minor2 = int(minor2)
        int_patch2 = int(patch2)
        if int_major1 > int_major2:
            result = False
        if int_major1 == int_major2:
            if int_minor1 > int_minor2:
                result = False
            elif int_minor1 == int_minor2 and int_patch1 > int_patch2:
                result = False
        if not result:
            if error:
                raise NotSupported('Your current version of CCXT is ' + __version__ + ', a newer version ' + required_version + ' is required, please, upgrade your version of CCXT')
            else:
                return error
        return result

    def precision_from_string(self, str):
        # support string formats like '1e-4'
        if 'e' in str or 'E' in str:
            numStr = re.sub(r'\d\.?\d*[eE]', '', str)
            return int(numStr) * -1
        # support integer formats (without dot) like '1', '10' etc [Note: bug in decimalToPrecision, so this should not be used atm]
        # if not ('.' in str):
        #     return len(str) * -1
        # default strings like '0.0001'
        parts = re.sub(r'0+$', '', str).split('.')
        return len(parts[1]) if len(parts) > 1 else 0

    def load_markets(self, reload=False, params={}):
        """
        Loads and prepares the markets for trading.

        Args:
            reload (bool): If True, the markets will be reloaded from the exchange.
            params (dict): Additional exchange-specific parameters for the request.

        Returns:
            dict: A dictionary of markets.

        Raises:
            Exception: If the markets cannot be loaded or prepared.

        Notes:
            It ensures that the markets are only loaded once, even if called multiple times.
            If the markets are already loaded and `reload` is False or not provided, it returns the existing markets.
            If a reload is in progress, it waits for completion before returning.
            If an error occurs during loading or preparation, an exception is raised.
        """
        if not reload:
            if self.markets:
                if not self.markets_by_id:
                    return self.set_markets(self.markets)
                return self.markets
        currencies = None
        if self.has['fetchCurrencies'] is True:
            currencies = self.fetch_currencies()
            self.options['cachedCurrencies'] = currencies
        markets = self.fetch_markets(params)
        if 'cachedCurrencies' in self.options:
            del self.options['cachedCurrencies']
        return self.set_markets(markets, currencies)

    def fetch_markets(self, params={}):
        # markets are returned as a list
        # currencies are returned as a dict
        # this is for historical reasons
        # and may be changed for consistency later
        return self.to_array(self.markets)

    def fetch_currencies(self, params={}):
        # markets are returned as a list
        # currencies are returned as a dict
        # this is for historical reasons
        # and may be changed for consistency later
        return self.currencies

    def fetch_fees(self):
        trading = {}
        funding = {}
        if self.has['fetchTradingFees']:
            trading = self.fetch_trading_fees()
        if self.has['fetchFundingFees']:
            funding = self.fetch_funding_fees()
        return {
            'trading': trading,
            'funding': funding,
        }

    @staticmethod
    def parse_timeframe(timeframe):
        amount = int(timeframe[0:-1])
        unit = timeframe[-1]
        if 'y' == unit:
            scale = 60 * 60 * 24 * 365
        elif 'M' == unit:
            scale = 60 * 60 * 24 * 30
        elif 'w' == unit:
            scale = 60 * 60 * 24 * 7
        elif 'd' == unit:
            scale = 60 * 60 * 24
        elif 'h' == unit:
            scale = 60 * 60
        elif 'm' == unit:
            scale = 60
        elif 's' == unit:
            scale = 1
        else:
            raise NotSupported('timeframe unit {} is not supported'.format(unit))
        return amount * scale

    @staticmethod
    def round_timeframe(timeframe, timestamp, direction=ROUND_DOWN):
        ms = Exchange.parse_timeframe(timeframe) * 1000
        # Get offset based on timeframe in milliseconds
        offset = timestamp % ms
        return timestamp - offset + (ms if direction == ROUND_UP else 0)

    def vwap(self, baseVolume, quoteVolume):
        return (quoteVolume / baseVolume) if (quoteVolume is not None) and (baseVolume is not None) and (baseVolume > 0) else None

    def check_required_dependencies(self):
        if self.requiresEddsa and eddsa is None:
            raise NotSupported(self.id + ' Eddsa functionality requires python-axolotl-curve25519, install with `pip install python-axolotl-curve25519==0.4.1.post2`: https://github.com/tgalal/python-axolotl-curve25519')

    def privateKeyToAddress(self, privateKey):
        private_key_bytes = base64.b16decode(Exchange.encode(privateKey), True)
        public_key_bytes = ecdsa.SigningKey.from_string(private_key_bytes, curve=ecdsa.SECP256k1).verifying_key.to_string()
        public_key_hash = keccak.SHA3(public_key_bytes)
        return '0x' + Exchange.decode(base64.b16encode(public_key_hash))[-40:].lower()

    @staticmethod
    def remove0x_prefix(value):
        if value[:2] == '0x':
            return value[2:]
        return value

    @staticmethod
    def totp(key):
        def hex_to_dec(n):
            return int(n, base=16)

        def base32_to_bytes(n):
            missing_padding = len(n) % 8
            padding = 8 - missing_padding if missing_padding > 0 else 0
            padded = n.upper() + ('=' * padding)
            return base64.b32decode(padded)  # throws an error if the key is invalid

        epoch = int(time.time()) // 30
        hmac_res = Exchange.hmac(epoch.to_bytes(8, 'big'), base32_to_bytes(key.replace(' ', '')), hashlib.sha1, 'hex')
        offset = hex_to_dec(hmac_res[-1]) * 2
        otp = str(hex_to_dec(hmac_res[offset: offset + 8]) & 0x7fffffff)
        return otp[-6:]

    @staticmethod
    def number_to_le(n, size):
        return int(n).to_bytes(size, 'little')

    @staticmethod
    def number_to_be(n, size):
        return int(n).to_bytes(size, 'big')

    @staticmethod
    def base16_to_binary(s):
        return base64.b16decode(s, True)

    @staticmethod
    def binary_to_base16(s):
        return Exchange.decode(base64.b16encode(s)).lower()

    def sleep(self, milliseconds):
        return time.sleep(milliseconds / 1000)

    @staticmethod
    def base58_to_binary(s):
        """encodes a base58 string to as a big endian integer"""
        if Exchange.base58_decoder is None:
            Exchange.base58_decoder = {}
            Exchange.base58_encoder = {}
            for i, c in enumerate(Exchange.base58_alphabet):
                Exchange.base58_decoder[c] = i
                Exchange.base58_encoder[i] = c
        result = 0
        for i in range(len(s)):
            result *= 58
            result += Exchange.base58_decoder[s[i]]
        return result.to_bytes((result.bit_length() + 7) // 8, 'big')

    @staticmethod
    def binary_to_base58(b):
        if Exchange.base58_encoder is None:
            Exchange.base58_decoder = {}
            Exchange.base58_encoder = {}
            for i, c in enumerate(Exchange.base58_alphabet):
                Exchange.base58_decoder[c] = i
                Exchange.base58_encoder[i] = c
        result = 0
        # undo decimal_to_bytes
        for byte in b:
            result *= 0x100
            result += byte
        string = []
        while result > 0:
            result, next_character = divmod(result, 58)
            string.append(Exchange.base58_encoder[next_character])
        string.reverse()
        return ''.join(string)

    def parse_number(self, value, default=None):
        if value is None:
            return default
        else:
            try:
                return self.number(value)
            except Exception:
                return default

    def omit_zero(self, string_number):
        try:
            if string_number is None or string_number == '':
                return None
            if float(string_number) == 0:
                return None
            return string_number
        except Exception:
            return string_number

    def check_order_arguments(self, market, type, side, amount, price, params):
        if price is None:
            if type == 'limit':
                raise ArgumentsRequired(self.id + ' create_order() requires a price argument for a limit order')
        if amount <= 0:
            raise InvalidOrder(self.id + ' create_order() amount should be above 0')

    def handle_http_status_code(self, code, reason, url, method, body):
        codeAsString = str(code)
        if codeAsString in self.httpExceptions:
            ErrorClass = self.httpExceptions[codeAsString]
            raise ErrorClass(self.id + ' ' + method + ' ' + url + ' ' + codeAsString + ' ' + reason + ' ' + body)

    @staticmethod
    def crc32(string, signed=False):
        unsigned = binascii.crc32(string.encode('utf8'))
        if signed and (unsigned >= 0x80000000):
            return unsigned - 0x100000000
        else:
            return unsigned

    def clone(self, obj):
        return obj if isinstance(obj, list) else self.extend(obj)

    # def delete_key_from_dictionary(self, dictionary, key):
    #     newDictionary = self.clone(dictionary)
    #     del newDictionary[key]
    #     return newDictionary

    # def set_object_property(obj, prop, value):
    #     obj[prop] = value

    def convert_to_big_int(self, value):
        return int(value) if isinstance(value, str) else value

    def string_to_chars_array(self, value):
        return list(value)

    def value_is_defined(self, value):
        return value is not None

    def array_slice(self, array, first, second=None):
        return array[first:second] if second else array[first:]

    def get_property(self, obj, property, defaultValue=None):
        return getattr(obj, property) if hasattr(obj, property) else defaultValue

    def set_property(self, obj, property, value):
        setattr(obj, property, value)

    def un_camel_case(self, str):
        return re.sub('(?!^)([A-Z]+)', r'_\1', str).lower()

    def fix_stringified_json_members(self, content):
        # when stringified json has members with their values also stringified, like:
        # '{"code":0, "data":{"order":{"orderId":1742968678528512345,"symbol":"BTC-USDT", "takeProfit":"{\"type\":\"TAKE_PROFIT\",\"stopPrice\":43320.1}","reduceOnly":false}}}'
        # we can fix with below manipulations
        # @ts-ignore
        modifiedContent = content.replace('\\', '')
        modifiedContent = modifiedContent.replace('"{', '{')
        modifiedContent = modifiedContent.replace('}"', '}')
        return modifiedContent

    def extend_exchange_options(self, newOptions):
        self.options = self.extend(self.options, newOptions)

    def create_safe_dictionary(self):
        return {}

    def convert_to_safe_dictionary(self, dictionary):
        return dictionary

    def rand_number(self, size):
        return int(''.join([str(random.randint(0, 9)) for _ in range(size)]))

<<<<<<< HEAD
    def close(self):
        # Here happens the language-specific cleanup of WS & REST resources
        # [REST]
        if self.session:
            try:
                self.session.close()
            except Exception as e:
                pass
=======
    def binary_length(self, binary):
        return len(binary)

    def get_zk_contract_signature_obj(self, seeds: str, params={}):
        if zklink_sdk is None:
            raise Exception('zklink_sdk is not installed, please do pip3 install apexomni-arm or apexomni-x86-mac or apexomni-x86-windows-linux')

        slotId = self.safe_string(params, 'slotId')
        nonceInt = int(self.remove0x_prefix(self.hash(self.encode(slotId), 'sha256', 'hex')), 16)

        maxUint64 = 18446744073709551615
        maxUint32 = 4294967295

        slotId = (nonceInt % maxUint64) / maxUint32
        nonce = nonceInt % maxUint32
        accountId = int(self.safe_string(params, 'accountId'), 10) % maxUint32

        priceStr = (Decimal(self.safe_string(params, 'price')) * Decimal(10) ** Decimal('18')).quantize(Decimal(0), rounding='ROUND_DOWN')
        sizeStr = (Decimal(self.safe_string(params, 'size')) * Decimal(10) ** Decimal('18')).quantize(Decimal(0), rounding='ROUND_DOWN')

        takerFeeRateStr = (Decimal(self.safe_string(params, 'takerFeeRate')) * Decimal(10000)).quantize(Decimal(0), rounding='ROUND_UP')
        makerFeeRateStr = (Decimal(self.safe_string(params, 'makerFeeRate')) * Decimal(10000)).quantize(Decimal(0), rounding='ROUND_UP')

        builder = zklink_sdk.ContractBuilder(
            int(accountId), int(0), int(slotId), int(nonce), int(self.safe_number(params, 'pairId')),
            sizeStr.__str__(), priceStr.__str__(), self.safe_string(params, 'direction') == "BUY",
            int(takerFeeRateStr), int(makerFeeRateStr), False)


        tx = zklink_sdk.Contract(builder)
        seedsByte = bytes.fromhex(seeds.removeprefix('0x'))
        signerSeed = zklink_sdk.ZkLinkSigner().new_from_seed(seedsByte)
        auth_data = signerSeed.sign_musig(tx.get_bytes())
        signature = auth_data.signature
        return signature

    def get_zk_transfer_signature_obj(self, seeds: str, params={}):
        if zklink_sdk is None:
            raise Exception('zklink_sdk is not installed, please do pip3 install apexomni-arm or apexomni-x86-mac or apexomni-x86-windows-linux')

        nonce = self.safe_string(params, 'nonce', '0')
        if self.safe_bool(params, 'isContract'):
            formattedUint32 = '4294967295'
            formattedNonce = int(self.remove0x_prefix(self.hash(self.encode(nonce), 'sha256', 'hex')), 16)
            nonce = Precise.string_mod(str(formattedNonce), formattedUint32)

        tx_builder = zklink_sdk.TransferBuilder(
            int(self.safe_number(params, 'zkAccountId', 0)),
            self.safe_string(params, 'receiverAddress'),
            int(self.safe_number(params, 'subAccountId', 0)),
            int(self.safe_number(params, 'receiverSubAccountId', 0)),
            int(self.safe_number(params, 'tokenId', 0)),
            self.safe_string(params, 'amount', '0'),
            self.safe_string(params, 'fee', '0'),
            self.parse_to_int(nonce),
            int(self.safe_number(params, 'timestampSeconds', 0))
        )

        tx = zklink_sdk.Transfer(tx_builder)
        seedsByte = bytes.fromhex(seeds.removeprefix('0x'))
        signerSeed = zklink_sdk.ZkLinkSigner().new_from_seed(seedsByte)
        auth_data = signerSeed.sign_musig(tx.get_bytes())
        signature = auth_data.signature
        return signature

>>>>>>> 6101e086

    # ########################################################################
    # ########################################################################
    # ########################################################################
    # ########################################################################
    # ########                        ########                        ########
    # ########                        ########                        ########
    # ########                        ########                        ########
    # ########                        ########                        ########
    # ########        ########################        ########################
    # ########        ########################        ########################
    # ########        ########################        ########################
    # ########        ########################        ########################
    # ########                        ########                        ########
    # ########                        ########                        ########
    # ########                        ########                        ########
    # ########                        ########                        ########
    # ########################################################################
    # ########################################################################
    # ########################################################################
    # ########################################################################
    # ########        ########        ########                        ########
    # ########        ########        ########                        ########
    # ########        ########        ########                        ########
    # ########        ########        ########                        ########
    # ################        ########################        ################
    # ################        ########################        ################
    # ################        ########################        ################
    # ################        ########################        ################
    # ########        ########        ################        ################
    # ########        ########        ################        ################
    # ########        ########        ################        ################
    # ########        ########        ################        ################
    # ########################################################################
    # ########################################################################
    # ########################################################################
    # ########################################################################

    # METHODS BELOW THIS LINE ARE TRANSPILED FROM JAVASCRIPT TO PYTHON AND PHP

    def describe(self) -> Any:
        return {
            'id': None,
            'name': None,
            'countries': None,
            'enableRateLimit': True,
            'rateLimit': 2000,  # milliseconds = seconds * 1000
            'timeout': self.timeout,  # milliseconds = seconds * 1000
            'certified': False,  # if certified by the CCXT dev team
            'pro': False,  # if it is integrated with CCXT Pro for WebSocket support
            'alias': False,  # whether self exchange is an alias to another exchange
            'dex': False,
            'has': {
                'publicAPI': True,
                'privateAPI': True,
                'CORS': None,
                'sandbox': None,
                'spot': None,
                'margin': None,
                'swap': None,
                'future': None,
                'option': None,
                'addMargin': None,
                'borrowCrossMargin': None,
                'borrowIsolatedMargin': None,
                'borrowMargin': None,
                'cancelAllOrders': None,
                'cancelAllOrdersWs': None,
                'cancelOrder': True,
                'cancelOrderWs': None,
                'cancelOrders': None,
                'cancelOrdersWs': None,
                'closeAllPositions': None,
                'closePosition': None,
                'createDepositAddress': None,
                'createLimitBuyOrder': None,
                'createLimitBuyOrderWs': None,
                'createLimitOrder': True,
                'createLimitOrderWs': None,
                'createLimitSellOrder': None,
                'createLimitSellOrderWs': None,
                'createMarketBuyOrder': None,
                'createMarketBuyOrderWs': None,
                'createMarketBuyOrderWithCost': None,
                'createMarketBuyOrderWithCostWs': None,
                'createMarketOrder': True,
                'createMarketOrderWs': True,
                'createMarketOrderWithCost': None,
                'createMarketOrderWithCostWs': None,
                'createMarketSellOrder': None,
                'createMarketSellOrderWs': None,
                'createMarketSellOrderWithCost': None,
                'createMarketSellOrderWithCostWs': None,
                'createOrder': True,
                'createOrderWs': None,
                'createOrders': None,
                'createOrderWithTakeProfitAndStopLoss': None,
                'createOrderWithTakeProfitAndStopLossWs': None,
                'createPostOnlyOrder': None,
                'createPostOnlyOrderWs': None,
                'createReduceOnlyOrder': None,
                'createReduceOnlyOrderWs': None,
                'createStopLimitOrder': None,
                'createStopLimitOrderWs': None,
                'createStopLossOrder': None,
                'createStopLossOrderWs': None,
                'createStopMarketOrder': None,
                'createStopMarketOrderWs': None,
                'createStopOrder': None,
                'createStopOrderWs': None,
                'createTakeProfitOrder': None,
                'createTakeProfitOrderWs': None,
                'createTrailingAmountOrder': None,
                'createTrailingAmountOrderWs': None,
                'createTrailingPercentOrder': None,
                'createTrailingPercentOrderWs': None,
                'createTriggerOrder': None,
                'createTriggerOrderWs': None,
                'deposit': None,
                'editOrder': 'emulated',
                'editOrders': None,
                'editOrderWs': None,
                'fetchAccounts': None,
                'fetchBalance': True,
                'fetchBalanceWs': None,
                'fetchBidsAsks': None,
                'fetchBorrowInterest': None,
                'fetchBorrowRate': None,
                'fetchBorrowRateHistories': None,
                'fetchBorrowRateHistory': None,
                'fetchBorrowRates': None,
                'fetchBorrowRatesPerSymbol': None,
                'fetchCanceledAndClosedOrders': None,
                'fetchCanceledOrders': None,
                'fetchClosedOrder': None,
                'fetchClosedOrders': None,
                'fetchClosedOrdersWs': None,
                'fetchConvertCurrencies': None,
                'fetchConvertQuote': None,
                'fetchConvertTrade': None,
                'fetchConvertTradeHistory': None,
                'fetchCrossBorrowRate': None,
                'fetchCrossBorrowRates': None,
                'fetchCurrencies': 'emulated',
                'fetchCurrenciesWs': 'emulated',
                'fetchDeposit': None,
                'fetchDepositAddress': None,
                'fetchDepositAddresses': None,
                'fetchDepositAddressesByNetwork': None,
                'fetchDeposits': None,
                'fetchDepositsWithdrawals': None,
                'fetchDepositsWs': None,
                'fetchDepositWithdrawFee': None,
                'fetchDepositWithdrawFees': None,
                'fetchFundingHistory': None,
                'fetchFundingRate': None,
                'fetchFundingRateHistory': None,
                'fetchFundingInterval': None,
                'fetchFundingIntervals': None,
                'fetchFundingRates': None,
                'fetchGreeks': None,
                'fetchIndexOHLCV': None,
                'fetchIsolatedBorrowRate': None,
                'fetchIsolatedBorrowRates': None,
                'fetchMarginAdjustmentHistory': None,
                'fetchIsolatedPositions': None,
                'fetchL2OrderBook': True,
                'fetchL3OrderBook': None,
                'fetchLastPrices': None,
                'fetchLedger': None,
                'fetchLedgerEntry': None,
                'fetchLeverage': None,
                'fetchLeverages': None,
                'fetchLeverageTiers': None,
                'fetchLiquidations': None,
                'fetchLongShortRatio': None,
                'fetchLongShortRatioHistory': None,
                'fetchMarginMode': None,
                'fetchMarginModes': None,
                'fetchMarketLeverageTiers': None,
                'fetchMarkets': True,
                'fetchMarketsWs': None,
                'fetchMarkOHLCV': None,
                'fetchMyLiquidations': None,
                'fetchMySettlementHistory': None,
                'fetchMyTrades': None,
                'fetchMyTradesWs': None,
                'fetchOHLCV': None,
                'fetchOHLCVWs': None,
                'fetchOpenInterest': None,
                'fetchOpenInterests': None,
                'fetchOpenInterestHistory': None,
                'fetchOpenOrder': None,
                'fetchOpenOrders': None,
                'fetchOpenOrdersWs': None,
                'fetchOption': None,
                'fetchOptionChain': None,
                'fetchOrder': None,
                'fetchOrderBook': True,
                'fetchOrderBooks': None,
                'fetchOrderBookWs': None,
                'fetchOrders': None,
                'fetchOrdersByStatus': None,
                'fetchOrdersWs': None,
                'fetchOrderTrades': None,
                'fetchOrderWs': None,
                'fetchPosition': None,
                'fetchPositionHistory': None,
                'fetchPositionsHistory': None,
                'fetchPositionWs': None,
                'fetchPositionMode': None,
                'fetchPositions': None,
                'fetchPositionsWs': None,
                'fetchPositionsForSymbol': None,
                'fetchPositionsForSymbolWs': None,
                'fetchPositionsRisk': None,
                'fetchPremiumIndexOHLCV': None,
                'fetchSettlementHistory': None,
                'fetchStatus': None,
                'fetchTicker': True,
                'fetchTickerWs': None,
                'fetchTickers': None,
                'fetchMarkPrices': None,
                'fetchTickersWs': None,
                'fetchTime': None,
                'fetchTrades': True,
                'fetchTradesWs': None,
                'fetchTradingFee': None,
                'fetchTradingFees': None,
                'fetchTradingFeesWs': None,
                'fetchTradingLimits': None,
                'fetchTransactionFee': None,
                'fetchTransactionFees': None,
                'fetchTransactions': None,
                'fetchTransfer': None,
                'fetchTransfers': None,
                'fetchUnderlyingAssets': None,
                'fetchVolatilityHistory': None,
                'fetchWithdrawAddresses': None,
                'fetchWithdrawal': None,
                'fetchWithdrawals': None,
                'fetchWithdrawalsWs': None,
                'fetchWithdrawalWhitelist': None,
                'reduceMargin': None,
                'repayCrossMargin': None,
                'repayIsolatedMargin': None,
                'setLeverage': None,
                'setMargin': None,
                'setMarginMode': None,
                'setPositionMode': None,
                'signIn': None,
                'transfer': None,
                'watchBalance': None,
                'watchMyTrades': None,
                'watchOHLCV': None,
                'watchOHLCVForSymbols': None,
                'watchOrderBook': None,
                'watchBidsAsks': None,
                'watchOrderBookForSymbols': None,
                'watchOrders': None,
                'watchOrdersForSymbols': None,
                'watchPosition': None,
                'watchPositions': None,
                'watchStatus': None,
                'watchTicker': None,
                'watchTickers': None,
                'watchTrades': None,
                'watchTradesForSymbols': None,
                'watchLiquidations': None,
                'watchLiquidationsForSymbols': None,
                'watchMyLiquidations': None,
                'watchMyLiquidationsForSymbols': None,
                'withdraw': None,
                'ws': None,
            },
            'urls': {
                'logo': None,
                'api': None,
                'www': None,
                'doc': None,
                'fees': None,
            },
            'api': None,
            'requiredCredentials': {
                'apiKey': True,
                'secret': True,
                'uid': False,
                'accountId': False,
                'login': False,
                'password': False,
                'twofa': False,  # 2-factor authentication(one-time password key)
                'privateKey': False,  # a "0x"-prefixed hexstring private key for a wallet
                'walletAddress': False,  # the wallet address "0x"-prefixed hexstring
                'token': False,  # reserved for HTTP auth in some cases
            },
            'markets': None,  # to be filled manually or by fetchMarkets
            'currencies': {},  # to be filled manually or by fetchMarkets
            'timeframes': None,  # redefine if the exchange has.fetchOHLCV
            'fees': {
                'trading': {
                    'tierBased': None,
                    'percentage': None,
                    'taker': None,
                    'maker': None,
                },
                'funding': {
                    'tierBased': None,
                    'percentage': None,
                    'withdraw': {},
                    'deposit': {},
                },
            },
            'status': {
                'status': 'ok',
                'updated': None,
                'eta': None,
                'url': None,
            },
            'exceptions': None,
            'httpExceptions': {
                '422': ExchangeError,
                '418': DDoSProtection,
                '429': RateLimitExceeded,
                '404': ExchangeNotAvailable,
                '409': ExchangeNotAvailable,
                '410': ExchangeNotAvailable,
                '451': ExchangeNotAvailable,
                '500': ExchangeNotAvailable,
                '501': ExchangeNotAvailable,
                '502': ExchangeNotAvailable,
                '520': ExchangeNotAvailable,
                '521': ExchangeNotAvailable,
                '522': ExchangeNotAvailable,
                '525': ExchangeNotAvailable,
                '526': ExchangeNotAvailable,
                '400': ExchangeNotAvailable,
                '403': ExchangeNotAvailable,
                '405': ExchangeNotAvailable,
                '503': ExchangeNotAvailable,
                '530': ExchangeNotAvailable,
                '408': RequestTimeout,
                '504': RequestTimeout,
                '401': AuthenticationError,
                '407': AuthenticationError,
                '511': AuthenticationError,
            },
            'commonCurrencies': {
                'XBT': 'BTC',
                'BCHSV': 'BSV',
            },
            'precisionMode': TICK_SIZE,
            'paddingMode': NO_PADDING,
            'limits': {
                'leverage': {'min': None, 'max': None},
                'amount': {'min': None, 'max': None},
                'price': {'min': None, 'max': None},
                'cost': {'min': None, 'max': None},
            },
        }

    def safe_bool_n(self, dictionaryOrList, keys: List[IndexType], defaultValue: bool = None):
        """
 @ignore
        safely extract boolean value from dictionary or list
        :returns bool | None:
        """
        value = self.safe_value_n(dictionaryOrList, keys, defaultValue)
        if isinstance(value, bool):
            return value
        return defaultValue

    def safe_bool_2(self, dictionary, key1: IndexType, key2: IndexType, defaultValue: bool = None):
        """
 @ignore
        safely extract boolean value from dictionary or list
        :returns bool | None:
        """
        return self.safe_bool_n(dictionary, [key1, key2], defaultValue)

    def safe_bool(self, dictionary, key: IndexType, defaultValue: bool = None):
        """
 @ignore
        safely extract boolean value from dictionary or list
        :returns bool | None:
        """
        return self.safe_bool_n(dictionary, [key], defaultValue)

    def safe_dict_n(self, dictionaryOrList, keys: List[IndexType], defaultValue: dict = None):
        """
 @ignore
        safely extract a dictionary from dictionary or list
        :returns dict | None:
        """
        value = self.safe_value_n(dictionaryOrList, keys, defaultValue)
        if value is None:
            return defaultValue
        if (isinstance(value, dict)):
            if not isinstance(value, list):
                return value
        return defaultValue

    def safe_dict(self, dictionary, key: IndexType, defaultValue: dict = None):
        """
 @ignore
        safely extract a dictionary from dictionary or list
        :returns dict | None:
        """
        return self.safe_dict_n(dictionary, [key], defaultValue)

    def safe_dict_2(self, dictionary, key1: IndexType, key2: str, defaultValue: dict = None):
        """
 @ignore
        safely extract a dictionary from dictionary or list
        :returns dict | None:
        """
        return self.safe_dict_n(dictionary, [key1, key2], defaultValue)

    def safe_list_n(self, dictionaryOrList, keys: List[IndexType], defaultValue: List[Any] = None):
        """
 @ignore
        safely extract an Array from dictionary or list
        :returns Array | None:
        """
        value = self.safe_value_n(dictionaryOrList, keys, defaultValue)
        if value is None:
            return defaultValue
        if isinstance(value, list):
            return value
        return defaultValue

    def safe_list_2(self, dictionaryOrList, key1: IndexType, key2: str, defaultValue: List[Any] = None):
        """
 @ignore
        safely extract an Array from dictionary or list
        :returns Array | None:
        """
        return self.safe_list_n(dictionaryOrList, [key1, key2], defaultValue)

    def safe_list(self, dictionaryOrList, key: IndexType, defaultValue: List[Any] = None):
        """
 @ignore
        safely extract an Array from dictionary or list
        :returns Array | None:
        """
        return self.safe_list_n(dictionaryOrList, [key], defaultValue)

    def handle_deltas(self, orderbook, deltas):
        for i in range(0, len(deltas)):
            self.handle_delta(orderbook, deltas[i])

    def handle_delta(self, bookside, delta):
        raise NotSupported(self.id + ' handleDelta not supported yet')

    def handle_deltas_with_keys(self, bookSide: Any, deltas, priceKey: IndexType = 0, amountKey: IndexType = 1, countOrIdKey: IndexType = 2):
        for i in range(0, len(deltas)):
            bidAsk = self.parse_bid_ask(deltas[i], priceKey, amountKey, countOrIdKey)
            bookSide.storeArray(bidAsk)

    def get_cache_index(self, orderbook, deltas):
        # return the first index of the cache that can be applied to the orderbook or -1 if not possible
        return -1

    def find_timeframe(self, timeframe, timeframes=None):
        if timeframes is None:
            timeframes = self.timeframes
        keys = list(timeframes.keys())
        for i in range(0, len(keys)):
            key = keys[i]
            if timeframes[key] == timeframe:
                return key
        return None

    def check_proxy_url_settings(self, url: Str = None, method: Str = None, headers=None, body=None):
        usedProxies = []
        proxyUrl = None
        if self.proxyUrl is not None:
            usedProxies.append('proxyUrl')
            proxyUrl = self.proxyUrl
        if self.proxy_url is not None:
            usedProxies.append('proxy_url')
            proxyUrl = self.proxy_url
        if self.proxyUrlCallback is not None:
            usedProxies.append('proxyUrlCallback')
            proxyUrl = self.proxyUrlCallback(url, method, headers, body)
        if self.proxy_url_callback is not None:
            usedProxies.append('proxy_url_callback')
            proxyUrl = self.proxy_url_callback(url, method, headers, body)
        # backwards-compatibility
        if self.proxy is not None:
            usedProxies.append('proxy')
            if callable(self.proxy):
                proxyUrl = self.proxy(url, method, headers, body)
            else:
                proxyUrl = self.proxy
        length = len(usedProxies)
        if length > 1:
            joinedProxyNames = ','.join(usedProxies)
            raise InvalidProxySettings(self.id + ' you have multiple conflicting proxy settings(' + joinedProxyNames + '), please use only one from : proxyUrl, proxy_url, proxyUrlCallback, proxy_url_callback')
        return proxyUrl

    def url_encoder_for_proxy_url(self, targetUrl: str):
        # to be overriden
        includesQuery = targetUrl.find('?') >= 0
        finalUrl = self.encode_uri_component(targetUrl) if includesQuery else targetUrl
        return finalUrl

    def check_proxy_settings(self, url: Str = None, method: Str = None, headers=None, body=None):
        usedProxies = []
        httpProxy = None
        httpsProxy = None
        socksProxy = None
        # httpProxy
        isHttpProxyDefined = self.value_is_defined(self.httpProxy)
        isHttp_proxy_defined = self.value_is_defined(self.http_proxy)
        if isHttpProxyDefined or isHttp_proxy_defined:
            usedProxies.append('httpProxy')
            httpProxy = self.httpProxy if isHttpProxyDefined else self.http_proxy
        ishttpProxyCallbackDefined = self.value_is_defined(self.httpProxyCallback)
        ishttp_proxy_callback_defined = self.value_is_defined(self.http_proxy_callback)
        if ishttpProxyCallbackDefined or ishttp_proxy_callback_defined:
            usedProxies.append('httpProxyCallback')
            httpProxy = self.httpProxyCallback(url, method, headers, body) if ishttpProxyCallbackDefined else self.http_proxy_callback(url, method, headers, body)
        # httpsProxy
        isHttpsProxyDefined = self.value_is_defined(self.httpsProxy)
        isHttps_proxy_defined = self.value_is_defined(self.https_proxy)
        if isHttpsProxyDefined or isHttps_proxy_defined:
            usedProxies.append('httpsProxy')
            httpsProxy = self.httpsProxy if isHttpsProxyDefined else self.https_proxy
        ishttpsProxyCallbackDefined = self.value_is_defined(self.httpsProxyCallback)
        ishttps_proxy_callback_defined = self.value_is_defined(self.https_proxy_callback)
        if ishttpsProxyCallbackDefined or ishttps_proxy_callback_defined:
            usedProxies.append('httpsProxyCallback')
            httpsProxy = self.httpsProxyCallback(url, method, headers, body) if ishttpsProxyCallbackDefined else self.https_proxy_callback(url, method, headers, body)
        # socksProxy
        isSocksProxyDefined = self.value_is_defined(self.socksProxy)
        isSocks_proxy_defined = self.value_is_defined(self.socks_proxy)
        if isSocksProxyDefined or isSocks_proxy_defined:
            usedProxies.append('socksProxy')
            socksProxy = self.socksProxy if isSocksProxyDefined else self.socks_proxy
        issocksProxyCallbackDefined = self.value_is_defined(self.socksProxyCallback)
        issocks_proxy_callback_defined = self.value_is_defined(self.socks_proxy_callback)
        if issocksProxyCallbackDefined or issocks_proxy_callback_defined:
            usedProxies.append('socksProxyCallback')
            socksProxy = self.socksProxyCallback(url, method, headers, body) if issocksProxyCallbackDefined else self.socks_proxy_callback(url, method, headers, body)
        # check
        length = len(usedProxies)
        if length > 1:
            joinedProxyNames = ','.join(usedProxies)
            raise InvalidProxySettings(self.id + ' you have multiple conflicting proxy settings(' + joinedProxyNames + '), please use only one from: httpProxy, httpsProxy, httpProxyCallback, httpsProxyCallback, socksProxy, socksProxyCallback')
        return [httpProxy, httpsProxy, socksProxy]

    def check_ws_proxy_settings(self):
        usedProxies = []
        wsProxy = None
        wssProxy = None
        wsSocksProxy = None
        # ws proxy
        isWsProxyDefined = self.value_is_defined(self.wsProxy)
        is_ws_proxy_defined = self.value_is_defined(self.ws_proxy)
        if isWsProxyDefined or is_ws_proxy_defined:
            usedProxies.append('wsProxy')
            wsProxy = self.wsProxy if (isWsProxyDefined) else self.ws_proxy
        # wss proxy
        isWssProxyDefined = self.value_is_defined(self.wssProxy)
        is_wss_proxy_defined = self.value_is_defined(self.wss_proxy)
        if isWssProxyDefined or is_wss_proxy_defined:
            usedProxies.append('wssProxy')
            wssProxy = self.wssProxy if (isWssProxyDefined) else self.wss_proxy
        # ws socks proxy
        isWsSocksProxyDefined = self.value_is_defined(self.wsSocksProxy)
        is_ws_socks_proxy_defined = self.value_is_defined(self.ws_socks_proxy)
        if isWsSocksProxyDefined or is_ws_socks_proxy_defined:
            usedProxies.append('wsSocksProxy')
            wsSocksProxy = self.wsSocksProxy if (isWsSocksProxyDefined) else self.ws_socks_proxy
        # check
        length = len(usedProxies)
        if length > 1:
            joinedProxyNames = ','.join(usedProxies)
            raise InvalidProxySettings(self.id + ' you have multiple conflicting proxy settings(' + joinedProxyNames + '), please use only one from: wsProxy, wssProxy, wsSocksProxy')
        return [wsProxy, wssProxy, wsSocksProxy]

    def check_conflicting_proxies(self, proxyAgentSet, proxyUrlSet):
        if proxyAgentSet and proxyUrlSet:
            raise InvalidProxySettings(self.id + ' you have multiple conflicting proxy settings, please use only one from : proxyUrl, httpProxy, httpsProxy, socksProxy')

    def check_address(self, address: Str = None):
        if address is None:
            raise InvalidAddress(self.id + ' address is None')
        # check the address is not the same letter like 'aaaaa' nor too short nor has a space
        uniqChars = (self.unique(self.string_to_chars_array(address)))
        length = len(uniqChars)  # py transpiler trick
        if length == 1 or len(address) < self.minFundingAddressLength or address.find(' ') > -1:
            raise InvalidAddress(self.id + ' address is invalid or has less than ' + str(self.minFundingAddressLength) + ' characters: "' + str(address) + '"')
        return address

    def find_message_hashes(self, client, element: str):
        result = []
        messageHashes = list(client.futures.keys())
        for i in range(0, len(messageHashes)):
            messageHash = messageHashes[i]
            if messageHash.find(element) >= 0:
                result.append(messageHash)
        return result

    def filter_by_limit(self, array: List[object], limit: Int = None, key: IndexType = 'timestamp', fromStart: bool = False):
        if self.value_is_defined(limit):
            arrayLength = len(array)
            if arrayLength > 0:
                ascending = True
                if (key in array[0]):
                    first = array[0][key]
                    last = array[arrayLength - 1][key]
                    if first is not None and last is not None:
                        ascending = first <= last  # True if array is sorted in ascending order based on 'timestamp'
                if fromStart:
                    if limit > arrayLength:
                        limit = arrayLength
                    # array = self.array_slice(array, 0, limit) if ascending else self.array_slice(array, -limit)
                    if ascending:
                        array = self.array_slice(array, 0, limit)
                    else:
                        array = self.array_slice(array, -limit)
                else:
                    # array = self.array_slice(array, -limit) if ascending else self.array_slice(array, 0, limit)
                    if ascending:
                        array = self.array_slice(array, -limit)
                    else:
                        array = self.array_slice(array, 0, limit)
        return array

    def filter_by_since_limit(self, array: List[object], since: Int = None, limit: Int = None, key: IndexType = 'timestamp', tail=False):
        sinceIsDefined = self.value_is_defined(since)
        parsedArray = self.to_array(array)
        result = parsedArray
        if sinceIsDefined:
            result = []
            for i in range(0, len(parsedArray)):
                entry = parsedArray[i]
                value = self.safe_value(entry, key)
                if value and (value >= since):
                    result.append(entry)
        if tail and limit is not None:
            return self.array_slice(result, -limit)
        # if the user provided a 'since' argument
        # we want to limit the result starting from the 'since'
        shouldFilterFromStart = not tail and sinceIsDefined
        return self.filter_by_limit(result, limit, key, shouldFilterFromStart)

    def filter_by_value_since_limit(self, array: List[object], field: IndexType, value=None, since: Int = None, limit: Int = None, key='timestamp', tail=False):
        valueIsDefined = self.value_is_defined(value)
        sinceIsDefined = self.value_is_defined(since)
        parsedArray = self.to_array(array)
        result = parsedArray
        # single-pass filter for both symbol and since
        if valueIsDefined or sinceIsDefined:
            result = []
            for i in range(0, len(parsedArray)):
                entry = parsedArray[i]
                entryFiledEqualValue = entry[field] == value
                firstCondition = entryFiledEqualValue if valueIsDefined else True
                entryKeyValue = self.safe_value(entry, key)
                entryKeyGESince = (entryKeyValue) and (since is not None) and (entryKeyValue >= since)
                secondCondition = entryKeyGESince if sinceIsDefined else True
                if firstCondition and secondCondition:
                    result.append(entry)
        if tail and limit is not None:
            return self.array_slice(result, -limit)
        return self.filter_by_limit(result, limit, key, sinceIsDefined)

    def set_sandbox_mode(self, enabled: bool):
        """
        set the sandbox mode for the exchange
        :param boolean enabled: True to enable sandbox mode, False to disable it
        """
        if enabled:
            if 'test' in self.urls:
                if isinstance(self.urls['api'], str):
                    self.urls['apiBackup'] = self.urls['api']
                    self.urls['api'] = self.urls['test']
                else:
                    self.urls['apiBackup'] = self.clone(self.urls['api'])
                    self.urls['api'] = self.clone(self.urls['test'])
            else:
                raise NotSupported(self.id + ' does not have a sandbox URL')
            # set flag
            self.isSandboxModeEnabled = True
        elif 'apiBackup' in self.urls:
            if isinstance(self.urls['api'], str):
                self.urls['api'] = self.urls['apiBackup']
            else:
                self.urls['api'] = self.clone(self.urls['apiBackup'])
            newUrls = self.omit(self.urls, 'apiBackup')
            self.urls = newUrls
            # set flag
            self.isSandboxModeEnabled = False

    def sign(self, path, api: Any = 'public', method='GET', params={}, headers: Any = None, body: Any = None):
        return {}

    def fetch_accounts(self, params={}):
        raise NotSupported(self.id + ' fetchAccounts() is not supported yet')

    def fetch_trades(self, symbol: str, since: Int = None, limit: Int = None, params={}):
        raise NotSupported(self.id + ' fetchTrades() is not supported yet')

    def fetch_trades_ws(self, symbol: str, since: Int = None, limit: Int = None, params={}):
        raise NotSupported(self.id + ' fetchTradesWs() is not supported yet')

    def watch_liquidations(self, symbol: str, since: Int = None, limit: Int = None, params={}):
        if self.has['watchLiquidationsForSymbols']:
            return self.watch_liquidations_for_symbols([symbol], since, limit, params)
        raise NotSupported(self.id + ' watchLiquidations() is not supported yet')

    def watch_liquidations_for_symbols(self, symbols: List[str], since: Int = None, limit: Int = None, params={}):
        raise NotSupported(self.id + ' watchLiquidationsForSymbols() is not supported yet')

    def watch_my_liquidations(self, symbol: str, since: Int = None, limit: Int = None, params={}):
        if self.has['watchMyLiquidationsForSymbols']:
            return self.watch_my_liquidations_for_symbols([symbol], since, limit, params)
        raise NotSupported(self.id + ' watchMyLiquidations() is not supported yet')

    def watch_my_liquidations_for_symbols(self, symbols: List[str], since: Int = None, limit: Int = None, params={}):
        raise NotSupported(self.id + ' watchMyLiquidationsForSymbols() is not supported yet')

    def watch_trades(self, symbol: str, since: Int = None, limit: Int = None, params={}):
        raise NotSupported(self.id + ' watchTrades() is not supported yet')

    def un_watch_orders(self, symbol: Str = None, params={}):
        raise NotSupported(self.id + ' unWatchOrders() is not supported yet')

    def un_watch_trades(self, symbol: str, params={}):
        raise NotSupported(self.id + ' unWatchTrades() is not supported yet')

    def watch_trades_for_symbols(self, symbols: List[str], since: Int = None, limit: Int = None, params={}):
        raise NotSupported(self.id + ' watchTradesForSymbols() is not supported yet')

    def un_watch_trades_for_symbols(self, symbols: List[str], params={}):
        raise NotSupported(self.id + ' unWatchTradesForSymbols() is not supported yet')

    def watch_my_trades_for_symbols(self, symbols: List[str], since: Int = None, limit: Int = None, params={}):
        raise NotSupported(self.id + ' watchMyTradesForSymbols() is not supported yet')

    def watch_orders_for_symbols(self, symbols: List[str], since: Int = None, limit: Int = None, params={}):
        raise NotSupported(self.id + ' watchOrdersForSymbols() is not supported yet')

    def watch_ohlcv_for_symbols(self, symbolsAndTimeframes: List[List[str]], since: Int = None, limit: Int = None, params={}):
        raise NotSupported(self.id + ' watchOHLCVForSymbols() is not supported yet')

    def un_watch_ohlcv_for_symbols(self, symbolsAndTimeframes: List[List[str]], params={}):
        raise NotSupported(self.id + ' unWatchOHLCVForSymbols() is not supported yet')

    def watch_order_book_for_symbols(self, symbols: List[str], limit: Int = None, params={}):
        raise NotSupported(self.id + ' watchOrderBookForSymbols() is not supported yet')

    def un_watch_order_book_for_symbols(self, symbols: List[str], params={}):
        raise NotSupported(self.id + ' unWatchOrderBookForSymbols() is not supported yet')

    def fetch_deposit_addresses(self, codes: Strings = None, params={}):
        raise NotSupported(self.id + ' fetchDepositAddresses() is not supported yet')

    def fetch_order_book(self, symbol: str, limit: Int = None, params={}):
        raise NotSupported(self.id + ' fetchOrderBook() is not supported yet')

    def fetch_order_book_ws(self, symbol: str, limit: Int = None, params={}):
        raise NotSupported(self.id + ' fetchOrderBookWs() is not supported yet')

    def fetch_margin_mode(self, symbol: str, params={}):
        if self.has['fetchMarginModes']:
            marginModes = self.fetch_margin_modes([symbol], params)
            return self.safe_dict(marginModes, symbol)
        else:
            raise NotSupported(self.id + ' fetchMarginMode() is not supported yet')

    def fetch_margin_modes(self, symbols: Strings = None, params={}):
        raise NotSupported(self.id + ' fetchMarginModes() is not supported yet')

    def fetch_rest_order_book_safe(self, symbol, limit=None, params={}):
        fetchSnapshotMaxRetries = self.handle_option('watchOrderBook', 'maxRetries', 3)
        for i in range(0, fetchSnapshotMaxRetries):
            try:
                orderBook = self.fetch_order_book(symbol, limit, params)
                return orderBook
            except Exception as e:
                if (i + 1) == fetchSnapshotMaxRetries:
                    raise e
        return None

    def watch_order_book(self, symbol: str, limit: Int = None, params={}):
        raise NotSupported(self.id + ' watchOrderBook() is not supported yet')

    def un_watch_order_book(self, symbol: str, params={}):
        raise NotSupported(self.id + ' unWatchOrderBook() is not supported yet')

    def fetch_time(self, params={}):
        raise NotSupported(self.id + ' fetchTime() is not supported yet')

    def fetch_trading_limits(self, symbols: Strings = None, params={}):
        raise NotSupported(self.id + ' fetchTradingLimits() is not supported yet')

    def parse_currency(self, rawCurrency: dict):
        raise NotSupported(self.id + ' parseCurrency() is not supported yet')

    def parse_currencies(self, rawCurrencies):
        result = {}
        arr = self.to_array(rawCurrencies)
        for i in range(0, len(arr)):
            parsed = self.parse_currency(arr[i])
            code = parsed['code']
            result[code] = parsed
        return result

    def parse_market(self, market: dict):
        raise NotSupported(self.id + ' parseMarket() is not supported yet')

    def parse_markets(self, markets):
        result = []
        for i in range(0, len(markets)):
            result.append(self.parse_market(markets[i]))
        return result

    def parse_ticker(self, ticker: dict, market: Market = None):
        raise NotSupported(self.id + ' parseTicker() is not supported yet')

    def parse_deposit_address(self, depositAddress, currency: Currency = None):
        raise NotSupported(self.id + ' parseDepositAddress() is not supported yet')

    def parse_trade(self, trade: dict, market: Market = None):
        raise NotSupported(self.id + ' parseTrade() is not supported yet')

    def parse_transaction(self, transaction: dict, currency: Currency = None):
        raise NotSupported(self.id + ' parseTransaction() is not supported yet')

    def parse_transfer(self, transfer: dict, currency: Currency = None):
        raise NotSupported(self.id + ' parseTransfer() is not supported yet')

    def parse_account(self, account: dict):
        raise NotSupported(self.id + ' parseAccount() is not supported yet')

    def parse_ledger_entry(self, item: dict, currency: Currency = None):
        raise NotSupported(self.id + ' parseLedgerEntry() is not supported yet')

    def parse_order(self, order: dict, market: Market = None):
        raise NotSupported(self.id + ' parseOrder() is not supported yet')

    def fetch_cross_borrow_rates(self, params={}):
        raise NotSupported(self.id + ' fetchCrossBorrowRates() is not supported yet')

    def fetch_isolated_borrow_rates(self, params={}):
        raise NotSupported(self.id + ' fetchIsolatedBorrowRates() is not supported yet')

    def parse_market_leverage_tiers(self, info, market: Market = None):
        raise NotSupported(self.id + ' parseMarketLeverageTiers() is not supported yet')

    def fetch_leverage_tiers(self, symbols: Strings = None, params={}):
        raise NotSupported(self.id + ' fetchLeverageTiers() is not supported yet')

    def parse_position(self, position: dict, market: Market = None):
        raise NotSupported(self.id + ' parsePosition() is not supported yet')

    def parse_funding_rate_history(self, info, market: Market = None):
        raise NotSupported(self.id + ' parseFundingRateHistory() is not supported yet')

    def parse_borrow_interest(self, info: dict, market: Market = None):
        raise NotSupported(self.id + ' parseBorrowInterest() is not supported yet')

    def parse_isolated_borrow_rate(self, info: dict, market: Market = None):
        raise NotSupported(self.id + ' parseIsolatedBorrowRate() is not supported yet')

    def parse_ws_trade(self, trade: dict, market: Market = None):
        raise NotSupported(self.id + ' parseWsTrade() is not supported yet')

    def parse_ws_order(self, order: dict, market: Market = None):
        raise NotSupported(self.id + ' parseWsOrder() is not supported yet')

    def parse_ws_order_trade(self, trade: dict, market: Market = None):
        raise NotSupported(self.id + ' parseWsOrderTrade() is not supported yet')

    def parse_ws_ohlcv(self, ohlcv, market: Market = None):
        return self.parse_ohlcv(ohlcv, market)

    def fetch_funding_rates(self, symbols: Strings = None, params={}):
        raise NotSupported(self.id + ' fetchFundingRates() is not supported yet')

    def fetch_funding_intervals(self, symbols: Strings = None, params={}):
        raise NotSupported(self.id + ' fetchFundingIntervals() is not supported yet')

    def watch_funding_rate(self, symbol: str, params={}):
        raise NotSupported(self.id + ' watchFundingRate() is not supported yet')

    def watch_funding_rates(self, symbols: List[str], params={}):
        raise NotSupported(self.id + ' watchFundingRates() is not supported yet')

    def watch_funding_rates_for_symbols(self, symbols: List[str], params={}):
        return self.watch_funding_rates(symbols, params)

    def transfer(self, code: str, amount: float, fromAccount: str, toAccount: str, params={}):
        raise NotSupported(self.id + ' transfer() is not supported yet')

    def withdraw(self, code: str, amount: float, address: str, tag=None, params={}):
        raise NotSupported(self.id + ' withdraw() is not supported yet')

    def create_deposit_address(self, code: str, params={}):
        raise NotSupported(self.id + ' createDepositAddress() is not supported yet')

    def set_leverage(self, leverage: Int, symbol: Str = None, params={}):
        raise NotSupported(self.id + ' setLeverage() is not supported yet')

    def fetch_leverage(self, symbol: str, params={}):
        if self.has['fetchLeverages']:
            leverages = self.fetch_leverages([symbol], params)
            return self.safe_dict(leverages, symbol)
        else:
            raise NotSupported(self.id + ' fetchLeverage() is not supported yet')

    def fetch_leverages(self, symbols: Strings = None, params={}):
        raise NotSupported(self.id + ' fetchLeverages() is not supported yet')

    def set_position_mode(self, hedged: bool, symbol: Str = None, params={}):
        raise NotSupported(self.id + ' setPositionMode() is not supported yet')

    def add_margin(self, symbol: str, amount: float, params={}):
        raise NotSupported(self.id + ' addMargin() is not supported yet')

    def reduce_margin(self, symbol: str, amount: float, params={}):
        raise NotSupported(self.id + ' reduceMargin() is not supported yet')

    def set_margin(self, symbol: str, amount: float, params={}):
        raise NotSupported(self.id + ' setMargin() is not supported yet')

    def fetch_long_short_ratio(self, symbol: str, timeframe: Str = None, params={}):
        raise NotSupported(self.id + ' fetchLongShortRatio() is not supported yet')

    def fetch_long_short_ratio_history(self, symbol: Str = None, timeframe: Str = None, since: Int = None, limit: Int = None, params={}):
        raise NotSupported(self.id + ' fetchLongShortRatioHistory() is not supported yet')

    def fetch_margin_adjustment_history(self, symbol: Str = None, type: Str = None, since: Num = None, limit: Num = None, params={}):
        """
        fetches the history of margin added or reduced from contract isolated positions
        :param str [symbol]: unified market symbol
        :param str [type]: "add" or "reduce"
        :param int [since]: timestamp in ms of the earliest change to fetch
        :param int [limit]: the maximum amount of changes to fetch
        :param dict params: extra parameters specific to the exchange api endpoint
        :returns dict[]: a list of `margin structures <https://docs.ccxt.com/#/?id=margin-loan-structure>`
        """
        raise NotSupported(self.id + ' fetchMarginAdjustmentHistory() is not supported yet')

    def set_margin_mode(self, marginMode: str, symbol: Str = None, params={}):
        raise NotSupported(self.id + ' setMarginMode() is not supported yet')

    def fetch_deposit_addresses_by_network(self, code: str, params={}):
        raise NotSupported(self.id + ' fetchDepositAddressesByNetwork() is not supported yet')

    def fetch_open_interest_history(self, symbol: str, timeframe='1h', since: Int = None, limit: Int = None, params={}):
        raise NotSupported(self.id + ' fetchOpenInterestHistory() is not supported yet')

    def fetch_open_interest(self, symbol: str, params={}):
        raise NotSupported(self.id + ' fetchOpenInterest() is not supported yet')

    def fetch_open_interests(self, symbols: Strings = None, params={}):
        raise NotSupported(self.id + ' fetchOpenInterests() is not supported yet')

    def sign_in(self, params={}):
        raise NotSupported(self.id + ' signIn() is not supported yet')

    def fetch_payment_methods(self, params={}):
        raise NotSupported(self.id + ' fetchPaymentMethods() is not supported yet')

    def parse_to_int(self, number):
        # Solve Common intmisuse ex: int((since / str(1000)))
        # using a number which is not valid in ts
        stringifiedNumber = self.number_to_string(number)
        convertedNumber = float(stringifiedNumber)
        return int(convertedNumber)

    def parse_to_numeric(self, number):
        stringVersion = self.number_to_string(number)  # self will convert 1.0 and 1 to "1" and 1.1 to "1.1"
        # keep self in mind:
        # in JS: 1 == 1.0 is True;  1 == 1.0 is True
        # in Python: 1 == 1.0 is True
        # in PHP 1 == 1.0 is True, but 1 == 1.0 is False
        if stringVersion.find('.') >= 0:
            return float(stringVersion)
        return int(stringVersion)

    def is_round_number(self, value: float):
        # self method is similar to isInteger, but self is more loyal and does not check for types.
        # i.e. isRoundNumber(1.000) returns True, while isInteger(1.000) returns False
        res = self.parse_to_numeric((value % 1))
        return res == 0

    def safe_number_omit_zero(self, obj: object, key: IndexType, defaultValue: Num = None):
        value = self.safe_string(obj, key)
        final = self.parse_number(self.omit_zero(value))
        return defaultValue if (final is None) else final

    def safe_integer_omit_zero(self, obj: object, key: IndexType, defaultValue: Int = None):
        timestamp = self.safe_integer(obj, key, defaultValue)
        if timestamp is None or timestamp == 0:
            return None
        return timestamp

    def after_construct(self):
        # networks
        self.create_networks_by_id_object()
        self.features_generator()
        # init predefined markets if any
        if self.markets:
            self.set_markets(self.markets)
        # init the request rate limiter
        self.init_rest_rate_limiter()
        # sanbox mode
        isSandbox = self.safe_bool_2(self.options, 'sandbox', 'testnet', False)
        if isSandbox:
            self.set_sandbox_mode(isSandbox)

    def init_rest_rate_limiter(self):
        if self.rateLimit is None or (self.id is not None and self.rateLimit == -1):
            raise ExchangeError(self.id + '.rateLimit property is not configured')
        refillRate = self.MAX_VALUE
        if self.rateLimit > 0:
            refillRate = 1 / self.rateLimit
        defaultBucket = {
            'delay': 0.001,
            'capacity': 1,
            'cost': 1,
            'maxCapacity': 1000,
            'refillRate': refillRate,
        }
        existingBucket = {} if (self.tokenBucket is None) else self.tokenBucket
        self.tokenBucket = self.extend(defaultBucket, existingBucket)
        self.init_throttler()

    def features_generator(self):
        #
        # in the exchange-specific features can be something like self, where we support 'string' aliases too:
        #
        #     {
        #         'my' : {
        #             'createOrder' : {...},
        #         },
        #         'swap': {
        #             'linear': {
        #                 'extends': my',
        #             },
        #         },
        #     }
        #
        if self.features is None:
            return
        # reconstruct
        initialFeatures = self.features
        self.features = {}
        unifiedMarketTypes = ['spot', 'swap', 'future', 'option']
        subTypes = ['linear', 'inverse']
        # atm only support basic methods, eg: 'createOrder', 'fetchOrder', 'fetchOrders', 'fetchMyTrades'
        for i in range(0, len(unifiedMarketTypes)):
            marketType = unifiedMarketTypes[i]
            # if marketType is not filled for self exchange, don't add that in `features`
            if not (marketType in initialFeatures):
                self.features[marketType] = None
            else:
                if marketType == 'spot':
                    self.features[marketType] = self.features_mapper(initialFeatures, marketType, None)
                else:
                    self.features[marketType] = {}
                    for j in range(0, len(subTypes)):
                        subType = subTypes[j]
                        self.features[marketType][subType] = self.features_mapper(initialFeatures, marketType, subType)

    def features_mapper(self, initialFeatures: Any, marketType: Str, subType: Str = None):
        featuresObj = initialFeatures[marketType][subType] if (subType is not None) else initialFeatures[marketType]
        # if exchange does not have that market-type(eg. future>inverse)
        if featuresObj is None:
            return None
        extendsStr: Str = self.safe_string(featuresObj, 'extends')
        if extendsStr is not None:
            featuresObj = self.omit(featuresObj, 'extends')
            extendObj = self.features_mapper(initialFeatures, extendsStr)
            featuresObj = self.deep_extend(extendObj, featuresObj)
        #
        #  ### corrections  ###
        #
        # createOrder
        if 'createOrder' in featuresObj:
            value = self.safe_dict(featuresObj['createOrder'], 'attachedStopLossTakeProfit')
            featuresObj['createOrder']['stopLoss'] = value
            featuresObj['createOrder']['takeProfit'] = value
            if marketType == 'spot':
                # default 'hedged': False
                featuresObj['createOrder']['hedged'] = False
                # default 'leverage': False
                if not ('leverage' in featuresObj['createOrder']):
                    featuresObj['createOrder']['leverage'] = False
            # default 'GTC' to True
            if self.safe_bool(featuresObj['createOrder']['timeInForce'], 'GTC') is None:
                featuresObj['createOrder']['timeInForce']['GTC'] = True
        # other methods
        keys = list(featuresObj.keys())
        for i in range(0, len(keys)):
            key = keys[i]
            featureBlock = featuresObj[key]
            if not self.in_array(key, ['sandbox']) and featureBlock is not None:
                # default "symbolRequired" to False to all methods(except `createOrder`)
                if not ('symbolRequired' in featureBlock):
                    featureBlock['symbolRequired'] = self.in_array(key, ['createOrder', 'createOrders', 'fetchOHLCV'])
        return featuresObj

    def orderbook_checksum_message(self, symbol: Str):
        return symbol + '  = False'

    def create_networks_by_id_object(self):
        # automatically generate network-id-to-code mappings
        networkIdsToCodesGenerated = self.invert_flat_string_dictionary(self.safe_value(self.options, 'networks', {}))  # invert defined networks dictionary
        self.options['networksById'] = self.extend(networkIdsToCodesGenerated, self.safe_value(self.options, 'networksById', {}))  # support manually overriden "networksById" dictionary too

    def get_default_options(self):
        return {
            'defaultNetworkCodeReplacements': {
                'ETH': {'ERC20': 'ETH'},
                'TRX': {'TRC20': 'TRX'},
                'CRO': {'CRC20': 'CRONOS'},
                'BRC20': {'BRC20': 'BTC'},
            },
        }

    def safe_ledger_entry(self, entry: object, currency: Currency = None):
        currency = self.safe_currency(None, currency)
        direction = self.safe_string(entry, 'direction')
        before = self.safe_string(entry, 'before')
        after = self.safe_string(entry, 'after')
        amount = self.safe_string(entry, 'amount')
        if amount is not None:
            if before is None and after is not None:
                before = Precise.string_sub(after, amount)
            elif before is not None and after is None:
                after = Precise.string_add(before, amount)
        if before is not None and after is not None:
            if direction is None:
                if Precise.string_gt(before, after):
                    direction = 'out'
                if Precise.string_gt(after, before):
                    direction = 'in'
        fee = self.safe_value(entry, 'fee')
        if fee is not None:
            fee['cost'] = self.safe_number(fee, 'cost')
        timestamp = self.safe_integer(entry, 'timestamp')
        info = self.safe_dict(entry, 'info', {})
        return {
            'id': self.safe_string(entry, 'id'),
            'timestamp': timestamp,
            'datetime': self.iso8601(timestamp),
            'direction': direction,
            'account': self.safe_string(entry, 'account'),
            'referenceId': self.safe_string(entry, 'referenceId'),
            'referenceAccount': self.safe_string(entry, 'referenceAccount'),
            'type': self.safe_string(entry, 'type'),
            'currency': currency['code'],
            'amount': self.parse_number(amount),
            'before': self.parse_number(before),
            'after': self.parse_number(after),
            'status': self.safe_string(entry, 'status'),
            'fee': fee,
            'info': info,
        }

    def safe_currency_structure(self, currency: object):
        # derive data from networks: deposit, withdraw, active, fee, limits, precision
        networks = self.safe_dict(currency, 'networks', {})
        keys = list(networks.keys())
        length = len(keys)
        if length != 0:
            for i in range(0, length):
                key = keys[i]
                network = networks[key]
                deposit = self.safe_bool(network, 'deposit')
                currencyDeposit = self.safe_bool(currency, 'deposit')
                if currencyDeposit is None or deposit:
                    currency['deposit'] = deposit
                withdraw = self.safe_bool(network, 'withdraw')
                currencyWithdraw = self.safe_bool(currency, 'withdraw')
                if currencyWithdraw is None or withdraw:
                    currency['withdraw'] = withdraw
                # set network 'active' to False if D or W is disabled
                active = self.safe_bool(network, 'active')
                if active is None:
                    if deposit and withdraw:
                        currency['networks'][key]['active'] = True
                    elif deposit is not None and withdraw is not None:
                        currency['networks'][key]['active'] = False
                active = self.safe_bool(currency['networks'][key], 'active')  # dict might have been updated on above lines, so access directly instead of `network` variable
                currencyActive = self.safe_bool(currency, 'active')
                if currencyActive is None or active:
                    currency['active'] = active
                # find lowest fee(which is more desired)
                fee = self.safe_string(network, 'fee')
                feeMain = self.safe_string(currency, 'fee')
                if feeMain is None or Precise.string_lt(fee, feeMain):
                    currency['fee'] = self.parse_number(fee)
                # find lowest precision(which is more desired)
                precision = self.safe_string(network, 'precision')
                precisionMain = self.safe_string(currency, 'precision')
                if precisionMain is None or Precise.string_gt(precision, precisionMain):
                    currency['precision'] = self.parse_number(precision)
                # limits
                limits = self.safe_dict(network, 'limits')
                limitsMain = self.safe_dict(currency, 'limits')
                if limitsMain is None:
                    currency['limits'] = {}
                # deposits
                limitsDeposit = self.safe_dict(limits, 'deposit')
                limitsDepositMain = self.safe_dict(limitsMain, 'deposit')
                if limitsDepositMain is None:
                    currency['limits']['deposit'] = {}
                limitsDepositMin = self.safe_string(limitsDeposit, 'min')
                limitsDepositMax = self.safe_string(limitsDeposit, 'max')
                limitsDepositMinMain = self.safe_string(limitsDepositMain, 'min')
                limitsDepositMaxMain = self.safe_string(limitsDepositMain, 'max')
                # find min
                if limitsDepositMinMain is None or Precise.string_lt(limitsDepositMin, limitsDepositMinMain):
                    currency['limits']['deposit']['min'] = self.parse_number(limitsDepositMin)
                # find max
                if limitsDepositMaxMain is None or Precise.string_gt(limitsDepositMax, limitsDepositMaxMain):
                    currency['limits']['deposit']['max'] = self.parse_number(limitsDepositMax)
                # withdrawals
                limitsWithdraw = self.safe_dict(limits, 'withdraw')
                limitsWithdrawMain = self.safe_dict(limitsMain, 'withdraw')
                if limitsWithdrawMain is None:
                    currency['limits']['withdraw'] = {}
                limitsWithdrawMin = self.safe_string(limitsWithdraw, 'min')
                limitsWithdrawMax = self.safe_string(limitsWithdraw, 'max')
                limitsWithdrawMinMain = self.safe_string(limitsWithdrawMain, 'min')
                limitsWithdrawMaxMain = self.safe_string(limitsWithdrawMain, 'max')
                # find min
                if limitsWithdrawMinMain is None or Precise.string_lt(limitsWithdrawMin, limitsWithdrawMinMain):
                    currency['limits']['withdraw']['min'] = self.parse_number(limitsWithdrawMin)
                # find max
                if limitsWithdrawMaxMain is None or Precise.string_gt(limitsWithdrawMax, limitsWithdrawMaxMain):
                    currency['limits']['withdraw']['max'] = self.parse_number(limitsWithdrawMax)
        return self.extend({
            'info': None,
            'id': None,
            'numericId': None,
            'code': None,
            'precision': None,
            'type': None,
            'name': None,
            'active': None,
            'deposit': None,
            'withdraw': None,
            'fee': None,
            'fees': {},
            'networks': {},
            'limits': {
                'deposit': {
                    'min': None,
                    'max': None,
                },
                'withdraw': {
                    'min': None,
                    'max': None,
                },
            },
        }, currency)

    def safe_market_structure(self, market: dict = None):
        cleanStructure = {
            'id': None,
            'lowercaseId': None,
            'symbol': None,
            'base': None,
            'quote': None,
            'settle': None,
            'baseId': None,
            'quoteId': None,
            'settleId': None,
            'type': None,
            'spot': None,
            'margin': None,
            'swap': None,
            'future': None,
            'option': None,
            'index': None,
            'active': None,
            'contract': None,
            'linear': None,
            'inverse': None,
            'subType': None,
            'taker': None,
            'maker': None,
            'contractSize': None,
            'expiry': None,
            'expiryDatetime': None,
            'strike': None,
            'optionType': None,
            'precision': {
                'amount': None,
                'price': None,
                'cost': None,
                'base': None,
                'quote': None,
            },
            'limits': {
                'leverage': {
                    'min': None,
                    'max': None,
                },
                'amount': {
                    'min': None,
                    'max': None,
                },
                'price': {
                    'min': None,
                    'max': None,
                },
                'cost': {
                    'min': None,
                    'max': None,
                },
            },
            'marginModes': {
                'cross': None,
                'isolated': None,
            },
            'created': None,
            'info': None,
        }
        if market is not None:
            result = self.extend(cleanStructure, market)
            # set None swap/future/etc
            if result['spot']:
                if result['contract'] is None:
                    result['contract'] = False
                if result['swap'] is None:
                    result['swap'] = False
                if result['future'] is None:
                    result['future'] = False
                if result['option'] is None:
                    result['option'] = False
                if result['index'] is None:
                    result['index'] = False
            return result
        return cleanStructure

    def set_markets(self, markets, currencies=None):
        values = []
        self.markets_by_id = self.create_safe_dictionary()
        # handle marketId conflicts
        # we insert spot markets first
        marketValues = self.sort_by(self.to_array(markets), 'spot', True, True)
        for i in range(0, len(marketValues)):
            value = marketValues[i]
            if value['id'] in self.markets_by_id:
                marketsByIdArray = (self.markets_by_id[value['id']])
                marketsByIdArray.append(value)
                self.markets_by_id[value['id']] = marketsByIdArray
            else:
                self.markets_by_id[value['id']] = [value]
            market = self.deep_extend(self.safe_market_structure(), {
                'precision': self.precision,
                'limits': self.limits,
            }, self.fees['trading'], value)
            if market['linear']:
                market['subType'] = 'linear'
            elif market['inverse']:
                market['subType'] = 'inverse'
            else:
                market['subType'] = None
            values.append(market)
        self.markets = self.index_by(values, 'symbol')
        marketsSortedBySymbol = self.keysort(self.markets)
        marketsSortedById = self.keysort(self.markets_by_id)
        self.symbols = list(marketsSortedBySymbol.keys())
        self.ids = list(marketsSortedById.keys())
        if currencies is not None:
            # currencies is always None when called in constructor but not when called from loadMarkets
            self.currencies = self.deep_extend(self.currencies, currencies)
        else:
            baseCurrencies = []
            quoteCurrencies = []
            for i in range(0, len(values)):
                market = values[i]
                defaultCurrencyPrecision = 8 if (self.precisionMode == DECIMAL_PLACES) else self.parse_number('1e-8')
                marketPrecision = self.safe_dict(market, 'precision', {})
                if 'base' in market:
                    currency = self.safe_currency_structure({
                        'id': self.safe_string_2(market, 'baseId', 'base'),
                        'numericId': self.safe_integer(market, 'baseNumericId'),
                        'code': self.safe_string(market, 'base'),
                        'precision': self.safe_value_2(marketPrecision, 'base', 'amount', defaultCurrencyPrecision),
                    })
                    baseCurrencies.append(currency)
                if 'quote' in market:
                    currency = self.safe_currency_structure({
                        'id': self.safe_string_2(market, 'quoteId', 'quote'),
                        'numericId': self.safe_integer(market, 'quoteNumericId'),
                        'code': self.safe_string(market, 'quote'),
                        'precision': self.safe_value_2(marketPrecision, 'quote', 'price', defaultCurrencyPrecision),
                    })
                    quoteCurrencies.append(currency)
            baseCurrencies = self.sort_by(baseCurrencies, 'code', False, '')
            quoteCurrencies = self.sort_by(quoteCurrencies, 'code', False, '')
            self.baseCurrencies = self.index_by(baseCurrencies, 'code')
            self.quoteCurrencies = self.index_by(quoteCurrencies, 'code')
            allCurrencies = self.array_concat(baseCurrencies, quoteCurrencies)
            groupedCurrencies = self.group_by(allCurrencies, 'code')
            codes = list(groupedCurrencies.keys())
            resultingCurrencies = []
            for i in range(0, len(codes)):
                code = codes[i]
                groupedCurrenciesCode = self.safe_list(groupedCurrencies, code, [])
                highestPrecisionCurrency = self.safe_value(groupedCurrenciesCode, 0)
                for j in range(1, len(groupedCurrenciesCode)):
                    currentCurrency = groupedCurrenciesCode[j]
                    if self.precisionMode == TICK_SIZE:
                        highestPrecisionCurrency = currentCurrency if (currentCurrency['precision'] < highestPrecisionCurrency['precision']) else highestPrecisionCurrency
                    else:
                        highestPrecisionCurrency = currentCurrency if (currentCurrency['precision'] > highestPrecisionCurrency['precision']) else highestPrecisionCurrency
                resultingCurrencies.append(highestPrecisionCurrency)
            sortedCurrencies = self.sort_by(resultingCurrencies, 'code')
            self.currencies = self.deep_extend(self.currencies, self.index_by(sortedCurrencies, 'code'))
        self.currencies_by_id = self.index_by_safe(self.currencies, 'id')
        currenciesSortedByCode = self.keysort(self.currencies)
        self.codes = list(currenciesSortedByCode.keys())
        return self.markets

    def get_describe_for_extended_ws_exchange(self, currentRestInstance: Any, parentRestInstance: Any, wsBaseDescribe: dict):
        extendedRestDescribe = self.deep_extend(parentRestInstance.describe(), currentRestInstance.describe())
        superWithRestDescribe = self.deep_extend(extendedRestDescribe, wsBaseDescribe)
        return superWithRestDescribe

    def safe_balance(self, balance: dict):
        balances = self.omit(balance, ['info', 'timestamp', 'datetime', 'free', 'used', 'total'])
        codes = list(balances.keys())
        balance['free'] = {}
        balance['used'] = {}
        balance['total'] = {}
        debtBalance = {}
        for i in range(0, len(codes)):
            code = codes[i]
            total = self.safe_string(balance[code], 'total')
            free = self.safe_string(balance[code], 'free')
            used = self.safe_string(balance[code], 'used')
            debt = self.safe_string(balance[code], 'debt')
            if (total is None) and (free is not None) and (used is not None):
                total = Precise.string_add(free, used)
            if (free is None) and (total is not None) and (used is not None):
                free = Precise.string_sub(total, used)
            if (used is None) and (total is not None) and (free is not None):
                used = Precise.string_sub(total, free)
            balance[code]['free'] = self.parse_number(free)
            balance[code]['used'] = self.parse_number(used)
            balance[code]['total'] = self.parse_number(total)
            balance['free'][code] = balance[code]['free']
            balance['used'][code] = balance[code]['used']
            balance['total'][code] = balance[code]['total']
            if debt is not None:
                balance[code]['debt'] = self.parse_number(debt)
                debtBalance[code] = balance[code]['debt']
        debtBalanceArray = list(debtBalance.keys())
        length = len(debtBalanceArray)
        if length:
            balance['debt'] = debtBalance
        return balance

    def safe_order(self, order: dict, market: Market = None):
        # parses numbers
        # * it is important pass the trades rawTrades
        amount = self.omit_zero(self.safe_string(order, 'amount'))
        remaining = self.safe_string(order, 'remaining')
        filled = self.safe_string(order, 'filled')
        cost = self.safe_string(order, 'cost')
        average = self.omit_zero(self.safe_string(order, 'average'))
        price = self.omit_zero(self.safe_string(order, 'price'))
        lastTradeTimeTimestamp = self.safe_integer(order, 'lastTradeTimestamp')
        symbol = self.safe_string(order, 'symbol')
        side = self.safe_string(order, 'side')
        status = self.safe_string(order, 'status')
        parseFilled = (filled is None)
        parseCost = (cost is None)
        parseLastTradeTimeTimestamp = (lastTradeTimeTimestamp is None)
        fee = self.safe_value(order, 'fee')
        parseFee = (fee is None)
        parseFees = self.safe_value(order, 'fees') is None
        parseSymbol = symbol is None
        parseSide = side is None
        shouldParseFees = parseFee or parseFees
        fees = self.safe_list(order, 'fees', [])
        trades = []
        isTriggerOrSLTpOrder = ((self.safe_string(order, 'triggerPrice') is not None or (self.safe_string(order, 'stopLossPrice') is not None)) or (self.safe_string(order, 'takeProfitPrice') is not None))
        if parseFilled or parseCost or shouldParseFees:
            rawTrades = self.safe_value(order, 'trades', trades)
            # oldNumber = self.number
            # we parse trades here!
            # i don't think self is needed anymore
            # self.number = str
            firstTrade = self.safe_value(rawTrades, 0)
            # parse trades if they haven't already been parsed
            tradesAreParsed = ((firstTrade is not None) and ('info' in firstTrade) and ('id' in firstTrade))
            if not tradesAreParsed:
                trades = self.parse_trades(rawTrades, market)
            else:
                trades = rawTrades
            # self.number = oldNumber; why parse trades if you read the value using `safeString` ?
            tradesLength = 0
            isArray = isinstance(trades, list)
            if isArray:
                tradesLength = len(trades)
            if isArray and (tradesLength > 0):
                # move properties that are defined in trades up into the order
                if order['symbol'] is None:
                    order['symbol'] = trades[0]['symbol']
                if order['side'] is None:
                    order['side'] = trades[0]['side']
                if order['type'] is None:
                    order['type'] = trades[0]['type']
                if order['id'] is None:
                    order['id'] = trades[0]['order']
                if parseFilled:
                    filled = '0'
                if parseCost:
                    cost = '0'
                for i in range(0, len(trades)):
                    trade = trades[i]
                    tradeAmount = self.safe_string(trade, 'amount')
                    if parseFilled and (tradeAmount is not None):
                        filled = Precise.string_add(filled, tradeAmount)
                    tradeCost = self.safe_string(trade, 'cost')
                    if parseCost and (tradeCost is not None):
                        cost = Precise.string_add(cost, tradeCost)
                    if parseSymbol:
                        symbol = self.safe_string(trade, 'symbol')
                    if parseSide:
                        side = self.safe_string(trade, 'side')
                    tradeTimestamp = self.safe_value(trade, 'timestamp')
                    if parseLastTradeTimeTimestamp and (tradeTimestamp is not None):
                        if lastTradeTimeTimestamp is None:
                            lastTradeTimeTimestamp = tradeTimestamp
                        else:
                            lastTradeTimeTimestamp = max(lastTradeTimeTimestamp, tradeTimestamp)
                    if shouldParseFees:
                        tradeFees = self.safe_value(trade, 'fees')
                        if tradeFees is not None:
                            for j in range(0, len(tradeFees)):
                                tradeFee = tradeFees[j]
                                fees.append(self.extend({}, tradeFee))
                        else:
                            tradeFee = self.safe_value(trade, 'fee')
                            if tradeFee is not None:
                                fees.append(self.extend({}, tradeFee))
        if shouldParseFees:
            reducedFees = self.reduce_fees_by_currency(fees) if self.reduceFees else fees
            reducedLength = len(reducedFees)
            for i in range(0, reducedLength):
                reducedFees[i]['cost'] = self.safe_number(reducedFees[i], 'cost')
                if 'rate' in reducedFees[i]:
                    reducedFees[i]['rate'] = self.safe_number(reducedFees[i], 'rate')
            if not parseFee and (reducedLength == 0):
                # copy fee to avoid modification by reference
                feeCopy = self.deep_extend(fee)
                feeCopy['cost'] = self.safe_number(feeCopy, 'cost')
                if 'rate' in feeCopy:
                    feeCopy['rate'] = self.safe_number(feeCopy, 'rate')
                reducedFees.append(feeCopy)
            order['fees'] = reducedFees
            if parseFee and (reducedLength == 1):
                order['fee'] = reducedFees[0]
        if amount is None:
            # ensure amount = filled + remaining
            if filled is not None and remaining is not None:
                amount = Precise.string_add(filled, remaining)
            elif status == 'closed':
                amount = filled
        if filled is None:
            if amount is not None and remaining is not None:
                filled = Precise.string_sub(amount, remaining)
            elif status == 'closed' and amount is not None:
                filled = amount
        if remaining is None:
            if amount is not None and filled is not None:
                remaining = Precise.string_sub(amount, filled)
            elif status == 'closed':
                remaining = '0'
        # ensure that the average field is calculated correctly
        inverse = self.safe_bool(market, 'inverse', False)
        contractSize = self.number_to_string(self.safe_value(market, 'contractSize', 1))
        # inverse
        # price = filled * contract size / cost
        #
        # linear
        # price = cost / (filled * contract size)
        if average is None:
            if (filled is not None) and (cost is not None) and Precise.string_gt(filled, '0'):
                filledTimesContractSize = Precise.string_mul(filled, contractSize)
                if inverse:
                    average = Precise.string_div(filledTimesContractSize, cost)
                else:
                    average = Precise.string_div(cost, filledTimesContractSize)
        # similarly
        # inverse
        # cost = filled * contract size / price
        #
        # linear
        # cost = filled * contract size * price
        costPriceExists = (average is not None) or (price is not None)
        if parseCost and (filled is not None) and costPriceExists:
            multiplyPrice = None
            if average is None:
                multiplyPrice = price
            else:
                multiplyPrice = average
            # contract trading
            filledTimesContractSize = Precise.string_mul(filled, contractSize)
            if inverse:
                cost = Precise.string_div(filledTimesContractSize, multiplyPrice)
            else:
                cost = Precise.string_mul(filledTimesContractSize, multiplyPrice)
        # support for market orders
        orderType = self.safe_value(order, 'type')
        emptyPrice = (price is None) or Precise.string_equals(price, '0')
        if emptyPrice and (orderType == 'market'):
            price = average
        # we have trades with string values at self point so we will mutate them
        for i in range(0, len(trades)):
            entry = trades[i]
            entry['amount'] = self.safe_number(entry, 'amount')
            entry['price'] = self.safe_number(entry, 'price')
            entry['cost'] = self.safe_number(entry, 'cost')
            tradeFee = self.safe_dict(entry, 'fee', {})
            tradeFee['cost'] = self.safe_number(tradeFee, 'cost')
            if 'rate' in tradeFee:
                tradeFee['rate'] = self.safe_number(tradeFee, 'rate')
            entryFees = self.safe_list(entry, 'fees', [])
            for j in range(0, len(entryFees)):
                entryFees[j]['cost'] = self.safe_number(entryFees[j], 'cost')
            entry['fees'] = entryFees
            entry['fee'] = tradeFee
        timeInForce = self.safe_string(order, 'timeInForce')
        postOnly = self.safe_value(order, 'postOnly')
        # timeInForceHandling
        if timeInForce is None:
            if not isTriggerOrSLTpOrder and (self.safe_string(order, 'type') == 'market'):
                timeInForce = 'IOC'
            # allow postOnly override
            if postOnly:
                timeInForce = 'PO'
        elif postOnly is None:
            # timeInForce is not None here
            postOnly = timeInForce == 'PO'
        timestamp = self.safe_integer(order, 'timestamp')
        lastUpdateTimestamp = self.safe_integer(order, 'lastUpdateTimestamp')
        datetime = self.safe_string(order, 'datetime')
        if datetime is None:
            datetime = self.iso8601(timestamp)
        triggerPrice = self.parse_number(self.safe_string_2(order, 'triggerPrice', 'stopPrice'))
        takeProfitPrice = self.parse_number(self.safe_string(order, 'takeProfitPrice'))
        stopLossPrice = self.parse_number(self.safe_string(order, 'stopLossPrice'))
        return self.extend(order, {
            'id': self.safe_string(order, 'id'),
            'clientOrderId': self.safe_string(order, 'clientOrderId'),
            'timestamp': timestamp,
            'datetime': datetime,
            'symbol': symbol,
            'type': self.safe_string(order, 'type'),
            'side': side,
            'lastTradeTimestamp': lastTradeTimeTimestamp,
            'lastUpdateTimestamp': lastUpdateTimestamp,
            'price': self.parse_number(price),
            'amount': self.parse_number(amount),
            'cost': self.parse_number(cost),
            'average': self.parse_number(average),
            'filled': self.parse_number(filled),
            'remaining': self.parse_number(remaining),
            'timeInForce': timeInForce,
            'postOnly': postOnly,
            'trades': trades,
            'reduceOnly': self.safe_value(order, 'reduceOnly'),
            'stopPrice': triggerPrice,  # ! deprecated, use triggerPrice instead
            'triggerPrice': triggerPrice,
            'takeProfitPrice': takeProfitPrice,
            'stopLossPrice': stopLossPrice,
            'status': status,
            'fee': self.safe_value(order, 'fee'),
        })

    def parse_orders(self, orders: object, market: Market = None, since: Int = None, limit: Int = None, params={}):
        #
        # the value of orders is either a dict or a list
        #
        # dict
        #
        #     {
        #         'id1': {...},
        #         'id2': {...},
        #         'id3': {...},
        #         ...
        #     }
        #
        # list
        #
        #     [
        #         {'id': 'id1', ...},
        #         {'id': 'id2', ...},
        #         {'id': 'id3', ...},
        #         ...
        #     ]
        #
        results = []
        if isinstance(orders, list):
            for i in range(0, len(orders)):
                parsed = self.parse_order(orders[i], market)  # don't inline self call
                order = self.extend(parsed, params)
                results.append(order)
        else:
            ids = list(orders.keys())
            for i in range(0, len(ids)):
                id = ids[i]
                idExtended = self.extend({'id': id}, orders[id])
                parsedOrder = self.parse_order(idExtended, market)  # don't  inline these calls
                order = self.extend(parsedOrder, params)
                results.append(order)
        results = self.sort_by(results, 'timestamp')
        symbol = market['symbol'] if (market is not None) else None
        return self.filter_by_symbol_since_limit(results, symbol, since, limit)

    def calculate_fee(self, symbol: str, type: str, side: str, amount: float, price: float, takerOrMaker='taker', params={}):
        """
        calculates the presumptive fee that would be charged for an order
        :param str symbol: unified market symbol
        :param str type: 'market' or 'limit'
        :param str side: 'buy' or 'sell'
        :param float amount: how much you want to trade, in units of the base currency on most exchanges, or number of contracts
        :param float price: the price for the order to be filled at, in units of the quote currency
        :param str takerOrMaker: 'taker' or 'maker'
        :param dict params:
        :returns dict: contains the rate, the percentage multiplied to the order amount to obtain the fee amount, and cost, the total value of the fee in units of the quote currency, for the order
        """
        if type == 'market' and takerOrMaker == 'maker':
            raise ArgumentsRequired(self.id + ' calculateFee() - you have provided incompatible arguments - "market" type order can not be "maker". Change either the "type" or the "takerOrMaker" argument to calculate the fee.')
        market = self.markets[symbol]
        feeSide = self.safe_string(market, 'feeSide', 'quote')
        useQuote = None
        if feeSide == 'get':
            # the fee is always in the currency you get
            useQuote = side == 'sell'
        elif feeSide == 'give':
            # the fee is always in the currency you give
            useQuote = side == 'buy'
        else:
            # the fee is always in feeSide currency
            useQuote = feeSide == 'quote'
        cost = self.number_to_string(amount)
        key = None
        if useQuote:
            priceString = self.number_to_string(price)
            cost = Precise.string_mul(cost, priceString)
            key = 'quote'
        else:
            key = 'base'
        # for derivatives, the fee is in 'settle' currency
        if not market['spot']:
            key = 'settle'
        # even if `takerOrMaker` argument was set to 'maker', for 'market' orders we should forcefully override it to 'taker'
        if type == 'market':
            takerOrMaker = 'taker'
        rate = self.safe_string(market, takerOrMaker)
        cost = Precise.string_mul(cost, rate)
        return {
            'type': takerOrMaker,
            'currency': market[key],
            'rate': self.parse_number(rate),
            'cost': self.parse_number(cost),
        }

    def safe_liquidation(self, liquidation: dict, market: Market = None):
        contracts = self.safe_string(liquidation, 'contracts')
        contractSize = self.safe_string(market, 'contractSize')
        price = self.safe_string(liquidation, 'price')
        baseValue = self.safe_string(liquidation, 'baseValue')
        quoteValue = self.safe_string(liquidation, 'quoteValue')
        if (baseValue is None) and (contracts is not None) and (contractSize is not None) and (price is not None):
            baseValue = Precise.string_mul(contracts, contractSize)
        if (quoteValue is None) and (baseValue is not None) and (price is not None):
            quoteValue = Precise.string_mul(baseValue, price)
        liquidation['contracts'] = self.parse_number(contracts)
        liquidation['contractSize'] = self.parse_number(contractSize)
        liquidation['price'] = self.parse_number(price)
        liquidation['baseValue'] = self.parse_number(baseValue)
        liquidation['quoteValue'] = self.parse_number(quoteValue)
        return liquidation

    def safe_trade(self, trade: dict, market: Market = None):
        amount = self.safe_string(trade, 'amount')
        price = self.safe_string(trade, 'price')
        cost = self.safe_string(trade, 'cost')
        if cost is None:
            # contract trading
            contractSize = self.safe_string(market, 'contractSize')
            multiplyPrice = price
            if contractSize is not None:
                inverse = self.safe_bool(market, 'inverse', False)
                if inverse:
                    multiplyPrice = Precise.string_div('1', price)
                multiplyPrice = Precise.string_mul(multiplyPrice, contractSize)
            cost = Precise.string_mul(multiplyPrice, amount)
        resultFee, resultFees = self.parsed_fee_and_fees(trade)
        trade['fee'] = resultFee
        trade['fees'] = resultFees
        trade['amount'] = self.parse_number(amount)
        trade['price'] = self.parse_number(price)
        trade['cost'] = self.parse_number(cost)
        return trade

    def parsed_fee_and_fees(self, container: Any):
        fee = self.safe_dict(container, 'fee')
        fees = self.safe_list(container, 'fees')
        feeDefined = fee is not None
        feesDefined = fees is not None
        # parsing only if at least one of them is defined
        shouldParseFees = (feeDefined or feesDefined)
        if shouldParseFees:
            if feeDefined:
                fee = self.parse_fee_numeric(fee)
            if not feesDefined:
                # just set it directly, no further processing needed
                fees = [fee]
            # 'fees' were set, so reparse them
            reducedFees = self.reduce_fees_by_currency(fees) if self.reduceFees else fees
            reducedLength = len(reducedFees)
            for i in range(0, reducedLength):
                reducedFees[i] = self.parse_fee_numeric(reducedFees[i])
            fees = reducedFees
            if reducedLength == 1:
                fee = reducedFees[0]
            elif reducedLength == 0:
                fee = None
        # in case `fee & fees` are None, set `fees` array
        if fee is None:
            fee = {
                'cost': None,
                'currency': None,
            }
        if fees is None:
            fees = []
        return [fee, fees]

    def parse_fee_numeric(self, fee: Any):
        fee['cost'] = self.safe_number(fee, 'cost')  # ensure numeric
        if 'rate' in fee:
            fee['rate'] = self.safe_number(fee, 'rate')
        return fee

    def find_nearest_ceiling(self, arr: List[float], providedValue: float):
        #  i.e. findNearestCeiling([10, 30, 50],  23) returns 30
        length = len(arr)
        for i in range(0, length):
            current = arr[i]
            if providedValue <= current:
                return current
        return arr[length - 1]

    def invert_flat_string_dictionary(self, dict):
        reversed = {}
        keys = list(dict.keys())
        for i in range(0, len(keys)):
            key = keys[i]
            value = dict[key]
            if isinstance(value, str):
                reversed[value] = key
        return reversed

    def reduce_fees_by_currency(self, fees):
        #
        # self function takes a list of fee structures having the following format
        #
        #     string = True
        #
        #     [
        #         {'currency': 'BTC', 'cost': '0.1'},
        #         {'currency': 'BTC', 'cost': '0.2'  },
        #         {'currency': 'BTC', 'cost': '0.2', 'rate': '0.00123'},
        #         {'currency': 'BTC', 'cost': '0.4', 'rate': '0.00123'},
        #         {'currency': 'BTC', 'cost': '0.5', 'rate': '0.00456'},
        #         {'currency': 'USDT', 'cost': '12.3456'},
        #     ]
        #
        #     string = False
        #
        #     [
        #         {'currency': 'BTC', 'cost': 0.1},
        #         {'currency': 'BTC', 'cost': 0.2},
        #         {'currency': 'BTC', 'cost': 0.2, 'rate': 0.00123},
        #         {'currency': 'BTC', 'cost': 0.4, 'rate': 0.00123},
        #         {'currency': 'BTC', 'cost': 0.5, 'rate': 0.00456},
        #         {'currency': 'USDT', 'cost': 12.3456},
        #     ]
        #
        # and returns a reduced fee list, where fees are summed per currency and rate(if any)
        #
        #     string = True
        #
        #     [
        #         {'currency': 'BTC', 'cost': '0.4'  },
        #         {'currency': 'BTC', 'cost': '0.6', 'rate': '0.00123'},
        #         {'currency': 'BTC', 'cost': '0.5', 'rate': '0.00456'},
        #         {'currency': 'USDT', 'cost': '12.3456'},
        #     ]
        #
        #     string  = False
        #
        #     [
        #         {'currency': 'BTC', 'cost': 0.3  },
        #         {'currency': 'BTC', 'cost': 0.6, 'rate': 0.00123},
        #         {'currency': 'BTC', 'cost': 0.5, 'rate': 0.00456},
        #         {'currency': 'USDT', 'cost': 12.3456},
        #     ]
        #
        reduced = {}
        for i in range(0, len(fees)):
            fee = fees[i]
            code = self.safe_string(fee, 'currency')
            feeCurrencyCode = code is not code if None else str(i)
            if feeCurrencyCode is not None:
                rate = self.safe_string(fee, 'rate')
                cost = self.safe_string(fee, 'cost')
                if cost is None:
                    # omit None cost, does not make sense, however, don't omit '0' costs, still make sense
                    continue
                if not (feeCurrencyCode in reduced):
                    reduced[feeCurrencyCode] = {}
                rateKey = '' if (rate is None) else rate
                if rateKey in reduced[feeCurrencyCode]:
                    reduced[feeCurrencyCode][rateKey]['cost'] = Precise.string_add(reduced[feeCurrencyCode][rateKey]['cost'], cost)
                else:
                    reduced[feeCurrencyCode][rateKey] = {
                        'currency': code,
                        'cost': cost,
                    }
                    if rate is not None:
                        reduced[feeCurrencyCode][rateKey]['rate'] = rate
        result = []
        feeValues = list(reduced.values())
        for i in range(0, len(feeValues)):
            reducedFeeValues = list(feeValues[i].values())
            result = self.array_concat(result, reducedFeeValues)
        return result

    def safe_ticker(self, ticker: dict, market: Market = None):
        open = self.omit_zero(self.safe_string(ticker, 'open'))
        close = self.omit_zero(self.safe_string(ticker, 'close'))
        last = self.omit_zero(self.safe_string(ticker, 'last'))
        change = self.omit_zero(self.safe_string(ticker, 'change'))
        percentage = self.omit_zero(self.safe_string(ticker, 'percentage'))
        average = self.omit_zero(self.safe_string(ticker, 'average'))
        vwap = self.safe_string(ticker, 'vwap')
        baseVolume = self.safe_string(ticker, 'baseVolume')
        quoteVolume = self.safe_string(ticker, 'quoteVolume')
        if vwap is None:
            vwap = Precise.string_div(self.omit_zero(quoteVolume), baseVolume)
        if (last is not None) and (close is None):
            close = last
        elif (last is None) and (close is not None):
            last = close
        if (last is not None) and (open is not None):
            if change is None:
                change = Precise.string_sub(last, open)
            if average is None:
                precision = 18
                if market is not None and self.is_tick_precision():
                    marketPrecision = self.safe_dict(market, 'precision')
                    precisionPrice = self.safe_string(marketPrecision, 'price')
                    if precisionPrice is not None:
                        precision = self.precision_from_string(precisionPrice)
                average = Precise.string_div(Precise.string_add(last, open), '2', precision)
        if (percentage is None) and (change is not None) and (open is not None) and Precise.string_gt(open, '0'):
            percentage = Precise.string_mul(Precise.string_div(change, open), '100')
        if (change is None) and (percentage is not None) and (open is not None):
            change = Precise.string_div(Precise.string_mul(percentage, open), '100')
        if (open is None) and (last is not None) and (change is not None):
            open = Precise.string_sub(last, change)
        # timestamp and symbol operations don't belong in safeTicker
        # they should be done in the derived classes
        return self.extend(ticker, {
            'bid': self.parse_number(self.omit_zero(self.safe_string(ticker, 'bid'))),
            'bidVolume': self.safe_number(ticker, 'bidVolume'),
            'ask': self.parse_number(self.omit_zero(self.safe_string(ticker, 'ask'))),
            'askVolume': self.safe_number(ticker, 'askVolume'),
            'high': self.parse_number(self.omit_zero(self.safe_string(ticker, 'high'))),
            'low': self.parse_number(self.omit_zero(self.safe_string(ticker, 'low'))),
            'open': self.parse_number(self.omit_zero(open)),
            'close': self.parse_number(self.omit_zero(close)),
            'last': self.parse_number(self.omit_zero(last)),
            'change': self.parse_number(change),
            'percentage': self.parse_number(percentage),
            'average': self.parse_number(average),
            'vwap': self.parse_number(vwap),
            'baseVolume': self.parse_number(baseVolume),
            'quoteVolume': self.parse_number(quoteVolume),
            'previousClose': self.safe_number(ticker, 'previousClose'),
            'indexPrice': self.safe_number(ticker, 'indexPrice'),
            'markPrice': self.safe_number(ticker, 'markPrice'),
        })

    def fetch_borrow_rate(self, code: str, amount: float, params={}):
        raise NotSupported(self.id + ' fetchBorrowRate is deprecated, please use fetchCrossBorrowRate or fetchIsolatedBorrowRate instead')

    def repay_cross_margin(self, code: str, amount: float, params={}):
        raise NotSupported(self.id + ' repayCrossMargin is not support yet')

    def repay_isolated_margin(self, symbol: str, code: str, amount: float, params={}):
        raise NotSupported(self.id + ' repayIsolatedMargin is not support yet')

    def borrow_cross_margin(self, code: str, amount: float, params={}):
        raise NotSupported(self.id + ' borrowCrossMargin is not support yet')

    def borrow_isolated_margin(self, symbol: str, code: str, amount: float, params={}):
        raise NotSupported(self.id + ' borrowIsolatedMargin is not support yet')

    def borrow_margin(self, code: str, amount: float, symbol: Str = None, params={}):
        raise NotSupported(self.id + ' borrowMargin is deprecated, please use borrowCrossMargin or borrowIsolatedMargin instead')

    def repay_margin(self, code: str, amount: float, symbol: Str = None, params={}):
        raise NotSupported(self.id + ' repayMargin is deprecated, please use repayCrossMargin or repayIsolatedMargin instead')

    def fetch_ohlcv(self, symbol: str, timeframe='1m', since: Int = None, limit: Int = None, params={}):
        message = ''
        if self.has['fetchTrades']:
            message = '. If you want to build OHLCV candles from trade executions data, visit https://github.com/ccxt/ccxt/tree/master/examples/ and see "build-ohlcv-bars" file'
        raise NotSupported(self.id + ' fetchOHLCV() is not supported yet' + message)

    def fetch_ohlcv_ws(self, symbol: str, timeframe='1m', since: Int = None, limit: Int = None, params={}):
        message = ''
        if self.has['fetchTradesWs']:
            message = '. If you want to build OHLCV candles from trade executions data, visit https://github.com/ccxt/ccxt/tree/master/examples/ and see "build-ohlcv-bars" file'
        raise NotSupported(self.id + ' fetchOHLCVWs() is not supported yet. Try using fetchOHLCV instead.' + message)

    def watch_ohlcv(self, symbol: str, timeframe='1m', since: Int = None, limit: Int = None, params={}):
        raise NotSupported(self.id + ' watchOHLCV() is not supported yet')

    def convert_trading_view_to_ohlcv(self, ohlcvs: List[List[float]], timestamp='t', open='o', high='h', low='l', close='c', volume='v', ms=False):
        result = []
        timestamps = self.safe_list(ohlcvs, timestamp, [])
        opens = self.safe_list(ohlcvs, open, [])
        highs = self.safe_list(ohlcvs, high, [])
        lows = self.safe_list(ohlcvs, low, [])
        closes = self.safe_list(ohlcvs, close, [])
        volumes = self.safe_list(ohlcvs, volume, [])
        for i in range(0, len(timestamps)):
            result.append([
                self.safe_integer(timestamps, i) if ms else self.safe_timestamp(timestamps, i),
                self.safe_value(opens, i),
                self.safe_value(highs, i),
                self.safe_value(lows, i),
                self.safe_value(closes, i),
                self.safe_value(volumes, i),
            ])
        return result

    def convert_ohlcv_to_trading_view(self, ohlcvs: List[List[float]], timestamp='t', open='o', high='h', low='l', close='c', volume='v', ms=False):
        result = {}
        result[timestamp] = []
        result[open] = []
        result[high] = []
        result[low] = []
        result[close] = []
        result[volume] = []
        for i in range(0, len(ohlcvs)):
            ts = ohlcvs[i][0] if ms else self.parse_to_int(ohlcvs[i][0] / 1000)
            resultTimestamp = result[timestamp]
            resultTimestamp.append(ts)
            resultOpen = result[open]
            resultOpen.append(ohlcvs[i][1])
            resultHigh = result[high]
            resultHigh.append(ohlcvs[i][2])
            resultLow = result[low]
            resultLow.append(ohlcvs[i][3])
            resultClose = result[close]
            resultClose.append(ohlcvs[i][4])
            resultVolume = result[volume]
            resultVolume.append(ohlcvs[i][5])
        return result

    def fetch_web_endpoint(self, method, endpointMethod, returnAsJson, startRegex=None, endRegex=None):
        errorMessage = ''
        options = self.safe_value(self.options, method, {})
        muteOnFailure = self.safe_bool(options, 'webApiMuteFailure', True)
        try:
            # if it was not explicitly disabled, then don't fetch
            if self.safe_bool(options, 'webApiEnable', True) is not True:
                return None
            maxRetries = self.safe_value(options, 'webApiRetries', 10)
            response = None
            retry = 0
            shouldBreak = False
            while(retry < maxRetries):
                try:
                    response = getattr(self, endpointMethod)({})
                    shouldBreak = True
                    break
                except Exception as e:
                    retry = retry + 1
                    if retry == maxRetries:
                        raise e
                if shouldBreak:
                    break  # self is needed because of GO
            content = response
            if startRegex is not None:
                splitted_by_start = content.split(startRegex)
                content = splitted_by_start[1]  # we need second part after start
            if endRegex is not None:
                splitted_by_end = content.split(endRegex)
                content = splitted_by_end[0]  # we need first part after start
            if returnAsJson and (isinstance(content, str)):
                jsoned = self.parse_json(content.strip())  # content should be trimmed before json parsing
                if jsoned:
                    return jsoned  # if parsing was not successfull, exception should be thrown
                else:
                    raise BadResponse('could not parse the response into json')
            else:
                return content
        except Exception as e:
            errorMessage = self.id + ' ' + method + '() failed to fetch correct data from website. Probably webpage markup has been changed, breaking the page custom parser.'
        if muteOnFailure:
            return None
        else:
            raise BadResponse(errorMessage)

    def market_ids(self, symbols: Strings = None):
        if symbols is None:
            return symbols
        result = []
        for i in range(0, len(symbols)):
            result.append(self.market_id(symbols[i]))
        return result

    def currency_ids(self, codes: Strings = None):
        if codes is None:
            return codes
        result = []
        for i in range(0, len(codes)):
            result.append(self.currency_id(codes[i]))
        return result

    def markets_for_symbols(self, symbols: Strings = None):
        if symbols is None:
            return symbols
        result = []
        for i in range(0, len(symbols)):
            result.append(self.market(symbols[i]))
        return result

    def market_symbols(self, symbols: Strings = None, type: Str = None, allowEmpty=True, sameTypeOnly=False, sameSubTypeOnly=False):
        if symbols is None:
            if not allowEmpty:
                raise ArgumentsRequired(self.id + ' empty list of symbols is not supported')
            return symbols
        symbolsLength = len(symbols)
        if symbolsLength == 0:
            if not allowEmpty:
                raise ArgumentsRequired(self.id + ' empty list of symbols is not supported')
            return symbols
        result = []
        marketType = None
        isLinearSubType = None
        for i in range(0, len(symbols)):
            market = self.market(symbols[i])
            if sameTypeOnly and (marketType is not None):
                if market['type'] != marketType:
                    raise BadRequest(self.id + ' symbols must be of the same type, either ' + marketType + ' or ' + market['type'] + '.')
            if sameSubTypeOnly and (isLinearSubType is not None):
                if market['linear'] != isLinearSubType:
                    raise BadRequest(self.id + ' symbols must be of the same subType, either linear or inverse.')
            if type is not None and market['type'] != type:
                raise BadRequest(self.id + ' symbols must be of the same type ' + type + '. If the type is incorrect you can change it in options or the params of the request')
            marketType = market['type']
            if not market['spot']:
                isLinearSubType = market['linear']
            symbol = self.safe_string(market, 'symbol', symbols[i])
            result.append(symbol)
        return result

    def market_codes(self, codes: Strings = None):
        if codes is None:
            return codes
        result = []
        for i in range(0, len(codes)):
            result.append(self.common_currency_code(codes[i]))
        return result

    def parse_bids_asks(self, bidasks, priceKey: IndexType = 0, amountKey: IndexType = 1, countOrIdKey: IndexType = 2):
        bidasks = self.to_array(bidasks)
        result = []
        for i in range(0, len(bidasks)):
            result.append(self.parse_bid_ask(bidasks[i], priceKey, amountKey, countOrIdKey))
        return result

    def fetch_l2_order_book(self, symbol: str, limit: Int = None, params={}):
        orderbook = self.fetch_order_book(symbol, limit, params)
        return self.extend(orderbook, {
            'asks': self.sort_by(self.aggregate(orderbook['asks']), 0),
            'bids': self.sort_by(self.aggregate(orderbook['bids']), 0, True),
        })

    def filter_by_symbol(self, objects, symbol: Str = None):
        if symbol is None:
            return objects
        result = []
        for i in range(0, len(objects)):
            objectSymbol = self.safe_string(objects[i], 'symbol')
            if objectSymbol == symbol:
                result.append(objects[i])
        return result

    def parse_ohlcv(self, ohlcv, market: Market = None) -> list:
        if isinstance(ohlcv, list):
            return [
                self.safe_integer(ohlcv, 0),  # timestamp
                self.safe_number(ohlcv, 1),  # open
                self.safe_number(ohlcv, 2),  # high
                self.safe_number(ohlcv, 3),  # low
                self.safe_number(ohlcv, 4),  # close
                self.safe_number(ohlcv, 5),  # volume
            ]
        return ohlcv

    def network_code_to_id(self, networkCode: str, currencyCode: Str = None):
        """
 @ignore
        tries to convert the provided networkCode(which is expected to be an unified network code) to a network id. In order to achieve self, derived class needs to have 'options->networks' defined.
        :param str networkCode: unified network code
        :param str currencyCode: unified currency code, but self argument is not required by default, unless there is an exchange(like huobi) that needs an override of the method to be able to pass currencyCode argument additionally
        :returns str|None: exchange-specific network id
        """
        if networkCode is None:
            return None
        networkIdsByCodes = self.safe_value(self.options, 'networks', {})
        networkId = self.safe_string(networkIdsByCodes, networkCode)
        # for example, if 'ETH' is passed for networkCode, but 'ETH' key not defined in `options->networks` object
        if networkId is None:
            if currencyCode is None:
                currencies = list(self.currencies.values())
                for i in range(0, len(currencies)):
                    currency = currencies[i]
                    networks = self.safe_dict(currency, 'networks')
                    network = self.safe_dict(networks, networkCode)
                    networkId = self.safe_string(network, 'id')
                    if networkId is not None:
                        break
            else:
                # if currencyCode was provided, then we try to find if that currencyCode has a replacement(i.e. ERC20 for ETH) or is in the currency
                defaultNetworkCodeReplacements = self.safe_value(self.options, 'defaultNetworkCodeReplacements', {})
                if currencyCode in defaultNetworkCodeReplacements:
                    # if there is a replacement for the passed networkCode, then we use it to find network-id in `options->networks` object
                    replacementObject = defaultNetworkCodeReplacements[currencyCode]  # i.e. {'ERC20': 'ETH'}
                    keys = list(replacementObject.keys())
                    for i in range(0, len(keys)):
                        key = keys[i]
                        value = replacementObject[key]
                        # if value matches to provided unified networkCode, then we use it's key to find network-id in `options->networks` object
                        if value == networkCode:
                            networkId = self.safe_string(networkIdsByCodes, key)
                            break
                else:
                    # serach for network inside currency
                    currency = self.safe_dict(self.currencies, currencyCode)
                    networks = self.safe_dict(currency, 'networks')
                    network = self.safe_dict(networks, networkCode)
                    networkId = self.safe_string(network, 'id')
            # if it wasn't found, we just set the provided value to network-id
            if networkId is None:
                networkId = networkCode
        return networkId

    def network_id_to_code(self, networkId: Str = None, currencyCode: Str = None):
        """
 @ignore
        tries to convert the provided exchange-specific networkId to an unified network Code. In order to achieve self, derived class needs to have "options['networksById']" defined.
        :param str networkId: exchange specific network id/title, like: TRON, Trc-20, usdt-erc20, etc
        :param str|None currencyCode: unified currency code, but self argument is not required by default, unless there is an exchange(like huobi) that needs an override of the method to be able to pass currencyCode argument additionally
        :returns str|None: unified network code
        """
        if networkId is None:
            return None
        networkCodesByIds = self.safe_dict(self.options, 'networksById', {})
        networkCode = self.safe_string(networkCodesByIds, networkId, networkId)
        # replace mainnet network-codes(i.e. ERC20->ETH)
        if currencyCode is not None:
            defaultNetworkCodeReplacements = self.safe_dict(self.options, 'defaultNetworkCodeReplacements', {})
            if currencyCode in defaultNetworkCodeReplacements:
                replacementObject = self.safe_dict(defaultNetworkCodeReplacements, currencyCode, {})
                networkCode = self.safe_string(replacementObject, networkCode, networkCode)
        return networkCode

    def handle_network_code_and_params(self, params):
        networkCodeInParams = self.safe_string_2(params, 'networkCode', 'network')
        if networkCodeInParams is not None:
            params = self.omit(params, ['networkCode', 'network'])
        # if it was not defined by user, we should not set it from 'defaultNetworks', because handleNetworkCodeAndParams is for only request-side and thus we do not fill it with anything. We can only use 'defaultNetworks' after parsing response-side
        return [networkCodeInParams, params]

    def default_network_code(self, currencyCode: str):
        defaultNetworkCode = None
        defaultNetworks = self.safe_dict(self.options, 'defaultNetworks', {})
        if currencyCode in defaultNetworks:
            # if currency had set its network in "defaultNetworks", use it
            defaultNetworkCode = defaultNetworks[currencyCode]
        else:
            # otherwise, try to use the global-scope 'defaultNetwork' value(even if that network is not supported by currency, it doesn't make any problem, self will be just used "at first" if currency supports self network at all)
            defaultNetwork = self.safe_string(self.options, 'defaultNetwork')
            if defaultNetwork is not None:
                defaultNetworkCode = defaultNetwork
        return defaultNetworkCode

    def select_network_code_from_unified_networks(self, currencyCode, networkCode, indexedNetworkEntries):
        return self.select_network_key_from_networks(currencyCode, networkCode, indexedNetworkEntries, True)

    def select_network_id_from_raw_networks(self, currencyCode, networkCode, indexedNetworkEntries):
        return self.select_network_key_from_networks(currencyCode, networkCode, indexedNetworkEntries, False)

    def select_network_key_from_networks(self, currencyCode, networkCode, indexedNetworkEntries, isIndexedByUnifiedNetworkCode=False):
        # self method is used against raw & unparse network entries, which are just indexed by network id
        chosenNetworkId = None
        availableNetworkIds = list(indexedNetworkEntries.keys())
        responseNetworksLength = len(availableNetworkIds)
        if networkCode is not None:
            if responseNetworksLength == 0:
                raise NotSupported(self.id + ' - ' + networkCode + ' network did not return any result for ' + currencyCode)
            else:
                # if networkCode was provided by user, we should check it after response, referenced exchange doesn't support network-code during request
                networkIdOrCode = networkCode if isIndexedByUnifiedNetworkCode else self.network_code_to_id(networkCode, currencyCode)
                if networkIdOrCode in indexedNetworkEntries:
                    chosenNetworkId = networkIdOrCode
                else:
                    raise NotSupported(self.id + ' - ' + networkIdOrCode + ' network was not found for ' + currencyCode + ', use one of ' + ', '.join(availableNetworkIds))
        else:
            if responseNetworksLength == 0:
                raise NotSupported(self.id + ' - no networks were returned for ' + currencyCode)
            else:
                # if networkCode was not provided by user, then we try to use the default network(if it was defined in "defaultNetworks"), otherwise, we just return the first network entry
                defaultNetworkCode = self.default_network_code(currencyCode)
                defaultNetworkId = defaultNetworkCode if isIndexedByUnifiedNetworkCode else self.network_code_to_id(defaultNetworkCode, currencyCode)
                if defaultNetworkId in indexedNetworkEntries:
                    return defaultNetworkId
                raise NotSupported(self.id + ' - can not determine the default network, please pass param["network"] one from : ' + ', '.join(availableNetworkIds))
        return chosenNetworkId

    def safe_number_2(self, dictionary: object, key1: IndexType, key2: IndexType, d=None):
        value = self.safe_string_2(dictionary, key1, key2)
        return self.parse_number(value, d)

    def parse_order_book(self, orderbook: object, symbol: str, timestamp: Int = None, bidsKey='bids', asksKey='asks', priceKey: IndexType = 0, amountKey: IndexType = 1, countOrIdKey: IndexType = 2):
        bids = self.parse_bids_asks(self.safe_value(orderbook, bidsKey, []), priceKey, amountKey, countOrIdKey)
        asks = self.parse_bids_asks(self.safe_value(orderbook, asksKey, []), priceKey, amountKey, countOrIdKey)
        return {
            'symbol': symbol,
            'bids': self.sort_by(bids, 0, True),
            'asks': self.sort_by(asks, 0),
            'timestamp': timestamp,
            'datetime': self.iso8601(timestamp),
            'nonce': None,
        }

    def parse_ohlcvs(self, ohlcvs: List[object], market: Any = None, timeframe: str = '1m', since: Int = None, limit: Int = None, tail: Bool = False):
        results = []
        for i in range(0, len(ohlcvs)):
            results.append(self.parse_ohlcv(ohlcvs[i], market))
        sorted = self.sort_by(results, 0)
        return self.filter_by_since_limit(sorted, since, limit, 0, tail)

    def parse_leverage_tiers(self, response: Any, symbols: List[str] = None, marketIdKey=None):
        # marketIdKey should only be None when response is a dictionary
        symbols = self.market_symbols(symbols)
        tiers = {}
        symbolsLength = 0
        if symbols is not None:
            symbolsLength = len(symbols)
        noSymbols = (symbols is None) or (symbolsLength == 0)
        if isinstance(response, list):
            for i in range(0, len(response)):
                item = response[i]
                id = self.safe_string(item, marketIdKey)
                market = self.safe_market(id, None, None, 'swap')
                symbol = market['symbol']
                contract = self.safe_bool(market, 'contract', False)
                if contract and (noSymbols or self.in_array(symbol, symbols)):
                    tiers[symbol] = self.parse_market_leverage_tiers(item, market)
        else:
            keys = list(response.keys())
            for i in range(0, len(keys)):
                marketId = keys[i]
                item = response[marketId]
                market = self.safe_market(marketId, None, None, 'swap')
                symbol = market['symbol']
                contract = self.safe_bool(market, 'contract', False)
                if contract and (noSymbols or self.in_array(symbol, symbols)):
                    tiers[symbol] = self.parse_market_leverage_tiers(item, market)
        return tiers

    def load_trading_limits(self, symbols: Strings = None, reload=False, params={}):
        if self.has['fetchTradingLimits']:
            if reload or not ('limitsLoaded' in self.options):
                response = self.fetch_trading_limits(symbols)
                for i in range(0, len(symbols)):
                    symbol = symbols[i]
                    self.markets[symbol] = self.deep_extend(self.markets[symbol], response[symbol])
                self.options['limitsLoaded'] = self.milliseconds()
        return self.markets

    def safe_position(self, position: dict):
        # simplified version of: /pull/12765/
        unrealizedPnlString = self.safe_string(position, 'unrealisedPnl')
        initialMarginString = self.safe_string(position, 'initialMargin')
        #
        # PERCENTAGE
        #
        percentage = self.safe_value(position, 'percentage')
        if (percentage is None) and (unrealizedPnlString is not None) and (initialMarginString is not None):
            # was done in all implementations( aax, btcex, bybit, deribit, ftx, gate, kucoinfutures, phemex )
            percentageString = Precise.string_mul(Precise.string_div(unrealizedPnlString, initialMarginString, 4), '100')
            position['percentage'] = self.parse_number(percentageString)
        # if contractSize is None get from market
        contractSize = self.safe_number(position, 'contractSize')
        symbol = self.safe_string(position, 'symbol')
        market = None
        if symbol is not None:
            market = self.safe_value(self.markets, symbol)
        if contractSize is None and market is not None:
            contractSize = self.safe_number(market, 'contractSize')
            position['contractSize'] = contractSize
        return position

    def parse_positions(self, positions: List[Any], symbols: List[str] = None, params={}):
        symbols = self.market_symbols(symbols)
        positions = self.to_array(positions)
        result = []
        for i in range(0, len(positions)):
            position = self.extend(self.parse_position(positions[i], None), params)
            result.append(position)
        return self.filter_by_array_positions(result, 'symbol', symbols, False)

    def parse_accounts(self, accounts: List[Any], params={}):
        accounts = self.to_array(accounts)
        result = []
        for i in range(0, len(accounts)):
            account = self.extend(self.parse_account(accounts[i]), params)
            result.append(account)
        return result

    def parse_trades(self, trades: List[Any], market: Market = None, since: Int = None, limit: Int = None, params={}):
        trades = self.to_array(trades)
        result = []
        for i in range(0, len(trades)):
            trade = self.extend(self.parse_trade(trades[i], market), params)
            result.append(trade)
        result = self.sort_by_2(result, 'timestamp', 'id')
        symbol = market['symbol'] if (market is not None) else None
        return self.filter_by_symbol_since_limit(result, symbol, since, limit)

    def parse_transactions(self, transactions: List[Any], currency: Currency = None, since: Int = None, limit: Int = None, params={}):
        transactions = self.to_array(transactions)
        result = []
        for i in range(0, len(transactions)):
            transaction = self.extend(self.parse_transaction(transactions[i], currency), params)
            result.append(transaction)
        result = self.sort_by(result, 'timestamp')
        code = currency['code'] if (currency is not None) else None
        return self.filter_by_currency_since_limit(result, code, since, limit)

    def parse_transfers(self, transfers: List[Any], currency: Currency = None, since: Int = None, limit: Int = None, params={}):
        transfers = self.to_array(transfers)
        result = []
        for i in range(0, len(transfers)):
            transfer = self.extend(self.parse_transfer(transfers[i], currency), params)
            result.append(transfer)
        result = self.sort_by(result, 'timestamp')
        code = currency['code'] if (currency is not None) else None
        return self.filter_by_currency_since_limit(result, code, since, limit)

    def parse_ledger(self, data, currency: Currency = None, since: Int = None, limit: Int = None, params={}):
        result = []
        arrayData = self.to_array(data)
        for i in range(0, len(arrayData)):
            itemOrItems = self.parse_ledger_entry(arrayData[i], currency)
            if isinstance(itemOrItems, list):
                for j in range(0, len(itemOrItems)):
                    result.append(self.extend(itemOrItems[j], params))
            else:
                result.append(self.extend(itemOrItems, params))
        result = self.sort_by(result, 'timestamp')
        code = currency['code'] if (currency is not None) else None
        return self.filter_by_currency_since_limit(result, code, since, limit)

    def nonce(self):
        return self.seconds()

    def set_headers(self, headers):
        return headers

    def currency_id(self, code: str):
        currency = self.safe_dict(self.currencies, code)
        if currency is None:
            currency = self.safe_currency(code)
        if currency is not None:
            return currency['id']
        return code

    def market_id(self, symbol: str):
        market = self.market(symbol)
        if market is not None:
            return market['id']
        return symbol

    def symbol(self, symbol: str):
        market = self.market(symbol)
        return self.safe_string(market, 'symbol', symbol)

    def handle_param_string(self, params: object, paramName: str, defaultValue: Str = None):
        value = self.safe_string(params, paramName, defaultValue)
        if value is not None:
            params = self.omit(params, paramName)
        return [value, params]

    def handle_param_string_2(self, params: object, paramName1: str, paramName2: str, defaultValue: Str = None):
        value = self.safe_string_2(params, paramName1, paramName2, defaultValue)
        if value is not None:
            params = self.omit(params, [paramName1, paramName2])
        return [value, params]

    def handle_param_integer(self, params: object, paramName: str, defaultValue: Int = None):
        value = self.safe_integer(params, paramName, defaultValue)
        if value is not None:
            params = self.omit(params, paramName)
        return [value, params]

    def handle_param_integer_2(self, params: object, paramName1: str, paramName2: str, defaultValue: Int = None):
        value = self.safe_integer_2(params, paramName1, paramName2, defaultValue)
        if value is not None:
            params = self.omit(params, [paramName1, paramName2])
        return [value, params]

    def handle_param_bool(self, params: object, paramName: str, defaultValue: Bool = None):
        value = self.safe_bool(params, paramName, defaultValue)
        if value is not None:
            params = self.omit(params, paramName)
        return [value, params]

    def handle_param_bool_2(self, params: object, paramName1: str, paramName2: str, defaultValue: Bool = None):
        value = self.safe_bool_2(params, paramName1, paramName2, defaultValue)
        if value is not None:
            params = self.omit(params, [paramName1, paramName2])
        return [value, params]

    def handle_request_network(self, params: dict, request: dict, exchangeSpecificKey: str, currencyCode: Str = None, isRequired: bool = False):
        """
        :param dict params: - extra parameters
        :param dict request: - existing dictionary of request
        :param str exchangeSpecificKey: - the key for chain id to be set in request
        :param dict currencyCode: - (optional) existing dictionary of request
        :param boolean isRequired: - (optional) whether that param is required to be present
        :returns dict[]: - returns [request, params] where request is the modified request object and params is the modified params object
        """
        networkCode = None
        networkCode, params = self.handle_network_code_and_params(params)
        if networkCode is not None:
            request[exchangeSpecificKey] = self.network_code_to_id(networkCode, currencyCode)
        elif isRequired:
            raise ArgumentsRequired(self.id + ' - "network" param is required for self request')
        return [request, params]

    def resolve_path(self, path, params):
        return [
            self.implode_params(path, params),
            self.omit(params, self.extract_params(path)),
        ]

    def get_list_from_object_values(self, objects, key: IndexType):
        newArray = objects
        if not isinstance(objects, list):
            newArray = self.to_array(objects)
        results = []
        for i in range(0, len(newArray)):
            results.append(newArray[i][key])
        return results

    def get_symbols_for_market_type(self, marketType: Str = None, subType: Str = None, symbolWithActiveStatus: bool = True, symbolWithUnknownStatus: bool = True):
        filteredMarkets = self.markets
        if marketType is not None:
            filteredMarkets = self.filter_by(filteredMarkets, 'type', marketType)
        if subType is not None:
            self.check_required_argument('getSymbolsForMarketType', subType, 'subType', ['linear', 'inverse', 'quanto'])
            filteredMarkets = self.filter_by(filteredMarkets, 'subType', subType)
        activeStatuses = []
        if symbolWithActiveStatus:
            activeStatuses.append(True)
        if symbolWithUnknownStatus:
            activeStatuses.append(None)
        filteredMarkets = self.filter_by_array(filteredMarkets, 'active', activeStatuses, False)
        return self.get_list_from_object_values(filteredMarkets, 'symbol')

    def filter_by_array(self, objects, key: IndexType, values=None, indexed=True):
        objects = self.to_array(objects)
        # return all of them if no values were passed
        if values is None or not values:
            # return self.index_by(objects, key) if indexed else objects
            if indexed:
                return self.index_by(objects, key)
            else:
                return objects
        results = []
        for i in range(0, len(objects)):
            if self.in_array(objects[i][key], values):
                results.append(objects[i])
        # return self.index_by(results, key) if indexed else results
        if indexed:
            return self.index_by(results, key)
        return results

    def fetch2(self, path, api: Any = 'public', method='GET', params={}, headers: Any = None, body: Any = None, config={}):
        if self.enableRateLimit:
            cost = self.calculate_rate_limiter_cost(api, method, path, params, config)
            self.throttle(cost)
        retries = None
        retries, params = self.handle_option_and_params(params, path, 'maxRetriesOnFailure', 0)
        retryDelay = None
        retryDelay, params = self.handle_option_and_params(params, path, 'maxRetriesOnFailureDelay', 0)
        self.lastRestRequestTimestamp = self.milliseconds()
        request = self.sign(path, api, method, params, headers, body)
        self.last_request_headers = request['headers']
        self.last_request_body = request['body']
        self.last_request_url = request['url']
        for i in range(0, retries + 1):
            try:
                return self.fetch(request['url'], request['method'], request['headers'], request['body'])
            except Exception as e:
                if isinstance(e, OperationFailed):
                    if i < retries:
                        if self.verbose:
                            self.log('Request failed with the error: ' + str(e) + ', retrying ' + (i + str(1)) + ' of ' + str(retries) + '...')
                        if (retryDelay is not None) and (retryDelay != 0):
                            self.sleep(retryDelay)
                    else:
                        raise e
                else:
                    raise e
        return None  # self line is never reached, but exists for c# value return requirement

    def request(self, path, api: Any = 'public', method='GET', params={}, headers: Any = None, body: Any = None, config={}):
        return self.fetch2(path, api, method, params, headers, body, config)

    def load_accounts(self, reload=False, params={}):
        if reload:
            self.accounts = self.fetch_accounts(params)
        else:
            if self.accounts:
                return self.accounts
            else:
                self.accounts = self.fetch_accounts(params)
        self.accountsById = self.index_by(self.accounts, 'id')
        return self.accounts

    def build_ohlcvc(self, trades: List[Trade], timeframe: str = '1m', since: float = 0, limit: float = 2147483647):
        # given a sorted arrays of trades(recent last) and a timeframe builds an array of OHLCV candles
        # note, default limit value(2147483647) is max int32 value
        ms = self.parse_timeframe(timeframe) * 1000
        ohlcvs = []
        i_timestamp = 0
        # open = 1
        i_high = 2
        i_low = 3
        i_close = 4
        i_volume = 5
        i_count = 6
        tradesLength = len(trades)
        oldest = min(tradesLength, limit)
        for i in range(0, oldest):
            trade = trades[i]
            ts = trade['timestamp']
            if ts < since:
                continue
            openingTime = int(math.floor(ts / ms)) * ms  # shift to the edge of m/h/d(but not M)
            if openingTime < since:  # we don't need bars, that have opening time earlier than requested
                continue
            ohlcv_length = len(ohlcvs)
            candle = ohlcv_length - 1
            if (candle == -1) or (openingTime >= self.sum(ohlcvs[candle][i_timestamp], ms)):
                # moved to a new timeframe -> create a new candle from opening trade
                ohlcvs.append([
                    openingTime,  # timestamp
                    trade['price'],  # O
                    trade['price'],  # H
                    trade['price'],  # L
                    trade['price'],  # C
                    trade['amount'],  # V
                    1,  # count
                ])
            else:
                # still processing the same timeframe -> update opening trade
                ohlcvs[candle][i_high] = max(ohlcvs[candle][i_high], trade['price'])
                ohlcvs[candle][i_low] = min(ohlcvs[candle][i_low], trade['price'])
                ohlcvs[candle][i_close] = trade['price']
                ohlcvs[candle][i_volume] = self.sum(ohlcvs[candle][i_volume], trade['amount'])
                ohlcvs[candle][i_count] = self.sum(ohlcvs[candle][i_count], 1)
        return ohlcvs

    def parse_trading_view_ohlcv(self, ohlcvs, market=None, timeframe='1m', since: Int = None, limit: Int = None):
        result = self.convert_trading_view_to_ohlcv(ohlcvs)
        return self.parse_ohlcvs(result, market, timeframe, since, limit)

    def edit_limit_buy_order(self, id: str, symbol: str, amount: float, price: Num = None, params={}):
        return self.edit_limit_order(id, symbol, 'buy', amount, price, params)

    def edit_limit_sell_order(self, id: str, symbol: str, amount: float, price: Num = None, params={}):
        return self.edit_limit_order(id, symbol, 'sell', amount, price, params)

    def edit_limit_order(self, id: str, symbol: str, side: OrderSide, amount: float, price: Num = None, params={}):
        return self.edit_order(id, symbol, 'limit', side, amount, price, params)

    def edit_order(self, id: str, symbol: str, type: OrderType, side: OrderSide, amount: Num = None, price: Num = None, params={}):
        self.cancel_order(id, symbol)
        return self.create_order(symbol, type, side, amount, price, params)

    def edit_order_ws(self, id: str, symbol: str, type: OrderType, side: OrderSide, amount: Num = None, price: Num = None, params={}):
        self.cancel_order_ws(id, symbol)
        return self.create_order_ws(symbol, type, side, amount, price, params)

    def fetch_position(self, symbol: str, params={}):
        raise NotSupported(self.id + ' fetchPosition() is not supported yet')

    def fetch_position_ws(self, symbol: str, params={}):
        raise NotSupported(self.id + ' fetchPositionWs() is not supported yet')

    def watch_position(self, symbol: Str = None, params={}):
        raise NotSupported(self.id + ' watchPosition() is not supported yet')

    def watch_positions(self, symbols: Strings = None, since: Int = None, limit: Int = None, params={}):
        raise NotSupported(self.id + ' watchPositions() is not supported yet')

    def watch_position_for_symbols(self, symbols: Strings = None, since: Int = None, limit: Int = None, params={}):
        return self.watch_positions(symbols, since, limit, params)

    def fetch_positions_for_symbol(self, symbol: str, params={}):
        """
        fetches all open positions for specific symbol, unlike fetchPositions(which is designed to work with multiple symbols) so self method might be preffered for one-market position, because of less rate-limit consumption and speed
        :param str symbol: unified market symbol
        :param dict params: extra parameters specific to the endpoint
        :returns dict[]: a list of `position structure <https://docs.ccxt.com/#/?id=position-structure>` with maximum 3 items - possible one position for "one-way" mode, and possible two positions(long & short) for "two-way"(a.k.a. hedge) mode
        """
        raise NotSupported(self.id + ' fetchPositionsForSymbol() is not supported yet')

    def fetch_positions_for_symbol_ws(self, symbol: str, params={}):
        """
        fetches all open positions for specific symbol, unlike fetchPositions(which is designed to work with multiple symbols) so self method might be preffered for one-market position, because of less rate-limit consumption and speed
        :param str symbol: unified market symbol
        :param dict params: extra parameters specific to the endpoint
        :returns dict[]: a list of `position structure <https://docs.ccxt.com/#/?id=position-structure>` with maximum 3 items - possible one position for "one-way" mode, and possible two positions(long & short) for "two-way"(a.k.a. hedge) mode
        """
        raise NotSupported(self.id + ' fetchPositionsForSymbol() is not supported yet')

    def fetch_positions(self, symbols: Strings = None, params={}):
        raise NotSupported(self.id + ' fetchPositions() is not supported yet')

    def fetch_positions_ws(self, symbols: Strings = None, params={}):
        raise NotSupported(self.id + ' fetchPositions() is not supported yet')

    def fetch_positions_risk(self, symbols: Strings = None, params={}):
        raise NotSupported(self.id + ' fetchPositionsRisk() is not supported yet')

    def fetch_bids_asks(self, symbols: Strings = None, params={}):
        raise NotSupported(self.id + ' fetchBidsAsks() is not supported yet')

    def fetch_borrow_interest(self, code: Str = None, symbol: Str = None, since: Int = None, limit: Int = None, params={}):
        raise NotSupported(self.id + ' fetchBorrowInterest() is not supported yet')

    def fetch_ledger(self, code: Str = None, since: Int = None, limit: Int = None, params={}):
        raise NotSupported(self.id + ' fetchLedger() is not supported yet')

    def fetch_ledger_entry(self, id: str, code: Str = None, params={}):
        raise NotSupported(self.id + ' fetchLedgerEntry() is not supported yet')

    def parse_bid_ask(self, bidask, priceKey: IndexType = 0, amountKey: IndexType = 1, countOrIdKey: IndexType = 2):
        price = self.safe_number(bidask, priceKey)
        amount = self.safe_number(bidask, amountKey)
        countOrId = self.safe_integer(bidask, countOrIdKey)
        bidAsk = [price, amount]
        if countOrId is not None:
            bidAsk.append(countOrId)
        return bidAsk

    def safe_currency(self, currencyId: Str, currency: Currency = None):
        if (currencyId is None) and (currency is not None):
            return currency
        if (self.currencies_by_id is not None) and (currencyId in self.currencies_by_id) and (self.currencies_by_id[currencyId] is not None):
            return self.currencies_by_id[currencyId]
        code = currencyId
        if currencyId is not None:
            code = self.common_currency_code(currencyId.upper())
        return self.safe_currency_structure({
            'id': currencyId,
            'code': code,
            'precision': None,
        })

    def safe_market(self, marketId: Str = None, market: Market = None, delimiter: Str = None, marketType: Str = None):
        result = self.safe_market_structure({
            'symbol': marketId,
            'marketId': marketId,
        })
        if marketId is not None:
            if (self.markets_by_id is not None) and (marketId in self.markets_by_id):
                markets = self.markets_by_id[marketId]
                numMarkets = len(markets)
                if numMarkets == 1:
                    return markets[0]
                else:
                    if marketType is None:
                        if market is None:
                            raise ArgumentsRequired(self.id + ' safeMarket() requires a fourth argument for ' + marketId + ' to disambiguate between different markets with the same market id')
                        else:
                            marketType = market['type']
                    for i in range(0, len(markets)):
                        currentMarket = markets[i]
                        if currentMarket[marketType]:
                            return currentMarket
            elif delimiter is not None and delimiter != '':
                parts = marketId.split(delimiter)
                partsLength = len(parts)
                if partsLength == 2:
                    result['baseId'] = self.safe_string(parts, 0)
                    result['quoteId'] = self.safe_string(parts, 1)
                    result['base'] = self.safe_currency_code(result['baseId'])
                    result['quote'] = self.safe_currency_code(result['quoteId'])
                    result['symbol'] = result['base'] + '/' + result['quote']
                    return result
                else:
                    return result
        if market is not None:
            return market
        return result

    def check_required_credentials(self, error=True):
        """
 @ignore
        :param boolean error: raise an error that a credential is required if True
        :returns boolean: True if all required credentials have been set, otherwise False or an error is thrown is param error=true
        """
        keys = list(self.requiredCredentials.keys())
        for i in range(0, len(keys)):
            key = keys[i]
            if self.requiredCredentials[key] and not getattr(self, key):
                if error:
                    raise AuthenticationError(self.id + ' requires "' + key + '" credential')
                else:
                    return False
        return True

    def oath(self):
        if self.twofa is not None:
            return self.totp(self.twofa)
        else:
            raise ExchangeError(self.id + ' exchange.twofa has not been set for 2FA Two-Factor Authentication')

    def fetch_balance(self, params={}):
        raise NotSupported(self.id + ' fetchBalance() is not supported yet')

    def fetch_balance_ws(self, params={}):
        raise NotSupported(self.id + ' fetchBalanceWs() is not supported yet')

    def parse_balance(self, response):
        raise NotSupported(self.id + ' parseBalance() is not supported yet')

    def watch_balance(self, params={}):
        raise NotSupported(self.id + ' watchBalance() is not supported yet')

    def fetch_partial_balance(self, part, params={}):
        balance = self.fetch_balance(params)
        return balance[part]

    def fetch_free_balance(self, params={}):
        return self.fetch_partial_balance('free', params)

    def fetch_used_balance(self, params={}):
        return self.fetch_partial_balance('used', params)

    def fetch_total_balance(self, params={}):
        return self.fetch_partial_balance('total', params)

    def fetch_status(self, params={}):
        raise NotSupported(self.id + ' fetchStatus() is not supported yet')

    def fetch_transaction_fee(self, code: str, params={}):
        if not self.has['fetchTransactionFees']:
            raise NotSupported(self.id + ' fetchTransactionFee() is not supported yet')
        return self.fetch_transaction_fees([code], params)

    def fetch_transaction_fees(self, codes: Strings = None, params={}):
        raise NotSupported(self.id + ' fetchTransactionFees() is not supported yet')

    def fetch_deposit_withdraw_fees(self, codes: Strings = None, params={}):
        raise NotSupported(self.id + ' fetchDepositWithdrawFees() is not supported yet')

    def fetch_deposit_withdraw_fee(self, code: str, params={}):
        if not self.has['fetchDepositWithdrawFees']:
            raise NotSupported(self.id + ' fetchDepositWithdrawFee() is not supported yet')
        fees = self.fetch_deposit_withdraw_fees([code], params)
        return self.safe_value(fees, code)

    def get_supported_mapping(self, key, mapping={}):
        if key in mapping:
            return mapping[key]
        else:
            raise NotSupported(self.id + ' ' + key + ' does not have a value in mapping')

    def fetch_cross_borrow_rate(self, code: str, params={}):
        self.load_markets()
        if not self.has['fetchBorrowRates']:
            raise NotSupported(self.id + ' fetchCrossBorrowRate() is not supported yet')
        borrowRates = self.fetch_cross_borrow_rates(params)
        rate = self.safe_value(borrowRates, code)
        if rate is None:
            raise ExchangeError(self.id + ' fetchCrossBorrowRate() could not find the borrow rate for currency code ' + code)
        return rate

    def fetch_isolated_borrow_rate(self, symbol: str, params={}):
        self.load_markets()
        if not self.has['fetchBorrowRates']:
            raise NotSupported(self.id + ' fetchIsolatedBorrowRate() is not supported yet')
        borrowRates = self.fetch_isolated_borrow_rates(params)
        rate = self.safe_dict(borrowRates, symbol)
        if rate is None:
            raise ExchangeError(self.id + ' fetchIsolatedBorrowRate() could not find the borrow rate for market symbol ' + symbol)
        return rate

    def handle_option_and_params(self, params: object, methodName: str, optionName: str, defaultValue=None):
        # This method can be used to obtain method specific properties, i.e: self.handle_option_and_params(params, 'fetchPosition', 'marginMode', 'isolated')
        defaultOptionName = 'default' + self.capitalize(optionName)  # we also need to check the 'defaultXyzWhatever'
        # check if params contain the key
        value = self.safe_value_2(params, optionName, defaultOptionName)
        if value is not None:
            params = self.omit(params, [optionName, defaultOptionName])
        else:
            # handle routed methods like "watchTrades > watchTradesForSymbols"(or "watchTicker > watchTickers")
            methodName, params = self.handle_param_string(params, 'callerMethodName', methodName)
            # check if exchange has properties for self method
            exchangeWideMethodOptions = self.safe_value(self.options, methodName)
            if exchangeWideMethodOptions is not None:
                # check if the option is defined inside self method's props
                value = self.safe_value_2(exchangeWideMethodOptions, optionName, defaultOptionName)
            if value is None:
                # if it's still None, check if global exchange-wide option exists
                value = self.safe_value_2(self.options, optionName, defaultOptionName)
            # if it's still None, use the default value
            value = value if (value is not None) else defaultValue
        return [value, params]

    def handle_option_and_params_2(self, params: object, methodName1: str, optionName1: str, optionName2: str, defaultValue=None):
        value = None
        value, params = self.handle_option_and_params(params, methodName1, optionName1)
        if value is not None:
            # omit optionName2 too from params
            params = self.omit(params, optionName2)
            return [value, params]
        # if still None, try optionName2
        value2 = None
        value2, params = self.handle_option_and_params(params, methodName1, optionName2, defaultValue)
        return [value2, params]

    def handle_option(self, methodName: str, optionName: str, defaultValue=None):
        res = self.handle_option_and_params({}, methodName, optionName, defaultValue)
        return self.safe_value(res, 0)

    def handle_market_type_and_params(self, methodName: str, market: Market = None, params={}, defaultValue=None):
        """
 @ignore
 @param methodName the method calling handleMarketTypeAndParams
        :param Market market:
        :param dict params:
        :param str [params.type]: type assigned by user
        :param str [params.defaultType]: same.type
        :param str [defaultValue]: assigned programatically in the method calling handleMarketTypeAndParams
        :returns [str, dict]: the market type and params with type and defaultType omitted
        """
        # type from param
        type = self.safe_string_2(params, 'defaultType', 'type')
        if type is not None:
            params = self.omit(params, ['defaultType', 'type'])
            return [type, params]
        # type from market
        if market is not None:
            return [market['type'], params]
        # type from default-argument
        if defaultValue is not None:
            return [defaultValue, params]
        methodOptions = self.safe_dict(self.options, methodName)
        if methodOptions is not None:
            if isinstance(methodOptions, str):
                return [methodOptions, params]
            else:
                typeFromMethod = self.safe_string_2(methodOptions, 'defaultType', 'type')
                if typeFromMethod is not None:
                    return [typeFromMethod, params]
        defaultType = self.safe_string_2(self.options, 'defaultType', 'type', 'spot')
        return [defaultType, params]

    def handle_sub_type_and_params(self, methodName: str, market=None, params={}, defaultValue=None):
        subType = None
        # if set in params, it takes precedence
        subTypeInParams = self.safe_string_2(params, 'subType', 'defaultSubType')
        # avoid omitting if it's not present
        if subTypeInParams is not None:
            subType = subTypeInParams
            params = self.omit(params, ['subType', 'defaultSubType'])
        else:
            # at first, check from market object
            if market is not None:
                if market['linear']:
                    subType = 'linear'
                elif market['inverse']:
                    subType = 'inverse'
            # if it was not defined in market object
            if subType is None:
                values = self.handle_option_and_params({}, methodName, 'subType', defaultValue)  # no need to re-test params here
                subType = values[0]
        return [subType, params]

    def handle_margin_mode_and_params(self, methodName: str, params={}, defaultValue=None):
        """
 @ignore
        :param dict [params]: extra parameters specific to the exchange API endpoint
        :returns Array: the marginMode in lowercase by params["marginMode"], params["defaultMarginMode"] self.options["marginMode"] or self.options["defaultMarginMode"]
        """
        return self.handle_option_and_params(params, methodName, 'marginMode', defaultValue)

    def throw_exactly_matched_exception(self, exact, string, message):
        if string is None:
            return
        if string in exact:
            raise exact[string](message)

    def throw_broadly_matched_exception(self, broad, string, message):
        broadKey = self.find_broadly_matched_key(broad, string)
        if broadKey is not None:
            raise broad[broadKey](message)

    def find_broadly_matched_key(self, broad, string):
        # a helper for matching error strings exactly vs broadly
        keys = list(broad.keys())
        for i in range(0, len(keys)):
            key = keys[i]
            if string is not None:  # #issues/12698
                if string.find(key) >= 0:
                    return key
        return None

    def handle_errors(self, statusCode: int, statusText: str, url: str, method: str, responseHeaders: dict, responseBody: str, response, requestHeaders, requestBody):
        # it is a stub method that must be overrided in the derived exchange classes
        # raise NotSupported(self.id + ' handleErrors() not implemented yet')
        return None

    def calculate_rate_limiter_cost(self, api, method, path, params, config={}):
        return self.safe_value(config, 'cost', 1)

    def fetch_ticker(self, symbol: str, params={}):
        if self.has['fetchTickers']:
            self.load_markets()
            market = self.market(symbol)
            symbol = market['symbol']
            tickers = self.fetch_tickers([symbol], params)
            ticker = self.safe_dict(tickers, symbol)
            if ticker is None:
                raise NullResponse(self.id + ' fetchTickers() could not find a ticker for ' + symbol)
            else:
                return ticker
        else:
            raise NotSupported(self.id + ' fetchTicker() is not supported yet')

    def fetch_mark_price(self, symbol: str, params={}):
        if self.has['fetchMarkPrices']:
            self.load_markets()
            market = self.market(symbol)
            symbol = market['symbol']
            tickers = self.fetch_mark_prices([symbol], params)
            ticker = self.safe_dict(tickers, symbol)
            if ticker is None:
                raise NullResponse(self.id + ' fetchMarkPrices() could not find a ticker for ' + symbol)
            else:
                return ticker
        else:
            raise NotSupported(self.id + ' fetchMarkPrices() is not supported yet')

    def fetch_ticker_ws(self, symbol: str, params={}):
        if self.has['fetchTickersWs']:
            self.load_markets()
            market = self.market(symbol)
            symbol = market['symbol']
            tickers = self.fetch_tickers_ws([symbol], params)
            ticker = self.safe_dict(tickers, symbol)
            if ticker is None:
                raise NullResponse(self.id + ' fetchTickerWs() could not find a ticker for ' + symbol)
            else:
                return ticker
        else:
            raise NotSupported(self.id + ' fetchTickerWs() is not supported yet')

    def watch_ticker(self, symbol: str, params={}):
        raise NotSupported(self.id + ' watchTicker() is not supported yet')

    def fetch_tickers(self, symbols: Strings = None, params={}):
        raise NotSupported(self.id + ' fetchTickers() is not supported yet')

    def fetch_mark_prices(self, symbols: Strings = None, params={}):
        raise NotSupported(self.id + ' fetchMarkPrices() is not supported yet')

    def fetch_tickers_ws(self, symbols: Strings = None, params={}):
        raise NotSupported(self.id + ' fetchTickers() is not supported yet')

    def fetch_order_books(self, symbols: Strings = None, limit: Int = None, params={}):
        raise NotSupported(self.id + ' fetchOrderBooks() is not supported yet')

    def watch_bids_asks(self, symbols: Strings = None, params={}):
        raise NotSupported(self.id + ' watchBidsAsks() is not supported yet')

    def watch_tickers(self, symbols: Strings = None, params={}):
        raise NotSupported(self.id + ' watchTickers() is not supported yet')

    def un_watch_tickers(self, symbols: Strings = None, params={}):
        raise NotSupported(self.id + ' unWatchTickers() is not supported yet')

    def fetch_order(self, id: str, symbol: Str = None, params={}):
        raise NotSupported(self.id + ' fetchOrder() is not supported yet')

    def fetch_order_ws(self, id: str, symbol: Str = None, params={}):
        raise NotSupported(self.id + ' fetchOrderWs() is not supported yet')

    def fetch_order_status(self, id: str, symbol: Str = None, params={}):
        # TODO: TypeScript: change method signature by replacing
        # Promise<string> with Promise<Order['status']>.
        order = self.fetch_order(id, symbol, params)
        return order['status']

    def fetch_unified_order(self, order, params={}):
        return self.fetch_order(self.safe_string(order, 'id'), self.safe_string(order, 'symbol'), params)

    def create_order(self, symbol: str, type: OrderType, side: OrderSide, amount: float, price: Num = None, params={}):
        raise NotSupported(self.id + ' createOrder() is not supported yet')

    def create_convert_trade(self, id: str, fromCode: str, toCode: str, amount: Num = None, params={}):
        raise NotSupported(self.id + ' createConvertTrade() is not supported yet')

    def fetch_convert_trade(self, id: str, code: Str = None, params={}):
        raise NotSupported(self.id + ' fetchConvertTrade() is not supported yet')

    def fetch_convert_trade_history(self, code: Str = None, since: Int = None, limit: Int = None, params={}):
        raise NotSupported(self.id + ' fetchConvertTradeHistory() is not supported yet')

    def fetch_position_mode(self, symbol: Str = None, params={}):
        raise NotSupported(self.id + ' fetchPositionMode() is not supported yet')

    def create_trailing_amount_order(self, symbol: str, type: OrderType, side: OrderSide, amount: float, price: Num = None, trailingAmount=None, trailingTriggerPrice=None, params={}):
        """
        create a trailing order by providing the symbol, type, side, amount, price and trailingAmount
        :param str symbol: unified symbol of the market to create an order in
        :param str type: 'market' or 'limit'
        :param str side: 'buy' or 'sell'
        :param float amount: how much you want to trade in units of the base currency, or number of contracts
        :param float [price]: the price for the order to be filled at, in units of the quote currency, ignored in market orders
        :param float trailingAmount: the quote amount to trail away from the current market price
        :param float [trailingTriggerPrice]: the price to activate a trailing order, default uses the price argument
        :param dict [params]: extra parameters specific to the exchange API endpoint
        :returns dict: an `order structure <https://docs.ccxt.com/#/?id=order-structure>`
        """
        if trailingAmount is None:
            raise ArgumentsRequired(self.id + ' createTrailingAmountOrder() requires a trailingAmount argument')
        params['trailingAmount'] = trailingAmount
        if trailingTriggerPrice is not None:
            params['trailingTriggerPrice'] = trailingTriggerPrice
        if self.has['createTrailingAmountOrder']:
            return self.create_order(symbol, type, side, amount, price, params)
        raise NotSupported(self.id + ' createTrailingAmountOrder() is not supported yet')

    def create_trailing_amount_order_ws(self, symbol: str, type: OrderType, side: OrderSide, amount: float, price: Num = None, trailingAmount=None, trailingTriggerPrice=None, params={}):
        """
        create a trailing order by providing the symbol, type, side, amount, price and trailingAmount
        :param str symbol: unified symbol of the market to create an order in
        :param str type: 'market' or 'limit'
        :param str side: 'buy' or 'sell'
        :param float amount: how much you want to trade in units of the base currency, or number of contracts
        :param float [price]: the price for the order to be filled at, in units of the quote currency, ignored in market orders
        :param float trailingAmount: the quote amount to trail away from the current market price
        :param float [trailingTriggerPrice]: the price to activate a trailing order, default uses the price argument
        :param dict [params]: extra parameters specific to the exchange API endpoint
        :returns dict: an `order structure <https://docs.ccxt.com/#/?id=order-structure>`
        """
        if trailingAmount is None:
            raise ArgumentsRequired(self.id + ' createTrailingAmountOrderWs() requires a trailingAmount argument')
        params['trailingAmount'] = trailingAmount
        if trailingTriggerPrice is not None:
            params['trailingTriggerPrice'] = trailingTriggerPrice
        if self.has['createTrailingAmountOrderWs']:
            return self.create_order_ws(symbol, type, side, amount, price, params)
        raise NotSupported(self.id + ' createTrailingAmountOrderWs() is not supported yet')

    def create_trailing_percent_order(self, symbol: str, type: OrderType, side: OrderSide, amount: float, price: Num = None, trailingPercent=None, trailingTriggerPrice=None, params={}):
        """
        create a trailing order by providing the symbol, type, side, amount, price and trailingPercent
        :param str symbol: unified symbol of the market to create an order in
        :param str type: 'market' or 'limit'
        :param str side: 'buy' or 'sell'
        :param float amount: how much you want to trade in units of the base currency, or number of contracts
        :param float [price]: the price for the order to be filled at, in units of the quote currency, ignored in market orders
        :param float trailingPercent: the percent to trail away from the current market price
        :param float [trailingTriggerPrice]: the price to activate a trailing order, default uses the price argument
        :param dict [params]: extra parameters specific to the exchange API endpoint
        :returns dict: an `order structure <https://docs.ccxt.com/#/?id=order-structure>`
        """
        if trailingPercent is None:
            raise ArgumentsRequired(self.id + ' createTrailingPercentOrder() requires a trailingPercent argument')
        params['trailingPercent'] = trailingPercent
        if trailingTriggerPrice is not None:
            params['trailingTriggerPrice'] = trailingTriggerPrice
        if self.has['createTrailingPercentOrder']:
            return self.create_order(symbol, type, side, amount, price, params)
        raise NotSupported(self.id + ' createTrailingPercentOrder() is not supported yet')

    def create_trailing_percent_order_ws(self, symbol: str, type: OrderType, side: OrderSide, amount: float, price: Num = None, trailingPercent=None, trailingTriggerPrice=None, params={}):
        """
        create a trailing order by providing the symbol, type, side, amount, price and trailingPercent
        :param str symbol: unified symbol of the market to create an order in
        :param str type: 'market' or 'limit'
        :param str side: 'buy' or 'sell'
        :param float amount: how much you want to trade in units of the base currency, or number of contracts
        :param float [price]: the price for the order to be filled at, in units of the quote currency, ignored in market orders
        :param float trailingPercent: the percent to trail away from the current market price
        :param float [trailingTriggerPrice]: the price to activate a trailing order, default uses the price argument
        :param dict [params]: extra parameters specific to the exchange API endpoint
        :returns dict: an `order structure <https://docs.ccxt.com/#/?id=order-structure>`
        """
        if trailingPercent is None:
            raise ArgumentsRequired(self.id + ' createTrailingPercentOrderWs() requires a trailingPercent argument')
        params['trailingPercent'] = trailingPercent
        if trailingTriggerPrice is not None:
            params['trailingTriggerPrice'] = trailingTriggerPrice
        if self.has['createTrailingPercentOrderWs']:
            return self.create_order_ws(symbol, type, side, amount, price, params)
        raise NotSupported(self.id + ' createTrailingPercentOrderWs() is not supported yet')

    def create_market_order_with_cost(self, symbol: str, side: OrderSide, cost: float, params={}):
        """
        create a market order by providing the symbol, side and cost
        :param str symbol: unified symbol of the market to create an order in
        :param str side: 'buy' or 'sell'
        :param float cost: how much you want to trade in units of the quote currency
        :param dict [params]: extra parameters specific to the exchange API endpoint
        :returns dict: an `order structure <https://docs.ccxt.com/#/?id=order-structure>`
        """
        if self.has['createMarketOrderWithCost'] or (self.has['createMarketBuyOrderWithCost'] and self.has['createMarketSellOrderWithCost']):
            return self.create_order(symbol, 'market', side, cost, 1, params)
        raise NotSupported(self.id + ' createMarketOrderWithCost() is not supported yet')

    def create_market_buy_order_with_cost(self, symbol: str, cost: float, params={}):
        """
        create a market buy order by providing the symbol and cost
        :param str symbol: unified symbol of the market to create an order in
        :param float cost: how much you want to trade in units of the quote currency
        :param dict [params]: extra parameters specific to the exchange API endpoint
        :returns dict: an `order structure <https://docs.ccxt.com/#/?id=order-structure>`
        """
        if self.options['createMarketBuyOrderRequiresPrice'] or self.has['createMarketBuyOrderWithCost']:
            return self.create_order(symbol, 'market', 'buy', cost, 1, params)
        raise NotSupported(self.id + ' createMarketBuyOrderWithCost() is not supported yet')

    def create_market_sell_order_with_cost(self, symbol: str, cost: float, params={}):
        """
        create a market sell order by providing the symbol and cost
        :param str symbol: unified symbol of the market to create an order in
        :param float cost: how much you want to trade in units of the quote currency
        :param dict [params]: extra parameters specific to the exchange API endpoint
        :returns dict: an `order structure <https://docs.ccxt.com/#/?id=order-structure>`
        """
        if self.options['createMarketSellOrderRequiresPrice'] or self.has['createMarketSellOrderWithCost']:
            return self.create_order(symbol, 'market', 'sell', cost, 1, params)
        raise NotSupported(self.id + ' createMarketSellOrderWithCost() is not supported yet')

    def create_market_order_with_cost_ws(self, symbol: str, side: OrderSide, cost: float, params={}):
        """
        create a market order by providing the symbol, side and cost
        :param str symbol: unified symbol of the market to create an order in
        :param str side: 'buy' or 'sell'
        :param float cost: how much you want to trade in units of the quote currency
        :param dict [params]: extra parameters specific to the exchange API endpoint
        :returns dict: an `order structure <https://docs.ccxt.com/#/?id=order-structure>`
        """
        if self.has['createMarketOrderWithCostWs'] or (self.has['createMarketBuyOrderWithCostWs'] and self.has['createMarketSellOrderWithCostWs']):
            return self.create_order_ws(symbol, 'market', side, cost, 1, params)
        raise NotSupported(self.id + ' createMarketOrderWithCostWs() is not supported yet')

    def create_trigger_order(self, symbol: str, type: OrderType, side: OrderSide, amount: float, price: Num = None, triggerPrice: Num = None, params={}):
        """
        create a trigger stop order(type 1)
        :param str symbol: unified symbol of the market to create an order in
        :param str type: 'market' or 'limit'
        :param str side: 'buy' or 'sell'
        :param float amount: how much you want to trade in units of the base currency or the number of contracts
        :param float [price]: the price to fulfill the order, in units of the quote currency, ignored in market orders
        :param float triggerPrice: the price to trigger the stop order, in units of the quote currency
        :param dict [params]: extra parameters specific to the exchange API endpoint
        :returns dict: an `order structure <https://docs.ccxt.com/#/?id=order-structure>`
        """
        if triggerPrice is None:
            raise ArgumentsRequired(self.id + ' createTriggerOrder() requires a triggerPrice argument')
        params['triggerPrice'] = triggerPrice
        if self.has['createTriggerOrder']:
            return self.create_order(symbol, type, side, amount, price, params)
        raise NotSupported(self.id + ' createTriggerOrder() is not supported yet')

    def create_trigger_order_ws(self, symbol: str, type: OrderType, side: OrderSide, amount: float, price: Num = None, triggerPrice: Num = None, params={}):
        """
        create a trigger stop order(type 1)
        :param str symbol: unified symbol of the market to create an order in
        :param str type: 'market' or 'limit'
        :param str side: 'buy' or 'sell'
        :param float amount: how much you want to trade in units of the base currency or the number of contracts
        :param float [price]: the price to fulfill the order, in units of the quote currency, ignored in market orders
        :param float triggerPrice: the price to trigger the stop order, in units of the quote currency
        :param dict [params]: extra parameters specific to the exchange API endpoint
        :returns dict: an `order structure <https://docs.ccxt.com/#/?id=order-structure>`
        """
        if triggerPrice is None:
            raise ArgumentsRequired(self.id + ' createTriggerOrderWs() requires a triggerPrice argument')
        params['triggerPrice'] = triggerPrice
        if self.has['createTriggerOrderWs']:
            return self.create_order_ws(symbol, type, side, amount, price, params)
        raise NotSupported(self.id + ' createTriggerOrderWs() is not supported yet')

    def create_stop_loss_order(self, symbol: str, type: OrderType, side: OrderSide, amount: float, price: Num = None, stopLossPrice: Num = None, params={}):
        """
        create a trigger stop loss order(type 2)
        :param str symbol: unified symbol of the market to create an order in
        :param str type: 'market' or 'limit'
        :param str side: 'buy' or 'sell'
        :param float amount: how much you want to trade in units of the base currency or the number of contracts
        :param float [price]: the price to fulfill the order, in units of the quote currency, ignored in market orders
        :param float stopLossPrice: the price to trigger the stop loss order, in units of the quote currency
        :param dict [params]: extra parameters specific to the exchange API endpoint
        :returns dict: an `order structure <https://docs.ccxt.com/#/?id=order-structure>`
        """
        if stopLossPrice is None:
            raise ArgumentsRequired(self.id + ' createStopLossOrder() requires a stopLossPrice argument')
        params['stopLossPrice'] = stopLossPrice
        if self.has['createStopLossOrder']:
            return self.create_order(symbol, type, side, amount, price, params)
        raise NotSupported(self.id + ' createStopLossOrder() is not supported yet')

    def create_stop_loss_order_ws(self, symbol: str, type: OrderType, side: OrderSide, amount: float, price: Num = None, stopLossPrice: Num = None, params={}):
        """
        create a trigger stop loss order(type 2)
        :param str symbol: unified symbol of the market to create an order in
        :param str type: 'market' or 'limit'
        :param str side: 'buy' or 'sell'
        :param float amount: how much you want to trade in units of the base currency or the number of contracts
        :param float [price]: the price to fulfill the order, in units of the quote currency, ignored in market orders
        :param float stopLossPrice: the price to trigger the stop loss order, in units of the quote currency
        :param dict [params]: extra parameters specific to the exchange API endpoint
        :returns dict: an `order structure <https://docs.ccxt.com/#/?id=order-structure>`
        """
        if stopLossPrice is None:
            raise ArgumentsRequired(self.id + ' createStopLossOrderWs() requires a stopLossPrice argument')
        params['stopLossPrice'] = stopLossPrice
        if self.has['createStopLossOrderWs']:
            return self.create_order_ws(symbol, type, side, amount, price, params)
        raise NotSupported(self.id + ' createStopLossOrderWs() is not supported yet')

    def create_take_profit_order(self, symbol: str, type: OrderType, side: OrderSide, amount: float, price: Num = None, takeProfitPrice: Num = None, params={}):
        """
        create a trigger take profit order(type 2)
        :param str symbol: unified symbol of the market to create an order in
        :param str type: 'market' or 'limit'
        :param str side: 'buy' or 'sell'
        :param float amount: how much you want to trade in units of the base currency or the number of contracts
        :param float [price]: the price to fulfill the order, in units of the quote currency, ignored in market orders
        :param float takeProfitPrice: the price to trigger the take profit order, in units of the quote currency
        :param dict [params]: extra parameters specific to the exchange API endpoint
        :returns dict: an `order structure <https://docs.ccxt.com/#/?id=order-structure>`
        """
        if takeProfitPrice is None:
            raise ArgumentsRequired(self.id + ' createTakeProfitOrder() requires a takeProfitPrice argument')
        params['takeProfitPrice'] = takeProfitPrice
        if self.has['createTakeProfitOrder']:
            return self.create_order(symbol, type, side, amount, price, params)
        raise NotSupported(self.id + ' createTakeProfitOrder() is not supported yet')

    def create_take_profit_order_ws(self, symbol: str, type: OrderType, side: OrderSide, amount: float, price: Num = None, takeProfitPrice: Num = None, params={}):
        """
        create a trigger take profit order(type 2)
        :param str symbol: unified symbol of the market to create an order in
        :param str type: 'market' or 'limit'
        :param str side: 'buy' or 'sell'
        :param float amount: how much you want to trade in units of the base currency or the number of contracts
        :param float [price]: the price to fulfill the order, in units of the quote currency, ignored in market orders
        :param float takeProfitPrice: the price to trigger the take profit order, in units of the quote currency
        :param dict [params]: extra parameters specific to the exchange API endpoint
        :returns dict: an `order structure <https://docs.ccxt.com/#/?id=order-structure>`
        """
        if takeProfitPrice is None:
            raise ArgumentsRequired(self.id + ' createTakeProfitOrderWs() requires a takeProfitPrice argument')
        params['takeProfitPrice'] = takeProfitPrice
        if self.has['createTakeProfitOrderWs']:
            return self.create_order_ws(symbol, type, side, amount, price, params)
        raise NotSupported(self.id + ' createTakeProfitOrderWs() is not supported yet')

    def create_order_with_take_profit_and_stop_loss(self, symbol: str, type: OrderType, side: OrderSide, amount: float, price: Num = None, takeProfit: Num = None, stopLoss: Num = None, params={}):
        """
        create an order with a stop loss or take profit attached(type 3)
        :param str symbol: unified symbol of the market to create an order in
        :param str type: 'market' or 'limit'
        :param str side: 'buy' or 'sell'
        :param float amount: how much you want to trade in units of the base currency or the number of contracts
        :param float [price]: the price to fulfill the order, in units of the quote currency, ignored in market orders
        :param float [takeProfit]: the take profit price, in units of the quote currency
        :param float [stopLoss]: the stop loss price, in units of the quote currency
        :param dict [params]: extra parameters specific to the exchange API endpoint
        :param str [params.takeProfitType]: *not available on all exchanges* 'limit' or 'market'
        :param str [params.stopLossType]: *not available on all exchanges* 'limit' or 'market'
        :param str [params.takeProfitPriceType]: *not available on all exchanges* 'last', 'mark' or 'index'
        :param str [params.stopLossPriceType]: *not available on all exchanges* 'last', 'mark' or 'index'
        :param float [params.takeProfitLimitPrice]: *not available on all exchanges* limit price for a limit take profit order
        :param float [params.stopLossLimitPrice]: *not available on all exchanges* stop loss for a limit stop loss order
        :param float [params.takeProfitAmount]: *not available on all exchanges* the amount for a take profit
        :param float [params.stopLossAmount]: *not available on all exchanges* the amount for a stop loss
        :returns dict: an `order structure <https://docs.ccxt.com/#/?id=order-structure>`
        """
        params = self.set_take_profit_and_stop_loss_params(symbol, type, side, amount, price, takeProfit, stopLoss, params)
        if self.has['createOrderWithTakeProfitAndStopLoss']:
            return self.create_order(symbol, type, side, amount, price, params)
        raise NotSupported(self.id + ' createOrderWithTakeProfitAndStopLoss() is not supported yet')

    def set_take_profit_and_stop_loss_params(self, symbol: str, type: OrderType, side: OrderSide, amount: float, price: Num = None, takeProfit: Num = None, stopLoss: Num = None, params={}):
        if (takeProfit is None) and (stopLoss is None):
            raise ArgumentsRequired(self.id + ' createOrderWithTakeProfitAndStopLoss() requires either a takeProfit or stopLoss argument')
        if takeProfit is not None:
            params['takeProfit'] = {
                'triggerPrice': takeProfit,
            }
        if stopLoss is not None:
            params['stopLoss'] = {
                'triggerPrice': stopLoss,
            }
        takeProfitType = self.safe_string(params, 'takeProfitType')
        takeProfitPriceType = self.safe_string(params, 'takeProfitPriceType')
        takeProfitLimitPrice = self.safe_string(params, 'takeProfitLimitPrice')
        takeProfitAmount = self.safe_string(params, 'takeProfitAmount')
        stopLossType = self.safe_string(params, 'stopLossType')
        stopLossPriceType = self.safe_string(params, 'stopLossPriceType')
        stopLossLimitPrice = self.safe_string(params, 'stopLossLimitPrice')
        stopLossAmount = self.safe_string(params, 'stopLossAmount')
        if takeProfitType is not None:
            params['takeProfit']['type'] = takeProfitType
        if takeProfitPriceType is not None:
            params['takeProfit']['priceType'] = takeProfitPriceType
        if takeProfitLimitPrice is not None:
            params['takeProfit']['price'] = self.parse_to_numeric(takeProfitLimitPrice)
        if takeProfitAmount is not None:
            params['takeProfit']['amount'] = self.parse_to_numeric(takeProfitAmount)
        if stopLossType is not None:
            params['stopLoss']['type'] = stopLossType
        if stopLossPriceType is not None:
            params['stopLoss']['priceType'] = stopLossPriceType
        if stopLossLimitPrice is not None:
            params['stopLoss']['price'] = self.parse_to_numeric(stopLossLimitPrice)
        if stopLossAmount is not None:
            params['stopLoss']['amount'] = self.parse_to_numeric(stopLossAmount)
        params = self.omit(params, ['takeProfitType', 'takeProfitPriceType', 'takeProfitLimitPrice', 'takeProfitAmount', 'stopLossType', 'stopLossPriceType', 'stopLossLimitPrice', 'stopLossAmount'])
        return params

    def create_order_with_take_profit_and_stop_loss_ws(self, symbol: str, type: OrderType, side: OrderSide, amount: float, price: Num = None, takeProfit: Num = None, stopLoss: Num = None, params={}):
        """
        create an order with a stop loss or take profit attached(type 3)
        :param str symbol: unified symbol of the market to create an order in
        :param str type: 'market' or 'limit'
        :param str side: 'buy' or 'sell'
        :param float amount: how much you want to trade in units of the base currency or the number of contracts
        :param float [price]: the price to fulfill the order, in units of the quote currency, ignored in market orders
        :param float [takeProfit]: the take profit price, in units of the quote currency
        :param float [stopLoss]: the stop loss price, in units of the quote currency
        :param dict [params]: extra parameters specific to the exchange API endpoint
        :param str [params.takeProfitType]: *not available on all exchanges* 'limit' or 'market'
        :param str [params.stopLossType]: *not available on all exchanges* 'limit' or 'market'
        :param str [params.takeProfitPriceType]: *not available on all exchanges* 'last', 'mark' or 'index'
        :param str [params.stopLossPriceType]: *not available on all exchanges* 'last', 'mark' or 'index'
        :param float [params.takeProfitLimitPrice]: *not available on all exchanges* limit price for a limit take profit order
        :param float [params.stopLossLimitPrice]: *not available on all exchanges* stop loss for a limit stop loss order
        :param float [params.takeProfitAmount]: *not available on all exchanges* the amount for a take profit
        :param float [params.stopLossAmount]: *not available on all exchanges* the amount for a stop loss
        :returns dict: an `order structure <https://docs.ccxt.com/#/?id=order-structure>`
        """
        params = self.set_take_profit_and_stop_loss_params(symbol, type, side, amount, price, takeProfit, stopLoss, params)
        if self.has['createOrderWithTakeProfitAndStopLossWs']:
            return self.create_order_ws(symbol, type, side, amount, price, params)
        raise NotSupported(self.id + ' createOrderWithTakeProfitAndStopLossWs() is not supported yet')

    def create_orders(self, orders: List[OrderRequest], params={}):
        raise NotSupported(self.id + ' createOrders() is not supported yet')

    def edit_orders(self, orders: List[OrderRequest], params={}):
        raise NotSupported(self.id + ' editOrders() is not supported yet')

    def create_order_ws(self, symbol: str, type: OrderType, side: OrderSide, amount: float, price: Num = None, params={}):
        raise NotSupported(self.id + ' createOrderWs() is not supported yet')

    def cancel_order(self, id: str, symbol: Str = None, params={}):
        raise NotSupported(self.id + ' cancelOrder() is not supported yet')

    def cancel_order_ws(self, id: str, symbol: Str = None, params={}):
        raise NotSupported(self.id + ' cancelOrderWs() is not supported yet')

    def cancel_orders_ws(self, ids: List[str], symbol: Str = None, params={}):
        raise NotSupported(self.id + ' cancelOrdersWs() is not supported yet')

    def cancel_all_orders(self, symbol: Str = None, params={}):
        raise NotSupported(self.id + ' cancelAllOrders() is not supported yet')

    def cancel_all_orders_after(self, timeout: Int, params={}):
        raise NotSupported(self.id + ' cancelAllOrdersAfter() is not supported yet')

    def cancel_orders_for_symbols(self, orders: List[CancellationRequest], params={}):
        raise NotSupported(self.id + ' cancelOrdersForSymbols() is not supported yet')

    def cancel_all_orders_ws(self, symbol: Str = None, params={}):
        raise NotSupported(self.id + ' cancelAllOrdersWs() is not supported yet')

    def cancel_unified_order(self, order, params={}):
        return self.cancel_order(self.safe_string(order, 'id'), self.safe_string(order, 'symbol'), params)

    def fetch_orders(self, symbol: Str = None, since: Int = None, limit: Int = None, params={}):
        if self.has['fetchOpenOrders'] and self.has['fetchClosedOrders']:
            raise NotSupported(self.id + ' fetchOrders() is not supported yet, consider using fetchOpenOrders() and fetchClosedOrders() instead')
        raise NotSupported(self.id + ' fetchOrders() is not supported yet')

    def fetch_orders_ws(self, symbol: Str = None, since: Int = None, limit: Int = None, params={}):
        raise NotSupported(self.id + ' fetchOrdersWs() is not supported yet')

    def fetch_order_trades(self, id: str, symbol: Str = None, since: Int = None, limit: Int = None, params={}):
        raise NotSupported(self.id + ' fetchOrderTrades() is not supported yet')

    def watch_orders(self, symbol: Str = None, since: Int = None, limit: Int = None, params={}):
        raise NotSupported(self.id + ' watchOrders() is not supported yet')

    def fetch_open_orders(self, symbol: Str = None, since: Int = None, limit: Int = None, params={}):
        if self.has['fetchOrders']:
            orders = self.fetch_orders(symbol, since, limit, params)
            return self.filter_by(orders, 'status', 'open')
        raise NotSupported(self.id + ' fetchOpenOrders() is not supported yet')

    def fetch_open_orders_ws(self, symbol: Str = None, since: Int = None, limit: Int = None, params={}):
        if self.has['fetchOrdersWs']:
            orders = self.fetch_orders_ws(symbol, since, limit, params)
            return self.filter_by(orders, 'status', 'open')
        raise NotSupported(self.id + ' fetchOpenOrdersWs() is not supported yet')

    def fetch_closed_orders(self, symbol: Str = None, since: Int = None, limit: Int = None, params={}):
        if self.has['fetchOrders']:
            orders = self.fetch_orders(symbol, since, limit, params)
            return self.filter_by(orders, 'status', 'closed')
        raise NotSupported(self.id + ' fetchClosedOrders() is not supported yet')

    def fetch_canceled_and_closed_orders(self, symbol: Str = None, since: Int = None, limit: Int = None, params={}):
        raise NotSupported(self.id + ' fetchCanceledAndClosedOrders() is not supported yet')

    def fetch_closed_orders_ws(self, symbol: Str = None, since: Int = None, limit: Int = None, params={}):
        if self.has['fetchOrdersWs']:
            orders = self.fetch_orders_ws(symbol, since, limit, params)
            return self.filter_by(orders, 'status', 'closed')
        raise NotSupported(self.id + ' fetchClosedOrdersWs() is not supported yet')

    def fetch_my_trades(self, symbol: Str = None, since: Int = None, limit: Int = None, params={}):
        raise NotSupported(self.id + ' fetchMyTrades() is not supported yet')

    def fetch_my_liquidations(self, symbol: Str = None, since: Int = None, limit: Int = None, params={}):
        raise NotSupported(self.id + ' fetchMyLiquidations() is not supported yet')

    def fetch_liquidations(self, symbol: str, since: Int = None, limit: Int = None, params={}):
        raise NotSupported(self.id + ' fetchLiquidations() is not supported yet')

    def fetch_my_trades_ws(self, symbol: Str = None, since: Int = None, limit: Int = None, params={}):
        raise NotSupported(self.id + ' fetchMyTradesWs() is not supported yet')

    def watch_my_trades(self, symbol: Str = None, since: Int = None, limit: Int = None, params={}):
        raise NotSupported(self.id + ' watchMyTrades() is not supported yet')

    def fetch_greeks(self, symbol: str, params={}):
        raise NotSupported(self.id + ' fetchGreeks() is not supported yet')

    def fetch_option_chain(self, code: str, params={}):
        raise NotSupported(self.id + ' fetchOptionChain() is not supported yet')

    def fetch_option(self, symbol: str, params={}):
        raise NotSupported(self.id + ' fetchOption() is not supported yet')

    def fetch_convert_quote(self, fromCode: str, toCode: str, amount: Num = None, params={}):
        raise NotSupported(self.id + ' fetchConvertQuote() is not supported yet')

    def fetch_deposits_withdrawals(self, code: Str = None, since: Int = None, limit: Int = None, params={}):
        """
        fetch history of deposits and withdrawals
        :param str [code]: unified currency code for the currency of the deposit/withdrawals, default is None
        :param int [since]: timestamp in ms of the earliest deposit/withdrawal, default is None
        :param int [limit]: max number of deposit/withdrawals to return, default is None
        :param dict [params]: extra parameters specific to the exchange API endpoint
        :returns dict: a list of `transaction structures <https://docs.ccxt.com/#/?id=transaction-structure>`
        """
        raise NotSupported(self.id + ' fetchDepositsWithdrawals() is not supported yet')

    def fetch_deposits(self, symbol: Str = None, since: Int = None, limit: Int = None, params={}):
        raise NotSupported(self.id + ' fetchDeposits() is not supported yet')

    def fetch_withdrawals(self, symbol: Str = None, since: Int = None, limit: Int = None, params={}):
        raise NotSupported(self.id + ' fetchWithdrawals() is not supported yet')

    def fetch_deposits_ws(self, code: Str = None, since: Int = None, limit: Int = None, params={}):
        raise NotSupported(self.id + ' fetchDepositsWs() is not supported yet')

    def fetch_withdrawals_ws(self, code: Str = None, since: Int = None, limit: Int = None, params={}):
        raise NotSupported(self.id + ' fetchWithdrawalsWs() is not supported yet')

    def fetch_funding_rate_history(self, symbol: Str = None, since: Int = None, limit: Int = None, params={}):
        raise NotSupported(self.id + ' fetchFundingRateHistory() is not supported yet')

    def fetch_funding_history(self, symbol: Str = None, since: Int = None, limit: Int = None, params={}):
        raise NotSupported(self.id + ' fetchFundingHistory() is not supported yet')

    def close_position(self, symbol: str, side: OrderSide = None, params={}):
        raise NotSupported(self.id + ' closePosition() is not supported yet')

    def close_all_positions(self, params={}):
        raise NotSupported(self.id + ' closeAllPositions() is not supported yet')

    def fetch_l3_order_book(self, symbol: str, limit: Int = None, params={}):
        raise BadRequest(self.id + ' fetchL3OrderBook() is not supported yet')

    def parse_last_price(self, price, market: Market = None):
        raise NotSupported(self.id + ' parseLastPrice() is not supported yet')

    def fetch_deposit_address(self, code: str, params={}):
        if self.has['fetchDepositAddresses']:
            depositAddresses = self.fetch_deposit_addresses([code], params)
            depositAddress = self.safe_value(depositAddresses, code)
            if depositAddress is None:
                raise InvalidAddress(self.id + ' fetchDepositAddress() could not find a deposit address for ' + code + ', make sure you have created a corresponding deposit address in your wallet on the exchange website')
            else:
                return depositAddress
        elif self.has['fetchDepositAddressesByNetwork']:
            network = self.safe_string(params, 'network')
            params = self.omit(params, 'network')
            addressStructures = self.fetch_deposit_addresses_by_network(code, params)
            if network is not None:
                return self.safe_dict(addressStructures, network)
            else:
                keys = list(addressStructures.keys())
                key = self.safe_string(keys, 0)
                return self.safe_dict(addressStructures, key)
        else:
            raise NotSupported(self.id + ' fetchDepositAddress() is not supported yet')

    def account(self) -> BalanceAccount:
        return {
            'free': None,
            'used': None,
            'total': None,
        }

    def common_currency_code(self, code: str):
        if not self.substituteCommonCurrencyCodes:
            return code
        return self.safe_string(self.commonCurrencies, code, code)

    def currency(self, code: str):
        if self.currencies is None:
            raise ExchangeError(self.id + ' currencies not loaded')
        if isinstance(code, str):
            if code in self.currencies:
                return self.currencies[code]
            elif code in self.currencies_by_id:
                return self.currencies_by_id[code]
        raise ExchangeError(self.id + ' does not have currency code ' + code)

    def market(self, symbol: str):
        if self.markets is None:
            raise ExchangeError(self.id + ' markets not loaded')
        if symbol in self.markets:
            return self.markets[symbol]
        elif symbol in self.markets_by_id:
            markets = self.markets_by_id[symbol]
            defaultType = self.safe_string_2(self.options, 'defaultType', 'defaultSubType', 'spot')
            for i in range(0, len(markets)):
                market = markets[i]
                if market[defaultType]:
                    return market
            return markets[0]
        elif (symbol.endswith('-C')) or (symbol.endswith('-P')) or (symbol.startswith('C-')) or (symbol.startswith('P-')):
            return self.create_expired_option_market(symbol)
        raise BadSymbol(self.id + ' does not have market symbol ' + symbol)

    def create_expired_option_market(self, symbol: str):
        raise NotSupported(self.id + ' createExpiredOptionMarket() is not supported yet')

    def is_leveraged_currency(self, currencyCode, checkBaseCoin: Bool = False, existingCurrencies: dict = None):
        leverageSuffixes = [
            '2L', '2S', '3L', '3S', '4L', '4S', '5L', '5S',  # Leveraged Tokens(LT)
            'UP', 'DOWN',  # exchange-specific(e.g. BLVT)
            'BULL', 'BEAR',  # similar
        ]
        for i in range(0, len(leverageSuffixes)):
            leverageSuffix = leverageSuffixes[i]
            if currencyCode.endswith(leverageSuffix):
                if not checkBaseCoin:
                    return True
                else:
                    # check if base currency is inside dict
                    baseCurrencyCode = currencyCode.replace(leverageSuffix, '')
                    if baseCurrencyCode in existingCurrencies:
                        return True
        return False

    def handle_withdraw_tag_and_params(self, tag, params):
        if (tag is not None) and (isinstance(tag, dict)):
            params = self.extend(tag, params)
            tag = None
        if tag is None:
            tag = self.safe_string(params, 'tag')
            if tag is not None:
                params = self.omit(params, 'tag')
        return [tag, params]

    def create_limit_order(self, symbol: str, side: OrderSide, amount: float, price: float, params={}):
        return self.create_order(symbol, 'limit', side, amount, price, params)

    def create_limit_order_ws(self, symbol: str, side: OrderSide, amount: float, price: float, params={}):
        return self.create_order_ws(symbol, 'limit', side, amount, price, params)

    def create_market_order(self, symbol: str, side: OrderSide, amount: float, price: Num = None, params={}):
        return self.create_order(symbol, 'market', side, amount, price, params)

    def create_market_order_ws(self, symbol: str, side: OrderSide, amount: float, price: Num = None, params={}):
        return self.create_order_ws(symbol, 'market', side, amount, price, params)

    def create_limit_buy_order(self, symbol: str, amount: float, price: float, params={}):
        return self.create_order(symbol, 'limit', 'buy', amount, price, params)

    def create_limit_buy_order_ws(self, symbol: str, amount: float, price: float, params={}):
        return self.create_order_ws(symbol, 'limit', 'buy', amount, price, params)

    def create_limit_sell_order(self, symbol: str, amount: float, price: float, params={}):
        return self.create_order(symbol, 'limit', 'sell', amount, price, params)

    def create_limit_sell_order_ws(self, symbol: str, amount: float, price: float, params={}):
        return self.create_order_ws(symbol, 'limit', 'sell', amount, price, params)

    def create_market_buy_order(self, symbol: str, amount: float, params={}):
        return self.create_order(symbol, 'market', 'buy', amount, None, params)

    def create_market_buy_order_ws(self, symbol: str, amount: float, params={}):
        return self.create_order_ws(symbol, 'market', 'buy', amount, None, params)

    def create_market_sell_order(self, symbol: str, amount: float, params={}):
        return self.create_order(symbol, 'market', 'sell', amount, None, params)

    def create_market_sell_order_ws(self, symbol: str, amount: float, params={}):
        return self.create_order_ws(symbol, 'market', 'sell', amount, None, params)

    def cost_to_precision(self, symbol: str, cost):
        if cost is None:
            return None
        market = self.market(symbol)
        return self.decimal_to_precision(cost, TRUNCATE, market['precision']['price'], self.precisionMode, self.paddingMode)

    def price_to_precision(self, symbol: str, price):
        if price is None:
            return None
        market = self.market(symbol)
        result = self.decimal_to_precision(price, ROUND, market['precision']['price'], self.precisionMode, self.paddingMode)
        if result == '0':
            raise InvalidOrder(self.id + ' price of ' + market['symbol'] + ' must be greater than minimum price precision of ' + self.number_to_string(market['precision']['price']))
        return result

    def amount_to_precision(self, symbol: str, amount):
        if amount is None:
            return None
        market = self.market(symbol)
        result = self.decimal_to_precision(amount, TRUNCATE, market['precision']['amount'], self.precisionMode, self.paddingMode)
        if result == '0':
            raise InvalidOrder(self.id + ' amount of ' + market['symbol'] + ' must be greater than minimum amount precision of ' + self.number_to_string(market['precision']['amount']))
        return result

    def fee_to_precision(self, symbol: str, fee):
        if fee is None:
            return None
        market = self.market(symbol)
        return self.decimal_to_precision(fee, ROUND, market['precision']['price'], self.precisionMode, self.paddingMode)

    def currency_to_precision(self, code: str, fee, networkCode=None):
        currency = self.currencies[code]
        precision = self.safe_value(currency, 'precision')
        if networkCode is not None:
            networks = self.safe_dict(currency, 'networks', {})
            networkItem = self.safe_dict(networks, networkCode, {})
            precision = self.safe_value(networkItem, 'precision', precision)
        if precision is None:
            return self.force_string(fee)
        else:
            roundingMode = self.safe_integer(self.options, 'currencyToPrecisionRoundingMode', ROUND)
            return self.decimal_to_precision(fee, roundingMode, precision, self.precisionMode, self.paddingMode)

    def force_string(self, value):
        if not isinstance(value, str):
            return self.number_to_string(value)
        return value

    def is_tick_precision(self):
        return self.precisionMode == TICK_SIZE

    def is_decimal_precision(self):
        return self.precisionMode == DECIMAL_PLACES

    def is_significant_precision(self):
        return self.precisionMode == SIGNIFICANT_DIGITS

    def safe_number(self, obj, key: IndexType, defaultNumber: Num = None):
        value = self.safe_string(obj, key)
        return self.parse_number(value, defaultNumber)

    def safe_number_n(self, obj: object, arr: List[IndexType], defaultNumber: Num = None):
        value = self.safe_string_n(obj, arr)
        return self.parse_number(value, defaultNumber)

    def parse_precision(self, precision: str):
        """
 @ignore
        :param str precision: The number of digits to the right of the decimal
        :returns str: a string number equal to 1e-precision
        """
        if precision is None:
            return None
        precisionNumber = int(precision)
        if precisionNumber == 0:
            return '1'
        parsedPrecision = '0.'
        for i in range(0, precisionNumber - 1):
            parsedPrecision = parsedPrecision + '0'
        return parsedPrecision + '1'

    def integer_precision_to_amount(self, precision: Str):
        """
 @ignore
        handles positive & negative numbers too. parsePrecision() does not handle negative numbers, but self method handles
        :param str precision: The number of digits to the right of the decimal
        :returns str: a string number equal to 1e-precision
        """
        if precision is None:
            return None
        if Precise.string_ge(precision, '0'):
            return self.parse_precision(precision)
        else:
            positivePrecisionString = Precise.string_abs(precision)
            positivePrecision = int(positivePrecisionString)
            parsedPrecision = '1'
            for i in range(0, positivePrecision - 1):
                parsedPrecision = parsedPrecision + '0'
            return parsedPrecision + '0'

    def load_time_difference(self, params={}):
        serverTime = self.fetch_time(params)
        after = self.milliseconds()
        self.options['timeDifference'] = after - serverTime
        return self.options['timeDifference']

    def implode_hostname(self, url: str):
        return self.implode_params(url, {'hostname': self.hostname})

    def fetch_market_leverage_tiers(self, symbol: str, params={}):
        if self.has['fetchLeverageTiers']:
            market = self.market(symbol)
            if not market['contract']:
                raise BadSymbol(self.id + ' fetchMarketLeverageTiers() supports contract markets only')
            tiers = self.fetch_leverage_tiers([symbol])
            return self.safe_value(tiers, symbol)
        else:
            raise NotSupported(self.id + ' fetchMarketLeverageTiers() is not supported yet')

    def create_post_only_order(self, symbol: str, type: OrderType, side: OrderSide, amount: float, price: Num = None, params={}):
        if not self.has['createPostOnlyOrder']:
            raise NotSupported(self.id + ' createPostOnlyOrder() is not supported yet')
        query = self.extend(params, {'postOnly': True})
        return self.create_order(symbol, type, side, amount, price, query)

    def create_post_only_order_ws(self, symbol: str, type: OrderType, side: OrderSide, amount: float, price: Num = None, params={}):
        if not self.has['createPostOnlyOrderWs']:
            raise NotSupported(self.id + ' createPostOnlyOrderWs() is not supported yet')
        query = self.extend(params, {'postOnly': True})
        return self.create_order_ws(symbol, type, side, amount, price, query)

    def create_reduce_only_order(self, symbol: str, type: OrderType, side: OrderSide, amount: float, price: Num = None, params={}):
        if not self.has['createReduceOnlyOrder']:
            raise NotSupported(self.id + ' createReduceOnlyOrder() is not supported yet')
        query = self.extend(params, {'reduceOnly': True})
        return self.create_order(symbol, type, side, amount, price, query)

    def create_reduce_only_order_ws(self, symbol: str, type: OrderType, side: OrderSide, amount: float, price: Num = None, params={}):
        if not self.has['createReduceOnlyOrderWs']:
            raise NotSupported(self.id + ' createReduceOnlyOrderWs() is not supported yet')
        query = self.extend(params, {'reduceOnly': True})
        return self.create_order_ws(symbol, type, side, amount, price, query)

    def create_stop_order(self, symbol: str, type: OrderType, side: OrderSide, amount: float, price: Num = None, triggerPrice: Num = None, params={}):
        if not self.has['createStopOrder']:
            raise NotSupported(self.id + ' createStopOrder() is not supported yet')
        if triggerPrice is None:
            raise ArgumentsRequired(self.id + ' create_stop_order() requires a stopPrice argument')
        query = self.extend(params, {'stopPrice': triggerPrice})
        return self.create_order(symbol, type, side, amount, price, query)

    def create_stop_order_ws(self, symbol: str, type: OrderType, side: OrderSide, amount: float, price: Num = None, triggerPrice: Num = None, params={}):
        if not self.has['createStopOrderWs']:
            raise NotSupported(self.id + ' createStopOrderWs() is not supported yet')
        if triggerPrice is None:
            raise ArgumentsRequired(self.id + ' createStopOrderWs() requires a stopPrice argument')
        query = self.extend(params, {'stopPrice': triggerPrice})
        return self.create_order_ws(symbol, type, side, amount, price, query)

    def create_stop_limit_order(self, symbol: str, side: OrderSide, amount: float, price: float, triggerPrice: float, params={}):
        if not self.has['createStopLimitOrder']:
            raise NotSupported(self.id + ' createStopLimitOrder() is not supported yet')
        query = self.extend(params, {'stopPrice': triggerPrice})
        return self.create_order(symbol, 'limit', side, amount, price, query)

    def create_stop_limit_order_ws(self, symbol: str, side: OrderSide, amount: float, price: float, triggerPrice: float, params={}):
        if not self.has['createStopLimitOrderWs']:
            raise NotSupported(self.id + ' createStopLimitOrderWs() is not supported yet')
        query = self.extend(params, {'stopPrice': triggerPrice})
        return self.create_order_ws(symbol, 'limit', side, amount, price, query)

    def create_stop_market_order(self, symbol: str, side: OrderSide, amount: float, triggerPrice: float, params={}):
        if not self.has['createStopMarketOrder']:
            raise NotSupported(self.id + ' createStopMarketOrder() is not supported yet')
        query = self.extend(params, {'stopPrice': triggerPrice})
        return self.create_order(symbol, 'market', side, amount, None, query)

    def create_stop_market_order_ws(self, symbol: str, side: OrderSide, amount: float, triggerPrice: float, params={}):
        if not self.has['createStopMarketOrderWs']:
            raise NotSupported(self.id + ' createStopMarketOrderWs() is not supported yet')
        query = self.extend(params, {'stopPrice': triggerPrice})
        return self.create_order_ws(symbol, 'market', side, amount, None, query)

    def safe_currency_code(self, currencyId: Str, currency: Currency = None):
        currency = self.safe_currency(currencyId, currency)
        return currency['code']

    def filter_by_symbol_since_limit(self, array, symbol: Str = None, since: Int = None, limit: Int = None, tail=False):
        return self.filter_by_value_since_limit(array, 'symbol', symbol, since, limit, 'timestamp', tail)

    def filter_by_currency_since_limit(self, array, code=None, since: Int = None, limit: Int = None, tail=False):
        return self.filter_by_value_since_limit(array, 'currency', code, since, limit, 'timestamp', tail)

    def filter_by_symbols_since_limit(self, array, symbols: List[str] = None, since: Int = None, limit: Int = None, tail=False):
        result = self.filter_by_array(array, 'symbol', symbols, False)
        return self.filter_by_since_limit(result, since, limit, 'timestamp', tail)

    def parse_last_prices(self, pricesData, symbols: List[str] = None, params={}):
        #
        # the value of tickers is either a dict or a list
        #
        # dict
        #
        #     {
        #         'marketId1': {...},
        #         'marketId2': {...},
        #         ...
        #     }
        #
        # list
        #
        #     [
        #         {'market': 'marketId1', ...},
        #         {'market': 'marketId2', ...},
        #         ...
        #     ]
        #
        results = []
        if isinstance(pricesData, list):
            for i in range(0, len(pricesData)):
                priceData = self.extend(self.parse_last_price(pricesData[i]), params)
                results.append(priceData)
        else:
            marketIds = list(pricesData.keys())
            for i in range(0, len(marketIds)):
                marketId = marketIds[i]
                market = self.safe_market(marketId)
                priceData = self.extend(self.parse_last_price(pricesData[marketId], market), params)
                results.append(priceData)
        symbols = self.market_symbols(symbols)
        return self.filter_by_array(results, 'symbol', symbols)

    def parse_tickers(self, tickers, symbols: Strings = None, params={}):
        #
        # the value of tickers is either a dict or a list
        #
        #
        # dict
        #
        #     {
        #         'marketId1': {...},
        #         'marketId2': {...},
        #         'marketId3': {...},
        #         ...
        #     }
        #
        # list
        #
        #     [
        #         {'market': 'marketId1', ...},
        #         {'market': 'marketId2', ...},
        #         {'market': 'marketId3', ...},
        #         ...
        #     ]
        #
        results = []
        if isinstance(tickers, list):
            for i in range(0, len(tickers)):
                parsedTicker = self.parse_ticker(tickers[i])
                ticker = self.extend(parsedTicker, params)
                results.append(ticker)
        else:
            marketIds = list(tickers.keys())
            for i in range(0, len(marketIds)):
                marketId = marketIds[i]
                market = self.safe_market(marketId)
                parsed = self.parse_ticker(tickers[marketId], market)
                ticker = self.extend(parsed, params)
                results.append(ticker)
        symbols = self.market_symbols(symbols)
        return self.filter_by_array(results, 'symbol', symbols)

    def parse_deposit_addresses(self, addresses, codes: Strings = None, indexed=True, params={}):
        result = []
        for i in range(0, len(addresses)):
            address = self.extend(self.parse_deposit_address(addresses[i]), params)
            result.append(address)
        if codes is not None:
            result = self.filter_by_array(result, 'currency', codes, False)
        if indexed:
            result = self.filter_by_array(result, 'currency', None, indexed)
        return result

    def parse_borrow_interests(self, response, market: Market = None):
        interests = []
        for i in range(0, len(response)):
            row = response[i]
            interests.append(self.parse_borrow_interest(row, market))
        return interests

    def parse_borrow_rate(self, info, currency: Currency = None):
        raise NotSupported(self.id + ' parseBorrowRate() is not supported yet')

    def parse_borrow_rate_history(self, response, code: Str, since: Int, limit: Int):
        result = []
        for i in range(0, len(response)):
            item = response[i]
            borrowRate = self.parse_borrow_rate(item)
            result.append(borrowRate)
        sorted = self.sort_by(result, 'timestamp')
        return self.filter_by_currency_since_limit(sorted, code, since, limit)

    def parse_isolated_borrow_rates(self, info: Any):
        result = {}
        for i in range(0, len(info)):
            item = info[i]
            borrowRate = self.parse_isolated_borrow_rate(item)
            symbol = self.safe_string(borrowRate, 'symbol')
            result[symbol] = borrowRate
        return result

    def parse_funding_rate_histories(self, response, market=None, since: Int = None, limit: Int = None):
        rates = []
        for i in range(0, len(response)):
            entry = response[i]
            rates.append(self.parse_funding_rate_history(entry, market))
        sorted = self.sort_by(rates, 'timestamp')
        symbol = None if (market is None) else market['symbol']
        return self.filter_by_symbol_since_limit(sorted, symbol, since, limit)

    def safe_symbol(self, marketId: Str, market: Market = None, delimiter: Str = None, marketType: Str = None):
        market = self.safe_market(marketId, market, delimiter, marketType)
        return market['symbol']

    def parse_funding_rate(self, contract: str, market: Market = None):
        raise NotSupported(self.id + ' parseFundingRate() is not supported yet')

    def parse_funding_rates(self, response, symbols: Strings = None):
        fundingRates = {}
        for i in range(0, len(response)):
            entry = response[i]
            parsed = self.parse_funding_rate(entry)
            fundingRates[parsed['symbol']] = parsed
        return self.filter_by_array(fundingRates, 'symbol', symbols)

    def parse_long_short_ratio(self, info: dict, market: Market = None):
        raise NotSupported(self.id + ' parseLongShortRatio() is not supported yet')

    def parse_long_short_ratio_history(self, response, market=None, since: Int = None, limit: Int = None):
        rates = []
        for i in range(0, len(response)):
            entry = response[i]
            rates.append(self.parse_long_short_ratio(entry, market))
        sorted = self.sort_by(rates, 'timestamp')
        symbol = None if (market is None) else market['symbol']
        return self.filter_by_symbol_since_limit(sorted, symbol, since, limit)

    def handle_trigger_direction_and_params(self, params, exchangeSpecificKey: Str = None, allowEmpty: Bool = False):
        """
 @ignore
        :returns [str, dict]: the trigger-direction value and omited params
        """
        triggerDirection = self.safe_string(params, 'triggerDirection')
        exchangeSpecificDefined = (exchangeSpecificKey is not None) and (exchangeSpecificKey in params)
        if triggerDirection is not None:
            params = self.omit(params, 'triggerDirection')
        # raise exception if:
        # A) if provided value is not unified(support old "up/down" strings too)
        # B) if exchange specific "trigger direction key"(eg. "stopPriceSide") was not provided
        if not self.in_array(triggerDirection, ['ascending', 'descending', 'up', 'down', 'above', 'below']) and not exchangeSpecificDefined and not allowEmpty:
            raise ArgumentsRequired(self.id + ' createOrder() : trigger orders require params["triggerDirection"] to be either "ascending" or "descending"')
        # if old format was provided, overwrite to new
        if triggerDirection == 'up' or triggerDirection == 'above':
            triggerDirection = 'ascending'
        elif triggerDirection == 'down' or triggerDirection == 'below':
            triggerDirection = 'descending'
        return [triggerDirection, params]

    def handle_trigger_and_params(self, params):
        isTrigger = self.safe_bool_2(params, 'trigger', 'stop')
        if isTrigger:
            params = self.omit(params, ['trigger', 'stop'])
        return [isTrigger, params]

    def is_trigger_order(self, params):
        # for backwards compatibility
        return self.handle_trigger_and_params(params)

    def is_post_only(self, isMarketOrder: bool, exchangeSpecificParam, params={}):
        """
 @ignore
        :param str type: Order type
        :param boolean exchangeSpecificParam: exchange specific postOnly
        :param dict [params]: exchange specific params
        :returns boolean: True if a post only order, False otherwise
        """
        timeInForce = self.safe_string_upper(params, 'timeInForce')
        postOnly = self.safe_bool_2(params, 'postOnly', 'post_only', False)
        # we assume timeInForce is uppercase from safeStringUpper(params, 'timeInForce')
        ioc = timeInForce == 'IOC'
        fok = timeInForce == 'FOK'
        timeInForcePostOnly = timeInForce == 'PO'
        postOnly = postOnly or timeInForcePostOnly or exchangeSpecificParam
        if postOnly:
            if ioc or fok:
                raise InvalidOrder(self.id + ' postOnly orders cannot have timeInForce equal to ' + timeInForce)
            elif isMarketOrder:
                raise InvalidOrder(self.id + ' market orders cannot be postOnly')
            else:
                return True
        else:
            return False

    def handle_post_only(self, isMarketOrder: bool, exchangeSpecificPostOnlyOption: bool, params: Any = {}):
        """
 @ignore
        :param str type: Order type
        :param boolean exchangeSpecificBoolean: exchange specific postOnly
        :param dict [params]: exchange specific params
        :returns Array:
        """
        timeInForce = self.safe_string_upper(params, 'timeInForce')
        postOnly = self.safe_bool(params, 'postOnly', False)
        ioc = timeInForce == 'IOC'
        fok = timeInForce == 'FOK'
        po = timeInForce == 'PO'
        postOnly = postOnly or po or exchangeSpecificPostOnlyOption
        if postOnly:
            if ioc or fok:
                raise InvalidOrder(self.id + ' postOnly orders cannot have timeInForce equal to ' + timeInForce)
            elif isMarketOrder:
                raise InvalidOrder(self.id + ' market orders cannot be postOnly')
            else:
                if po:
                    params = self.omit(params, 'timeInForce')
                params = self.omit(params, 'postOnly')
                return [True, params]
        return [False, params]

    def fetch_last_prices(self, symbols: Strings = None, params={}):
        raise NotSupported(self.id + ' fetchLastPrices() is not supported yet')

    def fetch_trading_fees(self, params={}):
        raise NotSupported(self.id + ' fetchTradingFees() is not supported yet')

    def fetch_trading_fees_ws(self, params={}):
        raise NotSupported(self.id + ' fetchTradingFeesWs() is not supported yet')

    def fetch_trading_fee(self, symbol: str, params={}):
        if not self.has['fetchTradingFees']:
            raise NotSupported(self.id + ' fetchTradingFee() is not supported yet')
        fees = self.fetch_trading_fees(params)
        return self.safe_dict(fees, symbol)

    def fetch_convert_currencies(self, params={}):
        raise NotSupported(self.id + ' fetchConvertCurrencies() is not supported yet')

    def parse_open_interest(self, interest, market: Market = None):
        raise NotSupported(self.id + ' parseOpenInterest() is not supported yet')

    def parse_open_interests(self, response, symbols: Strings = None):
        result = {}
        for i in range(0, len(response)):
            entry = response[i]
            parsed = self.parse_open_interest(entry)
            result[parsed['symbol']] = parsed
        return self.filter_by_array(result, 'symbol', symbols)

    def parse_open_interests_history(self, response, market=None, since: Int = None, limit: Int = None):
        interests = []
        for i in range(0, len(response)):
            entry = response[i]
            interest = self.parse_open_interest(entry, market)
            interests.append(interest)
        sorted = self.sort_by(interests, 'timestamp')
        symbol = self.safe_string(market, 'symbol')
        return self.filter_by_symbol_since_limit(sorted, symbol, since, limit)

    def fetch_funding_rate(self, symbol: str, params={}):
        if self.has['fetchFundingRates']:
            self.load_markets()
            market = self.market(symbol)
            symbol = market['symbol']
            if not market['contract']:
                raise BadSymbol(self.id + ' fetchFundingRate() supports contract markets only')
            rates = self.fetch_funding_rates([symbol], params)
            rate = self.safe_value(rates, symbol)
            if rate is None:
                raise NullResponse(self.id + ' fetchFundingRate() returned no data for ' + symbol)
            else:
                return rate
        else:
            raise NotSupported(self.id + ' fetchFundingRate() is not supported yet')

    def fetch_funding_interval(self, symbol: str, params={}):
        if self.has['fetchFundingIntervals']:
            self.load_markets()
            market = self.market(symbol)
            symbol = market['symbol']
            if not market['contract']:
                raise BadSymbol(self.id + ' fetchFundingInterval() supports contract markets only')
            rates = self.fetch_funding_intervals([symbol], params)
            rate = self.safe_value(rates, symbol)
            if rate is None:
                raise NullResponse(self.id + ' fetchFundingInterval() returned no data for ' + symbol)
            else:
                return rate
        else:
            raise NotSupported(self.id + ' fetchFundingInterval() is not supported yet')

    def fetch_mark_ohlcv(self, symbol, timeframe='1m', since: Int = None, limit: Int = None, params={}):
        """
        fetches historical mark price candlestick data containing the open, high, low, and close price of a market
        :param str symbol: unified symbol of the market to fetch OHLCV data for
        :param str timeframe: the length of time each candle represents
        :param int [since]: timestamp in ms of the earliest candle to fetch
        :param int [limit]: the maximum amount of candles to fetch
        :param dict [params]: extra parameters specific to the exchange API endpoint
        :returns float[][]: A list of candles ordered, open, high, low, close, None
        """
        if self.has['fetchMarkOHLCV']:
            request: dict = {
                'price': 'mark',
            }
            return self.fetch_ohlcv(symbol, timeframe, since, limit, self.extend(request, params))
        else:
            raise NotSupported(self.id + ' fetchMarkOHLCV() is not supported yet')

    def fetch_index_ohlcv(self, symbol: str, timeframe='1m', since: Int = None, limit: Int = None, params={}):
        """
        fetches historical index price candlestick data containing the open, high, low, and close price of a market
        :param str symbol: unified symbol of the market to fetch OHLCV data for
        :param str timeframe: the length of time each candle represents
        :param int [since]: timestamp in ms of the earliest candle to fetch
        :param int [limit]: the maximum amount of candles to fetch
        :param dict [params]: extra parameters specific to the exchange API endpoint
 @returns {} A list of candles ordered, open, high, low, close, None
        """
        if self.has['fetchIndexOHLCV']:
            request: dict = {
                'price': 'index',
            }
            return self.fetch_ohlcv(symbol, timeframe, since, limit, self.extend(request, params))
        else:
            raise NotSupported(self.id + ' fetchIndexOHLCV() is not supported yet')

    def fetch_premium_index_ohlcv(self, symbol: str, timeframe='1m', since: Int = None, limit: Int = None, params={}):
        """
        fetches historical premium index price candlestick data containing the open, high, low, and close price of a market
        :param str symbol: unified symbol of the market to fetch OHLCV data for
        :param str timeframe: the length of time each candle represents
        :param int [since]: timestamp in ms of the earliest candle to fetch
        :param int [limit]: the maximum amount of candles to fetch
        :param dict [params]: extra parameters specific to the exchange API endpoint
        :returns float[][]: A list of candles ordered, open, high, low, close, None
        """
        if self.has['fetchPremiumIndexOHLCV']:
            request: dict = {
                'price': 'premiumIndex',
            }
            return self.fetch_ohlcv(symbol, timeframe, since, limit, self.extend(request, params))
        else:
            raise NotSupported(self.id + ' fetchPremiumIndexOHLCV() is not supported yet')

    def handle_time_in_force(self, params={}):
        """
 @ignore
 Must add timeInForce to self.options to use self method
        :returns str: returns the exchange specific value for timeInForce
        """
        timeInForce = self.safe_string_upper(params, 'timeInForce')  # supported values GTC, IOC, PO
        if timeInForce is not None:
            exchangeValue = self.safe_string(self.options['timeInForce'], timeInForce)
            if exchangeValue is None:
                raise ExchangeError(self.id + ' does not support timeInForce "' + timeInForce + '"')
            return exchangeValue
        return None

    def convert_type_to_account(self, account):
        """
 @ignore
 Must add accountsByType to self.options to use self method
        :param str account: key for account name in self.options['accountsByType']
        :returns: the exchange specific account name or the isolated margin id for transfers
        """
        accountsByType = self.safe_dict(self.options, 'accountsByType', {})
        lowercaseAccount = account.lower()
        if lowercaseAccount in accountsByType:
            return accountsByType[lowercaseAccount]
        elif (account in self.markets) or (account in self.markets_by_id):
            market = self.market(account)
            return market['id']
        else:
            return account

    def check_required_argument(self, methodName: str, argument, argumentName, options=[]):
        """
 @ignore
        :param str methodName: the name of the method that the argument is being checked for
        :param str argument: the argument's actual value provided
        :param str argumentName: the name of the argument being checked(for logging purposes)
        :param str[] options: a list of options that the argument can be
        :returns None:
        """
        optionsLength = len(options)
        if (argument is None) or ((optionsLength > 0) and (not(self.in_array(argument, options)))):
            messageOptions = ', '.join(options)
            message = self.id + ' ' + methodName + '() requires a ' + argumentName + ' argument'
            if messageOptions != '':
                message += ', one of ' + '(' + messageOptions + ')'
            raise ArgumentsRequired(message)

    def check_required_margin_argument(self, methodName: str, symbol: Str, marginMode: str):
        """
 @ignore
        :param str symbol: unified symbol of the market
        :param str methodName: name of the method that requires a symbol
        :param str marginMode: is either 'isolated' or 'cross'
        """
        if (marginMode == 'isolated') and (symbol is None):
            raise ArgumentsRequired(self.id + ' ' + methodName + '() requires a symbol argument for isolated margin')
        elif (marginMode == 'cross') and (symbol is not None):
            raise ArgumentsRequired(self.id + ' ' + methodName + '() cannot have a symbol argument for cross margin')

    def parse_deposit_withdraw_fees(self, response, codes: Strings = None, currencyIdKey=None):
        """
 @ignore
        :param object[]|dict response: unparsed response from the exchange
        :param str[]|None codes: the unified currency codes to fetch transactions fees for, returns all currencies when None
        :param str currencyIdKey: *should only be None when response is a dictionary* the object key that corresponds to the currency id
        :returns dict: objects with withdraw and deposit fees, indexed by currency codes
        """
        depositWithdrawFees = {}
        isArray = isinstance(response, list)
        responseKeys = response
        if not isArray:
            responseKeys = list(response.keys())
        for i in range(0, len(responseKeys)):
            entry = responseKeys[i]
            dictionary = entry if isArray else response[entry]
            currencyId = self.safe_string(dictionary, currencyIdKey) if isArray else entry
            currency = self.safe_currency(currencyId)
            code = self.safe_string(currency, 'code')
            if (codes is None) or (self.in_array(code, codes)):
                depositWithdrawFees[code] = self.parse_deposit_withdraw_fee(dictionary, currency)
        return depositWithdrawFees

    def parse_deposit_withdraw_fee(self, fee, currency: Currency = None):
        raise NotSupported(self.id + ' parseDepositWithdrawFee() is not supported yet')

    def deposit_withdraw_fee(self, info):
        return {
            'info': info,
            'withdraw': {
                'fee': None,
                'percentage': None,
            },
            'deposit': {
                'fee': None,
                'percentage': None,
            },
            'networks': {},
        }

    def assign_default_deposit_withdraw_fees(self, fee, currency=None):
        """
 @ignore
        Takes a depositWithdrawFee structure and assigns the default values for withdraw and deposit
        :param dict fee: A deposit withdraw fee structure
        :param dict currency: A currency structure, the response from self.currency()
        :returns dict: A deposit withdraw fee structure
        """
        networkKeys = list(fee['networks'].keys())
        numNetworks = len(networkKeys)
        if numNetworks == 1:
            fee['withdraw'] = fee['networks'][networkKeys[0]]['withdraw']
            fee['deposit'] = fee['networks'][networkKeys[0]]['deposit']
            return fee
        currencyCode = self.safe_string(currency, 'code')
        for i in range(0, numNetworks):
            network = networkKeys[i]
            if network == currencyCode:
                fee['withdraw'] = fee['networks'][networkKeys[i]]['withdraw']
                fee['deposit'] = fee['networks'][networkKeys[i]]['deposit']
        return fee

    def parse_income(self, info, market: Market = None):
        raise NotSupported(self.id + ' parseIncome() is not supported yet')

    def parse_incomes(self, incomes, market=None, since: Int = None, limit: Int = None):
        """
 @ignore
        parses funding fee info from exchange response
        :param dict[] incomes: each item describes once instance of currency being received or paid
        :param dict market: ccxt market
        :param int [since]: when defined, the response items are filtered to only include items after self timestamp
        :param int [limit]: limits the number of items in the response
        :returns dict[]: an array of `funding history structures <https://docs.ccxt.com/#/?id=funding-history-structure>`
        """
        result = []
        for i in range(0, len(incomes)):
            entry = incomes[i]
            parsed = self.parse_income(entry, market)
            result.append(parsed)
        sorted = self.sort_by(result, 'timestamp')
        symbol = self.safe_string(market, 'symbol')
        return self.filter_by_symbol_since_limit(sorted, symbol, since, limit)

    def get_market_from_symbols(self, symbols: Strings = None):
        if symbols is None:
            return None
        firstMarket = self.safe_string(symbols, 0)
        market = self.market(firstMarket)
        return market

    def parse_ws_ohlcvs(self, ohlcvs: List[object], market: Any = None, timeframe: str = '1m', since: Int = None, limit: Int = None):
        results = []
        for i in range(0, len(ohlcvs)):
            results.append(self.parse_ws_ohlcv(ohlcvs[i], market))
        return results

    def fetch_transactions(self, code: Str = None, since: Int = None, limit: Int = None, params={}):
        """
 @deprecated
        *DEPRECATED* use fetchDepositsWithdrawals instead
        :param str code: unified currency code for the currency of the deposit/withdrawals, default is None
        :param int [since]: timestamp in ms of the earliest deposit/withdrawal, default is None
        :param int [limit]: max number of deposit/withdrawals to return, default is None
        :param dict [params]: extra parameters specific to the exchange API endpoint
        :returns dict: a list of `transaction structures <https://docs.ccxt.com/#/?id=transaction-structure>`
        """
        if self.has['fetchDepositsWithdrawals']:
            return self.fetch_deposits_withdrawals(code, since, limit, params)
        else:
            raise NotSupported(self.id + ' fetchTransactions() is not supported yet')

    def filter_by_array_positions(self, objects, key: IndexType, values=None, indexed=True):
        """
 @ignore
        Typed wrapper for filterByArray that returns a list of positions
        """
        return self.filter_by_array(objects, key, values, indexed)

    def filter_by_array_tickers(self, objects, key: IndexType, values=None, indexed=True):
        """
 @ignore
        Typed wrapper for filterByArray that returns a dictionary of tickers
        """
        return self.filter_by_array(objects, key, values, indexed)

    def create_ohlcv_object(self, symbol: str, timeframe: str, data):
        res = {}
        res[symbol] = {}
        res[symbol][timeframe] = data
        return res

    def handle_max_entries_per_request_and_params(self, method: str, maxEntriesPerRequest: Int = None, params={}):
        newMaxEntriesPerRequest = None
        newMaxEntriesPerRequest, params = self.handle_option_and_params(params, method, 'maxEntriesPerRequest')
        if (newMaxEntriesPerRequest is not None) and (newMaxEntriesPerRequest != maxEntriesPerRequest):
            maxEntriesPerRequest = newMaxEntriesPerRequest
        if maxEntriesPerRequest is None:
            maxEntriesPerRequest = 1000  # default to 1000
        return [maxEntriesPerRequest, params]

    def fetch_paginated_call_dynamic(self, method: str, symbol: Str = None, since: Int = None, limit: Int = None, params={}, maxEntriesPerRequest: Int = None, removeRepeated=True):
        maxCalls = None
        maxCalls, params = self.handle_option_and_params(params, method, 'paginationCalls', 10)
        maxRetries = None
        maxRetries, params = self.handle_option_and_params(params, method, 'maxRetries', 3)
        paginationDirection = None
        paginationDirection, params = self.handle_option_and_params(params, method, 'paginationDirection', 'backward')
        paginationTimestamp = None
        removeRepeatedOption = removeRepeated
        removeRepeatedOption, params = self.handle_option_and_params(params, method, 'removeRepeated', removeRepeated)
        calls = 0
        result = []
        errors = 0
        until = self.safe_integer_2(params, 'untill', 'till')  # do not omit it from params here
        maxEntriesPerRequest, params = self.handle_max_entries_per_request_and_params(method, maxEntriesPerRequest, params)
        if (paginationDirection == 'forward'):
            if since is None:
                raise ArgumentsRequired(self.id + ' pagination requires a since argument when paginationDirection set to forward')
            paginationTimestamp = since
        while((calls < maxCalls)):
            calls += 1
            try:
                if paginationDirection == 'backward':
                    # do it backwards, starting from the last
                    # UNTIL filtering is required in order to work
                    if paginationTimestamp is not None:
                        params['until'] = paginationTimestamp - 1
                    response = getattr(self, method)(symbol, None, maxEntriesPerRequest, params)
                    responseLength = len(response)
                    if self.verbose:
                        backwardMessage = 'Dynamic pagination call ' + self.number_to_string(calls) + ' method ' + method + ' response length ' + self.number_to_string(responseLength)
                        if paginationTimestamp is not None:
                            backwardMessage += ' timestamp ' + self.number_to_string(paginationTimestamp)
                        self.log(backwardMessage)
                    if responseLength == 0:
                        break
                    errors = 0
                    result = self.array_concat(result, response)
                    firstElement = self.safe_value(response, 0)
                    paginationTimestamp = self.safe_integer_2(firstElement, 'timestamp', 0)
                    if (since is not None) and (paginationTimestamp <= since):
                        break
                else:
                    # do it forwards, starting from the since
                    response = getattr(self, method)(symbol, paginationTimestamp, maxEntriesPerRequest, params)
                    responseLength = len(response)
                    if self.verbose:
                        forwardMessage = 'Dynamic pagination call ' + self.number_to_string(calls) + ' method ' + method + ' response length ' + self.number_to_string(responseLength)
                        if paginationTimestamp is not None:
                            forwardMessage += ' timestamp ' + self.number_to_string(paginationTimestamp)
                        self.log(forwardMessage)
                    if responseLength == 0:
                        break
                    errors = 0
                    result = self.array_concat(result, response)
                    last = self.safe_value(response, responseLength - 1)
                    paginationTimestamp = self.safe_integer(last, 'timestamp') + 1
                    if (until is not None) and (paginationTimestamp >= until):
                        break
            except Exception as e:
                errors += 1
                if errors > maxRetries:
                    raise e
        uniqueResults = result
        if removeRepeatedOption:
            uniqueResults = self.remove_repeated_elements_from_array(result)
        key = 0 if (method == 'fetchOHLCV') else 'timestamp'
        return self.filter_by_since_limit(uniqueResults, since, limit, key)

    def safe_deterministic_call(self, method: str, symbol: Str = None, since: Int = None, limit: Int = None, timeframe: Str = None, params={}):
        maxRetries = None
        maxRetries, params = self.handle_option_and_params(params, method, 'maxRetries', 3)
        errors = 0
        while(errors <= maxRetries):
            try:
                if timeframe and method != 'fetchFundingRateHistory':
                    return getattr(self, method)(symbol, timeframe, since, limit, params)
                else:
                    return getattr(self, method)(symbol, since, limit, params)
            except Exception as e:
                if isinstance(e, RateLimitExceeded):
                    raise e  # if we are rate limited, we should not retry and fail fast
                errors += 1
                if errors > maxRetries:
                    raise e
        return []

    def fetch_paginated_call_deterministic(self, method: str, symbol: Str = None, since: Int = None, limit: Int = None, timeframe: Str = None, params={}, maxEntriesPerRequest=None):
        maxCalls = None
        maxCalls, params = self.handle_option_and_params(params, method, 'paginationCalls', 10)
        maxEntriesPerRequest, params = self.handle_max_entries_per_request_and_params(method, maxEntriesPerRequest, params)
        current = self.milliseconds()
        tasks = []
        time = self.parse_timeframe(timeframe) * 1000
        step = time * maxEntriesPerRequest
        currentSince = current - (maxCalls * step) - 1
        if since is not None:
            currentSince = max(currentSince, since)
        else:
            currentSince = max(currentSince, 1241440531000)  # avoid timestamps older than 2009
        until = self.safe_integer_2(params, 'until', 'till')  # do not omit it here
        if until is not None:
            requiredCalls = int(math.ceil((until - since)) / step)
            if requiredCalls > maxCalls:
                raise BadRequest(self.id + ' the number of required calls is greater than the max number of calls allowed, either increase the paginationCalls or decrease the since-until gap. Current paginationCalls limit is ' + str(maxCalls) + ' required calls is ' + str(requiredCalls))
        for i in range(0, maxCalls):
            if (until is not None) and (currentSince >= until):
                break
            if currentSince >= current:
                break
            tasks.append(self.safe_deterministic_call(method, symbol, currentSince, maxEntriesPerRequest, timeframe, params))
            currentSince = self.sum(currentSince, step) - 1
        results = tasks
        result = []
        for i in range(0, len(results)):
            result = self.array_concat(result, results[i])
        uniqueResults = self.remove_repeated_elements_from_array(result)
        key = 0 if (method == 'fetchOHLCV') else 'timestamp'
        return self.filter_by_since_limit(uniqueResults, since, limit, key)

    def fetch_paginated_call_cursor(self, method: str, symbol: Str = None, since=None, limit=None, params={}, cursorReceived=None, cursorSent=None, cursorIncrement=None, maxEntriesPerRequest=None):
        maxCalls = None
        maxCalls, params = self.handle_option_and_params(params, method, 'paginationCalls', 10)
        maxRetries = None
        maxRetries, params = self.handle_option_and_params(params, method, 'maxRetries', 3)
        maxEntriesPerRequest, params = self.handle_max_entries_per_request_and_params(method, maxEntriesPerRequest, params)
        cursorValue = None
        i = 0
        errors = 0
        result = []
        timeframe = self.safe_string(params, 'timeframe')
        params = self.omit(params, 'timeframe')  # reading the timeframe from the method arguments to avoid changing the signature
        while(i < maxCalls):
            try:
                if cursorValue is not None:
                    if cursorIncrement is not None:
                        cursorValue = self.parse_to_int(cursorValue) + cursorIncrement
                    params[cursorSent] = cursorValue
                response = None
                if method == 'fetchAccounts':
                    response = getattr(self, method)(params)
                elif method == 'getLeverageTiersPaginated' or method == 'fetchPositions':
                    response = getattr(self, method)(symbol, params)
                elif method == 'fetchOpenInterestHistory':
                    response = getattr(self, method)(symbol, timeframe, since, maxEntriesPerRequest, params)
                else:
                    response = getattr(self, method)(symbol, since, maxEntriesPerRequest, params)
                errors = 0
                responseLength = len(response)
                if self.verbose:
                    cursorString = '' if (cursorValue is None) else cursorValue
                    iteration = (i + 1)
                    cursorMessage = 'Cursor pagination call ' + str(iteration) + ' method ' + method + ' response length ' + str(responseLength) + ' cursor ' + cursorString
                    self.log(cursorMessage)
                if responseLength == 0:
                    break
                result = self.array_concat(result, response)
                last = self.safe_dict(response, responseLength - 1)
                # cursorValue = self.safe_value(last['info'], cursorReceived)
                cursorValue = None  # search for the cursor
                for j in range(0, responseLength):
                    index = responseLength - j - 1
                    entry = self.safe_dict(response, index)
                    info = self.safe_dict(entry, 'info')
                    cursor = self.safe_value(info, cursorReceived)
                    if cursor is not None:
                        cursorValue = cursor
                        break
                if cursorValue is None:
                    break
                lastTimestamp = self.safe_integer(last, 'timestamp')
                if lastTimestamp is not None and lastTimestamp < since:
                    break
            except Exception as e:
                errors += 1
                if errors > maxRetries:
                    raise e
            i += 1
        sorted = self.sort_cursor_paginated_result(result)
        key = 0 if (method == 'fetchOHLCV') else 'timestamp'
        return self.filter_by_since_limit(sorted, since, limit, key)

    def fetch_paginated_call_incremental(self, method: str, symbol: Str = None, since=None, limit=None, params={}, pageKey=None, maxEntriesPerRequest=None):
        maxCalls = None
        maxCalls, params = self.handle_option_and_params(params, method, 'paginationCalls', 10)
        maxRetries = None
        maxRetries, params = self.handle_option_and_params(params, method, 'maxRetries', 3)
        maxEntriesPerRequest, params = self.handle_max_entries_per_request_and_params(method, maxEntriesPerRequest, params)
        i = 0
        errors = 0
        result = []
        while(i < maxCalls):
            try:
                params[pageKey] = i + 1
                response = getattr(self, method)(symbol, since, maxEntriesPerRequest, params)
                errors = 0
                responseLength = len(response)
                if self.verbose:
                    iteration = (i + str(1))
                    incrementalMessage = 'Incremental pagination call ' + iteration + ' method ' + method + ' response length ' + str(responseLength)
                    self.log(incrementalMessage)
                if responseLength == 0:
                    break
                result = self.array_concat(result, response)
            except Exception as e:
                errors += 1
                if errors > maxRetries:
                    raise e
            i += 1
        sorted = self.sort_cursor_paginated_result(result)
        key = 0 if (method == 'fetchOHLCV') else 'timestamp'
        return self.filter_by_since_limit(sorted, since, limit, key)

    def sort_cursor_paginated_result(self, result):
        first = self.safe_value(result, 0)
        if first is not None:
            if 'timestamp' in first:
                return self.sort_by(result, 'timestamp', True)
            if 'id' in first:
                return self.sort_by(result, 'id', True)
        return result

    def remove_repeated_elements_from_array(self, input, fallbackToTimestamp: bool = True):
        uniqueDic = {}
        uniqueResult = []
        for i in range(0, len(input)):
            entry = input[i]
            uniqValue = self.safe_string_n(entry, ['id', 'timestamp', 0]) if fallbackToTimestamp else self.safe_string(entry, 'id')
            if uniqValue is not None and not (uniqValue in uniqueDic):
                uniqueDic[uniqValue] = 1
                uniqueResult.append(entry)
        valuesLength = len(uniqueResult)
        if valuesLength > 0:
            return uniqueResult
        return input

    def remove_repeated_trades_from_array(self, input):
        uniqueResult = {}
        for i in range(0, len(input)):
            entry = input[i]
            id = self.safe_string(entry, 'id')
            if id is None:
                price = self.safe_string(entry, 'price')
                amount = self.safe_string(entry, 'amount')
                timestamp = self.safe_string(entry, 'timestamp')
                side = self.safe_string(entry, 'side')
                # unique trade identifier
                id = 't_' + str(timestamp) + '_' + side + '_' + price + '_' + amount
            if id is not None and not (id in uniqueResult):
                uniqueResult[id] = entry
        values = list(uniqueResult.values())
        return values

    def handle_until_option(self, key: str, request, params, multiplier=1):
        until = self.safe_integer_2(params, 'until', 'till')
        if until is not None:
            request[key] = self.parse_to_int(until * multiplier)
            params = self.omit(params, ['until', 'till'])
        return [request, params]

    def safe_open_interest(self, interest: dict, market: Market = None):
        symbol = self.safe_string(interest, 'symbol')
        if symbol is None:
            symbol = self.safe_string(market, 'symbol')
        return self.extend(interest, {
            'symbol': symbol,
            'baseVolume': self.safe_number(interest, 'baseVolume'),  # deprecated
            'quoteVolume': self.safe_number(interest, 'quoteVolume'),  # deprecated
            'openInterestAmount': self.safe_number(interest, 'openInterestAmount'),
            'openInterestValue': self.safe_number(interest, 'openInterestValue'),
            'timestamp': self.safe_integer(interest, 'timestamp'),
            'datetime': self.safe_string(interest, 'datetime'),
            'info': self.safe_value(interest, 'info'),
        })

    def parse_liquidation(self, liquidation, market: Market = None):
        raise NotSupported(self.id + ' parseLiquidation() is not supported yet')

    def parse_liquidations(self, liquidations: List[dict], market: Market = None, since: Int = None, limit: Int = None):
        """
 @ignore
        parses liquidation info from the exchange response
        :param dict[] liquidations: each item describes an instance of a liquidation event
        :param dict market: ccxt market
        :param int [since]: when defined, the response items are filtered to only include items after self timestamp
        :param int [limit]: limits the number of items in the response
        :returns dict[]: an array of `liquidation structures <https://docs.ccxt.com/#/?id=liquidation-structure>`
        """
        result = []
        for i in range(0, len(liquidations)):
            entry = liquidations[i]
            parsed = self.parse_liquidation(entry, market)
            result.append(parsed)
        sorted = self.sort_by(result, 'timestamp')
        symbol = self.safe_string(market, 'symbol')
        return self.filter_by_symbol_since_limit(sorted, symbol, since, limit)

    def parse_greeks(self, greeks: dict, market: Market = None):
        raise NotSupported(self.id + ' parseGreeks() is not supported yet')

    def parse_option(self, chain: dict, currency: Currency = None, market: Market = None):
        raise NotSupported(self.id + ' parseOption() is not supported yet')

    def parse_option_chain(self, response: List[object], currencyKey: Str = None, symbolKey: Str = None):
        optionStructures = {}
        for i in range(0, len(response)):
            info = response[i]
            currencyId = self.safe_string(info, currencyKey)
            currency = self.safe_currency(currencyId)
            marketId = self.safe_string(info, symbolKey)
            market = self.safe_market(marketId, None, None, 'option')
            optionStructures[market['symbol']] = self.parse_option(info, currency, market)
        return optionStructures

    def parse_margin_modes(self, response: List[object], symbols: List[str] = None, symbolKey: Str = None, marketType: MarketType = None):
        marginModeStructures = {}
        if marketType is None:
            marketType = 'swap'  # default to swap
        for i in range(0, len(response)):
            info = response[i]
            marketId = self.safe_string(info, symbolKey)
            market = self.safe_market(marketId, None, None, marketType)
            if (symbols is None) or self.in_array(market['symbol'], symbols):
                marginModeStructures[market['symbol']] = self.parse_margin_mode(info, market)
        return marginModeStructures

    def parse_margin_mode(self, marginMode: dict, market: Market = None):
        raise NotSupported(self.id + ' parseMarginMode() is not supported yet')

    def parse_leverages(self, response: List[object], symbols: List[str] = None, symbolKey: Str = None, marketType: MarketType = None):
        leverageStructures = {}
        if marketType is None:
            marketType = 'swap'  # default to swap
        for i in range(0, len(response)):
            info = response[i]
            marketId = self.safe_string(info, symbolKey)
            market = self.safe_market(marketId, None, None, marketType)
            if (symbols is None) or self.in_array(market['symbol'], symbols):
                leverageStructures[market['symbol']] = self.parse_leverage(info, market)
        return leverageStructures

    def parse_leverage(self, leverage: dict, market: Market = None):
        raise NotSupported(self.id + ' parseLeverage() is not supported yet')

    def parse_conversions(self, conversions: List[Any], code: Str = None, fromCurrencyKey: Str = None, toCurrencyKey: Str = None, since: Int = None, limit: Int = None, params={}):
        conversions = self.to_array(conversions)
        result = []
        fromCurrency = None
        toCurrency = None
        for i in range(0, len(conversions)):
            entry = conversions[i]
            fromId = self.safe_string(entry, fromCurrencyKey)
            toId = self.safe_string(entry, toCurrencyKey)
            if fromId is not None:
                fromCurrency = self.safe_currency(fromId)
            if toId is not None:
                toCurrency = self.safe_currency(toId)
            conversion = self.extend(self.parse_conversion(entry, fromCurrency, toCurrency), params)
            result.append(conversion)
        sorted = self.sort_by(result, 'timestamp')
        currency = None
        if code is not None:
            currency = self.safe_currency(code)
            code = currency['code']
        if code is None:
            return self.filter_by_since_limit(sorted, since, limit)
        fromConversion = self.filter_by(sorted, 'fromCurrency', code)
        toConversion = self.filter_by(sorted, 'toCurrency', code)
        both = self.array_concat(fromConversion, toConversion)
        return self.filter_by_since_limit(both, since, limit)

    def parse_conversion(self, conversion: dict, fromCurrency: Currency = None, toCurrency: Currency = None):
        raise NotSupported(self.id + ' parseConversion() is not supported yet')

    def convert_expire_date(self, date: str):
        # parse YYMMDD to datetime string
        year = date[0:2]
        month = date[2:4]
        day = date[4:6]
        reconstructedDate = '20' + year + '-' + month + '-' + day + 'T00:00:00Z'
        return reconstructedDate

    def convert_expire_date_to_market_id_date(self, date: str):
        # parse 240119 to 19JAN24
        year = date[0:2]
        monthRaw = date[2:4]
        month = None
        day = date[4:6]
        if monthRaw == '01':
            month = 'JAN'
        elif monthRaw == '02':
            month = 'FEB'
        elif monthRaw == '03':
            month = 'MAR'
        elif monthRaw == '04':
            month = 'APR'
        elif monthRaw == '05':
            month = 'MAY'
        elif monthRaw == '06':
            month = 'JUN'
        elif monthRaw == '07':
            month = 'JUL'
        elif monthRaw == '08':
            month = 'AUG'
        elif monthRaw == '09':
            month = 'SEP'
        elif monthRaw == '10':
            month = 'OCT'
        elif monthRaw == '11':
            month = 'NOV'
        elif monthRaw == '12':
            month = 'DEC'
        reconstructedDate = day + month + year
        return reconstructedDate

    def convert_market_id_expire_date(self, date: str):
        # parse 03JAN24 to 240103
        monthMappping = {
            'JAN': '01',
            'FEB': '02',
            'MAR': '03',
            'APR': '04',
            'MAY': '05',
            'JUN': '06',
            'JUL': '07',
            'AUG': '08',
            'SEP': '09',
            'OCT': '10',
            'NOV': '11',
            'DEC': '12',
        }
        # if exchange omits first zero and provides i.e. '3JAN24' instead of '03JAN24'
        if len(date) == 6:
            date = '0' + date
        year = date[0:2]
        monthName = date[2:5]
        month = self.safe_string(monthMappping, monthName)
        day = date[5:7]
        reconstructedDate = day + month + year
        return reconstructedDate

    def fetch_position_history(self, symbol: str, since: Int = None, limit: Int = None, params={}):
        """
        fetches the history of margin added or reduced from contract isolated positions
        :param str [symbol]: unified market symbol
        :param int [since]: timestamp in ms of the position
        :param int [limit]: the maximum amount of candles to fetch, default=1000
        :param dict params: extra parameters specific to the exchange api endpoint
        :returns dict[]: a list of `position structures <https://docs.ccxt.com/#/?id=position-structure>`
        """
        if self.has['fetchPositionsHistory']:
            positions = self.fetch_positions_history([symbol], since, limit, params)
            return positions
        else:
            raise NotSupported(self.id + ' fetchPositionHistory() is not supported yet')

    def fetch_positions_history(self, symbols: Strings = None, since: Int = None, limit: Int = None, params={}):
        """
        fetches the history of margin added or reduced from contract isolated positions
        :param str [symbol]: unified market symbol
        :param int [since]: timestamp in ms of the position
        :param int [limit]: the maximum amount of candles to fetch, default=1000
        :param dict params: extra parameters specific to the exchange api endpoint
        :returns dict[]: a list of `position structures <https://docs.ccxt.com/#/?id=position-structure>`
        """
        raise NotSupported(self.id + ' fetchPositionsHistory() is not supported yet')

    def parse_margin_modification(self, data: dict, market: Market = None):
        raise NotSupported(self.id + ' parseMarginModification() is not supported yet')

    def parse_margin_modifications(self, response: List[object], symbols: Strings = None, symbolKey: Str = None, marketType: MarketType = None):
        marginModifications = []
        for i in range(0, len(response)):
            info = response[i]
            marketId = self.safe_string(info, symbolKey)
            market = self.safe_market(marketId, None, None, marketType)
            if (symbols is None) or self.in_array(market['symbol'], symbols):
                marginModifications.append(self.parse_margin_modification(info, market))
        return marginModifications

    def fetch_transfer(self, id: str, code: Str = None, params={}):
        """
        fetches a transfer
        :param str id: transfer id
        :param [str] code: unified currency code
        :param dict params: extra parameters specific to the exchange api endpoint
        :returns dict: a `transfer structure <https://docs.ccxt.com/#/?id=transfer-structure>`
        """
        raise NotSupported(self.id + ' fetchTransfer() is not supported yet')

    def fetch_transfers(self, code: Str = None, since: Int = None, limit: Int = None, params={}):
        """
        fetches a transfer
        :param str id: transfer id
        :param int [since]: timestamp in ms of the earliest transfer to fetch
        :param int [limit]: the maximum amount of transfers to fetch
        :param dict params: extra parameters specific to the exchange api endpoint
        :returns dict: a `transfer structure <https://docs.ccxt.com/#/?id=transfer-structure>`
        """
        raise NotSupported(self.id + ' fetchTransfers() is not supported yet')

    def clean_unsubscription(self, client, subHash: str, unsubHash: str):
        if unsubHash in client.subscriptions:
            del client.subscriptions[unsubHash]
        if subHash in client.subscriptions:
            del client.subscriptions[subHash]
        if subHash in client.futures:
            error = UnsubscribeError(self.id + ' ' + subHash)
            client.reject(error, subHash)
        client.resolve(True, unsubHash)

    def clean_cache(self, subscription: dict):
        topic = self.safe_string(subscription, 'topic')
        symbols = self.safe_list(subscription, 'symbols', [])
        symbolsLength = len(symbols)
        if topic == 'ohlcv':
            symbolsAndTimeFrames = self.safe_list(subscription, 'symbolsAndTimeframes', [])
            for i in range(0, len(symbolsAndTimeFrames)):
                symbolAndTimeFrame = symbolsAndTimeFrames[i]
                symbol = self.safe_string(symbolAndTimeFrame, 0)
                timeframe = self.safe_string(symbolAndTimeFrame, 1)
                if (self.ohlcvs is not None) and (symbol in self.ohlcvs):
                    if timeframe in self.ohlcvs[symbol]:
                        del self.ohlcvs[symbol][timeframe]
        elif symbolsLength > 0:
            for i in range(0, len(symbols)):
                symbol = symbols[i]
                if topic == 'trades':
                    if symbol in self.trades:
                        del self.trades[symbol]
                elif topic == 'orderbook':
                    if symbol in self.orderbooks:
                        del self.orderbooks[symbol]
                elif topic == 'ticker':
                    if symbol in self.tickers:
                        del self.tickers[symbol]
        else:
            if topic == 'myTrades' and (self.myTrades is not None):
                # don't reset self.myTrades directly here
                # because in c# we need to use a different object(thread-safe dict)
                keys = list(self.myTrades.keys())
                for i in range(0, len(keys)):
                    key = keys[i]
                    if key in self.myTrades:
                        del self.myTrades[key]
            elif topic == 'orders' and (self.orders is not None):
                orderSymbols = list(self.orders.keys())
                for i in range(0, len(orderSymbols)):
                    orderSymbol = orderSymbols[i]
                    if orderSymbol in self.orders:
                        del self.orders[orderSymbol]
            elif topic == 'ticker' and (self.tickers is not None):
                tickerSymbols = list(self.tickers.keys())
                for i in range(0, len(tickerSymbols)):
                    tickerSymbol = tickerSymbols[i]
                    if tickerSymbol in self.tickers:
                        del self.tickers[tickerSymbol]<|MERGE_RESOLUTION|>--- conflicted
+++ resolved
@@ -1784,7 +1784,6 @@
     def rand_number(self, size):
         return int(''.join([str(random.randint(0, 9)) for _ in range(size)]))
 
-<<<<<<< HEAD
     def close(self):
         # Here happens the language-specific cleanup of WS & REST resources
         # [REST]
@@ -1793,7 +1792,7 @@
                 self.session.close()
             except Exception as e:
                 pass
-=======
+
     def binary_length(self, binary):
         return len(binary)
 
@@ -1858,8 +1857,6 @@
         auth_data = signerSeed.sign_musig(tx.get_bytes())
         signature = auth_data.signature
         return signature
-
->>>>>>> 6101e086
 
     # ########################################################################
     # ########################################################################
