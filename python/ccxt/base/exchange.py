--- conflicted
+++ resolved
@@ -316,7 +316,6 @@
     }
 
     # API method metainfo
-<<<<<<< HEAD
     has = {
         'publicAPI': True,
         'privateAPI': True,
@@ -429,10 +428,6 @@
         'watchOHLCV': None,
     }
     precisionMode = TICK_SIZE
-=======
-    has = {}
-    precisionMode = DECIMAL_PLACES
->>>>>>> f52d1a9a
     paddingMode = NO_PADDING
     minFundingAddressLength = 1  # used in check_address
     substituteCommonCurrencyCodes = True
